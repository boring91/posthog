import { IconWarning } from '@posthog/icons'
import { IconEllipsis, IconInfo, IconPlus } from '@posthog/icons'
import {
    LemonBanner,
    LemonDialog,
    LemonInput,
    LemonInputSelect,
    LemonLabel,
    LemonMenu,
    LemonModal,
    LemonSegmentedButton,
    LemonSelect,
    LemonTable,
    LemonTag,
    Link,
    Tooltip,
} from '@posthog/lemon-ui'
import clsx from 'clsx'
import { useActions, useValues } from 'kea'
import { Form } from 'kea-forms'
import { IconErrorOutline } from 'lib/lemon-ui/icons'
import { LemonButton } from 'lib/lemon-ui/LemonButton'
import { LemonField } from 'lib/lemon-ui/LemonField'
import { capitalizeFirstLetter, humanFriendlyDetailedTime } from 'lib/utils'
import { Fragment, useEffect } from 'react'

import { API_KEY_SCOPE_PRESETS, APIScopes, MAX_API_KEYS_PER_USER, personalAPIKeysLogic } from './personalAPIKeysLogic'

export type ApiScopesListProps = {
    scopeValues: Record<string, string>
    onlyShowListedValues?: boolean
    onChange?: (key: string, value: string) => void
    projectScoped?: boolean
}

export function ApiScopesList({
    scopeValues,
    onlyShowListedValues,
    onChange,
    projectScoped,
}: ApiScopesListProps): JSX.Element {
    return (
        <>
            {APIScopes.map(({ key, disabledActions, warnings, disabledWhenProjectScoped, info }) => {
                const disabledDueToProjectScope = disabledWhenProjectScoped && projectScoped

                if (onlyShowListedValues && !scopeValues[key]) {
                    return null
                }
                return (
                    <Fragment key={key}>
                        <div className="flex items-center justify-between gap-2 min-h-8">
                            <div className={clsx('flex items-center gap-1', disabledDueToProjectScope && 'text-muted')}>
                                <b>{capitalizeFirstLetter(key.replace(/_/g, ' '))}</b>

                                {info ? (
                                    <Tooltip title={info}>
                                        <IconInfo className="text-muted text-base" />
                                    </Tooltip>
                                ) : null}
                            </div>
                            <LemonSegmentedButton
                                onChange={(value) => onChange?.(key, value)}
                                value={scopeValues[key] ?? 'none'}
                                options={[
                                    {
                                        label: 'No access',
                                        value: 'none',
                                        disabledReason: !onChange ? 'Cannot be changed' : undefined,
                                    },
                                    {
                                        label: 'Read',
                                        value: 'read',
                                        disabledReason: !onChange
                                            ? 'Cannot be changed'
                                            : disabledActions?.includes('read')
                                            ? 'Does not apply to this resource'
                                            : disabledDueToProjectScope
                                            ? 'Not available for project scoped keys'
                                            : undefined,
                                    },
                                    {
                                        label: 'Write',
                                        value: 'write',
                                        disabledReason: !onChange
                                            ? 'Cannot be changed'
                                            : disabledActions?.includes('write')
                                            ? 'Does not apply to this resource'
                                            : disabledDueToProjectScope
                                            ? 'Not available for project scoped keys'
                                            : undefined,
                                    },
                                ]}
                                size="xsmall"
                            />
                        </div>
                        {warnings?.[scopeValues[key]] && (
                            <div className="flex items-start gap-2 text-xs italic pb-2">
                                <IconWarning className="text-base text-muted mt-0.5" />
                                <span>{warnings[scopeValues[key]]}</span>
                            </div>
                        )}
                    </Fragment>
                )
            })}
        </>
    )
}

function EditKeyModal(): JSX.Element {
    const {
        editingKeyId,
        isEditingKeySubmitting,
        editingKeyChanged,
        formScopeRadioValues,
        allAccessSelected,
        editingKey,
        allTeams,
        allTeamsLoading,
        allOrganizations,
    } = useValues(personalAPIKeysLogic)
    const { setEditingKeyId, setScopeRadioValue, submitEditingKey, resetScopes } = useActions(personalAPIKeysLogic)

    const isNew = editingKeyId === 'new'

    return (
        <Form logic={personalAPIKeysLogic} formKey="editingKey">
            <LemonModal
                title={`${isNew ? 'Create' : 'Edit'} personal API key`}
                onClose={() => setEditingKeyId(null)}
                isOpen={!!editingKeyId}
                width="40rem"
                hasUnsavedInput={editingKeyChanged}
                footer={
                    <>
                        <LemonButton type="secondary" onClick={() => setEditingKeyId(null)}>
                            Cancel
                        </LemonButton>

                        <LemonButton
                            type="primary"
                            htmlType="submit"
                            loading={isEditingKeySubmitting}
                            disabled={!editingKeyChanged}
                            onClick={() => submitEditingKey()}
                        >
                            {isNew ? 'Create key' : 'Save key'}
                        </LemonButton>
                    </>
                }
            >
                <>
                    <LemonField name="label" label="Label">
                        <LemonInput placeholder='For example "Reports bot" or "Zapier"' maxLength={40} />
                    </LemonField>

                    <LemonField name="access_type" className="mt-4 mb-2">
                        {({ value, onChange }) => (
                            <div className="flex items-center justify-between gap-2">
                                <LemonLabel>Organization & project access</LemonLabel>
                                <LemonSegmentedButton
                                    onChange={onChange}
                                    value={value}
                                    options={[
                                        { label: 'All access', value: 'all' },
                                        {
                                            label: 'Organizations',
                                            value: 'organizations',
                                        },
                                        {
                                            label: 'Projects',
                                            value: 'teams',
                                        },
                                    ]}
                                    size="small"
                                />
                            </div>
                        )}
                    </LemonField>

                    {editingKey.access_type === 'all' ? (
                        <p className="mb-0">
                            This API key will allow access to all organizations and projects you're in.
                        </p>
                    ) : editingKey.access_type === 'organizations' ? (
                        <>
                            <p className="mb-2">
                                This API key will only allow access to selected organizations and all project within
                                them.
                            </p>

                            <LemonField name="scoped_organizations">
                                <LemonInputSelect
                                    mode="multiple"
                                    data-attr="organizations"
                                    options={
                                        allOrganizations.map((org) => ({
                                            key: `${org.id}`,
                                            label: org.name,
                                            labelComponent: (
                                                <Tooltip
                                                    title={
                                                        <div>
                                                            <div className="font-semibold">{org.name}</div>
                                                            <div className="text-xs whitespace-nowrap">
                                                                ID: {org.id}
                                                            </div>
                                                        </div>
                                                    }
                                                >
                                                    <span className="flex-1 font-semibold">{org.name}</span>
                                                </Tooltip>
                                            ),
                                        })) ?? []
                                    }
                                    placeholder="Select organizations..."
                                />
                            </LemonField>
                        </>
                    ) : editingKey.access_type === 'teams' ? (
                        <>
                            <p className="mb-2">This API key will only allow access to selected projects.</p>
                            <LemonField name="scoped_teams">
                                {({ value, onChange }) => (
                                    <LemonInputSelect
                                        mode="multiple"
                                        data-attr="teams"
                                        value={value.map((x: number) => String(x))}
                                        onChange={(val: string[]) => onChange(val.map((x) => parseInt(x)))}
                                        options={
                                            allTeams?.map((team) => ({
                                                key: `${team.id}`,
                                                label: team.name,
                                                labelComponent: (
                                                    <Tooltip
                                                        title={
                                                            <div>
                                                                <div className="font-semibold">{team.name}</div>
                                                                <div className="text-xs whitespace-nowrap">
                                                                    Token: {team.api_token}
                                                                </div>
                                                                <div className="text-xs whitespace-nowrap">
                                                                    Organization ID: {team.organization}
                                                                </div>
                                                            </div>
                                                        }
                                                    >
                                                        {allOrganizations.length > 1 ? (
                                                            <span>
                                                                <span>
                                                                    {
                                                                        allOrganizations.find(
                                                                            (org) => org.id === team.organization
                                                                        )?.name
                                                                    }
                                                                </span>
                                                                <span className="text-secondary mx-1">/</span>
                                                                <span className="flex-1 font-semibold">
                                                                    {team.name}
                                                                </span>
                                                            </span>
                                                        ) : (
                                                            <span>{team.name}</span>
                                                        )}
                                                    </Tooltip>
                                                ),
                                            })) ?? []
                                        }
                                        loading={allTeamsLoading}
                                        placeholder="Select projects..."
                                    />
                                )}
                            </LemonField>
                        </>
                    ) : null}

                    <div className="flex items-center justify-between mt-4 mb-2">
                        <LemonLabel>Scopes</LemonLabel>
                        <LemonField name="preset">
                            <LemonSelect
                                size="small"
                                placeholder="Select preset"
                                options={API_KEY_SCOPE_PRESETS}
                                dropdownMatchSelectWidth={false}
                                dropdownPlacement="bottom-end"
                            />
                        </LemonField>
                    </div>

                    <LemonField name="scopes">
                        {({ error }) => (
                            <>
                                <p className="mb-0">
                                    API keys are scoped to limit what actions they are able to do. We highly recommend
                                    you only give the key the permissions it needs to do its job. You can add or revoke
                                    scopes later.
                                </p>
                                <p className="m-0">
                                    Your API key can never take actions for which your account is missing permissions.
                                </p>

                                {error && (
                                    <div className="text-danger flex items-center gap-1 text-sm">
                                        <IconErrorOutline className="text-xl" /> {error}
                                    </div>
                                )}

                                {allAccessSelected ? (
                                    <LemonBanner
                                        type="warning"
                                        action={{
                                            children: 'Reset',
                                            onClick: () => resetScopes(),
                                        }}
                                    >
                                        <b>This API key has full access to all supported endpoints!</b> We highly
                                        recommend scoping this to only what it needs.
                                    </LemonBanner>
                                ) : (
                                    <>
                                        <ApiScopesList
                                            scopeValues={formScopeRadioValues}
                                            onChange={(key, value) => setScopeRadioValue(key, value)}
                                        />
                                        <div>
                                            {APIScopes.map(
                                                ({
                                                    key,
                                                    disabledActions,
                                                    warnings,
                                                    disabledWhenProjectScoped,
                                                    info,
                                                }) => {
                                                    const disabledDueToProjectScope =
                                                        disabledWhenProjectScoped && editingKey.access_type === 'teams'
                                                    return (
                                                        <Fragment key={key}>
                                                            <div className="flex items-center justify-between gap-2 min-h-8">
                                                                <div
                                                                    className={clsx(
                                                                        'flex items-center gap-1',
                                                                        disabledDueToProjectScope && 'text-muted'
                                                                    )}
                                                                >
                                                                    <b>
                                                                        {capitalizeFirstLetter(key.replace(/_/g, ' '))}
                                                                    </b>

<<<<<<< HEAD
                                                                    {info ? (
                                                                        <Tooltip title={info}>
                                                                            <IconInfo className="text-muted text-base" />
                                                                        </Tooltip>
                                                                    ) : null}
                                                                </div>
                                                                <LemonSegmentedButton
                                                                    onChange={(value) => setScopeRadioValue(key, value)}
                                                                    value={formScopeRadioValues[key] ?? 'none'}
                                                                    options={[
                                                                        { label: 'No access', value: 'none' },
                                                                        {
                                                                            label: 'Read',
                                                                            value: 'read',
                                                                            disabledReason: disabledActions?.includes(
                                                                                'read'
                                                                            )
                                                                                ? 'Does not apply to this resource'
                                                                                : disabledDueToProjectScope
                                                                                ? 'Not available for project scoped keys'
                                                                                : undefined,
                                                                        },
                                                                        {
                                                                            label: 'Write',
                                                                            value: 'write',
                                                                            disabledReason: disabledActions?.includes(
                                                                                'write'
                                                                            )
                                                                                ? 'Does not apply to this resource'
                                                                                : disabledDueToProjectScope
                                                                                ? 'Not available for project scoped keys'
                                                                                : undefined,
                                                                        },
                                                                    ]}
                                                                    size="xsmall"
                                                                />
=======
                                                                {info ? (
                                                                    <Tooltip title={info}>
                                                                        <IconInfo className="text-secondary text-base" />
                                                                    </Tooltip>
                                                                ) : null}
                                                            </div>
                                                            <LemonSegmentedButton
                                                                onChange={(value) => setScopeRadioValue(key, value)}
                                                                value={formScopeRadioValues[key] ?? 'none'}
                                                                options={[
                                                                    { label: 'No access', value: 'none' },
                                                                    {
                                                                        label: 'Read',
                                                                        value: 'read',
                                                                        disabledReason: disabledActions?.includes(
                                                                            'read'
                                                                        )
                                                                            ? 'Does not apply to this resource'
                                                                            : disabledDueToProjectScope
                                                                            ? 'Not available for project scoped keys'
                                                                            : undefined,
                                                                    },
                                                                    {
                                                                        label: 'Write',
                                                                        value: 'write',
                                                                        disabledReason: disabledActions?.includes(
                                                                            'write'
                                                                        )
                                                                            ? 'Does not apply to this resource'
                                                                            : disabledDueToProjectScope
                                                                            ? 'Not available for project scoped keys'
                                                                            : undefined,
                                                                    },
                                                                ]}
                                                                size="xsmall"
                                                            />
                                                        </div>
                                                        {warnings?.[formScopeRadioValues[key]] && (
                                                            <div className="flex items-start gap-2 text-xs italic pb-2">
                                                                <IconWarning className="text-base text-secondary mt-0.5" />
                                                                <span>{warnings[formScopeRadioValues[key]]}</span>
>>>>>>> 616c61bb
                                                            </div>
                                                            {warnings?.[formScopeRadioValues[key]] && (
                                                                <div className="flex items-start gap-2 text-xs italic pb-2">
                                                                    <IconWarning className="text-base text-muted mt-0.5" />
                                                                    <span>{warnings[formScopeRadioValues[key]]}</span>
                                                                </div>
                                                            )}
                                                        </Fragment>
                                                    )
                                                }
                                            )}
                                        </div>
                                    </>
                                )}
                            </>
                        )}
                    </LemonField>
                </>
            </LemonModal>
        </Form>
    )
}

type TagListProps = { onMoreClick: () => void; tags: string[] }

function TagList({ tags, onMoreClick }: TagListProps): JSX.Element {
    return (
        <span className="flex flex-wrap gap-1">
            {tags.slice(0, 4).map((x) => (
                <>
                    <LemonTag key={x}>{x}</LemonTag>
                </>
            ))}
            {tags.length > 4 && (
                <Tooltip title={tags.slice(4).join(', ')}>
                    <LemonTag onClick={onMoreClick}>+{tags.length - 4} more</LemonTag>
                </Tooltip>
            )}
        </span>
    )
}

function PersonalAPIKeysTable(): JSX.Element {
    const { keys, keysLoading, allOrganizations, allTeams } = useValues(personalAPIKeysLogic)
    const { deleteKey, loadKeys, setEditingKeyId } = useActions(personalAPIKeysLogic)

    useEffect(() => loadKeys(), [])

    return (
        <LemonTable
            dataSource={keys}
            loading={keysLoading}
            loadingSkeletonRows={3}
            className="mt-4"
            nouns={['personal API key', 'personal API keys']}
            columns={[
                {
                    title: 'Label',
                    dataIndex: 'label',
                    key: 'label',
                    render: function RenderLabel(label, key) {
                        return (
                            <Link
                                subtle
                                className="text-left font-semibold truncate"
                                onClick={() => setEditingKeyId(key.id)}
                            >
                                {String(label)}
                            </Link>
                        )
                    },
                },
                {
                    title: 'Secret key',
                    dataIndex: 'mask_value',
                    key: 'mask_value',
                    render: (_, key) =>
                        key.mask_value ? (
                            <span className="font-mono">{key.mask_value}</span>
                        ) : (
                            <Tooltip title="This key was created before the introduction of previews" placement="right">
                                <span className="inline-flex items-center gap-1 cursor-default">
                                    <span>No preview</span>
                                    <IconInfo className="text-base" />
                                </span>
                            </Tooltip>
                        ),
                },
                {
                    title: 'Scopes',
                    key: 'scopes',
                    dataIndex: 'scopes',
                    render: function RenderValue(_, key) {
                        return key.scopes[0] === '*' ? (
                            <LemonTag type="warning">All access</LemonTag>
                        ) : (
                            <TagList tags={key.scopes} onMoreClick={() => setEditingKeyId(key.id)} />
                        )
                    },
                },
                {
                    title: 'Organization & project access',
                    key: 'access',
                    dataIndex: 'id',
                    render: function RenderValue(_, key) {
                        if (key?.scoped_organizations?.length) {
                            return (
                                <TagList
                                    tags={key.scoped_organizations?.map(
                                        (id) => allOrganizations.find((org) => org.id === id)?.name || ''
                                    )}
                                    onMoreClick={() => setEditingKeyId(key.id)}
                                />
                            )
                        } else if (key?.scoped_teams?.length) {
                            return (
                                <TagList
                                    tags={key.scoped_teams?.map(
                                        (id) => allTeams?.find((org) => org.id === id)?.name || ''
                                    )}
                                    onMoreClick={() => setEditingKeyId(key.id)}
                                />
                            )
                        }
                        return <LemonTag type="warning">All access</LemonTag>
                    },
                },
                {
                    title: 'Last Used',
                    dataIndex: 'last_used_at',
                    key: 'lastUsedAt',
                    render: (_, key) => humanFriendlyDetailedTime(key.last_used_at, 'MMMM DD, YYYY', 'h A'),
                },
                {
                    title: 'Created',
                    dataIndex: 'created_at',
                    key: 'createdAt',
                    render: (_, key) => humanFriendlyDetailedTime(key.created_at),
                },
                {
                    title: '',
                    key: 'actions',
                    align: 'right',
                    width: 0,
                    render: (_, key) => {
                        return (
                            <LemonMenu
                                items={[
                                    {
                                        label: 'Edit',
                                        onClick: () => setEditingKeyId(key.id),
                                    },
                                    {
                                        label: 'Delete',
                                        status: 'danger',
                                        onClick: () => {
                                            LemonDialog.open({
                                                title: `Permanently delete key "${key.label}"?`,
                                                description:
                                                    'This action cannot be undone. Make sure to have removed the key from any live integrations first.',
                                                primaryButton: {
                                                    status: 'danger',
                                                    children: 'Permanently delete',
                                                    onClick: () => deleteKey(key.id),
                                                },
                                            })
                                        },
                                    },
                                ]}
                            >
                                <LemonButton size="small" icon={<IconEllipsis />} />
                            </LemonMenu>
                        )
                    },
                },
            ]}
        />
    )
}

export function PersonalAPIKeys(): JSX.Element {
    const { keys } = useValues(personalAPIKeysLogic)
    const { setEditingKeyId } = useActions(personalAPIKeysLogic)

    return (
        <>
            <p>
                These keys allow full access to your personal account through the API, as if you were logged in. You can
                also use them in integrations, such as{' '}
                <Link to="https://zapier.com/apps/posthog/">our premium Zapier one</Link>.
                <br />
                Try not to keep disused keys around. If you have any suspicion that one of these may be compromised,
                delete it and use a new one.
                <br />
                <Link to="https://posthog.com/docs/api/overview#authentication">
                    More about API authentication in PostHog Docs.
                </Link>
            </p>
            <LemonButton
                type="primary"
                icon={<IconPlus />}
                onClick={() => setEditingKeyId('new')}
                disabledReason={
                    keys.length >= MAX_API_KEYS_PER_USER
                        ? `You can only have ${MAX_API_KEYS_PER_USER} personal API keys. Remove an existing key before creating a new one.`
                        : false
                }
            >
                Create personal API key
            </LemonButton>

            <PersonalAPIKeysTable />

            <EditKeyModal />
        </>
    )
}<|MERGE_RESOLUTION|>--- conflicted
+++ resolved
@@ -55,7 +55,7 @@
 
                                 {info ? (
                                     <Tooltip title={info}>
-                                        <IconInfo className="text-muted text-base" />
+                                        <IconInfo className="text-base text-muted" />
                                     </Tooltip>
                                 ) : null}
                             </div>
@@ -95,7 +95,7 @@
                             />
                         </div>
                         {warnings?.[scopeValues[key]] && (
-                            <div className="flex items-start gap-2 text-xs italic pb-2">
+                            <div className="flex items-start gap-2 pb-2 text-xs italic">
                                 <IconWarning className="text-base text-muted mt-0.5" />
                                 <span>{warnings[scopeValues[key]]}</span>
                             </div>
@@ -254,7 +254,7 @@
                                                                         )?.name
                                                                     }
                                                                 </span>
-                                                                <span className="text-secondary mx-1">/</span>
+                                                                <span className="mx-1 text-secondary">/</span>
                                                                 <span className="flex-1 font-semibold">
                                                                     {team.name}
                                                                 </span>
@@ -300,7 +300,7 @@
                                 </p>
 
                                 {error && (
-                                    <div className="text-danger flex items-center gap-1 text-sm">
+                                    <div className="flex items-center gap-1 text-sm text-danger">
                                         <IconErrorOutline className="text-xl" /> {error}
                                     </div>
                                 )}
@@ -346,10 +346,9 @@
                                                                         {capitalizeFirstLetter(key.replace(/_/g, ' '))}
                                                                     </b>
 
-<<<<<<< HEAD
                                                                     {info ? (
                                                                         <Tooltip title={info}>
-                                                                            <IconInfo className="text-muted text-base" />
+                                                                            <IconInfo className="text-base text-secondary" />
                                                                         </Tooltip>
                                                                     ) : null}
                                                                 </div>
@@ -383,53 +382,10 @@
                                                                     ]}
                                                                     size="xsmall"
                                                                 />
-=======
-                                                                {info ? (
-                                                                    <Tooltip title={info}>
-                                                                        <IconInfo className="text-secondary text-base" />
-                                                                    </Tooltip>
-                                                                ) : null}
-                                                            </div>
-                                                            <LemonSegmentedButton
-                                                                onChange={(value) => setScopeRadioValue(key, value)}
-                                                                value={formScopeRadioValues[key] ?? 'none'}
-                                                                options={[
-                                                                    { label: 'No access', value: 'none' },
-                                                                    {
-                                                                        label: 'Read',
-                                                                        value: 'read',
-                                                                        disabledReason: disabledActions?.includes(
-                                                                            'read'
-                                                                        )
-                                                                            ? 'Does not apply to this resource'
-                                                                            : disabledDueToProjectScope
-                                                                            ? 'Not available for project scoped keys'
-                                                                            : undefined,
-                                                                    },
-                                                                    {
-                                                                        label: 'Write',
-                                                                        value: 'write',
-                                                                        disabledReason: disabledActions?.includes(
-                                                                            'write'
-                                                                        )
-                                                                            ? 'Does not apply to this resource'
-                                                                            : disabledDueToProjectScope
-                                                                            ? 'Not available for project scoped keys'
-                                                                            : undefined,
-                                                                    },
-                                                                ]}
-                                                                size="xsmall"
-                                                            />
-                                                        </div>
-                                                        {warnings?.[formScopeRadioValues[key]] && (
-                                                            <div className="flex items-start gap-2 text-xs italic pb-2">
-                                                                <IconWarning className="text-base text-secondary mt-0.5" />
-                                                                <span>{warnings[formScopeRadioValues[key]]}</span>
->>>>>>> 616c61bb
                                                             </div>
                                                             {warnings?.[formScopeRadioValues[key]] && (
-                                                                <div className="flex items-start gap-2 text-xs italic pb-2">
-                                                                    <IconWarning className="text-base text-muted mt-0.5" />
+                                                                <div className="flex items-start gap-2 pb-2 text-xs italic">
+                                                                    <IconWarning className="text-base text-secondary mt-0.5" />
                                                                     <span>{warnings[formScopeRadioValues[key]]}</span>
                                                                 </div>
                                                             )}
@@ -490,7 +446,7 @@
                         return (
                             <Link
                                 subtle
-                                className="text-left font-semibold truncate"
+                                className="font-semibold text-left truncate"
                                 onClick={() => setEditingKeyId(key.id)}
                             >
                                 {String(label)}
