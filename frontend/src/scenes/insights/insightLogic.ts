--- conflicted
+++ resolved
@@ -884,26 +884,11 @@
 
             await api.create(`api/projects/${currentTeamId}/insights/cancel`, { client_query_id: queryId })
 
-<<<<<<< HEAD
-                const duration = performance.now() - values.queryStartTimes[queryId]
-                await captureTimeToSeeData(values.currentTeamId, {
-                    type: 'insight_load',
-                    context: 'insight',
-                    primary_interaction_id: queryId,
-                    query_id: queryId,
-                    status: 'cancelled',
-                    time_to_see_data_ms: Math.floor(duration),
-                    insights_fetched: 0,
-                    insights_fetched_cached: 0,
-                    api_response_bytes: 0,
-                    insight: values.activeView,
-                })
-            }
-=======
             const duration = performance.now() - values.queryStartTimes[queryId]
             await captureTimeToSeeData(values.currentTeamId, {
                 type: 'insight_load',
                 context: 'insight',
+                primary_interaction_id: queryId,
                 query_id: queryId,
                 status: 'cancelled',
                 time_to_see_data_ms: Math.floor(duration),
@@ -912,7 +897,6 @@
                 api_response_bytes: 0,
                 insight: values.activeView,
             })
->>>>>>> 61d3458d
         },
         endQuery: ({ queryId, view, lastRefresh, scene, exception, response }) => {
             if (values.timeout) {
