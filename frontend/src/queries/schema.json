--- conflicted
+++ resolved
@@ -1,7 +1,6 @@
 {
     "$schema": "http://json-schema.org/draft-07/schema#",
     "definitions": {
-<<<<<<< HEAD
         "AIActionsNode": {
             "additionalProperties": false,
             "properties": {
@@ -130,20 +129,6 @@
                 }
             ]
         },
-        "AbsoluteThreshold": {
-            "additionalProperties": false,
-            "properties": {
-                "lower": {
-                    "type": ["number", "null"]
-                },
-                "upper": {
-                    "type": ["number", "null"]
-                }
-            },
-            "type": "object"
-        },
-=======
->>>>>>> a6f320be
         "ActionsNode": {
             "additionalProperties": false,
             "properties": {
