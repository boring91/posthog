--- conflicted
+++ resolved
@@ -46,13 +46,7 @@
     except ModuleNotFoundError:
         pass  # Skip if backend or max_tools doesn't exist - note that the product's dir needs a top-level __init__.py
 
-<<<<<<< HEAD
-RouteName = Literal[
-    "insights", "root", "end", "search_documentation", "session_recordings_filters", "memory_onboarding"
-]
-=======
-RouteName = Literal["insights", "root", "end", "search_documentation"]
->>>>>>> c4225835
+RouteName = Literal["insights", "root", "end", "search_documentation", "memory_onboarding"]
 
 RootMessageUnion = HumanMessage | AssistantMessage | FailureMessage | AssistantToolCallMessage
 T = TypeVar("T", RootMessageUnion, BaseMessage)
