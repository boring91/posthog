# serializer version: 1
# name: TestSessionRecordingsListFromFilters.test_action_filter
  '''
  SELECT s.session_id AS session_id,
         any(s.team_id),
         any(s.distinct_id),
         min(toTimeZone(s.min_first_timestamp, 'UTC')) AS start_time,
         max(toTimeZone(s.max_last_timestamp, 'UTC')) AS end_time,
         dateDiff('SECOND', start_time, end_time) AS duration,
         argMinMerge(s.first_url) AS first_url,
         sum(s.click_count),
         sum(s.keypress_count),
         sum(s.mouse_activity_count),
         divide(sum(s.active_milliseconds), 1000) AS active_seconds,
         minus(duration, active_seconds) AS inactive_seconds,
         sum(s.console_log_count) AS console_log_count,
         sum(s.console_warn_count) AS console_warn_count,
         sum(s.console_error_count) AS console_error_count
  FROM session_replay_events AS s
  WHERE and(equals(s.team_id, 2), ifNull(greaterOrEquals(toTimeZone(s.min_first_timestamp, 'UTC'), toDateTime64('2022-12-14 00:00:00.000000', 6, 'UTC')), 0), ifNull(greaterOrEquals(toTimeZone(s.min_first_timestamp, 'UTC'), toDateTime64('2022-12-28 00:00:00.000000', 6, 'UTC')), 0), ifNull(lessOrEquals(toTimeZone(s.max_last_timestamp, 'UTC'), toDateTime64('2023-01-04 00:00:00.000000', 6, 'UTC')), 0), in(s.session_id,
                                                                                                                                                                                                                                                                                                                                                                                                                       (SELECT events.`$session_id` AS session_id
                                                                                                                                                                                                                                                                                                                                                                                                                        FROM events PREWHERE and(greaterOrEquals(toTimeZone(events.timestamp, 'UTC'), toDateTime64('2022-12-14 00:00:00.000000', 6, 'UTC')), lessOrEquals(toTimeZone(events.timestamp, 'UTC'), now64(6, 'UTC')), greaterOrEquals(toTimeZone(events.timestamp, 'UTC'), toDateTime64('2022-12-27 12:00:00.000000', 6, 'UTC')), lessOrEquals(toTimeZone(events.timestamp, 'UTC'), toDateTime64('2023-01-04 12:00:00.000000', 6, 'UTC')))
                                                                                                                                                                                                                                                                                                                                                                                                                        WHERE and(equals(events.team_id, 2), notEmpty(events.`$session_id`), and(and(equals(events.event, 'custom-event'), and(ifNull(equals(replaceRegexpAll(nullIf(nullIf(JSONExtractRaw(events.properties, '$browser'), ''), 'null'), '^"|"$', ''), 'Firefox'), 0), ifNull(equals(nullIf(nullIf(events.`$session_id`, ''), 'null'), 'test_action_filter-session-one'), 0), ifNull(equals(nullIf(nullIf(events.`$window_id`, ''), 'null'), 'test_action_filter-window-id'), 0))), true))
                                                                                                                                                                                                                                                                                                                                                                                                                        GROUP BY events.`$session_id`
                                                                                                                                                                                                                                                                                                                                                                                                                        HAVING hasAll(groupUniqArray(events.event), ['custom-event']))), true)
  GROUP BY s.session_id
  HAVING true
  ORDER BY start_time DESC
  LIMIT 51
  OFFSET 0 SETTINGS readonly=2,
                    max_execution_time=60,
                    allow_experimental_object_type=1,
                    format_csv_allow_double_quotes=0,
                    max_ast_elements=1000000,
                    max_expanded_ast_elements=1000000,
                    max_query_size=524288
  '''
# ---
# name: TestSessionRecordingsListFromFilters.test_action_filter.1
  '''
  SELECT s.session_id AS session_id,
         any(s.team_id),
         any(s.distinct_id),
         min(toTimeZone(s.min_first_timestamp, 'UTC')) AS start_time,
         max(toTimeZone(s.max_last_timestamp, 'UTC')) AS end_time,
         dateDiff('SECOND', start_time, end_time) AS duration,
         argMinMerge(s.first_url) AS first_url,
         sum(s.click_count),
         sum(s.keypress_count),
         sum(s.mouse_activity_count),
         divide(sum(s.active_milliseconds), 1000) AS active_seconds,
         minus(duration, active_seconds) AS inactive_seconds,
         sum(s.console_log_count) AS console_log_count,
         sum(s.console_warn_count) AS console_warn_count,
         sum(s.console_error_count) AS console_error_count
  FROM session_replay_events AS s
  WHERE and(equals(s.team_id, 2), ifNull(greaterOrEquals(toTimeZone(s.min_first_timestamp, 'UTC'), toDateTime64('2022-12-14 00:00:00.000000', 6, 'UTC')), 0), ifNull(greaterOrEquals(toTimeZone(s.min_first_timestamp, 'UTC'), toDateTime64('2022-12-28 00:00:00.000000', 6, 'UTC')), 0), ifNull(lessOrEquals(toTimeZone(s.max_last_timestamp, 'UTC'), toDateTime64('2023-01-04 00:00:00.000000', 6, 'UTC')), 0), in(s.session_id,
                                                                                                                                                                                                                                                                                                                                                                                                                       (SELECT events.`$session_id` AS session_id
                                                                                                                                                                                                                                                                                                                                                                                                                        FROM events PREWHERE and(greaterOrEquals(toTimeZone(events.timestamp, 'UTC'), toDateTime64('2022-12-14 00:00:00.000000', 6, 'UTC')), lessOrEquals(toTimeZone(events.timestamp, 'UTC'), now64(6, 'UTC')), greaterOrEquals(toTimeZone(events.timestamp, 'UTC'), toDateTime64('2022-12-27 12:00:00.000000', 6, 'UTC')), lessOrEquals(toTimeZone(events.timestamp, 'UTC'), toDateTime64('2023-01-04 12:00:00.000000', 6, 'UTC')))
                                                                                                                                                                                                                                                                                                                                                                                                                        WHERE and(equals(events.team_id, 2), notEmpty(events.`$session_id`), and(and(equals(events.event, 'custom-event'), and(ifNull(equals(nullIf(nullIf(events.`$session_id`, ''), 'null'), 'test_action_filter-session-one'), 0), ifNull(equals(nullIf(nullIf(events.`$window_id`, ''), 'null'), 'test_action_filter-window-id'), 0))), true))
                                                                                                                                                                                                                                                                                                                                                                                                                        GROUP BY events.`$session_id`
                                                                                                                                                                                                                                                                                                                                                                                                                        HAVING hasAll(groupUniqArray(events.event), ['custom-event']))), true)
  GROUP BY s.session_id
  HAVING true
  ORDER BY start_time DESC
  LIMIT 51
  OFFSET 0 SETTINGS readonly=2,
                    max_execution_time=60,
                    allow_experimental_object_type=1,
                    format_csv_allow_double_quotes=0,
                    max_ast_elements=1000000,
                    max_expanded_ast_elements=1000000,
                    max_query_size=524288
  '''
# ---
# name: TestSessionRecordingsListFromFilters.test_action_filter.2
  '''
  SELECT s.session_id AS session_id,
         any(s.team_id),
         any(s.distinct_id),
         min(toTimeZone(s.min_first_timestamp, 'UTC')) AS start_time,
         max(toTimeZone(s.max_last_timestamp, 'UTC')) AS end_time,
         dateDiff('SECOND', start_time, end_time) AS duration,
         argMinMerge(s.first_url) AS first_url,
         sum(s.click_count),
         sum(s.keypress_count),
         sum(s.mouse_activity_count),
         divide(sum(s.active_milliseconds), 1000) AS active_seconds,
         minus(duration, active_seconds) AS inactive_seconds,
         sum(s.console_log_count) AS console_log_count,
         sum(s.console_warn_count) AS console_warn_count,
         sum(s.console_error_count) AS console_error_count
  FROM session_replay_events AS s
  WHERE and(equals(s.team_id, 2), ifNull(greaterOrEquals(toTimeZone(s.min_first_timestamp, 'UTC'), toDateTime64('2022-12-14 00:00:00.000000', 6, 'UTC')), 0), ifNull(greaterOrEquals(toTimeZone(s.min_first_timestamp, 'UTC'), toDateTime64('2022-12-28 00:00:00.000000', 6, 'UTC')), 0), ifNull(lessOrEquals(toTimeZone(s.max_last_timestamp, 'UTC'), toDateTime64('2023-01-04 00:00:00.000000', 6, 'UTC')), 0), in(s.session_id,
                                                                                                                                                                                                                                                                                                                                                                                                                       (SELECT events.`$session_id` AS session_id
                                                                                                                                                                                                                                                                                                                                                                                                                        FROM events PREWHERE and(greaterOrEquals(toTimeZone(events.timestamp, 'UTC'), toDateTime64('2022-12-14 00:00:00.000000', 6, 'UTC')), lessOrEquals(toTimeZone(events.timestamp, 'UTC'), now64(6, 'UTC')), greaterOrEquals(toTimeZone(events.timestamp, 'UTC'), toDateTime64('2022-12-27 12:00:00.000000', 6, 'UTC')), lessOrEquals(toTimeZone(events.timestamp, 'UTC'), toDateTime64('2023-01-04 12:00:00.000000', 6, 'UTC')))
                                                                                                                                                                                                                                                                                                                                                                                                                        WHERE and(equals(events.team_id, 2), notEmpty(events.`$session_id`), and(and(equals(events.event, 'custom-event'), and(ifNull(equals(nullIf(nullIf(events.`$session_id`, ''), 'null'), 'test_action_filter-session-one'), 0), ifNull(equals(nullIf(nullIf(events.`$window_id`, ''), 'null'), 'test_action_filter-window-id'), 0))), ifNull(equals(replaceRegexpAll(nullIf(nullIf(JSONExtractRaw(events.properties, '$browser'), ''), 'null'), '^"|"$', ''), 'Firefox'), 0)))
                                                                                                                                                                                                                                                                                                                                                                                                                        GROUP BY events.`$session_id`
                                                                                                                                                                                                                                                                                                                                                                                                                        HAVING hasAll(groupUniqArray(events.event), ['custom-event']))), true)
  GROUP BY s.session_id
  HAVING true
  ORDER BY start_time DESC
  LIMIT 51
  OFFSET 0 SETTINGS readonly=2,
                    max_execution_time=60,
                    allow_experimental_object_type=1,
                    format_csv_allow_double_quotes=0,
                    max_ast_elements=1000000,
                    max_expanded_ast_elements=1000000,
                    max_query_size=524288
  '''
# ---
# name: TestSessionRecordingsListFromFilters.test_action_filter.3
  '''
  SELECT s.session_id AS session_id,
         any(s.team_id),
         any(s.distinct_id),
         min(toTimeZone(s.min_first_timestamp, 'UTC')) AS start_time,
         max(toTimeZone(s.max_last_timestamp, 'UTC')) AS end_time,
         dateDiff('SECOND', start_time, end_time) AS duration,
         argMinMerge(s.first_url) AS first_url,
         sum(s.click_count),
         sum(s.keypress_count),
         sum(s.mouse_activity_count),
         divide(sum(s.active_milliseconds), 1000) AS active_seconds,
         minus(duration, active_seconds) AS inactive_seconds,
         sum(s.console_log_count) AS console_log_count,
         sum(s.console_warn_count) AS console_warn_count,
         sum(s.console_error_count) AS console_error_count
  FROM session_replay_events AS s
  WHERE and(equals(s.team_id, 2), ifNull(greaterOrEquals(toTimeZone(s.min_first_timestamp, 'UTC'), toDateTime64('2022-12-14 00:00:00.000000', 6, 'UTC')), 0), ifNull(greaterOrEquals(toTimeZone(s.min_first_timestamp, 'UTC'), toDateTime64('2022-12-28 00:00:00.000000', 6, 'UTC')), 0), ifNull(lessOrEquals(toTimeZone(s.max_last_timestamp, 'UTC'), toDateTime64('2023-01-04 00:00:00.000000', 6, 'UTC')), 0), in(s.session_id,
                                                                                                                                                                                                                                                                                                                                                                                                                       (SELECT events.`$session_id` AS session_id
                                                                                                                                                                                                                                                                                                                                                                                                                        FROM events PREWHERE and(greaterOrEquals(toTimeZone(events.timestamp, 'UTC'), toDateTime64('2022-12-14 00:00:00.000000', 6, 'UTC')), lessOrEquals(toTimeZone(events.timestamp, 'UTC'), now64(6, 'UTC')), greaterOrEquals(toTimeZone(events.timestamp, 'UTC'), toDateTime64('2022-12-27 12:00:00.000000', 6, 'UTC')), lessOrEquals(toTimeZone(events.timestamp, 'UTC'), toDateTime64('2023-01-04 12:00:00.000000', 6, 'UTC')))
                                                                                                                                                                                                                                                                                                                                                                                                                        WHERE and(equals(events.team_id, 2), notEmpty(events.`$session_id`), and(and(equals(events.event, 'custom-event'), and(ifNull(equals(nullIf(nullIf(events.`$session_id`, ''), 'null'), 'test_action_filter-session-one'), 0), ifNull(equals(nullIf(nullIf(events.`$window_id`, ''), 'null'), 'test_action_filter-window-id'), 0))), ifNull(equals(replaceRegexpAll(nullIf(nullIf(JSONExtractRaw(events.properties, '$browser'), ''), 'null'), '^"|"$', ''), 'Chrome'), 0)))
                                                                                                                                                                                                                                                                                                                                                                                                                        GROUP BY events.`$session_id`
                                                                                                                                                                                                                                                                                                                                                                                                                        HAVING hasAll(groupUniqArray(events.event), ['custom-event']))), true)
  GROUP BY s.session_id
  HAVING true
  ORDER BY start_time DESC
  LIMIT 51
  OFFSET 0 SETTINGS readonly=2,
                    max_execution_time=60,
                    allow_experimental_object_type=1,
                    format_csv_allow_double_quotes=0,
                    max_ast_elements=1000000,
                    max_expanded_ast_elements=1000000,
                    max_query_size=524288
  '''
# ---
# name: TestSessionRecordingsListFromFilters.test_all_filters_at_once
  '''
  SELECT s.session_id AS session_id,
         any(s.team_id),
         any(s.distinct_id),
         min(toTimeZone(s.min_first_timestamp, 'UTC')) AS start_time,
         max(toTimeZone(s.max_last_timestamp, 'UTC')) AS end_time,
         dateDiff('SECOND', start_time, end_time) AS duration,
         argMinMerge(s.first_url) AS first_url,
         sum(s.click_count),
         sum(s.keypress_count),
         sum(s.mouse_activity_count),
         divide(sum(s.active_milliseconds), 1000) AS active_seconds,
         minus(duration, active_seconds) AS inactive_seconds,
         sum(s.console_log_count) AS console_log_count,
         sum(s.console_warn_count) AS console_warn_count,
         sum(s.console_error_count) AS console_error_count
  FROM session_replay_events AS s
  INNER JOIN
    (SELECT argMax(person_distinct_id2.person_id, person_distinct_id2.version) AS person_id,
            person_distinct_id2.distinct_id AS distinct_id
     FROM person_distinct_id2
     WHERE equals(person_distinct_id2.team_id, 2)
     GROUP BY person_distinct_id2.distinct_id
     HAVING ifNull(equals(argMax(person_distinct_id2.is_deleted, person_distinct_id2.version), 0), 0)) AS s__pdi ON equals(s.distinct_id, s__pdi.distinct_id)
  WHERE and(equals(s.team_id, 2), ifNull(greaterOrEquals(toTimeZone(s.min_first_timestamp, 'UTC'), toDateTime64('2020-12-11 13:46:23.000000', 6, 'UTC')), 0), ifNull(greaterOrEquals(toTimeZone(s.min_first_timestamp, 'UTC'), toDateTime64('2020-12-22 00:00:00.000000', 6, 'UTC')), 0), ifNull(lessOrEquals(toTimeZone(s.max_last_timestamp, 'UTC'), toDateTime64('2021-01-04 23:59:59.999999', 6, 'UTC')), 0), in(s.session_id,
                                                                                                                                                                                                                                                                                                                                                                                                                       (SELECT events.`$session_id` AS session_id
                                                                                                                                                                                                                                                                                                                                                                                                                        FROM events PREWHERE and(greaterOrEquals(toTimeZone(events.timestamp, 'UTC'), toDateTime64('2020-12-11 13:46:23.000000', 6, 'UTC')), lessOrEquals(toTimeZone(events.timestamp, 'UTC'), now64(6, 'UTC')), greaterOrEquals(toTimeZone(events.timestamp, 'UTC'), toDateTime64('2020-12-21 12:00:00.000000', 6, 'UTC')), lessOrEquals(toTimeZone(events.timestamp, 'UTC'), toDateTime64('2021-01-05 11:59:59.999999', 6, 'UTC')))
                                                                                                                                                                                                                                                                                                                                                                                                                        WHERE and(equals(events.team_id, 2), notEmpty(events.`$session_id`), or(and(equals(events.event, '$pageview'), true), and(equals(events.event, 'custom-event'), true)))
                                                                                                                                                                                                                                                                                                                                                                                                                        GROUP BY events.`$session_id`
                                                                                                                                                                                                                                                                                                                                                                                                                        HAVING hasAll(groupUniqArray(events.event), ['$pageview', 'custom-event']))), true, ifNull(equals(s__pdi.person_id, '00000000-0000-0000-0000-000000000000'), 0))
  GROUP BY s.session_id
<<<<<<< HEAD
  HAVING ifNull(greaterOrEquals(duration, 60), 0)
  ORDER BY start_time DESC
  LIMIT 10 SETTINGS readonly=2,
=======
  HAVING true
  ORDER BY active_seconds DESC
  LIMIT 4
  OFFSET 0 SETTINGS readonly=2,
>>>>>>> fe09d775
                    max_execution_time=60,
                    allow_experimental_object_type=1,
                    format_csv_allow_double_quotes=0,
                    max_ast_elements=1000000,
                    max_expanded_ast_elements=1000000,
                    max_query_size=524288
  '''
# ---
# name: TestSessionRecordingsListFromFilters.test_any_event_filter_with_properties
  '''
  SELECT s.session_id AS session_id,
         any(s.team_id),
         any(s.distinct_id),
         min(toTimeZone(s.min_first_timestamp, 'UTC')) AS start_time,
         max(toTimeZone(s.max_last_timestamp, 'UTC')) AS end_time,
         dateDiff('SECOND', start_time, end_time) AS duration,
         argMinMerge(s.first_url) AS first_url,
         sum(s.click_count),
         sum(s.keypress_count),
         sum(s.mouse_activity_count),
         divide(sum(s.active_milliseconds), 1000) AS active_seconds,
         minus(duration, active_seconds) AS inactive_seconds,
         sum(s.console_log_count) AS console_log_count,
         sum(s.console_warn_count) AS console_warn_count,
         sum(s.console_error_count) AS console_error_count
  FROM session_replay_events AS s
  WHERE and(equals(s.team_id, 2), ifNull(greaterOrEquals(toTimeZone(s.min_first_timestamp, 'UTC'), toDateTime64('2020-12-31 20:00:00.000000', 6, 'UTC')), 0), ifNull(greaterOrEquals(toTimeZone(s.min_first_timestamp, 'UTC'), toDateTime64('2021-01-14 00:00:00.000000', 6, 'UTC')), 0), ifNull(lessOrEquals(toTimeZone(s.max_last_timestamp, 'UTC'), toDateTime64('2021-01-21 20:00:00.000000', 6, 'UTC')), 0), in(s.session_id,
                                                                                                                                                                                                                                                                                                                                                                                                                       (SELECT events.`$session_id` AS session_id
                                                                                                                                                                                                                                                                                                                                                                                                                        FROM events PREWHERE and(greaterOrEquals(toTimeZone(events.timestamp, 'UTC'), toDateTime64('2020-12-31 20:00:00.000000', 6, 'UTC')), lessOrEquals(toTimeZone(events.timestamp, 'UTC'), now64(6, 'UTC')), greaterOrEquals(toTimeZone(events.timestamp, 'UTC'), toDateTime64('2021-01-13 12:00:00.000000', 6, 'UTC')), lessOrEquals(toTimeZone(events.timestamp, 'UTC'), toDateTime64('2021-01-22 08:00:00.000000', 6, 'UTC')))
                                                                                                                                                                                                                                                                                                                                                                                                                        WHERE and(equals(events.team_id, 2), notEmpty(events.`$session_id`), and(true, true))
                                                                                                                                                                                                                                                                                                                                                                                                                        GROUP BY events.`$session_id`
                                                                                                                                                                                                                                                                                                                                                                                                                        HAVING true)), true)
  GROUP BY s.session_id
  HAVING true
<<<<<<< HEAD
  ORDER BY start_time DESC
  LIMIT 10 SETTINGS readonly=2,
=======
  ORDER BY console_error_count DESC
  LIMIT 4
  OFFSET 0 SETTINGS readonly=2,
>>>>>>> fe09d775
                    max_execution_time=60,
                    allow_experimental_object_type=1,
                    format_csv_allow_double_quotes=0,
                    max_ast_elements=1000000,
                    max_expanded_ast_elements=1000000,
                    max_query_size=524288
  '''
# ---
# name: TestSessionRecordingsListFromFilters.test_any_event_filter_with_properties.1
  '''
  SELECT s.session_id AS session_id,
         any(s.team_id),
         any(s.distinct_id),
         min(toTimeZone(s.min_first_timestamp, 'UTC')) AS start_time,
         max(toTimeZone(s.max_last_timestamp, 'UTC')) AS end_time,
         dateDiff('SECOND', start_time, end_time) AS duration,
         argMinMerge(s.first_url) AS first_url,
         sum(s.click_count),
         sum(s.keypress_count),
         sum(s.mouse_activity_count),
         divide(sum(s.active_milliseconds), 1000) AS active_seconds,
         minus(duration, active_seconds) AS inactive_seconds,
         sum(s.console_log_count) AS console_log_count,
         sum(s.console_warn_count) AS console_warn_count,
         sum(s.console_error_count) AS console_error_count
  FROM session_replay_events AS s
  WHERE and(equals(s.team_id, 2), ifNull(greaterOrEquals(toTimeZone(s.min_first_timestamp, 'UTC'), toDateTime64('2020-12-31 20:00:00.000000', 6, 'UTC')), 0), ifNull(greaterOrEquals(toTimeZone(s.min_first_timestamp, 'UTC'), toDateTime64('2021-01-14 00:00:00.000000', 6, 'UTC')), 0), ifNull(lessOrEquals(toTimeZone(s.max_last_timestamp, 'UTC'), toDateTime64('2021-01-21 20:00:00.000000', 6, 'UTC')), 0), in(s.session_id,
                                                                                                                                                                                                                                                                                                                                                                                                                       (SELECT events.`$session_id` AS session_id
                                                                                                                                                                                                                                                                                                                                                                                                                        FROM events PREWHERE and(greaterOrEquals(toTimeZone(events.timestamp, 'UTC'), toDateTime64('2020-12-31 20:00:00.000000', 6, 'UTC')), lessOrEquals(toTimeZone(events.timestamp, 'UTC'), now64(6, 'UTC')), greaterOrEquals(toTimeZone(events.timestamp, 'UTC'), toDateTime64('2021-01-13 12:00:00.000000', 6, 'UTC')), lessOrEquals(toTimeZone(events.timestamp, 'UTC'), toDateTime64('2021-01-22 08:00:00.000000', 6, 'UTC')))
                                                                                                                                                                                                                                                                                                                                                                                                                        WHERE and(equals(events.team_id, 2), notEmpty(events.`$session_id`), and(true, ifNull(equals(replaceRegexpAll(nullIf(nullIf(JSONExtractRaw(events.properties, '$browser'), ''), 'null'), '^"|"$', ''), 'Chrome'), 0)))
                                                                                                                                                                                                                                                                                                                                                                                                                        GROUP BY events.`$session_id`
                                                                                                                                                                                                                                                                                                                                                                                                                        HAVING true)), true)
  GROUP BY s.session_id
  HAVING true
  ORDER BY start_time DESC
  LIMIT 4
  OFFSET 0 SETTINGS readonly=2,
                    max_execution_time=60,
                    allow_experimental_object_type=1,
                    format_csv_allow_double_quotes=0,
                    max_ast_elements=1000000,
                    max_expanded_ast_elements=1000000,
                    max_query_size=524288
  '''
# ---
# name: TestSessionRecordingsListFromFilters.test_basic_query_with_paging
  '''
  SELECT s.session_id AS session_id,
         any(s.team_id),
         any(s.distinct_id),
         min(toTimeZone(s.min_first_timestamp, 'UTC')) AS start_time,
         max(toTimeZone(s.max_last_timestamp, 'UTC')) AS end_time,
         dateDiff('SECOND', start_time, end_time) AS duration,
         argMinMerge(s.first_url) AS first_url,
         sum(s.click_count),
         sum(s.keypress_count),
         sum(s.mouse_activity_count),
         divide(sum(s.active_milliseconds), 1000) AS active_seconds,
         minus(duration, active_seconds) AS inactive_seconds,
         sum(s.console_log_count) AS console_log_count,
         sum(s.console_warn_count) AS console_warn_count,
         sum(s.console_error_count) AS console_error_count
  FROM session_replay_events AS s
  WHERE and(equals(s.team_id, 2), ifNull(greaterOrEquals(toTimeZone(s.min_first_timestamp, 'UTC'), toDateTime64('2020-12-11 13:46:23.000000', 6, 'UTC')), 0), ifNull(greaterOrEquals(toTimeZone(s.min_first_timestamp, 'UTC'), toDateTime64('2020-12-25 00:00:00.000000', 6, 'UTC')), 0), ifNull(lessOrEquals(toTimeZone(s.max_last_timestamp, 'UTC'), toDateTime64('2021-01-01 13:46:23.000000', 6, 'UTC')), 0), true)
  GROUP BY s.session_id
  HAVING true
  ORDER BY start_time DESC
  LIMIT 2
  OFFSET 0 SETTINGS readonly=2,
                    max_execution_time=60,
                    allow_experimental_object_type=1,
                    format_csv_allow_double_quotes=0,
                    max_ast_elements=1000000,
                    max_expanded_ast_elements=1000000,
                    max_query_size=524288
  '''
# ---
# name: TestSessionRecordingsListFromFilters.test_basic_query_with_paging.1
  '''
  SELECT s.session_id AS session_id,
         any(s.team_id),
         any(s.distinct_id),
         min(toTimeZone(s.min_first_timestamp, 'UTC')) AS start_time,
         max(toTimeZone(s.max_last_timestamp, 'UTC')) AS end_time,
         dateDiff('SECOND', start_time, end_time) AS duration,
         argMinMerge(s.first_url) AS first_url,
         sum(s.click_count),
         sum(s.keypress_count),
         sum(s.mouse_activity_count),
         divide(sum(s.active_milliseconds), 1000) AS active_seconds,
         minus(duration, active_seconds) AS inactive_seconds,
         sum(s.console_log_count) AS console_log_count,
         sum(s.console_warn_count) AS console_warn_count,
         sum(s.console_error_count) AS console_error_count
  FROM session_replay_events AS s
  WHERE and(equals(s.team_id, 2), ifNull(greaterOrEquals(toTimeZone(s.min_first_timestamp, 'UTC'), toDateTime64('2020-12-11 13:46:23.000000', 6, 'UTC')), 0), ifNull(greaterOrEquals(toTimeZone(s.min_first_timestamp, 'UTC'), toDateTime64('2020-12-25 00:00:00.000000', 6, 'UTC')), 0), ifNull(lessOrEquals(toTimeZone(s.max_last_timestamp, 'UTC'), toDateTime64('2021-01-01 13:46:23.000000', 6, 'UTC')), 0), true)
  GROUP BY s.session_id
  HAVING true
  ORDER BY start_time DESC
  LIMIT 2
  OFFSET 1 SETTINGS readonly=2,
                    max_execution_time=60,
                    allow_experimental_object_type=1,
                    format_csv_allow_double_quotes=0,
                    max_ast_elements=1000000,
                    max_expanded_ast_elements=1000000,
                    max_query_size=524288
  '''
# ---
# name: TestSessionRecordingsListFromFilters.test_basic_query_with_paging.2
  '''
  SELECT s.session_id AS session_id,
         any(s.team_id),
         any(s.distinct_id),
         min(toTimeZone(s.min_first_timestamp, 'UTC')) AS start_time,
         max(toTimeZone(s.max_last_timestamp, 'UTC')) AS end_time,
         dateDiff('SECOND', start_time, end_time) AS duration,
         argMinMerge(s.first_url) AS first_url,
         sum(s.click_count),
         sum(s.keypress_count),
         sum(s.mouse_activity_count),
         divide(sum(s.active_milliseconds), 1000) AS active_seconds,
         minus(duration, active_seconds) AS inactive_seconds,
         sum(s.console_log_count) AS console_log_count,
         sum(s.console_warn_count) AS console_warn_count,
         sum(s.console_error_count) AS console_error_count
  FROM session_replay_events AS s
  WHERE and(equals(s.team_id, 2), ifNull(greaterOrEquals(toTimeZone(s.min_first_timestamp, 'UTC'), toDateTime64('2020-12-11 13:46:23.000000', 6, 'UTC')), 0), ifNull(greaterOrEquals(toTimeZone(s.min_first_timestamp, 'UTC'), toDateTime64('2020-12-25 00:00:00.000000', 6, 'UTC')), 0), ifNull(lessOrEquals(toTimeZone(s.max_last_timestamp, 'UTC'), toDateTime64('2021-01-01 13:46:23.000000', 6, 'UTC')), 0), true)
  GROUP BY s.session_id
  HAVING true
  ORDER BY start_time DESC
  LIMIT 2
  OFFSET 2 SETTINGS readonly=2,
                    max_execution_time=60,
                    allow_experimental_object_type=1,
                    format_csv_allow_double_quotes=0,
                    max_ast_elements=1000000,
                    max_expanded_ast_elements=1000000,
                    max_query_size=524288
  '''
# ---
# name: TestSessionRecordingsListFromFilters.test_any_event_filter_with_properties.2
  '''
  SELECT s.session_id AS session_id,
         any(s.team_id),
         any(s.distinct_id),
         min(toTimeZone(s.min_first_timestamp, 'UTC')) AS start_time,
         max(toTimeZone(s.max_last_timestamp, 'UTC')) AS end_time,
         dateDiff('SECOND', start_time, end_time) AS duration,
         argMinMerge(s.first_url) AS first_url,
         sum(s.click_count),
         sum(s.keypress_count),
         sum(s.mouse_activity_count),
         divide(sum(s.active_milliseconds), 1000) AS active_seconds,
         minus(duration, active_seconds) AS inactive_seconds,
         sum(s.console_log_count) AS console_log_count,
         sum(s.console_warn_count) AS console_warn_count,
         sum(s.console_error_count) AS console_error_count
  FROM session_replay_events AS s
  WHERE and(equals(s.team_id, 2), ifNull(greaterOrEquals(toTimeZone(s.min_first_timestamp, 'UTC'), toDateTime64('2020-12-31 20:00:00.000000', 6, 'UTC')), 0), ifNull(greaterOrEquals(toTimeZone(s.min_first_timestamp, 'UTC'), toDateTime64('2021-01-14 00:00:00.000000', 6, 'UTC')), 0), ifNull(lessOrEquals(toTimeZone(s.max_last_timestamp, 'UTC'), toDateTime64('2021-01-21 20:00:00.000000', 6, 'UTC')), 0), in(s.session_id,
                                                                                                                                                                                                                                                                                                                                                                                                                       (SELECT events.`$session_id` AS session_id
                                                                                                                                                                                                                                                                                                                                                                                                                        FROM events PREWHERE and(greaterOrEquals(toTimeZone(events.timestamp, 'UTC'), toDateTime64('2020-12-31 20:00:00.000000', 6, 'UTC')), lessOrEquals(toTimeZone(events.timestamp, 'UTC'), now64(6, 'UTC')), greaterOrEquals(toTimeZone(events.timestamp, 'UTC'), toDateTime64('2021-01-13 12:00:00.000000', 6, 'UTC')), lessOrEquals(toTimeZone(events.timestamp, 'UTC'), toDateTime64('2021-01-22 08:00:00.000000', 6, 'UTC')))
                                                                                                                                                                                                                                                                                                                                                                                                                        WHERE and(equals(events.team_id, 2), notEmpty(events.`$session_id`), and(true, ifNull(equals(replaceRegexpAll(nullIf(nullIf(JSONExtractRaw(events.properties, '$browser'), ''), 'null'), '^"|"$', ''), 'Firefox'), 0)))
                                                                                                                                                                                                                                                                                                                                                                                                                        GROUP BY events.`$session_id`
                                                                                                                                                                                                                                                                                                                                                                                                                        HAVING true)), true)
  GROUP BY s.session_id
  HAVING true
  ORDER BY start_time DESC
  LIMIT 51
  OFFSET 0 SETTINGS readonly=2,
                    max_execution_time=60,
                    allow_experimental_object_type=1,
                    format_csv_allow_double_quotes=0,
                    max_ast_elements=1000000,
                    max_expanded_ast_elements=1000000,
                    max_query_size=524288
  '''
# ---
# name: TestSessionRecordingsListFromFilters.test_any_event_filter_with_properties_materialized
  '''
  SELECT s.session_id AS session_id,
         any(s.team_id),
         any(s.distinct_id),
         min(toTimeZone(s.min_first_timestamp, 'UTC')) AS start_time,
         max(toTimeZone(s.max_last_timestamp, 'UTC')) AS end_time,
         dateDiff('SECOND', start_time, end_time) AS duration,
         argMinMerge(s.first_url) AS first_url,
         sum(s.click_count),
         sum(s.keypress_count),
         sum(s.mouse_activity_count),
         divide(sum(s.active_milliseconds), 1000) AS active_seconds,
         minus(duration, active_seconds) AS inactive_seconds,
         sum(s.console_log_count) AS console_log_count,
         sum(s.console_warn_count) AS console_warn_count,
         sum(s.console_error_count) AS console_error_count
  FROM session_replay_events AS s
  WHERE and(equals(s.team_id, 2), ifNull(greaterOrEquals(toTimeZone(s.min_first_timestamp, 'UTC'), toDateTime64('2020-12-31 20:00:00.000000', 6, 'UTC')), 0), ifNull(greaterOrEquals(toTimeZone(s.min_first_timestamp, 'UTC'), toDateTime64('2021-01-14 00:00:00.000000', 6, 'UTC')), 0), ifNull(lessOrEquals(toTimeZone(s.max_last_timestamp, 'UTC'), toDateTime64('2021-01-21 20:00:00.000000', 6, 'UTC')), 0), in(s.session_id,
                                                                                                                                                                                                                                                                                                                                                                                                                       (SELECT events.`$session_id` AS session_id
                                                                                                                                                                                                                                                                                                                                                                                                                        FROM events PREWHERE and(greaterOrEquals(toTimeZone(events.timestamp, 'UTC'), toDateTime64('2020-12-31 20:00:00.000000', 6, 'UTC')), lessOrEquals(toTimeZone(events.timestamp, 'UTC'), now64(6, 'UTC')), greaterOrEquals(toTimeZone(events.timestamp, 'UTC'), toDateTime64('2021-01-13 12:00:00.000000', 6, 'UTC')), lessOrEquals(toTimeZone(events.timestamp, 'UTC'), toDateTime64('2021-01-22 08:00:00.000000', 6, 'UTC')))
                                                                                                                                                                                                                                                                                                                                                                                                                        WHERE and(equals(events.team_id, 2), notEmpty(events.`$session_id`), and(true, true))
                                                                                                                                                                                                                                                                                                                                                                                                                        GROUP BY events.`$session_id`
                                                                                                                                                                                                                                                                                                                                                                                                                        HAVING true)), true)
  GROUP BY s.session_id
  HAVING true
  ORDER BY start_time DESC
  LIMIT 51
  OFFSET 0 SETTINGS readonly=2,
                    max_execution_time=60,
                    allow_experimental_object_type=1,
                    format_csv_allow_double_quotes=0,
                    max_ast_elements=1000000,
                    max_expanded_ast_elements=1000000,
                    max_query_size=524288
  '''
# ---
# name: TestSessionRecordingsListFromFilters.test_any_event_filter_with_properties_materialized.1
  '''
  SELECT s.session_id AS session_id,
         any(s.team_id),
         any(s.distinct_id),
         min(toTimeZone(s.min_first_timestamp, 'UTC')) AS start_time,
         max(toTimeZone(s.max_last_timestamp, 'UTC')) AS end_time,
         dateDiff('SECOND', start_time, end_time) AS duration,
         argMinMerge(s.first_url) AS first_url,
         sum(s.click_count),
         sum(s.keypress_count),
         sum(s.mouse_activity_count),
         divide(sum(s.active_milliseconds), 1000) AS active_seconds,
         minus(duration, active_seconds) AS inactive_seconds,
         sum(s.console_log_count) AS console_log_count,
         sum(s.console_warn_count) AS console_warn_count,
         sum(s.console_error_count) AS console_error_count
  FROM session_replay_events AS s
  WHERE and(equals(s.team_id, 2), ifNull(greaterOrEquals(toTimeZone(s.min_first_timestamp, 'UTC'), toDateTime64('2020-12-31 20:00:00.000000', 6, 'UTC')), 0), ifNull(greaterOrEquals(toTimeZone(s.min_first_timestamp, 'UTC'), toDateTime64('2021-01-14 00:00:00.000000', 6, 'UTC')), 0), ifNull(lessOrEquals(toTimeZone(s.max_last_timestamp, 'UTC'), toDateTime64('2021-01-21 20:00:00.000000', 6, 'UTC')), 0), in(s.session_id,
                                                                                                                                                                                                                                                                                                                                                                                                                       (SELECT events.`$session_id` AS session_id
                                                                                                                                                                                                                                                                                                                                                                                                                        FROM events PREWHERE and(greaterOrEquals(toTimeZone(events.timestamp, 'UTC'), toDateTime64('2020-12-31 20:00:00.000000', 6, 'UTC')), lessOrEquals(toTimeZone(events.timestamp, 'UTC'), now64(6, 'UTC')), greaterOrEquals(toTimeZone(events.timestamp, 'UTC'), toDateTime64('2021-01-13 12:00:00.000000', 6, 'UTC')), lessOrEquals(toTimeZone(events.timestamp, 'UTC'), toDateTime64('2021-01-22 08:00:00.000000', 6, 'UTC')))
                                                                                                                                                                                                                                                                                                                                                                                                                        WHERE and(equals(events.team_id, 2), notEmpty(events.`$session_id`), and(true, ifNull(equals(nullIf(nullIf(events.`mat_$browser`, ''), 'null'), 'Chrome'), 0)))
                                                                                                                                                                                                                                                                                                                                                                                                                        GROUP BY events.`$session_id`
                                                                                                                                                                                                                                                                                                                                                                                                                        HAVING true)), true)
  GROUP BY s.session_id
  HAVING true
  ORDER BY start_time DESC
  LIMIT 51
  OFFSET 0 SETTINGS readonly=2,
                    max_execution_time=60,
                    allow_experimental_object_type=1,
                    format_csv_allow_double_quotes=0,
                    max_ast_elements=1000000,
                    max_expanded_ast_elements=1000000,
                    max_query_size=524288
  '''
# ---
# name: TestSessionRecordingsListFromFilters.test_any_event_filter_with_properties_materialized.2
  '''
  SELECT s.session_id AS session_id,
         any(s.team_id),
         any(s.distinct_id),
         min(toTimeZone(s.min_first_timestamp, 'UTC')) AS start_time,
         max(toTimeZone(s.max_last_timestamp, 'UTC')) AS end_time,
         dateDiff('SECOND', start_time, end_time) AS duration,
         argMinMerge(s.first_url) AS first_url,
         sum(s.click_count),
         sum(s.keypress_count),
         sum(s.mouse_activity_count),
         divide(sum(s.active_milliseconds), 1000) AS active_seconds,
         minus(duration, active_seconds) AS inactive_seconds,
         sum(s.console_log_count) AS console_log_count,
         sum(s.console_warn_count) AS console_warn_count,
         sum(s.console_error_count) AS console_error_count
  FROM session_replay_events AS s
  WHERE and(equals(s.team_id, 2), ifNull(greaterOrEquals(toTimeZone(s.min_first_timestamp, 'UTC'), toDateTime64('2020-12-31 20:00:00.000000', 6, 'UTC')), 0), ifNull(greaterOrEquals(toTimeZone(s.min_first_timestamp, 'UTC'), toDateTime64('2021-01-14 00:00:00.000000', 6, 'UTC')), 0), ifNull(lessOrEquals(toTimeZone(s.max_last_timestamp, 'UTC'), toDateTime64('2021-01-21 20:00:00.000000', 6, 'UTC')), 0), in(s.session_id,
                                                                                                                                                                                                                                                                                                                                                                                                                       (SELECT events.`$session_id` AS session_id
                                                                                                                                                                                                                                                                                                                                                                                                                        FROM events PREWHERE and(greaterOrEquals(toTimeZone(events.timestamp, 'UTC'), toDateTime64('2020-12-31 20:00:00.000000', 6, 'UTC')), lessOrEquals(toTimeZone(events.timestamp, 'UTC'), now64(6, 'UTC')), greaterOrEquals(toTimeZone(events.timestamp, 'UTC'), toDateTime64('2021-01-13 12:00:00.000000', 6, 'UTC')), lessOrEquals(toTimeZone(events.timestamp, 'UTC'), toDateTime64('2021-01-22 08:00:00.000000', 6, 'UTC')))
                                                                                                                                                                                                                                                                                                                                                                                                                        WHERE and(equals(events.team_id, 2), notEmpty(events.`$session_id`), and(true, ifNull(equals(nullIf(nullIf(events.`mat_$browser`, ''), 'null'), 'Firefox'), 0)))
                                                                                                                                                                                                                                                                                                                                                                                                                        GROUP BY events.`$session_id`
                                                                                                                                                                                                                                                                                                                                                                                                                        HAVING true)), true)
  GROUP BY s.session_id
  HAVING true
  ORDER BY start_time DESC
  LIMIT 51
  OFFSET 0 SETTINGS readonly=2,
                    max_execution_time=60,
                    allow_experimental_object_type=1,
                    format_csv_allow_double_quotes=0,
                    max_ast_elements=1000000,
                    max_expanded_ast_elements=1000000,
                    max_query_size=524288
  '''
# ---
# name: TestSessionRecordingsListFromFilters.test_basic_query
  '''
  SELECT s.session_id AS session_id,
         any(s.team_id),
         any(s.distinct_id),
         min(toTimeZone(s.min_first_timestamp, 'UTC')) AS start_time,
         max(toTimeZone(s.max_last_timestamp, 'UTC')) AS end_time,
         dateDiff('SECOND', start_time, end_time) AS duration,
         argMinMerge(s.first_url) AS first_url,
         sum(s.click_count),
         sum(s.keypress_count),
         sum(s.mouse_activity_count),
         divide(sum(s.active_milliseconds), 1000) AS active_seconds,
         minus(duration, active_seconds) AS inactive_seconds,
         sum(s.console_log_count) AS console_log_count,
         sum(s.console_warn_count) AS console_warn_count,
         sum(s.console_error_count) AS console_error_count
  FROM session_replay_events AS s
  WHERE and(equals(s.team_id, 2), ifNull(greaterOrEquals(toTimeZone(s.min_first_timestamp, 'UTC'), toDateTime64('2020-12-11 13:46:23.000000', 6, 'UTC')), 0), ifNull(greaterOrEquals(toTimeZone(s.min_first_timestamp, 'UTC'), toDateTime64('2020-12-25 00:00:00.000000', 6, 'UTC')), 0), ifNull(lessOrEquals(toTimeZone(s.max_last_timestamp, 'UTC'), toDateTime64('2021-01-01 13:46:23.000000', 6, 'UTC')), 0), true)
  GROUP BY s.session_id
  HAVING true
  ORDER BY start_time DESC
  LIMIT 51
  OFFSET 0 SETTINGS readonly=2,
                    max_execution_time=60,
                    allow_experimental_object_type=1,
                    format_csv_allow_double_quotes=0,
                    max_ast_elements=1000000,
                    max_expanded_ast_elements=1000000,
                    max_query_size=524288
  '''
# ---
# name: TestSessionRecordingsListFromFilters.test_basic_query_active_sessions
  '''
  SELECT s.session_id AS session_id,
         any(s.team_id),
         any(s.distinct_id),
         min(toTimeZone(s.min_first_timestamp, 'UTC')) AS start_time,
         max(toTimeZone(s.max_last_timestamp, 'UTC')) AS end_time,
         dateDiff('SECOND', start_time, end_time) AS duration,
         argMinMerge(s.first_url) AS first_url,
         sum(s.click_count),
         sum(s.keypress_count),
         sum(s.mouse_activity_count),
         divide(sum(s.active_milliseconds), 1000) AS active_seconds,
         minus(duration, active_seconds) AS inactive_seconds,
         sum(s.console_log_count) AS console_log_count,
         sum(s.console_warn_count) AS console_warn_count,
         sum(s.console_error_count) AS console_error_count
  FROM session_replay_events AS s
  WHERE and(equals(s.team_id, 2), ifNull(greaterOrEquals(toTimeZone(s.min_first_timestamp, 'UTC'), toDateTime64('2020-12-11 13:46:23.000000', 6, 'UTC')), 0), ifNull(greaterOrEquals(toTimeZone(s.min_first_timestamp, 'UTC'), toDateTime64('2020-12-25 00:00:00.000000', 6, 'UTC')), 0), ifNull(lessOrEquals(toTimeZone(s.max_last_timestamp, 'UTC'), toDateTime64('2021-01-01 13:46:23.000000', 6, 'UTC')), 0), true)
  GROUP BY s.session_id
  HAVING ifNull(greaterOrEquals(duration, 60), 0)
  ORDER BY start_time DESC
  LIMIT 51
  OFFSET 0 SETTINGS readonly=2,
                    max_execution_time=60,
                    allow_experimental_object_type=1,
                    format_csv_allow_double_quotes=0,
                    max_ast_elements=1000000,
                    max_expanded_ast_elements=1000000,
                    max_query_size=524288
  '''
# ---
# name: TestSessionRecordingsListFromFilters.test_basic_query_active_sessions.1
  '''
  SELECT s.session_id AS session_id,
         any(s.team_id),
         any(s.distinct_id),
         min(toTimeZone(s.min_first_timestamp, 'UTC')) AS start_time,
         max(toTimeZone(s.max_last_timestamp, 'UTC')) AS end_time,
         dateDiff('SECOND', start_time, end_time) AS duration,
         argMinMerge(s.first_url) AS first_url,
         sum(s.click_count),
         sum(s.keypress_count),
         sum(s.mouse_activity_count),
         divide(sum(s.active_milliseconds), 1000) AS active_seconds,
         minus(duration, active_seconds) AS inactive_seconds,
         sum(s.console_log_count) AS console_log_count,
         sum(s.console_warn_count) AS console_warn_count,
         sum(s.console_error_count) AS console_error_count
  FROM session_replay_events AS s
  WHERE and(equals(s.team_id, 2), ifNull(greaterOrEquals(toTimeZone(s.min_first_timestamp, 'UTC'), toDateTime64('2020-12-11 13:46:23.000000', 6, 'UTC')), 0), ifNull(greaterOrEquals(toTimeZone(s.min_first_timestamp, 'UTC'), toDateTime64('2020-12-25 00:00:00.000000', 6, 'UTC')), 0), ifNull(lessOrEquals(toTimeZone(s.max_last_timestamp, 'UTC'), toDateTime64('2021-01-01 13:46:23.000000', 6, 'UTC')), 0), true)
  GROUP BY s.session_id
  HAVING ifNull(greaterOrEquals(active_seconds, 60), 0)
  ORDER BY start_time DESC
  LIMIT 51
  OFFSET 0 SETTINGS readonly=2,
                    max_execution_time=60,
                    allow_experimental_object_type=1,
                    format_csv_allow_double_quotes=0,
                    max_ast_elements=1000000,
                    max_expanded_ast_elements=1000000,
                    max_query_size=524288
  '''
# ---
# name: TestSessionRecordingsListFromFilters.test_basic_query_active_sessions.2
  '''
  SELECT s.session_id AS session_id,
         any(s.team_id),
         any(s.distinct_id),
         min(toTimeZone(s.min_first_timestamp, 'UTC')) AS start_time,
         max(toTimeZone(s.max_last_timestamp, 'UTC')) AS end_time,
         dateDiff('SECOND', start_time, end_time) AS duration,
         argMinMerge(s.first_url) AS first_url,
         sum(s.click_count),
         sum(s.keypress_count),
         sum(s.mouse_activity_count),
         divide(sum(s.active_milliseconds), 1000) AS active_seconds,
         minus(duration, active_seconds) AS inactive_seconds,
         sum(s.console_log_count) AS console_log_count,
         sum(s.console_warn_count) AS console_warn_count,
         sum(s.console_error_count) AS console_error_count
  FROM session_replay_events AS s
  WHERE and(equals(s.team_id, 2), ifNull(greaterOrEquals(toTimeZone(s.min_first_timestamp, 'UTC'), toDateTime64('2020-12-11 13:46:23.000000', 6, 'UTC')), 0), ifNull(greaterOrEquals(toTimeZone(s.min_first_timestamp, 'UTC'), toDateTime64('2020-12-25 00:00:00.000000', 6, 'UTC')), 0), ifNull(lessOrEquals(toTimeZone(s.max_last_timestamp, 'UTC'), toDateTime64('2021-01-01 13:46:23.000000', 6, 'UTC')), 0), true)
  GROUP BY s.session_id
  HAVING ifNull(greaterOrEquals(inactive_seconds, 60), 0)
  ORDER BY start_time DESC
  LIMIT 51
  OFFSET 0 SETTINGS readonly=2,
                    max_execution_time=60,
                    allow_experimental_object_type=1,
                    format_csv_allow_double_quotes=0,
                    max_ast_elements=1000000,
                    max_expanded_ast_elements=1000000,
                    max_query_size=524288
  '''
# ---
# name: TestSessionRecordingsListFromFilters.test_basic_query_with_ordering
  '''
  SELECT s.session_id AS session_id,
         any(s.team_id),
         any(s.distinct_id),
         min(toTimeZone(s.min_first_timestamp, 'UTC')) AS start_time,
         max(toTimeZone(s.max_last_timestamp, 'UTC')) AS end_time,
         dateDiff('SECOND', start_time, end_time) AS duration,
         argMinMerge(s.first_url) AS first_url,
         sum(s.click_count),
         sum(s.keypress_count),
         sum(s.mouse_activity_count),
         divide(sum(s.active_milliseconds), 1000) AS active_seconds,
         minus(duration, active_seconds) AS inactive_seconds,
         sum(s.console_log_count) AS console_log_count,
         sum(s.console_warn_count) AS console_warn_count,
         sum(s.console_error_count) AS console_error_count
  FROM session_replay_events AS s
  WHERE and(equals(s.team_id, 2), ifNull(greaterOrEquals(toTimeZone(s.min_first_timestamp, 'UTC'), toDateTime64('2020-12-11 13:46:23.000000', 6, 'UTC')), 0), ifNull(greaterOrEquals(toTimeZone(s.min_first_timestamp, 'UTC'), toDateTime64('2020-12-25 00:00:00.000000', 6, 'UTC')), 0), ifNull(lessOrEquals(toTimeZone(s.max_last_timestamp, 'UTC'), toDateTime64('2021-01-01 13:46:23.000000', 6, 'UTC')), 0), true)
  GROUP BY s.session_id
<<<<<<< HEAD
  HAVING true
  ORDER BY active_seconds DESC
  LIMIT 10 SETTINGS readonly=2,
=======
  HAVING ifNull(lessOrEquals(duration, 60), 0)
  ORDER BY start_time DESC
  LIMIT 51
  OFFSET 0 SETTINGS readonly=2,
>>>>>>> fe09d775
                    max_execution_time=60,
                    allow_experimental_object_type=1,
                    format_csv_allow_double_quotes=0,
                    max_ast_elements=1000000,
                    max_expanded_ast_elements=1000000,
                    max_query_size=524288
  '''
# ---
# name: TestSessionRecordingsListFromFilters.test_basic_query_with_ordering.1
  '''
  SELECT s.session_id AS session_id,
         any(s.team_id),
         any(s.distinct_id),
         min(toTimeZone(s.min_first_timestamp, 'UTC')) AS start_time,
         max(toTimeZone(s.max_last_timestamp, 'UTC')) AS end_time,
         dateDiff('SECOND', start_time, end_time) AS duration,
         argMinMerge(s.first_url) AS first_url,
         sum(s.click_count),
         sum(s.keypress_count),
         sum(s.mouse_activity_count),
         divide(sum(s.active_milliseconds), 1000) AS active_seconds,
         minus(duration, active_seconds) AS inactive_seconds,
         sum(s.console_log_count) AS console_log_count,
         sum(s.console_warn_count) AS console_warn_count,
         sum(s.console_error_count) AS console_error_count
  FROM session_replay_events AS s
  WHERE and(equals(s.team_id, 2), ifNull(greaterOrEquals(toTimeZone(s.min_first_timestamp, 'UTC'), toDateTime64('2020-12-11 13:46:23.000000', 6, 'UTC')), 0), ifNull(greaterOrEquals(toTimeZone(s.min_first_timestamp, 'UTC'), toDateTime64('2020-12-25 00:00:00.000000', 6, 'UTC')), 0), ifNull(lessOrEquals(toTimeZone(s.max_last_timestamp, 'UTC'), toDateTime64('2021-01-01 13:46:23.000000', 6, 'UTC')), 0), true)
  GROUP BY s.session_id
<<<<<<< HEAD
  HAVING true
  ORDER BY console_error_count DESC
  LIMIT 10 SETTINGS readonly=2,
=======
  HAVING hasAll(groupUniqArray(s__events.event), ['$pageview'])
  ORDER BY start_time DESC
  LIMIT 51
  OFFSET 0 SETTINGS readonly=2,
>>>>>>> fe09d775
                    max_execution_time=60,
                    allow_experimental_object_type=1,
                    format_csv_allow_double_quotes=0,
                    max_ast_elements=1000000,
                    max_expanded_ast_elements=1000000,
                    max_query_size=524288
  '''
# ---
# name: TestSessionRecordingsListFromFilters.test_basic_query_with_ordering.2
  '''
  SELECT s.session_id AS session_id,
         any(s.team_id),
         any(s.distinct_id),
         min(toTimeZone(s.min_first_timestamp, 'UTC')) AS start_time,
         max(toTimeZone(s.max_last_timestamp, 'UTC')) AS end_time,
         dateDiff('SECOND', start_time, end_time) AS duration,
         argMinMerge(s.first_url) AS first_url,
         sum(s.click_count),
         sum(s.keypress_count),
         sum(s.mouse_activity_count),
         divide(sum(s.active_milliseconds), 1000) AS active_seconds,
         minus(duration, active_seconds) AS inactive_seconds,
         sum(s.console_log_count) AS console_log_count,
         sum(s.console_warn_count) AS console_warn_count,
         sum(s.console_error_count) AS console_error_count
  FROM session_replay_events AS s
  WHERE and(equals(s.team_id, 2), ifNull(greaterOrEquals(toTimeZone(s.min_first_timestamp, 'UTC'), toDateTime64('2020-12-11 13:46:23.000000', 6, 'UTC')), 0), ifNull(greaterOrEquals(toTimeZone(s.min_first_timestamp, 'UTC'), toDateTime64('2020-12-25 00:00:00.000000', 6, 'UTC')), 0), ifNull(lessOrEquals(toTimeZone(s.max_last_timestamp, 'UTC'), toDateTime64('2021-01-01 13:46:23.000000', 6, 'UTC')), 0), true)
  GROUP BY s.session_id
  HAVING true
  ORDER BY start_time DESC
  LIMIT 51
  OFFSET 0 SETTINGS readonly=2,
                    max_execution_time=60,
                    allow_experimental_object_type=1,
                    format_csv_allow_double_quotes=0,
                    max_ast_elements=1000000,
                    max_expanded_ast_elements=1000000,
                    max_query_size=524288
  '''
# ---
# name: TestSessionRecordingsListFromFilters.test_date_from_filter
  '''
  SELECT s.session_id AS session_id,
         any(s.team_id),
         any(s.distinct_id),
         min(toTimeZone(s.min_first_timestamp, 'UTC')) AS start_time,
         max(toTimeZone(s.max_last_timestamp, 'UTC')) AS end_time,
         dateDiff('SECOND', start_time, end_time) AS duration,
         argMinMerge(s.first_url) AS first_url,
         sum(s.click_count),
         sum(s.keypress_count),
         sum(s.mouse_activity_count),
         divide(sum(s.active_milliseconds), 1000) AS active_seconds,
         minus(duration, active_seconds) AS inactive_seconds,
         sum(s.console_log_count) AS console_log_count,
         sum(s.console_warn_count) AS console_warn_count,
         sum(s.console_error_count) AS console_error_count
  FROM session_replay_events AS s
  WHERE and(equals(s.team_id, 2), ifNull(greaterOrEquals(toTimeZone(s.min_first_timestamp, 'UTC'), toDateTime64('2020-12-11 13:46:23.000000', 6, 'UTC')), 0), ifNull(greaterOrEquals(toTimeZone(s.min_first_timestamp, 'UTC'), toDateTime64('2021-01-01 00:00:00.000000', 6, 'UTC')), 0), ifNull(lessOrEquals(toTimeZone(s.max_last_timestamp, 'UTC'), toDateTime64('2021-01-01 13:46:23.000000', 6, 'UTC')), 0), true)
  GROUP BY s.session_id
  HAVING true
  ORDER BY start_time DESC
  LIMIT 51
  OFFSET 0 SETTINGS readonly=2,
                    max_execution_time=60,
                    allow_experimental_object_type=1,
                    format_csv_allow_double_quotes=0,
                    max_ast_elements=1000000,
                    max_expanded_ast_elements=1000000,
                    max_query_size=524288
  '''
# ---
# name: TestSessionRecordingsListFromFilters.test_date_from_filter.1
  '''
  SELECT s.session_id AS session_id,
         any(s.team_id),
         any(s.distinct_id),
         min(toTimeZone(s.min_first_timestamp, 'UTC')) AS start_time,
         max(toTimeZone(s.max_last_timestamp, 'UTC')) AS end_time,
         dateDiff('SECOND', start_time, end_time) AS duration,
         argMinMerge(s.first_url) AS first_url,
         sum(s.click_count),
         sum(s.keypress_count),
         sum(s.mouse_activity_count),
         divide(sum(s.active_milliseconds), 1000) AS active_seconds,
         minus(duration, active_seconds) AS inactive_seconds,
         sum(s.console_log_count) AS console_log_count,
         sum(s.console_warn_count) AS console_warn_count,
         sum(s.console_error_count) AS console_error_count
  FROM session_replay_events AS s
  WHERE and(equals(s.team_id, 2), ifNull(greaterOrEquals(toTimeZone(s.min_first_timestamp, 'UTC'), toDateTime64('2020-12-11 13:46:23.000000', 6, 'UTC')), 0), ifNull(greaterOrEquals(toTimeZone(s.min_first_timestamp, 'UTC'), toDateTime64('2020-12-30 00:00:00.000000', 6, 'UTC')), 0), ifNull(lessOrEquals(toTimeZone(s.max_last_timestamp, 'UTC'), toDateTime64('2021-01-01 13:46:23.000000', 6, 'UTC')), 0), true)
  GROUP BY s.session_id
  HAVING true
  ORDER BY start_time DESC
  LIMIT 51
  OFFSET 0 SETTINGS readonly=2,
                    max_execution_time=60,
                    allow_experimental_object_type=1,
                    format_csv_allow_double_quotes=0,
                    max_ast_elements=1000000,
                    max_expanded_ast_elements=1000000,
                    max_query_size=524288
  '''
# ---
# name: TestSessionRecordingsListFromFilters.test_date_from_filter_cannot_search_before_ttl
  '''
  SELECT s.session_id AS session_id,
         any(s.team_id),
         any(s.distinct_id),
         min(toTimeZone(s.min_first_timestamp, 'UTC')) AS start_time,
         max(toTimeZone(s.max_last_timestamp, 'UTC')) AS end_time,
         dateDiff('SECOND', start_time, end_time) AS duration,
         argMinMerge(s.first_url) AS first_url,
         sum(s.click_count),
         sum(s.keypress_count),
         sum(s.mouse_activity_count),
         divide(sum(s.active_milliseconds), 1000) AS active_seconds,
         minus(duration, active_seconds) AS inactive_seconds,
         sum(s.console_log_count) AS console_log_count,
         sum(s.console_warn_count) AS console_warn_count,
         sum(s.console_error_count) AS console_error_count
  FROM session_replay_events AS s
  WHERE and(equals(s.team_id, 2), ifNull(greaterOrEquals(toTimeZone(s.min_first_timestamp, 'UTC'), toDateTime64('2020-12-11 12:46:00.000000', 6, 'UTC')), 0), ifNull(greaterOrEquals(toTimeZone(s.min_first_timestamp, 'UTC'), toDateTime64('2020-12-12 00:00:00.000000', 6, 'UTC')), 0), ifNull(lessOrEquals(toTimeZone(s.max_last_timestamp, 'UTC'), toDateTime64('2021-01-01 12:46:00.000000', 6, 'UTC')), 0), true)
  GROUP BY s.session_id
  HAVING true
  ORDER BY start_time DESC
  LIMIT 51
  OFFSET 0 SETTINGS readonly=2,
                    max_execution_time=60,
                    allow_experimental_object_type=1,
                    format_csv_allow_double_quotes=0,
                    max_ast_elements=1000000,
                    max_expanded_ast_elements=1000000,
                    max_query_size=524288
  '''
# ---
# name: TestSessionRecordingsListFromFilters.test_date_from_filter_cannot_search_before_ttl.1
  '''
  SELECT s.session_id AS session_id,
         any(s.team_id),
         any(s.distinct_id),
         min(toTimeZone(s.min_first_timestamp, 'UTC')) AS start_time,
         max(toTimeZone(s.max_last_timestamp, 'UTC')) AS end_time,
         dateDiff('SECOND', start_time, end_time) AS duration,
         argMinMerge(s.first_url) AS first_url,
         sum(s.click_count),
         sum(s.keypress_count),
         sum(s.mouse_activity_count),
         divide(sum(s.active_milliseconds), 1000) AS active_seconds,
         minus(duration, active_seconds) AS inactive_seconds,
         sum(s.console_log_count) AS console_log_count,
         sum(s.console_warn_count) AS console_warn_count,
         sum(s.console_error_count) AS console_error_count
  FROM session_replay_events AS s
  WHERE and(equals(s.team_id, 2), ifNull(greaterOrEquals(toTimeZone(s.min_first_timestamp, 'UTC'), toDateTime64('2020-12-11 12:46:00.000000', 6, 'UTC')), 0), ifNull(greaterOrEquals(toTimeZone(s.min_first_timestamp, 'UTC'), toDateTime64('2020-12-11 00:00:00.000000', 6, 'UTC')), 0), ifNull(lessOrEquals(toTimeZone(s.max_last_timestamp, 'UTC'), toDateTime64('2021-01-01 12:46:00.000000', 6, 'UTC')), 0), true)
  GROUP BY s.session_id
  HAVING true
  ORDER BY start_time DESC
  LIMIT 51
  OFFSET 0 SETTINGS readonly=2,
                    max_execution_time=60,
                    allow_experimental_object_type=1,
                    format_csv_allow_double_quotes=0,
                    max_ast_elements=1000000,
                    max_expanded_ast_elements=1000000,
                    max_query_size=524288
  '''
# ---
# name: TestSessionRecordingsListFromFilters.test_date_from_filter_cannot_search_before_ttl.2
  '''
  SELECT s.session_id AS session_id,
         any(s.team_id),
         any(s.distinct_id),
         min(toTimeZone(s.min_first_timestamp, 'UTC')) AS start_time,
         max(toTimeZone(s.max_last_timestamp, 'UTC')) AS end_time,
         dateDiff('SECOND', start_time, end_time) AS duration,
         argMinMerge(s.first_url) AS first_url,
         sum(s.click_count),
         sum(s.keypress_count),
         sum(s.mouse_activity_count),
         divide(sum(s.active_milliseconds), 1000) AS active_seconds,
         minus(duration, active_seconds) AS inactive_seconds,
         sum(s.console_log_count) AS console_log_count,
         sum(s.console_warn_count) AS console_warn_count,
         sum(s.console_error_count) AS console_error_count
  FROM session_replay_events AS s
  WHERE and(equals(s.team_id, 2), ifNull(greaterOrEquals(toTimeZone(s.min_first_timestamp, 'UTC'), toDateTime64('2020-12-11 12:46:00.000000', 6, 'UTC')), 0), ifNull(greaterOrEquals(toTimeZone(s.min_first_timestamp, 'UTC'), toDateTime64('2020-12-10 00:00:00.000000', 6, 'UTC')), 0), ifNull(lessOrEquals(toTimeZone(s.max_last_timestamp, 'UTC'), toDateTime64('2021-01-01 12:46:00.000000', 6, 'UTC')), 0), true)
  GROUP BY s.session_id
  HAVING true
  ORDER BY start_time DESC
  LIMIT 51
  OFFSET 0 SETTINGS readonly=2,
                    max_execution_time=60,
                    allow_experimental_object_type=1,
                    format_csv_allow_double_quotes=0,
                    max_ast_elements=1000000,
                    max_expanded_ast_elements=1000000,
                    max_query_size=524288
  '''
# ---
# name: TestSessionRecordingsListFromFilters.test_date_to_filter
  '''
  SELECT s.session_id AS session_id,
         any(s.team_id),
         any(s.distinct_id),
         min(toTimeZone(s.min_first_timestamp, 'UTC')) AS start_time,
         max(toTimeZone(s.max_last_timestamp, 'UTC')) AS end_time,
         dateDiff('SECOND', start_time, end_time) AS duration,
         argMinMerge(s.first_url) AS first_url,
         sum(s.click_count),
         sum(s.keypress_count),
         sum(s.mouse_activity_count),
         divide(sum(s.active_milliseconds), 1000) AS active_seconds,
         minus(duration, active_seconds) AS inactive_seconds,
         sum(s.console_log_count) AS console_log_count,
         sum(s.console_warn_count) AS console_warn_count,
         sum(s.console_error_count) AS console_error_count
  FROM session_replay_events AS s
  WHERE and(equals(s.team_id, 2), ifNull(greaterOrEquals(toTimeZone(s.min_first_timestamp, 'UTC'), toDateTime64('2020-12-11 13:46:23.000000', 6, 'UTC')), 0), ifNull(greaterOrEquals(toTimeZone(s.min_first_timestamp, 'UTC'), toDateTime64('2020-12-25 00:00:00.000000', 6, 'UTC')), 0), ifNull(lessOrEquals(toTimeZone(s.max_last_timestamp, 'UTC'), toDateTime64('2020-12-28 23:59:59.999999', 6, 'UTC')), 0), true)
  GROUP BY s.session_id
  HAVING true
  ORDER BY start_time DESC
  LIMIT 51
  OFFSET 0 SETTINGS readonly=2,
                    max_execution_time=60,
                    allow_experimental_object_type=1,
                    format_csv_allow_double_quotes=0,
                    max_ast_elements=1000000,
                    max_expanded_ast_elements=1000000,
                    max_query_size=524288
  '''
# ---
# name: TestSessionRecordingsListFromFilters.test_date_to_filter.1
  '''
  SELECT s.session_id AS session_id,
         any(s.team_id),
         any(s.distinct_id),
         min(toTimeZone(s.min_first_timestamp, 'UTC')) AS start_time,
         max(toTimeZone(s.max_last_timestamp, 'UTC')) AS end_time,
         dateDiff('SECOND', start_time, end_time) AS duration,
         argMinMerge(s.first_url) AS first_url,
         sum(s.click_count),
         sum(s.keypress_count),
         sum(s.mouse_activity_count),
         divide(sum(s.active_milliseconds), 1000) AS active_seconds,
         minus(duration, active_seconds) AS inactive_seconds,
         sum(s.console_log_count) AS console_log_count,
         sum(s.console_warn_count) AS console_warn_count,
         sum(s.console_error_count) AS console_error_count
  FROM session_replay_events AS s
  WHERE and(equals(s.team_id, 2), ifNull(greaterOrEquals(toTimeZone(s.min_first_timestamp, 'UTC'), toDateTime64('2020-12-11 13:46:23.000000', 6, 'UTC')), 0), ifNull(greaterOrEquals(toTimeZone(s.min_first_timestamp, 'UTC'), toDateTime64('2020-12-25 00:00:00.000000', 6, 'UTC')), 0), ifNull(lessOrEquals(toTimeZone(s.max_last_timestamp, 'UTC'), toDateTime64('2020-12-29 23:59:59.999999', 6, 'UTC')), 0), true)
  GROUP BY s.session_id
  HAVING true
  ORDER BY start_time DESC
  LIMIT 51
  OFFSET 0 SETTINGS readonly=2,
                    max_execution_time=60,
                    allow_experimental_object_type=1,
                    format_csv_allow_double_quotes=0,
                    max_ast_elements=1000000,
                    max_expanded_ast_elements=1000000,
                    max_query_size=524288
  '''
# ---
# name: TestSessionRecordingsListFromFilters.test_duration_filter
  '''
  SELECT s.session_id AS session_id,
         any(s.team_id),
         any(s.distinct_id),
         min(toTimeZone(s.min_first_timestamp, 'UTC')) AS start_time,
         max(toTimeZone(s.max_last_timestamp, 'UTC')) AS end_time,
         dateDiff('SECOND', start_time, end_time) AS duration,
         argMinMerge(s.first_url) AS first_url,
         sum(s.click_count),
         sum(s.keypress_count),
         sum(s.mouse_activity_count),
         divide(sum(s.active_milliseconds), 1000) AS active_seconds,
         minus(duration, active_seconds) AS inactive_seconds,
         sum(s.console_log_count) AS console_log_count,
         sum(s.console_warn_count) AS console_warn_count,
         sum(s.console_error_count) AS console_error_count
  FROM session_replay_events AS s
  WHERE and(equals(s.team_id, 2), ifNull(greaterOrEquals(toTimeZone(s.min_first_timestamp, 'UTC'), toDateTime64('2020-12-11 13:46:23.000000', 6, 'UTC')), 0), ifNull(greaterOrEquals(toTimeZone(s.min_first_timestamp, 'UTC'), toDateTime64('2020-12-25 00:00:00.000000', 6, 'UTC')), 0), ifNull(lessOrEquals(toTimeZone(s.max_last_timestamp, 'UTC'), toDateTime64('2021-01-01 13:46:23.000000', 6, 'UTC')), 0), true)
  GROUP BY s.session_id
  HAVING ifNull(greaterOrEquals(duration, 60), 0)
  ORDER BY start_time DESC
  LIMIT 51
  OFFSET 0 SETTINGS readonly=2,
                    max_execution_time=60,
                    allow_experimental_object_type=1,
                    format_csv_allow_double_quotes=0,
                    max_ast_elements=1000000,
                    max_expanded_ast_elements=1000000,
                    max_query_size=524288
  '''
# ---
# name: TestSessionRecordingsListFromFilters.test_duration_filter.1
  '''
  SELECT s.session_id AS session_id,
         any(s.team_id),
         any(s.distinct_id),
         min(toTimeZone(s.min_first_timestamp, 'UTC')) AS start_time,
         max(toTimeZone(s.max_last_timestamp, 'UTC')) AS end_time,
         dateDiff('SECOND', start_time, end_time) AS duration,
         argMinMerge(s.first_url) AS first_url,
         sum(s.click_count),
         sum(s.keypress_count),
         sum(s.mouse_activity_count),
         divide(sum(s.active_milliseconds), 1000) AS active_seconds,
         minus(duration, active_seconds) AS inactive_seconds,
         sum(s.console_log_count) AS console_log_count,
         sum(s.console_warn_count) AS console_warn_count,
         sum(s.console_error_count) AS console_error_count
  FROM session_replay_events AS s
  WHERE and(equals(s.team_id, 2), ifNull(greaterOrEquals(toTimeZone(s.min_first_timestamp, 'UTC'), toDateTime64('2020-12-11 13:46:23.000000', 6, 'UTC')), 0), ifNull(greaterOrEquals(toTimeZone(s.min_first_timestamp, 'UTC'), toDateTime64('2020-12-25 00:00:00.000000', 6, 'UTC')), 0), ifNull(lessOrEquals(toTimeZone(s.max_last_timestamp, 'UTC'), toDateTime64('2021-01-01 13:46:23.000000', 6, 'UTC')), 0), true)
  GROUP BY s.session_id
  HAVING ifNull(lessOrEquals(duration, 60), 0)
  ORDER BY start_time DESC
  LIMIT 51
  OFFSET 0 SETTINGS readonly=2,
                    max_execution_time=60,
                    allow_experimental_object_type=1,
                    format_csv_allow_double_quotes=0,
                    max_ast_elements=1000000,
                    max_expanded_ast_elements=1000000,
                    max_query_size=524288
  '''
# ---
# name: TestSessionRecordingsListFromFilters.test_event_filter
  '''
  SELECT s.session_id AS session_id,
         any(s.team_id),
         any(s.distinct_id),
         min(toTimeZone(s.min_first_timestamp, 'UTC')) AS start_time,
         max(toTimeZone(s.max_last_timestamp, 'UTC')) AS end_time,
         dateDiff('SECOND', start_time, end_time) AS duration,
         argMinMerge(s.first_url) AS first_url,
         sum(s.click_count),
         sum(s.keypress_count),
         sum(s.mouse_activity_count),
         divide(sum(s.active_milliseconds), 1000) AS active_seconds,
         minus(duration, active_seconds) AS inactive_seconds,
         sum(s.console_log_count) AS console_log_count,
         sum(s.console_warn_count) AS console_warn_count,
         sum(s.console_error_count) AS console_error_count
  FROM session_replay_events AS s
  WHERE and(equals(s.team_id, 2), ifNull(greaterOrEquals(toTimeZone(s.min_first_timestamp, 'UTC'), toDateTime64('2020-12-11 13:46:23.000000', 6, 'UTC')), 0), ifNull(greaterOrEquals(toTimeZone(s.min_first_timestamp, 'UTC'), toDateTime64('2020-12-25 00:00:00.000000', 6, 'UTC')), 0), ifNull(lessOrEquals(toTimeZone(s.max_last_timestamp, 'UTC'), toDateTime64('2021-01-01 13:46:23.000000', 6, 'UTC')), 0), in(s.session_id,
                                                                                                                                                                                                                                                                                                                                                                                                                       (SELECT events.`$session_id` AS session_id
                                                                                                                                                                                                                                                                                                                                                                                                                        FROM events PREWHERE and(greaterOrEquals(toTimeZone(events.timestamp, 'UTC'), toDateTime64('2020-12-11 13:46:23.000000', 6, 'UTC')), lessOrEquals(toTimeZone(events.timestamp, 'UTC'), now64(6, 'UTC')), greaterOrEquals(toTimeZone(events.timestamp, 'UTC'), toDateTime64('2020-12-24 12:00:00.000000', 6, 'UTC')), lessOrEquals(toTimeZone(events.timestamp, 'UTC'), toDateTime64('2021-01-02 01:46:23.000000', 6, 'UTC')))
                                                                                                                                                                                                                                                                                                                                                                                                                        WHERE and(equals(events.team_id, 2), notEmpty(events.`$session_id`), and(equals(events.event, '$pageview'), true))
                                                                                                                                                                                                                                                                                                                                                                                                                        GROUP BY events.`$session_id`
                                                                                                                                                                                                                                                                                                                                                                                                                        HAVING hasAll(groupUniqArray(events.event), ['$pageview']))), true)
  GROUP BY s.session_id
  HAVING true
  ORDER BY start_time DESC
  LIMIT 51
  OFFSET 0 SETTINGS readonly=2,
                    max_execution_time=60,
                    allow_experimental_object_type=1,
                    format_csv_allow_double_quotes=0,
                    max_ast_elements=1000000,
                    max_expanded_ast_elements=1000000,
                    max_query_size=524288
  '''
# ---
# name: TestSessionRecordingsListFromFilters.test_event_filter.1
  '''
  SELECT s.session_id AS session_id,
         any(s.team_id),
         any(s.distinct_id),
         min(toTimeZone(s.min_first_timestamp, 'UTC')) AS start_time,
         max(toTimeZone(s.max_last_timestamp, 'UTC')) AS end_time,
         dateDiff('SECOND', start_time, end_time) AS duration,
         argMinMerge(s.first_url) AS first_url,
         sum(s.click_count),
         sum(s.keypress_count),
         sum(s.mouse_activity_count),
         divide(sum(s.active_milliseconds), 1000) AS active_seconds,
         minus(duration, active_seconds) AS inactive_seconds,
         sum(s.console_log_count) AS console_log_count,
         sum(s.console_warn_count) AS console_warn_count,
         sum(s.console_error_count) AS console_error_count
  FROM session_replay_events AS s
  WHERE and(equals(s.team_id, 2), ifNull(greaterOrEquals(toTimeZone(s.min_first_timestamp, 'UTC'), toDateTime64('2020-12-11 13:46:23.000000', 6, 'UTC')), 0), ifNull(greaterOrEquals(toTimeZone(s.min_first_timestamp, 'UTC'), toDateTime64('2020-12-25 00:00:00.000000', 6, 'UTC')), 0), ifNull(lessOrEquals(toTimeZone(s.max_last_timestamp, 'UTC'), toDateTime64('2021-01-01 13:46:23.000000', 6, 'UTC')), 0), in(s.session_id,
                                                                                                                                                                                                                                                                                                                                                                                                                       (SELECT events.`$session_id` AS session_id
                                                                                                                                                                                                                                                                                                                                                                                                                        FROM events PREWHERE and(greaterOrEquals(toTimeZone(events.timestamp, 'UTC'), toDateTime64('2020-12-11 13:46:23.000000', 6, 'UTC')), lessOrEquals(toTimeZone(events.timestamp, 'UTC'), now64(6, 'UTC')), greaterOrEquals(toTimeZone(events.timestamp, 'UTC'), toDateTime64('2020-12-24 12:00:00.000000', 6, 'UTC')), lessOrEquals(toTimeZone(events.timestamp, 'UTC'), toDateTime64('2021-01-02 01:46:23.000000', 6, 'UTC')))
                                                                                                                                                                                                                                                                                                                                                                                                                        WHERE and(equals(events.team_id, 2), notEmpty(events.`$session_id`), and(equals(events.event, '$autocapture'), true))
                                                                                                                                                                                                                                                                                                                                                                                                                        GROUP BY events.`$session_id`
                                                                                                                                                                                                                                                                                                                                                                                                                        HAVING hasAll(groupUniqArray(events.event), ['$autocapture']))), true)
  GROUP BY s.session_id
  HAVING true
  ORDER BY start_time DESC
  LIMIT 51
  OFFSET 0 SETTINGS readonly=2,
                    max_execution_time=60,
                    allow_experimental_object_type=1,
                    format_csv_allow_double_quotes=0,
                    max_ast_elements=1000000,
                    max_expanded_ast_elements=1000000,
                    max_query_size=524288
  '''
# ---
# name: TestSessionRecordingsListFromFilters.test_event_filter_has_ttl_applied_too
  '''
  SELECT s.session_id AS session_id,
         any(s.team_id),
         any(s.distinct_id),
         min(toTimeZone(s.min_first_timestamp, 'UTC')) AS start_time,
         max(toTimeZone(s.max_last_timestamp, 'UTC')) AS end_time,
         dateDiff('SECOND', start_time, end_time) AS duration,
         argMinMerge(s.first_url) AS first_url,
         sum(s.click_count),
         sum(s.keypress_count),
         sum(s.mouse_activity_count),
         divide(sum(s.active_milliseconds), 1000) AS active_seconds,
         minus(duration, active_seconds) AS inactive_seconds,
         sum(s.console_log_count) AS console_log_count,
         sum(s.console_warn_count) AS console_warn_count,
         sum(s.console_error_count) AS console_error_count
  FROM session_replay_events AS s
  WHERE and(equals(s.team_id, 2), ifNull(greaterOrEquals(toTimeZone(s.min_first_timestamp, 'UTC'), toDateTime64('2020-12-11 13:46:23.000000', 6, 'UTC')), 0), ifNull(greaterOrEquals(toTimeZone(s.min_first_timestamp, 'UTC'), toDateTime64('2020-12-25 00:00:00.000000', 6, 'UTC')), 0), ifNull(lessOrEquals(toTimeZone(s.max_last_timestamp, 'UTC'), toDateTime64('2021-01-01 13:46:23.000000', 6, 'UTC')), 0), in(s.session_id,
                                                                                                                                                                                                                                                                                                                                                                                                                       (SELECT events.`$session_id` AS session_id
                                                                                                                                                                                                                                                                                                                                                                                                                        FROM events PREWHERE and(greaterOrEquals(toTimeZone(events.timestamp, 'UTC'), toDateTime64('2020-12-11 13:46:23.000000', 6, 'UTC')), lessOrEquals(toTimeZone(events.timestamp, 'UTC'), now64(6, 'UTC')), greaterOrEquals(toTimeZone(events.timestamp, 'UTC'), toDateTime64('2020-12-24 12:00:00.000000', 6, 'UTC')), lessOrEquals(toTimeZone(events.timestamp, 'UTC'), toDateTime64('2021-01-02 01:46:23.000000', 6, 'UTC')))
                                                                                                                                                                                                                                                                                                                                                                                                                        WHERE and(equals(events.team_id, 2), notEmpty(events.`$session_id`), and(equals(events.event, '$pageview'), true))
                                                                                                                                                                                                                                                                                                                                                                                                                        GROUP BY events.`$session_id`
                                                                                                                                                                                                                                                                                                                                                                                                                        HAVING hasAll(groupUniqArray(events.event), ['$pageview']))), true)
  GROUP BY s.session_id
  HAVING true
  ORDER BY start_time DESC
  LIMIT 51
  OFFSET 0 SETTINGS readonly=2,
                    max_execution_time=60,
                    allow_experimental_object_type=1,
                    format_csv_allow_double_quotes=0,
                    max_ast_elements=1000000,
                    max_expanded_ast_elements=1000000,
                    max_query_size=524288
  '''
# ---
# name: TestSessionRecordingsListFromFilters.test_event_filter_has_ttl_applied_too.1
  '''
  SELECT s.session_id AS session_id,
         any(s.team_id),
         any(s.distinct_id),
         min(toTimeZone(s.min_first_timestamp, 'UTC')) AS start_time,
         max(toTimeZone(s.max_last_timestamp, 'UTC')) AS end_time,
         dateDiff('SECOND', start_time, end_time) AS duration,
         argMinMerge(s.first_url) AS first_url,
         sum(s.click_count),
         sum(s.keypress_count),
         sum(s.mouse_activity_count),
         divide(sum(s.active_milliseconds), 1000) AS active_seconds,
         minus(duration, active_seconds) AS inactive_seconds,
         sum(s.console_log_count) AS console_log_count,
         sum(s.console_warn_count) AS console_warn_count,
         sum(s.console_error_count) AS console_error_count
  FROM session_replay_events AS s
  WHERE and(equals(s.team_id, 2), ifNull(greaterOrEquals(toTimeZone(s.min_first_timestamp, 'UTC'), toDateTime64('2020-12-11 13:46:23.000000', 6, 'UTC')), 0), ifNull(greaterOrEquals(toTimeZone(s.min_first_timestamp, 'UTC'), toDateTime64('2020-12-25 00:00:00.000000', 6, 'UTC')), 0), ifNull(lessOrEquals(toTimeZone(s.max_last_timestamp, 'UTC'), toDateTime64('2021-01-01 13:46:23.000000', 6, 'UTC')), 0), true)
  GROUP BY s.session_id
  HAVING true
  ORDER BY start_time DESC
  LIMIT 51
  OFFSET 0 SETTINGS readonly=2,
                    max_execution_time=60,
                    allow_experimental_object_type=1,
                    format_csv_allow_double_quotes=0,
                    max_ast_elements=1000000,
                    max_expanded_ast_elements=1000000,
                    max_query_size=524288
  '''
# ---
# name: TestSessionRecordingsListFromFilters.test_event_filter_with_active_sessions
  '''
  SELECT s.session_id AS session_id,
         any(s.team_id),
         any(s.distinct_id),
         min(toTimeZone(s.min_first_timestamp, 'UTC')) AS start_time,
         max(toTimeZone(s.max_last_timestamp, 'UTC')) AS end_time,
         dateDiff('SECOND', start_time, end_time) AS duration,
         argMinMerge(s.first_url) AS first_url,
         sum(s.click_count),
         sum(s.keypress_count),
         sum(s.mouse_activity_count),
         divide(sum(s.active_milliseconds), 1000) AS active_seconds,
         minus(duration, active_seconds) AS inactive_seconds,
         sum(s.console_log_count) AS console_log_count,
         sum(s.console_warn_count) AS console_warn_count,
         sum(s.console_error_count) AS console_error_count
  FROM session_replay_events AS s
  WHERE and(equals(s.team_id, 2), ifNull(greaterOrEquals(toTimeZone(s.min_first_timestamp, 'UTC'), toDateTime64('2020-12-11 13:46:23.000000', 6, 'UTC')), 0), ifNull(greaterOrEquals(toTimeZone(s.min_first_timestamp, 'UTC'), toDateTime64('2020-12-25 00:00:00.000000', 6, 'UTC')), 0), ifNull(lessOrEquals(toTimeZone(s.max_last_timestamp, 'UTC'), toDateTime64('2021-01-01 13:46:23.000000', 6, 'UTC')), 0), in(s.session_id,
                                                                                                                                                                                                                                                                                                                                                                                                                       (SELECT events.`$session_id` AS session_id
                                                                                                                                                                                                                                                                                                                                                                                                                        FROM events PREWHERE and(greaterOrEquals(toTimeZone(events.timestamp, 'UTC'), toDateTime64('2020-12-11 13:46:23.000000', 6, 'UTC')), lessOrEquals(toTimeZone(events.timestamp, 'UTC'), now64(6, 'UTC')), greaterOrEquals(toTimeZone(events.timestamp, 'UTC'), toDateTime64('2020-12-24 12:00:00.000000', 6, 'UTC')), lessOrEquals(toTimeZone(events.timestamp, 'UTC'), toDateTime64('2021-01-02 01:46:23.000000', 6, 'UTC')))
                                                                                                                                                                                                                                                                                                                                                                                                                        WHERE and(equals(events.team_id, 2), notEmpty(events.`$session_id`), and(equals(events.event, '$pageview'), true))
                                                                                                                                                                                                                                                                                                                                                                                                                        GROUP BY events.`$session_id`
                                                                                                                                                                                                                                                                                                                                                                                                                        HAVING hasAll(groupUniqArray(events.event), ['$pageview']))), true)
  GROUP BY s.session_id
  HAVING ifNull(greaterOrEquals(duration, 60), 0)
  ORDER BY start_time DESC
  LIMIT 51
  OFFSET 0 SETTINGS readonly=2,
                    max_execution_time=60,
                    allow_experimental_object_type=1,
                    format_csv_allow_double_quotes=0,
                    max_ast_elements=1000000,
                    max_expanded_ast_elements=1000000,
                    max_query_size=524288
  '''
# ---
# name: TestSessionRecordingsListFromFilters.test_event_filter_with_active_sessions.1
  '''
  SELECT s.session_id AS session_id,
         any(s.team_id),
         any(s.distinct_id),
         min(toTimeZone(s.min_first_timestamp, 'UTC')) AS start_time,
         max(toTimeZone(s.max_last_timestamp, 'UTC')) AS end_time,
         dateDiff('SECOND', start_time, end_time) AS duration,
         argMinMerge(s.first_url) AS first_url,
         sum(s.click_count),
         sum(s.keypress_count),
         sum(s.mouse_activity_count),
         divide(sum(s.active_milliseconds), 1000) AS active_seconds,
         minus(duration, active_seconds) AS inactive_seconds,
         sum(s.console_log_count) AS console_log_count,
         sum(s.console_warn_count) AS console_warn_count,
         sum(s.console_error_count) AS console_error_count
  FROM session_replay_events AS s
  WHERE and(equals(s.team_id, 2), ifNull(greaterOrEquals(toTimeZone(s.min_first_timestamp, 'UTC'), toDateTime64('2020-12-11 13:46:23.000000', 6, 'UTC')), 0), ifNull(greaterOrEquals(toTimeZone(s.min_first_timestamp, 'UTC'), toDateTime64('2020-12-25 00:00:00.000000', 6, 'UTC')), 0), ifNull(lessOrEquals(toTimeZone(s.max_last_timestamp, 'UTC'), toDateTime64('2021-01-01 13:46:23.000000', 6, 'UTC')), 0), in(s.session_id,
                                                                                                                                                                                                                                                                                                                                                                                                                       (SELECT events.`$session_id` AS session_id
                                                                                                                                                                                                                                                                                                                                                                                                                        FROM events PREWHERE and(greaterOrEquals(toTimeZone(events.timestamp, 'UTC'), toDateTime64('2020-12-11 13:46:23.000000', 6, 'UTC')), lessOrEquals(toTimeZone(events.timestamp, 'UTC'), now64(6, 'UTC')), greaterOrEquals(toTimeZone(events.timestamp, 'UTC'), toDateTime64('2020-12-24 12:00:00.000000', 6, 'UTC')), lessOrEquals(toTimeZone(events.timestamp, 'UTC'), toDateTime64('2021-01-02 01:46:23.000000', 6, 'UTC')))
                                                                                                                                                                                                                                                                                                                                                                                                                        WHERE and(equals(events.team_id, 2), notEmpty(events.`$session_id`), and(equals(events.event, '$pageview'), true))
                                                                                                                                                                                                                                                                                                                                                                                                                        GROUP BY events.`$session_id`
                                                                                                                                                                                                                                                                                                                                                                                                                        HAVING hasAll(groupUniqArray(events.event), ['$pageview']))), true)
  GROUP BY s.session_id
  HAVING ifNull(greaterOrEquals(active_seconds, 60), 0)
  ORDER BY start_time DESC
  LIMIT 51
  OFFSET 0 SETTINGS readonly=2,
                    max_execution_time=60,
                    allow_experimental_object_type=1,
                    format_csv_allow_double_quotes=0,
                    max_ast_elements=1000000,
                    max_expanded_ast_elements=1000000,
                    max_query_size=524288
  '''
# ---
# name: TestSessionRecordingsListFromFilters.test_event_filter_with_group_filter
  '''
  SELECT s.session_id AS session_id,
         any(s.team_id),
         any(s.distinct_id),
         min(toTimeZone(s.min_first_timestamp, 'UTC')) AS start_time,
         max(toTimeZone(s.max_last_timestamp, 'UTC')) AS end_time,
         dateDiff('SECOND', start_time, end_time) AS duration,
         argMinMerge(s.first_url) AS first_url,
         sum(s.click_count),
         sum(s.keypress_count),
         sum(s.mouse_activity_count),
         divide(sum(s.active_milliseconds), 1000) AS active_seconds,
         minus(duration, active_seconds) AS inactive_seconds,
         sum(s.console_log_count) AS console_log_count,
         sum(s.console_warn_count) AS console_warn_count,
         sum(s.console_error_count) AS console_error_count
  FROM session_replay_events AS s
  WHERE and(equals(s.team_id, 2), ifNull(greaterOrEquals(toTimeZone(s.min_first_timestamp, 'UTC'), toDateTime64('2020-12-31 20:00:00.000000', 6, 'UTC')), 0), ifNull(greaterOrEquals(toTimeZone(s.min_first_timestamp, 'UTC'), toDateTime64('2021-01-14 00:00:00.000000', 6, 'UTC')), 0), ifNull(lessOrEquals(toTimeZone(s.max_last_timestamp, 'UTC'), toDateTime64('2021-01-21 20:00:00.000000', 6, 'UTC')), 0), in(s.session_id,
                                                                                                                                                                                                                                                                                                                                                                                                                       (SELECT events.`$session_id` AS session_id
                                                                                                                                                                                                                                                                                                                                                                                                                        FROM events
                                                                                                                                                                                                                                                                                                                                                                                                                        LEFT JOIN
                                                                                                                                                                                                                                                                                                                                                                                                                          (SELECT argMax(replaceRegexpAll(nullIf(nullIf(JSONExtractRaw(groups.group_properties, 'name'), ''), 'null'), '^"|"$', ''), groups._timestamp) AS properties___name, groups.group_type_index AS index, groups.group_key AS key
                                                                                                                                                                                                                                                                                                                                                                                                                           FROM groups
                                                                                                                                                                                                                                                                                                                                                                                                                           WHERE and(equals(groups.team_id, 2), ifNull(equals(index, 1), 0))
                                                                                                                                                                                                                                                                                                                                                                                                                           GROUP BY groups.group_type_index, groups.group_key) AS events__group_1 ON equals(events.`$group_1`, events__group_1.key) PREWHERE and(greaterOrEquals(toTimeZone(events.timestamp, 'UTC'), toDateTime64('2020-12-31 20:00:00.000000', 6, 'UTC')), lessOrEquals(toTimeZone(events.timestamp, 'UTC'), now64(6, 'UTC')), greaterOrEquals(toTimeZone(events.timestamp, 'UTC'), toDateTime64('2021-01-13 12:00:00.000000', 6, 'UTC')), lessOrEquals(toTimeZone(events.timestamp, 'UTC'), toDateTime64('2021-01-22 08:00:00.000000', 6, 'UTC')))
                                                                                                                                                                                                                                                                                                                                                                                                                        WHERE and(equals(events.team_id, 2), notEmpty(events.`$session_id`), and(equals(events.event, '$pageview'), ifNull(equals(events__group_1.properties___name, 'org one'), 0)))
                                                                                                                                                                                                                                                                                                                                                                                                                        GROUP BY events.`$session_id`
                                                                                                                                                                                                                                                                                                                                                                                                                        HAVING hasAll(groupUniqArray(events.event), ['$pageview']))), true)
  GROUP BY s.session_id
  HAVING true
  ORDER BY start_time DESC
  LIMIT 51
  OFFSET 0 SETTINGS readonly=2,
                    max_execution_time=60,
                    allow_experimental_object_type=1,
                    format_csv_allow_double_quotes=0,
                    max_ast_elements=1000000,
                    max_expanded_ast_elements=1000000,
                    max_query_size=524288
  '''
# ---
# name: TestSessionRecordingsListFromFilters.test_event_filter_with_hogql_event_properties_test_accounts_excluded
  '''
  SELECT s.session_id AS session_id,
         any(s.team_id),
         any(s.distinct_id),
         min(toTimeZone(s.min_first_timestamp, 'UTC')) AS start_time,
         max(toTimeZone(s.max_last_timestamp, 'UTC')) AS end_time,
         dateDiff('SECOND', start_time, end_time) AS duration,
         argMinMerge(s.first_url) AS first_url,
         sum(s.click_count),
         sum(s.keypress_count),
         sum(s.mouse_activity_count),
         divide(sum(s.active_milliseconds), 1000) AS active_seconds,
         minus(duration, active_seconds) AS inactive_seconds,
         sum(s.console_log_count) AS console_log_count,
         sum(s.console_warn_count) AS console_warn_count,
         sum(s.console_error_count) AS console_error_count
  FROM session_replay_events AS s
  WHERE and(equals(s.team_id, 2), ifNull(greaterOrEquals(toTimeZone(s.min_first_timestamp, 'UTC'), toDateTime64('2020-12-31 20:00:00.000000', 6, 'UTC')), 0), ifNull(greaterOrEquals(toTimeZone(s.min_first_timestamp, 'UTC'), toDateTime64('2021-01-14 00:00:00.000000', 6, 'UTC')), 0), ifNull(lessOrEquals(toTimeZone(s.max_last_timestamp, 'UTC'), toDateTime64('2021-01-21 20:00:00.000000', 6, 'UTC')), 0), in(s.session_id,
                                                                                                                                                                                                                                                                                                                                                                                                                       (SELECT events.`$session_id` AS session_id
                                                                                                                                                                                                                                                                                                                                                                                                                        FROM events PREWHERE and(greaterOrEquals(toTimeZone(events.timestamp, 'UTC'), toDateTime64('2020-12-31 20:00:00.000000', 6, 'UTC')), lessOrEquals(toTimeZone(events.timestamp, 'UTC'), now64(6, 'UTC')), greaterOrEquals(toTimeZone(events.timestamp, 'UTC'), toDateTime64('2021-01-13 12:00:00.000000', 6, 'UTC')), lessOrEquals(toTimeZone(events.timestamp, 'UTC'), toDateTime64('2021-01-22 08:00:00.000000', 6, 'UTC')))
                                                                                                                                                                                                                                                                                                                                                                                                                        WHERE and(equals(events.team_id, 2), notEmpty(events.`$session_id`), and(equals(events.event, '$pageview'), true))
                                                                                                                                                                                                                                                                                                                                                                                                                        GROUP BY events.`$session_id`
                                                                                                                                                                                                                                                                                                                                                                                                                        HAVING hasAll(groupUniqArray(events.event), ['$pageview']))), true)
  GROUP BY s.session_id
  HAVING true
  ORDER BY start_time DESC
  LIMIT 51
  OFFSET 0 SETTINGS readonly=2,
                    max_execution_time=60,
                    allow_experimental_object_type=1,
                    format_csv_allow_double_quotes=0,
                    max_ast_elements=1000000,
                    max_expanded_ast_elements=1000000,
                    max_query_size=524288
  '''
# ---
# name: TestSessionRecordingsListFromFilters.test_event_filter_with_hogql_event_properties_test_accounts_excluded.1
  '''
  SELECT s.session_id AS session_id,
         any(s.team_id),
         any(s.distinct_id),
         min(toTimeZone(s.min_first_timestamp, 'UTC')) AS start_time,
         max(toTimeZone(s.max_last_timestamp, 'UTC')) AS end_time,
         dateDiff('SECOND', start_time, end_time) AS duration,
         argMinMerge(s.first_url) AS first_url,
         sum(s.click_count),
         sum(s.keypress_count),
         sum(s.mouse_activity_count),
         divide(sum(s.active_milliseconds), 1000) AS active_seconds,
         minus(duration, active_seconds) AS inactive_seconds,
         sum(s.console_log_count) AS console_log_count,
         sum(s.console_warn_count) AS console_warn_count,
         sum(s.console_error_count) AS console_error_count
  FROM session_replay_events AS s
  INNER JOIN
    (SELECT argMax(person_distinct_id2.person_id, person_distinct_id2.version) AS s__pdi___person_id,
            argMax(person_distinct_id2.person_id, person_distinct_id2.version) AS person_id,
            person_distinct_id2.distinct_id AS distinct_id
     FROM person_distinct_id2
     WHERE equals(person_distinct_id2.team_id, 2)
     GROUP BY person_distinct_id2.distinct_id
     HAVING ifNull(equals(argMax(person_distinct_id2.is_deleted, person_distinct_id2.version), 0), 0)) AS s__pdi ON equals(s.distinct_id, s__pdi.distinct_id)
  INNER JOIN
    (SELECT person.id AS id,
            replaceRegexpAll(nullIf(nullIf(JSONExtractRaw(person.properties, 'email'), ''), 'null'), '^"|"$', '') AS properties___email
     FROM person
     WHERE and(equals(person.team_id, 2), ifNull(in(tuple(person.id, person.version),
                                                      (SELECT person.id AS id, max(person.version) AS version
                                                       FROM person
                                                       WHERE equals(person.team_id, 2)
                                                       GROUP BY person.id
                                                       HAVING ifNull(equals(argMax(person.is_deleted, person.version), 0), 0))), 0)) SETTINGS optimize_aggregation_in_order=1) AS s__pdi__person ON equals(s__pdi.s__pdi___person_id, s__pdi__person.id)
  WHERE and(equals(s.team_id, 2), ifNull(greaterOrEquals(toTimeZone(s.min_first_timestamp, 'UTC'), toDateTime64('2020-12-31 20:00:00.000000', 6, 'UTC')), 0), ifNull(greaterOrEquals(toTimeZone(s.min_first_timestamp, 'UTC'), toDateTime64('2021-01-14 00:00:00.000000', 6, 'UTC')), 0), ifNull(lessOrEquals(toTimeZone(s.max_last_timestamp, 'UTC'), toDateTime64('2021-01-21 20:00:00.000000', 6, 'UTC')), 0), in(s.session_id,
                                                                                                                                                                                                                                                                                                                                                                                                                       (SELECT events.`$session_id` AS session_id
                                                                                                                                                                                                                                                                                                                                                                                                                        FROM events PREWHERE and(greaterOrEquals(toTimeZone(events.timestamp, 'UTC'), toDateTime64('2020-12-31 20:00:00.000000', 6, 'UTC')), lessOrEquals(toTimeZone(events.timestamp, 'UTC'), now64(6, 'UTC')), greaterOrEquals(toTimeZone(events.timestamp, 'UTC'), toDateTime64('2021-01-13 12:00:00.000000', 6, 'UTC')), lessOrEquals(toTimeZone(events.timestamp, 'UTC'), toDateTime64('2021-01-22 08:00:00.000000', 6, 'UTC')))
                                                                                                                                                                                                                                                                                                                                                                                                                        WHERE and(equals(events.team_id, 2), notEmpty(events.`$session_id`), and(equals(events.event, '$pageview'), true))
                                                                                                                                                                                                                                                                                                                                                                                                                        GROUP BY events.`$session_id`
                                                                                                                                                                                                                                                                                                                                                                                                                        HAVING hasAll(groupUniqArray(events.event), ['$pageview']))), ifNull(equals(s__pdi__person.properties___email, 'bla'), 0))
  GROUP BY s.session_id
  HAVING true
  ORDER BY start_time DESC
  LIMIT 51
  OFFSET 0 SETTINGS readonly=2,
                    max_execution_time=60,
                    allow_experimental_object_type=1,
                    format_csv_allow_double_quotes=0,
                    max_ast_elements=1000000,
                    max_expanded_ast_elements=1000000,
                    max_query_size=524288
  '''
# ---
# name: TestSessionRecordingsListFromFilters.test_event_filter_with_hogql_event_properties_test_accounts_excluded.2
  '''
  SELECT s.session_id AS session_id,
         any(s.team_id),
         any(s.distinct_id),
         min(toTimeZone(s.min_first_timestamp, 'UTC')) AS start_time,
         max(toTimeZone(s.max_last_timestamp, 'UTC')) AS end_time,
         dateDiff('SECOND', start_time, end_time) AS duration,
         argMinMerge(s.first_url) AS first_url,
         sum(s.click_count),
         sum(s.keypress_count),
         sum(s.mouse_activity_count),
         divide(sum(s.active_milliseconds), 1000) AS active_seconds,
         minus(duration, active_seconds) AS inactive_seconds,
         sum(s.console_log_count) AS console_log_count,
         sum(s.console_warn_count) AS console_warn_count,
         sum(s.console_error_count) AS console_error_count
  FROM session_replay_events AS s
  INNER JOIN
    (SELECT argMax(person_distinct_id2.person_id, person_distinct_id2.version) AS s__pdi___person_id,
            argMax(person_distinct_id2.person_id, person_distinct_id2.version) AS person_id,
            person_distinct_id2.distinct_id AS distinct_id
     FROM person_distinct_id2
     WHERE equals(person_distinct_id2.team_id, 2)
     GROUP BY person_distinct_id2.distinct_id
     HAVING ifNull(equals(argMax(person_distinct_id2.is_deleted, person_distinct_id2.version), 0), 0)) AS s__pdi ON equals(s.distinct_id, s__pdi.distinct_id)
  INNER JOIN
    (SELECT person.id AS id,
            replaceRegexpAll(nullIf(nullIf(JSONExtractRaw(person.properties, 'email'), ''), 'null'), '^"|"$', '') AS properties___email
     FROM person
     WHERE and(equals(person.team_id, 2), ifNull(in(tuple(person.id, person.version),
                                                      (SELECT person.id AS id, max(person.version) AS version
                                                       FROM person
                                                       WHERE equals(person.team_id, 2)
                                                       GROUP BY person.id
                                                       HAVING ifNull(equals(argMax(person.is_deleted, person.version), 0), 0))), 0)) SETTINGS optimize_aggregation_in_order=1) AS s__pdi__person ON equals(s__pdi.s__pdi___person_id, s__pdi__person.id)
  JOIN
    (SELECT replaceRegexpAll(nullIf(nullIf(JSONExtractRaw(events.properties, '$browser'), ''), 'null'), '^"|"$', '') AS `properties___$browser`,
            events.`$session_id` AS `$session_id`
     FROM events PREWHERE ifNull(greaterOrEquals(events.timestamp, minus(toDateTime64('2021-01-21 20:00:00.000000', 6, 'UTC'), toIntervalDay(90))), 0)
     WHERE equals(events.team_id, 2)) AS s__events ON equals(s.session_id, s__events.`$session_id`)
  WHERE and(equals(s.team_id, 2), ifNull(greaterOrEquals(toTimeZone(s.min_first_timestamp, 'UTC'), toDateTime64('2020-12-31 20:00:00.000000', 6, 'UTC')), 0), ifNull(greaterOrEquals(toTimeZone(s.min_first_timestamp, 'UTC'), toDateTime64('2021-01-14 00:00:00.000000', 6, 'UTC')), 0), ifNull(lessOrEquals(toTimeZone(s.max_last_timestamp, 'UTC'), toDateTime64('2021-01-21 20:00:00.000000', 6, 'UTC')), 0), and(ifNull(equals(s__events.`properties___$browser`, 'Chrome'), 0), ifNull(equals(s__pdi__person.properties___email, 'bla'), 0)))
  GROUP BY s.session_id
  HAVING true
  ORDER BY start_time DESC
  LIMIT 10 SETTINGS readonly=2,
                    max_execution_time=60,
                    allow_experimental_object_type=1,
                    format_csv_allow_double_quotes=0,
                    max_ast_elements=1000000,
                    max_expanded_ast_elements=1000000
  '''
# ---
# name: TestSessionRecordingsListFromFilters.test_event_filter_with_hogql_event_properties_test_accounts_excluded_materialized
  '''
  SELECT s.session_id AS session_id,
         any(s.team_id),
         any(s.distinct_id),
         min(toTimeZone(s.min_first_timestamp, 'UTC')) AS start_time,
         max(toTimeZone(s.max_last_timestamp, 'UTC')) AS end_time,
         dateDiff('SECOND', start_time, end_time) AS duration,
         argMinMerge(s.first_url) AS first_url,
         sum(s.click_count),
         sum(s.keypress_count),
         sum(s.mouse_activity_count),
         divide(sum(s.active_milliseconds), 1000) AS active_seconds,
         minus(duration, active_seconds) AS inactive_seconds,
         sum(s.console_log_count) AS console_log_count,
         sum(s.console_warn_count) AS console_warn_count,
         sum(s.console_error_count) AS console_error_count
  FROM session_replay_events AS s
  WHERE and(equals(s.team_id, 2), ifNull(greaterOrEquals(toTimeZone(s.min_first_timestamp, 'UTC'), toDateTime64('2020-12-31 20:00:00.000000', 6, 'UTC')), 0), ifNull(greaterOrEquals(toTimeZone(s.min_first_timestamp, 'UTC'), toDateTime64('2021-01-14 00:00:00.000000', 6, 'UTC')), 0), ifNull(lessOrEquals(toTimeZone(s.max_last_timestamp, 'UTC'), toDateTime64('2021-01-21 20:00:00.000000', 6, 'UTC')), 0), in(s.session_id,
                                                                                                                                                                                                                                                                                                                                                                                                                       (SELECT events.`$session_id` AS session_id
                                                                                                                                                                                                                                                                                                                                                                                                                        FROM events PREWHERE and(greaterOrEquals(toTimeZone(events.timestamp, 'UTC'), toDateTime64('2020-12-31 20:00:00.000000', 6, 'UTC')), lessOrEquals(toTimeZone(events.timestamp, 'UTC'), now64(6, 'UTC')), greaterOrEquals(toTimeZone(events.timestamp, 'UTC'), toDateTime64('2021-01-13 12:00:00.000000', 6, 'UTC')), lessOrEquals(toTimeZone(events.timestamp, 'UTC'), toDateTime64('2021-01-22 08:00:00.000000', 6, 'UTC')))
                                                                                                                                                                                                                                                                                                                                                                                                                        WHERE and(equals(events.team_id, 2), notEmpty(events.`$session_id`), and(equals(events.event, '$pageview'), true))
                                                                                                                                                                                                                                                                                                                                                                                                                        GROUP BY events.`$session_id`
                                                                                                                                                                                                                                                                                                                                                                                                                        HAVING hasAll(groupUniqArray(events.event), ['$pageview']))), true)
  GROUP BY s.session_id
  HAVING true
  ORDER BY start_time DESC
  LIMIT 10 SETTINGS readonly=2,
                    max_execution_time=60,
                    allow_experimental_object_type=1,
                    format_csv_allow_double_quotes=0,
                    max_ast_elements=1000000,
                    max_expanded_ast_elements=1000000
  '''
# ---
# name: TestSessionRecordingsListFromFilters.test_event_filter_with_hogql_event_properties_test_accounts_excluded_materialized.1
  '''
  SELECT s.session_id AS session_id,
         any(s.team_id),
         any(s.distinct_id),
         min(toTimeZone(s.min_first_timestamp, 'UTC')) AS start_time,
         max(toTimeZone(s.max_last_timestamp, 'UTC')) AS end_time,
         dateDiff('SECOND', start_time, end_time) AS duration,
         argMinMerge(s.first_url) AS first_url,
         sum(s.click_count),
         sum(s.keypress_count),
         sum(s.mouse_activity_count),
         divide(sum(s.active_milliseconds), 1000) AS active_seconds,
         minus(duration, active_seconds) AS inactive_seconds,
         sum(s.console_log_count) AS console_log_count,
         sum(s.console_warn_count) AS console_warn_count,
         sum(s.console_error_count) AS console_error_count
  FROM session_replay_events AS s
  INNER JOIN
    (SELECT argMax(person_distinct_id2.person_id, person_distinct_id2.version) AS s__pdi___person_id,
            argMax(person_distinct_id2.person_id, person_distinct_id2.version) AS person_id,
            person_distinct_id2.distinct_id AS distinct_id
     FROM person_distinct_id2
     WHERE equals(person_distinct_id2.team_id, 2)
     GROUP BY person_distinct_id2.distinct_id
     HAVING ifNull(equals(argMax(person_distinct_id2.is_deleted, person_distinct_id2.version), 0), 0)) AS s__pdi ON equals(s.distinct_id, s__pdi.distinct_id)
  INNER JOIN
    (SELECT person.id AS id,
            nullIf(nullIf(person.pmat_email, ''), 'null') AS properties___email
     FROM person
     WHERE and(equals(person.team_id, 2), ifNull(in(tuple(person.id, person.version),
                                                      (SELECT person.id AS id, max(person.version) AS version
                                                       FROM person
                                                       WHERE equals(person.team_id, 2)
                                                       GROUP BY person.id
                                                       HAVING ifNull(equals(argMax(person.is_deleted, person.version), 0), 0))), 0)) SETTINGS optimize_aggregation_in_order=1) AS s__pdi__person ON equals(s__pdi.s__pdi___person_id, s__pdi__person.id)
  WHERE and(equals(s.team_id, 2), ifNull(greaterOrEquals(toTimeZone(s.min_first_timestamp, 'UTC'), toDateTime64('2020-12-31 20:00:00.000000', 6, 'UTC')), 0), ifNull(greaterOrEquals(toTimeZone(s.min_first_timestamp, 'UTC'), toDateTime64('2021-01-14 00:00:00.000000', 6, 'UTC')), 0), ifNull(lessOrEquals(toTimeZone(s.max_last_timestamp, 'UTC'), toDateTime64('2021-01-21 20:00:00.000000', 6, 'UTC')), 0), in(s.session_id,
                                                                                                                                                                                                                                                                                                                                                                                                                       (SELECT events.`$session_id` AS session_id
                                                                                                                                                                                                                                                                                                                                                                                                                        FROM events PREWHERE and(greaterOrEquals(toTimeZone(events.timestamp, 'UTC'), toDateTime64('2020-12-31 20:00:00.000000', 6, 'UTC')), lessOrEquals(toTimeZone(events.timestamp, 'UTC'), now64(6, 'UTC')), greaterOrEquals(toTimeZone(events.timestamp, 'UTC'), toDateTime64('2021-01-13 12:00:00.000000', 6, 'UTC')), lessOrEquals(toTimeZone(events.timestamp, 'UTC'), toDateTime64('2021-01-22 08:00:00.000000', 6, 'UTC')))
                                                                                                                                                                                                                                                                                                                                                                                                                        WHERE and(equals(events.team_id, 2), notEmpty(events.`$session_id`), and(equals(events.event, '$pageview'), true))
                                                                                                                                                                                                                                                                                                                                                                                                                        GROUP BY events.`$session_id`
                                                                                                                                                                                                                                                                                                                                                                                                                        HAVING hasAll(groupUniqArray(events.event), ['$pageview']))), ifNull(equals(s__pdi__person.properties___email, 'bla'), 0))
  GROUP BY s.session_id
  HAVING true
  ORDER BY start_time DESC
  LIMIT 10 SETTINGS readonly=2,
                    max_execution_time=60,
                    allow_experimental_object_type=1,
                    format_csv_allow_double_quotes=0,
                    max_ast_elements=1000000,
                    max_expanded_ast_elements=1000000
  '''
# ---
# name: TestSessionRecordingsListFromFilters.test_event_filter_with_hogql_event_properties_test_accounts_excluded_materialized.2
  '''
  SELECT s.session_id AS session_id,
         any(s.team_id),
         any(s.distinct_id),
         min(toTimeZone(s.min_first_timestamp, 'UTC')) AS start_time,
         max(toTimeZone(s.max_last_timestamp, 'UTC')) AS end_time,
         dateDiff('SECOND', start_time, end_time) AS duration,
         argMinMerge(s.first_url) AS first_url,
         sum(s.click_count),
         sum(s.keypress_count),
         sum(s.mouse_activity_count),
         divide(sum(s.active_milliseconds), 1000) AS active_seconds,
         minus(duration, active_seconds) AS inactive_seconds,
         sum(s.console_log_count) AS console_log_count,
         sum(s.console_warn_count) AS console_warn_count,
         sum(s.console_error_count) AS console_error_count
  FROM session_replay_events AS s
  INNER JOIN
    (SELECT argMax(person_distinct_id2.person_id, person_distinct_id2.version) AS s__pdi___person_id,
            argMax(person_distinct_id2.person_id, person_distinct_id2.version) AS person_id,
            person_distinct_id2.distinct_id AS distinct_id
     FROM person_distinct_id2
     WHERE equals(person_distinct_id2.team_id, 2)
     GROUP BY person_distinct_id2.distinct_id
     HAVING ifNull(equals(argMax(person_distinct_id2.is_deleted, person_distinct_id2.version), 0), 0)) AS s__pdi ON equals(s.distinct_id, s__pdi.distinct_id)
  INNER JOIN
    (SELECT person.id AS id,
            nullIf(nullIf(person.pmat_email, ''), 'null') AS properties___email
     FROM person
     WHERE and(equals(person.team_id, 2), ifNull(in(tuple(person.id, person.version),
                                                      (SELECT person.id AS id, max(person.version) AS version
                                                       FROM person
                                                       WHERE equals(person.team_id, 2)
                                                       GROUP BY person.id
                                                       HAVING ifNull(equals(argMax(person.is_deleted, person.version), 0), 0))), 0)) SETTINGS optimize_aggregation_in_order=1) AS s__pdi__person ON equals(s__pdi.s__pdi___person_id, s__pdi__person.id)
  JOIN
    (SELECT nullIf(nullIf(events.`mat_$browser`, ''), 'null') AS `properties___$browser`,
            events.`$session_id` AS `$session_id`
     FROM events PREWHERE ifNull(greaterOrEquals(events.timestamp, minus(toDateTime64('2021-01-21 20:00:00.000000', 6, 'UTC'), toIntervalDay(90))), 0)
     WHERE equals(events.team_id, 2)) AS s__events ON equals(s.session_id, s__events.`$session_id`)
  WHERE and(equals(s.team_id, 2), ifNull(greaterOrEquals(toTimeZone(s.min_first_timestamp, 'UTC'), toDateTime64('2020-12-31 20:00:00.000000', 6, 'UTC')), 0), ifNull(greaterOrEquals(toTimeZone(s.min_first_timestamp, 'UTC'), toDateTime64('2021-01-14 00:00:00.000000', 6, 'UTC')), 0), ifNull(lessOrEquals(toTimeZone(s.max_last_timestamp, 'UTC'), toDateTime64('2021-01-21 20:00:00.000000', 6, 'UTC')), 0), and(ifNull(equals(s__events.`properties___$browser`, 'Chrome'), 0), ifNull(equals(s__pdi__person.properties___email, 'bla'), 0)))
  GROUP BY s.session_id
  HAVING true
  ORDER BY start_time DESC
  LIMIT 10 SETTINGS readonly=2,
                    max_execution_time=60,
                    allow_experimental_object_type=1,
                    format_csv_allow_double_quotes=0,
                    max_ast_elements=1000000,
                    max_expanded_ast_elements=1000000
  '''
# ---
# name: TestSessionRecordingsListFromFilters.test_event_filter_with_hogql_properties
  '''
  SELECT s.session_id AS session_id,
         any(s.team_id),
         any(s.distinct_id),
         min(toTimeZone(s.min_first_timestamp, 'UTC')) AS start_time,
         max(toTimeZone(s.max_last_timestamp, 'UTC')) AS end_time,
         dateDiff('SECOND', start_time, end_time) AS duration,
         argMinMerge(s.first_url) AS first_url,
         sum(s.click_count),
         sum(s.keypress_count),
         sum(s.mouse_activity_count),
         divide(sum(s.active_milliseconds), 1000) AS active_seconds,
         minus(duration, active_seconds) AS inactive_seconds,
         sum(s.console_log_count) AS console_log_count,
         sum(s.console_warn_count) AS console_warn_count,
         sum(s.console_error_count) AS console_error_count
  FROM session_replay_events AS s
  WHERE and(equals(s.team_id, 2), ifNull(greaterOrEquals(toTimeZone(s.min_first_timestamp, 'UTC'), toDateTime64('2020-12-11 13:46:23.000000', 6, 'UTC')), 0), ifNull(greaterOrEquals(toTimeZone(s.min_first_timestamp, 'UTC'), toDateTime64('2020-12-25 00:00:00.000000', 6, 'UTC')), 0), ifNull(lessOrEquals(toTimeZone(s.max_last_timestamp, 'UTC'), toDateTime64('2021-01-01 13:46:23.000000', 6, 'UTC')), 0), in(s.session_id,
                                                                                                                                                                                                                                                                                                                                                                                                                       (SELECT events.`$session_id` AS session_id
                                                                                                                                                                                                                                                                                                                                                                                                                        FROM events PREWHERE and(greaterOrEquals(toTimeZone(events.timestamp, 'UTC'), toDateTime64('2020-12-11 13:46:23.000000', 6, 'UTC')), lessOrEquals(toTimeZone(events.timestamp, 'UTC'), now64(6, 'UTC')), greaterOrEquals(toTimeZone(events.timestamp, 'UTC'), toDateTime64('2020-12-24 12:00:00.000000', 6, 'UTC')), lessOrEquals(toTimeZone(events.timestamp, 'UTC'), toDateTime64('2021-01-02 01:46:23.000000', 6, 'UTC')))
                                                                                                                                                                                                                                                                                                                                                                                                                        WHERE and(equals(events.team_id, 2), notEmpty(events.`$session_id`), and(equals(events.event, '$pageview'), ifNull(equals(replaceRegexpAll(nullIf(nullIf(JSONExtractRaw(events.properties, '$browser'), ''), 'null'), '^"|"$', ''), 'Chrome'), 0)))
                                                                                                                                                                                                                                                                                                                                                                                                                        GROUP BY events.`$session_id`
                                                                                                                                                                                                                                                                                                                                                                                                                        HAVING hasAll(groupUniqArray(events.event), ['$pageview']))), true)
  GROUP BY s.session_id
  HAVING true
  ORDER BY start_time DESC
  LIMIT 10 SETTINGS readonly=2,
                    max_execution_time=60,
                    allow_experimental_object_type=1,
                    format_csv_allow_double_quotes=0,
                    max_ast_elements=1000000,
                    max_expanded_ast_elements=1000000
  '''
# ---
# name: TestSessionRecordingsListFromFilters.test_event_filter_with_hogql_properties.1
  '''
  SELECT s.session_id AS session_id,
         any(s.team_id),
         any(s.distinct_id),
         min(toTimeZone(s.min_first_timestamp, 'UTC')) AS start_time,
         max(toTimeZone(s.max_last_timestamp, 'UTC')) AS end_time,
         dateDiff('SECOND', start_time, end_time) AS duration,
         argMinMerge(s.first_url) AS first_url,
         sum(s.click_count),
         sum(s.keypress_count),
         sum(s.mouse_activity_count),
         divide(sum(s.active_milliseconds), 1000) AS active_seconds,
         minus(duration, active_seconds) AS inactive_seconds,
         sum(s.console_log_count) AS console_log_count,
         sum(s.console_warn_count) AS console_warn_count,
         sum(s.console_error_count) AS console_error_count
  FROM session_replay_events AS s
  WHERE and(equals(s.team_id, 2), ifNull(greaterOrEquals(toTimeZone(s.min_first_timestamp, 'UTC'), toDateTime64('2020-12-11 13:46:23.000000', 6, 'UTC')), 0), ifNull(greaterOrEquals(toTimeZone(s.min_first_timestamp, 'UTC'), toDateTime64('2020-12-25 00:00:00.000000', 6, 'UTC')), 0), ifNull(lessOrEquals(toTimeZone(s.max_last_timestamp, 'UTC'), toDateTime64('2021-01-01 13:46:23.000000', 6, 'UTC')), 0), in(s.session_id,
                                                                                                                                                                                                                                                                                                                                                                                                                       (SELECT events.`$session_id` AS session_id
                                                                                                                                                                                                                                                                                                                                                                                                                        FROM events PREWHERE and(greaterOrEquals(toTimeZone(events.timestamp, 'UTC'), toDateTime64('2020-12-11 13:46:23.000000', 6, 'UTC')), lessOrEquals(toTimeZone(events.timestamp, 'UTC'), now64(6, 'UTC')), greaterOrEquals(toTimeZone(events.timestamp, 'UTC'), toDateTime64('2020-12-24 12:00:00.000000', 6, 'UTC')), lessOrEquals(toTimeZone(events.timestamp, 'UTC'), toDateTime64('2021-01-02 01:46:23.000000', 6, 'UTC')))
                                                                                                                                                                                                                                                                                                                                                                                                                        WHERE and(equals(events.team_id, 2), notEmpty(events.`$session_id`), and(equals(events.event, '$pageview'), ifNull(equals(replaceRegexpAll(nullIf(nullIf(JSONExtractRaw(events.properties, '$browser'), ''), 'null'), '^"|"$', ''), 'Firefox'), 0)))
                                                                                                                                                                                                                                                                                                                                                                                                                        GROUP BY events.`$session_id`
                                                                                                                                                                                                                                                                                                                                                                                                                        HAVING hasAll(groupUniqArray(events.event), ['$pageview']))), true)
  GROUP BY s.session_id
  HAVING true
  ORDER BY start_time DESC
  LIMIT 10 SETTINGS readonly=2,
                    max_execution_time=60,
                    allow_experimental_object_type=1,
                    format_csv_allow_double_quotes=0,
                    max_ast_elements=1000000,
                    max_expanded_ast_elements=1000000
  '''
# ---
# name: TestSessionRecordingsListFromFilters.test_event_filter_with_hogql_properties_materialized
  '''
  SELECT s.session_id AS session_id,
         any(s.team_id),
         any(s.distinct_id),
         min(toTimeZone(s.min_first_timestamp, 'UTC')) AS start_time,
         max(toTimeZone(s.max_last_timestamp, 'UTC')) AS end_time,
         dateDiff('SECOND', start_time, end_time) AS duration,
         argMinMerge(s.first_url) AS first_url,
         sum(s.click_count),
         sum(s.keypress_count),
         sum(s.mouse_activity_count),
         divide(sum(s.active_milliseconds), 1000) AS active_seconds,
         minus(duration, active_seconds) AS inactive_seconds,
         sum(s.console_log_count) AS console_log_count,
         sum(s.console_warn_count) AS console_warn_count,
         sum(s.console_error_count) AS console_error_count
  FROM session_replay_events AS s
  WHERE and(equals(s.team_id, 2), ifNull(greaterOrEquals(toTimeZone(s.min_first_timestamp, 'UTC'), toDateTime64('2020-12-11 13:46:23.000000', 6, 'UTC')), 0), ifNull(greaterOrEquals(toTimeZone(s.min_first_timestamp, 'UTC'), toDateTime64('2020-12-25 00:00:00.000000', 6, 'UTC')), 0), ifNull(lessOrEquals(toTimeZone(s.max_last_timestamp, 'UTC'), toDateTime64('2021-01-01 13:46:23.000000', 6, 'UTC')), 0), in(s.session_id,
                                                                                                                                                                                                                                                                                                                                                                                                                       (SELECT events.`$session_id` AS session_id
                                                                                                                                                                                                                                                                                                                                                                                                                        FROM events PREWHERE and(greaterOrEquals(toTimeZone(events.timestamp, 'UTC'), toDateTime64('2020-12-11 13:46:23.000000', 6, 'UTC')), lessOrEquals(toTimeZone(events.timestamp, 'UTC'), now64(6, 'UTC')), greaterOrEquals(toTimeZone(events.timestamp, 'UTC'), toDateTime64('2020-12-24 12:00:00.000000', 6, 'UTC')), lessOrEquals(toTimeZone(events.timestamp, 'UTC'), toDateTime64('2021-01-02 01:46:23.000000', 6, 'UTC')))
                                                                                                                                                                                                                                                                                                                                                                                                                        WHERE and(equals(events.team_id, 2), notEmpty(events.`$session_id`), and(equals(events.event, '$pageview'), ifNull(equals(nullIf(nullIf(events.`mat_$browser`, ''), 'null'), 'Chrome'), 0)))
                                                                                                                                                                                                                                                                                                                                                                                                                        GROUP BY events.`$session_id`
                                                                                                                                                                                                                                                                                                                                                                                                                        HAVING hasAll(groupUniqArray(events.event), ['$pageview']))), true)
  GROUP BY s.session_id
  HAVING true
  ORDER BY start_time DESC
  LIMIT 10 SETTINGS readonly=2,
                    max_execution_time=60,
                    allow_experimental_object_type=1,
                    format_csv_allow_double_quotes=0,
                    max_ast_elements=1000000,
                    max_expanded_ast_elements=1000000
  '''
# ---
# name: TestSessionRecordingsListFromFilters.test_event_filter_with_hogql_properties_materialized.1
  '''
  SELECT s.session_id AS session_id,
         any(s.team_id),
         any(s.distinct_id),
         min(toTimeZone(s.min_first_timestamp, 'UTC')) AS start_time,
         max(toTimeZone(s.max_last_timestamp, 'UTC')) AS end_time,
         dateDiff('SECOND', start_time, end_time) AS duration,
         argMinMerge(s.first_url) AS first_url,
         sum(s.click_count),
         sum(s.keypress_count),
         sum(s.mouse_activity_count),
         divide(sum(s.active_milliseconds), 1000) AS active_seconds,
         minus(duration, active_seconds) AS inactive_seconds,
         sum(s.console_log_count) AS console_log_count,
         sum(s.console_warn_count) AS console_warn_count,
         sum(s.console_error_count) AS console_error_count
  FROM session_replay_events AS s
  WHERE and(equals(s.team_id, 2), ifNull(greaterOrEquals(toTimeZone(s.min_first_timestamp, 'UTC'), toDateTime64('2020-12-11 13:46:23.000000', 6, 'UTC')), 0), ifNull(greaterOrEquals(toTimeZone(s.min_first_timestamp, 'UTC'), toDateTime64('2020-12-25 00:00:00.000000', 6, 'UTC')), 0), ifNull(lessOrEquals(toTimeZone(s.max_last_timestamp, 'UTC'), toDateTime64('2021-01-01 13:46:23.000000', 6, 'UTC')), 0), in(s.session_id,
                                                                                                                                                                                                                                                                                                                                                                                                                       (SELECT events.`$session_id` AS session_id
                                                                                                                                                                                                                                                                                                                                                                                                                        FROM events PREWHERE and(greaterOrEquals(toTimeZone(events.timestamp, 'UTC'), toDateTime64('2020-12-11 13:46:23.000000', 6, 'UTC')), lessOrEquals(toTimeZone(events.timestamp, 'UTC'), now64(6, 'UTC')), greaterOrEquals(toTimeZone(events.timestamp, 'UTC'), toDateTime64('2020-12-24 12:00:00.000000', 6, 'UTC')), lessOrEquals(toTimeZone(events.timestamp, 'UTC'), toDateTime64('2021-01-02 01:46:23.000000', 6, 'UTC')))
                                                                                                                                                                                                                                                                                                                                                                                                                        WHERE and(equals(events.team_id, 2), notEmpty(events.`$session_id`), and(equals(events.event, '$pageview'), ifNull(equals(nullIf(nullIf(events.`mat_$browser`, ''), 'null'), 'Firefox'), 0)))
                                                                                                                                                                                                                                                                                                                                                                                                                        GROUP BY events.`$session_id`
                                                                                                                                                                                                                                                                                                                                                                                                                        HAVING hasAll(groupUniqArray(events.event), ['$pageview']))), true)
  GROUP BY s.session_id
  HAVING true
  ORDER BY start_time DESC
  LIMIT 10 SETTINGS readonly=2,
                    max_execution_time=60,
                    allow_experimental_object_type=1,
                    format_csv_allow_double_quotes=0,
                    max_ast_elements=1000000,
                    max_expanded_ast_elements=1000000
  '''
# ---
# name: TestSessionRecordingsListFromFilters.test_event_filter_with_matching_on_session_id
  '''
  SELECT s.session_id AS session_id,
         any(s.team_id),
         any(s.distinct_id),
         min(toTimeZone(s.min_first_timestamp, 'UTC')) AS start_time,
         max(toTimeZone(s.max_last_timestamp, 'UTC')) AS end_time,
         dateDiff('SECOND', start_time, end_time) AS duration,
         argMinMerge(s.first_url) AS first_url,
         sum(s.click_count),
         sum(s.keypress_count),
         sum(s.mouse_activity_count),
         divide(sum(s.active_milliseconds), 1000) AS active_seconds,
         minus(duration, active_seconds) AS inactive_seconds,
         sum(s.console_log_count) AS console_log_count,
         sum(s.console_warn_count) AS console_warn_count,
         sum(s.console_error_count) AS console_error_count
  FROM session_replay_events AS s
  WHERE and(equals(s.team_id, 2), ifNull(greaterOrEquals(toTimeZone(s.min_first_timestamp, 'UTC'), toDateTime64('2020-12-11 13:46:23.000000', 6, 'UTC')), 0), ifNull(greaterOrEquals(toTimeZone(s.min_first_timestamp, 'UTC'), toDateTime64('2020-12-25 00:00:00.000000', 6, 'UTC')), 0), ifNull(lessOrEquals(toTimeZone(s.max_last_timestamp, 'UTC'), toDateTime64('2021-01-01 13:46:23.000000', 6, 'UTC')), 0), in(s.session_id,
                                                                                                                                                                                                                                                                                                                                                                                                                       (SELECT events.`$session_id` AS session_id
                                                                                                                                                                                                                                                                                                                                                                                                                        FROM events PREWHERE and(greaterOrEquals(toTimeZone(events.timestamp, 'UTC'), toDateTime64('2020-12-11 13:46:23.000000', 6, 'UTC')), lessOrEquals(toTimeZone(events.timestamp, 'UTC'), now64(6, 'UTC')), greaterOrEquals(toTimeZone(events.timestamp, 'UTC'), toDateTime64('2020-12-24 12:00:00.000000', 6, 'UTC')), lessOrEquals(toTimeZone(events.timestamp, 'UTC'), toDateTime64('2021-01-02 01:46:23.000000', 6, 'UTC')))
                                                                                                                                                                                                                                                                                                                                                                                                                        WHERE and(equals(events.team_id, 2), notEmpty(events.`$session_id`), and(equals(events.event, '$pageview'), true))
                                                                                                                                                                                                                                                                                                                                                                                                                        GROUP BY events.`$session_id`
                                                                                                                                                                                                                                                                                                                                                                                                                        HAVING hasAll(groupUniqArray(events.event), ['$pageview']))), true)
  GROUP BY s.session_id
  HAVING true
  ORDER BY start_time DESC
  LIMIT 10 SETTINGS readonly=2,
                    max_execution_time=60,
                    allow_experimental_object_type=1,
                    format_csv_allow_double_quotes=0,
                    max_ast_elements=1000000,
                    max_expanded_ast_elements=1000000
  '''
# ---
# name: TestSessionRecordingsListFromFilters.test_event_filter_with_matching_on_session_id.1
  '''
  SELECT s.session_id AS session_id,
         any(s.team_id),
         any(s.distinct_id),
         min(toTimeZone(s.min_first_timestamp, 'UTC')) AS start_time,
         max(toTimeZone(s.max_last_timestamp, 'UTC')) AS end_time,
         dateDiff('SECOND', start_time, end_time) AS duration,
         argMinMerge(s.first_url) AS first_url,
         sum(s.click_count),
         sum(s.keypress_count),
         sum(s.mouse_activity_count),
         divide(sum(s.active_milliseconds), 1000) AS active_seconds,
         minus(duration, active_seconds) AS inactive_seconds,
         sum(s.console_log_count) AS console_log_count,
         sum(s.console_warn_count) AS console_warn_count,
         sum(s.console_error_count) AS console_error_count
  FROM session_replay_events AS s
  WHERE and(equals(s.team_id, 2), ifNull(greaterOrEquals(toTimeZone(s.min_first_timestamp, 'UTC'), toDateTime64('2020-12-11 13:46:23.000000', 6, 'UTC')), 0), ifNull(greaterOrEquals(toTimeZone(s.min_first_timestamp, 'UTC'), toDateTime64('2020-12-25 00:00:00.000000', 6, 'UTC')), 0), ifNull(lessOrEquals(toTimeZone(s.max_last_timestamp, 'UTC'), toDateTime64('2021-01-01 13:46:23.000000', 6, 'UTC')), 0), in(s.session_id,
                                                                                                                                                                                                                                                                                                                                                                                                                       (SELECT events.`$session_id` AS session_id
                                                                                                                                                                                                                                                                                                                                                                                                                        FROM events PREWHERE and(greaterOrEquals(toTimeZone(events.timestamp, 'UTC'), toDateTime64('2020-12-11 13:46:23.000000', 6, 'UTC')), lessOrEquals(toTimeZone(events.timestamp, 'UTC'), now64(6, 'UTC')), greaterOrEquals(toTimeZone(events.timestamp, 'UTC'), toDateTime64('2020-12-24 12:00:00.000000', 6, 'UTC')), lessOrEquals(toTimeZone(events.timestamp, 'UTC'), toDateTime64('2021-01-02 01:46:23.000000', 6, 'UTC')))
                                                                                                                                                                                                                                                                                                                                                                                                                        WHERE and(equals(events.team_id, 2), notEmpty(events.`$session_id`), and(equals(events.event, '$autocapture'), true))
                                                                                                                                                                                                                                                                                                                                                                                                                        GROUP BY events.`$session_id`
                                                                                                                                                                                                                                                                                                                                                                                                                        HAVING hasAll(groupUniqArray(events.event), ['$autocapture']))), true)
  GROUP BY s.session_id
  HAVING true
  ORDER BY start_time DESC
  LIMIT 10 SETTINGS readonly=2,
                    max_execution_time=60,
                    allow_experimental_object_type=1,
                    format_csv_allow_double_quotes=0,
                    max_ast_elements=1000000,
                    max_expanded_ast_elements=1000000
  '''
# ---
# name: TestSessionRecordingsListFromFilters.test_event_filter_with_person_properties
  '''
  SELECT s.session_id AS session_id,
         any(s.team_id),
         any(s.distinct_id),
         min(toTimeZone(s.min_first_timestamp, 'UTC')) AS start_time,
         max(toTimeZone(s.max_last_timestamp, 'UTC')) AS end_time,
         dateDiff('SECOND', start_time, end_time) AS duration,
         argMinMerge(s.first_url) AS first_url,
         sum(s.click_count),
         sum(s.keypress_count),
         sum(s.mouse_activity_count),
         divide(sum(s.active_milliseconds), 1000) AS active_seconds,
         minus(duration, active_seconds) AS inactive_seconds,
         sum(s.console_log_count) AS console_log_count,
         sum(s.console_warn_count) AS console_warn_count,
         sum(s.console_error_count) AS console_error_count
  FROM session_replay_events AS s
  INNER JOIN
    (SELECT argMax(person_distinct_id2.person_id, person_distinct_id2.version) AS s__pdi___person_id,
            argMax(person_distinct_id2.person_id, person_distinct_id2.version) AS person_id,
            person_distinct_id2.distinct_id AS distinct_id
     FROM person_distinct_id2
     WHERE equals(person_distinct_id2.team_id, 2)
     GROUP BY person_distinct_id2.distinct_id
     HAVING ifNull(equals(argMax(person_distinct_id2.is_deleted, person_distinct_id2.version), 0), 0)) AS s__pdi ON equals(s.distinct_id, s__pdi.distinct_id)
  INNER JOIN
    (SELECT person.id AS id,
            replaceRegexpAll(nullIf(nullIf(JSONExtractRaw(person.properties, 'email'), ''), 'null'), '^"|"$', '') AS properties___email
     FROM person
     WHERE and(equals(person.team_id, 2), ifNull(in(tuple(person.id, person.version),
                                                      (SELECT person.id AS id, max(person.version) AS version
                                                       FROM person
                                                       WHERE equals(person.team_id, 2)
                                                       GROUP BY person.id
                                                       HAVING ifNull(equals(argMax(person.is_deleted, person.version), 0), 0))), 0)) SETTINGS optimize_aggregation_in_order=1) AS s__pdi__person ON equals(s__pdi.s__pdi___person_id, s__pdi__person.id)
  WHERE and(equals(s.team_id, 2), ifNull(greaterOrEquals(toTimeZone(s.min_first_timestamp, 'UTC'), toDateTime64('2020-12-11 13:46:23.000000', 6, 'UTC')), 0), ifNull(greaterOrEquals(toTimeZone(s.min_first_timestamp, 'UTC'), toDateTime64('2020-12-25 00:00:00.000000', 6, 'UTC')), 0), ifNull(lessOrEquals(toTimeZone(s.max_last_timestamp, 'UTC'), toDateTime64('2021-01-01 13:46:23.000000', 6, 'UTC')), 0), ifNull(equals(s__pdi__person.properties___email, 'bla'), 0))
  GROUP BY s.session_id
  HAVING true
  ORDER BY start_time DESC
  LIMIT 10 SETTINGS readonly=2,
                    max_execution_time=60,
                    allow_experimental_object_type=1,
                    format_csv_allow_double_quotes=0,
                    max_ast_elements=1000000,
                    max_expanded_ast_elements=1000000
  '''
# ---
# name: TestSessionRecordingsListFromFilters.test_event_filter_with_properties
  '''
  SELECT s.session_id AS session_id,
         any(s.team_id),
         any(s.distinct_id),
         min(toTimeZone(s.min_first_timestamp, 'UTC')) AS start_time,
         max(toTimeZone(s.max_last_timestamp, 'UTC')) AS end_time,
         dateDiff('SECOND', start_time, end_time) AS duration,
         argMinMerge(s.first_url) AS first_url,
         sum(s.click_count),
         sum(s.keypress_count),
         sum(s.mouse_activity_count),
         divide(sum(s.active_milliseconds), 1000) AS active_seconds,
         minus(duration, active_seconds) AS inactive_seconds,
         sum(s.console_log_count) AS console_log_count,
         sum(s.console_warn_count) AS console_warn_count,
         sum(s.console_error_count) AS console_error_count
  FROM session_replay_events AS s
  WHERE and(equals(s.team_id, 2), ifNull(greaterOrEquals(toTimeZone(s.min_first_timestamp, 'UTC'), toDateTime64('2020-12-11 13:46:23.000000', 6, 'UTC')), 0), ifNull(greaterOrEquals(toTimeZone(s.min_first_timestamp, 'UTC'), toDateTime64('2020-12-25 00:00:00.000000', 6, 'UTC')), 0), ifNull(lessOrEquals(toTimeZone(s.max_last_timestamp, 'UTC'), toDateTime64('2021-01-01 13:46:23.000000', 6, 'UTC')), 0), in(s.session_id,
                                                                                                                                                                                                                                                                                                                                                                                                                       (SELECT events.`$session_id` AS session_id
                                                                                                                                                                                                                                                                                                                                                                                                                        FROM events PREWHERE and(greaterOrEquals(toTimeZone(events.timestamp, 'UTC'), toDateTime64('2020-12-11 13:46:23.000000', 6, 'UTC')), lessOrEquals(toTimeZone(events.timestamp, 'UTC'), now64(6, 'UTC')), greaterOrEquals(toTimeZone(events.timestamp, 'UTC'), toDateTime64('2020-12-24 12:00:00.000000', 6, 'UTC')), lessOrEquals(toTimeZone(events.timestamp, 'UTC'), toDateTime64('2021-01-02 01:46:23.000000', 6, 'UTC')))
                                                                                                                                                                                                                                                                                                                                                                                                                        WHERE and(equals(events.team_id, 2), notEmpty(events.`$session_id`), and(equals(events.event, '$pageview'), ifNull(equals(replaceRegexpAll(nullIf(nullIf(JSONExtractRaw(events.properties, '$browser'), ''), 'null'), '^"|"$', ''), 'Chrome'), 0)))
                                                                                                                                                                                                                                                                                                                                                                                                                        GROUP BY events.`$session_id`
                                                                                                                                                                                                                                                                                                                                                                                                                        HAVING hasAll(groupUniqArray(events.event), ['$pageview']))), true)
  GROUP BY s.session_id
  HAVING true
  ORDER BY start_time DESC
  LIMIT 10 SETTINGS readonly=2,
                    max_execution_time=60,
                    allow_experimental_object_type=1,
                    format_csv_allow_double_quotes=0,
                    max_ast_elements=1000000,
                    max_expanded_ast_elements=1000000
  '''
# ---
# name: TestSessionRecordingsListFromFilters.test_event_filter_with_properties.1
  '''
  SELECT s.session_id AS session_id,
         any(s.team_id),
         any(s.distinct_id),
         min(toTimeZone(s.min_first_timestamp, 'UTC')) AS start_time,
         max(toTimeZone(s.max_last_timestamp, 'UTC')) AS end_time,
         dateDiff('SECOND', start_time, end_time) AS duration,
         argMinMerge(s.first_url) AS first_url,
         sum(s.click_count),
         sum(s.keypress_count),
         sum(s.mouse_activity_count),
         divide(sum(s.active_milliseconds), 1000) AS active_seconds,
         minus(duration, active_seconds) AS inactive_seconds,
         sum(s.console_log_count) AS console_log_count,
         sum(s.console_warn_count) AS console_warn_count,
         sum(s.console_error_count) AS console_error_count
  FROM session_replay_events AS s
  WHERE and(equals(s.team_id, 2), ifNull(greaterOrEquals(toTimeZone(s.min_first_timestamp, 'UTC'), toDateTime64('2020-12-11 13:46:23.000000', 6, 'UTC')), 0), ifNull(greaterOrEquals(toTimeZone(s.min_first_timestamp, 'UTC'), toDateTime64('2020-12-25 00:00:00.000000', 6, 'UTC')), 0), ifNull(lessOrEquals(toTimeZone(s.max_last_timestamp, 'UTC'), toDateTime64('2021-01-01 13:46:23.000000', 6, 'UTC')), 0), in(s.session_id,
                                                                                                                                                                                                                                                                                                                                                                                                                       (SELECT events.`$session_id` AS session_id
                                                                                                                                                                                                                                                                                                                                                                                                                        FROM events PREWHERE and(greaterOrEquals(toTimeZone(events.timestamp, 'UTC'), toDateTime64('2020-12-11 13:46:23.000000', 6, 'UTC')), lessOrEquals(toTimeZone(events.timestamp, 'UTC'), now64(6, 'UTC')), greaterOrEquals(toTimeZone(events.timestamp, 'UTC'), toDateTime64('2020-12-24 12:00:00.000000', 6, 'UTC')), lessOrEquals(toTimeZone(events.timestamp, 'UTC'), toDateTime64('2021-01-02 01:46:23.000000', 6, 'UTC')))
                                                                                                                                                                                                                                                                                                                                                                                                                        WHERE and(equals(events.team_id, 2), notEmpty(events.`$session_id`), and(equals(events.event, '$pageview'), ifNull(equals(replaceRegexpAll(nullIf(nullIf(JSONExtractRaw(events.properties, '$browser'), ''), 'null'), '^"|"$', ''), 'Firefox'), 0)))
                                                                                                                                                                                                                                                                                                                                                                                                                        GROUP BY events.`$session_id`
                                                                                                                                                                                                                                                                                                                                                                                                                        HAVING hasAll(groupUniqArray(events.event), ['$pageview']))), true)
  GROUP BY s.session_id
  HAVING true
  ORDER BY start_time DESC
  LIMIT 10 SETTINGS readonly=2,
                    max_execution_time=60,
                    allow_experimental_object_type=1,
                    format_csv_allow_double_quotes=0,
                    max_ast_elements=1000000,
                    max_expanded_ast_elements=1000000
  '''
# ---
# name: TestSessionRecordingsListFromFilters.test_event_filter_with_properties.2
  '''
  SELECT s.session_id AS session_id,
         any(s.team_id),
         any(s.distinct_id),
         min(toTimeZone(s.min_first_timestamp, 'UTC')) AS start_time,
         max(toTimeZone(s.max_last_timestamp, 'UTC')) AS end_time,
         dateDiff('SECOND', start_time, end_time) AS duration,
         argMinMerge(s.first_url) AS first_url,
         sum(s.click_count),
         sum(s.keypress_count),
         sum(s.mouse_activity_count),
         divide(sum(s.active_milliseconds), 1000) AS active_seconds,
         minus(duration, active_seconds) AS inactive_seconds,
         sum(s.console_log_count) AS console_log_count,
         sum(s.console_warn_count) AS console_warn_count,
         sum(s.console_error_count) AS console_error_count
  FROM session_replay_events AS s
  WHERE and(equals(s.team_id, 2), ifNull(greaterOrEquals(toTimeZone(s.min_first_timestamp, 'UTC'), toDateTime64('2020-12-11 13:46:23.000000', 6, 'UTC')), 0), ifNull(greaterOrEquals(toTimeZone(s.min_first_timestamp, 'UTC'), toDateTime64('2020-12-25 00:00:00.000000', 6, 'UTC')), 0), ifNull(lessOrEquals(toTimeZone(s.max_last_timestamp, 'UTC'), toDateTime64('2021-01-01 13:46:23.000000', 6, 'UTC')), 0), in(s.session_id,
                                                                                                                                                                                                                                                                                                                                                                                                                       (SELECT events.`$session_id` AS session_id
                                                                                                                                                                                                                                                                                                                                                                                                                        FROM events PREWHERE and(greaterOrEquals(toTimeZone(events.timestamp, 'UTC'), toDateTime64('2020-12-11 13:46:23.000000', 6, 'UTC')), lessOrEquals(toTimeZone(events.timestamp, 'UTC'), now64(6, 'UTC')), greaterOrEquals(toTimeZone(events.timestamp, 'UTC'), toDateTime64('2020-12-24 12:00:00.000000', 6, 'UTC')), lessOrEquals(toTimeZone(events.timestamp, 'UTC'), toDateTime64('2021-01-02 01:46:23.000000', 6, 'UTC')))
                                                                                                                                                                                                                                                                                                                                                                                                                        WHERE and(equals(events.team_id, 2), notEmpty(events.`$session_id`), and(equals(events.event, 'a_different_event'), ifNull(equals(replaceRegexpAll(nullIf(nullIf(JSONExtractRaw(events.properties, '$browser'), ''), 'null'), '^"|"$', ''), 'Chrome'), 0)))
                                                                                                                                                                                                                                                                                                                                                                                                                        GROUP BY events.`$session_id`
                                                                                                                                                                                                                                                                                                                                                                                                                        HAVING hasAll(groupUniqArray(events.event), ['a_different_event']))), true)
  GROUP BY s.session_id
  HAVING true
  ORDER BY start_time DESC
  LIMIT 10 SETTINGS readonly=2,
                    max_execution_time=60,
                    allow_experimental_object_type=1,
                    format_csv_allow_double_quotes=0,
                    max_ast_elements=1000000,
                    max_expanded_ast_elements=1000000
  '''
# ---
# name: TestSessionRecordingsListFromFilters.test_event_filter_with_properties.3
  '''
  SELECT s.session_id AS session_id,
         any(s.team_id),
         any(s.distinct_id),
         min(toTimeZone(s.min_first_timestamp, 'UTC')) AS start_time,
         max(toTimeZone(s.max_last_timestamp, 'UTC')) AS end_time,
         dateDiff('SECOND', start_time, end_time) AS duration,
         argMinMerge(s.first_url) AS first_url,
         sum(s.click_count),
         sum(s.keypress_count),
         sum(s.mouse_activity_count),
         divide(sum(s.active_milliseconds), 1000) AS active_seconds,
         minus(duration, active_seconds) AS inactive_seconds,
         sum(s.console_log_count) AS console_log_count,
         sum(s.console_warn_count) AS console_warn_count,
         sum(s.console_error_count) AS console_error_count
  FROM session_replay_events AS s
  WHERE and(equals(s.team_id, 2), ifNull(greaterOrEquals(toTimeZone(s.min_first_timestamp, 'UTC'), toDateTime64('2020-12-11 13:46:23.000000', 6, 'UTC')), 0), ifNull(greaterOrEquals(toTimeZone(s.min_first_timestamp, 'UTC'), toDateTime64('2020-12-25 00:00:00.000000', 6, 'UTC')), 0), ifNull(lessOrEquals(toTimeZone(s.max_last_timestamp, 'UTC'), toDateTime64('2021-01-01 13:46:23.000000', 6, 'UTC')), 0), in(s.session_id,
                                                                                                                                                                                                                                                                                                                                                                                                                       (SELECT events.`$session_id` AS session_id
                                                                                                                                                                                                                                                                                                                                                                                                                        FROM events PREWHERE and(greaterOrEquals(toTimeZone(events.timestamp, 'UTC'), toDateTime64('2020-12-11 13:46:23.000000', 6, 'UTC')), lessOrEquals(toTimeZone(events.timestamp, 'UTC'), now64(6, 'UTC')), greaterOrEquals(toTimeZone(events.timestamp, 'UTC'), toDateTime64('2020-12-24 12:00:00.000000', 6, 'UTC')), lessOrEquals(toTimeZone(events.timestamp, 'UTC'), toDateTime64('2021-01-02 01:46:23.000000', 6, 'UTC')))
                                                                                                                                                                                                                                                                                                                                                                                                                        WHERE and(equals(events.team_id, 2), notEmpty(events.`$session_id`), and(equals(events.event, 'a_different_event'), ifNull(equals(replaceRegexpAll(nullIf(nullIf(JSONExtractRaw(events.properties, '$browser'), ''), 'null'), '^"|"$', ''), 'Safari'), 0)))
                                                                                                                                                                                                                                                                                                                                                                                                                        GROUP BY events.`$session_id`
                                                                                                                                                                                                                                                                                                                                                                                                                        HAVING hasAll(groupUniqArray(events.event), ['a_different_event']))), true)
  GROUP BY s.session_id
  HAVING true
  ORDER BY start_time DESC
  LIMIT 10 SETTINGS readonly=2,
                    max_execution_time=60,
                    allow_experimental_object_type=1,
                    format_csv_allow_double_quotes=0,
                    max_ast_elements=1000000,
                    max_expanded_ast_elements=1000000
  '''
# ---
# name: TestSessionRecordingsListFromFilters.test_event_filter_with_properties_materialized
  '''
  SELECT s.session_id AS session_id,
         any(s.team_id),
         any(s.distinct_id),
         min(toTimeZone(s.min_first_timestamp, 'UTC')) AS start_time,
         max(toTimeZone(s.max_last_timestamp, 'UTC')) AS end_time,
         dateDiff('SECOND', start_time, end_time) AS duration,
         argMinMerge(s.first_url) AS first_url,
         sum(s.click_count),
         sum(s.keypress_count),
         sum(s.mouse_activity_count),
         divide(sum(s.active_milliseconds), 1000) AS active_seconds,
         minus(duration, active_seconds) AS inactive_seconds,
         sum(s.console_log_count) AS console_log_count,
         sum(s.console_warn_count) AS console_warn_count,
         sum(s.console_error_count) AS console_error_count
  FROM session_replay_events AS s
  WHERE and(equals(s.team_id, 2), ifNull(greaterOrEquals(toTimeZone(s.min_first_timestamp, 'UTC'), toDateTime64('2020-12-11 13:46:23.000000', 6, 'UTC')), 0), ifNull(greaterOrEquals(toTimeZone(s.min_first_timestamp, 'UTC'), toDateTime64('2020-12-25 00:00:00.000000', 6, 'UTC')), 0), ifNull(lessOrEquals(toTimeZone(s.max_last_timestamp, 'UTC'), toDateTime64('2021-01-01 13:46:23.000000', 6, 'UTC')), 0), in(s.session_id,
                                                                                                                                                                                                                                                                                                                                                                                                                       (SELECT events.`$session_id` AS session_id
                                                                                                                                                                                                                                                                                                                                                                                                                        FROM events PREWHERE and(greaterOrEquals(toTimeZone(events.timestamp, 'UTC'), toDateTime64('2020-12-11 13:46:23.000000', 6, 'UTC')), lessOrEquals(toTimeZone(events.timestamp, 'UTC'), now64(6, 'UTC')), greaterOrEquals(toTimeZone(events.timestamp, 'UTC'), toDateTime64('2020-12-24 12:00:00.000000', 6, 'UTC')), lessOrEquals(toTimeZone(events.timestamp, 'UTC'), toDateTime64('2021-01-02 01:46:23.000000', 6, 'UTC')))
                                                                                                                                                                                                                                                                                                                                                                                                                        WHERE and(equals(events.team_id, 2), notEmpty(events.`$session_id`), and(equals(events.event, '$pageview'), ifNull(equals(nullIf(nullIf(events.`mat_$browser`, ''), 'null'), 'Chrome'), 0)))
                                                                                                                                                                                                                                                                                                                                                                                                                        GROUP BY events.`$session_id`
                                                                                                                                                                                                                                                                                                                                                                                                                        HAVING hasAll(groupUniqArray(events.event), ['$pageview']))), true)
  GROUP BY s.session_id
  HAVING true
  ORDER BY start_time DESC
  LIMIT 10 SETTINGS readonly=2,
                    max_execution_time=60,
                    allow_experimental_object_type=1,
                    format_csv_allow_double_quotes=0,
                    max_ast_elements=1000000,
                    max_expanded_ast_elements=1000000
  '''
# ---
# name: TestSessionRecordingsListFromFilters.test_event_filter_with_properties_materialized.1
  '''
  SELECT s.session_id AS session_id,
         any(s.team_id),
         any(s.distinct_id),
         min(toTimeZone(s.min_first_timestamp, 'UTC')) AS start_time,
         max(toTimeZone(s.max_last_timestamp, 'UTC')) AS end_time,
         dateDiff('SECOND', start_time, end_time) AS duration,
         argMinMerge(s.first_url) AS first_url,
         sum(s.click_count),
         sum(s.keypress_count),
         sum(s.mouse_activity_count),
         divide(sum(s.active_milliseconds), 1000) AS active_seconds,
         minus(duration, active_seconds) AS inactive_seconds,
         sum(s.console_log_count) AS console_log_count,
         sum(s.console_warn_count) AS console_warn_count,
         sum(s.console_error_count) AS console_error_count
  FROM session_replay_events AS s
  WHERE and(equals(s.team_id, 2), ifNull(greaterOrEquals(toTimeZone(s.min_first_timestamp, 'UTC'), toDateTime64('2020-12-11 13:46:23.000000', 6, 'UTC')), 0), ifNull(greaterOrEquals(toTimeZone(s.min_first_timestamp, 'UTC'), toDateTime64('2020-12-25 00:00:00.000000', 6, 'UTC')), 0), ifNull(lessOrEquals(toTimeZone(s.max_last_timestamp, 'UTC'), toDateTime64('2021-01-01 13:46:23.000000', 6, 'UTC')), 0), in(s.session_id,
                                                                                                                                                                                                                                                                                                                                                                                                                       (SELECT events.`$session_id` AS session_id
                                                                                                                                                                                                                                                                                                                                                                                                                        FROM events PREWHERE and(greaterOrEquals(toTimeZone(events.timestamp, 'UTC'), toDateTime64('2020-12-11 13:46:23.000000', 6, 'UTC')), lessOrEquals(toTimeZone(events.timestamp, 'UTC'), now64(6, 'UTC')), greaterOrEquals(toTimeZone(events.timestamp, 'UTC'), toDateTime64('2020-12-24 12:00:00.000000', 6, 'UTC')), lessOrEquals(toTimeZone(events.timestamp, 'UTC'), toDateTime64('2021-01-02 01:46:23.000000', 6, 'UTC')))
                                                                                                                                                                                                                                                                                                                                                                                                                        WHERE and(equals(events.team_id, 2), notEmpty(events.`$session_id`), and(equals(events.event, '$pageview'), ifNull(equals(nullIf(nullIf(events.`mat_$browser`, ''), 'null'), 'Firefox'), 0)))
                                                                                                                                                                                                                                                                                                                                                                                                                        GROUP BY events.`$session_id`
                                                                                                                                                                                                                                                                                                                                                                                                                        HAVING hasAll(groupUniqArray(events.event), ['$pageview']))), true)
  GROUP BY s.session_id
  HAVING true
  ORDER BY start_time DESC
  LIMIT 10 SETTINGS readonly=2,
                    max_execution_time=60,
                    allow_experimental_object_type=1,
                    format_csv_allow_double_quotes=0,
                    max_ast_elements=1000000,
                    max_expanded_ast_elements=1000000
  '''
# ---
# name: TestSessionRecordingsListFromFilters.test_event_filter_with_properties_materialized.2
  '''
  SELECT s.session_id AS session_id,
         any(s.team_id),
         any(s.distinct_id),
         min(toTimeZone(s.min_first_timestamp, 'UTC')) AS start_time,
         max(toTimeZone(s.max_last_timestamp, 'UTC')) AS end_time,
         dateDiff('SECOND', start_time, end_time) AS duration,
         argMinMerge(s.first_url) AS first_url,
         sum(s.click_count),
         sum(s.keypress_count),
         sum(s.mouse_activity_count),
         divide(sum(s.active_milliseconds), 1000) AS active_seconds,
         minus(duration, active_seconds) AS inactive_seconds,
         sum(s.console_log_count) AS console_log_count,
         sum(s.console_warn_count) AS console_warn_count,
         sum(s.console_error_count) AS console_error_count
  FROM session_replay_events AS s
  WHERE and(equals(s.team_id, 2), ifNull(greaterOrEquals(toTimeZone(s.min_first_timestamp, 'UTC'), toDateTime64('2020-12-11 13:46:23.000000', 6, 'UTC')), 0), ifNull(greaterOrEquals(toTimeZone(s.min_first_timestamp, 'UTC'), toDateTime64('2020-12-25 00:00:00.000000', 6, 'UTC')), 0), ifNull(lessOrEquals(toTimeZone(s.max_last_timestamp, 'UTC'), toDateTime64('2021-01-01 13:46:23.000000', 6, 'UTC')), 0), in(s.session_id,
                                                                                                                                                                                                                                                                                                                                                                                                                       (SELECT events.`$session_id` AS session_id
                                                                                                                                                                                                                                                                                                                                                                                                                        FROM events PREWHERE and(greaterOrEquals(toTimeZone(events.timestamp, 'UTC'), toDateTime64('2020-12-11 13:46:23.000000', 6, 'UTC')), lessOrEquals(toTimeZone(events.timestamp, 'UTC'), now64(6, 'UTC')), greaterOrEquals(toTimeZone(events.timestamp, 'UTC'), toDateTime64('2020-12-24 12:00:00.000000', 6, 'UTC')), lessOrEquals(toTimeZone(events.timestamp, 'UTC'), toDateTime64('2021-01-02 01:46:23.000000', 6, 'UTC')))
                                                                                                                                                                                                                                                                                                                                                                                                                        WHERE and(equals(events.team_id, 2), notEmpty(events.`$session_id`), and(equals(events.event, 'a_different_event'), ifNull(equals(nullIf(nullIf(events.`mat_$browser`, ''), 'null'), 'Chrome'), 0)))
                                                                                                                                                                                                                                                                                                                                                                                                                        GROUP BY events.`$session_id`
                                                                                                                                                                                                                                                                                                                                                                                                                        HAVING hasAll(groupUniqArray(events.event), ['a_different_event']))), true)
  GROUP BY s.session_id
  HAVING true
  ORDER BY start_time DESC
  LIMIT 10 SETTINGS readonly=2,
                    max_execution_time=60,
                    allow_experimental_object_type=1,
                    format_csv_allow_double_quotes=0,
                    max_ast_elements=1000000,
                    max_expanded_ast_elements=1000000
  '''
# ---
# name: TestSessionRecordingsListFromFilters.test_event_filter_with_properties_materialized.3
  '''
  SELECT s.session_id AS session_id,
         any(s.team_id),
         any(s.distinct_id),
         min(toTimeZone(s.min_first_timestamp, 'UTC')) AS start_time,
         max(toTimeZone(s.max_last_timestamp, 'UTC')) AS end_time,
         dateDiff('SECOND', start_time, end_time) AS duration,
         argMinMerge(s.first_url) AS first_url,
         sum(s.click_count),
         sum(s.keypress_count),
         sum(s.mouse_activity_count),
         divide(sum(s.active_milliseconds), 1000) AS active_seconds,
         minus(duration, active_seconds) AS inactive_seconds,
         sum(s.console_log_count) AS console_log_count,
         sum(s.console_warn_count) AS console_warn_count,
         sum(s.console_error_count) AS console_error_count
  FROM session_replay_events AS s
  WHERE and(equals(s.team_id, 2), ifNull(greaterOrEquals(toTimeZone(s.min_first_timestamp, 'UTC'), toDateTime64('2020-12-11 13:46:23.000000', 6, 'UTC')), 0), ifNull(greaterOrEquals(toTimeZone(s.min_first_timestamp, 'UTC'), toDateTime64('2020-12-25 00:00:00.000000', 6, 'UTC')), 0), ifNull(lessOrEquals(toTimeZone(s.max_last_timestamp, 'UTC'), toDateTime64('2021-01-01 13:46:23.000000', 6, 'UTC')), 0), in(s.session_id,
                                                                                                                                                                                                                                                                                                                                                                                                                       (SELECT events.`$session_id` AS session_id
                                                                                                                                                                                                                                                                                                                                                                                                                        FROM events PREWHERE and(greaterOrEquals(toTimeZone(events.timestamp, 'UTC'), toDateTime64('2020-12-11 13:46:23.000000', 6, 'UTC')), lessOrEquals(toTimeZone(events.timestamp, 'UTC'), now64(6, 'UTC')), greaterOrEquals(toTimeZone(events.timestamp, 'UTC'), toDateTime64('2020-12-24 12:00:00.000000', 6, 'UTC')), lessOrEquals(toTimeZone(events.timestamp, 'UTC'), toDateTime64('2021-01-02 01:46:23.000000', 6, 'UTC')))
                                                                                                                                                                                                                                                                                                                                                                                                                        WHERE and(equals(events.team_id, 2), notEmpty(events.`$session_id`), and(equals(events.event, 'a_different_event'), ifNull(equals(nullIf(nullIf(events.`mat_$browser`, ''), 'null'), 'Safari'), 0)))
                                                                                                                                                                                                                                                                                                                                                                                                                        GROUP BY events.`$session_id`
                                                                                                                                                                                                                                                                                                                                                                                                                        HAVING hasAll(groupUniqArray(events.event), ['a_different_event']))), true)
  GROUP BY s.session_id
  HAVING true
  ORDER BY start_time DESC
  LIMIT 10 SETTINGS readonly=2,
                    max_execution_time=60,
                    allow_experimental_object_type=1,
                    format_csv_allow_double_quotes=0,
                    max_ast_elements=1000000,
                    max_expanded_ast_elements=1000000
  '''
# ---
# name: TestSessionRecordingsListFromFilters.test_event_filter_with_test_accounts_excluded
  '''
  SELECT s.session_id AS session_id,
         any(s.team_id),
         any(s.distinct_id),
         min(toTimeZone(s.min_first_timestamp, 'UTC')) AS start_time,
         max(toTimeZone(s.max_last_timestamp, 'UTC')) AS end_time,
         dateDiff('SECOND', start_time, end_time) AS duration,
         argMinMerge(s.first_url) AS first_url,
         sum(s.click_count),
         sum(s.keypress_count),
         sum(s.mouse_activity_count),
         divide(sum(s.active_milliseconds), 1000) AS active_seconds,
         minus(duration, active_seconds) AS inactive_seconds,
         sum(s.console_log_count) AS console_log_count,
         sum(s.console_warn_count) AS console_warn_count,
         sum(s.console_error_count) AS console_error_count
  FROM session_replay_events AS s
  JOIN
    (SELECT replaceRegexpAll(nullIf(nullIf(JSONExtractRaw(events.properties, 'is_internal_user'), ''), 'null'), '^"|"$', '') AS properties___is_internal_user,
            replaceRegexpAll(nullIf(nullIf(JSONExtractRaw(events.properties, '$browser'), ''), 'null'), '^"|"$', '') AS `properties___$browser`,
            events.`$session_id` AS `$session_id`
     FROM events PREWHERE ifNull(greaterOrEquals(events.timestamp, minus(toDateTime64('2021-01-21 20:00:00.000000', 6, 'UTC'), toIntervalDay(90))), 0)
     WHERE equals(events.team_id, 2)) AS s__events ON equals(s.session_id, s__events.`$session_id`)
  INNER JOIN
    (SELECT argMax(person_distinct_id2.person_id, person_distinct_id2.version) AS s__pdi___person_id,
            argMax(person_distinct_id2.person_id, person_distinct_id2.version) AS person_id,
            person_distinct_id2.distinct_id AS distinct_id
     FROM person_distinct_id2
     WHERE equals(person_distinct_id2.team_id, 2)
     GROUP BY person_distinct_id2.distinct_id
     HAVING ifNull(equals(argMax(person_distinct_id2.is_deleted, person_distinct_id2.version), 0), 0)) AS s__pdi ON equals(s.distinct_id, s__pdi.distinct_id)
  INNER JOIN
    (SELECT person.id AS id,
            replaceRegexpAll(nullIf(nullIf(JSONExtractRaw(person.properties, 'email'), ''), 'null'), '^"|"$', '') AS properties___email
     FROM person
     WHERE and(equals(person.team_id, 2), ifNull(in(tuple(person.id, person.version),
                                                      (SELECT person.id AS id, max(person.version) AS version
                                                       FROM person
                                                       WHERE equals(person.team_id, 2)
                                                       GROUP BY person.id
                                                       HAVING ifNull(equals(argMax(person.is_deleted, person.version), 0), 0))), 0)) SETTINGS optimize_aggregation_in_order=1) AS s__pdi__person ON equals(s__pdi.s__pdi___person_id, s__pdi__person.id)
  WHERE and(equals(s.team_id, 2), ifNull(greaterOrEquals(toTimeZone(s.min_first_timestamp, 'UTC'), toDateTime64('2020-12-31 20:00:00.000000', 6, 'UTC')), 0), ifNull(greaterOrEquals(toTimeZone(s.min_first_timestamp, 'UTC'), toDateTime64('2021-01-14 00:00:00.000000', 6, 'UTC')), 0), ifNull(lessOrEquals(toTimeZone(s.max_last_timestamp, 'UTC'), toDateTime64('2021-01-21 20:00:00.000000', 6, 'UTC')), 0), in(s.session_id,
                                                                                                                                                                                                                                                                                                                                                                                                                       (SELECT events.`$session_id` AS session_id
                                                                                                                                                                                                                                                                                                                                                                                                                        FROM events PREWHERE and(greaterOrEquals(toTimeZone(events.timestamp, 'UTC'), toDateTime64('2020-12-31 20:00:00.000000', 6, 'UTC')), lessOrEquals(toTimeZone(events.timestamp, 'UTC'), now64(6, 'UTC')), greaterOrEquals(toTimeZone(events.timestamp, 'UTC'), toDateTime64('2021-01-13 12:00:00.000000', 6, 'UTC')), lessOrEquals(toTimeZone(events.timestamp, 'UTC'), toDateTime64('2021-01-22 08:00:00.000000', 6, 'UTC')))
                                                                                                                                                                                                                                                                                                                                                                                                                        WHERE and(equals(events.team_id, 2), notEmpty(events.`$session_id`), and(equals(events.event, '$pageview'), true))
                                                                                                                                                                                                                                                                                                                                                                                                                        GROUP BY events.`$session_id`
                                                                                                                                                                                                                                                                                                                                                                                                                        HAVING hasAll(groupUniqArray(events.event), ['$pageview']))), and(ifNull(notILike(s__pdi__person.properties___email, '%@posthog.com%'), 1), ifNull(equals(s__events.properties___is_internal_user, 'false'), 0), ifNull(equals(s__events.`properties___$browser`, 'Chrome'), 0)))
  GROUP BY s.session_id
  HAVING true
  ORDER BY start_time DESC
  LIMIT 10 SETTINGS readonly=2,
                    max_execution_time=60,
                    allow_experimental_object_type=1,
                    format_csv_allow_double_quotes=0,
                    max_ast_elements=1000000,
                    max_expanded_ast_elements=1000000
  '''
# ---
# name: TestSessionRecordingsListFromFilters.test_event_filter_with_test_accounts_excluded.1
  '''
  SELECT s.session_id AS session_id,
         any(s.team_id),
         any(s.distinct_id),
         min(toTimeZone(s.min_first_timestamp, 'UTC')) AS start_time,
         max(toTimeZone(s.max_last_timestamp, 'UTC')) AS end_time,
         dateDiff('SECOND', start_time, end_time) AS duration,
         argMinMerge(s.first_url) AS first_url,
         sum(s.click_count),
         sum(s.keypress_count),
         sum(s.mouse_activity_count),
         divide(sum(s.active_milliseconds), 1000) AS active_seconds,
         minus(duration, active_seconds) AS inactive_seconds,
         sum(s.console_log_count) AS console_log_count,
         sum(s.console_warn_count) AS console_warn_count,
         sum(s.console_error_count) AS console_error_count
  FROM session_replay_events AS s
  WHERE and(equals(s.team_id, 2), ifNull(greaterOrEquals(toTimeZone(s.min_first_timestamp, 'UTC'), toDateTime64('2020-12-31 20:00:00.000000', 6, 'UTC')), 0), ifNull(greaterOrEquals(toTimeZone(s.min_first_timestamp, 'UTC'), toDateTime64('2021-01-14 00:00:00.000000', 6, 'UTC')), 0), ifNull(lessOrEquals(toTimeZone(s.max_last_timestamp, 'UTC'), toDateTime64('2021-01-21 20:00:00.000000', 6, 'UTC')), 0), in(s.session_id,
                                                                                                                                                                                                                                                                                                                                                                                                                       (SELECT events.`$session_id` AS session_id
                                                                                                                                                                                                                                                                                                                                                                                                                        FROM events PREWHERE and(greaterOrEquals(toTimeZone(events.timestamp, 'UTC'), toDateTime64('2020-12-31 20:00:00.000000', 6, 'UTC')), lessOrEquals(toTimeZone(events.timestamp, 'UTC'), now64(6, 'UTC')), greaterOrEquals(toTimeZone(events.timestamp, 'UTC'), toDateTime64('2021-01-13 12:00:00.000000', 6, 'UTC')), lessOrEquals(toTimeZone(events.timestamp, 'UTC'), toDateTime64('2021-01-22 08:00:00.000000', 6, 'UTC')))
                                                                                                                                                                                                                                                                                                                                                                                                                        WHERE and(equals(events.team_id, 2), notEmpty(events.`$session_id`), and(equals(events.event, '$pageview'), true))
                                                                                                                                                                                                                                                                                                                                                                                                                        GROUP BY events.`$session_id`
                                                                                                                                                                                                                                                                                                                                                                                                                        HAVING hasAll(groupUniqArray(events.event), ['$pageview']))), true)
  GROUP BY s.session_id
  HAVING true
  ORDER BY start_time DESC
  LIMIT 10 SETTINGS readonly=2,
                    max_execution_time=60,
                    allow_experimental_object_type=1,
                    format_csv_allow_double_quotes=0,
                    max_ast_elements=1000000,
                    max_expanded_ast_elements=1000000
  '''
# ---
# name: TestSessionRecordingsListFromFilters.test_event_filter_with_test_accounts_excluded_materialized
  '''
  SELECT s.session_id AS session_id,
         any(s.team_id),
         any(s.distinct_id),
         min(toTimeZone(s.min_first_timestamp, 'UTC')) AS start_time,
         max(toTimeZone(s.max_last_timestamp, 'UTC')) AS end_time,
         dateDiff('SECOND', start_time, end_time) AS duration,
         argMinMerge(s.first_url) AS first_url,
         sum(s.click_count),
         sum(s.keypress_count),
         sum(s.mouse_activity_count),
         divide(sum(s.active_milliseconds), 1000) AS active_seconds,
         minus(duration, active_seconds) AS inactive_seconds,
         sum(s.console_log_count) AS console_log_count,
         sum(s.console_warn_count) AS console_warn_count,
         sum(s.console_error_count) AS console_error_count
  FROM session_replay_events AS s
  JOIN
    (SELECT nullIf(nullIf(events.mat_is_internal_user, ''), 'null') AS properties___is_internal_user,
            replaceRegexpAll(nullIf(nullIf(JSONExtractRaw(events.properties, '$browser'), ''), 'null'), '^"|"$', '') AS `properties___$browser`,
            events.`$session_id` AS `$session_id`
     FROM events PREWHERE ifNull(greaterOrEquals(events.timestamp, minus(toDateTime64('2021-01-21 20:00:00.000000', 6, 'UTC'), toIntervalDay(90))), 0)
     WHERE equals(events.team_id, 2)) AS s__events ON equals(s.session_id, s__events.`$session_id`)
  INNER JOIN
    (SELECT argMax(person_distinct_id2.person_id, person_distinct_id2.version) AS s__pdi___person_id,
            argMax(person_distinct_id2.person_id, person_distinct_id2.version) AS person_id,
            person_distinct_id2.distinct_id AS distinct_id
     FROM person_distinct_id2
     WHERE equals(person_distinct_id2.team_id, 2)
     GROUP BY person_distinct_id2.distinct_id
     HAVING ifNull(equals(argMax(person_distinct_id2.is_deleted, person_distinct_id2.version), 0), 0)) AS s__pdi ON equals(s.distinct_id, s__pdi.distinct_id)
  INNER JOIN
    (SELECT person.id AS id,
            nullIf(nullIf(person.pmat_email, ''), 'null') AS properties___email
     FROM person
     WHERE and(equals(person.team_id, 2), ifNull(in(tuple(person.id, person.version),
                                                      (SELECT person.id AS id, max(person.version) AS version
                                                       FROM person
                                                       WHERE equals(person.team_id, 2)
                                                       GROUP BY person.id
                                                       HAVING ifNull(equals(argMax(person.is_deleted, person.version), 0), 0))), 0)) SETTINGS optimize_aggregation_in_order=1) AS s__pdi__person ON equals(s__pdi.s__pdi___person_id, s__pdi__person.id)
  WHERE and(equals(s.team_id, 2), ifNull(greaterOrEquals(toTimeZone(s.min_first_timestamp, 'UTC'), toDateTime64('2020-12-31 20:00:00.000000', 6, 'UTC')), 0), ifNull(greaterOrEquals(toTimeZone(s.min_first_timestamp, 'UTC'), toDateTime64('2021-01-14 00:00:00.000000', 6, 'UTC')), 0), ifNull(lessOrEquals(toTimeZone(s.max_last_timestamp, 'UTC'), toDateTime64('2021-01-21 20:00:00.000000', 6, 'UTC')), 0), in(s.session_id,
                                                                                                                                                                                                                                                                                                                                                                                                                       (SELECT events.`$session_id` AS session_id
                                                                                                                                                                                                                                                                                                                                                                                                                        FROM events PREWHERE and(greaterOrEquals(toTimeZone(events.timestamp, 'UTC'), toDateTime64('2020-12-31 20:00:00.000000', 6, 'UTC')), lessOrEquals(toTimeZone(events.timestamp, 'UTC'), now64(6, 'UTC')), greaterOrEquals(toTimeZone(events.timestamp, 'UTC'), toDateTime64('2021-01-13 12:00:00.000000', 6, 'UTC')), lessOrEquals(toTimeZone(events.timestamp, 'UTC'), toDateTime64('2021-01-22 08:00:00.000000', 6, 'UTC')))
                                                                                                                                                                                                                                                                                                                                                                                                                        WHERE and(equals(events.team_id, 2), notEmpty(events.`$session_id`), and(equals(events.event, '$pageview'), true))
                                                                                                                                                                                                                                                                                                                                                                                                                        GROUP BY events.`$session_id`
                                                                                                                                                                                                                                                                                                                                                                                                                        HAVING hasAll(groupUniqArray(events.event), ['$pageview']))), and(ifNull(notILike(s__pdi__person.properties___email, '%@posthog.com%'), 1), ifNull(equals(s__events.properties___is_internal_user, 'false'), 0), ifNull(equals(s__events.`properties___$browser`, 'Chrome'), 0)))
  GROUP BY s.session_id
  HAVING true
  ORDER BY start_time DESC
  LIMIT 10 SETTINGS readonly=2,
                    max_execution_time=60,
                    allow_experimental_object_type=1,
                    format_csv_allow_double_quotes=0,
                    max_ast_elements=1000000,
                    max_expanded_ast_elements=1000000
  '''
# ---
# name: TestSessionRecordingsListFromFilters.test_event_filter_with_test_accounts_excluded_materialized.1
  '''
  SELECT s.session_id AS session_id,
         any(s.team_id),
         any(s.distinct_id),
         min(toTimeZone(s.min_first_timestamp, 'UTC')) AS start_time,
         max(toTimeZone(s.max_last_timestamp, 'UTC')) AS end_time,
         dateDiff('SECOND', start_time, end_time) AS duration,
         argMinMerge(s.first_url) AS first_url,
         sum(s.click_count),
         sum(s.keypress_count),
         sum(s.mouse_activity_count),
         divide(sum(s.active_milliseconds), 1000) AS active_seconds,
         minus(duration, active_seconds) AS inactive_seconds,
         sum(s.console_log_count) AS console_log_count,
         sum(s.console_warn_count) AS console_warn_count,
         sum(s.console_error_count) AS console_error_count
  FROM session_replay_events AS s
  WHERE and(equals(s.team_id, 2), ifNull(greaterOrEquals(toTimeZone(s.min_first_timestamp, 'UTC'), toDateTime64('2020-12-31 20:00:00.000000', 6, 'UTC')), 0), ifNull(greaterOrEquals(toTimeZone(s.min_first_timestamp, 'UTC'), toDateTime64('2021-01-14 00:00:00.000000', 6, 'UTC')), 0), ifNull(lessOrEquals(toTimeZone(s.max_last_timestamp, 'UTC'), toDateTime64('2021-01-21 20:00:00.000000', 6, 'UTC')), 0), in(s.session_id,
                                                                                                                                                                                                                                                                                                                                                                                                                       (SELECT events.`$session_id` AS session_id
                                                                                                                                                                                                                                                                                                                                                                                                                        FROM events PREWHERE and(greaterOrEquals(toTimeZone(events.timestamp, 'UTC'), toDateTime64('2020-12-31 20:00:00.000000', 6, 'UTC')), lessOrEquals(toTimeZone(events.timestamp, 'UTC'), now64(6, 'UTC')), greaterOrEquals(toTimeZone(events.timestamp, 'UTC'), toDateTime64('2021-01-13 12:00:00.000000', 6, 'UTC')), lessOrEquals(toTimeZone(events.timestamp, 'UTC'), toDateTime64('2021-01-22 08:00:00.000000', 6, 'UTC')))
                                                                                                                                                                                                                                                                                                                                                                                                                        WHERE and(equals(events.team_id, 2), notEmpty(events.`$session_id`), and(equals(events.event, '$pageview'), true))
                                                                                                                                                                                                                                                                                                                                                                                                                        GROUP BY events.`$session_id`
                                                                                                                                                                                                                                                                                                                                                                                                                        HAVING hasAll(groupUniqArray(events.event), ['$pageview']))), true)
  GROUP BY s.session_id
  HAVING true
  ORDER BY start_time DESC
  LIMIT 10 SETTINGS readonly=2,
                    max_execution_time=60,
                    allow_experimental_object_type=1,
                    format_csv_allow_double_quotes=0,
                    max_ast_elements=1000000,
                    max_expanded_ast_elements=1000000
  '''
# ---
# name: TestSessionRecordingsListFromFilters.test_event_filter_with_two_events_and_multiple_teams
  '''
  SELECT s.session_id AS session_id,
         any(s.team_id),
         any(s.distinct_id),
         min(toTimeZone(s.min_first_timestamp, 'UTC')) AS start_time,
         max(toTimeZone(s.max_last_timestamp, 'UTC')) AS end_time,
         dateDiff('SECOND', start_time, end_time) AS duration,
         argMinMerge(s.first_url) AS first_url,
         sum(s.click_count),
         sum(s.keypress_count),
         sum(s.mouse_activity_count),
         divide(sum(s.active_milliseconds), 1000) AS active_seconds,
         minus(duration, active_seconds) AS inactive_seconds,
         sum(s.console_log_count) AS console_log_count,
         sum(s.console_warn_count) AS console_warn_count,
         sum(s.console_error_count) AS console_error_count
  FROM session_replay_events AS s
  WHERE and(equals(s.team_id, 2), ifNull(greaterOrEquals(toTimeZone(s.min_first_timestamp, 'UTC'), toDateTime64('2020-12-31 20:00:00.000000', 6, 'UTC')), 0), ifNull(greaterOrEquals(toTimeZone(s.min_first_timestamp, 'UTC'), toDateTime64('2021-01-14 00:00:00.000000', 6, 'UTC')), 0), ifNull(lessOrEquals(toTimeZone(s.max_last_timestamp, 'UTC'), toDateTime64('2021-01-21 20:00:00.000000', 6, 'UTC')), 0), in(s.session_id,
                                                                                                                                                                                                                                                                                                                                                                                                                       (SELECT events.`$session_id` AS session_id
                                                                                                                                                                                                                                                                                                                                                                                                                        FROM events PREWHERE and(greaterOrEquals(toTimeZone(events.timestamp, 'UTC'), toDateTime64('2020-12-31 20:00:00.000000', 6, 'UTC')), lessOrEquals(toTimeZone(events.timestamp, 'UTC'), now64(6, 'UTC')), greaterOrEquals(toTimeZone(events.timestamp, 'UTC'), toDateTime64('2021-01-13 12:00:00.000000', 6, 'UTC')), lessOrEquals(toTimeZone(events.timestamp, 'UTC'), toDateTime64('2021-01-22 08:00:00.000000', 6, 'UTC')))
                                                                                                                                                                                                                                                                                                                                                                                                                        WHERE and(equals(events.team_id, 2), notEmpty(events.`$session_id`), or(and(equals(events.event, '$pageview'), true), and(equals(events.event, '$pageleave'), true)))
                                                                                                                                                                                                                                                                                                                                                                                                                        GROUP BY events.`$session_id`
                                                                                                                                                                                                                                                                                                                                                                                                                        HAVING hasAll(groupUniqArray(events.event), ['$pageleave', '$pageview']))), true)
  GROUP BY s.session_id
  HAVING true
  ORDER BY start_time DESC
  LIMIT 10 SETTINGS readonly=2,
                    max_execution_time=60,
                    allow_experimental_object_type=1,
                    format_csv_allow_double_quotes=0,
                    max_ast_elements=1000000,
                    max_expanded_ast_elements=1000000
  '''
# ---
# name: TestSessionRecordingsListFromFilters.test_filter_for_recordings_by_console_text
  '''
  SELECT s.session_id AS session_id,
         any(s.team_id),
         any(s.distinct_id),
         min(toTimeZone(s.min_first_timestamp, 'UTC')) AS start_time,
         max(toTimeZone(s.max_last_timestamp, 'UTC')) AS end_time,
         dateDiff('SECOND', start_time, end_time) AS duration,
         argMinMerge(s.first_url) AS first_url,
         sum(s.click_count),
         sum(s.keypress_count),
         sum(s.mouse_activity_count),
         divide(sum(s.active_milliseconds), 1000) AS active_seconds,
         minus(duration, active_seconds) AS inactive_seconds,
         sum(s.console_log_count) AS console_log_count,
         sum(s.console_warn_count) AS console_warn_count,
         sum(s.console_error_count) AS console_error_count
  FROM session_replay_events AS s
  WHERE and(equals(s.team_id, 2), ifNull(greaterOrEquals(toTimeZone(s.min_first_timestamp, 'UTC'), toDateTime64('2020-12-31 20:00:00.000000', 6, 'UTC')), 0), ifNull(greaterOrEquals(toTimeZone(s.min_first_timestamp, 'UTC'), toDateTime64('2021-01-14 00:00:00.000000', 6, 'UTC')), 0), ifNull(lessOrEquals(toTimeZone(s.max_last_timestamp, 'UTC'), toDateTime64('2021-01-21 20:00:00.000000', 6, 'UTC')), 0), true, in(s.session_id,
                                                                                                                                                                                                                                                                                                                                                                                                                             (SELECT console_logs_log_entries.log_source_id AS log_source_id
                                                                                                                                                                                                                                                                                                                                                                                                                              FROM
                                                                                                                                                                                                                                                                                                                                                                                                                                (SELECT log_entries.log_source_id AS log_source_id, log_entries.level AS level, log_entries.message AS message
                                                                                                                                                                                                                                                                                                                                                                                                                                 FROM log_entries
                                                                                                                                                                                                                                                                                                                                                                                                                                 WHERE and(equals(log_entries.team_id, 2), equals(log_entries.log_source, 'session_replay'))) AS console_logs_log_entries
                                                                                                                                                                                                                                                                                                                                                                                                                              WHERE and(ifNull(in(console_logs_log_entries.level, ['warn', 'error']), 0), ifNull(greater(positionCaseInsensitive(console_logs_log_entries.message, 'message 4'), 0), 0)))))
  GROUP BY s.session_id
  HAVING true
  ORDER BY start_time DESC
  LIMIT 10 SETTINGS readonly=2,
                    max_execution_time=60,
                    allow_experimental_object_type=1,
                    format_csv_allow_double_quotes=0,
                    max_ast_elements=1000000,
                    max_expanded_ast_elements=1000000
  '''
# ---
# name: TestSessionRecordingsListFromFilters.test_filter_for_recordings_by_console_text.1
  '''
  SELECT s.session_id AS session_id,
         any(s.team_id),
         any(s.distinct_id),
         min(toTimeZone(s.min_first_timestamp, 'UTC')) AS start_time,
         max(toTimeZone(s.max_last_timestamp, 'UTC')) AS end_time,
         dateDiff('SECOND', start_time, end_time) AS duration,
         argMinMerge(s.first_url) AS first_url,
         sum(s.click_count),
         sum(s.keypress_count),
         sum(s.mouse_activity_count),
         divide(sum(s.active_milliseconds), 1000) AS active_seconds,
         minus(duration, active_seconds) AS inactive_seconds,
         sum(s.console_log_count) AS console_log_count,
         sum(s.console_warn_count) AS console_warn_count,
         sum(s.console_error_count) AS console_error_count
  FROM session_replay_events AS s
  WHERE and(equals(s.team_id, 2), ifNull(greaterOrEquals(toTimeZone(s.min_first_timestamp, 'UTC'), toDateTime64('2020-12-31 20:00:00.000000', 6, 'UTC')), 0), ifNull(greaterOrEquals(toTimeZone(s.min_first_timestamp, 'UTC'), toDateTime64('2021-01-14 00:00:00.000000', 6, 'UTC')), 0), ifNull(lessOrEquals(toTimeZone(s.max_last_timestamp, 'UTC'), toDateTime64('2021-01-21 20:00:00.000000', 6, 'UTC')), 0), true, in(s.session_id,
                                                                                                                                                                                                                                                                                                                                                                                                                             (SELECT console_logs_log_entries.log_source_id AS log_source_id
                                                                                                                                                                                                                                                                                                                                                                                                                              FROM
                                                                                                                                                                                                                                                                                                                                                                                                                                (SELECT log_entries.log_source_id AS log_source_id, log_entries.level AS level, log_entries.message AS message
                                                                                                                                                                                                                                                                                                                                                                                                                                 FROM log_entries
                                                                                                                                                                                                                                                                                                                                                                                                                                 WHERE and(equals(log_entries.team_id, 2), equals(log_entries.log_source, 'session_replay'))) AS console_logs_log_entries
                                                                                                                                                                                                                                                                                                                                                                                                                              WHERE and(ifNull(in(console_logs_log_entries.level, ['warn', 'error']), 0), ifNull(greater(positionCaseInsensitive(console_logs_log_entries.message, 'message 5'), 0), 0)))))
  GROUP BY s.session_id
  HAVING true
  ORDER BY start_time DESC
  LIMIT 10 SETTINGS readonly=2,
                    max_execution_time=60,
                    allow_experimental_object_type=1,
                    format_csv_allow_double_quotes=0,
                    max_ast_elements=1000000,
                    max_expanded_ast_elements=1000000
  '''
# ---
# name: TestSessionRecordingsListFromFilters.test_filter_for_recordings_by_console_text.2
  '''
  SELECT s.session_id AS session_id,
         any(s.team_id),
         any(s.distinct_id),
         min(toTimeZone(s.min_first_timestamp, 'UTC')) AS start_time,
         max(toTimeZone(s.max_last_timestamp, 'UTC')) AS end_time,
         dateDiff('SECOND', start_time, end_time) AS duration,
         argMinMerge(s.first_url) AS first_url,
         sum(s.click_count),
         sum(s.keypress_count),
         sum(s.mouse_activity_count),
         divide(sum(s.active_milliseconds), 1000) AS active_seconds,
         minus(duration, active_seconds) AS inactive_seconds,
         sum(s.console_log_count) AS console_log_count,
         sum(s.console_warn_count) AS console_warn_count,
         sum(s.console_error_count) AS console_error_count
  FROM session_replay_events AS s
  WHERE and(equals(s.team_id, 2), ifNull(greaterOrEquals(toTimeZone(s.min_first_timestamp, 'UTC'), toDateTime64('2020-12-31 20:00:00.000000', 6, 'UTC')), 0), ifNull(greaterOrEquals(toTimeZone(s.min_first_timestamp, 'UTC'), toDateTime64('2021-01-14 00:00:00.000000', 6, 'UTC')), 0), ifNull(lessOrEquals(toTimeZone(s.max_last_timestamp, 'UTC'), toDateTime64('2021-01-21 20:00:00.000000', 6, 'UTC')), 0), true, in(s.session_id,
                                                                                                                                                                                                                                                                                                                                                                                                                             (SELECT console_logs_log_entries.log_source_id AS log_source_id
                                                                                                                                                                                                                                                                                                                                                                                                                              FROM
                                                                                                                                                                                                                                                                                                                                                                                                                                (SELECT log_entries.log_source_id AS log_source_id, log_entries.level AS level, log_entries.message AS message
                                                                                                                                                                                                                                                                                                                                                                                                                                 FROM log_entries
                                                                                                                                                                                                                                                                                                                                                                                                                                 WHERE and(equals(log_entries.team_id, 2), equals(log_entries.log_source, 'session_replay'))) AS console_logs_log_entries
                                                                                                                                                                                                                                                                                                                                                                                                                              WHERE and(ifNull(in(console_logs_log_entries.level, ['warn', 'error']), 0), ifNull(greater(positionCaseInsensitive(console_logs_log_entries.message, 'MESSAGE 5'), 0), 0)))))
  GROUP BY s.session_id
  HAVING true
  ORDER BY start_time DESC
  LIMIT 10 SETTINGS readonly=2,
                    max_execution_time=60,
                    allow_experimental_object_type=1,
                    format_csv_allow_double_quotes=0,
                    max_ast_elements=1000000,
                    max_expanded_ast_elements=1000000
  '''
# ---
# name: TestSessionRecordingsListFromFilters.test_filter_for_recordings_by_console_text.3
  '''
  SELECT s.session_id AS session_id,
         any(s.team_id),
         any(s.distinct_id),
         min(toTimeZone(s.min_first_timestamp, 'UTC')) AS start_time,
         max(toTimeZone(s.max_last_timestamp, 'UTC')) AS end_time,
         dateDiff('SECOND', start_time, end_time) AS duration,
         argMinMerge(s.first_url) AS first_url,
         sum(s.click_count),
         sum(s.keypress_count),
         sum(s.mouse_activity_count),
         divide(sum(s.active_milliseconds), 1000) AS active_seconds,
         minus(duration, active_seconds) AS inactive_seconds,
         sum(s.console_log_count) AS console_log_count,
         sum(s.console_warn_count) AS console_warn_count,
         sum(s.console_error_count) AS console_error_count
  FROM session_replay_events AS s
  WHERE and(equals(s.team_id, 2), ifNull(greaterOrEquals(toTimeZone(s.min_first_timestamp, 'UTC'), toDateTime64('2020-12-31 20:00:00.000000', 6, 'UTC')), 0), ifNull(greaterOrEquals(toTimeZone(s.min_first_timestamp, 'UTC'), toDateTime64('2021-01-14 00:00:00.000000', 6, 'UTC')), 0), ifNull(lessOrEquals(toTimeZone(s.max_last_timestamp, 'UTC'), toDateTime64('2021-01-21 20:00:00.000000', 6, 'UTC')), 0), true, in(s.session_id,
                                                                                                                                                                                                                                                                                                                                                                                                                             (SELECT console_logs_log_entries.log_source_id AS log_source_id
                                                                                                                                                                                                                                                                                                                                                                                                                              FROM
                                                                                                                                                                                                                                                                                                                                                                                                                                (SELECT log_entries.log_source_id AS log_source_id, log_entries.level AS level, log_entries.message AS message
                                                                                                                                                                                                                                                                                                                                                                                                                                 FROM log_entries
                                                                                                                                                                                                                                                                                                                                                                                                                                 WHERE and(equals(log_entries.team_id, 2), equals(log_entries.log_source, 'session_replay'))) AS console_logs_log_entries
                                                                                                                                                                                                                                                                                                                                                                                                                              WHERE and(ifNull(in(console_logs_log_entries.level, ['info']), 0), ifNull(greater(positionCaseInsensitive(console_logs_log_entries.message, 'message 5'), 0), 0)))))
  GROUP BY s.session_id
  HAVING true
  ORDER BY start_time DESC
  LIMIT 51
  OFFSET 0 SETTINGS readonly=2,
                    max_execution_time=60,
                    allow_experimental_object_type=1,
                    format_csv_allow_double_quotes=0,
                    max_ast_elements=1000000,
                    max_expanded_ast_elements=1000000,
                    max_query_size=524288
  '''
# ---
# name: TestSessionRecordingsListFromFilters.test_filter_for_recordings_with_console_errors
  '''
  SELECT s.session_id AS session_id,
         any(s.team_id),
         any(s.distinct_id),
         min(toTimeZone(s.min_first_timestamp, 'UTC')) AS start_time,
         max(toTimeZone(s.max_last_timestamp, 'UTC')) AS end_time,
         dateDiff('SECOND', start_time, end_time) AS duration,
         argMinMerge(s.first_url) AS first_url,
         sum(s.click_count),
         sum(s.keypress_count),
         sum(s.mouse_activity_count),
         divide(sum(s.active_milliseconds), 1000) AS active_seconds,
         minus(duration, active_seconds) AS inactive_seconds,
         sum(s.console_log_count) AS console_log_count,
         sum(s.console_warn_count) AS console_warn_count,
         sum(s.console_error_count) AS console_error_count
  FROM session_replay_events AS s
  WHERE and(equals(s.team_id, 2), ifNull(greaterOrEquals(toTimeZone(s.min_first_timestamp, 'UTC'), toDateTime64('2020-12-31 20:00:00.000000', 6, 'UTC')), 0), ifNull(greaterOrEquals(toTimeZone(s.min_first_timestamp, 'UTC'), toDateTime64('2021-01-14 00:00:00.000000', 6, 'UTC')), 0), ifNull(lessOrEquals(toTimeZone(s.max_last_timestamp, 'UTC'), toDateTime64('2021-01-21 20:00:00.000000', 6, 'UTC')), 0), true, in(s.session_id,
                                                                                                                                                                                                                                                                                                                                                                                                                             (SELECT console_logs_log_entries.log_source_id AS log_source_id
                                                                                                                                                                                                                                                                                                                                                                                                                              FROM
                                                                                                                                                                                                                                                                                                                                                                                                                                (SELECT log_entries.log_source_id AS log_source_id, log_entries.level AS level
                                                                                                                                                                                                                                                                                                                                                                                                                                 FROM log_entries
                                                                                                                                                                                                                                                                                                                                                                                                                                 WHERE and(equals(log_entries.team_id, 2), equals(log_entries.log_source, 'session_replay'))) AS console_logs_log_entries
                                                                                                                                                                                                                                                                                                                                                                                                                              WHERE ifNull(in(console_logs_log_entries.level, ['error']), 0))))
  GROUP BY s.session_id
  HAVING true
  ORDER BY start_time DESC
  LIMIT 51
  OFFSET 0 SETTINGS readonly=2,
                    max_execution_time=60,
                    allow_experimental_object_type=1,
                    format_csv_allow_double_quotes=0,
                    max_ast_elements=1000000,
                    max_expanded_ast_elements=1000000,
                    max_query_size=524288
  '''
# ---
# name: TestSessionRecordingsListFromFilters.test_filter_for_recordings_with_console_errors.1
  '''
  SELECT s.session_id AS session_id,
         any(s.team_id),
         any(s.distinct_id),
         min(toTimeZone(s.min_first_timestamp, 'UTC')) AS start_time,
         max(toTimeZone(s.max_last_timestamp, 'UTC')) AS end_time,
         dateDiff('SECOND', start_time, end_time) AS duration,
         argMinMerge(s.first_url) AS first_url,
         sum(s.click_count),
         sum(s.keypress_count),
         sum(s.mouse_activity_count),
         divide(sum(s.active_milliseconds), 1000) AS active_seconds,
         minus(duration, active_seconds) AS inactive_seconds,
         sum(s.console_log_count) AS console_log_count,
         sum(s.console_warn_count) AS console_warn_count,
         sum(s.console_error_count) AS console_error_count
  FROM session_replay_events AS s
  WHERE and(equals(s.team_id, 2), ifNull(greaterOrEquals(toTimeZone(s.min_first_timestamp, 'UTC'), toDateTime64('2020-12-31 20:00:00.000000', 6, 'UTC')), 0), ifNull(greaterOrEquals(toTimeZone(s.min_first_timestamp, 'UTC'), toDateTime64('2021-01-14 00:00:00.000000', 6, 'UTC')), 0), ifNull(lessOrEquals(toTimeZone(s.max_last_timestamp, 'UTC'), toDateTime64('2021-01-21 20:00:00.000000', 6, 'UTC')), 0), true, in(s.session_id,
                                                                                                                                                                                                                                                                                                                                                                                                                             (SELECT console_logs_log_entries.log_source_id AS log_source_id
                                                                                                                                                                                                                                                                                                                                                                                                                              FROM
                                                                                                                                                                                                                                                                                                                                                                                                                                (SELECT log_entries.log_source_id AS log_source_id, log_entries.level AS level
                                                                                                                                                                                                                                                                                                                                                                                                                                 FROM log_entries
                                                                                                                                                                                                                                                                                                                                                                                                                                 WHERE and(equals(log_entries.team_id, 2), equals(log_entries.log_source, 'session_replay'))) AS console_logs_log_entries
                                                                                                                                                                                                                                                                                                                                                                                                                              WHERE ifNull(in(console_logs_log_entries.level, ['info']), 0))))
  GROUP BY s.session_id
  HAVING true
  ORDER BY start_time DESC
  LIMIT 51
  OFFSET 0 SETTINGS readonly=2,
                    max_execution_time=60,
                    allow_experimental_object_type=1,
                    format_csv_allow_double_quotes=0,
                    max_ast_elements=1000000,
                    max_expanded_ast_elements=1000000,
                    max_query_size=524288
  '''
# ---
# name: TestSessionRecordingsListFromFilters.test_filter_for_recordings_with_console_logs
  '''
  SELECT s.session_id AS session_id,
         any(s.team_id),
         any(s.distinct_id),
         min(toTimeZone(s.min_first_timestamp, 'UTC')) AS start_time,
         max(toTimeZone(s.max_last_timestamp, 'UTC')) AS end_time,
         dateDiff('SECOND', start_time, end_time) AS duration,
         argMinMerge(s.first_url) AS first_url,
         sum(s.click_count),
         sum(s.keypress_count),
         sum(s.mouse_activity_count),
         divide(sum(s.active_milliseconds), 1000) AS active_seconds,
         minus(duration, active_seconds) AS inactive_seconds,
         sum(s.console_log_count) AS console_log_count,
         sum(s.console_warn_count) AS console_warn_count,
         sum(s.console_error_count) AS console_error_count
  FROM session_replay_events AS s
  WHERE and(equals(s.team_id, 2), ifNull(greaterOrEquals(toTimeZone(s.min_first_timestamp, 'UTC'), toDateTime64('2020-12-31 20:00:00.000000', 6, 'UTC')), 0), ifNull(greaterOrEquals(toTimeZone(s.min_first_timestamp, 'UTC'), toDateTime64('2021-01-14 00:00:00.000000', 6, 'UTC')), 0), ifNull(lessOrEquals(toTimeZone(s.max_last_timestamp, 'UTC'), toDateTime64('2021-01-21 20:00:00.000000', 6, 'UTC')), 0), true, in(s.session_id,
                                                                                                                                                                                                                                                                                                                                                                                                                             (SELECT console_logs_log_entries.log_source_id AS log_source_id
                                                                                                                                                                                                                                                                                                                                                                                                                              FROM
                                                                                                                                                                                                                                                                                                                                                                                                                                (SELECT log_entries.log_source_id AS log_source_id, log_entries.level AS level
                                                                                                                                                                                                                                                                                                                                                                                                                                 FROM log_entries
                                                                                                                                                                                                                                                                                                                                                                                                                                 WHERE and(equals(log_entries.team_id, 2), equals(log_entries.log_source, 'session_replay'))) AS console_logs_log_entries
                                                                                                                                                                                                                                                                                                                                                                                                                              WHERE ifNull(in(console_logs_log_entries.level, ['info']), 0))))
  GROUP BY s.session_id
  HAVING true
  ORDER BY start_time DESC
  LIMIT 51
  OFFSET 0 SETTINGS readonly=2,
                    max_execution_time=60,
                    allow_experimental_object_type=1,
                    format_csv_allow_double_quotes=0,
                    max_ast_elements=1000000,
                    max_expanded_ast_elements=1000000,
                    max_query_size=524288
  '''
# ---
# name: TestSessionRecordingsListFromFilters.test_filter_for_recordings_with_console_logs.1
  '''
  SELECT s.session_id AS session_id,
         any(s.team_id),
         any(s.distinct_id),
         min(toTimeZone(s.min_first_timestamp, 'UTC')) AS start_time,
         max(toTimeZone(s.max_last_timestamp, 'UTC')) AS end_time,
         dateDiff('SECOND', start_time, end_time) AS duration,
         argMinMerge(s.first_url) AS first_url,
         sum(s.click_count),
         sum(s.keypress_count),
         sum(s.mouse_activity_count),
         divide(sum(s.active_milliseconds), 1000) AS active_seconds,
         minus(duration, active_seconds) AS inactive_seconds,
         sum(s.console_log_count) AS console_log_count,
         sum(s.console_warn_count) AS console_warn_count,
         sum(s.console_error_count) AS console_error_count
  FROM session_replay_events AS s
  WHERE and(equals(s.team_id, 2), ifNull(greaterOrEquals(toTimeZone(s.min_first_timestamp, 'UTC'), toDateTime64('2020-12-31 20:00:00.000000', 6, 'UTC')), 0), ifNull(greaterOrEquals(toTimeZone(s.min_first_timestamp, 'UTC'), toDateTime64('2021-01-14 00:00:00.000000', 6, 'UTC')), 0), ifNull(lessOrEquals(toTimeZone(s.max_last_timestamp, 'UTC'), toDateTime64('2021-01-21 20:00:00.000000', 6, 'UTC')), 0), true, in(s.session_id,
                                                                                                                                                                                                                                                                                                                                                                                                                             (SELECT console_logs_log_entries.log_source_id AS log_source_id
                                                                                                                                                                                                                                                                                                                                                                                                                              FROM
                                                                                                                                                                                                                                                                                                                                                                                                                                (SELECT log_entries.log_source_id AS log_source_id, log_entries.level AS level
                                                                                                                                                                                                                                                                                                                                                                                                                                 FROM log_entries
                                                                                                                                                                                                                                                                                                                                                                                                                                 WHERE and(equals(log_entries.team_id, 2), equals(log_entries.log_source, 'session_replay'))) AS console_logs_log_entries
                                                                                                                                                                                                                                                                                                                                                                                                                              WHERE ifNull(in(console_logs_log_entries.level, ['warn']), 0))))
  GROUP BY s.session_id
  HAVING true
  ORDER BY start_time DESC
  LIMIT 10 SETTINGS readonly=2,
                    max_execution_time=60,
                    allow_experimental_object_type=1,
                    format_csv_allow_double_quotes=0,
                    max_ast_elements=1000000,
                    max_expanded_ast_elements=1000000
  '''
# ---
# name: TestSessionRecordingsListFromFilters.test_filter_for_recordings_with_console_warns
  '''
  SELECT s.session_id AS session_id,
         any(s.team_id),
         any(s.distinct_id),
         min(toTimeZone(s.min_first_timestamp, 'UTC')) AS start_time,
         max(toTimeZone(s.max_last_timestamp, 'UTC')) AS end_time,
         dateDiff('SECOND', start_time, end_time) AS duration,
         argMinMerge(s.first_url) AS first_url,
         sum(s.click_count),
         sum(s.keypress_count),
         sum(s.mouse_activity_count),
         divide(sum(s.active_milliseconds), 1000) AS active_seconds,
         minus(duration, active_seconds) AS inactive_seconds,
         sum(s.console_log_count) AS console_log_count,
         sum(s.console_warn_count) AS console_warn_count,
         sum(s.console_error_count) AS console_error_count
  FROM session_replay_events AS s
  WHERE and(equals(s.team_id, 2), ifNull(greaterOrEquals(toTimeZone(s.min_first_timestamp, 'UTC'), toDateTime64('2020-12-31 20:00:00.000000', 6, 'UTC')), 0), ifNull(greaterOrEquals(toTimeZone(s.min_first_timestamp, 'UTC'), toDateTime64('2021-01-14 00:00:00.000000', 6, 'UTC')), 0), ifNull(lessOrEquals(toTimeZone(s.max_last_timestamp, 'UTC'), toDateTime64('2021-01-21 20:00:00.000000', 6, 'UTC')), 0), true, in(s.session_id,
                                                                                                                                                                                                                                                                                                                                                                                                                             (SELECT console_logs_log_entries.log_source_id AS log_source_id
                                                                                                                                                                                                                                                                                                                                                                                                                              FROM
                                                                                                                                                                                                                                                                                                                                                                                                                                (SELECT log_entries.log_source_id AS log_source_id, log_entries.level AS level
                                                                                                                                                                                                                                                                                                                                                                                                                                 FROM log_entries
                                                                                                                                                                                                                                                                                                                                                                                                                                 WHERE and(equals(log_entries.team_id, 2), equals(log_entries.log_source, 'session_replay'))) AS console_logs_log_entries
                                                                                                                                                                                                                                                                                                                                                                                                                              WHERE ifNull(in(console_logs_log_entries.level, ['warn']), 0))))
  GROUP BY s.session_id
  HAVING true
  ORDER BY start_time DESC
  LIMIT 10 SETTINGS readonly=2,
                    max_execution_time=60,
                    allow_experimental_object_type=1,
                    format_csv_allow_double_quotes=0,
                    max_ast_elements=1000000,
                    max_expanded_ast_elements=1000000
  '''
# ---
# name: TestSessionRecordingsListFromFilters.test_filter_for_recordings_with_console_warns.1
  '''
  SELECT s.session_id AS session_id,
         any(s.team_id),
         any(s.distinct_id),
         min(toTimeZone(s.min_first_timestamp, 'UTC')) AS start_time,
         max(toTimeZone(s.max_last_timestamp, 'UTC')) AS end_time,
         dateDiff('SECOND', start_time, end_time) AS duration,
         argMinMerge(s.first_url) AS first_url,
         sum(s.click_count),
         sum(s.keypress_count),
         sum(s.mouse_activity_count),
         divide(sum(s.active_milliseconds), 1000) AS active_seconds,
         minus(duration, active_seconds) AS inactive_seconds,
         sum(s.console_log_count) AS console_log_count,
         sum(s.console_warn_count) AS console_warn_count,
         sum(s.console_error_count) AS console_error_count
  FROM session_replay_events AS s
  WHERE and(equals(s.team_id, 2), ifNull(greaterOrEquals(toTimeZone(s.min_first_timestamp, 'UTC'), toDateTime64('2020-12-31 20:00:00.000000', 6, 'UTC')), 0), ifNull(greaterOrEquals(toTimeZone(s.min_first_timestamp, 'UTC'), toDateTime64('2021-01-14 00:00:00.000000', 6, 'UTC')), 0), ifNull(lessOrEquals(toTimeZone(s.max_last_timestamp, 'UTC'), toDateTime64('2021-01-21 20:00:00.000000', 6, 'UTC')), 0), true, in(s.session_id,
                                                                                                                                                                                                                                                                                                                                                                                                                             (SELECT console_logs_log_entries.log_source_id AS log_source_id
                                                                                                                                                                                                                                                                                                                                                                                                                              FROM
                                                                                                                                                                                                                                                                                                                                                                                                                                (SELECT log_entries.log_source_id AS log_source_id, log_entries.level AS level
                                                                                                                                                                                                                                                                                                                                                                                                                                 FROM log_entries
                                                                                                                                                                                                                                                                                                                                                                                                                                 WHERE and(equals(log_entries.team_id, 2), equals(log_entries.log_source, 'session_replay'))) AS console_logs_log_entries
                                                                                                                                                                                                                                                                                                                                                                                                                              WHERE ifNull(in(console_logs_log_entries.level, ['info']), 0))))
  GROUP BY s.session_id
  HAVING true
  ORDER BY start_time DESC
  LIMIT 51
  OFFSET 0 SETTINGS readonly=2,
                    max_execution_time=60,
                    allow_experimental_object_type=1,
                    format_csv_allow_double_quotes=0,
                    max_ast_elements=1000000,
                    max_expanded_ast_elements=1000000,
                    max_query_size=524288
  '''
# ---
# name: TestSessionRecordingsListFromFilters.test_filter_for_recordings_with_mixed_console_counts
  '''
  SELECT s.session_id AS session_id,
         any(s.team_id),
         any(s.distinct_id),
         min(toTimeZone(s.min_first_timestamp, 'UTC')) AS start_time,
         max(toTimeZone(s.max_last_timestamp, 'UTC')) AS end_time,
         dateDiff('SECOND', start_time, end_time) AS duration,
         argMinMerge(s.first_url) AS first_url,
         sum(s.click_count),
         sum(s.keypress_count),
         sum(s.mouse_activity_count),
         divide(sum(s.active_milliseconds), 1000) AS active_seconds,
         minus(duration, active_seconds) AS inactive_seconds,
         sum(s.console_log_count) AS console_log_count,
         sum(s.console_warn_count) AS console_warn_count,
         sum(s.console_error_count) AS console_error_count
  FROM session_replay_events AS s
  WHERE and(equals(s.team_id, 2), ifNull(greaterOrEquals(toTimeZone(s.min_first_timestamp, 'UTC'), toDateTime64('2020-12-31 20:00:00.000000', 6, 'UTC')), 0), ifNull(greaterOrEquals(toTimeZone(s.min_first_timestamp, 'UTC'), toDateTime64('2021-01-14 00:00:00.000000', 6, 'UTC')), 0), ifNull(lessOrEquals(toTimeZone(s.max_last_timestamp, 'UTC'), toDateTime64('2021-01-21 20:00:00.000000', 6, 'UTC')), 0), true, in(s.session_id,
                                                                                                                                                                                                                                                                                                                                                                                                                             (SELECT console_logs_log_entries.log_source_id AS log_source_id
                                                                                                                                                                                                                                                                                                                                                                                                                              FROM
                                                                                                                                                                                                                                                                                                                                                                                                                                (SELECT log_entries.log_source_id AS log_source_id, log_entries.level AS level
                                                                                                                                                                                                                                                                                                                                                                                                                                 FROM log_entries
                                                                                                                                                                                                                                                                                                                                                                                                                                 WHERE and(equals(log_entries.team_id, 2), equals(log_entries.log_source, 'session_replay'))) AS console_logs_log_entries
                                                                                                                                                                                                                                                                                                                                                                                                                              WHERE ifNull(in(console_logs_log_entries.level, ['warn', 'error']), 0))))
  GROUP BY s.session_id
  HAVING true
  ORDER BY start_time DESC
  LIMIT 10 SETTINGS readonly=2,
                    max_execution_time=60,
                    allow_experimental_object_type=1,
                    format_csv_allow_double_quotes=0,
                    max_ast_elements=1000000,
                    max_expanded_ast_elements=1000000
  '''
# ---
# name: TestSessionRecordingsListFromFilters.test_filter_for_recordings_with_mixed_console_counts.1
  '''
  SELECT s.session_id AS session_id,
         any(s.team_id),
         any(s.distinct_id),
         min(toTimeZone(s.min_first_timestamp, 'UTC')) AS start_time,
         max(toTimeZone(s.max_last_timestamp, 'UTC')) AS end_time,
         dateDiff('SECOND', start_time, end_time) AS duration,
         argMinMerge(s.first_url) AS first_url,
         sum(s.click_count),
         sum(s.keypress_count),
         sum(s.mouse_activity_count),
         divide(sum(s.active_milliseconds), 1000) AS active_seconds,
         minus(duration, active_seconds) AS inactive_seconds,
         sum(s.console_log_count) AS console_log_count,
         sum(s.console_warn_count) AS console_warn_count,
         sum(s.console_error_count) AS console_error_count
  FROM session_replay_events AS s
  WHERE and(equals(s.team_id, 2), ifNull(greaterOrEquals(toTimeZone(s.min_first_timestamp, 'UTC'), toDateTime64('2020-12-31 20:00:00.000000', 6, 'UTC')), 0), ifNull(greaterOrEquals(toTimeZone(s.min_first_timestamp, 'UTC'), toDateTime64('2021-01-14 00:00:00.000000', 6, 'UTC')), 0), ifNull(lessOrEquals(toTimeZone(s.max_last_timestamp, 'UTC'), toDateTime64('2021-01-21 20:00:00.000000', 6, 'UTC')), 0), true, in(s.session_id,
                                                                                                                                                                                                                                                                                                                                                                                                                             (SELECT console_logs_log_entries.log_source_id AS log_source_id
                                                                                                                                                                                                                                                                                                                                                                                                                              FROM
                                                                                                                                                                                                                                                                                                                                                                                                                                (SELECT log_entries.log_source_id AS log_source_id, log_entries.level AS level
                                                                                                                                                                                                                                                                                                                                                                                                                                 FROM log_entries
                                                                                                                                                                                                                                                                                                                                                                                                                                 WHERE and(equals(log_entries.team_id, 2), equals(log_entries.log_source, 'session_replay'))) AS console_logs_log_entries
                                                                                                                                                                                                                                                                                                                                                                                                                              WHERE ifNull(in(console_logs_log_entries.level, ['info']), 0))))
  GROUP BY s.session_id
  HAVING true
  ORDER BY start_time DESC
  LIMIT 51
  OFFSET 0 SETTINGS readonly=2,
                    max_execution_time=60,
                    allow_experimental_object_type=1,
                    format_csv_allow_double_quotes=0,
                    max_ast_elements=1000000,
                    max_expanded_ast_elements=1000000,
                    max_query_size=524288
  '''
# ---
# name: TestSessionRecordingsListFromFilters.test_filter_on_session_ids
  '''
  SELECT s.session_id AS session_id,
         any(s.team_id),
         any(s.distinct_id),
         min(toTimeZone(s.min_first_timestamp, 'UTC')) AS start_time,
         max(toTimeZone(s.max_last_timestamp, 'UTC')) AS end_time,
         dateDiff('SECOND', start_time, end_time) AS duration,
         argMinMerge(s.first_url) AS first_url,
         sum(s.click_count),
         sum(s.keypress_count),
         sum(s.mouse_activity_count),
         divide(sum(s.active_milliseconds), 1000) AS active_seconds,
         minus(duration, active_seconds) AS inactive_seconds,
         sum(s.console_log_count) AS console_log_count,
         sum(s.console_warn_count) AS console_warn_count,
         sum(s.console_error_count) AS console_error_count
  FROM session_replay_events AS s
  WHERE and(equals(s.team_id, 2),
            ifNull(greaterOrEquals(toTimeZone(s.min_first_timestamp, 'UTC'), toDateTime64('2020-12-11 13:46:23.000000', 6, 'UTC')), 0),
            ifNull(greaterOrEquals(toTimeZone(s.min_first_timestamp, 'UTC'), toDateTime64('2020-12-25 00:00:00.000000', 6, 'UTC')), 0),
            ifNull(lessOrEquals(toTimeZone(s.max_last_timestamp, 'UTC'), toDateTime64('2021-01-01 13:46:23.000000', 6, 'UTC')), 0),
            in(s.session_id,
               ['00000000-0000-0000-0000-000000000000', '00000000-0000-0000-0000-000000000001' /* ... */],
               true)
  GROUP BY s.session_id
  HAVING true
  ORDER BY start_time DESC
  LIMIT 10 SETTINGS readonly=2,
                    max_execution_time=60,
                    allow_experimental_object_type=1,
                    format_csv_allow_double_quotes=0,
                    max_ast_elements=1000000,
                    max_expanded_ast_elements=1000000
  '''
# ---
# name: TestSessionRecordingsListFromFilters.test_filter_on_session_ids.1
  '''
  SELECT s.session_id AS session_id,
         any(s.team_id),
         any(s.distinct_id),
         min(toTimeZone(s.min_first_timestamp, 'UTC')) AS start_time,
         max(toTimeZone(s.max_last_timestamp, 'UTC')) AS end_time,
         dateDiff('SECOND', start_time, end_time) AS duration,
         argMinMerge(s.first_url) AS first_url,
         sum(s.click_count),
         sum(s.keypress_count),
         sum(s.mouse_activity_count),
         divide(sum(s.active_milliseconds), 1000) AS active_seconds,
         minus(duration, active_seconds) AS inactive_seconds,
         sum(s.console_log_count) AS console_log_count,
         sum(s.console_warn_count) AS console_warn_count,
         sum(s.console_error_count) AS console_error_count
  FROM session_replay_events AS s
  WHERE and(equals(s.team_id, 2),
            ifNull(greaterOrEquals(toTimeZone(s.min_first_timestamp, 'UTC'), toDateTime64('2020-12-11 13:46:23.000000', 6, 'UTC')), 0),
            ifNull(greaterOrEquals(toTimeZone(s.min_first_timestamp, 'UTC'), toDateTime64('2020-12-25 00:00:00.000000', 6, 'UTC')), 0),
            ifNull(lessOrEquals(toTimeZone(s.max_last_timestamp, 'UTC'), toDateTime64('2021-01-01 13:46:23.000000', 6, 'UTC')), 0),
            in(s.session_id,
               ['00000000-0000-0000-0000-000000000000', '00000000-0000-0000-0000-000000000001' /* ... */],
               true)
  GROUP BY s.session_id
  HAVING true
  ORDER BY start_time DESC
  LIMIT 10 SETTINGS readonly=2,
                    max_execution_time=60,
                    allow_experimental_object_type=1,
                    format_csv_allow_double_quotes=0,
                    max_ast_elements=1000000,
                    max_expanded_ast_elements=1000000
  '''
# ---
# name: TestSessionRecordingsListFromFilters.test_filter_with_cohort_properties
  '''
  
  SELECT count(DISTINCT person_id)
  FROM cohortpeople
  WHERE team_id = 2
    AND cohort_id = 2
    AND version = NULL
  '''
# ---
# name: TestSessionRecordingsListFromFilters.test_filter_with_cohort_properties.1
  '''
  /* cohort_calculation: */
  SELECT count(DISTINCT person_id)
  FROM cohortpeople
  WHERE team_id = 2
    AND cohort_id = 2
    AND version = 0
  '''
# ---
# name: TestSessionRecordingsListFromFilters.test_filter_with_cohort_properties.2
  '''
  SELECT s.session_id AS session_id,
         any(s.team_id),
         any(s.distinct_id),
         min(toTimeZone(s.min_first_timestamp, 'UTC')) AS start_time,
         max(toTimeZone(s.max_last_timestamp, 'UTC')) AS end_time,
         dateDiff('SECOND', start_time, end_time) AS duration,
         argMinMerge(s.first_url) AS first_url,
         sum(s.click_count),
         sum(s.keypress_count),
         sum(s.mouse_activity_count),
         divide(sum(s.active_milliseconds), 1000) AS active_seconds,
         minus(duration, active_seconds) AS inactive_seconds,
         sum(s.console_log_count) AS console_log_count,
         sum(s.console_warn_count) AS console_warn_count,
         sum(s.console_error_count) AS console_error_count
  FROM session_replay_events AS s
  INNER JOIN
    (SELECT argMax(person_distinct_id2.person_id, person_distinct_id2.version) AS person_id,
            person_distinct_id2.distinct_id AS distinct_id
     FROM person_distinct_id2
     WHERE equals(person_distinct_id2.team_id, 2)
     GROUP BY person_distinct_id2.distinct_id
     HAVING ifNull(equals(argMax(person_distinct_id2.is_deleted, person_distinct_id2.version), 0), 0)) AS s__pdi ON equals(s.distinct_id, s__pdi.distinct_id)
  WHERE and(equals(s.team_id, 2), ifNull(greaterOrEquals(toTimeZone(s.min_first_timestamp, 'UTC'), toDateTime64('2021-07-31 20:00:00.000000', 6, 'UTC')), 0), ifNull(greaterOrEquals(toTimeZone(s.min_first_timestamp, 'UTC'), toDateTime64('2021-08-14 00:00:00.000000', 6, 'UTC')), 0), ifNull(lessOrEquals(toTimeZone(s.max_last_timestamp, 'UTC'), toDateTime64('2021-08-21 20:00:00.000000', 6, 'UTC')), 0), ifNull(in(s__pdi.person_id,
                                                                                                                                                                                                                                                                                                                                                                                                                              (SELECT cohortpeople.person_id AS person_id
                                                                                                                                                                                                                                                                                                                                                                                                                               FROM cohortpeople
                                                                                                                                                                                                                                                                                                                                                                                                                               WHERE and(equals(cohortpeople.team_id, 2), equals(cohortpeople.cohort_id, 2), equals(cohortpeople.version, 0)))), 0))
  GROUP BY s.session_id
  HAVING true
  ORDER BY start_time DESC
  LIMIT 10 SETTINGS readonly=2,
                    max_execution_time=60,
                    allow_experimental_object_type=1,
                    format_csv_allow_double_quotes=0,
                    max_ast_elements=1000000,
                    max_expanded_ast_elements=1000000
  '''
# ---
# name: TestSessionRecordingsListFromFilters.test_filter_with_events_and_cohorts
  '''
  
  SELECT count(DISTINCT person_id)
  FROM cohortpeople
  WHERE team_id = 2
    AND cohort_id = 2
    AND version = NULL
  '''
# ---
# name: TestSessionRecordingsListFromFilters.test_filter_with_events_and_cohorts.1
  '''
  /* cohort_calculation: */
  SELECT count(DISTINCT person_id)
  FROM cohortpeople
  WHERE team_id = 2
    AND cohort_id = 2
    AND version = 0
  '''
# ---
# name: TestSessionRecordingsListFromFilters.test_filter_with_events_and_cohorts.2
  '''
  SELECT s.session_id AS session_id,
         any(s.team_id),
         any(s.distinct_id),
         min(toTimeZone(s.min_first_timestamp, 'UTC')) AS start_time,
         max(toTimeZone(s.max_last_timestamp, 'UTC')) AS end_time,
         dateDiff('SECOND', start_time, end_time) AS duration,
         argMinMerge(s.first_url) AS first_url,
         sum(s.click_count),
         sum(s.keypress_count),
         sum(s.mouse_activity_count),
         divide(sum(s.active_milliseconds), 1000) AS active_seconds,
         minus(duration, active_seconds) AS inactive_seconds,
         sum(s.console_log_count) AS console_log_count,
         sum(s.console_warn_count) AS console_warn_count,
         sum(s.console_error_count) AS console_error_count
  FROM session_replay_events AS s
  INNER JOIN
    (SELECT argMax(person_distinct_id2.person_id, person_distinct_id2.version) AS person_id,
            person_distinct_id2.distinct_id AS distinct_id
     FROM person_distinct_id2
     WHERE equals(person_distinct_id2.team_id, 2)
     GROUP BY person_distinct_id2.distinct_id
     HAVING ifNull(equals(argMax(person_distinct_id2.is_deleted, person_distinct_id2.version), 0), 0)) AS s__pdi ON equals(s.distinct_id, s__pdi.distinct_id)
  WHERE and(equals(s.team_id, 2), ifNull(greaterOrEquals(toTimeZone(s.min_first_timestamp, 'UTC'), toDateTime64('2021-07-31 20:00:00.000000', 6, 'UTC')), 0), ifNull(greaterOrEquals(toTimeZone(s.min_first_timestamp, 'UTC'), toDateTime64('2021-08-14 00:00:00.000000', 6, 'UTC')), 0), ifNull(lessOrEquals(toTimeZone(s.max_last_timestamp, 'UTC'), toDateTime64('2021-08-21 20:00:00.000000', 6, 'UTC')), 0), in(s.session_id,
                                                                                                                                                                                                                                                                                                                                                                                                                       (SELECT events.`$session_id` AS session_id
                                                                                                                                                                                                                                                                                                                                                                                                                        FROM events PREWHERE and(greaterOrEquals(toTimeZone(events.timestamp, 'UTC'), toDateTime64('2021-07-31 20:00:00.000000', 6, 'UTC')), lessOrEquals(toTimeZone(events.timestamp, 'UTC'), now64(6, 'UTC')), greaterOrEquals(toTimeZone(events.timestamp, 'UTC'), toDateTime64('2021-08-13 12:00:00.000000', 6, 'UTC')), lessOrEquals(toTimeZone(events.timestamp, 'UTC'), toDateTime64('2021-08-22 08:00:00.000000', 6, 'UTC')))
                                                                                                                                                                                                                                                                                                                                                                                                                        WHERE and(equals(events.team_id, 2), notEmpty(events.`$session_id`), and(equals(events.event, '$pageview'), true))
                                                                                                                                                                                                                                                                                                                                                                                                                        GROUP BY events.`$session_id`
                                                                                                                                                                                                                                                                                                                                                                                                                        HAVING hasAll(groupUniqArray(events.event), ['$pageview']))), ifNull(in(s__pdi.person_id,
                                                                                                                                                                                                                                                                                                                                                                                                                                                                                                  (SELECT cohortpeople.person_id AS person_id
                                                                                                                                                                                                                                                                                                                                                                                                                                                                                                   FROM cohortpeople
                                                                                                                                                                                                                                                                                                                                                                                                                                                                                                   WHERE and(equals(cohortpeople.team_id, 2), equals(cohortpeople.cohort_id, 2), equals(cohortpeople.version, 0)))), 0))
  GROUP BY s.session_id
  HAVING true
  ORDER BY start_time DESC
  LIMIT 51
  OFFSET 0 SETTINGS readonly=2,
                    max_execution_time=60,
                    allow_experimental_object_type=1,
                    format_csv_allow_double_quotes=0,
                    max_ast_elements=1000000,
                    max_expanded_ast_elements=1000000,
                    max_query_size=524288
  '''
# ---
# name: TestSessionRecordingsListFromFilters.test_filter_with_events_and_cohorts.3
  '''
  SELECT s.session_id AS session_id,
         any(s.team_id),
         any(s.distinct_id),
         min(toTimeZone(s.min_first_timestamp, 'UTC')) AS start_time,
         max(toTimeZone(s.max_last_timestamp, 'UTC')) AS end_time,
         dateDiff('SECOND', start_time, end_time) AS duration,
         argMinMerge(s.first_url) AS first_url,
         sum(s.click_count),
         sum(s.keypress_count),
         sum(s.mouse_activity_count),
         divide(sum(s.active_milliseconds), 1000) AS active_seconds,
         minus(duration, active_seconds) AS inactive_seconds,
         sum(s.console_log_count) AS console_log_count,
         sum(s.console_warn_count) AS console_warn_count,
         sum(s.console_error_count) AS console_error_count
  FROM session_replay_events AS s
  INNER JOIN
    (SELECT argMax(person_distinct_id2.person_id, person_distinct_id2.version) AS person_id,
            person_distinct_id2.distinct_id AS distinct_id
     FROM person_distinct_id2
     WHERE equals(person_distinct_id2.team_id, 2)
     GROUP BY person_distinct_id2.distinct_id
     HAVING ifNull(equals(argMax(person_distinct_id2.is_deleted, person_distinct_id2.version), 0), 0)) AS s__pdi ON equals(s.distinct_id, s__pdi.distinct_id)
  WHERE and(equals(s.team_id, 2), ifNull(greaterOrEquals(toTimeZone(s.min_first_timestamp, 'UTC'), toDateTime64('2021-07-31 20:00:00.000000', 6, 'UTC')), 0), ifNull(greaterOrEquals(toTimeZone(s.min_first_timestamp, 'UTC'), toDateTime64('2021-08-14 00:00:00.000000', 6, 'UTC')), 0), ifNull(lessOrEquals(toTimeZone(s.max_last_timestamp, 'UTC'), toDateTime64('2021-08-21 20:00:00.000000', 6, 'UTC')), 0), in(s.session_id,
                                                                                                                                                                                                                                                                                                                                                                                                                       (SELECT events.`$session_id` AS session_id
                                                                                                                                                                                                                                                                                                                                                                                                                        FROM events PREWHERE and(greaterOrEquals(toTimeZone(events.timestamp, 'UTC'), toDateTime64('2021-07-31 20:00:00.000000', 6, 'UTC')), lessOrEquals(toTimeZone(events.timestamp, 'UTC'), now64(6, 'UTC')), greaterOrEquals(toTimeZone(events.timestamp, 'UTC'), toDateTime64('2021-08-13 12:00:00.000000', 6, 'UTC')), lessOrEquals(toTimeZone(events.timestamp, 'UTC'), toDateTime64('2021-08-22 08:00:00.000000', 6, 'UTC')))
                                                                                                                                                                                                                                                                                                                                                                                                                        WHERE and(equals(events.team_id, 2), notEmpty(events.`$session_id`), and(equals(events.event, 'custom_event'), true))
                                                                                                                                                                                                                                                                                                                                                                                                                        GROUP BY events.`$session_id`
                                                                                                                                                                                                                                                                                                                                                                                                                        HAVING hasAll(groupUniqArray(events.event), ['custom_event']))), ifNull(in(s__pdi.person_id,
                                                                                                                                                                                                                                                                                                                                                                                                                                                                                                     (SELECT cohortpeople.person_id AS person_id
                                                                                                                                                                                                                                                                                                                                                                                                                                                                                                      FROM cohortpeople
                                                                                                                                                                                                                                                                                                                                                                                                                                                                                                      WHERE and(equals(cohortpeople.team_id, 2), equals(cohortpeople.cohort_id, 2), equals(cohortpeople.version, 0)))), 0))
  GROUP BY s.session_id
  HAVING true
  ORDER BY start_time DESC
  LIMIT 51
  OFFSET 0 SETTINGS readonly=2,
                    max_execution_time=60,
                    allow_experimental_object_type=1,
                    format_csv_allow_double_quotes=0,
                    max_ast_elements=1000000,
                    max_expanded_ast_elements=1000000,
                    max_query_size=524288
  '''
# ---
# name: TestSessionRecordingsListFromFilters.test_multiple_event_filters
  '''
  SELECT s.session_id AS session_id,
         any(s.team_id),
         any(s.distinct_id),
         min(toTimeZone(s.min_first_timestamp, 'UTC')) AS start_time,
         max(toTimeZone(s.max_last_timestamp, 'UTC')) AS end_time,
         dateDiff('SECOND', start_time, end_time) AS duration,
         argMinMerge(s.first_url) AS first_url,
         sum(s.click_count),
         sum(s.keypress_count),
         sum(s.mouse_activity_count),
         divide(sum(s.active_milliseconds), 1000) AS active_seconds,
         minus(duration, active_seconds) AS inactive_seconds,
         sum(s.console_log_count) AS console_log_count,
         sum(s.console_warn_count) AS console_warn_count,
         sum(s.console_error_count) AS console_error_count
  FROM session_replay_events AS s
  WHERE and(equals(s.team_id, 2), ifNull(greaterOrEquals(toTimeZone(s.min_first_timestamp, 'UTC'), toDateTime64('2020-12-11 13:46:23.000000', 6, 'UTC')), 0), ifNull(greaterOrEquals(toTimeZone(s.min_first_timestamp, 'UTC'), toDateTime64('2020-12-25 00:00:00.000000', 6, 'UTC')), 0), ifNull(lessOrEquals(toTimeZone(s.max_last_timestamp, 'UTC'), toDateTime64('2021-01-01 13:46:23.000000', 6, 'UTC')), 0), in(s.session_id,
                                                                                                                                                                                                                                                                                                                                                                                                                       (SELECT events.`$session_id` AS session_id
                                                                                                                                                                                                                                                                                                                                                                                                                        FROM events PREWHERE and(greaterOrEquals(toTimeZone(events.timestamp, 'UTC'), toDateTime64('2020-12-11 13:46:23.000000', 6, 'UTC')), lessOrEquals(toTimeZone(events.timestamp, 'UTC'), now64(6, 'UTC')), greaterOrEquals(toTimeZone(events.timestamp, 'UTC'), toDateTime64('2020-12-24 12:00:00.000000', 6, 'UTC')), lessOrEquals(toTimeZone(events.timestamp, 'UTC'), toDateTime64('2021-01-02 01:46:23.000000', 6, 'UTC')))
                                                                                                                                                                                                                                                                                                                                                                                                                        WHERE and(equals(events.team_id, 2), notEmpty(events.`$session_id`), or(and(equals(events.event, '$pageview'), true), and(equals(events.event, 'new-event'), true)))
                                                                                                                                                                                                                                                                                                                                                                                                                        GROUP BY events.`$session_id`
                                                                                                                                                                                                                                                                                                                                                                                                                        HAVING hasAll(groupUniqArray(events.event), ['$pageview', 'new-event']))), true)
  GROUP BY s.session_id
  HAVING true
  ORDER BY start_time DESC
  LIMIT 51
  OFFSET 0 SETTINGS readonly=2,
                    max_execution_time=60,
                    allow_experimental_object_type=1,
                    format_csv_allow_double_quotes=0,
                    max_ast_elements=1000000,
                    max_expanded_ast_elements=1000000,
                    max_query_size=524288
  '''
# ---
# name: TestSessionRecordingsListFromFilters.test_multiple_event_filters.1
  '''
  SELECT s.session_id AS session_id,
         any(s.team_id),
         any(s.distinct_id),
         min(toTimeZone(s.min_first_timestamp, 'UTC')) AS start_time,
         max(toTimeZone(s.max_last_timestamp, 'UTC')) AS end_time,
         dateDiff('SECOND', start_time, end_time) AS duration,
         argMinMerge(s.first_url) AS first_url,
         sum(s.click_count),
         sum(s.keypress_count),
         sum(s.mouse_activity_count),
         divide(sum(s.active_milliseconds), 1000) AS active_seconds,
         minus(duration, active_seconds) AS inactive_seconds,
         sum(s.console_log_count) AS console_log_count,
         sum(s.console_warn_count) AS console_warn_count,
         sum(s.console_error_count) AS console_error_count
  FROM session_replay_events AS s
  WHERE and(equals(s.team_id, 2), ifNull(greaterOrEquals(toTimeZone(s.min_first_timestamp, 'UTC'), toDateTime64('2020-12-11 13:46:23.000000', 6, 'UTC')), 0), ifNull(greaterOrEquals(toTimeZone(s.min_first_timestamp, 'UTC'), toDateTime64('2020-12-25 00:00:00.000000', 6, 'UTC')), 0), ifNull(lessOrEquals(toTimeZone(s.max_last_timestamp, 'UTC'), toDateTime64('2021-01-01 13:46:23.000000', 6, 'UTC')), 0), in(s.session_id,
                                                                                                                                                                                                                                                                                                                                                                                                                       (SELECT events.`$session_id` AS session_id
                                                                                                                                                                                                                                                                                                                                                                                                                        FROM events PREWHERE and(greaterOrEquals(toTimeZone(events.timestamp, 'UTC'), toDateTime64('2020-12-11 13:46:23.000000', 6, 'UTC')), lessOrEquals(toTimeZone(events.timestamp, 'UTC'), now64(6, 'UTC')), greaterOrEquals(toTimeZone(events.timestamp, 'UTC'), toDateTime64('2020-12-24 12:00:00.000000', 6, 'UTC')), lessOrEquals(toTimeZone(events.timestamp, 'UTC'), toDateTime64('2021-01-02 01:46:23.000000', 6, 'UTC')))
                                                                                                                                                                                                                                                                                                                                                                                                                        WHERE and(equals(events.team_id, 2), notEmpty(events.`$session_id`), or(and(equals(events.event, '$pageview'), true), and(equals(events.event, 'new-event2'), true)))
                                                                                                                                                                                                                                                                                                                                                                                                                        GROUP BY events.`$session_id`
                                                                                                                                                                                                                                                                                                                                                                                                                        HAVING hasAll(groupUniqArray(events.event), ['$pageview', 'new-event2']))), true)
  GROUP BY s.session_id
  HAVING true
  ORDER BY start_time DESC
  LIMIT 51
  OFFSET 0 SETTINGS readonly=2,
                    max_execution_time=60,
                    allow_experimental_object_type=1,
                    format_csv_allow_double_quotes=0,
                    max_ast_elements=1000000,
                    max_expanded_ast_elements=1000000,
                    max_query_size=524288
  '''
# ---
# name: TestSessionRecordingsListFromFilters.test_person_id_filter
  '''
  SELECT s.session_id AS session_id,
         any(s.team_id),
         any(s.distinct_id),
         min(toTimeZone(s.min_first_timestamp, 'UTC')) AS start_time,
         max(toTimeZone(s.max_last_timestamp, 'UTC')) AS end_time,
         dateDiff('SECOND', start_time, end_time) AS duration,
         argMinMerge(s.first_url) AS first_url,
         sum(s.click_count),
         sum(s.keypress_count),
         sum(s.mouse_activity_count),
         divide(sum(s.active_milliseconds), 1000) AS active_seconds,
         minus(duration, active_seconds) AS inactive_seconds,
         sum(s.console_log_count) AS console_log_count,
         sum(s.console_warn_count) AS console_warn_count,
         sum(s.console_error_count) AS console_error_count
  FROM session_replay_events AS s
  INNER JOIN
    (SELECT argMax(person_distinct_id2.person_id, person_distinct_id2.version) AS person_id,
            person_distinct_id2.distinct_id AS distinct_id
     FROM person_distinct_id2
     WHERE equals(person_distinct_id2.team_id, 2)
     GROUP BY person_distinct_id2.distinct_id
     HAVING ifNull(equals(argMax(person_distinct_id2.is_deleted, person_distinct_id2.version), 0), 0)) AS s__pdi ON equals(s.distinct_id, s__pdi.distinct_id)
  WHERE and(equals(s.team_id, 2), ifNull(greaterOrEquals(toTimeZone(s.min_first_timestamp, 'UTC'), toDateTime64('2020-12-11 13:46:23.000000', 6, 'UTC')), 0), ifNull(greaterOrEquals(toTimeZone(s.min_first_timestamp, 'UTC'), toDateTime64('2020-12-25 00:00:00.000000', 6, 'UTC')), 0), ifNull(lessOrEquals(toTimeZone(s.max_last_timestamp, 'UTC'), toDateTime64('2021-01-01 13:46:23.000000', 6, 'UTC')), 0), true, ifNull(equals(s__pdi.person_id, '00000000-0000-0000-0000-000000000000'), 0))
  GROUP BY s.session_id
  HAVING true
  ORDER BY start_time DESC
  LIMIT 51
  OFFSET 0 SETTINGS readonly=2,
                    max_execution_time=60,
                    allow_experimental_object_type=1,
                    format_csv_allow_double_quotes=0,
                    max_ast_elements=1000000,
                    max_expanded_ast_elements=1000000,
                    max_query_size=524288
  '''
# ---
# name: TestSessionRecordingsListFromFilters.test_top_level_event_property_test_account_filter
  '''
  SELECT s.session_id AS session_id,
         any(s.team_id),
         any(s.distinct_id),
         min(toTimeZone(s.min_first_timestamp, 'UTC')) AS start_time,
         max(toTimeZone(s.max_last_timestamp, 'UTC')) AS end_time,
         dateDiff('SECOND', start_time, end_time) AS duration,
         argMinMerge(s.first_url) AS first_url,
         sum(s.click_count),
         sum(s.keypress_count),
         sum(s.mouse_activity_count),
         divide(sum(s.active_milliseconds), 1000) AS active_seconds,
         minus(duration, active_seconds) AS inactive_seconds,
         sum(s.console_log_count) AS console_log_count,
         sum(s.console_warn_count) AS console_warn_count,
         sum(s.console_error_count) AS console_error_count
  FROM session_replay_events AS s
  WHERE and(equals(s.team_id, 2), ifNull(greaterOrEquals(toTimeZone(s.min_first_timestamp, 'UTC'), toDateTime64('2020-12-31 20:00:00.000000', 6, 'UTC')), 0), ifNull(greaterOrEquals(toTimeZone(s.min_first_timestamp, 'UTC'), toDateTime64('2021-01-14 00:00:00.000000', 6, 'UTC')), 0), ifNull(lessOrEquals(toTimeZone(s.max_last_timestamp, 'UTC'), toDateTime64('2021-01-21 20:00:00.000000', 6, 'UTC')), 0), in(s.session_id,
                                                                                                                                                                                                                                                                                                                                                                                                                       (SELECT events.`$session_id` AS session_id
                                                                                                                                                                                                                                                                                                                                                                                                                        FROM events PREWHERE and(greaterOrEquals(toTimeZone(events.timestamp, 'UTC'), toDateTime64('2020-12-31 20:00:00.000000', 6, 'UTC')), lessOrEquals(toTimeZone(events.timestamp, 'UTC'), now64(6, 'UTC')), greaterOrEquals(toTimeZone(events.timestamp, 'UTC'), toDateTime64('2021-01-13 12:00:00.000000', 6, 'UTC')), lessOrEquals(toTimeZone(events.timestamp, 'UTC'), toDateTime64('2021-01-22 08:00:00.000000', 6, 'UTC')))
                                                                                                                                                                                                                                                                                                                                                                                                                        WHERE and(equals(events.team_id, 2), notEmpty(events.`$session_id`), and(equals(events.event, '$pageview'), true))
                                                                                                                                                                                                                                                                                                                                                                                                                        GROUP BY events.`$session_id`
                                                                                                                                                                                                                                                                                                                                                                                                                        HAVING hasAll(groupUniqArray(events.event), ['$pageview']))), true)
  GROUP BY s.session_id
  HAVING true
  ORDER BY start_time DESC
  LIMIT 51
  OFFSET 0 SETTINGS readonly=2,
                    max_execution_time=60,
                    allow_experimental_object_type=1,
                    format_csv_allow_double_quotes=0,
                    max_ast_elements=1000000,
                    max_expanded_ast_elements=1000000,
                    max_query_size=524288
  '''
# ---
# name: TestSessionRecordingsListFromFilters.test_top_level_event_property_test_account_filter.1
  '''
  SELECT s.session_id AS session_id,
         any(s.team_id),
         any(s.distinct_id),
         min(toTimeZone(s.min_first_timestamp, 'UTC')) AS start_time,
         max(toTimeZone(s.max_last_timestamp, 'UTC')) AS end_time,
         dateDiff('SECOND', start_time, end_time) AS duration,
         argMinMerge(s.first_url) AS first_url,
         sum(s.click_count),
         sum(s.keypress_count),
         sum(s.mouse_activity_count),
         divide(sum(s.active_milliseconds), 1000) AS active_seconds,
         minus(duration, active_seconds) AS inactive_seconds,
         sum(s.console_log_count) AS console_log_count,
         sum(s.console_warn_count) AS console_warn_count,
         sum(s.console_error_count) AS console_error_count
  FROM session_replay_events AS s
  JOIN
    (SELECT replaceRegexpAll(nullIf(nullIf(JSONExtractRaw(events.properties, 'is_internal_user'), ''), 'null'), '^"|"$', '') AS properties___is_internal_user,
            events.`$session_id` AS `$session_id`
     FROM events PREWHERE ifNull(greaterOrEquals(events.timestamp, minus(toDateTime64('2021-01-21 20:00:00.000000', 6, 'UTC'), toIntervalDay(90))), 0)
     WHERE equals(events.team_id, 2)) AS s__events ON equals(s.session_id, s__events.`$session_id`)
  WHERE and(equals(s.team_id, 2), ifNull(greaterOrEquals(toTimeZone(s.min_first_timestamp, 'UTC'), toDateTime64('2020-12-31 20:00:00.000000', 6, 'UTC')), 0), ifNull(greaterOrEquals(toTimeZone(s.min_first_timestamp, 'UTC'), toDateTime64('2021-01-14 00:00:00.000000', 6, 'UTC')), 0), ifNull(lessOrEquals(toTimeZone(s.max_last_timestamp, 'UTC'), toDateTime64('2021-01-21 20:00:00.000000', 6, 'UTC')), 0), ifNull(equals(s__events.properties___is_internal_user, 'false'), 0))
  GROUP BY s.session_id
  HAVING true
  ORDER BY start_time DESC
  LIMIT 51
  OFFSET 0 SETTINGS readonly=2,
                    max_execution_time=60,
                    allow_experimental_object_type=1,
                    format_csv_allow_double_quotes=0,
                    max_ast_elements=1000000,
                    max_expanded_ast_elements=1000000,
                    max_query_size=524288
  '''
# ---
# name: TestSessionRecordingsListFromFilters.test_top_level_event_property_test_account_filter_allowing_denormalized_props
  '''
  SELECT s.session_id AS session_id,
         any(s.team_id),
         any(s.distinct_id),
         min(toTimeZone(s.min_first_timestamp, 'UTC')) AS start_time,
         max(toTimeZone(s.max_last_timestamp, 'UTC')) AS end_time,
         dateDiff('SECOND', start_time, end_time) AS duration,
         argMinMerge(s.first_url) AS first_url,
         sum(s.click_count),
         sum(s.keypress_count),
         sum(s.mouse_activity_count),
         divide(sum(s.active_milliseconds), 1000) AS active_seconds,
         minus(duration, active_seconds) AS inactive_seconds,
         sum(s.console_log_count) AS console_log_count,
         sum(s.console_warn_count) AS console_warn_count,
         sum(s.console_error_count) AS console_error_count
  FROM session_replay_events AS s
  WHERE and(equals(s.team_id, 2), ifNull(greaterOrEquals(toTimeZone(s.min_first_timestamp, 'UTC'), toDateTime64('2020-12-31 20:00:00.000000', 6, 'UTC')), 0), ifNull(greaterOrEquals(toTimeZone(s.min_first_timestamp, 'UTC'), toDateTime64('2021-01-14 00:00:00.000000', 6, 'UTC')), 0), ifNull(lessOrEquals(toTimeZone(s.max_last_timestamp, 'UTC'), toDateTime64('2021-01-21 20:00:00.000000', 6, 'UTC')), 0), in(s.session_id,
                                                                                                                                                                                                                                                                                                                                                                                                                       (SELECT events.`$session_id` AS session_id
                                                                                                                                                                                                                                                                                                                                                                                                                        FROM events PREWHERE and(greaterOrEquals(toTimeZone(events.timestamp, 'UTC'), toDateTime64('2020-12-31 20:00:00.000000', 6, 'UTC')), lessOrEquals(toTimeZone(events.timestamp, 'UTC'), now64(6, 'UTC')), greaterOrEquals(toTimeZone(events.timestamp, 'UTC'), toDateTime64('2021-01-13 12:00:00.000000', 6, 'UTC')), lessOrEquals(toTimeZone(events.timestamp, 'UTC'), toDateTime64('2021-01-22 08:00:00.000000', 6, 'UTC')))
                                                                                                                                                                                                                                                                                                                                                                                                                        WHERE and(equals(events.team_id, 2), notEmpty(events.`$session_id`), and(equals(events.event, '$pageview'), true))
                                                                                                                                                                                                                                                                                                                                                                                                                        GROUP BY events.`$session_id`
                                                                                                                                                                                                                                                                                                                                                                                                                        HAVING hasAll(groupUniqArray(events.event), ['$pageview']))), true)
  GROUP BY s.session_id
  HAVING true
  ORDER BY start_time DESC
  LIMIT 51
  OFFSET 0 SETTINGS readonly=2,
                    max_execution_time=60,
                    allow_experimental_object_type=1,
                    format_csv_allow_double_quotes=0,
                    max_ast_elements=1000000,
<<<<<<< HEAD
                    max_expanded_ast_elements=1000000
=======
                    max_expanded_ast_elements=1000000,
                    max_query_size=524288
  '''
# ---
# name: TestSessionRecordingsListFromFilters.test_filter_with_events_and_cohorts
  '''
  
  SELECT count(DISTINCT person_id)
  FROM cohortpeople
  WHERE team_id = 2
    AND cohort_id = 2
    AND version = NULL
  '''
# ---
# name: TestSessionRecordingsListFromFilters.test_filter_with_events_and_cohorts.1
  '''
  /* cohort_calculation: */
  SELECT count(DISTINCT person_id)
  FROM cohortpeople
  WHERE team_id = 2
    AND cohort_id = 2
    AND version = 0
>>>>>>> fe09d775
  '''
# ---
# name: TestSessionRecordingsListFromFilters.test_top_level_event_property_test_account_filter_allowing_denormalized_props.1
  '''
  SELECT s.session_id AS session_id,
         any(s.team_id),
         any(s.distinct_id),
         min(toTimeZone(s.min_first_timestamp, 'UTC')) AS start_time,
         max(toTimeZone(s.max_last_timestamp, 'UTC')) AS end_time,
         dateDiff('SECOND', start_time, end_time) AS duration,
         argMinMerge(s.first_url) AS first_url,
         sum(s.click_count),
         sum(s.keypress_count),
         sum(s.mouse_activity_count),
         divide(sum(s.active_milliseconds), 1000) AS active_seconds,
         minus(duration, active_seconds) AS inactive_seconds,
         sum(s.console_log_count) AS console_log_count,
         sum(s.console_warn_count) AS console_warn_count,
         sum(s.console_error_count) AS console_error_count
  FROM session_replay_events AS s
  JOIN
    (SELECT replaceRegexpAll(nullIf(nullIf(JSONExtractRaw(events.properties, 'is_internal_user'), ''), 'null'), '^"|"$', '') AS properties___is_internal_user,
            events.`$session_id` AS `$session_id`
     FROM events PREWHERE ifNull(greaterOrEquals(events.timestamp, minus(toDateTime64('2021-01-21 20:00:00.000000', 6, 'UTC'), toIntervalDay(90))), 0)
     WHERE equals(events.team_id, 2)) AS s__events ON equals(s.session_id, s__events.`$session_id`)
  WHERE and(equals(s.team_id, 2), ifNull(greaterOrEquals(toTimeZone(s.min_first_timestamp, 'UTC'), toDateTime64('2020-12-31 20:00:00.000000', 6, 'UTC')), 0), ifNull(greaterOrEquals(toTimeZone(s.min_first_timestamp, 'UTC'), toDateTime64('2021-01-14 00:00:00.000000', 6, 'UTC')), 0), ifNull(lessOrEquals(toTimeZone(s.max_last_timestamp, 'UTC'), toDateTime64('2021-01-21 20:00:00.000000', 6, 'UTC')), 0), ifNull(equals(s__events.properties___is_internal_user, 'false'), 0))
  GROUP BY s.session_id
  HAVING true
  ORDER BY start_time DESC
  LIMIT 51
  OFFSET 0 SETTINGS readonly=2,
                    max_execution_time=60,
                    allow_experimental_object_type=1,
                    format_csv_allow_double_quotes=0,
                    max_ast_elements=1000000,
<<<<<<< HEAD
                    max_expanded_ast_elements=1000000
=======
                    max_expanded_ast_elements=1000000,
                    max_query_size=524288
>>>>>>> fe09d775
  '''
# ---
# name: TestSessionRecordingsListFromFilters.test_top_level_event_property_test_account_filter_allowing_denormalized_props_materialized
  '''
  SELECT s.session_id AS session_id,
         any(s.team_id),
         any(s.distinct_id),
         min(toTimeZone(s.min_first_timestamp, 'UTC')) AS start_time,
         max(toTimeZone(s.max_last_timestamp, 'UTC')) AS end_time,
         dateDiff('SECOND', start_time, end_time) AS duration,
         argMinMerge(s.first_url) AS first_url,
         sum(s.click_count),
         sum(s.keypress_count),
         sum(s.mouse_activity_count),
         divide(sum(s.active_milliseconds), 1000) AS active_seconds,
         minus(duration, active_seconds) AS inactive_seconds,
         sum(s.console_log_count) AS console_log_count,
         sum(s.console_warn_count) AS console_warn_count,
         sum(s.console_error_count) AS console_error_count
  FROM session_replay_events AS s
  WHERE and(equals(s.team_id, 2), ifNull(greaterOrEquals(toTimeZone(s.min_first_timestamp, 'UTC'), toDateTime64('2020-12-31 20:00:00.000000', 6, 'UTC')), 0), ifNull(greaterOrEquals(toTimeZone(s.min_first_timestamp, 'UTC'), toDateTime64('2021-01-14 00:00:00.000000', 6, 'UTC')), 0), ifNull(lessOrEquals(toTimeZone(s.max_last_timestamp, 'UTC'), toDateTime64('2021-01-21 20:00:00.000000', 6, 'UTC')), 0), in(s.session_id,
                                                                                                                                                                                                                                                                                                                                                                                                                       (SELECT events.`$session_id` AS session_id
                                                                                                                                                                                                                                                                                                                                                                                                                        FROM events PREWHERE and(greaterOrEquals(toTimeZone(events.timestamp, 'UTC'), toDateTime64('2020-12-31 20:00:00.000000', 6, 'UTC')), lessOrEquals(toTimeZone(events.timestamp, 'UTC'), now64(6, 'UTC')), greaterOrEquals(toTimeZone(events.timestamp, 'UTC'), toDateTime64('2021-01-13 12:00:00.000000', 6, 'UTC')), lessOrEquals(toTimeZone(events.timestamp, 'UTC'), toDateTime64('2021-01-22 08:00:00.000000', 6, 'UTC')))
                                                                                                                                                                                                                                                                                                                                                                                                                        WHERE and(equals(events.team_id, 2), notEmpty(events.`$session_id`), and(equals(events.event, '$pageview'), true))
                                                                                                                                                                                                                                                                                                                                                                                                                        GROUP BY events.`$session_id`
                                                                                                                                                                                                                                                                                                                                                                                                                        HAVING hasAll(groupUniqArray(events.event), ['$pageview']))), true)
  GROUP BY s.session_id
  HAVING true
  ORDER BY start_time DESC
  LIMIT 51
  OFFSET 0 SETTINGS readonly=2,
                    max_execution_time=60,
                    allow_experimental_object_type=1,
                    format_csv_allow_double_quotes=0,
                    max_ast_elements=1000000,
<<<<<<< HEAD
                    max_expanded_ast_elements=1000000
=======
                    max_expanded_ast_elements=1000000,
                    max_query_size=524288
>>>>>>> fe09d775
  '''
# ---
# name: TestSessionRecordingsListFromFilters.test_top_level_event_property_test_account_filter_allowing_denormalized_props_materialized.1
  '''
  SELECT s.session_id AS session_id,
         any(s.team_id),
         any(s.distinct_id),
         min(toTimeZone(s.min_first_timestamp, 'UTC')) AS start_time,
         max(toTimeZone(s.max_last_timestamp, 'UTC')) AS end_time,
         dateDiff('SECOND', start_time, end_time) AS duration,
         argMinMerge(s.first_url) AS first_url,
         sum(s.click_count),
         sum(s.keypress_count),
         sum(s.mouse_activity_count),
         divide(sum(s.active_milliseconds), 1000) AS active_seconds,
         minus(duration, active_seconds) AS inactive_seconds,
         sum(s.console_log_count) AS console_log_count,
         sum(s.console_warn_count) AS console_warn_count,
         sum(s.console_error_count) AS console_error_count
  FROM session_replay_events AS s
  JOIN
    (SELECT nullIf(nullIf(events.mat_is_internal_user, ''), 'null') AS properties___is_internal_user,
            events.`$session_id` AS `$session_id`
     FROM events PREWHERE ifNull(greaterOrEquals(events.timestamp, minus(toDateTime64('2021-01-21 20:00:00.000000', 6, 'UTC'), toIntervalDay(90))), 0)
     WHERE equals(events.team_id, 2)) AS s__events ON equals(s.session_id, s__events.`$session_id`)
  WHERE and(equals(s.team_id, 2), ifNull(greaterOrEquals(toTimeZone(s.min_first_timestamp, 'UTC'), toDateTime64('2020-12-31 20:00:00.000000', 6, 'UTC')), 0), ifNull(greaterOrEquals(toTimeZone(s.min_first_timestamp, 'UTC'), toDateTime64('2021-01-14 00:00:00.000000', 6, 'UTC')), 0), ifNull(lessOrEquals(toTimeZone(s.max_last_timestamp, 'UTC'), toDateTime64('2021-01-21 20:00:00.000000', 6, 'UTC')), 0), ifNull(equals(s__events.properties___is_internal_user, 'false'), 0))
  GROUP BY s.session_id
  HAVING true
  ORDER BY start_time DESC
  LIMIT 51
  OFFSET 0 SETTINGS readonly=2,
                    max_execution_time=60,
                    allow_experimental_object_type=1,
                    format_csv_allow_double_quotes=0,
                    max_ast_elements=1000000,
                    max_expanded_ast_elements=1000000,
                    max_query_size=524288
  '''
# ---
# name: TestSessionRecordingsListFromFilters.test_top_level_event_property_test_account_filter_materialized
  '''
  SELECT s.session_id AS session_id,
         any(s.team_id),
         any(s.distinct_id),
         min(toTimeZone(s.min_first_timestamp, 'UTC')) AS start_time,
         max(toTimeZone(s.max_last_timestamp, 'UTC')) AS end_time,
         dateDiff('SECOND', start_time, end_time) AS duration,
         argMinMerge(s.first_url) AS first_url,
         sum(s.click_count),
         sum(s.keypress_count),
         sum(s.mouse_activity_count),
         divide(sum(s.active_milliseconds), 1000) AS active_seconds,
         minus(duration, active_seconds) AS inactive_seconds,
         sum(s.console_log_count) AS console_log_count,
         sum(s.console_warn_count) AS console_warn_count,
         sum(s.console_error_count) AS console_error_count
  FROM session_replay_events AS s
  WHERE and(equals(s.team_id, 2), ifNull(greaterOrEquals(toTimeZone(s.min_first_timestamp, 'UTC'), toDateTime64('2020-12-31 20:00:00.000000', 6, 'UTC')), 0), ifNull(greaterOrEquals(toTimeZone(s.min_first_timestamp, 'UTC'), toDateTime64('2021-01-14 00:00:00.000000', 6, 'UTC')), 0), ifNull(lessOrEquals(toTimeZone(s.max_last_timestamp, 'UTC'), toDateTime64('2021-01-21 20:00:00.000000', 6, 'UTC')), 0), in(s.session_id,
                                                                                                                                                                                                                                                                                                                                                                                                                       (SELECT events.`$session_id` AS session_id
                                                                                                                                                                                                                                                                                                                                                                                                                        FROM events PREWHERE and(greaterOrEquals(toTimeZone(events.timestamp, 'UTC'), toDateTime64('2020-12-31 20:00:00.000000', 6, 'UTC')), lessOrEquals(toTimeZone(events.timestamp, 'UTC'), now64(6, 'UTC')), greaterOrEquals(toTimeZone(events.timestamp, 'UTC'), toDateTime64('2021-01-13 12:00:00.000000', 6, 'UTC')), lessOrEquals(toTimeZone(events.timestamp, 'UTC'), toDateTime64('2021-01-22 08:00:00.000000', 6, 'UTC')))
                                                                                                                                                                                                                                                                                                                                                                                                                        WHERE and(equals(events.team_id, 2), notEmpty(events.`$session_id`), and(equals(events.event, '$pageview'), true))
                                                                                                                                                                                                                                                                                                                                                                                                                        GROUP BY events.`$session_id`
                                                                                                                                                                                                                                                                                                                                                                                                                        HAVING hasAll(groupUniqArray(events.event), ['$pageview']))), true)
  GROUP BY s.session_id
  HAVING true
  ORDER BY start_time DESC
  LIMIT 51
  OFFSET 0 SETTINGS readonly=2,
                    max_execution_time=60,
                    allow_experimental_object_type=1,
                    format_csv_allow_double_quotes=0,
                    max_ast_elements=1000000,
                    max_expanded_ast_elements=1000000,
                    max_query_size=524288
  '''
# ---
# name: TestSessionRecordingsListFromFilters.test_top_level_event_property_test_account_filter_materialized.1
  '''
  SELECT s.session_id AS session_id,
         any(s.team_id),
         any(s.distinct_id),
         min(toTimeZone(s.min_first_timestamp, 'UTC')) AS start_time,
         max(toTimeZone(s.max_last_timestamp, 'UTC')) AS end_time,
         dateDiff('SECOND', start_time, end_time) AS duration,
         argMinMerge(s.first_url) AS first_url,
         sum(s.click_count),
         sum(s.keypress_count),
         sum(s.mouse_activity_count),
         divide(sum(s.active_milliseconds), 1000) AS active_seconds,
         minus(duration, active_seconds) AS inactive_seconds,
         sum(s.console_log_count) AS console_log_count,
         sum(s.console_warn_count) AS console_warn_count,
         sum(s.console_error_count) AS console_error_count
  FROM session_replay_events AS s
  JOIN
    (SELECT nullIf(nullIf(events.mat_is_internal_user, ''), 'null') AS properties___is_internal_user,
            events.`$session_id` AS `$session_id`
     FROM events PREWHERE ifNull(greaterOrEquals(events.timestamp, minus(toDateTime64('2021-01-21 20:00:00.000000', 6, 'UTC'), toIntervalDay(90))), 0)
     WHERE equals(events.team_id, 2)) AS s__events ON equals(s.session_id, s__events.`$session_id`)
  WHERE and(equals(s.team_id, 2), ifNull(greaterOrEquals(toTimeZone(s.min_first_timestamp, 'UTC'), toDateTime64('2020-12-31 20:00:00.000000', 6, 'UTC')), 0), ifNull(greaterOrEquals(toTimeZone(s.min_first_timestamp, 'UTC'), toDateTime64('2021-01-14 00:00:00.000000', 6, 'UTC')), 0), ifNull(lessOrEquals(toTimeZone(s.max_last_timestamp, 'UTC'), toDateTime64('2021-01-21 20:00:00.000000', 6, 'UTC')), 0), ifNull(equals(s__events.properties___is_internal_user, 'false'), 0))
  GROUP BY s.session_id
  HAVING true
  ORDER BY start_time DESC
  LIMIT 51
  OFFSET 0 SETTINGS readonly=2,
                    max_execution_time=60,
                    allow_experimental_object_type=1,
                    format_csv_allow_double_quotes=0,
                    max_ast_elements=1000000,
                    max_expanded_ast_elements=1000000,
                    max_query_size=524288
  '''
# ---
# name: TestSessionRecordingsListFromFilters.test_top_level_hogql_event_property_test_account_filter
  '''
  SELECT s.session_id AS session_id,
         any(s.team_id),
         any(s.distinct_id),
         min(toTimeZone(s.min_first_timestamp, 'UTC')) AS start_time,
         max(toTimeZone(s.max_last_timestamp, 'UTC')) AS end_time,
         dateDiff('SECOND', start_time, end_time) AS duration,
         argMinMerge(s.first_url) AS first_url,
         sum(s.click_count),
         sum(s.keypress_count),
         sum(s.mouse_activity_count),
         divide(sum(s.active_milliseconds), 1000) AS active_seconds,
         minus(duration, active_seconds) AS inactive_seconds,
         sum(s.console_log_count) AS console_log_count,
         sum(s.console_warn_count) AS console_warn_count,
         sum(s.console_error_count) AS console_error_count
  FROM session_replay_events AS s
  WHERE and(equals(s.team_id, 2), ifNull(greaterOrEquals(toTimeZone(s.min_first_timestamp, 'UTC'), toDateTime64('2020-12-31 20:00:00.000000', 6, 'UTC')), 0), ifNull(greaterOrEquals(toTimeZone(s.min_first_timestamp, 'UTC'), toDateTime64('2021-01-14 00:00:00.000000', 6, 'UTC')), 0), ifNull(lessOrEquals(toTimeZone(s.max_last_timestamp, 'UTC'), toDateTime64('2021-01-21 20:00:00.000000', 6, 'UTC')), 0), in(s.session_id,
                                                                                                                                                                                                                                                                                                                                                                                                                       (SELECT events.`$session_id` AS session_id
                                                                                                                                                                                                                                                                                                                                                                                                                        FROM events PREWHERE and(greaterOrEquals(toTimeZone(events.timestamp, 'UTC'), toDateTime64('2020-12-31 20:00:00.000000', 6, 'UTC')), lessOrEquals(toTimeZone(events.timestamp, 'UTC'), now64(6, 'UTC')), greaterOrEquals(toTimeZone(events.timestamp, 'UTC'), toDateTime64('2021-01-13 12:00:00.000000', 6, 'UTC')), lessOrEquals(toTimeZone(events.timestamp, 'UTC'), toDateTime64('2021-01-22 08:00:00.000000', 6, 'UTC')))
                                                                                                                                                                                                                                                                                                                                                                                                                        WHERE and(equals(events.team_id, 2), notEmpty(events.`$session_id`), and(equals(events.event, '$pageview'), true))
                                                                                                                                                                                                                                                                                                                                                                                                                        GROUP BY events.`$session_id`
                                                                                                                                                                                                                                                                                                                                                                                                                        HAVING hasAll(groupUniqArray(events.event), ['$pageview']))), true)
  GROUP BY s.session_id
  HAVING true
  ORDER BY start_time DESC
  LIMIT 51
  OFFSET 0 SETTINGS readonly=2,
                    max_execution_time=60,
                    allow_experimental_object_type=1,
                    format_csv_allow_double_quotes=0,
                    max_ast_elements=1000000,
                    max_expanded_ast_elements=1000000,
                    max_query_size=524288
  '''
# ---
# name: TestSessionRecordingsListFromFilters.test_top_level_hogql_event_property_test_account_filter.1
  '''
  SELECT s.session_id AS session_id,
         any(s.team_id),
         any(s.distinct_id),
         min(toTimeZone(s.min_first_timestamp, 'UTC')) AS start_time,
         max(toTimeZone(s.max_last_timestamp, 'UTC')) AS end_time,
         dateDiff('SECOND', start_time, end_time) AS duration,
         argMinMerge(s.first_url) AS first_url,
         sum(s.click_count),
         sum(s.keypress_count),
         sum(s.mouse_activity_count),
         divide(sum(s.active_milliseconds), 1000) AS active_seconds,
         minus(duration, active_seconds) AS inactive_seconds,
         sum(s.console_log_count) AS console_log_count,
         sum(s.console_warn_count) AS console_warn_count,
         sum(s.console_error_count) AS console_error_count
  FROM session_replay_events AS s
  JOIN
    (SELECT replaceRegexpAll(nullIf(nullIf(JSONExtractRaw(events.properties, 'is_internal_user'), ''), 'null'), '^"|"$', '') AS properties___is_internal_user,
            events.`$session_id` AS `$session_id`
     FROM events PREWHERE ifNull(greaterOrEquals(events.timestamp, minus(toDateTime64('2021-01-21 20:00:00.000000', 6, 'UTC'), toIntervalDay(90))), 0)
     WHERE equals(events.team_id, 2)) AS s__events ON equals(s.session_id, s__events.`$session_id`)
  WHERE and(equals(s.team_id, 2), ifNull(greaterOrEquals(toTimeZone(s.min_first_timestamp, 'UTC'), toDateTime64('2020-12-31 20:00:00.000000', 6, 'UTC')), 0), ifNull(greaterOrEquals(toTimeZone(s.min_first_timestamp, 'UTC'), toDateTime64('2021-01-14 00:00:00.000000', 6, 'UTC')), 0), ifNull(lessOrEquals(toTimeZone(s.max_last_timestamp, 'UTC'), toDateTime64('2021-01-21 20:00:00.000000', 6, 'UTC')), 0), ifNull(equals(s__events.properties___is_internal_user, 'true'), 0))
  GROUP BY s.session_id
  HAVING true
  ORDER BY start_time DESC
  LIMIT 51
  OFFSET 0 SETTINGS readonly=2,
                    max_execution_time=60,
                    allow_experimental_object_type=1,
                    format_csv_allow_double_quotes=0,
                    max_ast_elements=1000000,
                    max_expanded_ast_elements=1000000,
                    max_query_size=524288
  '''
# ---
# name: TestSessionRecordingsListFromFilters.test_top_level_hogql_event_property_test_account_filter_materialized
  '''
  SELECT s.session_id AS session_id,
         any(s.team_id),
         any(s.distinct_id),
         min(toTimeZone(s.min_first_timestamp, 'UTC')) AS start_time,
         max(toTimeZone(s.max_last_timestamp, 'UTC')) AS end_time,
         dateDiff('SECOND', start_time, end_time) AS duration,
         argMinMerge(s.first_url) AS first_url,
         sum(s.click_count),
         sum(s.keypress_count),
         sum(s.mouse_activity_count),
         divide(sum(s.active_milliseconds), 1000) AS active_seconds,
         minus(duration, active_seconds) AS inactive_seconds,
         sum(s.console_log_count) AS console_log_count,
         sum(s.console_warn_count) AS console_warn_count,
         sum(s.console_error_count) AS console_error_count
  FROM session_replay_events AS s
  WHERE and(equals(s.team_id, 2), ifNull(greaterOrEquals(toTimeZone(s.min_first_timestamp, 'UTC'), toDateTime64('2020-12-31 20:00:00.000000', 6, 'UTC')), 0), ifNull(greaterOrEquals(toTimeZone(s.min_first_timestamp, 'UTC'), toDateTime64('2021-01-14 00:00:00.000000', 6, 'UTC')), 0), ifNull(lessOrEquals(toTimeZone(s.max_last_timestamp, 'UTC'), toDateTime64('2021-01-21 20:00:00.000000', 6, 'UTC')), 0), in(s.session_id,
                                                                                                                                                                                                                                                                                                                                                                                                                       (SELECT events.`$session_id` AS session_id
                                                                                                                                                                                                                                                                                                                                                                                                                        FROM events PREWHERE and(greaterOrEquals(toTimeZone(events.timestamp, 'UTC'), toDateTime64('2020-12-31 20:00:00.000000', 6, 'UTC')), lessOrEquals(toTimeZone(events.timestamp, 'UTC'), now64(6, 'UTC')), greaterOrEquals(toTimeZone(events.timestamp, 'UTC'), toDateTime64('2021-01-13 12:00:00.000000', 6, 'UTC')), lessOrEquals(toTimeZone(events.timestamp, 'UTC'), toDateTime64('2021-01-22 08:00:00.000000', 6, 'UTC')))
                                                                                                                                                                                                                                                                                                                                                                                                                        WHERE and(equals(events.team_id, 2), notEmpty(events.`$session_id`), and(equals(events.event, '$pageview'), true))
                                                                                                                                                                                                                                                                                                                                                                                                                        GROUP BY events.`$session_id`
                                                                                                                                                                                                                                                                                                                                                                                                                        HAVING hasAll(groupUniqArray(events.event), ['$pageview']))), true)
  GROUP BY s.session_id
  HAVING true
  ORDER BY start_time DESC
  LIMIT 51
  OFFSET 0 SETTINGS readonly=2,
                    max_execution_time=60,
                    allow_experimental_object_type=1,
                    format_csv_allow_double_quotes=0,
                    max_ast_elements=1000000,
                    max_expanded_ast_elements=1000000,
                    max_query_size=524288
  '''
# ---
# name: TestSessionRecordingsListFromFilters.test_top_level_hogql_event_property_test_account_filter_materialized.1
  '''
  SELECT s.session_id AS session_id,
         any(s.team_id),
         any(s.distinct_id),
         min(toTimeZone(s.min_first_timestamp, 'UTC')) AS start_time,
         max(toTimeZone(s.max_last_timestamp, 'UTC')) AS end_time,
         dateDiff('SECOND', start_time, end_time) AS duration,
         argMinMerge(s.first_url) AS first_url,
         sum(s.click_count),
         sum(s.keypress_count),
         sum(s.mouse_activity_count),
         divide(sum(s.active_milliseconds), 1000) AS active_seconds,
         minus(duration, active_seconds) AS inactive_seconds,
         sum(s.console_log_count) AS console_log_count,
         sum(s.console_warn_count) AS console_warn_count,
         sum(s.console_error_count) AS console_error_count
  FROM session_replay_events AS s
  JOIN
    (SELECT nullIf(nullIf(events.mat_is_internal_user, ''), 'null') AS properties___is_internal_user,
            events.`$session_id` AS `$session_id`
     FROM events PREWHERE ifNull(greaterOrEquals(events.timestamp, minus(toDateTime64('2021-01-21 20:00:00.000000', 6, 'UTC'), toIntervalDay(90))), 0)
     WHERE equals(events.team_id, 2)) AS s__events ON equals(s.session_id, s__events.`$session_id`)
  WHERE and(equals(s.team_id, 2), ifNull(greaterOrEquals(toTimeZone(s.min_first_timestamp, 'UTC'), toDateTime64('2020-12-31 20:00:00.000000', 6, 'UTC')), 0), ifNull(greaterOrEquals(toTimeZone(s.min_first_timestamp, 'UTC'), toDateTime64('2021-01-14 00:00:00.000000', 6, 'UTC')), 0), ifNull(lessOrEquals(toTimeZone(s.max_last_timestamp, 'UTC'), toDateTime64('2021-01-21 20:00:00.000000', 6, 'UTC')), 0), ifNull(equals(s__events.properties___is_internal_user, 'true'), 0))
  GROUP BY s.session_id
  HAVING true
  ORDER BY start_time DESC
  LIMIT 51
  OFFSET 0 SETTINGS readonly=2,
                    max_execution_time=60,
                    allow_experimental_object_type=1,
                    format_csv_allow_double_quotes=0,
                    max_ast_elements=1000000,
                    max_expanded_ast_elements=1000000,
                    max_query_size=524288
  '''
# ---
# name: TestSessionRecordingsListFromFilters.test_top_level_hogql_person_property_test_account_filter
  '''
  SELECT s.session_id AS session_id,
         any(s.team_id),
         any(s.distinct_id),
         min(toTimeZone(s.min_first_timestamp, 'UTC')) AS start_time,
         max(toTimeZone(s.max_last_timestamp, 'UTC')) AS end_time,
         dateDiff('SECOND', start_time, end_time) AS duration,
         argMinMerge(s.first_url) AS first_url,
         sum(s.click_count),
         sum(s.keypress_count),
         sum(s.mouse_activity_count),
         divide(sum(s.active_milliseconds), 1000) AS active_seconds,
         minus(duration, active_seconds) AS inactive_seconds,
         sum(s.console_log_count) AS console_log_count,
         sum(s.console_warn_count) AS console_warn_count,
         sum(s.console_error_count) AS console_error_count
  FROM session_replay_events AS s
  WHERE and(equals(s.team_id, 2), ifNull(greaterOrEquals(toTimeZone(s.min_first_timestamp, 'UTC'), toDateTime64('2020-12-31 20:00:00.000000', 6, 'UTC')), 0), ifNull(greaterOrEquals(toTimeZone(s.min_first_timestamp, 'UTC'), toDateTime64('2021-01-14 00:00:00.000000', 6, 'UTC')), 0), ifNull(lessOrEquals(toTimeZone(s.max_last_timestamp, 'UTC'), toDateTime64('2021-01-21 20:00:00.000000', 6, 'UTC')), 0), in(s.session_id,
                                                                                                                                                                                                                                                                                                                                                                                                                       (SELECT events.`$session_id` AS session_id
                                                                                                                                                                                                                                                                                                                                                                                                                        FROM events PREWHERE and(greaterOrEquals(toTimeZone(events.timestamp, 'UTC'), toDateTime64('2020-12-31 20:00:00.000000', 6, 'UTC')), lessOrEquals(toTimeZone(events.timestamp, 'UTC'), now64(6, 'UTC')), greaterOrEquals(toTimeZone(events.timestamp, 'UTC'), toDateTime64('2021-01-13 12:00:00.000000', 6, 'UTC')), lessOrEquals(toTimeZone(events.timestamp, 'UTC'), toDateTime64('2021-01-22 08:00:00.000000', 6, 'UTC')))
                                                                                                                                                                                                                                                                                                                                                                                                                        WHERE and(equals(events.team_id, 2), notEmpty(events.`$session_id`), and(equals(events.event, '$pageview'), true))
                                                                                                                                                                                                                                                                                                                                                                                                                        GROUP BY events.`$session_id`
                                                                                                                                                                                                                                                                                                                                                                                                                        HAVING hasAll(groupUniqArray(events.event), ['$pageview']))), true)
  GROUP BY s.session_id
  HAVING true
  ORDER BY start_time DESC
  LIMIT 51
  OFFSET 0 SETTINGS readonly=2,
                    max_execution_time=60,
                    allow_experimental_object_type=1,
                    format_csv_allow_double_quotes=0,
                    max_ast_elements=1000000,
                    max_expanded_ast_elements=1000000,
                    max_query_size=524288
  '''
# ---
# name: TestSessionRecordingsListFromFilters.test_top_level_hogql_person_property_test_account_filter.1
  '''
  SELECT s.session_id AS session_id,
         any(s.team_id),
         any(s.distinct_id),
         min(toTimeZone(s.min_first_timestamp, 'UTC')) AS start_time,
         max(toTimeZone(s.max_last_timestamp, 'UTC')) AS end_time,
         dateDiff('SECOND', start_time, end_time) AS duration,
         argMinMerge(s.first_url) AS first_url,
         sum(s.click_count),
         sum(s.keypress_count),
         sum(s.mouse_activity_count),
         divide(sum(s.active_milliseconds), 1000) AS active_seconds,
         minus(duration, active_seconds) AS inactive_seconds,
         sum(s.console_log_count) AS console_log_count,
         sum(s.console_warn_count) AS console_warn_count,
         sum(s.console_error_count) AS console_error_count
  FROM session_replay_events AS s
  INNER JOIN
    (SELECT argMax(person_distinct_id2.person_id, person_distinct_id2.version) AS s__pdi___person_id,
            argMax(person_distinct_id2.person_id, person_distinct_id2.version) AS person_id,
            person_distinct_id2.distinct_id AS distinct_id
     FROM person_distinct_id2
     WHERE equals(person_distinct_id2.team_id, 2)
     GROUP BY person_distinct_id2.distinct_id
     HAVING ifNull(equals(argMax(person_distinct_id2.is_deleted, person_distinct_id2.version), 0), 0)) AS s__pdi ON equals(s.distinct_id, s__pdi.distinct_id)
  INNER JOIN
    (SELECT person.id AS id,
            replaceRegexpAll(nullIf(nullIf(JSONExtractRaw(person.properties, 'email'), ''), 'null'), '^"|"$', '') AS properties___email
     FROM person
     WHERE and(equals(person.team_id, 2), ifNull(in(tuple(person.id, person.version),
                                                      (SELECT person.id AS id, max(person.version) AS version
                                                       FROM person
                                                       WHERE equals(person.team_id, 2)
                                                       GROUP BY person.id
                                                       HAVING ifNull(equals(argMax(person.is_deleted, person.version), 0), 0))), 0)) SETTINGS optimize_aggregation_in_order=1) AS s__pdi__person ON equals(s__pdi.s__pdi___person_id, s__pdi__person.id)
  WHERE and(equals(s.team_id, 2), ifNull(greaterOrEquals(toTimeZone(s.min_first_timestamp, 'UTC'), toDateTime64('2020-12-31 20:00:00.000000', 6, 'UTC')), 0), ifNull(greaterOrEquals(toTimeZone(s.min_first_timestamp, 'UTC'), toDateTime64('2021-01-14 00:00:00.000000', 6, 'UTC')), 0), ifNull(lessOrEquals(toTimeZone(s.max_last_timestamp, 'UTC'), toDateTime64('2021-01-21 20:00:00.000000', 6, 'UTC')), 0), ifNull(equals(s__pdi__person.properties___email, 'bla'), 0))
  GROUP BY s.session_id
  HAVING true
  ORDER BY start_time DESC
  LIMIT 51
  OFFSET 0 SETTINGS readonly=2,
                    max_execution_time=60,
                    allow_experimental_object_type=1,
                    format_csv_allow_double_quotes=0,
                    max_ast_elements=1000000,
                    max_expanded_ast_elements=1000000,
                    max_query_size=524288
  '''
# ---
# name: TestSessionRecordingsListFromFilters.test_top_level_hogql_person_property_test_account_filter_materialized
  '''
  SELECT s.session_id AS session_id,
         any(s.team_id),
         any(s.distinct_id),
         min(toTimeZone(s.min_first_timestamp, 'UTC')) AS start_time,
         max(toTimeZone(s.max_last_timestamp, 'UTC')) AS end_time,
         dateDiff('SECOND', start_time, end_time) AS duration,
         argMinMerge(s.first_url) AS first_url,
         sum(s.click_count),
         sum(s.keypress_count),
         sum(s.mouse_activity_count),
         divide(sum(s.active_milliseconds), 1000) AS active_seconds,
         minus(duration, active_seconds) AS inactive_seconds,
         sum(s.console_log_count) AS console_log_count,
         sum(s.console_warn_count) AS console_warn_count,
         sum(s.console_error_count) AS console_error_count
  FROM session_replay_events AS s
  WHERE and(equals(s.team_id, 2), ifNull(greaterOrEquals(toTimeZone(s.min_first_timestamp, 'UTC'), toDateTime64('2020-12-31 20:00:00.000000', 6, 'UTC')), 0), ifNull(greaterOrEquals(toTimeZone(s.min_first_timestamp, 'UTC'), toDateTime64('2021-01-14 00:00:00.000000', 6, 'UTC')), 0), ifNull(lessOrEquals(toTimeZone(s.max_last_timestamp, 'UTC'), toDateTime64('2021-01-21 20:00:00.000000', 6, 'UTC')), 0), in(s.session_id,
                                                                                                                                                                                                                                                                                                                                                                                                                       (SELECT events.`$session_id` AS session_id
                                                                                                                                                                                                                                                                                                                                                                                                                        FROM events PREWHERE and(greaterOrEquals(toTimeZone(events.timestamp, 'UTC'), toDateTime64('2020-12-31 20:00:00.000000', 6, 'UTC')), lessOrEquals(toTimeZone(events.timestamp, 'UTC'), now64(6, 'UTC')), greaterOrEquals(toTimeZone(events.timestamp, 'UTC'), toDateTime64('2021-01-13 12:00:00.000000', 6, 'UTC')), lessOrEquals(toTimeZone(events.timestamp, 'UTC'), toDateTime64('2021-01-22 08:00:00.000000', 6, 'UTC')))
                                                                                                                                                                                                                                                                                                                                                                                                                        WHERE and(equals(events.team_id, 2), notEmpty(events.`$session_id`), and(equals(events.event, '$pageview'), true))
                                                                                                                                                                                                                                                                                                                                                                                                                        GROUP BY events.`$session_id`
                                                                                                                                                                                                                                                                                                                                                                                                                        HAVING hasAll(groupUniqArray(events.event), ['$pageview']))), true)
  GROUP BY s.session_id
  HAVING true
  ORDER BY start_time DESC
  LIMIT 51
  OFFSET 0 SETTINGS readonly=2,
                    max_execution_time=60,
                    allow_experimental_object_type=1,
                    format_csv_allow_double_quotes=0,
                    max_ast_elements=1000000,
                    max_expanded_ast_elements=1000000,
                    max_query_size=524288
  '''
# ---
# name: TestSessionRecordingsListFromFilters.test_top_level_hogql_person_property_test_account_filter_materialized.1
  '''
  SELECT s.session_id AS session_id,
         any(s.team_id),
         any(s.distinct_id),
         min(toTimeZone(s.min_first_timestamp, 'UTC')) AS start_time,
         max(toTimeZone(s.max_last_timestamp, 'UTC')) AS end_time,
         dateDiff('SECOND', start_time, end_time) AS duration,
         argMinMerge(s.first_url) AS first_url,
         sum(s.click_count),
         sum(s.keypress_count),
         sum(s.mouse_activity_count),
         divide(sum(s.active_milliseconds), 1000) AS active_seconds,
         minus(duration, active_seconds) AS inactive_seconds,
         sum(s.console_log_count) AS console_log_count,
         sum(s.console_warn_count) AS console_warn_count,
         sum(s.console_error_count) AS console_error_count
  FROM session_replay_events AS s
  INNER JOIN
    (SELECT argMax(person_distinct_id2.person_id, person_distinct_id2.version) AS s__pdi___person_id,
            argMax(person_distinct_id2.person_id, person_distinct_id2.version) AS person_id,
            person_distinct_id2.distinct_id AS distinct_id
     FROM person_distinct_id2
     WHERE equals(person_distinct_id2.team_id, 2)
     GROUP BY person_distinct_id2.distinct_id
     HAVING ifNull(equals(argMax(person_distinct_id2.is_deleted, person_distinct_id2.version), 0), 0)) AS s__pdi ON equals(s.distinct_id, s__pdi.distinct_id)
  INNER JOIN
    (SELECT person.id AS id,
            nullIf(nullIf(person.pmat_email, ''), 'null') AS properties___email
     FROM person
     WHERE and(equals(person.team_id, 2), ifNull(in(tuple(person.id, person.version),
                                                      (SELECT person.id AS id, max(person.version) AS version
                                                       FROM person
                                                       WHERE equals(person.team_id, 2)
                                                       GROUP BY person.id
                                                       HAVING ifNull(equals(argMax(person.is_deleted, person.version), 0), 0))), 0)) SETTINGS optimize_aggregation_in_order=1) AS s__pdi__person ON equals(s__pdi.s__pdi___person_id, s__pdi__person.id)
  WHERE and(equals(s.team_id, 2), ifNull(greaterOrEquals(toTimeZone(s.min_first_timestamp, 'UTC'), toDateTime64('2020-12-31 20:00:00.000000', 6, 'UTC')), 0), ifNull(greaterOrEquals(toTimeZone(s.min_first_timestamp, 'UTC'), toDateTime64('2021-01-14 00:00:00.000000', 6, 'UTC')), 0), ifNull(lessOrEquals(toTimeZone(s.max_last_timestamp, 'UTC'), toDateTime64('2021-01-21 20:00:00.000000', 6, 'UTC')), 0), ifNull(equals(s__pdi__person.properties___email, 'bla'), 0))
  GROUP BY s.session_id
  HAVING true
  ORDER BY start_time DESC
  LIMIT 51
  OFFSET 0 SETTINGS readonly=2,
                    max_execution_time=60,
                    allow_experimental_object_type=1,
                    format_csv_allow_double_quotes=0,
                    max_ast_elements=1000000,
                    max_expanded_ast_elements=1000000,
                    max_query_size=524288
  '''
# ---
# name: TestSessionRecordingsListFromFilters.test_top_level_person_property_test_account_filter
  '''
  SELECT s.session_id AS session_id,
         any(s.team_id),
         any(s.distinct_id),
         min(toTimeZone(s.min_first_timestamp, 'UTC')) AS start_time,
         max(toTimeZone(s.max_last_timestamp, 'UTC')) AS end_time,
         dateDiff('SECOND', start_time, end_time) AS duration,
         argMinMerge(s.first_url) AS first_url,
         sum(s.click_count),
         sum(s.keypress_count),
         sum(s.mouse_activity_count),
         divide(sum(s.active_milliseconds), 1000) AS active_seconds,
         minus(duration, active_seconds) AS inactive_seconds,
         sum(s.console_log_count) AS console_log_count,
         sum(s.console_warn_count) AS console_warn_count,
         sum(s.console_error_count) AS console_error_count
  FROM session_replay_events AS s
  WHERE and(equals(s.team_id, 2), ifNull(greaterOrEquals(toTimeZone(s.min_first_timestamp, 'UTC'), toDateTime64('2020-12-31 20:00:00.000000', 6, 'UTC')), 0), ifNull(greaterOrEquals(toTimeZone(s.min_first_timestamp, 'UTC'), toDateTime64('2021-01-14 00:00:00.000000', 6, 'UTC')), 0), ifNull(lessOrEquals(toTimeZone(s.max_last_timestamp, 'UTC'), toDateTime64('2021-01-21 20:00:00.000000', 6, 'UTC')), 0), in(s.session_id,
                                                                                                                                                                                                                                                                                                                                                                                                                       (SELECT events.`$session_id` AS session_id
                                                                                                                                                                                                                                                                                                                                                                                                                        FROM events PREWHERE and(greaterOrEquals(toTimeZone(events.timestamp, 'UTC'), toDateTime64('2020-12-31 20:00:00.000000', 6, 'UTC')), lessOrEquals(toTimeZone(events.timestamp, 'UTC'), now64(6, 'UTC')), greaterOrEquals(toTimeZone(events.timestamp, 'UTC'), toDateTime64('2021-01-13 12:00:00.000000', 6, 'UTC')), lessOrEquals(toTimeZone(events.timestamp, 'UTC'), toDateTime64('2021-01-22 08:00:00.000000', 6, 'UTC')))
                                                                                                                                                                                                                                                                                                                                                                                                                        WHERE and(equals(events.team_id, 2), notEmpty(events.`$session_id`), and(equals(events.event, '$pageview'), true))
                                                                                                                                                                                                                                                                                                                                                                                                                        GROUP BY events.`$session_id`
                                                                                                                                                                                                                                                                                                                                                                                                                        HAVING hasAll(groupUniqArray(events.event), ['$pageview']))), true)
  GROUP BY s.session_id
  HAVING true
  ORDER BY start_time DESC
  LIMIT 51
  OFFSET 0 SETTINGS readonly=2,
                    max_execution_time=60,
                    allow_experimental_object_type=1,
                    format_csv_allow_double_quotes=0,
                    max_ast_elements=1000000,
                    max_expanded_ast_elements=1000000,
                    max_query_size=524288
  '''
# ---
# name: TestSessionRecordingsListFromFilters.test_top_level_person_property_test_account_filter.1
  '''
  SELECT s.session_id AS session_id,
         any(s.team_id),
         any(s.distinct_id),
         min(toTimeZone(s.min_first_timestamp, 'UTC')) AS start_time,
         max(toTimeZone(s.max_last_timestamp, 'UTC')) AS end_time,
         dateDiff('SECOND', start_time, end_time) AS duration,
         argMinMerge(s.first_url) AS first_url,
         sum(s.click_count),
         sum(s.keypress_count),
         sum(s.mouse_activity_count),
         divide(sum(s.active_milliseconds), 1000) AS active_seconds,
         minus(duration, active_seconds) AS inactive_seconds,
         sum(s.console_log_count) AS console_log_count,
         sum(s.console_warn_count) AS console_warn_count,
         sum(s.console_error_count) AS console_error_count
  FROM session_replay_events AS s
  INNER JOIN
    (SELECT argMax(person_distinct_id2.person_id, person_distinct_id2.version) AS s__pdi___person_id,
            argMax(person_distinct_id2.person_id, person_distinct_id2.version) AS person_id,
            person_distinct_id2.distinct_id AS distinct_id
     FROM person_distinct_id2
     WHERE equals(person_distinct_id2.team_id, 2)
     GROUP BY person_distinct_id2.distinct_id
     HAVING ifNull(equals(argMax(person_distinct_id2.is_deleted, person_distinct_id2.version), 0), 0)) AS s__pdi ON equals(s.distinct_id, s__pdi.distinct_id)
  INNER JOIN
    (SELECT person.id AS id,
            replaceRegexpAll(nullIf(nullIf(JSONExtractRaw(person.properties, 'email'), ''), 'null'), '^"|"$', '') AS properties___email
     FROM person
     WHERE and(equals(person.team_id, 2), ifNull(in(tuple(person.id, person.version),
                                                      (SELECT person.id AS id, max(person.version) AS version
                                                       FROM person
                                                       WHERE equals(person.team_id, 2)
                                                       GROUP BY person.id
                                                       HAVING ifNull(equals(argMax(person.is_deleted, person.version), 0), 0))), 0)) SETTINGS optimize_aggregation_in_order=1) AS s__pdi__person ON equals(s__pdi.s__pdi___person_id, s__pdi__person.id)
  WHERE and(equals(s.team_id, 2), ifNull(greaterOrEquals(toTimeZone(s.min_first_timestamp, 'UTC'), toDateTime64('2020-12-31 20:00:00.000000', 6, 'UTC')), 0), ifNull(greaterOrEquals(toTimeZone(s.min_first_timestamp, 'UTC'), toDateTime64('2021-01-14 00:00:00.000000', 6, 'UTC')), 0), ifNull(lessOrEquals(toTimeZone(s.max_last_timestamp, 'UTC'), toDateTime64('2021-01-21 20:00:00.000000', 6, 'UTC')), 0), ifNull(equals(s__pdi__person.properties___email, 'bla'), 0))
  GROUP BY s.session_id
  HAVING true
  ORDER BY start_time DESC
  LIMIT 51
  OFFSET 0 SETTINGS readonly=2,
                    max_execution_time=60,
                    allow_experimental_object_type=1,
                    format_csv_allow_double_quotes=0,
                    max_ast_elements=1000000,
                    max_expanded_ast_elements=1000000,
                    max_query_size=524288
  '''
# ---
# name: TestSessionRecordingsListFromFilters.test_top_level_person_property_test_account_filter_materialized
  '''
  SELECT s.session_id AS session_id,
         any(s.team_id),
         any(s.distinct_id),
         min(toTimeZone(s.min_first_timestamp, 'UTC')) AS start_time,
         max(toTimeZone(s.max_last_timestamp, 'UTC')) AS end_time,
         dateDiff('SECOND', start_time, end_time) AS duration,
         argMinMerge(s.first_url) AS first_url,
         sum(s.click_count),
         sum(s.keypress_count),
         sum(s.mouse_activity_count),
         divide(sum(s.active_milliseconds), 1000) AS active_seconds,
         minus(duration, active_seconds) AS inactive_seconds,
         sum(s.console_log_count) AS console_log_count,
         sum(s.console_warn_count) AS console_warn_count,
         sum(s.console_error_count) AS console_error_count
  FROM session_replay_events AS s
  WHERE and(equals(s.team_id, 2), ifNull(greaterOrEquals(toTimeZone(s.min_first_timestamp, 'UTC'), toDateTime64('2020-12-31 20:00:00.000000', 6, 'UTC')), 0), ifNull(greaterOrEquals(toTimeZone(s.min_first_timestamp, 'UTC'), toDateTime64('2021-01-14 00:00:00.000000', 6, 'UTC')), 0), ifNull(lessOrEquals(toTimeZone(s.max_last_timestamp, 'UTC'), toDateTime64('2021-01-21 20:00:00.000000', 6, 'UTC')), 0), in(s.session_id,
                                                                                                                                                                                                                                                                                                                                                                                                                       (SELECT events.`$session_id` AS session_id
                                                                                                                                                                                                                                                                                                                                                                                                                        FROM events PREWHERE and(greaterOrEquals(toTimeZone(events.timestamp, 'UTC'), toDateTime64('2020-12-31 20:00:00.000000', 6, 'UTC')), lessOrEquals(toTimeZone(events.timestamp, 'UTC'), now64(6, 'UTC')), greaterOrEquals(toTimeZone(events.timestamp, 'UTC'), toDateTime64('2021-01-13 12:00:00.000000', 6, 'UTC')), lessOrEquals(toTimeZone(events.timestamp, 'UTC'), toDateTime64('2021-01-22 08:00:00.000000', 6, 'UTC')))
                                                                                                                                                                                                                                                                                                                                                                                                                        WHERE and(equals(events.team_id, 2), notEmpty(events.`$session_id`), and(equals(events.event, '$pageview'), true))
                                                                                                                                                                                                                                                                                                                                                                                                                        GROUP BY events.`$session_id`
                                                                                                                                                                                                                                                                                                                                                                                                                        HAVING hasAll(groupUniqArray(events.event), ['$pageview']))), true)
  GROUP BY s.session_id
  HAVING true
  ORDER BY start_time DESC
  LIMIT 51
  OFFSET 0 SETTINGS readonly=2,
                    max_execution_time=60,
                    allow_experimental_object_type=1,
                    format_csv_allow_double_quotes=0,
                    max_ast_elements=1000000,
                    max_expanded_ast_elements=1000000,
                    max_query_size=524288
  '''
# ---
# name: TestSessionRecordingsListFromFilters.test_top_level_person_property_test_account_filter_materialized.1
  '''
  SELECT s.session_id AS session_id,
         any(s.team_id),
         any(s.distinct_id),
         min(toTimeZone(s.min_first_timestamp, 'UTC')) AS start_time,
         max(toTimeZone(s.max_last_timestamp, 'UTC')) AS end_time,
         dateDiff('SECOND', start_time, end_time) AS duration,
         argMinMerge(s.first_url) AS first_url,
         sum(s.click_count),
         sum(s.keypress_count),
         sum(s.mouse_activity_count),
         divide(sum(s.active_milliseconds), 1000) AS active_seconds,
         minus(duration, active_seconds) AS inactive_seconds,
         sum(s.console_log_count) AS console_log_count,
         sum(s.console_warn_count) AS console_warn_count,
         sum(s.console_error_count) AS console_error_count
  FROM session_replay_events AS s
  INNER JOIN
    (SELECT argMax(person_distinct_id2.person_id, person_distinct_id2.version) AS s__pdi___person_id,
            argMax(person_distinct_id2.person_id, person_distinct_id2.version) AS person_id,
            person_distinct_id2.distinct_id AS distinct_id
     FROM person_distinct_id2
     WHERE equals(person_distinct_id2.team_id, 2)
     GROUP BY person_distinct_id2.distinct_id
     HAVING ifNull(equals(argMax(person_distinct_id2.is_deleted, person_distinct_id2.version), 0), 0)) AS s__pdi ON equals(s.distinct_id, s__pdi.distinct_id)
  INNER JOIN
    (SELECT person.id AS id,
            nullIf(nullIf(person.pmat_email, ''), 'null') AS properties___email
     FROM person
     WHERE and(equals(person.team_id, 2), ifNull(in(tuple(person.id, person.version),
                                                      (SELECT person.id AS id, max(person.version) AS version
                                                       FROM person
                                                       WHERE equals(person.team_id, 2)
                                                       GROUP BY person.id
                                                       HAVING ifNull(equals(argMax(person.is_deleted, person.version), 0), 0))), 0)) SETTINGS optimize_aggregation_in_order=1) AS s__pdi__person ON equals(s__pdi.s__pdi___person_id, s__pdi__person.id)
  WHERE and(equals(s.team_id, 2), ifNull(greaterOrEquals(toTimeZone(s.min_first_timestamp, 'UTC'), toDateTime64('2020-12-31 20:00:00.000000', 6, 'UTC')), 0), ifNull(greaterOrEquals(toTimeZone(s.min_first_timestamp, 'UTC'), toDateTime64('2021-01-14 00:00:00.000000', 6, 'UTC')), 0), ifNull(lessOrEquals(toTimeZone(s.max_last_timestamp, 'UTC'), toDateTime64('2021-01-21 20:00:00.000000', 6, 'UTC')), 0), ifNull(equals(s__pdi__person.properties___email, 'bla'), 0))
  GROUP BY s.session_id
  HAVING true
  ORDER BY start_time DESC
  LIMIT 51
  OFFSET 0 SETTINGS readonly=2,
                    max_execution_time=60,
                    allow_experimental_object_type=1,
                    format_csv_allow_double_quotes=0,
                    max_ast_elements=1000000,
                    max_expanded_ast_elements=1000000,
                    max_query_size=524288
  '''
# ---<|MERGE_RESOLUTION|>--- conflicted
+++ resolved
@@ -179,90 +179,451 @@
                                                                                                                                                                                                                                                                                                                                                                                                                         GROUP BY events.`$session_id`
                                                                                                                                                                                                                                                                                                                                                                                                                         HAVING hasAll(groupUniqArray(events.event), ['$pageview', 'custom-event']))), true, ifNull(equals(s__pdi.person_id, '00000000-0000-0000-0000-000000000000'), 0))
   GROUP BY s.session_id
-<<<<<<< HEAD
   HAVING ifNull(greaterOrEquals(duration, 60), 0)
   ORDER BY start_time DESC
-  LIMIT 10 SETTINGS readonly=2,
-=======
+  LIMIT 51
+  OFFSET 0 SETTINGS readonly=2,
+                    max_execution_time=60,
+                    allow_experimental_object_type=1,
+                    format_csv_allow_double_quotes=0,
+                    max_ast_elements=1000000,
+                    max_expanded_ast_elements=1000000,
+                    max_query_size=524288
+  '''
+# ---
+# name: TestSessionRecordingsListFromFilters.test_any_event_filter_with_properties
+  '''
+  SELECT s.session_id AS session_id,
+         any(s.team_id),
+         any(s.distinct_id),
+         min(toTimeZone(s.min_first_timestamp, 'UTC')) AS start_time,
+         max(toTimeZone(s.max_last_timestamp, 'UTC')) AS end_time,
+         dateDiff('SECOND', start_time, end_time) AS duration,
+         argMinMerge(s.first_url) AS first_url,
+         sum(s.click_count),
+         sum(s.keypress_count),
+         sum(s.mouse_activity_count),
+         divide(sum(s.active_milliseconds), 1000) AS active_seconds,
+         minus(duration, active_seconds) AS inactive_seconds,
+         sum(s.console_log_count) AS console_log_count,
+         sum(s.console_warn_count) AS console_warn_count,
+         sum(s.console_error_count) AS console_error_count
+  FROM session_replay_events AS s
+  WHERE and(equals(s.team_id, 2), ifNull(greaterOrEquals(toTimeZone(s.min_first_timestamp, 'UTC'), toDateTime64('2020-12-31 20:00:00.000000', 6, 'UTC')), 0), ifNull(greaterOrEquals(toTimeZone(s.min_first_timestamp, 'UTC'), toDateTime64('2021-01-14 00:00:00.000000', 6, 'UTC')), 0), ifNull(lessOrEquals(toTimeZone(s.max_last_timestamp, 'UTC'), toDateTime64('2021-01-21 20:00:00.000000', 6, 'UTC')), 0), in(s.session_id,
+                                                                                                                                                                                                                                                                                                                                                                                                                       (SELECT events.`$session_id` AS session_id
+                                                                                                                                                                                                                                                                                                                                                                                                                        FROM events PREWHERE and(greaterOrEquals(toTimeZone(events.timestamp, 'UTC'), toDateTime64('2020-12-31 20:00:00.000000', 6, 'UTC')), lessOrEquals(toTimeZone(events.timestamp, 'UTC'), now64(6, 'UTC')), greaterOrEquals(toTimeZone(events.timestamp, 'UTC'), toDateTime64('2021-01-13 12:00:00.000000', 6, 'UTC')), lessOrEquals(toTimeZone(events.timestamp, 'UTC'), toDateTime64('2021-01-22 08:00:00.000000', 6, 'UTC')))
+                                                                                                                                                                                                                                                                                                                                                                                                                        WHERE and(equals(events.team_id, 2), notEmpty(events.`$session_id`), and(true, true))
+                                                                                                                                                                                                                                                                                                                                                                                                                        GROUP BY events.`$session_id`
+                                                                                                                                                                                                                                                                                                                                                                                                                        HAVING true)), true)
+  GROUP BY s.session_id
+  HAVING true
+  ORDER BY start_time DESC
+  LIMIT 51
+  OFFSET 0 SETTINGS readonly=2,
+                    max_execution_time=60,
+                    allow_experimental_object_type=1,
+                    format_csv_allow_double_quotes=0,
+                    max_ast_elements=1000000,
+                    max_expanded_ast_elements=1000000,
+                    max_query_size=524288
+  '''
+# ---
+# name: TestSessionRecordingsListFromFilters.test_any_event_filter_with_properties.1
+  '''
+  SELECT s.session_id AS session_id,
+         any(s.team_id),
+         any(s.distinct_id),
+         min(toTimeZone(s.min_first_timestamp, 'UTC')) AS start_time,
+         max(toTimeZone(s.max_last_timestamp, 'UTC')) AS end_time,
+         dateDiff('SECOND', start_time, end_time) AS duration,
+         argMinMerge(s.first_url) AS first_url,
+         sum(s.click_count),
+         sum(s.keypress_count),
+         sum(s.mouse_activity_count),
+         divide(sum(s.active_milliseconds), 1000) AS active_seconds,
+         minus(duration, active_seconds) AS inactive_seconds,
+         sum(s.console_log_count) AS console_log_count,
+         sum(s.console_warn_count) AS console_warn_count,
+         sum(s.console_error_count) AS console_error_count
+  FROM session_replay_events AS s
+  WHERE and(equals(s.team_id, 2), ifNull(greaterOrEquals(toTimeZone(s.min_first_timestamp, 'UTC'), toDateTime64('2020-12-31 20:00:00.000000', 6, 'UTC')), 0), ifNull(greaterOrEquals(toTimeZone(s.min_first_timestamp, 'UTC'), toDateTime64('2021-01-14 00:00:00.000000', 6, 'UTC')), 0), ifNull(lessOrEquals(toTimeZone(s.max_last_timestamp, 'UTC'), toDateTime64('2021-01-21 20:00:00.000000', 6, 'UTC')), 0), in(s.session_id,
+                                                                                                                                                                                                                                                                                                                                                                                                                       (SELECT events.`$session_id` AS session_id
+                                                                                                                                                                                                                                                                                                                                                                                                                        FROM events PREWHERE and(greaterOrEquals(toTimeZone(events.timestamp, 'UTC'), toDateTime64('2020-12-31 20:00:00.000000', 6, 'UTC')), lessOrEquals(toTimeZone(events.timestamp, 'UTC'), now64(6, 'UTC')), greaterOrEquals(toTimeZone(events.timestamp, 'UTC'), toDateTime64('2021-01-13 12:00:00.000000', 6, 'UTC')), lessOrEquals(toTimeZone(events.timestamp, 'UTC'), toDateTime64('2021-01-22 08:00:00.000000', 6, 'UTC')))
+                                                                                                                                                                                                                                                                                                                                                                                                                        WHERE and(equals(events.team_id, 2), notEmpty(events.`$session_id`), and(true, ifNull(equals(replaceRegexpAll(nullIf(nullIf(JSONExtractRaw(events.properties, '$browser'), ''), 'null'), '^"|"$', ''), 'Chrome'), 0)))
+                                                                                                                                                                                                                                                                                                                                                                                                                        GROUP BY events.`$session_id`
+                                                                                                                                                                                                                                                                                                                                                                                                                        HAVING true)), true)
+  GROUP BY s.session_id
+  HAVING true
+  ORDER BY start_time DESC
+  LIMIT 51
+  OFFSET 0 SETTINGS readonly=2,
+                    max_execution_time=60,
+                    allow_experimental_object_type=1,
+                    format_csv_allow_double_quotes=0,
+                    max_ast_elements=1000000,
+                    max_expanded_ast_elements=1000000,
+                    max_query_size=524288
+  '''
+# ---
+# name: TestSessionRecordingsListFromFilters.test_any_event_filter_with_properties.2
+  '''
+  SELECT s.session_id AS session_id,
+         any(s.team_id),
+         any(s.distinct_id),
+         min(toTimeZone(s.min_first_timestamp, 'UTC')) AS start_time,
+         max(toTimeZone(s.max_last_timestamp, 'UTC')) AS end_time,
+         dateDiff('SECOND', start_time, end_time) AS duration,
+         argMinMerge(s.first_url) AS first_url,
+         sum(s.click_count),
+         sum(s.keypress_count),
+         sum(s.mouse_activity_count),
+         divide(sum(s.active_milliseconds), 1000) AS active_seconds,
+         minus(duration, active_seconds) AS inactive_seconds,
+         sum(s.console_log_count) AS console_log_count,
+         sum(s.console_warn_count) AS console_warn_count,
+         sum(s.console_error_count) AS console_error_count
+  FROM session_replay_events AS s
+  WHERE and(equals(s.team_id, 2), ifNull(greaterOrEquals(toTimeZone(s.min_first_timestamp, 'UTC'), toDateTime64('2020-12-31 20:00:00.000000', 6, 'UTC')), 0), ifNull(greaterOrEquals(toTimeZone(s.min_first_timestamp, 'UTC'), toDateTime64('2021-01-14 00:00:00.000000', 6, 'UTC')), 0), ifNull(lessOrEquals(toTimeZone(s.max_last_timestamp, 'UTC'), toDateTime64('2021-01-21 20:00:00.000000', 6, 'UTC')), 0), in(s.session_id,
+                                                                                                                                                                                                                                                                                                                                                                                                                       (SELECT events.`$session_id` AS session_id
+                                                                                                                                                                                                                                                                                                                                                                                                                        FROM events PREWHERE and(greaterOrEquals(toTimeZone(events.timestamp, 'UTC'), toDateTime64('2020-12-31 20:00:00.000000', 6, 'UTC')), lessOrEquals(toTimeZone(events.timestamp, 'UTC'), now64(6, 'UTC')), greaterOrEquals(toTimeZone(events.timestamp, 'UTC'), toDateTime64('2021-01-13 12:00:00.000000', 6, 'UTC')), lessOrEquals(toTimeZone(events.timestamp, 'UTC'), toDateTime64('2021-01-22 08:00:00.000000', 6, 'UTC')))
+                                                                                                                                                                                                                                                                                                                                                                                                                        WHERE and(equals(events.team_id, 2), notEmpty(events.`$session_id`), and(true, ifNull(equals(replaceRegexpAll(nullIf(nullIf(JSONExtractRaw(events.properties, '$browser'), ''), 'null'), '^"|"$', ''), 'Firefox'), 0)))
+                                                                                                                                                                                                                                                                                                                                                                                                                        GROUP BY events.`$session_id`
+                                                                                                                                                                                                                                                                                                                                                                                                                        HAVING true)), true)
+  GROUP BY s.session_id
+  HAVING true
+  ORDER BY start_time DESC
+  LIMIT 51
+  OFFSET 0 SETTINGS readonly=2,
+                    max_execution_time=60,
+                    allow_experimental_object_type=1,
+                    format_csv_allow_double_quotes=0,
+                    max_ast_elements=1000000,
+                    max_expanded_ast_elements=1000000,
+                    max_query_size=524288
+  '''
+# ---
+# name: TestSessionRecordingsListFromFilters.test_any_event_filter_with_properties_materialized
+  '''
+  SELECT s.session_id AS session_id,
+         any(s.team_id),
+         any(s.distinct_id),
+         min(toTimeZone(s.min_first_timestamp, 'UTC')) AS start_time,
+         max(toTimeZone(s.max_last_timestamp, 'UTC')) AS end_time,
+         dateDiff('SECOND', start_time, end_time) AS duration,
+         argMinMerge(s.first_url) AS first_url,
+         sum(s.click_count),
+         sum(s.keypress_count),
+         sum(s.mouse_activity_count),
+         divide(sum(s.active_milliseconds), 1000) AS active_seconds,
+         minus(duration, active_seconds) AS inactive_seconds,
+         sum(s.console_log_count) AS console_log_count,
+         sum(s.console_warn_count) AS console_warn_count,
+         sum(s.console_error_count) AS console_error_count
+  FROM session_replay_events AS s
+  WHERE and(equals(s.team_id, 2), ifNull(greaterOrEquals(toTimeZone(s.min_first_timestamp, 'UTC'), toDateTime64('2020-12-31 20:00:00.000000', 6, 'UTC')), 0), ifNull(greaterOrEquals(toTimeZone(s.min_first_timestamp, 'UTC'), toDateTime64('2021-01-14 00:00:00.000000', 6, 'UTC')), 0), ifNull(lessOrEquals(toTimeZone(s.max_last_timestamp, 'UTC'), toDateTime64('2021-01-21 20:00:00.000000', 6, 'UTC')), 0), in(s.session_id,
+                                                                                                                                                                                                                                                                                                                                                                                                                       (SELECT events.`$session_id` AS session_id
+                                                                                                                                                                                                                                                                                                                                                                                                                        FROM events PREWHERE and(greaterOrEquals(toTimeZone(events.timestamp, 'UTC'), toDateTime64('2020-12-31 20:00:00.000000', 6, 'UTC')), lessOrEquals(toTimeZone(events.timestamp, 'UTC'), now64(6, 'UTC')), greaterOrEquals(toTimeZone(events.timestamp, 'UTC'), toDateTime64('2021-01-13 12:00:00.000000', 6, 'UTC')), lessOrEquals(toTimeZone(events.timestamp, 'UTC'), toDateTime64('2021-01-22 08:00:00.000000', 6, 'UTC')))
+                                                                                                                                                                                                                                                                                                                                                                                                                        WHERE and(equals(events.team_id, 2), notEmpty(events.`$session_id`), and(true, true))
+                                                                                                                                                                                                                                                                                                                                                                                                                        GROUP BY events.`$session_id`
+                                                                                                                                                                                                                                                                                                                                                                                                                        HAVING true)), true)
+  GROUP BY s.session_id
+  HAVING true
+  ORDER BY start_time DESC
+  LIMIT 51
+  OFFSET 0 SETTINGS readonly=2,
+                    max_execution_time=60,
+                    allow_experimental_object_type=1,
+                    format_csv_allow_double_quotes=0,
+                    max_ast_elements=1000000,
+                    max_expanded_ast_elements=1000000,
+                    max_query_size=524288
+  '''
+# ---
+# name: TestSessionRecordingsListFromFilters.test_any_event_filter_with_properties_materialized.1
+  '''
+  SELECT s.session_id AS session_id,
+         any(s.team_id),
+         any(s.distinct_id),
+         min(toTimeZone(s.min_first_timestamp, 'UTC')) AS start_time,
+         max(toTimeZone(s.max_last_timestamp, 'UTC')) AS end_time,
+         dateDiff('SECOND', start_time, end_time) AS duration,
+         argMinMerge(s.first_url) AS first_url,
+         sum(s.click_count),
+         sum(s.keypress_count),
+         sum(s.mouse_activity_count),
+         divide(sum(s.active_milliseconds), 1000) AS active_seconds,
+         minus(duration, active_seconds) AS inactive_seconds,
+         sum(s.console_log_count) AS console_log_count,
+         sum(s.console_warn_count) AS console_warn_count,
+         sum(s.console_error_count) AS console_error_count
+  FROM session_replay_events AS s
+  WHERE and(equals(s.team_id, 2), ifNull(greaterOrEquals(toTimeZone(s.min_first_timestamp, 'UTC'), toDateTime64('2020-12-31 20:00:00.000000', 6, 'UTC')), 0), ifNull(greaterOrEquals(toTimeZone(s.min_first_timestamp, 'UTC'), toDateTime64('2021-01-14 00:00:00.000000', 6, 'UTC')), 0), ifNull(lessOrEquals(toTimeZone(s.max_last_timestamp, 'UTC'), toDateTime64('2021-01-21 20:00:00.000000', 6, 'UTC')), 0), in(s.session_id,
+                                                                                                                                                                                                                                                                                                                                                                                                                       (SELECT events.`$session_id` AS session_id
+                                                                                                                                                                                                                                                                                                                                                                                                                        FROM events PREWHERE and(greaterOrEquals(toTimeZone(events.timestamp, 'UTC'), toDateTime64('2020-12-31 20:00:00.000000', 6, 'UTC')), lessOrEquals(toTimeZone(events.timestamp, 'UTC'), now64(6, 'UTC')), greaterOrEquals(toTimeZone(events.timestamp, 'UTC'), toDateTime64('2021-01-13 12:00:00.000000', 6, 'UTC')), lessOrEquals(toTimeZone(events.timestamp, 'UTC'), toDateTime64('2021-01-22 08:00:00.000000', 6, 'UTC')))
+                                                                                                                                                                                                                                                                                                                                                                                                                        WHERE and(equals(events.team_id, 2), notEmpty(events.`$session_id`), and(true, ifNull(equals(nullIf(nullIf(events.`mat_$browser`, ''), 'null'), 'Chrome'), 0)))
+                                                                                                                                                                                                                                                                                                                                                                                                                        GROUP BY events.`$session_id`
+                                                                                                                                                                                                                                                                                                                                                                                                                        HAVING true)), true)
+  GROUP BY s.session_id
+  HAVING true
+  ORDER BY start_time DESC
+  LIMIT 51
+  OFFSET 0 SETTINGS readonly=2,
+                    max_execution_time=60,
+                    allow_experimental_object_type=1,
+                    format_csv_allow_double_quotes=0,
+                    max_ast_elements=1000000,
+                    max_expanded_ast_elements=1000000,
+                    max_query_size=524288
+  '''
+# ---
+# name: TestSessionRecordingsListFromFilters.test_any_event_filter_with_properties_materialized.2
+  '''
+  SELECT s.session_id AS session_id,
+         any(s.team_id),
+         any(s.distinct_id),
+         min(toTimeZone(s.min_first_timestamp, 'UTC')) AS start_time,
+         max(toTimeZone(s.max_last_timestamp, 'UTC')) AS end_time,
+         dateDiff('SECOND', start_time, end_time) AS duration,
+         argMinMerge(s.first_url) AS first_url,
+         sum(s.click_count),
+         sum(s.keypress_count),
+         sum(s.mouse_activity_count),
+         divide(sum(s.active_milliseconds), 1000) AS active_seconds,
+         minus(duration, active_seconds) AS inactive_seconds,
+         sum(s.console_log_count) AS console_log_count,
+         sum(s.console_warn_count) AS console_warn_count,
+         sum(s.console_error_count) AS console_error_count
+  FROM session_replay_events AS s
+  WHERE and(equals(s.team_id, 2), ifNull(greaterOrEquals(toTimeZone(s.min_first_timestamp, 'UTC'), toDateTime64('2020-12-31 20:00:00.000000', 6, 'UTC')), 0), ifNull(greaterOrEquals(toTimeZone(s.min_first_timestamp, 'UTC'), toDateTime64('2021-01-14 00:00:00.000000', 6, 'UTC')), 0), ifNull(lessOrEquals(toTimeZone(s.max_last_timestamp, 'UTC'), toDateTime64('2021-01-21 20:00:00.000000', 6, 'UTC')), 0), in(s.session_id,
+                                                                                                                                                                                                                                                                                                                                                                                                                       (SELECT events.`$session_id` AS session_id
+                                                                                                                                                                                                                                                                                                                                                                                                                        FROM events PREWHERE and(greaterOrEquals(toTimeZone(events.timestamp, 'UTC'), toDateTime64('2020-12-31 20:00:00.000000', 6, 'UTC')), lessOrEquals(toTimeZone(events.timestamp, 'UTC'), now64(6, 'UTC')), greaterOrEquals(toTimeZone(events.timestamp, 'UTC'), toDateTime64('2021-01-13 12:00:00.000000', 6, 'UTC')), lessOrEquals(toTimeZone(events.timestamp, 'UTC'), toDateTime64('2021-01-22 08:00:00.000000', 6, 'UTC')))
+                                                                                                                                                                                                                                                                                                                                                                                                                        WHERE and(equals(events.team_id, 2), notEmpty(events.`$session_id`), and(true, ifNull(equals(nullIf(nullIf(events.`mat_$browser`, ''), 'null'), 'Firefox'), 0)))
+                                                                                                                                                                                                                                                                                                                                                                                                                        GROUP BY events.`$session_id`
+                                                                                                                                                                                                                                                                                                                                                                                                                        HAVING true)), true)
+  GROUP BY s.session_id
+  HAVING true
+  ORDER BY start_time DESC
+  LIMIT 51
+  OFFSET 0 SETTINGS readonly=2,
+                    max_execution_time=60,
+                    allow_experimental_object_type=1,
+                    format_csv_allow_double_quotes=0,
+                    max_ast_elements=1000000,
+                    max_expanded_ast_elements=1000000,
+                    max_query_size=524288
+  '''
+# ---
+# name: TestSessionRecordingsListFromFilters.test_basic_query
+  '''
+  SELECT s.session_id AS session_id,
+         any(s.team_id),
+         any(s.distinct_id),
+         min(toTimeZone(s.min_first_timestamp, 'UTC')) AS start_time,
+         max(toTimeZone(s.max_last_timestamp, 'UTC')) AS end_time,
+         dateDiff('SECOND', start_time, end_time) AS duration,
+         argMinMerge(s.first_url) AS first_url,
+         sum(s.click_count),
+         sum(s.keypress_count),
+         sum(s.mouse_activity_count),
+         divide(sum(s.active_milliseconds), 1000) AS active_seconds,
+         minus(duration, active_seconds) AS inactive_seconds,
+         sum(s.console_log_count) AS console_log_count,
+         sum(s.console_warn_count) AS console_warn_count,
+         sum(s.console_error_count) AS console_error_count
+  FROM session_replay_events AS s
+  WHERE and(equals(s.team_id, 2), ifNull(greaterOrEquals(toTimeZone(s.min_first_timestamp, 'UTC'), toDateTime64('2020-12-11 13:46:23.000000', 6, 'UTC')), 0), ifNull(greaterOrEquals(toTimeZone(s.min_first_timestamp, 'UTC'), toDateTime64('2020-12-25 00:00:00.000000', 6, 'UTC')), 0), ifNull(lessOrEquals(toTimeZone(s.max_last_timestamp, 'UTC'), toDateTime64('2021-01-01 13:46:23.000000', 6, 'UTC')), 0), true)
+  GROUP BY s.session_id
+  HAVING true
+  ORDER BY start_time DESC
+  LIMIT 51
+  OFFSET 0 SETTINGS readonly=2,
+                    max_execution_time=60,
+                    allow_experimental_object_type=1,
+                    format_csv_allow_double_quotes=0,
+                    max_ast_elements=1000000,
+                    max_expanded_ast_elements=1000000,
+                    max_query_size=524288
+  '''
+# ---
+# name: TestSessionRecordingsListFromFilters.test_basic_query_active_sessions
+  '''
+  SELECT s.session_id AS session_id,
+         any(s.team_id),
+         any(s.distinct_id),
+         min(toTimeZone(s.min_first_timestamp, 'UTC')) AS start_time,
+         max(toTimeZone(s.max_last_timestamp, 'UTC')) AS end_time,
+         dateDiff('SECOND', start_time, end_time) AS duration,
+         argMinMerge(s.first_url) AS first_url,
+         sum(s.click_count),
+         sum(s.keypress_count),
+         sum(s.mouse_activity_count),
+         divide(sum(s.active_milliseconds), 1000) AS active_seconds,
+         minus(duration, active_seconds) AS inactive_seconds,
+         sum(s.console_log_count) AS console_log_count,
+         sum(s.console_warn_count) AS console_warn_count,
+         sum(s.console_error_count) AS console_error_count
+  FROM session_replay_events AS s
+  WHERE and(equals(s.team_id, 2), ifNull(greaterOrEquals(toTimeZone(s.min_first_timestamp, 'UTC'), toDateTime64('2020-12-11 13:46:23.000000', 6, 'UTC')), 0), ifNull(greaterOrEquals(toTimeZone(s.min_first_timestamp, 'UTC'), toDateTime64('2020-12-25 00:00:00.000000', 6, 'UTC')), 0), ifNull(lessOrEquals(toTimeZone(s.max_last_timestamp, 'UTC'), toDateTime64('2021-01-01 13:46:23.000000', 6, 'UTC')), 0), true)
+  GROUP BY s.session_id
+  HAVING ifNull(greaterOrEquals(duration, 60), 0)
+  ORDER BY start_time DESC
+  LIMIT 51
+  OFFSET 0 SETTINGS readonly=2,
+                    max_execution_time=60,
+                    allow_experimental_object_type=1,
+                    format_csv_allow_double_quotes=0,
+                    max_ast_elements=1000000,
+                    max_expanded_ast_elements=1000000,
+                    max_query_size=524288
+  '''
+# ---
+# name: TestSessionRecordingsListFromFilters.test_basic_query_active_sessions.1
+  '''
+  SELECT s.session_id AS session_id,
+         any(s.team_id),
+         any(s.distinct_id),
+         min(toTimeZone(s.min_first_timestamp, 'UTC')) AS start_time,
+         max(toTimeZone(s.max_last_timestamp, 'UTC')) AS end_time,
+         dateDiff('SECOND', start_time, end_time) AS duration,
+         argMinMerge(s.first_url) AS first_url,
+         sum(s.click_count),
+         sum(s.keypress_count),
+         sum(s.mouse_activity_count),
+         divide(sum(s.active_milliseconds), 1000) AS active_seconds,
+         minus(duration, active_seconds) AS inactive_seconds,
+         sum(s.console_log_count) AS console_log_count,
+         sum(s.console_warn_count) AS console_warn_count,
+         sum(s.console_error_count) AS console_error_count
+  FROM session_replay_events AS s
+  WHERE and(equals(s.team_id, 2), ifNull(greaterOrEquals(toTimeZone(s.min_first_timestamp, 'UTC'), toDateTime64('2020-12-11 13:46:23.000000', 6, 'UTC')), 0), ifNull(greaterOrEquals(toTimeZone(s.min_first_timestamp, 'UTC'), toDateTime64('2020-12-25 00:00:00.000000', 6, 'UTC')), 0), ifNull(lessOrEquals(toTimeZone(s.max_last_timestamp, 'UTC'), toDateTime64('2021-01-01 13:46:23.000000', 6, 'UTC')), 0), true)
+  GROUP BY s.session_id
+  HAVING ifNull(greaterOrEquals(active_seconds, 60), 0)
+  ORDER BY start_time DESC
+  LIMIT 51
+  OFFSET 0 SETTINGS readonly=2,
+                    max_execution_time=60,
+                    allow_experimental_object_type=1,
+                    format_csv_allow_double_quotes=0,
+                    max_ast_elements=1000000,
+                    max_expanded_ast_elements=1000000,
+                    max_query_size=524288
+  '''
+# ---
+# name: TestSessionRecordingsListFromFilters.test_basic_query_active_sessions.2
+  '''
+  SELECT s.session_id AS session_id,
+         any(s.team_id),
+         any(s.distinct_id),
+         min(toTimeZone(s.min_first_timestamp, 'UTC')) AS start_time,
+         max(toTimeZone(s.max_last_timestamp, 'UTC')) AS end_time,
+         dateDiff('SECOND', start_time, end_time) AS duration,
+         argMinMerge(s.first_url) AS first_url,
+         sum(s.click_count),
+         sum(s.keypress_count),
+         sum(s.mouse_activity_count),
+         divide(sum(s.active_milliseconds), 1000) AS active_seconds,
+         minus(duration, active_seconds) AS inactive_seconds,
+         sum(s.console_log_count) AS console_log_count,
+         sum(s.console_warn_count) AS console_warn_count,
+         sum(s.console_error_count) AS console_error_count
+  FROM session_replay_events AS s
+  WHERE and(equals(s.team_id, 2), ifNull(greaterOrEquals(toTimeZone(s.min_first_timestamp, 'UTC'), toDateTime64('2020-12-11 13:46:23.000000', 6, 'UTC')), 0), ifNull(greaterOrEquals(toTimeZone(s.min_first_timestamp, 'UTC'), toDateTime64('2020-12-25 00:00:00.000000', 6, 'UTC')), 0), ifNull(lessOrEquals(toTimeZone(s.max_last_timestamp, 'UTC'), toDateTime64('2021-01-01 13:46:23.000000', 6, 'UTC')), 0), true)
+  GROUP BY s.session_id
+  HAVING ifNull(greaterOrEquals(inactive_seconds, 60), 0)
+  ORDER BY start_time DESC
+  LIMIT 51
+  OFFSET 0 SETTINGS readonly=2,
+                    max_execution_time=60,
+                    allow_experimental_object_type=1,
+                    format_csv_allow_double_quotes=0,
+                    max_ast_elements=1000000,
+                    max_expanded_ast_elements=1000000,
+                    max_query_size=524288
+  '''
+# ---
+# name: TestSessionRecordingsListFromFilters.test_basic_query_with_ordering
+  '''
+  SELECT s.session_id AS session_id,
+         any(s.team_id),
+         any(s.distinct_id),
+         min(toTimeZone(s.min_first_timestamp, 'UTC')) AS start_time,
+         max(toTimeZone(s.max_last_timestamp, 'UTC')) AS end_time,
+         dateDiff('SECOND', start_time, end_time) AS duration,
+         argMinMerge(s.first_url) AS first_url,
+         sum(s.click_count),
+         sum(s.keypress_count),
+         sum(s.mouse_activity_count),
+         divide(sum(s.active_milliseconds), 1000) AS active_seconds,
+         minus(duration, active_seconds) AS inactive_seconds,
+         sum(s.console_log_count) AS console_log_count,
+         sum(s.console_warn_count) AS console_warn_count,
+         sum(s.console_error_count) AS console_error_count
+  FROM session_replay_events AS s
+  WHERE and(equals(s.team_id, 2), ifNull(greaterOrEquals(toTimeZone(s.min_first_timestamp, 'UTC'), toDateTime64('2020-12-11 13:46:23.000000', 6, 'UTC')), 0), ifNull(greaterOrEquals(toTimeZone(s.min_first_timestamp, 'UTC'), toDateTime64('2020-12-25 00:00:00.000000', 6, 'UTC')), 0), ifNull(lessOrEquals(toTimeZone(s.max_last_timestamp, 'UTC'), toDateTime64('2021-01-01 13:46:23.000000', 6, 'UTC')), 0), true)
+  GROUP BY s.session_id
   HAVING true
   ORDER BY active_seconds DESC
   LIMIT 4
   OFFSET 0 SETTINGS readonly=2,
->>>>>>> fe09d775
-                    max_execution_time=60,
-                    allow_experimental_object_type=1,
-                    format_csv_allow_double_quotes=0,
-                    max_ast_elements=1000000,
-                    max_expanded_ast_elements=1000000,
-                    max_query_size=524288
-  '''
-# ---
-# name: TestSessionRecordingsListFromFilters.test_any_event_filter_with_properties
-  '''
-  SELECT s.session_id AS session_id,
-         any(s.team_id),
-         any(s.distinct_id),
-         min(toTimeZone(s.min_first_timestamp, 'UTC')) AS start_time,
-         max(toTimeZone(s.max_last_timestamp, 'UTC')) AS end_time,
-         dateDiff('SECOND', start_time, end_time) AS duration,
-         argMinMerge(s.first_url) AS first_url,
-         sum(s.click_count),
-         sum(s.keypress_count),
-         sum(s.mouse_activity_count),
-         divide(sum(s.active_milliseconds), 1000) AS active_seconds,
-         minus(duration, active_seconds) AS inactive_seconds,
-         sum(s.console_log_count) AS console_log_count,
-         sum(s.console_warn_count) AS console_warn_count,
-         sum(s.console_error_count) AS console_error_count
-  FROM session_replay_events AS s
-  WHERE and(equals(s.team_id, 2), ifNull(greaterOrEquals(toTimeZone(s.min_first_timestamp, 'UTC'), toDateTime64('2020-12-31 20:00:00.000000', 6, 'UTC')), 0), ifNull(greaterOrEquals(toTimeZone(s.min_first_timestamp, 'UTC'), toDateTime64('2021-01-14 00:00:00.000000', 6, 'UTC')), 0), ifNull(lessOrEquals(toTimeZone(s.max_last_timestamp, 'UTC'), toDateTime64('2021-01-21 20:00:00.000000', 6, 'UTC')), 0), in(s.session_id,
-                                                                                                                                                                                                                                                                                                                                                                                                                       (SELECT events.`$session_id` AS session_id
-                                                                                                                                                                                                                                                                                                                                                                                                                        FROM events PREWHERE and(greaterOrEquals(toTimeZone(events.timestamp, 'UTC'), toDateTime64('2020-12-31 20:00:00.000000', 6, 'UTC')), lessOrEquals(toTimeZone(events.timestamp, 'UTC'), now64(6, 'UTC')), greaterOrEquals(toTimeZone(events.timestamp, 'UTC'), toDateTime64('2021-01-13 12:00:00.000000', 6, 'UTC')), lessOrEquals(toTimeZone(events.timestamp, 'UTC'), toDateTime64('2021-01-22 08:00:00.000000', 6, 'UTC')))
-                                                                                                                                                                                                                                                                                                                                                                                                                        WHERE and(equals(events.team_id, 2), notEmpty(events.`$session_id`), and(true, true))
-                                                                                                                                                                                                                                                                                                                                                                                                                        GROUP BY events.`$session_id`
-                                                                                                                                                                                                                                                                                                                                                                                                                        HAVING true)), true)
-  GROUP BY s.session_id
-  HAVING true
-<<<<<<< HEAD
-  ORDER BY start_time DESC
-  LIMIT 10 SETTINGS readonly=2,
-=======
+                    max_execution_time=60,
+                    allow_experimental_object_type=1,
+                    format_csv_allow_double_quotes=0,
+                    max_ast_elements=1000000,
+                    max_expanded_ast_elements=1000000,
+                    max_query_size=524288
+  '''
+# ---
+# name: TestSessionRecordingsListFromFilters.test_basic_query_with_ordering.1
+  '''
+  SELECT s.session_id AS session_id,
+         any(s.team_id),
+         any(s.distinct_id),
+         min(toTimeZone(s.min_first_timestamp, 'UTC')) AS start_time,
+         max(toTimeZone(s.max_last_timestamp, 'UTC')) AS end_time,
+         dateDiff('SECOND', start_time, end_time) AS duration,
+         argMinMerge(s.first_url) AS first_url,
+         sum(s.click_count),
+         sum(s.keypress_count),
+         sum(s.mouse_activity_count),
+         divide(sum(s.active_milliseconds), 1000) AS active_seconds,
+         minus(duration, active_seconds) AS inactive_seconds,
+         sum(s.console_log_count) AS console_log_count,
+         sum(s.console_warn_count) AS console_warn_count,
+         sum(s.console_error_count) AS console_error_count
+  FROM session_replay_events AS s
+  WHERE and(equals(s.team_id, 2), ifNull(greaterOrEquals(toTimeZone(s.min_first_timestamp, 'UTC'), toDateTime64('2020-12-11 13:46:23.000000', 6, 'UTC')), 0), ifNull(greaterOrEquals(toTimeZone(s.min_first_timestamp, 'UTC'), toDateTime64('2020-12-25 00:00:00.000000', 6, 'UTC')), 0), ifNull(lessOrEquals(toTimeZone(s.max_last_timestamp, 'UTC'), toDateTime64('2021-01-01 13:46:23.000000', 6, 'UTC')), 0), true)
+  GROUP BY s.session_id
+  HAVING true
   ORDER BY console_error_count DESC
   LIMIT 4
   OFFSET 0 SETTINGS readonly=2,
->>>>>>> fe09d775
-                    max_execution_time=60,
-                    allow_experimental_object_type=1,
-                    format_csv_allow_double_quotes=0,
-                    max_ast_elements=1000000,
-                    max_expanded_ast_elements=1000000,
-                    max_query_size=524288
-  '''
-# ---
-# name: TestSessionRecordingsListFromFilters.test_any_event_filter_with_properties.1
-  '''
-  SELECT s.session_id AS session_id,
-         any(s.team_id),
-         any(s.distinct_id),
-         min(toTimeZone(s.min_first_timestamp, 'UTC')) AS start_time,
-         max(toTimeZone(s.max_last_timestamp, 'UTC')) AS end_time,
-         dateDiff('SECOND', start_time, end_time) AS duration,
-         argMinMerge(s.first_url) AS first_url,
-         sum(s.click_count),
-         sum(s.keypress_count),
-         sum(s.mouse_activity_count),
-         divide(sum(s.active_milliseconds), 1000) AS active_seconds,
-         minus(duration, active_seconds) AS inactive_seconds,
-         sum(s.console_log_count) AS console_log_count,
-         sum(s.console_warn_count) AS console_warn_count,
-         sum(s.console_error_count) AS console_error_count
-  FROM session_replay_events AS s
-  WHERE and(equals(s.team_id, 2), ifNull(greaterOrEquals(toTimeZone(s.min_first_timestamp, 'UTC'), toDateTime64('2020-12-31 20:00:00.000000', 6, 'UTC')), 0), ifNull(greaterOrEquals(toTimeZone(s.min_first_timestamp, 'UTC'), toDateTime64('2021-01-14 00:00:00.000000', 6, 'UTC')), 0), ifNull(lessOrEquals(toTimeZone(s.max_last_timestamp, 'UTC'), toDateTime64('2021-01-21 20:00:00.000000', 6, 'UTC')), 0), in(s.session_id,
-                                                                                                                                                                                                                                                                                                                                                                                                                       (SELECT events.`$session_id` AS session_id
-                                                                                                                                                                                                                                                                                                                                                                                                                        FROM events PREWHERE and(greaterOrEquals(toTimeZone(events.timestamp, 'UTC'), toDateTime64('2020-12-31 20:00:00.000000', 6, 'UTC')), lessOrEquals(toTimeZone(events.timestamp, 'UTC'), now64(6, 'UTC')), greaterOrEquals(toTimeZone(events.timestamp, 'UTC'), toDateTime64('2021-01-13 12:00:00.000000', 6, 'UTC')), lessOrEquals(toTimeZone(events.timestamp, 'UTC'), toDateTime64('2021-01-22 08:00:00.000000', 6, 'UTC')))
-                                                                                                                                                                                                                                                                                                                                                                                                                        WHERE and(equals(events.team_id, 2), notEmpty(events.`$session_id`), and(true, ifNull(equals(replaceRegexpAll(nullIf(nullIf(JSONExtractRaw(events.properties, '$browser'), ''), 'null'), '^"|"$', ''), 'Chrome'), 0)))
-                                                                                                                                                                                                                                                                                                                                                                                                                        GROUP BY events.`$session_id`
-                                                                                                                                                                                                                                                                                                                                                                                                                        HAVING true)), true)
+                    max_execution_time=60,
+                    allow_experimental_object_type=1,
+                    format_csv_allow_double_quotes=0,
+                    max_ast_elements=1000000,
+                    max_expanded_ast_elements=1000000,
+                    max_query_size=524288
+  '''
+# ---
+# name: TestSessionRecordingsListFromFilters.test_basic_query_with_ordering.2
+  '''
+  SELECT s.session_id AS session_id,
+         any(s.team_id),
+         any(s.distinct_id),
+         min(toTimeZone(s.min_first_timestamp, 'UTC')) AS start_time,
+         max(toTimeZone(s.max_last_timestamp, 'UTC')) AS end_time,
+         dateDiff('SECOND', start_time, end_time) AS duration,
+         argMinMerge(s.first_url) AS first_url,
+         sum(s.click_count),
+         sum(s.keypress_count),
+         sum(s.mouse_activity_count),
+         divide(sum(s.active_milliseconds), 1000) AS active_seconds,
+         minus(duration, active_seconds) AS inactive_seconds,
+         sum(s.console_log_count) AS console_log_count,
+         sum(s.console_warn_count) AS console_warn_count,
+         sum(s.console_error_count) AS console_error_count
+  FROM session_replay_events AS s
+  WHERE and(equals(s.team_id, 2), ifNull(greaterOrEquals(toTimeZone(s.min_first_timestamp, 'UTC'), toDateTime64('2020-12-11 13:46:23.000000', 6, 'UTC')), 0), ifNull(greaterOrEquals(toTimeZone(s.min_first_timestamp, 'UTC'), toDateTime64('2020-12-25 00:00:00.000000', 6, 'UTC')), 0), ifNull(lessOrEquals(toTimeZone(s.max_last_timestamp, 'UTC'), toDateTime64('2021-01-01 13:46:23.000000', 6, 'UTC')), 0), true)
   GROUP BY s.session_id
   HAVING true
   ORDER BY start_time DESC
@@ -364,390 +725,6 @@
   ORDER BY start_time DESC
   LIMIT 2
   OFFSET 2 SETTINGS readonly=2,
-                    max_execution_time=60,
-                    allow_experimental_object_type=1,
-                    format_csv_allow_double_quotes=0,
-                    max_ast_elements=1000000,
-                    max_expanded_ast_elements=1000000,
-                    max_query_size=524288
-  '''
-# ---
-# name: TestSessionRecordingsListFromFilters.test_any_event_filter_with_properties.2
-  '''
-  SELECT s.session_id AS session_id,
-         any(s.team_id),
-         any(s.distinct_id),
-         min(toTimeZone(s.min_first_timestamp, 'UTC')) AS start_time,
-         max(toTimeZone(s.max_last_timestamp, 'UTC')) AS end_time,
-         dateDiff('SECOND', start_time, end_time) AS duration,
-         argMinMerge(s.first_url) AS first_url,
-         sum(s.click_count),
-         sum(s.keypress_count),
-         sum(s.mouse_activity_count),
-         divide(sum(s.active_milliseconds), 1000) AS active_seconds,
-         minus(duration, active_seconds) AS inactive_seconds,
-         sum(s.console_log_count) AS console_log_count,
-         sum(s.console_warn_count) AS console_warn_count,
-         sum(s.console_error_count) AS console_error_count
-  FROM session_replay_events AS s
-  WHERE and(equals(s.team_id, 2), ifNull(greaterOrEquals(toTimeZone(s.min_first_timestamp, 'UTC'), toDateTime64('2020-12-31 20:00:00.000000', 6, 'UTC')), 0), ifNull(greaterOrEquals(toTimeZone(s.min_first_timestamp, 'UTC'), toDateTime64('2021-01-14 00:00:00.000000', 6, 'UTC')), 0), ifNull(lessOrEquals(toTimeZone(s.max_last_timestamp, 'UTC'), toDateTime64('2021-01-21 20:00:00.000000', 6, 'UTC')), 0), in(s.session_id,
-                                                                                                                                                                                                                                                                                                                                                                                                                       (SELECT events.`$session_id` AS session_id
-                                                                                                                                                                                                                                                                                                                                                                                                                        FROM events PREWHERE and(greaterOrEquals(toTimeZone(events.timestamp, 'UTC'), toDateTime64('2020-12-31 20:00:00.000000', 6, 'UTC')), lessOrEquals(toTimeZone(events.timestamp, 'UTC'), now64(6, 'UTC')), greaterOrEquals(toTimeZone(events.timestamp, 'UTC'), toDateTime64('2021-01-13 12:00:00.000000', 6, 'UTC')), lessOrEquals(toTimeZone(events.timestamp, 'UTC'), toDateTime64('2021-01-22 08:00:00.000000', 6, 'UTC')))
-                                                                                                                                                                                                                                                                                                                                                                                                                        WHERE and(equals(events.team_id, 2), notEmpty(events.`$session_id`), and(true, ifNull(equals(replaceRegexpAll(nullIf(nullIf(JSONExtractRaw(events.properties, '$browser'), ''), 'null'), '^"|"$', ''), 'Firefox'), 0)))
-                                                                                                                                                                                                                                                                                                                                                                                                                        GROUP BY events.`$session_id`
-                                                                                                                                                                                                                                                                                                                                                                                                                        HAVING true)), true)
-  GROUP BY s.session_id
-  HAVING true
-  ORDER BY start_time DESC
-  LIMIT 51
-  OFFSET 0 SETTINGS readonly=2,
-                    max_execution_time=60,
-                    allow_experimental_object_type=1,
-                    format_csv_allow_double_quotes=0,
-                    max_ast_elements=1000000,
-                    max_expanded_ast_elements=1000000,
-                    max_query_size=524288
-  '''
-# ---
-# name: TestSessionRecordingsListFromFilters.test_any_event_filter_with_properties_materialized
-  '''
-  SELECT s.session_id AS session_id,
-         any(s.team_id),
-         any(s.distinct_id),
-         min(toTimeZone(s.min_first_timestamp, 'UTC')) AS start_time,
-         max(toTimeZone(s.max_last_timestamp, 'UTC')) AS end_time,
-         dateDiff('SECOND', start_time, end_time) AS duration,
-         argMinMerge(s.first_url) AS first_url,
-         sum(s.click_count),
-         sum(s.keypress_count),
-         sum(s.mouse_activity_count),
-         divide(sum(s.active_milliseconds), 1000) AS active_seconds,
-         minus(duration, active_seconds) AS inactive_seconds,
-         sum(s.console_log_count) AS console_log_count,
-         sum(s.console_warn_count) AS console_warn_count,
-         sum(s.console_error_count) AS console_error_count
-  FROM session_replay_events AS s
-  WHERE and(equals(s.team_id, 2), ifNull(greaterOrEquals(toTimeZone(s.min_first_timestamp, 'UTC'), toDateTime64('2020-12-31 20:00:00.000000', 6, 'UTC')), 0), ifNull(greaterOrEquals(toTimeZone(s.min_first_timestamp, 'UTC'), toDateTime64('2021-01-14 00:00:00.000000', 6, 'UTC')), 0), ifNull(lessOrEquals(toTimeZone(s.max_last_timestamp, 'UTC'), toDateTime64('2021-01-21 20:00:00.000000', 6, 'UTC')), 0), in(s.session_id,
-                                                                                                                                                                                                                                                                                                                                                                                                                       (SELECT events.`$session_id` AS session_id
-                                                                                                                                                                                                                                                                                                                                                                                                                        FROM events PREWHERE and(greaterOrEquals(toTimeZone(events.timestamp, 'UTC'), toDateTime64('2020-12-31 20:00:00.000000', 6, 'UTC')), lessOrEquals(toTimeZone(events.timestamp, 'UTC'), now64(6, 'UTC')), greaterOrEquals(toTimeZone(events.timestamp, 'UTC'), toDateTime64('2021-01-13 12:00:00.000000', 6, 'UTC')), lessOrEquals(toTimeZone(events.timestamp, 'UTC'), toDateTime64('2021-01-22 08:00:00.000000', 6, 'UTC')))
-                                                                                                                                                                                                                                                                                                                                                                                                                        WHERE and(equals(events.team_id, 2), notEmpty(events.`$session_id`), and(true, true))
-                                                                                                                                                                                                                                                                                                                                                                                                                        GROUP BY events.`$session_id`
-                                                                                                                                                                                                                                                                                                                                                                                                                        HAVING true)), true)
-  GROUP BY s.session_id
-  HAVING true
-  ORDER BY start_time DESC
-  LIMIT 51
-  OFFSET 0 SETTINGS readonly=2,
-                    max_execution_time=60,
-                    allow_experimental_object_type=1,
-                    format_csv_allow_double_quotes=0,
-                    max_ast_elements=1000000,
-                    max_expanded_ast_elements=1000000,
-                    max_query_size=524288
-  '''
-# ---
-# name: TestSessionRecordingsListFromFilters.test_any_event_filter_with_properties_materialized.1
-  '''
-  SELECT s.session_id AS session_id,
-         any(s.team_id),
-         any(s.distinct_id),
-         min(toTimeZone(s.min_first_timestamp, 'UTC')) AS start_time,
-         max(toTimeZone(s.max_last_timestamp, 'UTC')) AS end_time,
-         dateDiff('SECOND', start_time, end_time) AS duration,
-         argMinMerge(s.first_url) AS first_url,
-         sum(s.click_count),
-         sum(s.keypress_count),
-         sum(s.mouse_activity_count),
-         divide(sum(s.active_milliseconds), 1000) AS active_seconds,
-         minus(duration, active_seconds) AS inactive_seconds,
-         sum(s.console_log_count) AS console_log_count,
-         sum(s.console_warn_count) AS console_warn_count,
-         sum(s.console_error_count) AS console_error_count
-  FROM session_replay_events AS s
-  WHERE and(equals(s.team_id, 2), ifNull(greaterOrEquals(toTimeZone(s.min_first_timestamp, 'UTC'), toDateTime64('2020-12-31 20:00:00.000000', 6, 'UTC')), 0), ifNull(greaterOrEquals(toTimeZone(s.min_first_timestamp, 'UTC'), toDateTime64('2021-01-14 00:00:00.000000', 6, 'UTC')), 0), ifNull(lessOrEquals(toTimeZone(s.max_last_timestamp, 'UTC'), toDateTime64('2021-01-21 20:00:00.000000', 6, 'UTC')), 0), in(s.session_id,
-                                                                                                                                                                                                                                                                                                                                                                                                                       (SELECT events.`$session_id` AS session_id
-                                                                                                                                                                                                                                                                                                                                                                                                                        FROM events PREWHERE and(greaterOrEquals(toTimeZone(events.timestamp, 'UTC'), toDateTime64('2020-12-31 20:00:00.000000', 6, 'UTC')), lessOrEquals(toTimeZone(events.timestamp, 'UTC'), now64(6, 'UTC')), greaterOrEquals(toTimeZone(events.timestamp, 'UTC'), toDateTime64('2021-01-13 12:00:00.000000', 6, 'UTC')), lessOrEquals(toTimeZone(events.timestamp, 'UTC'), toDateTime64('2021-01-22 08:00:00.000000', 6, 'UTC')))
-                                                                                                                                                                                                                                                                                                                                                                                                                        WHERE and(equals(events.team_id, 2), notEmpty(events.`$session_id`), and(true, ifNull(equals(nullIf(nullIf(events.`mat_$browser`, ''), 'null'), 'Chrome'), 0)))
-                                                                                                                                                                                                                                                                                                                                                                                                                        GROUP BY events.`$session_id`
-                                                                                                                                                                                                                                                                                                                                                                                                                        HAVING true)), true)
-  GROUP BY s.session_id
-  HAVING true
-  ORDER BY start_time DESC
-  LIMIT 51
-  OFFSET 0 SETTINGS readonly=2,
-                    max_execution_time=60,
-                    allow_experimental_object_type=1,
-                    format_csv_allow_double_quotes=0,
-                    max_ast_elements=1000000,
-                    max_expanded_ast_elements=1000000,
-                    max_query_size=524288
-  '''
-# ---
-# name: TestSessionRecordingsListFromFilters.test_any_event_filter_with_properties_materialized.2
-  '''
-  SELECT s.session_id AS session_id,
-         any(s.team_id),
-         any(s.distinct_id),
-         min(toTimeZone(s.min_first_timestamp, 'UTC')) AS start_time,
-         max(toTimeZone(s.max_last_timestamp, 'UTC')) AS end_time,
-         dateDiff('SECOND', start_time, end_time) AS duration,
-         argMinMerge(s.first_url) AS first_url,
-         sum(s.click_count),
-         sum(s.keypress_count),
-         sum(s.mouse_activity_count),
-         divide(sum(s.active_milliseconds), 1000) AS active_seconds,
-         minus(duration, active_seconds) AS inactive_seconds,
-         sum(s.console_log_count) AS console_log_count,
-         sum(s.console_warn_count) AS console_warn_count,
-         sum(s.console_error_count) AS console_error_count
-  FROM session_replay_events AS s
-  WHERE and(equals(s.team_id, 2), ifNull(greaterOrEquals(toTimeZone(s.min_first_timestamp, 'UTC'), toDateTime64('2020-12-31 20:00:00.000000', 6, 'UTC')), 0), ifNull(greaterOrEquals(toTimeZone(s.min_first_timestamp, 'UTC'), toDateTime64('2021-01-14 00:00:00.000000', 6, 'UTC')), 0), ifNull(lessOrEquals(toTimeZone(s.max_last_timestamp, 'UTC'), toDateTime64('2021-01-21 20:00:00.000000', 6, 'UTC')), 0), in(s.session_id,
-                                                                                                                                                                                                                                                                                                                                                                                                                       (SELECT events.`$session_id` AS session_id
-                                                                                                                                                                                                                                                                                                                                                                                                                        FROM events PREWHERE and(greaterOrEquals(toTimeZone(events.timestamp, 'UTC'), toDateTime64('2020-12-31 20:00:00.000000', 6, 'UTC')), lessOrEquals(toTimeZone(events.timestamp, 'UTC'), now64(6, 'UTC')), greaterOrEquals(toTimeZone(events.timestamp, 'UTC'), toDateTime64('2021-01-13 12:00:00.000000', 6, 'UTC')), lessOrEquals(toTimeZone(events.timestamp, 'UTC'), toDateTime64('2021-01-22 08:00:00.000000', 6, 'UTC')))
-                                                                                                                                                                                                                                                                                                                                                                                                                        WHERE and(equals(events.team_id, 2), notEmpty(events.`$session_id`), and(true, ifNull(equals(nullIf(nullIf(events.`mat_$browser`, ''), 'null'), 'Firefox'), 0)))
-                                                                                                                                                                                                                                                                                                                                                                                                                        GROUP BY events.`$session_id`
-                                                                                                                                                                                                                                                                                                                                                                                                                        HAVING true)), true)
-  GROUP BY s.session_id
-  HAVING true
-  ORDER BY start_time DESC
-  LIMIT 51
-  OFFSET 0 SETTINGS readonly=2,
-                    max_execution_time=60,
-                    allow_experimental_object_type=1,
-                    format_csv_allow_double_quotes=0,
-                    max_ast_elements=1000000,
-                    max_expanded_ast_elements=1000000,
-                    max_query_size=524288
-  '''
-# ---
-# name: TestSessionRecordingsListFromFilters.test_basic_query
-  '''
-  SELECT s.session_id AS session_id,
-         any(s.team_id),
-         any(s.distinct_id),
-         min(toTimeZone(s.min_first_timestamp, 'UTC')) AS start_time,
-         max(toTimeZone(s.max_last_timestamp, 'UTC')) AS end_time,
-         dateDiff('SECOND', start_time, end_time) AS duration,
-         argMinMerge(s.first_url) AS first_url,
-         sum(s.click_count),
-         sum(s.keypress_count),
-         sum(s.mouse_activity_count),
-         divide(sum(s.active_milliseconds), 1000) AS active_seconds,
-         minus(duration, active_seconds) AS inactive_seconds,
-         sum(s.console_log_count) AS console_log_count,
-         sum(s.console_warn_count) AS console_warn_count,
-         sum(s.console_error_count) AS console_error_count
-  FROM session_replay_events AS s
-  WHERE and(equals(s.team_id, 2), ifNull(greaterOrEquals(toTimeZone(s.min_first_timestamp, 'UTC'), toDateTime64('2020-12-11 13:46:23.000000', 6, 'UTC')), 0), ifNull(greaterOrEquals(toTimeZone(s.min_first_timestamp, 'UTC'), toDateTime64('2020-12-25 00:00:00.000000', 6, 'UTC')), 0), ifNull(lessOrEquals(toTimeZone(s.max_last_timestamp, 'UTC'), toDateTime64('2021-01-01 13:46:23.000000', 6, 'UTC')), 0), true)
-  GROUP BY s.session_id
-  HAVING true
-  ORDER BY start_time DESC
-  LIMIT 51
-  OFFSET 0 SETTINGS readonly=2,
-                    max_execution_time=60,
-                    allow_experimental_object_type=1,
-                    format_csv_allow_double_quotes=0,
-                    max_ast_elements=1000000,
-                    max_expanded_ast_elements=1000000,
-                    max_query_size=524288
-  '''
-# ---
-# name: TestSessionRecordingsListFromFilters.test_basic_query_active_sessions
-  '''
-  SELECT s.session_id AS session_id,
-         any(s.team_id),
-         any(s.distinct_id),
-         min(toTimeZone(s.min_first_timestamp, 'UTC')) AS start_time,
-         max(toTimeZone(s.max_last_timestamp, 'UTC')) AS end_time,
-         dateDiff('SECOND', start_time, end_time) AS duration,
-         argMinMerge(s.first_url) AS first_url,
-         sum(s.click_count),
-         sum(s.keypress_count),
-         sum(s.mouse_activity_count),
-         divide(sum(s.active_milliseconds), 1000) AS active_seconds,
-         minus(duration, active_seconds) AS inactive_seconds,
-         sum(s.console_log_count) AS console_log_count,
-         sum(s.console_warn_count) AS console_warn_count,
-         sum(s.console_error_count) AS console_error_count
-  FROM session_replay_events AS s
-  WHERE and(equals(s.team_id, 2), ifNull(greaterOrEquals(toTimeZone(s.min_first_timestamp, 'UTC'), toDateTime64('2020-12-11 13:46:23.000000', 6, 'UTC')), 0), ifNull(greaterOrEquals(toTimeZone(s.min_first_timestamp, 'UTC'), toDateTime64('2020-12-25 00:00:00.000000', 6, 'UTC')), 0), ifNull(lessOrEquals(toTimeZone(s.max_last_timestamp, 'UTC'), toDateTime64('2021-01-01 13:46:23.000000', 6, 'UTC')), 0), true)
-  GROUP BY s.session_id
-  HAVING ifNull(greaterOrEquals(duration, 60), 0)
-  ORDER BY start_time DESC
-  LIMIT 51
-  OFFSET 0 SETTINGS readonly=2,
-                    max_execution_time=60,
-                    allow_experimental_object_type=1,
-                    format_csv_allow_double_quotes=0,
-                    max_ast_elements=1000000,
-                    max_expanded_ast_elements=1000000,
-                    max_query_size=524288
-  '''
-# ---
-# name: TestSessionRecordingsListFromFilters.test_basic_query_active_sessions.1
-  '''
-  SELECT s.session_id AS session_id,
-         any(s.team_id),
-         any(s.distinct_id),
-         min(toTimeZone(s.min_first_timestamp, 'UTC')) AS start_time,
-         max(toTimeZone(s.max_last_timestamp, 'UTC')) AS end_time,
-         dateDiff('SECOND', start_time, end_time) AS duration,
-         argMinMerge(s.first_url) AS first_url,
-         sum(s.click_count),
-         sum(s.keypress_count),
-         sum(s.mouse_activity_count),
-         divide(sum(s.active_milliseconds), 1000) AS active_seconds,
-         minus(duration, active_seconds) AS inactive_seconds,
-         sum(s.console_log_count) AS console_log_count,
-         sum(s.console_warn_count) AS console_warn_count,
-         sum(s.console_error_count) AS console_error_count
-  FROM session_replay_events AS s
-  WHERE and(equals(s.team_id, 2), ifNull(greaterOrEquals(toTimeZone(s.min_first_timestamp, 'UTC'), toDateTime64('2020-12-11 13:46:23.000000', 6, 'UTC')), 0), ifNull(greaterOrEquals(toTimeZone(s.min_first_timestamp, 'UTC'), toDateTime64('2020-12-25 00:00:00.000000', 6, 'UTC')), 0), ifNull(lessOrEquals(toTimeZone(s.max_last_timestamp, 'UTC'), toDateTime64('2021-01-01 13:46:23.000000', 6, 'UTC')), 0), true)
-  GROUP BY s.session_id
-  HAVING ifNull(greaterOrEquals(active_seconds, 60), 0)
-  ORDER BY start_time DESC
-  LIMIT 51
-  OFFSET 0 SETTINGS readonly=2,
-                    max_execution_time=60,
-                    allow_experimental_object_type=1,
-                    format_csv_allow_double_quotes=0,
-                    max_ast_elements=1000000,
-                    max_expanded_ast_elements=1000000,
-                    max_query_size=524288
-  '''
-# ---
-# name: TestSessionRecordingsListFromFilters.test_basic_query_active_sessions.2
-  '''
-  SELECT s.session_id AS session_id,
-         any(s.team_id),
-         any(s.distinct_id),
-         min(toTimeZone(s.min_first_timestamp, 'UTC')) AS start_time,
-         max(toTimeZone(s.max_last_timestamp, 'UTC')) AS end_time,
-         dateDiff('SECOND', start_time, end_time) AS duration,
-         argMinMerge(s.first_url) AS first_url,
-         sum(s.click_count),
-         sum(s.keypress_count),
-         sum(s.mouse_activity_count),
-         divide(sum(s.active_milliseconds), 1000) AS active_seconds,
-         minus(duration, active_seconds) AS inactive_seconds,
-         sum(s.console_log_count) AS console_log_count,
-         sum(s.console_warn_count) AS console_warn_count,
-         sum(s.console_error_count) AS console_error_count
-  FROM session_replay_events AS s
-  WHERE and(equals(s.team_id, 2), ifNull(greaterOrEquals(toTimeZone(s.min_first_timestamp, 'UTC'), toDateTime64('2020-12-11 13:46:23.000000', 6, 'UTC')), 0), ifNull(greaterOrEquals(toTimeZone(s.min_first_timestamp, 'UTC'), toDateTime64('2020-12-25 00:00:00.000000', 6, 'UTC')), 0), ifNull(lessOrEquals(toTimeZone(s.max_last_timestamp, 'UTC'), toDateTime64('2021-01-01 13:46:23.000000', 6, 'UTC')), 0), true)
-  GROUP BY s.session_id
-  HAVING ifNull(greaterOrEquals(inactive_seconds, 60), 0)
-  ORDER BY start_time DESC
-  LIMIT 51
-  OFFSET 0 SETTINGS readonly=2,
-                    max_execution_time=60,
-                    allow_experimental_object_type=1,
-                    format_csv_allow_double_quotes=0,
-                    max_ast_elements=1000000,
-                    max_expanded_ast_elements=1000000,
-                    max_query_size=524288
-  '''
-# ---
-# name: TestSessionRecordingsListFromFilters.test_basic_query_with_ordering
-  '''
-  SELECT s.session_id AS session_id,
-         any(s.team_id),
-         any(s.distinct_id),
-         min(toTimeZone(s.min_first_timestamp, 'UTC')) AS start_time,
-         max(toTimeZone(s.max_last_timestamp, 'UTC')) AS end_time,
-         dateDiff('SECOND', start_time, end_time) AS duration,
-         argMinMerge(s.first_url) AS first_url,
-         sum(s.click_count),
-         sum(s.keypress_count),
-         sum(s.mouse_activity_count),
-         divide(sum(s.active_milliseconds), 1000) AS active_seconds,
-         minus(duration, active_seconds) AS inactive_seconds,
-         sum(s.console_log_count) AS console_log_count,
-         sum(s.console_warn_count) AS console_warn_count,
-         sum(s.console_error_count) AS console_error_count
-  FROM session_replay_events AS s
-  WHERE and(equals(s.team_id, 2), ifNull(greaterOrEquals(toTimeZone(s.min_first_timestamp, 'UTC'), toDateTime64('2020-12-11 13:46:23.000000', 6, 'UTC')), 0), ifNull(greaterOrEquals(toTimeZone(s.min_first_timestamp, 'UTC'), toDateTime64('2020-12-25 00:00:00.000000', 6, 'UTC')), 0), ifNull(lessOrEquals(toTimeZone(s.max_last_timestamp, 'UTC'), toDateTime64('2021-01-01 13:46:23.000000', 6, 'UTC')), 0), true)
-  GROUP BY s.session_id
-<<<<<<< HEAD
-  HAVING true
-  ORDER BY active_seconds DESC
-  LIMIT 10 SETTINGS readonly=2,
-=======
-  HAVING ifNull(lessOrEquals(duration, 60), 0)
-  ORDER BY start_time DESC
-  LIMIT 51
-  OFFSET 0 SETTINGS readonly=2,
->>>>>>> fe09d775
-                    max_execution_time=60,
-                    allow_experimental_object_type=1,
-                    format_csv_allow_double_quotes=0,
-                    max_ast_elements=1000000,
-                    max_expanded_ast_elements=1000000,
-                    max_query_size=524288
-  '''
-# ---
-# name: TestSessionRecordingsListFromFilters.test_basic_query_with_ordering.1
-  '''
-  SELECT s.session_id AS session_id,
-         any(s.team_id),
-         any(s.distinct_id),
-         min(toTimeZone(s.min_first_timestamp, 'UTC')) AS start_time,
-         max(toTimeZone(s.max_last_timestamp, 'UTC')) AS end_time,
-         dateDiff('SECOND', start_time, end_time) AS duration,
-         argMinMerge(s.first_url) AS first_url,
-         sum(s.click_count),
-         sum(s.keypress_count),
-         sum(s.mouse_activity_count),
-         divide(sum(s.active_milliseconds), 1000) AS active_seconds,
-         minus(duration, active_seconds) AS inactive_seconds,
-         sum(s.console_log_count) AS console_log_count,
-         sum(s.console_warn_count) AS console_warn_count,
-         sum(s.console_error_count) AS console_error_count
-  FROM session_replay_events AS s
-  WHERE and(equals(s.team_id, 2), ifNull(greaterOrEquals(toTimeZone(s.min_first_timestamp, 'UTC'), toDateTime64('2020-12-11 13:46:23.000000', 6, 'UTC')), 0), ifNull(greaterOrEquals(toTimeZone(s.min_first_timestamp, 'UTC'), toDateTime64('2020-12-25 00:00:00.000000', 6, 'UTC')), 0), ifNull(lessOrEquals(toTimeZone(s.max_last_timestamp, 'UTC'), toDateTime64('2021-01-01 13:46:23.000000', 6, 'UTC')), 0), true)
-  GROUP BY s.session_id
-<<<<<<< HEAD
-  HAVING true
-  ORDER BY console_error_count DESC
-  LIMIT 10 SETTINGS readonly=2,
-=======
-  HAVING hasAll(groupUniqArray(s__events.event), ['$pageview'])
-  ORDER BY start_time DESC
-  LIMIT 51
-  OFFSET 0 SETTINGS readonly=2,
->>>>>>> fe09d775
-                    max_execution_time=60,
-                    allow_experimental_object_type=1,
-                    format_csv_allow_double_quotes=0,
-                    max_ast_elements=1000000,
-                    max_expanded_ast_elements=1000000,
-                    max_query_size=524288
-  '''
-# ---
-# name: TestSessionRecordingsListFromFilters.test_basic_query_with_ordering.2
-  '''
-  SELECT s.session_id AS session_id,
-         any(s.team_id),
-         any(s.distinct_id),
-         min(toTimeZone(s.min_first_timestamp, 'UTC')) AS start_time,
-         max(toTimeZone(s.max_last_timestamp, 'UTC')) AS end_time,
-         dateDiff('SECOND', start_time, end_time) AS duration,
-         argMinMerge(s.first_url) AS first_url,
-         sum(s.click_count),
-         sum(s.keypress_count),
-         sum(s.mouse_activity_count),
-         divide(sum(s.active_milliseconds), 1000) AS active_seconds,
-         minus(duration, active_seconds) AS inactive_seconds,
-         sum(s.console_log_count) AS console_log_count,
-         sum(s.console_warn_count) AS console_warn_count,
-         sum(s.console_error_count) AS console_error_count
-  FROM session_replay_events AS s
-  WHERE and(equals(s.team_id, 2), ifNull(greaterOrEquals(toTimeZone(s.min_first_timestamp, 'UTC'), toDateTime64('2020-12-11 13:46:23.000000', 6, 'UTC')), 0), ifNull(greaterOrEquals(toTimeZone(s.min_first_timestamp, 'UTC'), toDateTime64('2020-12-25 00:00:00.000000', 6, 'UTC')), 0), ifNull(lessOrEquals(toTimeZone(s.max_last_timestamp, 'UTC'), toDateTime64('2021-01-01 13:46:23.000000', 6, 'UTC')), 0), true)
-  GROUP BY s.session_id
-  HAVING true
-  ORDER BY start_time DESC
-  LIMIT 51
-  OFFSET 0 SETTINGS readonly=2,
                     max_execution_time=60,
                     allow_experimental_object_type=1,
                     format_csv_allow_double_quotes=0,
@@ -1440,12 +1417,14 @@
   GROUP BY s.session_id
   HAVING true
   ORDER BY start_time DESC
-  LIMIT 10 SETTINGS readonly=2,
-                    max_execution_time=60,
-                    allow_experimental_object_type=1,
-                    format_csv_allow_double_quotes=0,
-                    max_ast_elements=1000000,
-                    max_expanded_ast_elements=1000000
+  LIMIT 51
+  OFFSET 0 SETTINGS readonly=2,
+                    max_execution_time=60,
+                    allow_experimental_object_type=1,
+                    format_csv_allow_double_quotes=0,
+                    max_ast_elements=1000000,
+                    max_expanded_ast_elements=1000000,
+                    max_query_size=524288
   '''
 # ---
 # name: TestSessionRecordingsListFromFilters.test_event_filter_with_hogql_event_properties_test_accounts_excluded_materialized
@@ -1475,12 +1454,14 @@
   GROUP BY s.session_id
   HAVING true
   ORDER BY start_time DESC
-  LIMIT 10 SETTINGS readonly=2,
-                    max_execution_time=60,
-                    allow_experimental_object_type=1,
-                    format_csv_allow_double_quotes=0,
-                    max_ast_elements=1000000,
-                    max_expanded_ast_elements=1000000
+  LIMIT 51
+  OFFSET 0 SETTINGS readonly=2,
+                    max_execution_time=60,
+                    allow_experimental_object_type=1,
+                    format_csv_allow_double_quotes=0,
+                    max_ast_elements=1000000,
+                    max_expanded_ast_elements=1000000,
+                    max_query_size=524288
   '''
 # ---
 # name: TestSessionRecordingsListFromFilters.test_event_filter_with_hogql_event_properties_test_accounts_excluded_materialized.1
@@ -1528,12 +1509,14 @@
   GROUP BY s.session_id
   HAVING true
   ORDER BY start_time DESC
-  LIMIT 10 SETTINGS readonly=2,
-                    max_execution_time=60,
-                    allow_experimental_object_type=1,
-                    format_csv_allow_double_quotes=0,
-                    max_ast_elements=1000000,
-                    max_expanded_ast_elements=1000000
+  LIMIT 51
+  OFFSET 0 SETTINGS readonly=2,
+                    max_execution_time=60,
+                    allow_experimental_object_type=1,
+                    format_csv_allow_double_quotes=0,
+                    max_ast_elements=1000000,
+                    max_expanded_ast_elements=1000000,
+                    max_query_size=524288
   '''
 # ---
 # name: TestSessionRecordingsListFromFilters.test_event_filter_with_hogql_event_properties_test_accounts_excluded_materialized.2
@@ -1581,12 +1564,14 @@
   GROUP BY s.session_id
   HAVING true
   ORDER BY start_time DESC
-  LIMIT 10 SETTINGS readonly=2,
-                    max_execution_time=60,
-                    allow_experimental_object_type=1,
-                    format_csv_allow_double_quotes=0,
-                    max_ast_elements=1000000,
-                    max_expanded_ast_elements=1000000
+  LIMIT 51
+  OFFSET 0 SETTINGS readonly=2,
+                    max_execution_time=60,
+                    allow_experimental_object_type=1,
+                    format_csv_allow_double_quotes=0,
+                    max_ast_elements=1000000,
+                    max_expanded_ast_elements=1000000,
+                    max_query_size=524288
   '''
 # ---
 # name: TestSessionRecordingsListFromFilters.test_event_filter_with_hogql_properties
@@ -1616,12 +1601,14 @@
   GROUP BY s.session_id
   HAVING true
   ORDER BY start_time DESC
-  LIMIT 10 SETTINGS readonly=2,
-                    max_execution_time=60,
-                    allow_experimental_object_type=1,
-                    format_csv_allow_double_quotes=0,
-                    max_ast_elements=1000000,
-                    max_expanded_ast_elements=1000000
+  LIMIT 51
+  OFFSET 0 SETTINGS readonly=2,
+                    max_execution_time=60,
+                    allow_experimental_object_type=1,
+                    format_csv_allow_double_quotes=0,
+                    max_ast_elements=1000000,
+                    max_expanded_ast_elements=1000000,
+                    max_query_size=524288
   '''
 # ---
 # name: TestSessionRecordingsListFromFilters.test_event_filter_with_hogql_properties.1
@@ -1651,12 +1638,14 @@
   GROUP BY s.session_id
   HAVING true
   ORDER BY start_time DESC
-  LIMIT 10 SETTINGS readonly=2,
-                    max_execution_time=60,
-                    allow_experimental_object_type=1,
-                    format_csv_allow_double_quotes=0,
-                    max_ast_elements=1000000,
-                    max_expanded_ast_elements=1000000
+  LIMIT 51
+  OFFSET 0 SETTINGS readonly=2,
+                    max_execution_time=60,
+                    allow_experimental_object_type=1,
+                    format_csv_allow_double_quotes=0,
+                    max_ast_elements=1000000,
+                    max_expanded_ast_elements=1000000,
+                    max_query_size=524288
   '''
 # ---
 # name: TestSessionRecordingsListFromFilters.test_event_filter_with_hogql_properties_materialized
@@ -1686,12 +1675,14 @@
   GROUP BY s.session_id
   HAVING true
   ORDER BY start_time DESC
-  LIMIT 10 SETTINGS readonly=2,
-                    max_execution_time=60,
-                    allow_experimental_object_type=1,
-                    format_csv_allow_double_quotes=0,
-                    max_ast_elements=1000000,
-                    max_expanded_ast_elements=1000000
+  LIMIT 51
+  OFFSET 0 SETTINGS readonly=2,
+                    max_execution_time=60,
+                    allow_experimental_object_type=1,
+                    format_csv_allow_double_quotes=0,
+                    max_ast_elements=1000000,
+                    max_expanded_ast_elements=1000000,
+                    max_query_size=524288
   '''
 # ---
 # name: TestSessionRecordingsListFromFilters.test_event_filter_with_hogql_properties_materialized.1
@@ -1721,12 +1712,14 @@
   GROUP BY s.session_id
   HAVING true
   ORDER BY start_time DESC
-  LIMIT 10 SETTINGS readonly=2,
-                    max_execution_time=60,
-                    allow_experimental_object_type=1,
-                    format_csv_allow_double_quotes=0,
-                    max_ast_elements=1000000,
-                    max_expanded_ast_elements=1000000
+  LIMIT 51
+  OFFSET 0 SETTINGS readonly=2,
+                    max_execution_time=60,
+                    allow_experimental_object_type=1,
+                    format_csv_allow_double_quotes=0,
+                    max_ast_elements=1000000,
+                    max_expanded_ast_elements=1000000,
+                    max_query_size=524288
   '''
 # ---
 # name: TestSessionRecordingsListFromFilters.test_event_filter_with_matching_on_session_id
@@ -1756,12 +1749,14 @@
   GROUP BY s.session_id
   HAVING true
   ORDER BY start_time DESC
-  LIMIT 10 SETTINGS readonly=2,
-                    max_execution_time=60,
-                    allow_experimental_object_type=1,
-                    format_csv_allow_double_quotes=0,
-                    max_ast_elements=1000000,
-                    max_expanded_ast_elements=1000000
+  LIMIT 51
+  OFFSET 0 SETTINGS readonly=2,
+                    max_execution_time=60,
+                    allow_experimental_object_type=1,
+                    format_csv_allow_double_quotes=0,
+                    max_ast_elements=1000000,
+                    max_expanded_ast_elements=1000000,
+                    max_query_size=524288
   '''
 # ---
 # name: TestSessionRecordingsListFromFilters.test_event_filter_with_matching_on_session_id.1
@@ -1791,12 +1786,14 @@
   GROUP BY s.session_id
   HAVING true
   ORDER BY start_time DESC
-  LIMIT 10 SETTINGS readonly=2,
-                    max_execution_time=60,
-                    allow_experimental_object_type=1,
-                    format_csv_allow_double_quotes=0,
-                    max_ast_elements=1000000,
-                    max_expanded_ast_elements=1000000
+  LIMIT 51
+  OFFSET 0 SETTINGS readonly=2,
+                    max_execution_time=60,
+                    allow_experimental_object_type=1,
+                    format_csv_allow_double_quotes=0,
+                    max_ast_elements=1000000,
+                    max_expanded_ast_elements=1000000,
+                    max_query_size=524288
   '''
 # ---
 # name: TestSessionRecordingsListFromFilters.test_event_filter_with_person_properties
@@ -1839,12 +1836,14 @@
   GROUP BY s.session_id
   HAVING true
   ORDER BY start_time DESC
-  LIMIT 10 SETTINGS readonly=2,
-                    max_execution_time=60,
-                    allow_experimental_object_type=1,
-                    format_csv_allow_double_quotes=0,
-                    max_ast_elements=1000000,
-                    max_expanded_ast_elements=1000000
+  LIMIT 51
+  OFFSET 0 SETTINGS readonly=2,
+                    max_execution_time=60,
+                    allow_experimental_object_type=1,
+                    format_csv_allow_double_quotes=0,
+                    max_ast_elements=1000000,
+                    max_expanded_ast_elements=1000000,
+                    max_query_size=524288
   '''
 # ---
 # name: TestSessionRecordingsListFromFilters.test_event_filter_with_properties
@@ -1874,12 +1873,14 @@
   GROUP BY s.session_id
   HAVING true
   ORDER BY start_time DESC
-  LIMIT 10 SETTINGS readonly=2,
-                    max_execution_time=60,
-                    allow_experimental_object_type=1,
-                    format_csv_allow_double_quotes=0,
-                    max_ast_elements=1000000,
-                    max_expanded_ast_elements=1000000
+  LIMIT 51
+  OFFSET 0 SETTINGS readonly=2,
+                    max_execution_time=60,
+                    allow_experimental_object_type=1,
+                    format_csv_allow_double_quotes=0,
+                    max_ast_elements=1000000,
+                    max_expanded_ast_elements=1000000,
+                    max_query_size=524288
   '''
 # ---
 # name: TestSessionRecordingsListFromFilters.test_event_filter_with_properties.1
@@ -1909,12 +1910,14 @@
   GROUP BY s.session_id
   HAVING true
   ORDER BY start_time DESC
-  LIMIT 10 SETTINGS readonly=2,
-                    max_execution_time=60,
-                    allow_experimental_object_type=1,
-                    format_csv_allow_double_quotes=0,
-                    max_ast_elements=1000000,
-                    max_expanded_ast_elements=1000000
+  LIMIT 51
+  OFFSET 0 SETTINGS readonly=2,
+                    max_execution_time=60,
+                    allow_experimental_object_type=1,
+                    format_csv_allow_double_quotes=0,
+                    max_ast_elements=1000000,
+                    max_expanded_ast_elements=1000000,
+                    max_query_size=524288
   '''
 # ---
 # name: TestSessionRecordingsListFromFilters.test_event_filter_with_properties.2
@@ -1944,12 +1947,14 @@
   GROUP BY s.session_id
   HAVING true
   ORDER BY start_time DESC
-  LIMIT 10 SETTINGS readonly=2,
-                    max_execution_time=60,
-                    allow_experimental_object_type=1,
-                    format_csv_allow_double_quotes=0,
-                    max_ast_elements=1000000,
-                    max_expanded_ast_elements=1000000
+  LIMIT 51
+  OFFSET 0 SETTINGS readonly=2,
+                    max_execution_time=60,
+                    allow_experimental_object_type=1,
+                    format_csv_allow_double_quotes=0,
+                    max_ast_elements=1000000,
+                    max_expanded_ast_elements=1000000,
+                    max_query_size=524288
   '''
 # ---
 # name: TestSessionRecordingsListFromFilters.test_event_filter_with_properties.3
@@ -1979,12 +1984,14 @@
   GROUP BY s.session_id
   HAVING true
   ORDER BY start_time DESC
-  LIMIT 10 SETTINGS readonly=2,
-                    max_execution_time=60,
-                    allow_experimental_object_type=1,
-                    format_csv_allow_double_quotes=0,
-                    max_ast_elements=1000000,
-                    max_expanded_ast_elements=1000000
+  LIMIT 51
+  OFFSET 0 SETTINGS readonly=2,
+                    max_execution_time=60,
+                    allow_experimental_object_type=1,
+                    format_csv_allow_double_quotes=0,
+                    max_ast_elements=1000000,
+                    max_expanded_ast_elements=1000000,
+                    max_query_size=524288
   '''
 # ---
 # name: TestSessionRecordingsListFromFilters.test_event_filter_with_properties_materialized
@@ -2014,12 +2021,14 @@
   GROUP BY s.session_id
   HAVING true
   ORDER BY start_time DESC
-  LIMIT 10 SETTINGS readonly=2,
-                    max_execution_time=60,
-                    allow_experimental_object_type=1,
-                    format_csv_allow_double_quotes=0,
-                    max_ast_elements=1000000,
-                    max_expanded_ast_elements=1000000
+  LIMIT 51
+  OFFSET 0 SETTINGS readonly=2,
+                    max_execution_time=60,
+                    allow_experimental_object_type=1,
+                    format_csv_allow_double_quotes=0,
+                    max_ast_elements=1000000,
+                    max_expanded_ast_elements=1000000,
+                    max_query_size=524288
   '''
 # ---
 # name: TestSessionRecordingsListFromFilters.test_event_filter_with_properties_materialized.1
@@ -2049,12 +2058,14 @@
   GROUP BY s.session_id
   HAVING true
   ORDER BY start_time DESC
-  LIMIT 10 SETTINGS readonly=2,
-                    max_execution_time=60,
-                    allow_experimental_object_type=1,
-                    format_csv_allow_double_quotes=0,
-                    max_ast_elements=1000000,
-                    max_expanded_ast_elements=1000000
+  LIMIT 51
+  OFFSET 0 SETTINGS readonly=2,
+                    max_execution_time=60,
+                    allow_experimental_object_type=1,
+                    format_csv_allow_double_quotes=0,
+                    max_ast_elements=1000000,
+                    max_expanded_ast_elements=1000000,
+                    max_query_size=524288
   '''
 # ---
 # name: TestSessionRecordingsListFromFilters.test_event_filter_with_properties_materialized.2
@@ -2084,12 +2095,14 @@
   GROUP BY s.session_id
   HAVING true
   ORDER BY start_time DESC
-  LIMIT 10 SETTINGS readonly=2,
-                    max_execution_time=60,
-                    allow_experimental_object_type=1,
-                    format_csv_allow_double_quotes=0,
-                    max_ast_elements=1000000,
-                    max_expanded_ast_elements=1000000
+  LIMIT 51
+  OFFSET 0 SETTINGS readonly=2,
+                    max_execution_time=60,
+                    allow_experimental_object_type=1,
+                    format_csv_allow_double_quotes=0,
+                    max_ast_elements=1000000,
+                    max_expanded_ast_elements=1000000,
+                    max_query_size=524288
   '''
 # ---
 # name: TestSessionRecordingsListFromFilters.test_event_filter_with_properties_materialized.3
@@ -2119,12 +2132,14 @@
   GROUP BY s.session_id
   HAVING true
   ORDER BY start_time DESC
-  LIMIT 10 SETTINGS readonly=2,
-                    max_execution_time=60,
-                    allow_experimental_object_type=1,
-                    format_csv_allow_double_quotes=0,
-                    max_ast_elements=1000000,
-                    max_expanded_ast_elements=1000000
+  LIMIT 51
+  OFFSET 0 SETTINGS readonly=2,
+                    max_execution_time=60,
+                    allow_experimental_object_type=1,
+                    format_csv_allow_double_quotes=0,
+                    max_ast_elements=1000000,
+                    max_expanded_ast_elements=1000000,
+                    max_query_size=524288
   '''
 # ---
 # name: TestSessionRecordingsListFromFilters.test_event_filter_with_test_accounts_excluded
@@ -2178,12 +2193,14 @@
   GROUP BY s.session_id
   HAVING true
   ORDER BY start_time DESC
-  LIMIT 10 SETTINGS readonly=2,
-                    max_execution_time=60,
-                    allow_experimental_object_type=1,
-                    format_csv_allow_double_quotes=0,
-                    max_ast_elements=1000000,
-                    max_expanded_ast_elements=1000000
+  LIMIT 51
+  OFFSET 0 SETTINGS readonly=2,
+                    max_execution_time=60,
+                    allow_experimental_object_type=1,
+                    format_csv_allow_double_quotes=0,
+                    max_ast_elements=1000000,
+                    max_expanded_ast_elements=1000000,
+                    max_query_size=524288
   '''
 # ---
 # name: TestSessionRecordingsListFromFilters.test_event_filter_with_test_accounts_excluded.1
@@ -2213,12 +2230,14 @@
   GROUP BY s.session_id
   HAVING true
   ORDER BY start_time DESC
-  LIMIT 10 SETTINGS readonly=2,
-                    max_execution_time=60,
-                    allow_experimental_object_type=1,
-                    format_csv_allow_double_quotes=0,
-                    max_ast_elements=1000000,
-                    max_expanded_ast_elements=1000000
+  LIMIT 51
+  OFFSET 0 SETTINGS readonly=2,
+                    max_execution_time=60,
+                    allow_experimental_object_type=1,
+                    format_csv_allow_double_quotes=0,
+                    max_ast_elements=1000000,
+                    max_expanded_ast_elements=1000000,
+                    max_query_size=524288
   '''
 # ---
 # name: TestSessionRecordingsListFromFilters.test_event_filter_with_test_accounts_excluded_materialized
@@ -2272,12 +2291,14 @@
   GROUP BY s.session_id
   HAVING true
   ORDER BY start_time DESC
-  LIMIT 10 SETTINGS readonly=2,
-                    max_execution_time=60,
-                    allow_experimental_object_type=1,
-                    format_csv_allow_double_quotes=0,
-                    max_ast_elements=1000000,
-                    max_expanded_ast_elements=1000000
+  LIMIT 51
+  OFFSET 0 SETTINGS readonly=2,
+                    max_execution_time=60,
+                    allow_experimental_object_type=1,
+                    format_csv_allow_double_quotes=0,
+                    max_ast_elements=1000000,
+                    max_expanded_ast_elements=1000000,
+                    max_query_size=524288
   '''
 # ---
 # name: TestSessionRecordingsListFromFilters.test_event_filter_with_test_accounts_excluded_materialized.1
@@ -2307,12 +2328,14 @@
   GROUP BY s.session_id
   HAVING true
   ORDER BY start_time DESC
-  LIMIT 10 SETTINGS readonly=2,
-                    max_execution_time=60,
-                    allow_experimental_object_type=1,
-                    format_csv_allow_double_quotes=0,
-                    max_ast_elements=1000000,
-                    max_expanded_ast_elements=1000000
+  LIMIT 51
+  OFFSET 0 SETTINGS readonly=2,
+                    max_execution_time=60,
+                    allow_experimental_object_type=1,
+                    format_csv_allow_double_quotes=0,
+                    max_ast_elements=1000000,
+                    max_expanded_ast_elements=1000000,
+                    max_query_size=524288
   '''
 # ---
 # name: TestSessionRecordingsListFromFilters.test_event_filter_with_two_events_and_multiple_teams
@@ -2342,12 +2365,14 @@
   GROUP BY s.session_id
   HAVING true
   ORDER BY start_time DESC
-  LIMIT 10 SETTINGS readonly=2,
-                    max_execution_time=60,
-                    allow_experimental_object_type=1,
-                    format_csv_allow_double_quotes=0,
-                    max_ast_elements=1000000,
-                    max_expanded_ast_elements=1000000
+  LIMIT 51
+  OFFSET 0 SETTINGS readonly=2,
+                    max_execution_time=60,
+                    allow_experimental_object_type=1,
+                    format_csv_allow_double_quotes=0,
+                    max_ast_elements=1000000,
+                    max_expanded_ast_elements=1000000,
+                    max_query_size=524288
   '''
 # ---
 # name: TestSessionRecordingsListFromFilters.test_filter_for_recordings_by_console_text
@@ -2378,12 +2403,14 @@
   GROUP BY s.session_id
   HAVING true
   ORDER BY start_time DESC
-  LIMIT 10 SETTINGS readonly=2,
-                    max_execution_time=60,
-                    allow_experimental_object_type=1,
-                    format_csv_allow_double_quotes=0,
-                    max_ast_elements=1000000,
-                    max_expanded_ast_elements=1000000
+  LIMIT 51
+  OFFSET 0 SETTINGS readonly=2,
+                    max_execution_time=60,
+                    allow_experimental_object_type=1,
+                    format_csv_allow_double_quotes=0,
+                    max_ast_elements=1000000,
+                    max_expanded_ast_elements=1000000,
+                    max_query_size=524288
   '''
 # ---
 # name: TestSessionRecordingsListFromFilters.test_filter_for_recordings_by_console_text.1
@@ -2414,12 +2441,14 @@
   GROUP BY s.session_id
   HAVING true
   ORDER BY start_time DESC
-  LIMIT 10 SETTINGS readonly=2,
-                    max_execution_time=60,
-                    allow_experimental_object_type=1,
-                    format_csv_allow_double_quotes=0,
-                    max_ast_elements=1000000,
-                    max_expanded_ast_elements=1000000
+  LIMIT 51
+  OFFSET 0 SETTINGS readonly=2,
+                    max_execution_time=60,
+                    allow_experimental_object_type=1,
+                    format_csv_allow_double_quotes=0,
+                    max_ast_elements=1000000,
+                    max_expanded_ast_elements=1000000,
+                    max_query_size=524288
   '''
 # ---
 # name: TestSessionRecordingsListFromFilters.test_filter_for_recordings_by_console_text.2
@@ -2450,12 +2479,14 @@
   GROUP BY s.session_id
   HAVING true
   ORDER BY start_time DESC
-  LIMIT 10 SETTINGS readonly=2,
-                    max_execution_time=60,
-                    allow_experimental_object_type=1,
-                    format_csv_allow_double_quotes=0,
-                    max_ast_elements=1000000,
-                    max_expanded_ast_elements=1000000
+  LIMIT 51
+  OFFSET 0 SETTINGS readonly=2,
+                    max_execution_time=60,
+                    allow_experimental_object_type=1,
+                    format_csv_allow_double_quotes=0,
+                    max_ast_elements=1000000,
+                    max_expanded_ast_elements=1000000,
+                    max_query_size=524288
   '''
 # ---
 # name: TestSessionRecordingsListFromFilters.test_filter_for_recordings_by_console_text.3
@@ -2638,12 +2669,14 @@
   GROUP BY s.session_id
   HAVING true
   ORDER BY start_time DESC
-  LIMIT 10 SETTINGS readonly=2,
-                    max_execution_time=60,
-                    allow_experimental_object_type=1,
-                    format_csv_allow_double_quotes=0,
-                    max_ast_elements=1000000,
-                    max_expanded_ast_elements=1000000
+  LIMIT 51
+  OFFSET 0 SETTINGS readonly=2,
+                    max_execution_time=60,
+                    allow_experimental_object_type=1,
+                    format_csv_allow_double_quotes=0,
+                    max_ast_elements=1000000,
+                    max_expanded_ast_elements=1000000,
+                    max_query_size=524288
   '''
 # ---
 # name: TestSessionRecordingsListFromFilters.test_filter_for_recordings_with_console_warns
@@ -2674,12 +2707,14 @@
   GROUP BY s.session_id
   HAVING true
   ORDER BY start_time DESC
-  LIMIT 10 SETTINGS readonly=2,
-                    max_execution_time=60,
-                    allow_experimental_object_type=1,
-                    format_csv_allow_double_quotes=0,
-                    max_ast_elements=1000000,
-                    max_expanded_ast_elements=1000000
+  LIMIT 51
+  OFFSET 0 SETTINGS readonly=2,
+                    max_execution_time=60,
+                    allow_experimental_object_type=1,
+                    format_csv_allow_double_quotes=0,
+                    max_ast_elements=1000000,
+                    max_expanded_ast_elements=1000000,
+                    max_query_size=524288
   '''
 # ---
 # name: TestSessionRecordingsListFromFilters.test_filter_for_recordings_with_console_warns.1
@@ -2748,12 +2783,14 @@
   GROUP BY s.session_id
   HAVING true
   ORDER BY start_time DESC
-  LIMIT 10 SETTINGS readonly=2,
-                    max_execution_time=60,
-                    allow_experimental_object_type=1,
-                    format_csv_allow_double_quotes=0,
-                    max_ast_elements=1000000,
-                    max_expanded_ast_elements=1000000
+  LIMIT 51
+  OFFSET 0 SETTINGS readonly=2,
+                    max_execution_time=60,
+                    allow_experimental_object_type=1,
+                    format_csv_allow_double_quotes=0,
+                    max_ast_elements=1000000,
+                    max_expanded_ast_elements=1000000,
+                    max_query_size=524288
   '''
 # ---
 # name: TestSessionRecordingsListFromFilters.test_filter_for_recordings_with_mixed_console_counts.1
@@ -2822,12 +2859,14 @@
   GROUP BY s.session_id
   HAVING true
   ORDER BY start_time DESC
-  LIMIT 10 SETTINGS readonly=2,
-                    max_execution_time=60,
-                    allow_experimental_object_type=1,
-                    format_csv_allow_double_quotes=0,
-                    max_ast_elements=1000000,
-                    max_expanded_ast_elements=1000000
+  LIMIT 51
+  OFFSET 0 SETTINGS readonly=2,
+                    max_execution_time=60,
+                    allow_experimental_object_type=1,
+                    format_csv_allow_double_quotes=0,
+                    max_ast_elements=1000000,
+                    max_expanded_ast_elements=1000000,
+                    max_query_size=524288
   '''
 # ---
 # name: TestSessionRecordingsListFromFilters.test_filter_on_session_ids.1
@@ -2858,12 +2897,14 @@
   GROUP BY s.session_id
   HAVING true
   ORDER BY start_time DESC
-  LIMIT 10 SETTINGS readonly=2,
-                    max_execution_time=60,
-                    allow_experimental_object_type=1,
-                    format_csv_allow_double_quotes=0,
-                    max_ast_elements=1000000,
-                    max_expanded_ast_elements=1000000
+  LIMIT 51
+  OFFSET 0 SETTINGS readonly=2,
+                    max_execution_time=60,
+                    allow_experimental_object_type=1,
+                    format_csv_allow_double_quotes=0,
+                    max_ast_elements=1000000,
+                    max_expanded_ast_elements=1000000,
+                    max_query_size=524288
   '''
 # ---
 # name: TestSessionRecordingsListFromFilters.test_filter_with_cohort_properties
@@ -2918,12 +2959,14 @@
   GROUP BY s.session_id
   HAVING true
   ORDER BY start_time DESC
-  LIMIT 10 SETTINGS readonly=2,
-                    max_execution_time=60,
-                    allow_experimental_object_type=1,
-                    format_csv_allow_double_quotes=0,
-                    max_ast_elements=1000000,
-                    max_expanded_ast_elements=1000000
+  LIMIT 51
+  OFFSET 0 SETTINGS readonly=2,
+                    max_execution_time=60,
+                    allow_experimental_object_type=1,
+                    format_csv_allow_double_quotes=0,
+                    max_ast_elements=1000000,
+                    max_expanded_ast_elements=1000000,
+                    max_query_size=524288
   '''
 # ---
 # name: TestSessionRecordingsListFromFilters.test_filter_with_events_and_cohorts
@@ -3260,32 +3303,8 @@
                     allow_experimental_object_type=1,
                     format_csv_allow_double_quotes=0,
                     max_ast_elements=1000000,
-<<<<<<< HEAD
-                    max_expanded_ast_elements=1000000
-=======
-                    max_expanded_ast_elements=1000000,
-                    max_query_size=524288
-  '''
-# ---
-# name: TestSessionRecordingsListFromFilters.test_filter_with_events_and_cohorts
-  '''
-  
-  SELECT count(DISTINCT person_id)
-  FROM cohortpeople
-  WHERE team_id = 2
-    AND cohort_id = 2
-    AND version = NULL
-  '''
-# ---
-# name: TestSessionRecordingsListFromFilters.test_filter_with_events_and_cohorts.1
-  '''
-  /* cohort_calculation: */
-  SELECT count(DISTINCT person_id)
-  FROM cohortpeople
-  WHERE team_id = 2
-    AND cohort_id = 2
-    AND version = 0
->>>>>>> fe09d775
+                    max_expanded_ast_elements=1000000,
+                    max_query_size=524288
   '''
 # ---
 # name: TestSessionRecordingsListFromFilters.test_top_level_event_property_test_account_filter_allowing_denormalized_props.1
@@ -3321,12 +3340,8 @@
                     allow_experimental_object_type=1,
                     format_csv_allow_double_quotes=0,
                     max_ast_elements=1000000,
-<<<<<<< HEAD
-                    max_expanded_ast_elements=1000000
-=======
-                    max_expanded_ast_elements=1000000,
-                    max_query_size=524288
->>>>>>> fe09d775
+                    max_expanded_ast_elements=1000000,
+                    max_query_size=524288
   '''
 # ---
 # name: TestSessionRecordingsListFromFilters.test_top_level_event_property_test_account_filter_allowing_denormalized_props_materialized
@@ -3362,12 +3377,8 @@
                     allow_experimental_object_type=1,
                     format_csv_allow_double_quotes=0,
                     max_ast_elements=1000000,
-<<<<<<< HEAD
-                    max_expanded_ast_elements=1000000
-=======
-                    max_expanded_ast_elements=1000000,
-                    max_query_size=524288
->>>>>>> fe09d775
+                    max_expanded_ast_elements=1000000,
+                    max_query_size=524288
   '''
 # ---
 # name: TestSessionRecordingsListFromFilters.test_top_level_event_property_test_account_filter_allowing_denormalized_props_materialized.1
