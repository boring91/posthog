--- conflicted
+++ resolved
@@ -119,7 +119,6 @@
         }
 
 
-<<<<<<< HEAD
 class SessionRecordingSnapshotsSourceSerializer(serializers.Serializer):
     source = serializers.CharField()  # type: ignore
     start_timestamp = serializers.DateTimeField(allow_null=True)
@@ -133,10 +132,7 @@
 
 
 class SessionRecordingViewSet(StructuredViewSetMixin, viewsets.ViewSet):
-=======
-class SessionRecordingViewSet(StructuredViewSetMixin, viewsets.GenericViewSet):
     authentication_classes = StructuredViewSetMixin.authentication_classes + [SharingAccessTokenAuthentication]
->>>>>>> d62e6f51
     permission_classes = [IsAuthenticated, ProjectMembershipNecessaryPermissions, TeamMemberAccessPermission]
     throttle_classes = [ClickHouseBurstRateThrottle, ClickHouseSustainedRateThrottle]
     serializer_class = SessionRecordingSerializer
@@ -181,12 +177,6 @@
     # Returns metadata about the recording
     def retrieve(self, request: request.Request, *args: Any, **kwargs: Any) -> Response:
         recording = self.get_object()
-<<<<<<< HEAD
-=======
-
-        if recording.deleted:
-            raise exceptions.NotFound("Recording not found")
->>>>>>> d62e6f51
 
         # Optimisation step if passed to speed up retrieval of CH data
         if not recording.start_time:
@@ -210,23 +200,17 @@
 
         return Response(serializer.data)
 
-<<<<<<< HEAD
-    def delete(self, request: request.Request, *args: Any, **kwargs: Any) -> Response:
-        recording = self.get_object()
-=======
     def destroy(self, request: request.Request, *args: Any, **kwargs: Any) -> Response:
         recording = self.get_object()
 
         if recording.deleted:
             raise exceptions.NotFound("Recording not found")
 
->>>>>>> d62e6f51
         recording.deleted = True
         recording.save()
 
         return Response({"success": True}, status=204)
 
-<<<<<<< HEAD
     def _snapshots_v2(self, request: request.Request):
         """
         This will eventually replaced the snapshots endpoint below.
@@ -241,11 +225,6 @@
             sources: List[dict] = []
             blob_prefix = f"session_recordings/team_id/{self.team.pk}/session_id/{recording.session_id}/data/"
             blob_keys = object_storage.list_objects(blob_prefix)
-=======
-    @action(methods=["GET"], detail=True)
-    def snapshot_file(self, request: request.Request, **kwargs) -> HttpResponse:
-        recording = self.get_object()
->>>>>>> d62e6f51
 
             if blob_keys:
                 for full_key in blob_keys:
@@ -312,16 +291,12 @@
 
     @action(methods=["GET"], detail=True)
     def snapshots(self, request: request.Request, **kwargs):
-<<<<<<< HEAD
         """
         Snapshots can be loaded from multiple places:
         1. From S3 if the session is older than our ingestion limit. This will be multiple files that can be streamed to the client
         2. From Redis if the session is newer than our ingestion limit.
         3. From Clickhouse whilst we are migrating to the new ingestion method
         """
-=======
-        recording = self.get_object()
->>>>>>> d62e6f51
 
         if request.GET.get("version") == "2":
             return self._snapshots_v2(request)
