{
    "name": "posthog",
    "description": "",
    "version": "0.0.0",
    "repository": {
        "type": "git",
        "url": "https://github.com/posthog/posthog.git"
    },
    "author": "PostHog Inc.",
    "bugs": {
        "url": "https://github.com/posthog/posthog/issues"
    },
    "homepage": "https://github.com/posthog/posthog#readme",
    "license": "MIT",
    "engines": {
        "node": ">=18 <19"
    },
    "packageManager": "pnpm@8.10.5",
    "scripts": {
        "copy-scripts": "mkdir -p frontend/dist/ && ./bin/copy-posthog-js",
        "test": "pnpm test:unit && pnpm test:visual",
        "test:unit": "jest --testPathPattern=frontend/",
        "jest": "jest",
        "test:visual": "rm -rf frontend/__snapshots__/__failures__/ && docker compose -f docker-compose.playwright.yml run --rm -it --build playwright pnpm test:visual:update --url http://host.docker.internal:6006",
        "test:visual:update": "NODE_OPTIONS=--max-old-space-size=6144 test-storybook -u --browsers chromium webkit --no-index-json",
        "test:visual:debug": "PWDEBUG=1 NODE_OPTIONS=--max-old-space-size=6144 test-storybook --browsers chromium webkit --no-index-json",
        "test:visual:ci:update": "test-storybook -u --no-index-json --maxWorkers=2",
        "test:visual:ci:verify": "test-storybook --ci --no-index-json --maxWorkers=2",
        "start": "concurrently -n ESBUILD,TYPEGEN -c yellow,green \"pnpm start-http\" \"pnpm run typegen:watch\"",
        "start-http": "pnpm clean && pnpm copy-scripts && node frontend/build.mjs --dev",
        "start-docker": "pnpm start-http --host 0.0.0.0",
        "clean": "rm -rf frontend/dist && mkdir frontend/dist",
        "build": "pnpm copy-scripts && pnpm build:esbuild",
        "build:esbuild": "node frontend/build.mjs",
        "schema:build": "pnpm run schema:build:json && pnpm run schema:build:python",
        "schema:build:json": "ts-node bin/build-schema-json.mjs && prettier --write frontend/src/queries/schema.json",
        "schema:build:python": "bash bin/build-schema-python.sh",
        "grammar:build": "npm run grammar:build:python && npm run grammar:build:cpp",
        "grammar:build:python": "cd posthog/hogql/grammar && antlr -Dlanguage=Python3 HogQLLexer.g4 && antlr -visitor -no-listener -Dlanguage=Python3 HogQLParser.g4",
        "grammar:build:cpp": "cd posthog/hogql/grammar && antlr -o ../../../hogql_parser -Dlanguage=Cpp HogQLLexer.g4 && antlr -o ../../../hogql_parser -visitor -no-listener -Dlanguage=Cpp HogQLParser.g4",
        "packages:build": "pnpm packages:build:apps-common && pnpm packages:build:lemon-ui",
        "packages:build:apps-common": "cd frontend/@posthog/apps-common && pnpm i && pnpm build",
        "packages:build:lemon-ui": "cd frontend/@posthog/lemon-ui && pnpm i && pnpm build",
        "editor:update-tsd": "pnpm packages:build && node frontend/editor-update-tsd.mjs",
        "prettier": "prettier --write \"./**/*.{js,mjs,ts,tsx,json,yaml,yml,css,scss}\"",
        "prettier:check": "prettier --check \"frontend/**/*.{js,mjs,ts,tsx,json,yaml,yml,css,scss}\"",
        "typescript:check": "tsc --noEmit && echo \"No errors reported by tsc.\"",
        "lint:js": "eslint frontend/src cypress",
        "lint:css": "stylelint \"frontend/**/*.{css,scss}\"",
        "format:backend": "ruff .",
        "format:frontend": "pnpm lint:js --fix && pnpm lint:css --fix && pnpm prettier",
        "format": "pnpm format:backend && pnpm format:frontend",
        "typegen:write": "kea-typegen write --delete --show-ts-errors",
        "typegen:check": "kea-typegen check",
        "typegen:watch": "kea-typegen watch --delete --show-ts-errors",
        "typegen:clean": "find frontend/src -type f -name '*Type.ts' -delete",
        "storybook": "storybook dev -p 6006",
        "build-storybook": "storybook build",
        "dev:migrate:postgres": "export DEBUG=1 && source env/bin/activate && python manage.py migrate",
        "dev:migrate:clickhouse": "export DEBUG=1 && source env/bin/activate && python manage.py migrate_clickhouse",
        "prepare": "husky install",
        "mobile-replay:web:schema:build:json": "ts-json-schema-generator -f tsconfig.json --path 'node_modules/@rrweb/types/dist/index.d.ts' --type 'eventWithTime' --expose all --no-top-ref --out ee/frontend/mobile-replay/schema/web/rr-web-schema.json && prettier --write ee/frontend/mobile-replay/schema/web/rr-web-schema.json",
        "mobile-replay:mobile:schema:build:json": "ts-json-schema-generator -f tsconfig.json --path 'ee/frontend/mobile-replay/mobile.types.ts' --type 'mobileEventWithTime' --expose all --no-top-ref --out ee/frontend/mobile-replay/schema/mobile/rr-mobile-schema.json && prettier --write ee/frontend/mobile-replay/schema/mobile/rr-mobile-schema.json",
        "mobile-replay:schema:build:json": "pnpm mobile-replay:web:schema:build:json && pnpm mobile-replay:mobile:schema:build:json",
        "visualize-toolbar-bundle": "pnpm exec esbuild-visualizer --metadata ./toolbar-esbuild-meta.json --filename=toolbar-esbuild-bundle-visualization.html",
        "mypy-baseline-sync": "mypy -p posthog | mypy-baseline sync"
    },
    "dependencies": {
        "@ant-design/icons": "^4.7.0",
        "@babel/runtime": "^7.24.0",
        "@dnd-kit/core": "^6.0.8",
        "@dnd-kit/modifiers": "^6.0.1",
        "@dnd-kit/sortable": "^7.0.2",
        "@dnd-kit/utilities": "^3.2.1",
        "@floating-ui/react": "^0.26.9",
        "@lottiefiles/react-lottie-player": "^3.4.7",
        "@medv/finder": "^3.1.0",
        "@microlink/react-json-view": "^1.21.3",
        "@monaco-editor/react": "4.6.0",
<<<<<<< HEAD
        "@posthog/hogvm": "^1.0.42",
        "@posthog/icons": "0.8.1",
=======
        "@posthog/hogvm": "^1.0.43",
        "@posthog/icons": "0.7.3",
>>>>>>> 10277467
        "@posthog/plugin-scaffold": "^1.4.4",
        "@react-hook/size": "^2.1.2",
        "@rrweb/types": "2.0.0-alpha.13",
        "@sentry/react": "7.112.1",
        "@tailwindcss/container-queries": "^0.1.1",
        "@testing-library/dom": ">=7.21.4",
        "@tiptap/core": "^2.1.16",
        "@tiptap/extension-document": "^2.1.16",
        "@tiptap/extension-floating-menu": "^2.1.16",
        "@tiptap/extension-placeholder": "^2.1.16",
        "@tiptap/extension-task-item": "^2.1.16",
        "@tiptap/extension-task-list": "^2.1.16",
        "@tiptap/pm": "^2.1.16",
        "@tiptap/react": "^2.1.16",
        "@tiptap/starter-kit": "^2.1.16",
        "@tiptap/suggestion": "^2.1.16",
        "@types/md5": "^2.3.0",
        "@types/react-transition-group": "^4.4.5",
        "@types/react-virtualized": "^9.21.23",
        "ajv": "^8.12.0",
        "algoliasearch": "^4.22.1",
        "autoprefixer": "^10.4.13",
        "babel-preset-nano-react-app": "^0.1.0",
        "chart.js": "^4.4.3",
        "chartjs-adapter-dayjs-3": "^1.2.3",
        "chartjs-plugin-annotation": "2.2.1",
        "chartjs-plugin-crosshair": "^1.2.0",
        "chartjs-plugin-datalabels": "^2.2.0",
        "chartjs-plugin-stacked100": "^1.4.0",
        "chartjs-plugin-trendline": "^2.1.2",
        "chokidar": "^3.5.3",
        "clsx": "^1.1.1",
        "core-js": "^3.32.0",
        "cors": "^2.8.5",
        "cssnano": "^6.0.3",
        "cypress-network-idle": "^1.14.2",
        "d3": "^7.8.2",
        "d3-sankey": "^0.12.3",
        "dayjs": "1.11.11",
        "dompurify": "^3.0.6",
        "esbuild": "^0.19.8",
        "esbuild-plugin-less": "^1.3.1",
        "esbuild-plugin-polyfill-node": "^0.3.0",
        "esbuild-sass-plugin": "^3.0.0",
        "expr-eval": "^2.0.2",
        "express": "^4.17.1",
        "fast-deep-equal": "^3.1.3",
        "fflate": "^0.7.4",
        "fs-extra": "^10.0.0",
        "fuse.js": "^6.6.2",
        "heatmap.js": "^2.0.5",
        "husky": "^7.0.4",
        "image-blob-reduce": "^4.1.0",
        "kea": "^3.1.5",
        "kea-forms": "^3.2.0",
        "kea-loaders": "^3.0.0",
        "kea-localstorage": "^3.1.0",
        "kea-router": "^3.1.4",
        "kea-subscriptions": "^3.0.1",
        "kea-test-utils": "^0.2.4",
        "kea-waitfor": "^0.2.1",
        "kea-window-values": "^3.0.0",
        "lodash.merge": "^4.6.2",
        "maplibre-gl": "^3.5.1",
        "md5": "^2.3.0",
        "monaco-editor": "^0.49.0",
        "natural-orderby": "^3.0.2",
        "papaparse": "^5.4.1",
        "pmtiles": "^2.11.0",
        "postcss": "^8.4.31",
        "postcss-preset-env": "^9.3.0",
        "posthog-js": "1.160.1",
        "posthog-js-lite": "3.0.0",
        "prettier": "^2.8.8",
        "prop-types": "^15.7.2",
        "protomaps-themes-base": "2.0.0-alpha.1",
        "query-selector-shadow-dom": "^1.0.0",
        "rc-trigger": "^5.2.5",
        "re2js": "^0.4.1",
        "react": "^18.2.0",
        "react-dom": "^18.2.0",
        "react-draggable": "^4.2.0",
        "react-email-editor": "^1.7.11",
        "react-grid-layout": "^1.3.0",
        "react-instantsearch": "^7.6.0",
        "react-intersection-observer": "^9.5.3",
        "react-markdown": "^5.0.3",
        "react-modal": "^3.15.1",
        "react-resizable": "^3.0.5",
        "react-shadow": "^20.3.0",
        "react-syntax-highlighter": "^15.5.0",
        "react-textarea-autosize": "^8.3.3",
        "react-toastify": "^8.2.0",
        "react-transition-group": "^4.4.5",
        "react-virtualized": "^9.22.5",
        "resize-observer-polyfill": "^1.5.1",
        "rrweb": "2.0.0-alpha.13",
        "sass": "^1.26.2",
        "tailwind-merge": "^2.2.2",
        "tailwindcss": "^3.4.0",
        "ts-pattern": "4.3",
        "use-debounce": "^9.0.3",
        "use-resize-observer": "^8.0.0",
        "zxcvbn": "^4.4.2"
    },
    "devDependencies": {
        "@babel/core": "^7.22.10",
        "@babel/plugin-transform-class-properties": "^7.24.7",
        "@babel/plugin-transform-nullish-coalescing-operator": "^7.24.7",
        "@babel/plugin-transform-private-property-in-object": "^7.24.7",
        "@babel/plugin-transform-react-jsx": "^7.22.5",
        "@babel/plugin-transform-runtime": "^7.22.10",
        "@babel/preset-env": "^7.22.10",
        "@babel/preset-react": "^7.22.5",
        "@babel/preset-typescript": "^7.22.5",
        "@cypress/webpack-preprocessor": "^5.17.1",
        "@playwright/test": "1.45.0",
        "@sentry/types": "7.112.1",
        "@storybook/addon-a11y": "^7.6.4",
        "@storybook/addon-actions": "^7.6.4",
        "@storybook/addon-essentials": "^7.6.4",
        "@storybook/addon-links": "^7.6.4",
        "@storybook/addon-storysource": "^7.6.4",
        "@storybook/addons": "^7.6.4",
        "@storybook/api": "^7.6.4",
        "@storybook/blocks": "^7.6.4",
        "@storybook/components": "^7.6.4",
        "@storybook/core-events": "^7.6.4",
        "@storybook/csf": "^0.1.2",
        "@storybook/react": "^7.6.4",
        "@storybook/react-webpack5": "^7.6.4",
        "@storybook/test-runner": "^0.16.0",
        "@storybook/theming": "^7.6.4",
        "@storybook/types": "^7.6.4",
        "@sucrase/jest-plugin": "^3.0.0",
        "@testing-library/dom": ">=7.21.4",
        "@testing-library/jest-dom": "^5.16.2",
        "@testing-library/react": "^13.4.0",
        "@testing-library/react-hooks": "^8.0.1",
        "@testing-library/user-event": "^13.5.0",
        "@types/chartjs-plugin-crosshair": "^1.1.1",
        "@types/chartjs-plugin-trendline": "^1.0.4",
        "@types/clone": "^2.1.1",
        "@types/d3": "^7.4.0",
        "@types/d3-sankey": "^0.12.1",
        "@types/dompurify": "^3.0.3",
        "@types/heatmap.js": "^2.0.41",
        "@types/image-blob-reduce": "^4.1.1",
        "@types/jest": "^29.5.12",
        "@types/jest-image-snapshot": "^6.1.0",
        "@types/lodash.merge": "^4.6.9",
        "@types/md5": "^2.3.0",
        "@types/node": "^18.11.9",
        "@types/papaparse": "^5.3.8",
        "@types/pixelmatch": "^5.2.4",
        "@types/pngjs": "^6.0.1",
        "@types/query-selector-shadow-dom": "^1.0.0",
        "@types/react": "^17.0.39",
        "@types/react-dom": "^18.2.8",
        "@types/react-grid-layout": "^1.1.2",
        "@types/react-modal": "^3.13.1",
        "@types/react-resizable": "^3.0.4",
        "@types/react-syntax-highlighter": "^15.5.7",
        "@types/react-virtualized": "^9.21.23",
        "@types/testing-library__jest-dom": "^5.14.5",
        "@types/zxcvbn": "^4.4.0",
        "@typescript-eslint/eslint-plugin": "^7.1.1",
        "@typescript-eslint/parser": "^7.1.1",
        "axe-core": "^4.4.3",
        "babel-loader": "^8.0.6",
        "babel-plugin-import": "^1.13.0",
        "concurrently": "^5.3.0",
        "css-loader": "^3.4.2",
        "cypress": "^13.11.0",
        "cypress-axe": "^1.5.0",
        "cypress-terminal-report": "^6.1.0",
        "esbuild-visualizer": "^0.6.0",
        "eslint": "^8.57.0",
        "eslint-config-prettier": "^9.1.0",
        "eslint-plugin-compat": "^4.2.0",
        "eslint-plugin-cypress": "^2.15.1",
        "eslint-plugin-eslint-comments": "^3.2.0",
        "eslint-plugin-import": "^2.29.0",
        "eslint-plugin-jest": "^28.6.0",
        "eslint-plugin-posthog": "link:./eslint-rules",
        "eslint-plugin-react": "^7.33.2",
        "eslint-plugin-simple-import-sort": "^10.0.0",
        "eslint-plugin-storybook": "^0.6.15",
        "eslint-plugin-unused-imports": "^3.1.0",
        "file-loader": "^6.1.0",
        "givens": "^1.3.6",
        "history": "^5.0.1",
        "html-webpack-harddisk-plugin": "^2.0.0",
        "html-webpack-plugin": "^5.5.3",
        "jest": "^29.7.0",
        "jest-canvas-mock": "^2.4.0",
        "jest-environment-jsdom": "^29.3.1",
        "jest-image-snapshot": "^6.1.0",
        "kea-typegen": "^3.3.0",
        "less": "^3.12.2",
        "less-loader": "^7.0.2",
        "lint-staged": "~10.2.13",
        "mockdate": "^3.0.5",
        "monaco-editor-webpack-plugin": "^7.0.1",
        "msw": "^0.49.0",
        "path-browserify": "^1.0.1",
        "pixelmatch": "^5.3.0",
        "pngjs": "^6.0.0",
        "postcss-loader": "^4.3.0",
        "process": "^0.11.10",
        "raw-loader": "^4.0.2",
        "redis": "^4.6.13",
        "safe-stable-stringify": "^2.4.3",
        "sass-loader": "^10.0.1",
        "storybook": "^7.6.4",
        "storybook-addon-pseudo-states": "2.1.2",
        "style-loader": "^2.0.0",
        "stylelint": "^15.11.0",
        "stylelint-config-recess-order": "^4.3.0",
        "stylelint-config-standard-scss": "^11.1.0",
        "stylelint-order": "^6.0.3",
        "sucrase": "^3.29.0",
        "timekeeper": "^2.2.0",
        "ts-json-schema-generator": "^1.5.0",
        "ts-node": "^10.9.1",
        "typescript": "~4.9.5",
        "webpack": "^5.88.2",
        "webpack-cli": "^5.1.4",
        "whatwg-fetch": "^3.6.2"
    },
    "optionalDependencies": {
        "fsevents": "^2.3.2"
    },
    "pnpm": {
        "overrides": {
            "playwright": "1.45.0"
        },
        "patchedDependencies": {
            "rrweb@2.0.0-alpha.13": "patches/rrweb@2.0.0-alpha.13.patch",
            "heatmap.js@2.0.5": "patches/heatmap.js@2.0.5.patch",
            "dayjs@1.11.11": "patches/dayjs@1.11.11.patch"
        }
    },
    "lint-staged": {
        "*.{json,yaml,yml}": "prettier --write",
        "*.{css,scss}": [
            "stylelint --fix",
            "prettier --write"
        ],
        "cypress/**/*.{js,jsx,mjs,ts,tsx}": [
            "eslint -c .eslintrc.js --fix",
            "prettier --write"
        ],
        "frontend/src/**/*.{js,jsx,mjs,ts,tsx}": [
            "eslint -c .eslintrc.js --fix",
            "prettier --write"
        ],
        "frontend/*.mjs": [
            "eslint -c .eslintrc.js --fix",
            "prettier --write"
        ],
        "ee/frontend/**/*.{js,jsx,mjs,ts,tsx}": [
            "eslint -c .eslintrc.js --fix",
            "prettier --write"
        ],
        "plugin-server/**/*.{js,jsx,mjs,ts,tsx}": [
            "pnpm --dir plugin-server exec eslint --fix",
            "pnpm --dir plugin-server exec prettier --write"
        ],
        "!(posthog/hogql/grammar/*)*.{py,pyi}": [
            "ruff check --fix",
            "ruff format"
        ]
    },
    "browserslist": {
        "development": [
            "last 2 chrome versions",
            "last 2 firefox versions",
            "last 2 edge versions"
        ],
        "production": [
            "defaults and not not op_mini all"
        ]
    },
    "browser": {
        "path": "path-browserify"
    }
}<|MERGE_RESOLUTION|>--- conflicted
+++ resolved
@@ -77,13 +77,8 @@
         "@medv/finder": "^3.1.0",
         "@microlink/react-json-view": "^1.21.3",
         "@monaco-editor/react": "4.6.0",
-<<<<<<< HEAD
-        "@posthog/hogvm": "^1.0.42",
+        "@posthog/hogvm": "^1.0.43",
         "@posthog/icons": "0.8.1",
-=======
-        "@posthog/hogvm": "^1.0.43",
-        "@posthog/icons": "0.7.3",
->>>>>>> 10277467
         "@posthog/plugin-scaffold": "^1.4.4",
         "@react-hook/size": "^2.1.2",
         "@rrweb/types": "2.0.0-alpha.13",
