--- conflicted
+++ resolved
@@ -190,11 +190,7 @@
         this.kafkaProducer = kafkaProducer
         this.clickhouse = clickhouse
         this.statsd = statsd
-<<<<<<< HEAD
-=======
-        this.postgresLogsWrapper = new PostgresLogsWrapper(this)
         this.KAFKA_ENABLED = kafkaEnabled
->>>>>>> 29ef62f3
         this.PERSONS_AND_GROUPS_CACHE_TTL = personAndGroupsCacheTtl
         this.personAndGroupsCachingEnabledTeams = personAndGroupsCachingEnabledTeams
     }
