--- conflicted
+++ resolved
@@ -61,91 +61,4 @@
             {...textProps}
         />
     )
-<<<<<<< HEAD
-})
-
-export const LemonTextAreaMarkdown = React.forwardRef<HTMLTextAreaElement, LemonTextAreaProps>(
-    function _LemonTextAreaMarkdown({ value, onChange, ...editAreaProps }, ref): JSX.Element {
-        const { objectStorageAvailable } = useValues(preflightLogic)
-
-        const [isPreviewShown, setIsPreviewShown] = useState(false)
-        const dropRef = useRef<HTMLDivElement>(null)
-
-        const { setFilesToUpload, filesToUpload, uploading } = useUploadFiles({
-            onUpload: (url, fileName) => {
-                onChange?.(value + `\n\n![${fileName}](${url})`)
-                posthog.capture('markdown image uploaded', { name: fileName })
-            },
-            onError: (detail) => {
-                posthog.capture('markdown image upload failed', { error: detail })
-                lemonToast.error(`Error uploading image: ${detail}`)
-            },
-        })
-
-        return (
-            <LemonTabs
-                activeKey={isPreviewShown ? 'preview' : 'write'}
-                onChange={(key) => setIsPreviewShown(key === 'preview')}
-                tabs={[
-                    {
-                        key: 'write',
-                        label: 'Write',
-                        content: (
-                            <div ref={dropRef} className="LemonTextMarkdown flex flex-col space-y-1 rounded">
-                                <LemonTextArea
-                                    ref={ref}
-                                    {...editAreaProps}
-                                    autoFocus
-                                    value={value}
-                                    onChange={onChange}
-                                />
-                                <div className="text-muted inline-flex items-center space-x-1">
-                                    <IconMarkdown className="text-2xl" />
-                                    <span>Markdown formatting support</span>
-                                </div>
-                                {objectStorageAvailable ? (
-                                    <LemonFileInput
-                                        accept={'image/*'}
-                                        multiple={false}
-                                        alternativeDropTargetRef={dropRef}
-                                        onChange={setFilesToUpload}
-                                        loading={uploading}
-                                        value={filesToUpload}
-                                    />
-                                ) : (
-                                    <div className="text-muted inline-flex items-center space-x-1">
-                                        <Tooltip title="Enable object storage to add images by dragging and dropping.">
-                                            <span>
-                                                <IconTools className="text-xl mr-1" />
-                                            </span>
-                                        </Tooltip>
-                                        <span>
-                                            Add external images using{' '}
-                                            <Link to="https://www.markdownguide.org/basic-syntax/#images-1">
-                                                {' '}
-                                                Markdown image links
-                                            </Link>
-                                            .
-                                        </span>
-                                    </div>
-                                )}
-                            </div>
-                        ),
-                    },
-                    {
-                        key: 'preview',
-                        label: 'Preview',
-                        content: value ? (
-                            <TextContent text={value} className="LemonTextArea--preview" />
-                        ) : (
-                            <i>Nothing to preview</i>
-                        ),
-                    },
-                ]}
-            />
-        )
-    }
-)
-=======
-})
->>>>>>> 8f7a5c9a
+})