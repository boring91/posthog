import React from 'react'
import { AnnotationScope } from '../types'

// Sync these with the ChartDisplayType enum in types.ts
// ... and remove once all files have migrated to TypeScript
export const ACTIONS_LINE_GRAPH_LINEAR = 'ActionsLineGraph'
export const ACTIONS_LINE_GRAPH_CUMULATIVE = 'ActionsLineGraphCumulative'
export const ACTIONS_TABLE = 'ActionsTable'
export const ACTIONS_PIE_CHART = 'ActionsPie'
export const ACTIONS_BAR_CHART = 'ActionsBar'
export const ACTIONS_BAR_CHART_VALUE = 'ActionsBarValue'
export const PATHS_VIZ = 'PathsViz'
export const FUNNEL_VIZ = 'FunnelViz'

export enum OrganizationMembershipLevel {
    Member = 1,
    Admin = 8,
    Owner = 15,
}

/** See posthog/api/organization.py for details. */
export enum PluginsAccessLevel {
    None = 0,
    Config = 3,
    Install = 6,
    Root = 9,
}

export const organizationMembershipLevelToName = new Map<number, string>([
    [OrganizationMembershipLevel.Member, 'member'],
    [OrganizationMembershipLevel.Admin, 'administrator'],
    [OrganizationMembershipLevel.Owner, 'owner'],
])

export const annotationScopeToName = new Map<string, string>([
    [AnnotationScope.DashboardItem, 'dashboard item'],
    [AnnotationScope.Project, 'project'],
    [AnnotationScope.Organization, 'organization'],
])

export const PERSON_DISTINCT_ID_MAX_SIZE = 3

// Event constants
export const ACTION_TYPE = 'action_type'
export const EVENT_TYPE = 'event_type'

// TODO: Deprecated; should be removed once backend is updated
export enum ShownAsValue {
    VOLUME = 'Volume',
    STICKINESS = 'Stickiness',
    LIFECYCLE = 'Lifecycle',
}

// Retention constants
export const RETENTION_RECURRING = 'retention_recurring'
export const RETENTION_FIRST_TIME = 'retention_first_time'

// Properties constants
export const PROPERTY_MATH_TYPE = 'property'
export const EVENT_MATH_TYPE = 'event'
export const MATHS: Record<string, any> = {
    total: {
        name: 'Total count',
        description: (
            <>
                Total event count. Number of times the user performed the event.
                <br />
                <br />
                <i>Example: If a user performs an event 3 times in the given period, it counts as 3.</i>
            </>
        ),
        onProperty: false,
        type: EVENT_MATH_TYPE,
    },
    dau: {
        name: 'Unique users',
        description: (
            <>
                Number of unique users who performed the event in the specified period.
                <br />
                <br />
                <i>
                    Example: If a single user performs an event 3 times in a given day/week/month, it counts only as 1.
                </i>
            </>
        ),
        onProperty: false,
        type: EVENT_MATH_TYPE,
    },
    weekly_active: {
        name: 'Weekly Active',
        description: (
            <>
                Users active in the past week (7 days). This is a trailing count that aggregates distinct users in the
                past 7 days for each day in the time series
            </>
        ),
        onProperty: false,
        type: EVENT_MATH_TYPE,
    },
    monthly_active: {
        name: 'Monthly Active',
        description: (
            <>
                Users active in the past month (30 days).
                <br />
                This is a trailing count that aggregates distinct users in the past 30 days for each day in the time
                series
            </>
        ),
        onProperty: false,
        type: EVENT_MATH_TYPE,
    },
    avg: {
        name: 'Average',
        description: (
            <>
                Event property average.
                <br />
                <br />
                For example 3 events captured with property <code>amount</code> equal to 10, 12 and 20, result in 14.
            </>
        ),
        onProperty: true,
        type: PROPERTY_MATH_TYPE,
    },
    sum: {
        name: 'Sum',
        description: (
            <>
                Event property sum.
                <br />
                <br />
                For example 3 events captured with property <code>amount</code> equal to 10, 12 and 20, result in 42.
            </>
        ),
        onProperty: true,
        type: PROPERTY_MATH_TYPE,
    },
    min: {
        name: 'Minimum',
        description: (
            <>
                Event property minimum.
                <br />
                <br />
                For example 3 events captured with property <code>amount</code> equal to 10, 12 and 20, result in 10.
            </>
        ),
        onProperty: true,
        type: PROPERTY_MATH_TYPE,
    },
    max: {
        name: 'Maximum',
        description: (
            <>
                Event property maximum.
                <br />
                <br />
                For example 3 events captured with property <code>amount</code> equal to 10, 12 and 20, result in 20.
            </>
        ),
        onProperty: true,
        type: PROPERTY_MATH_TYPE,
    },
    median: {
        name: 'Median',
        description: (
            <>
                Event property median (50th percentile).
                <br />
                <br />
                For example 100 events captured with property <code>amount</code> equal to 101..200, result in 150.
            </>
        ),
        onProperty: true,
        type: PROPERTY_MATH_TYPE,
    },
    p90: {
        name: '90th percentile',
        description: (
            <>
                Event property 90th percentile.
                <br />
                <br />
                For example 100 events captured with property <code>amount</code> equal to 101..200, result in 190.
            </>
        ),
        onProperty: true,
        type: 'property',
    },
    p95: {
        name: '95th percentile',
        description: (
            <>
                Event property 95th percentile.
                <br />
                <br />
                For example 100 events captured with property <code>amount</code> equal to 101..200, result in 195.
            </>
        ),
        onProperty: true,
        type: PROPERTY_MATH_TYPE,
    },
    p99: {
        name: '99th percentile',
        description: (
            <>
                Event property 90th percentile.
                <br />
                <br />
                For example 100 events captured with property <code>amount</code> equal to 101..200, result in 199.
            </>
        ),
        onProperty: true,
        type: PROPERTY_MATH_TYPE,
    },
}

export const WEBHOOK_SERVICES: Record<string, string> = {
    Slack: 'slack.com',
    Discord: 'discord.com',
    Teams: 'office.com',
}

export const FEATURE_FLAGS: Record<string, string> = {
    INGESTION_GRID: 'ingestion-grid-exp-3',
    PROJECT_HOME: 'project-home-exp-5',
    EVENT_COLUMN_CONFIG: '4141-event-columns',
    NPS_PROMPT: '4562-nps',
    INGESTION_TAXONOMY: '4267-event-property-taxonomy',
    NEW_TOOLTIPS: '4156-tooltips-legends',
<<<<<<< HEAD
    PERSONS_MODAL_FILTERING: '4819-persons-modal-updates',
=======
    FUNNEL_BAR_VIZ: '4535-funnel-bar-viz',
>>>>>>> 4b0c163e
}

export const ENVIRONMENT_LOCAL_STORAGE_KEY = '$environment'

export enum Environments {
    PRODUCTION = 'production',
    TEST = 'test',
}<|MERGE_RESOLUTION|>--- conflicted
+++ resolved
@@ -230,11 +230,8 @@
     NPS_PROMPT: '4562-nps',
     INGESTION_TAXONOMY: '4267-event-property-taxonomy',
     NEW_TOOLTIPS: '4156-tooltips-legends',
-<<<<<<< HEAD
     PERSONS_MODAL_FILTERING: '4819-persons-modal-updates',
-=======
     FUNNEL_BAR_VIZ: '4535-funnel-bar-viz',
->>>>>>> 4b0c163e
 }
 
 export const ENVIRONMENT_LOCAL_STORAGE_KEY = '$environment'
