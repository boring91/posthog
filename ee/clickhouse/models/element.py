import json
from typing import List
<<<<<<< HEAD
=======
from uuid import UUID, uuid4
>>>>>>> 1ed6263a

from rest_framework import serializers

from ee.clickhouse.client import sync_execute
from ee.clickhouse.sql.elements import GET_ALL_ELEMENTS_SQL, GET_ELEMENTS_BY_ELEMENTS_HASH_SQL, INSERT_ELEMENTS_SQL
from ee.kafka.client import ClickhouseProducer
from ee.kafka.topics import KAFKA_ELEMENTS
from posthog.cache import get_cached_value, set_cached_value
from posthog.models.element import Element
from posthog.models.element_group import hash_elements
from posthog.models.team import Team


<<<<<<< HEAD
def create_element(element: Element, team: Team, elements_hash: str) -> None:
    element_id = generate_clickhouse_uuid()
    data = {
        "id": element_id,
=======
def create_element(element: Element, team: Team, event_uuid: UUID, elements_hash: str) -> None:
    data = {
        "uuid": str(uuid4()),
        "event_uuid": str(event_uuid),
>>>>>>> 1ed6263a
        "text": element.text or "",
        "tag_name": element.tag_name or "",
        "href": element.href or "",
        "attr_id": element.attr_id or "",
        "attr_class": element.attr_class or [],
        "nth_child": element.nth_child or 0,
        "nth_of_type": element.nth_of_type or 0,
        "attributes": json.dumps(element.attributes or {}),
        "order": element.order or 0,
        "team_id": team.pk,
        "elements_hash": elements_hash,
    }
    p = ClickhouseProducer()
    p.produce(topic=KAFKA_ELEMENTS, sql=INSERT_ELEMENTS_SQL, data=data)


def create_elements(event_uuid: UUID, elements: List[Element], team: Team, use_cache: bool = True) -> str:
    # create group
    for index, element in enumerate(elements):
        element.order = index
    elements_hash = hash_elements(elements)

    if use_cache and get_cached_value(team.pk, "elements/{}".format(elements_hash)):
        return elements_hash

    # create elements
    for index, element in enumerate(elements):
        create_element(
            element=element, team=team, event_uuid=event_uuid, elements_hash=elements_hash,
        )

    if use_cache:
        set_cached_value(team.pk, "elements/{}".format(elements_hash), "1")

    return elements_hash


def get_elements_by_elements_hash(elements_hash: str, team_id: int):
    result = sync_execute(GET_ELEMENTS_BY_ELEMENTS_HASH_SQL, {"elements_hash": elements_hash, "team_id": team_id})
    return ClickhouseElementSerializer(result, many=True).data


def get_all_elements(final: bool = False):
    result = sync_execute(GET_ALL_ELEMENTS_SQL.format(final="FINAL" if final else ""))
    return ClickhouseElementSerializer(result, many=True).data


class ClickhouseElementSerializer(serializers.Serializer):
    uuid = serializers.SerializerMethodField()
    text = serializers.SerializerMethodField()
    tag_name = serializers.SerializerMethodField()
    href = serializers.SerializerMethodField()
    attr_id = serializers.SerializerMethodField()
    attr_class = serializers.SerializerMethodField()
    nth_child = serializers.SerializerMethodField()
    nth_of_type = serializers.SerializerMethodField()
    attributes = serializers.SerializerMethodField()
    order = serializers.SerializerMethodField()
    team_id = serializers.SerializerMethodField()
    created_at = serializers.SerializerMethodField()
    elements_hash = serializers.SerializerMethodField()

    def get_uuid(self, element):
        return element[0]

    def get_event_uuid(self, element):
        return element[1]

    def get_text(self, element):
        return element[2]

    def get_tag_name(self, element):
        return element[3]

    def get_href(self, element):
        return element[4]

    def get_attr_id(self, element):
        return element[5]

    def get_attr_class(self, element):
        return element[6]

    def get_nth_child(self, element):
        return element[7]

    def get_nth_of_type(self, element):
        return element[8]

    def get_attributes(self, element):
        return json.loads(element[9])

    def get_order(self, element):
        return element[10]

    def get_team_id(self, element):
        return element[11]

    def get_created_at(self, element):
        return element[12]

    def get_elements_hash(self, element):
        return element[13]<|MERGE_RESOLUTION|>--- conflicted
+++ resolved
@@ -1,9 +1,6 @@
 import json
 from typing import List
-<<<<<<< HEAD
-=======
 from uuid import UUID, uuid4
->>>>>>> 1ed6263a
 
 from rest_framework import serializers
 
@@ -17,17 +14,10 @@
 from posthog.models.team import Team
 
 
-<<<<<<< HEAD
-def create_element(element: Element, team: Team, elements_hash: str) -> None:
-    element_id = generate_clickhouse_uuid()
-    data = {
-        "id": element_id,
-=======
 def create_element(element: Element, team: Team, event_uuid: UUID, elements_hash: str) -> None:
     data = {
         "uuid": str(uuid4()),
         "event_uuid": str(event_uuid),
->>>>>>> 1ed6263a
         "text": element.text or "",
         "tag_name": element.tag_name or "",
         "href": element.href or "",
