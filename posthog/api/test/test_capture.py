from .base import BaseTest
from django.utils import timezone
from freezegun import freeze_time
from unittest.mock import patch, call
from datetime import timedelta
from urllib.parse import quote
import base64
import json
import gzip

class TestCapture(BaseTest):
    TESTS_API = True

    def _dict_to_json(self, data: dict) -> str:
        return json.dumps(data)

    def _dict_to_b64(self, data: dict) -> str:
        return base64.b64encode(json.dumps(data).encode('utf-8')).decode('utf-8')

    @patch('posthog.api.capture.TEAM_ID_CACHE', {})
    @patch('posthog.tasks.process_event.process_event.delay')
    def test_capture_event(self, patch_process_event):
        data = {
            'event': '$autocapture',
            'properties': {
                'distinct_id': 2,
                'token': self.team.api_token,
                '$elements': [
                    {'tag_name': 'a', 'nth_child': 1, 'nth_of_type': 2, 'attr__class': 'btn btn-sm'},
                    {'tag_name': 'div', 'nth_child': 1, 'nth_of_type': 2, '$el_text': '💻'}
                ]
            }
        }
        now = timezone.now()
        with freeze_time(now):
            with self.assertNumQueries(1):
                response = self.client.get('/e/?data=%s' % quote(self._dict_to_json(data)), content_type='application/json', HTTP_ORIGIN='https://localhost')
        self.assertEqual(response.get('access-control-allow-origin'), 'https://localhost')
        arguments = patch_process_event.call_args[1]
        arguments.pop('now') # can't compare fakedate
        arguments.pop('sent_at') # can't compare fakedate
        self.assertDictEqual(arguments, {
            'distinct_id': '2',
            'ip': '127.0.0.1',
            'site_url': 'http://testserver',
            'data': data,
            'team_id': self.team.pk,
        })

    @patch('posthog.api.capture.TEAM_ID_CACHE', {})
    @patch('posthog.tasks.process_event.process_event.delay')
    def test_multiple_events(self, patch_process_event):
        self.client.post('/track/', data={
            'data': json.dumps([{
                    'event': 'beep',
                    'properties': {
                        'distinct_id': 'eeee',
                        'token': self.team.api_token,
                    },
                }, {
                    'event': 'boop',
                    'properties': {
                        'distinct_id': 'aaaa',
                        'token': self.team.api_token,
                    },
                }]),
            'api_key': self.team.api_token
        })
        self.assertEqual(patch_process_event.call_count, 2)

    @patch('posthog.api.capture.TEAM_ID_CACHE', {})
    @patch('posthog.tasks.process_event.process_event.delay')
    def test_emojis_in_text(self, patch_process_event):
        self.team.api_token = 'xp9qT2VLY76JJg'
        self.team.save()
        self.client.post('/track/', data={
            'data': "eyJldmVudCI6ICIkd2ViX2V2ZW50IiwicHJvcGVydGllcyI6IHsiJG9zIjogIk1hYyBPUyBYIiwiJGJyb3dzZXIiOiAiQ2hyb21lIiwiJHJlZmVycmVyIjogImh0dHBzOi8vYXBwLmhpYmVybHkuY29tL2xvZ2luP25leHQ9LyIsIiRyZWZlcnJpbmdfZG9tYWluIjogImFwcC5oaWJlcmx5LmNvbSIsIiRjdXJyZW50X3VybCI6ICJodHRwczovL2FwcC5oaWJlcmx5LmNvbS8iLCIkYnJvd3Nlcl92ZXJzaW9uIjogNzksIiRzY3JlZW5faGVpZ2h0IjogMjE2MCwiJHNjcmVlbl93aWR0aCI6IDM4NDAsInBoX2xpYiI6ICJ3ZWIiLCIkbGliX3ZlcnNpb24iOiAiMi4zMy4xIiwiJGluc2VydF9pZCI6ICJnNGFoZXFtejVrY3AwZ2QyIiwidGltZSI6IDE1ODA0MTAzNjguMjY1LCJkaXN0aW5jdF9pZCI6IDYzLCIkZGV2aWNlX2lkIjogIjE2ZmQ1MmRkMDQ1NTMyLTA1YmNhOTRkOWI3OWFiLTM5NjM3YzBlLTFhZWFhMC0xNmZkNTJkZDA0NjQxZCIsIiRpbml0aWFsX3JlZmVycmVyIjogIiRkaXJlY3QiLCIkaW5pdGlhbF9yZWZlcnJpbmdfZG9tYWluIjogIiRkaXJlY3QiLCIkdXNlcl9pZCI6IDYzLCIkZXZlbnRfdHlwZSI6ICJjbGljayIsIiRjZV92ZXJzaW9uIjogMSwiJGhvc3QiOiAiYXBwLmhpYmVybHkuY29tIiwiJHBhdGhuYW1lIjogIi8iLCIkZWxlbWVudHMiOiBbCiAgICB7InRhZ19uYW1lIjogImJ1dHRvbiIsIiRlbF90ZXh0IjogIu2gve2yuyBXcml0aW5nIGNvZGUiLCJjbGFzc2VzIjogWwogICAgImJ0biIsCiAgICAiYnRuLXNlY29uZGFyeSIKXSwiYXR0cl9fY2xhc3MiOiAiYnRuIGJ0bi1zZWNvbmRhcnkiLCJhdHRyX19zdHlsZSI6ICJjdXJzb3I6IHBvaW50ZXI7IG1hcmdpbi1yaWdodDogOHB4OyBtYXJnaW4tYm90dG9tOiAxcmVtOyIsIm50aF9jaGlsZCI6IDIsIm50aF9vZl90eXBlIjogMX0sCiAgICB7InRhZ19uYW1lIjogImRpdiIsIm50aF9jaGlsZCI6IDEsIm50aF9vZl90eXBlIjogMX0sCiAgICB7InRhZ19uYW1lIjogImRpdiIsImNsYXNzZXMiOiBbCiAgICAiZmVlZGJhY2stc3RlcCIsCiAgICAiZmVlZGJhY2stc3RlcC1zZWxlY3RlZCIKXSwiYXR0cl9fY2xhc3MiOiAiZmVlZGJhY2stc3RlcCBmZWVkYmFjay1zdGVwLXNlbGVjdGVkIiwibnRoX2NoaWxkIjogMiwibnRoX29mX3R5cGUiOiAxfSwKICAgIHsidGFnX25hbWUiOiAiZGl2IiwiY2xhc3NlcyI6IFsKICAgICJnaXZlLWZlZWRiYWNrIgpdLCJhdHRyX19jbGFzcyI6ICJnaXZlLWZlZWRiYWNrIiwiYXR0cl9fc3R5bGUiOiAid2lkdGg6IDkwJTsgbWFyZ2luOiAwcHggYXV0bzsgZm9udC1zaXplOiAxNXB4OyBwb3NpdGlvbjogcmVsYXRpdmU7IiwibnRoX2NoaWxkIjogMSwibnRoX29mX3R5cGUiOiAxfSwKICAgIHsidGFnX25hbWUiOiAiZGl2IiwiYXR0cl9fc3R5bGUiOiAib3ZlcmZsb3c6IGhpZGRlbjsiLCJudGhfY2hpbGQiOiAxLCJudGhfb2ZfdHlwZSI6IDF9LAogICAgeyJ0YWdfbmFtZSI6ICJkaXYiLCJjbGFzc2VzIjogWwogICAgIm1vZGFsLWJvZHkiCl0sImF0dHJfX2NsYXNzIjogIm1vZGFsLWJvZHkiLCJhdHRyX19zdHlsZSI6ICJmb250LXNpemU6IDE1cHg7IiwibnRoX2NoaWxkIjogMiwibnRoX29mX3R5cGUiOiAyfSwKICAgIHsidGFnX25hbWUiOiAiZGl2IiwiY2xhc3NlcyI6IFsKICAgICJtb2RhbC1jb250ZW50IgpdLCJhdHRyX19jbGFzcyI6ICJtb2RhbC1jb250ZW50IiwibnRoX2NoaWxkIjogMSwibnRoX29mX3R5cGUiOiAxfSwKICAgIHsidGFnX25hbWUiOiAiZGl2IiwiY2xhc3NlcyI6IFsKICAgICJtb2RhbC1kaWFsb2ciLAogICAgIm1vZGFsLWxnIgpdLCJhdHRyX19jbGFzcyI6ICJtb2RhbC1kaWFsb2cgbW9kYWwtbGciLCJhdHRyX19yb2xlIjogImRvY3VtZW50IiwibnRoX2NoaWxkIjogMSwibnRoX29mX3R5cGUiOiAxfSwKICAgIHsidGFnX25hbWUiOiAiZGl2IiwiY2xhc3NlcyI6IFsKICAgICJtb2RhbCIsCiAgICAiZmFkZSIsCiAgICAic2hvdyIKXSwiYXR0cl9fY2xhc3MiOiAibW9kYWwgZmFkZSBzaG93IiwiYXR0cl9fc3R5bGUiOiAiZGlzcGxheTogYmxvY2s7IiwibnRoX2NoaWxkIjogMiwibnRoX29mX3R5cGUiOiAyfSwKICAgIHsidGFnX25hbWUiOiAiZGl2IiwibnRoX2NoaWxkIjogMSwibnRoX29mX3R5cGUiOiAxfSwKICAgIHsidGFnX25hbWUiOiAiZGl2IiwibnRoX2NoaWxkIjogMSwibnRoX29mX3R5cGUiOiAxfSwKICAgIHsidGFnX25hbWUiOiAiZGl2IiwiY2xhc3NlcyI6IFsKICAgICJrLXBvcnRsZXRfX2JvZHkiLAogICAgIiIKXSwiYXR0cl9fY2xhc3MiOiAiay1wb3J0bGV0X19ib2R5ICIsImF0dHJfX3N0eWxlIjogInBhZGRpbmc6IDBweDsiLCJudGhfY2hpbGQiOiAyLCJudGhfb2ZfdHlwZSI6IDJ9LAogICAgeyJ0YWdfbmFtZSI6ICJkaXYiLCJjbGFzc2VzIjogWwogICAgImstcG9ydGxldCIsCiAgICAiay1wb3J0bGV0LS1oZWlnaHQtZmx1aWQiCl0sImF0dHJfX2NsYXNzIjogImstcG9ydGxldCBrLXBvcnRsZXQtLWhlaWdodC1mbHVpZCIsIm50aF9jaGlsZCI6IDEsIm50aF9vZl90eXBlIjogMX0sCiAgICB7InRhZ19uYW1lIjogImRpdiIsImNsYXNzZXMiOiBbCiAgICAiY29sLWxnLTYiCl0sImF0dHJfX2NsYXNzIjogImNvbC1sZy02IiwibnRoX2NoaWxkIjogMSwibnRoX29mX3R5cGUiOiAxfSwKICAgIHsidGFnX25hbWUiOiAiZGl2IiwiY2xhc3NlcyI6IFsKICAgICJyb3ciCl0sImF0dHJfX2NsYXNzIjogInJvdyIsIm50aF9jaGlsZCI6IDEsIm50aF9vZl90eXBlIjogMX0sCiAgICB7InRhZ19uYW1lIjogImRpdiIsImF0dHJfX3N0eWxlIjogInBhZGRpbmc6IDQwcHggMzBweCAwcHg7IGJhY2tncm91bmQtY29sb3I6IHJnYigyMzksIDIzOSwgMjQ1KTsgbWFyZ2luLXRvcDogLTQwcHg7IG1pbi1oZWlnaHQ6IGNhbGMoMTAwdmggLSA0MHB4KTsiLCJudGhfY2hpbGQiOiAyLCJudGhfb2ZfdHlwZSI6IDJ9LAogICAgeyJ0YWdfbmFtZSI6ICJkaXYiLCJhdHRyX19zdHlsZSI6ICJtYXJnaW4tdG9wOiAwcHg7IiwibnRoX2NoaWxkIjogMiwibnRoX29mX3R5cGUiOiAyfSwKICAgIHsidGFnX25hbWUiOiAiZGl2IiwiY2xhc3NlcyI6IFsKICAgICJBcHAiCl0sImF0dHJfX2NsYXNzIjogIkFwcCIsImF0dHJfX3N0eWxlIjogImNvbG9yOiByZ2IoNTIsIDYxLCA2Mik7IiwibnRoX2NoaWxkIjogMSwibnRoX29mX3R5cGUiOiAxfSwKICAgIHsidGFnX25hbWUiOiAiZGl2IiwiYXR0cl9faWQiOiAicm9vdCIsIm50aF9jaGlsZCI6IDEsIm50aF9vZl90eXBlIjogMX0sCiAgICB7InRhZ19uYW1lIjogImJvZHkiLCJudGhfY2hpbGQiOiAyLCJudGhfb2ZfdHlwZSI6IDF9Cl0sInRva2VuIjogInhwOXFUMlZMWTc2SkpnIn19"
        })

        self.assertEqual(patch_process_event.call_args[1]['data']['properties']['$elements'][0]['$el_text'], '💻 Writing code')

    @patch('posthog.api.capture.TEAM_ID_CACHE', {})
    @patch('posthog.tasks.process_event.process_event.delay')
    def test_incorrect_padding(self, patch_process_event):
        response = self.client.get('/e/?data=eyJldmVudCI6IndoYXRldmVmciIsInByb3BlcnRpZXMiOnsidG9rZW4iOiJ0b2tlbjEyMyIsImRpc3RpbmN0X2lkIjoiYXNkZiJ9fQ', content_type='application/json', HTTP_REFERER='https://localhost')
        self.assertEqual(response.json()['status'], 1)
        self.assertEqual(patch_process_event.call_args[1]['data']['event'], 'whatevefr')

    @patch('posthog.api.capture.TEAM_ID_CACHE', {})
    @patch('posthog.tasks.process_event.process_event.delay')
    def test_ignore_empty_request(self, patch_process_event):
        response = self.client.get('/e/?data=', content_type='application/json', HTTP_ORIGIN='https://localhost')
        self.assertEqual(response.content, b"1")
        self.assertEqual(patch_process_event.call_count, 0)

    @patch('posthog.api.capture.TEAM_ID_CACHE', {})
    @patch('posthog.tasks.process_event.process_event.delay')
    def test_batch(self, patch_process_event):
        data = {
            "type":"capture",
            "event":"user signed up",
            "distinct_id": "2"
        }
        response = self.client.post('/batch/', data={
            "api_key": self.team.api_token,
            "batch": [data]
        }, content_type='application/json')
        arguments = patch_process_event.call_args[1]
        arguments.pop('now') # can't compare fakedate
        arguments.pop('sent_at') # can't compare fakedate
        self.assertDictEqual(arguments, {
            'distinct_id': '2',
            'ip': '127.0.0.1',
            'site_url': 'http://testserver',
            'data': data,
            'team_id': self.team.pk,
        })

    @patch('posthog.api.capture.TEAM_ID_CACHE', {})
    @patch('posthog.tasks.process_event.process_event.delay')
    def test_batch_gzip(self, patch_process_event):
        data = {
            "api_key": self.team.api_token,
            "batch": [{
                "type": "capture",
                "event": "user signed up",
                "distinct_id": "2"
            }]
        }

        response = self.client.generic('POST', '/batch/', data=gzip.compress(json.dumps(data).encode()),
                    content_type='application/json', HTTP_CONTENT_ENCODING='gzip')

        arguments = patch_process_event.call_args[1]
        arguments.pop('now') # can't compare fakedate
        arguments.pop('sent_at') # can't compare fakedate
        self.assertDictEqual(arguments, {
            'distinct_id': '2',
            'ip': '127.0.0.1',
            'site_url': 'http://testserver',
            'data': data['batch'][0],
            'team_id': self.team.pk,
        })

    def test_batch_incorrect_token(self):
        response = self.client.post('/batch/', data={
            "api_key": "this-token-doesnt-exist",
            "batch":[
                {
                    "type":"capture",
                    "event":"user signed up",
                    "distinct_id": "whatever"
                },
            ]
        }, content_type='application/json')

        self.assertEqual(response.status_code, 400)
        self.assertEqual(response.json()['message'], "API key is incorrect. You can find your API key in the /setup page in PostHog.")

    def test_batch_token_not_set(self):
        response = self.client.post('/batch/', data={
            "batch":[
                {
                    "type":"capture",
                    "event":"user signed up",
                    "distinct_id": "whatever"
                },
            ]
        }, content_type='application/json')

        self.assertEqual(response.status_code, 400)
        self.assertEqual(response.json()['message'], "No api_key set. You can find your API key in the /setup page in posthog")

    def test_batch_distinct_id_not_set(self):
        response = self.client.post('/batch/', data={
            "api_key": self.team.api_token,
            "batch":[
                {
                    "type":"capture",
                    "event":"user signed up",
                },
            ]
        }, content_type='application/json')

        self.assertEqual(response.status_code, 400)
        self.assertEqual(response.json()['message'], "You need to set a distinct_id.")

<<<<<<< HEAD
class TestDecide(BaseTest):
    TESTS_API = True

    def test_user_on_own_site(self):
        self.team.app_urls = ['https://example.com/maybesubdomain']
        self.team.save()
        response = self.client.get('/decide/', HTTP_ORIGIN='https://example.com').json()
        self.assertEqual(response['is_authenticated'], True)

    def test_user_on_evil_site(self):
        self.team.app_urls = ['https://example.com']
        self.team.save()
        response = self.client.get('/decide/', HTTP_ORIGIN='https://evilsite.com').json()
        self.assertEqual(response['is_authenticated'], False)

    def test_user_on_local_host(self):
        self.team.app_urls = ['https://example.com']
        self.team.save()
        response = self.client.get('/decide/', HTTP_ORIGIN='http://127.0.0.1:8000').json()
        self.assertEqual(response['is_authenticated'], True)
=======
    @patch('posthog.api.capture.TEAM_ID_CACHE', {})
    @patch('posthog.tasks.process_event.process_event.delay')
    def test_engage(self, patch_process_event):
        response = self.client.get('/engage/?data=%s' % quote(self._dict_to_json({
            '$set': {
                '$os': 'Mac OS X',
            },
            '$token': 'token123',
            '$distinct_id': 3,
            '$device_id': '16fd4afae9b2d8-0fce8fe900d42b-39637c0e-7e9000-16fd4afae9c395',
            '$user_id': 3
        })), content_type='application/json', HTTP_ORIGIN='https://localhost')
        arguments = patch_process_event.call_args[1]
        self.assertEqual(arguments['data']['event'], '$identify')
        arguments.pop('now') # can't compare fakedate
        arguments.pop('sent_at') # can't compare fakedate
        arguments.pop('data') # can't compare fakedate
        self.assertDictEqual(arguments, {
            'distinct_id': '3',
            'ip': '127.0.0.1',
            'site_url': 'http://testserver',
            'team_id': self.team.pk,
        })

    @patch('posthog.api.capture.TEAM_ID_CACHE', {})
    @patch('posthog.tasks.process_event.process_event.delay')
    def test_python_library(self, patch_process_event):
        self.client.post('/track/', data={
            'data': self._dict_to_b64({
                'event': '$pageview',
                'properties': {
                    'distinct_id': 'eeee',
                },
            }),
            'api_key': self.team.api_token # main difference in this test
        })
        arguments = patch_process_event.call_args[1]
        self.assertEqual(arguments['team_id'], self.team.pk)

    @patch('posthog.api.capture.TEAM_ID_CACHE', {})
    @patch('posthog.tasks.process_event.process_event.delay')
    def test_js_library_underscore_sent_at(self, patch_process_event):
        now = timezone.now()
        tomorrow = now + timedelta(days=1, hours=2)
        tomorrow_sent_at = now + timedelta(days=1, hours=2, minutes=10)

        data = {
            'event': 'movie played',
            'timestamp': tomorrow.isoformat(),
            'properties': {
                'distinct_id': 2,
                'token': self.team.api_token
            }
        }

        self.client.get('/e/?_=%s&data=%s' % (int(tomorrow_sent_at.timestamp()), quote(self._dict_to_json(data))),
                       content_type='application/json', HTTP_ORIGIN='https://localhost')

        arguments = patch_process_event.call_args[1]
        arguments.pop('now')  # can't compare fakedate

        # right time sent as sent_at to process_event

        self.assertEqual(arguments['sent_at'].tzinfo, timezone.utc)

        timediff = arguments['sent_at'].timestamp() - tomorrow_sent_at.timestamp()
        self.assertLess(abs(timediff), 1)
        self.assertEqual(
            arguments['data']['timestamp'],
            tomorrow.isoformat()
        )

    @patch('posthog.api.capture.TEAM_ID_CACHE', {})
    @patch('posthog.tasks.process_event.process_event.delay')
    def test_sent_at_field(self, patch_process_event):
        now = timezone.now()
        tomorrow = now + timedelta(days=1, hours=2)
        tomorrow_sent_at = now + timedelta(days=1, hours=2, minutes=10)

        self.client.post('/track/', data={
            'sent_at': tomorrow_sent_at.isoformat(),
            'data': self._dict_to_b64({
                'event': '$pageview',
                'timestamp': tomorrow.isoformat(),
                'properties': {
                    'distinct_id': 'eeee',
                },
            }),
            'api_key': self.team.api_token # main difference in this test
        })

        arguments = patch_process_event.call_args[1]
        arguments.pop('now')  # can't compare fakedate

        # right time sent as sent_at to process_event
        timediff = arguments['sent_at'].timestamp() - tomorrow_sent_at.timestamp()
        self.assertLess(abs(timediff), 1)
        self.assertEqual(arguments['data']['timestamp'], tomorrow.isoformat())
>>>>>>> 5426c870
<|MERGE_RESOLUTION|>--- conflicted
+++ resolved
@@ -185,7 +185,6 @@
         self.assertEqual(response.status_code, 400)
         self.assertEqual(response.json()['message'], "You need to set a distinct_id.")
 
-<<<<<<< HEAD
 class TestDecide(BaseTest):
     TESTS_API = True
 
@@ -206,7 +205,7 @@
         self.team.save()
         response = self.client.get('/decide/', HTTP_ORIGIN='http://127.0.0.1:8000').json()
         self.assertEqual(response['is_authenticated'], True)
-=======
+        
     @patch('posthog.api.capture.TEAM_ID_CACHE', {})
     @patch('posthog.tasks.process_event.process_event.delay')
     def test_engage(self, patch_process_event):
@@ -304,5 +303,4 @@
         # right time sent as sent_at to process_event
         timediff = arguments['sent_at'].timestamp() - tomorrow_sent_at.timestamp()
         self.assertLess(abs(timediff), 1)
-        self.assertEqual(arguments['data']['timestamp'], tomorrow.isoformat())
->>>>>>> 5426c870
+        self.assertEqual(arguments['data']['timestamp'], tomorrow.isoformat())