import React, { useState } from 'react'
import { useActions, useMountedLogic, useValues } from 'kea'

import { Loading } from 'lib/utils'
import { SaveToDashboard } from 'lib/components/SaveToDashboard/SaveToDashboard'
import moment from 'moment'
import { DateFilter } from 'lib/components/DateFilter'
import { IntervalFilter } from 'lib/components/IntervalFilter/IntervalFilter'

import { ActionsPie } from './ActionsPie'
import { ActionsTable } from './ActionsTable'
import { ActionsLineGraph } from './ActionsLineGraph'
import { PersonModal } from './PersonModal'
import { PageHeader } from 'lib/components/PageHeader'

import { ChartFilter } from 'lib/components/ChartFilter'
import { Tabs, Row, Col, Card, Button } from 'antd'
import {
    ACTIONS_LINE_GRAPH_LINEAR,
    ACTIONS_LINE_GRAPH_CUMULATIVE,
    ACTIONS_TABLE,
    ACTIONS_PIE_CHART,
    ACTIONS_BAR_CHART,
    FUNNEL_VIZ,
    LIFECYCLE,
} from 'lib/constants'
import { hot } from 'react-hot-loader/root'
import { annotationsLogic } from '~/lib/components/Annotations'
import { router } from 'kea-router'

import { RetentionContainer } from 'scenes/retention/RetentionContainer'

import { Paths } from 'scenes/paths/Paths'

import { RetentionTab, SessionTab, TrendTab, PathTab, FunnelTab } from './InsightTabs'
import { FunnelViz } from 'scenes/funnels/FunnelViz'
import { funnelLogic } from 'scenes/funnels/funnelLogic'
import { insightLogic, logicFromInsight, ViewType } from './insightLogic'
import { trendsLogic } from './trendsLogic'
import { CompareFilter } from 'lib/components/CompareFilter/CompareFilter'
import { InsightHistoryPanel } from './InsightHistoryPanel'
import { SavedFunnels } from './SavedCard'
import { ReloadOutlined } from '@ant-design/icons'
import { userLogic } from 'scenes/userLogic'
import { insightCommandLogic } from './insightCommandLogic'

import './Insights.scss'
import { ErrorMessage, TimeOut } from './EmptyStates'
import { featureFlagLogic } from 'lib/logic/featureFlagLogic'

const { TabPane } = Tabs

const showIntervalFilter = function (activeView, filter) {
    switch (activeView) {
        case ViewType.TRENDS:
        case ViewType.STICKINESS:
        case ViewType.LIFECYCLE:
        case ViewType.SESSIONS:
            return true
        case ViewType.FUNNELS:
            return filter.display === ACTIONS_LINE_GRAPH_LINEAR
        case ViewType.RETENTION:
        case ViewType.PATHS:
            return false
        default:
            return true // sometimes insights aren't set for trends
    }
}

const showChartFilter = function (activeView, featureFlags) {
    switch (activeView) {
        case ViewType.TRENDS:
        case ViewType.STICKINESS:
        case ViewType.SESSIONS:
        case ViewType.RETENTION:
            return true
        case ViewType.FUNNELS:
            return featureFlags['funnel-trends-1269']
        case ViewType.LIFECYCLE:
        case ViewType.PATHS:
            return false
        default:
            return true // sometimes insights aren't set for trends
    }
}

const showDateFilter = {
    [`${ViewType.TRENDS}`]: true,
    [`${ViewType.STICKINESS}`]: true,
    [`${ViewType.LIFECYCLE}`]: true,
    [`${ViewType.SESSIONS}`]: true,
    [`${ViewType.FUNNELS}`]: true,
    [`${ViewType.RETENTION}`]: false,
    [`${ViewType.PATHS}`]: true,
}

const showComparePrevious = {
    [`${ViewType.TRENDS}`]: true,
    [`${ViewType.STICKINESS}`]: true,
    [`${ViewType.LIFECYCLE}`]: false,
    [`${ViewType.SESSIONS}`]: true,
    [`${ViewType.FUNNELS}`]: false,
    [`${ViewType.RETENTION}`]: false,
    [`${ViewType.PATHS}`]: false,
}

export const Insights = hot(_Insights)
function _Insights() {
    useMountedLogic(insightCommandLogic)
    const [{ fromItem }] = useState(router.values.hashParams)
    const { clearAnnotationsToCreate } = useActions(annotationsLogic({ pageKey: fromItem }))
    const { annotationsToCreate } = useValues(annotationsLogic({ pageKey: fromItem }))
    const { user } = useValues(userLogic)
    const { lastRefresh, isLoading, activeView, allFilters, showTimeoutMessage, showErrorMessage } = useValues(
        insightLogic
    )
    const { setActiveView } = useActions(insightLogic)
    const { featureFlags } = useValues(featureFlagLogic)

<<<<<<< HEAD
    const { loadResults } = useActions(logicFromInsight(activeView, { dashboardItemId: null, filters: allFilters }))

=======
    const dateFilterDisabled = activeView === ViewType.FUNNELS && isFunnelEmpty(allFilters)
>>>>>>> 0cfdb05a
    return (
        user?.team && (
            <div className="actions-graph">
                <PageHeader title="Insights" />
                <Row justify="space-between" align="middle" className="top-bar">
                    <Tabs
                        size="large"
                        activeKey={activeView}
                        style={{
                            overflow: 'visible',
                        }}
                        className="top-bar"
                        onChange={(key) => setActiveView(key)}
                        animated={false}
                        tabBarExtraContent={{
                            right: (
                                <Button
                                    type={activeView === 'history' && 'primary'}
                                    data-attr="insight-history-button"
                                    onClick={() => setActiveView('history')}
                                >
                                    History
                                </Button>
                            ),
                        }}
                    >
                        <TabPane tab={<span data-attr="insight-trends-tab">Trends</span>} key={ViewType.TRENDS} />
                        <TabPane tab={<span data-attr="insight-funnels-tab">Funnels</span>} key={ViewType.FUNNELS} />
                        <TabPane tab={<span data-attr="insight-sessions-tab">Sessions</span>} key={ViewType.SESSIONS} />
                        <TabPane
                            tab={<span data-attr="insight-retention-tab">Retention</span>}
                            key={ViewType.RETENTION}
                        />
                        <TabPane tab={<span data-attr="insight-path-tab">User Paths</span>} key={ViewType.PATHS} />
                        {featureFlags['remove-shownas'] && (
                            <TabPane
                                tab={<span data-attr="insight-stickiness-tab">Stickiness</span>}
                                key={ViewType.STICKINESS}
                            />
                        )}
                        {featureFlags['remove-shownas'] && (
                            <TabPane
                                tab={<span data-attr="insight-lifecycle-tab">Lifecycle</span>}
                                key={ViewType.LIFECYCLE}
                            />
                        )}
                    </Tabs>
                </Row>
                <Row gutter={16}>
                    {activeView === 'history' ? (
                        <Col xs={24} xl={24}>
                            <Card className="" style={{ overflow: 'visible' }}>
                                <InsightHistoryPanel onChange={() => setOpenHistory(false)} />
                            </Card>
                        </Col>
                    ) : (
                        <>
                            <Col xs={24} xl={7}>
                                <Card className="" style={{ overflow: 'visible' }}>
                                    <div>
                                        {/* 
                                These are insight specific filters. 
                                They each have insight specific logics
                                */}
                                        {featureFlags['remove-shownas']
                                            ? {
                                                  [`${ViewType.TRENDS}`]: <TrendTab view={ViewType.TRENDS} />,
                                                  [`${ViewType.STICKINESS}`]: <TrendTab view={ViewType.STICKINESS} />,
                                                  [`${ViewType.LIFECYCLE}`]: <TrendTab view={ViewType.LIFECYCLE} />,
                                                  [`${ViewType.SESSIONS}`]: <SessionTab view={ViewType.SESSIONS} />,
                                                  [`${ViewType.FUNNELS}`]: <FunnelTab />,
                                                  [`${ViewType.RETENTION}`]: <RetentionTab />,
                                                  [`${ViewType.PATHS}`]: <PathTab />,
                                              }[activeView]
                                            : {
                                                  [`${ViewType.TRENDS}`]: <TrendTab view={ViewType.TRENDS} />,
                                                  [`${ViewType.SESSIONS}`]: <SessionTab view={ViewType.SESSIONS} />,
                                                  [`${ViewType.FUNNELS}`]: <FunnelTab />,
                                                  [`${ViewType.RETENTION}`]: <RetentionTab />,
                                                  [`${ViewType.PATHS}`]: <PathTab />,
                                              }[activeView]}
                                    </div>
                                </Card>
                                {activeView === ViewType.FUNNELS && (
                                    <Card
                                        title={<Row align="middle">Funnels Saved in Project</Row>}
                                        style={{ marginTop: 16 }}
                                    >
                                        <SavedFunnels />
                                    </Card>
                                )}
                            </Col>
                            <Col xs={24} xl={17}>
                                {/* 
                        These are filters that are reused between insight features. 
                        They each have generic logic that updates the url
                        */}
                                <Card
                                    title={
                                        <div className="float-right">
                                            {showIntervalFilter(activeView, allFilters) && (
                                                <IntervalFilter filters={allFilters} view={activeView} />
                                            )}
                                            {showChartFilter(activeView, featureFlags) && (
                                                <ChartFilter
                                                    onChange={(display) => {
                                                        if (
                                                            display === ACTIONS_TABLE ||
                                                            display === ACTIONS_PIE_CHART
                                                        ) {
                                                            clearAnnotationsToCreate()
                                                        }
                                                    }}
                                                    filters={allFilters}
                                                    disabled={allFilters.shown_as === LIFECYCLE}
                                                />
                                            )}

                                            {showDateFilter[activeView] && <DateFilter disabled={dateFilterDisabled} />}

                                            {showComparePrevious[activeView] && <CompareFilter />}
                                            <SaveToDashboard
                                                item={{
                                                    entity: {
                                                        filters: allFilters,
                                                        annotations: annotationsToCreate,
                                                    },
                                                }}
                                            />
                                        </div>
                                    }
                                    headStyle={{ backgroundColor: 'rgba(0,0,0,.03)' }}
                                >
                                    <div>
                                        {lastRefresh && (
                                            <small style={{ position: 'absolute', marginTop: -21, right: 24 }}>
                                                Computed {moment(lastRefresh).fromNow()}
                                                <Button
                                                    size="small"
                                                    type="link"
                                                    onClick={() => loadResults(true)}
                                                    style={{ margin: 0 }}
                                                >
                                                    refresh
                                                    <ReloadOutlined
                                                        style={{ cursor: 'pointer', marginTop: -3, marginLeft: 3 }}
                                                    />
                                                </Button>
                                            </small>
                                        )}
                                        {showErrorMessage ? (
                                            <ErrorMessage />
                                        ) : (
                                            showTimeoutMessage && <TimeOut isLoading={isLoading} />
                                        )}
                                        <div
                                            style={{
                                                display: showErrorMessage || showTimeoutMessage ? 'none' : 'block',
                                            }}
                                        >
                                            {showErrorMessage ? (
                                                <ErrorMessage />
                                            ) : showTimeoutMessage ? (
                                                <TimeOut isLoading={isLoading} />
                                            ) : featureFlags['remove-shownas'] ? (
                                                {
                                                    [`${ViewType.TRENDS}`]: <TrendInsight view={ViewType.TRENDS} />,
                                                    [`${ViewType.STICKINESS}`]: (
                                                        <TrendInsight view={ViewType.STICKINESS} />
                                                    ),
                                                    [`${ViewType.LIFECYCLE}`]: (
                                                        <TrendInsight view={ViewType.LIFECYCLE} />
                                                    ),
                                                    [`${ViewType.SESSIONS}`]: <TrendInsight view={ViewType.SESSIONS} />,
                                                    [`${ViewType.FUNNELS}`]: <FunnelInsight />,
                                                    [`${ViewType.RETENTION}`]: <RetentionContainer />,
                                                    [`${ViewType.PATHS}`]: <Paths />,
                                                }[activeView]
                                            ) : (
                                                {
                                                    [`${ViewType.TRENDS}`]: <TrendInsight view={ViewType.TRENDS} />,
                                                    [`${ViewType.SESSIONS}`]: <TrendInsight view={ViewType.SESSIONS} />,
                                                    [`${ViewType.FUNNELS}`]: <FunnelInsight />,
                                                    [`${ViewType.RETENTION}`]: <RetentionContainer />,
                                                    [`${ViewType.PATHS}`]: <Paths />,
                                                }[activeView]
                                            )}
                                        </div>
                                    </div>
                                </Card>
<<<<<<< HEAD
=======
                                {!showErrorMessage &&
                                    !showTimeoutMessage &&
                                    activeView === ViewType.FUNNELS &&
                                    allFilters.display === FUNNEL_VIZ && (
                                        <Card>
                                            <FunnelPeople />
                                        </Card>
                                    )}
>>>>>>> 0cfdb05a
                            </Col>
                        </>
                    )}
                </Row>
            </div>
        )
    )
}

function TrendInsight({ view }) {
    const { filters: _filters, loading, showingPeople } = useValues(trendsLogic({ dashboardItemId: null, view }))

    return (
        <>
            {(_filters.actions || _filters.events || _filters.session) && (
                <div
                    style={{
                        minHeight: 'calc(90vh - 16rem)',
                        position: 'relative',
                    }}
                >
                    {loading && <Loading />}
                    {(!_filters.display ||
                        _filters.display === ACTIONS_LINE_GRAPH_LINEAR ||
                        _filters.display === ACTIONS_LINE_GRAPH_CUMULATIVE ||
                        _filters.display === ACTIONS_BAR_CHART) && <ActionsLineGraph view={view} />}
                    {_filters.display === ACTIONS_TABLE && <ActionsTable filters={_filters} view={view} />}
                    {_filters.display === ACTIONS_PIE_CHART && <ActionsPie filters={_filters} view={view} />}
                </div>
            )}
            <PersonModal visible={showingPeople} view={view} />
        </>
    )
}

const isFunnelEmpty = (filters) => {
    return (!filters.actions && !filters.events) || (filters.actions?.length === 0 && filters.events?.length === 0)
}

function FunnelInsight() {
    const { stepsWithCount, stepsWithCountLoading } = useValues(funnelLogic)

    return (
        <div style={{ height: 300, position: 'relative' }}>
            {stepsWithCountLoading && <Loading />}
            {stepsWithCount && stepsWithCount[0] && stepsWithCount[0].count > -1 ? (
                <FunnelViz steps={stepsWithCount} />
            ) : (
                !stepsWithCountLoading && (
                    <div
                        style={{
                            textAlign: 'center',
                        }}
                    >
                        <span>
                            Enter the details to your funnel and click 'calculate' to create a funnel visualization
                        </span>
                    </div>
                )
            )}
        </div>
    )
}<|MERGE_RESOLUTION|>--- conflicted
+++ resolved
@@ -21,7 +21,6 @@
     ACTIONS_TABLE,
     ACTIONS_PIE_CHART,
     ACTIONS_BAR_CHART,
-    FUNNEL_VIZ,
     LIFECYCLE,
 } from 'lib/constants'
 import { hot } from 'react-hot-loader/root'
@@ -117,12 +116,9 @@
     const { setActiveView } = useActions(insightLogic)
     const { featureFlags } = useValues(featureFlagLogic)
 
-<<<<<<< HEAD
     const { loadResults } = useActions(logicFromInsight(activeView, { dashboardItemId: null, filters: allFilters }))
-
-=======
     const dateFilterDisabled = activeView === ViewType.FUNNELS && isFunnelEmpty(allFilters)
->>>>>>> 0cfdb05a
+
     return (
         user?.team && (
             <div className="actions-graph">
@@ -313,17 +309,6 @@
                                         </div>
                                     </div>
                                 </Card>
-<<<<<<< HEAD
-=======
-                                {!showErrorMessage &&
-                                    !showTimeoutMessage &&
-                                    activeView === ViewType.FUNNELS &&
-                                    allFilters.display === FUNNEL_VIZ && (
-                                        <Card>
-                                            <FunnelPeople />
-                                        </Card>
-                                    )}
->>>>>>> 0cfdb05a
                             </Col>
                         </>
                     )}
