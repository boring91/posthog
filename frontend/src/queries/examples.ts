// This file contains example queries, used in storybook and in the /query interface.
import {
    EventsNode,
    DataTableNode,
    LegacyQuery,
    Node,
    NodeKind,
    TrendsQuery,
    FunnelsQuery,
    RetentionQuery,
    ActionsNode,
    PathsQuery,
    StickinessQuery,
    LifecycleQuery,
} from '~/queries/schema'
import {
    ChartDisplayType,
    InsightType,
    PropertyFilterType,
    PropertyOperator,
    // PropertyMathType,
    FilterLogicalOperator,
    StepOrderValue,
    PropertyGroupFilter,
} from '~/types'
<<<<<<< HEAD
import { defaultDataTableStringColumns } from '~/queries/nodes/DataTable/defaults'
=======
import { ShownAsValue } from '~/lib/constants'
import { defaultDataTableStringColumns } from '~/queries/nodes/DataTable/DataTable'
>>>>>>> 4a9ee98d

const Events: EventsNode = {
    kind: NodeKind.EventsNode,
    properties: [
        { type: PropertyFilterType.Event, key: '$browser', operator: PropertyOperator.Exact, value: 'Chrome' },
    ],
    limit: 100,
}

const EventsTable: DataTableNode = {
    kind: NodeKind.DataTableNode,
    columns: defaultDataTableStringColumns,
    source: Events,
}

const LegacyTrendsQuery: LegacyQuery = {
    kind: NodeKind.LegacyQuery,
    filters: {
        insight: InsightType.TRENDS,
        date_from: '-7d',
        events: [{ id: '$pageview', math: 'avg_count_per_actor', name: '$pageview', type: 'events', order: 0 }],
        display: ChartDisplayType.ActionsLineGraph,
        interval: 'day',
    },
}

const properties: PropertyGroupFilter = {
    type: FilterLogicalOperator.And,
    values: [
        {
            type: FilterLogicalOperator.Or,
            values: [
                {
                    type: PropertyFilterType.Event,
                    key: '$current_url',
                    operator: PropertyOperator.Exact,
                    value: ['https://hedgebox.net/files/'],
                },
                {
                    type: PropertyFilterType.Event,
                    key: '$geoip_country_code',
                    operator: PropertyOperator.Exact,
                    value: ['US', 'AU'],
                },
            ],
        },
    ],
}

const filterTestAccounts = false
const series: (EventsNode | ActionsNode)[] = [
    {
        kind: NodeKind.EventsNode,
        name: '$pageview',
        custom_name: 'Views',
        event: '$pageview',
        properties: [
            {
                type: PropertyFilterType.Event,
                key: '$browser',
                operator: PropertyOperator.Exact,
                value: 'Chrome',
            },
            {
                type: PropertyFilterType.Cohort,
                key: 'id',
                value: 2,
            },
        ],
        limit: 100, // TODO - can't find a use for `limits` in insights/trends
    },
    // {
    //     kind: NodeKind.ActionsNode,
    //     id: 1,
    //     name: 'Interacted with file',
    //     custom_name: 'Interactions',
    //     properties: [
    //         {
    //             type: PropertyFilterType.Event,
    //             key: '$geoip_country_code',
    //             operator: PropertyOperator.Exact,
    //             value: ['US'],
    //         },
    //     ],
    //     math: PropertyMathType.Average,
    //     math_property: '$session_duration',
    // },
]

const InsightTrendsQuery: TrendsQuery = {
    kind: NodeKind.TrendsQuery,
    properties,
    filterTestAccounts,
    interval: 'day',
    dateRange: {
        date_from: '-7d',
    },
    series,
    trendsFilter: {
        display: ChartDisplayType.ActionsAreaGraph,
    },
    breakdown: {
        breakdown: '$geoip_country_code',
        breakdown_type: 'event',
    },
}

const InsightFunnelsQuery: FunnelsQuery = {
    kind: NodeKind.FunnelsQuery,
    properties,
    filterTestAccounts,
    interval: 'day',
    dateRange: {
        date_from: '-7d',
    },
    series,
    funnelsFilter: {
        funnel_order_type: StepOrderValue.ORDERED,
    },
    breakdown: {
        breakdown: '$geoip_country_code',
        breakdown_type: 'event',
    },
}

const InsightRetentionQuery: RetentionQuery = {
    kind: NodeKind.RetentionQuery,
    properties,
    filterTestAccounts,
    retentionFilter: {
        // TODO: this should be typed as (EventsNode | ActionsNode)[] without math and properties
        target_entity: { type: 'events', id: '$pageview', name: '$pageview' },
        returning_entity: { type: 'events', id: '$pageview', name: '$pageview' },
    },
}

const InsightPathsQuery: PathsQuery = {
    kind: NodeKind.PathsQuery,
    properties,
    filterTestAccounts,
    pathsFilter: {},
}

const InsightStickinessQuery: StickinessQuery = {
    kind: NodeKind.StickinessQuery,
    properties,
    filterTestAccounts,
    interval: 'day',
    dateRange: {
        date_from: '-7d',
    },
    series,
    stickinessFilter: {},
}

const InsightLifecycleQuery: LifecycleQuery = {
    kind: NodeKind.LifecycleQuery,
    properties,
    filterTestAccounts,
    dateRange: {
        date_from: '-7d',
    },
    series, // TODO: Visualization only supports one event or action
    lifecycleFilter: {
        shown_as: ShownAsValue.LIFECYCLE,
    },
}

export const examples: Record<string, Node> = {
    Events,
    EventsTable,
    LegacyTrendsQuery,
    InsightTrendsQuery,
    InsightFunnelsQuery,
    InsightRetentionQuery,
    InsightPathsQuery,
    InsightStickinessQuery,
    InsightLifecycleQuery,
}

export const stringifiedExamples: Record<string, string> = Object.fromEntries(
    Object.entries(examples).map(([key, node]) => [key, JSON.stringify(node)])
)<|MERGE_RESOLUTION|>--- conflicted
+++ resolved
@@ -23,12 +23,8 @@
     StepOrderValue,
     PropertyGroupFilter,
 } from '~/types'
-<<<<<<< HEAD
 import { defaultDataTableStringColumns } from '~/queries/nodes/DataTable/defaults'
-=======
 import { ShownAsValue } from '~/lib/constants'
-import { defaultDataTableStringColumns } from '~/queries/nodes/DataTable/DataTable'
->>>>>>> 4a9ee98d
 
 const Events: EventsNode = {
     kind: NodeKind.EventsNode,
