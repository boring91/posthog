import { IconPencil } from '@posthog/icons'
import { IconCheck, IconX } from '@posthog/icons'
import { LemonCheckbox, Tooltip } from '@posthog/lemon-ui'
import clsx from 'clsx'
import Fuse from 'fuse.js'
import { LemonSkeleton } from 'lib/lemon-ui/LemonSkeleton'
import { LemonSnack } from 'lib/lemon-ui/LemonSnack/LemonSnack'
import { range } from 'lib/utils'
import { MouseEvent, useEffect, useMemo, useRef, useState } from 'react'

import { KeyboardShortcut } from '~/layout/navigation-3000/components/KeyboardShortcut'

import { LemonButton } from '../LemonButton'
import { LemonDropdown } from '../LemonDropdown'
import { LemonInput, LemonInputProps } from '../LemonInput'
import { PopoverReferenceContext } from '../Popover'

const NON_ESCAPED_COMMA_REGEX = /(?<!\\),/

export interface LemonInputSelectOption {
    key: string
    label: string
    labelComponent?: React.ReactNode
    /** @internal */
    __isInput?: boolean
}

export type LemonInputSelectProps = Pick<
    // NOTE: We explicitly pick rather than omit to ensure these components aren't used incorrectly
    LemonInputProps,
    'autoFocus' | 'autoWidth' | 'fullWidth'
> & {
    options?: LemonInputSelectOption[]
    value?: string[] | null
    disabled?: boolean
    loading?: boolean
    placeholder?: string
    /** Title shown at the top of the list. Looks the same as section titles in LemonMenu. */
    title?: string
    disableFiltering?: boolean
    mode: 'multiple' | 'single'
    allowCustomValues?: boolean
    emptyStateComponent?: React.ReactNode
    onChange?: (newValue: string[]) => void
    onBlur?: () => void
    onFocus?: () => void
    onInputChange?: (newValue: string) => void
    'data-attr'?: string
    className?: string
    popoverClassName?: string
    size?: 'xsmall' | 'small' | 'medium' | 'large'
    transparentBackground?: boolean
    displayMode?: 'snacks' | 'count'
<<<<<<< HEAD
    showSelectAll?: boolean
    showClearAll?: boolean
=======
    bulkActions?: 'clear-all' | 'select-and-clear-all'
>>>>>>> d0395057
}

export function LemonInputSelect({
    placeholder,
    title,
    options = [],
    value,
    loading,
    emptyStateComponent,
    onChange,
    onInputChange,
    onFocus,
    onBlur,
    mode,
    disabled,
    disableFiltering = false,
    allowCustomValues = false,
    autoFocus = false,
    className,
    popoverClassName,
    'data-attr': dataAttr,
    size = 'medium',
    transparentBackground,
    autoWidth = true,
    fullWidth = false,
    displayMode = 'snacks',
<<<<<<< HEAD
    showSelectAll,
    showClearAll,
=======
    bulkActions,
>>>>>>> d0395057
}: LemonInputSelectProps): JSX.Element {
    const [showPopover, setShowPopover] = useState(false)
    const [inputValue, _setInputValue] = useState('')
    const [itemBeingEditedIndex, setItemBeingEditedIndex] = useState<number | null>(null)
    const popoverFocusRef = useRef<boolean>(false)
    const inputRef = useRef<HTMLInputElement>(null)
    const [selectedIndex, setSelectedIndex] = useState(0)
    const values = value ? value.slice() : []
    if (itemBeingEditedIndex !== null) {
        // If we're editing an item, we don't want it to be in the values list - it's ephemeral in that state
        values.splice(itemBeingEditedIndex, 1)
    }

    const fuseRef = useRef<Fuse<LemonInputSelectOption>>(
        new Fuse(options, {
            keys: ['label', 'key'],
        })
    )

    const separateOnComma = allowCustomValues && mode === 'multiple'

    // We stringify the objects to prevent wasteful recalculations (esp. Fuse). Note: labelComponent is not serializable
    const optionsKey = JSON.stringify(options, (key, value) => (key === 'labelComponent' ? value?.name : value))
    const valuesKey = JSON.stringify(values)
    const allOptionsMap: Map<string, LemonInputSelectOption> = useMemo(() => {
        // Custom values are values that are not in the options list
        const customValues = values.filter((value) => !options.some((option) => option.key === value))
        // Custom values are shown as options before other options (Map guarantees preserves insertion order)
        const allOptionsMap = new Map<string, LemonInputSelectOption>()
        for (const customValue of customValues) {
            allOptionsMap.set(customValue, { key: customValue, label: customValue })
        }
        for (const option of options) {
            allOptionsMap.set(option.key, option)
        }
        // The below is a side effect (boo!) - but it's fine, since it's idempotent
        fuseRef.current.setCollection(Array.from(allOptionsMap.values()))
        return allOptionsMap
    }, [optionsKey, valuesKey])

    const visibleOptions = useMemo(() => {
        const ret: LemonInputSelectOption[] = []
        // Show the input value if custom values are allowed and it's not in the list
        if (inputValue && !values.includes(inputValue)) {
            if (allowCustomValues) {
                const unescapedInputValue = inputValue.replaceAll('\\,', ',') // Transform escaped commas to plain commas
                ret.push({ key: unescapedInputValue, label: unescapedInputValue, __isInput: true })
            }
        } else if (mode === 'single' && values.length > 0) {
            // In single-select mode, show the selected value at the top
            ret.push(allOptionsMap.get(values[0]) ?? { key: values[0], label: values[0] })
        }

        let relevantOptions: LemonInputSelectOption[]
        if (!disableFiltering && inputValue) {
            // If filtering is enabled and there's input, perform fuzzy search…
            const results = fuseRef.current.search(inputValue)
            relevantOptions = results.map((result) => result.item)
        } else {
            // …otherwise show all options
            relevantOptions = Array.from(allOptionsMap.values())
        }
        for (const option of relevantOptions) {
            if (option.key === inputValue) {
                // We also don't want to show the input-based option again
                continue
            }
            if (mode === 'single' && values.length > 0 && option.key === values[0]) {
                // In single-select mode, we've already added the selected value to the top earlier
                continue
            }
            ret.push(option)
            if (ret.length >= 100) {
                // :HACKY: This is a quick fix to make the select dropdown work for large values, as it was getting slow when
                // we'd load more than ~10k entries. Ideally we'd make this a virtualized list.
                break
            }
        }

        return ret
    }, [allOptionsMap, allowCustomValues, inputValue, mode])

    // Reset the selected index when the visible options change
    useEffect(() => {
        setSelectedIndex(0)
    }, [visibleOptions.map((option) => option.key).join(':::')])

    const setInputValue = (newValue: string): void => {
        // Special case for multiple mode with custom values
        if (separateOnComma && newValue.match(NON_ESCAPED_COMMA_REGEX)) {
            const newValues = [...values]

            // We split on commas EXCEPT if they're escaped (to allow for commas in values)
            newValue.split(NON_ESCAPED_COMMA_REGEX).forEach((value) => {
                const trimmedValue = value.replaceAll('\\,', ',').trim() // Transform escaped commas to plain commas
                if (trimmedValue && !values.includes(trimmedValue)) {
                    newValues.push(trimmedValue)
                }
            })

            onChange?.(newValues)
            newValue = ''
        }

        if (newValue) {
            // If popover was hidden due to Enter being pressed, but we kept input focus and now the user typed again,
            // we should show the popover again
            setShowPopover(true)
        }

        _setInputValue(newValue)
        onInputChange?.(newValue)
    }

    const _removeItem = (item: string, currentValues: string[] = values): void => {
        // Remove the item
        if (mode === 'single') {
            onChange?.([])
            return
        }
        const newValues = currentValues.slice()
        newValues.splice(newValues.indexOf(item), 1)
        onChange?.(newValues)
    }

    const _addItem = (item: string, atIndex?: number | null, currentValues: string[] = values): void => {
        setInputValue('')
        if (mode === 'single') {
            onChange?.([item])
            return
        }
        const newValues = currentValues.slice()
        if (!newValues.includes(item)) {
            if (atIndex != undefined) {
                newValues.splice(atIndex, 0, item)
            } else {
                newValues.push(item)
            }
        }
        onChange?.(newValues)
    }

    const _onActionItem = (
        item: string,
        popoverOptionClickEvent: MouseEvent | null,
        shouldInitiateEdit?: boolean
    ): void => {
        if (shouldInitiateEdit && allowCustomValues) {
            // In this case we want to remove it if added and set input to it
            let indexOfValue = values.indexOf(item)
            if (indexOfValue > -1) {
                if (itemBeingEditedIndex !== null && itemBeingEditedIndex < indexOfValue) {
                    // If already editing an item that's earlier in the list the the one we're about to edit,
                    // we need to adjust the index by 1
                    indexOfValue += 1
                }
                setItemBeingEditedIndex(indexOfValue)
            }
            _setInputValue(item)
            onInputChange?.(item)
            inputRef.current?.focus()
            return
        }
        setItemBeingEditedIndex(null)
        if (mode === 'single') {
            setShowPopover(false)
            popoverFocusRef.current = false
            // Prevent propagating to Popover's onClickInside, which would set popoverFocusRef.current back to true
            popoverOptionClickEvent?.stopPropagation()
        }

        if (values.includes(item)) {
            _removeItem(item)
        } else {
            _addItem(item, itemBeingEditedIndex)
        }
    }

    const _onBlur = (): void => {
        const hasSelectedAutofilledValue = selectedIndex > 0
        const hasCustomValue =
            !hasSelectedAutofilledValue && allowCustomValues && inputValue.trim() && !values.includes(inputValue)
        if (popoverFocusRef.current) {
            popoverFocusRef.current = false
            inputRef.current?.focus()
            _onFocus()
            if (hasCustomValue) {
                _onActionItem(inputValue.trim(), null)
            }
            return
        }
        if (hasCustomValue) {
            _onActionItem(inputValue.trim(), null)
        } else {
            setInputValue('')
        }
        setShowPopover(false)
        onBlur?.()
    }

    const _onFocus = (): void => {
        onFocus?.()
        setShowPopover(true)
        popoverFocusRef.current = true
    }

    const _onKeyDown = (e: React.KeyboardEvent<HTMLInputElement>): void => {
        if (e.key === 'Enter') {
            e.preventDefault()
            const itemToAdd = visibleOptions[selectedIndex]?.key

            if (itemToAdd) {
                _onActionItem(visibleOptions[selectedIndex]?.key, null)
            }
            e.currentTarget.blur()
        } else if (e.key === 'Backspace') {
            if (!inputValue) {
                e.preventDefault()
                const newValues = [...values]
                newValues.pop()
                onChange?.(newValues)
            }
        } else if (e.key === 'ArrowDown') {
            e.preventDefault()
            setSelectedIndex(Math.min(selectedIndex + 1, visibleOptions.length - 1))
        } else if (e.key === 'ArrowUp') {
            e.preventDefault()
            setSelectedIndex(Math.max(selectedIndex - 1, 0))
        }
    }

    const valuesPrefix = useMemo(() => {
        if (mode !== 'multiple' || values.length === 0 || displayMode !== 'snacks') {
            return null
        }

        const preInputValues = itemBeingEditedIndex !== null ? values.slice(0, itemBeingEditedIndex) : values

        // TRICKY: We don't want the popover to affect the snack buttons
        return (
            <PopoverReferenceContext.Provider value={null}>
                <ValueSnacks
                    values={preInputValues}
                    options={options}
                    onClose={(value) => _onActionItem(value, null)}
                    onInitiateEdit={allowCustomValues ? (value) => _onActionItem(value, null, true) : null}
                />
            </PopoverReferenceContext.Provider>
        )
    }, [allOptionsMap, allowCustomValues, itemBeingEditedIndex])

    const valuesAndEditButtonSuffix = useMemo(() => {
        // The edit button only applies to single-select mode with custom values allowed, when in no-input state
        const isEditButtonVisible = mode !== 'multiple' && allowCustomValues && values.length && !inputValue

        const postInputValues =
            displayMode === 'snacks' && itemBeingEditedIndex !== null ? values.slice(itemBeingEditedIndex) : []

        if (!isEditButtonVisible && postInputValues.length === 0) {
            return null
        }

        return (
            <PopoverReferenceContext.Provider value={null}>
                <ValueSnacks
                    values={postInputValues}
                    options={options}
                    onClose={(value) => _onActionItem(value, null)}
                    onInitiateEdit={allowCustomValues ? (value) => _onActionItem(value, null, true) : null}
                />
                {isEditButtonVisible && (
                    <div className="grow flex flex-col items-end">
                        <LemonButton
                            icon={<IconPencil />}
                            onClick={() => {
                                setInputValue(values[0])
                                inputRef.current?.focus()
                                _onFocus()
                            }}
                            tooltip="Edit current value"
                            noPadding
                        />
                    </div>
                )}
            </PopoverReferenceContext.Provider>
        )
    }, [mode, values, allowCustomValues, itemBeingEditedIndex, inputValue])

<<<<<<< HEAD
    const countPlaceholder = useMemo(() => {
        if (displayMode !== 'count' || mode !== 'multiple') {
            return placeholder
        }
        const selectedCount = values.length
        const totalCount = options.length

        if (selectedCount === 0) {
            return `None selected` // Empty array now means none
        } else if (selectedCount === totalCount) {
            return `All ${totalCount} selected`
        }
        return `${selectedCount}/${totalCount} selected`
    }, [displayMode, mode, values, options, placeholder])
=======
    // Positioned like a placeholder but rendered via the suffix since the actual placeholder has to be a string
    const countPlaceholder = useMemo(() => {
        if (displayMode !== 'count' || mode !== 'multiple' || inputValue) {
            return null
        }
        return values.length === 0 ? (
            <span className="-ml-2 text-muted">None selected</span>
        ) : (
            <span className="-ml-2">
                {values.length === options.length
                    ? `All ${options.length} selected`
                    : `${values.length}/${options.length} selected`}
            </span>
        )
    }, [displayMode, mode, inputValue, values.length, options.length])
>>>>>>> d0395057

    return (
        <LemonDropdown
            matchWidth
            closeOnClickInside={false}
            actionable
            visible={showPopover}
            onClickOutside={() => {
                popoverFocusRef.current = false
                setShowPopover(false)
            }}
            onClickInside={(e) => {
                popoverFocusRef.current = true
                e.stopPropagation()
            }}
            className={popoverClassName}
            placement="bottom-start"
            fallbackPlacements={['bottom-end', 'top-start', 'top-end']}
            loadingBar={loading && visibleOptions.length > 0}
            overlay={
                <div className="deprecated-space-y-px overflow-y-auto">
                    {title && <h5 className="mx-2 my-1">{title}</h5>}

                    {bulkActions && mode === 'multiple' && (
                        <div className="flex items-center mb-0.5" onMouseEnter={() => setSelectedIndex(-1)}>
                            {bulkActions === 'select-and-clear-all' && (
                                <LemonButton
                                    size="small"
                                    className="flex-1"
                                    disabledReason={
                                        values.length === allOptionsMap.size
                                            ? 'All options are already selected'
                                            : undefined
                                    }
                                    tooltipPlacement="top-start"
                                    tooltipArrowOffset={50}
                                    onClick={() => onChange?.(Array.from(allOptionsMap.keys()))}
                                    icon={
                                        <LemonCheckbox
                                            checked={
                                                values.length === allOptionsMap.size
                                                    ? true
                                                    : values.length
                                                    ? 'indeterminate'
                                                    : false
                                            }
                                            className="pointer-events-none"
                                        />
                                    }
                                >
                                    Select all
                                </LemonButton>
                            )}
                            <LemonButton
                                size="small"
                                className={clsx({ 'flex-1': bulkActions === 'clear-all' })}
                                tooltipPlacement={bulkActions === 'select-and-clear-all' ? 'top-end' : 'top-start'}
                                tooltipArrowOffset={bulkActions === 'clear-all' ? 30 : undefined}
                                disabledReason={values.length === 0 ? 'No options are selected' : undefined}
                                onClick={() => onChange?.([])}
                            >
                                Clear all
                            </LemonButton>
                        </div>
                    )}

                    {visibleOptions.length > 0 ? (
                        visibleOptions.map((option, index) => {
                            const isFocused = index === selectedIndex
                            const isSelected = values.includes(option.key)
                            return (
                                <LemonButton
                                    key={option.key}
                                    type="tertiary"
                                    size="small"
                                    fullWidth
                                    active={isFocused}
                                    onClick={(e) => _onActionItem(option.key, e)}
                                    onMouseEnter={() => setSelectedIndex(index)}
                                    icon={
                                        mode === 'multiple' && !option.__isInput ? (
                                            // No pointer events, since it's only for visual feedback
                                            <LemonCheckbox checked={isSelected} className="pointer-events-none" />
                                        ) : undefined
                                    }
                                    sideAction={
                                        !option.__isInput && allowCustomValues
                                            ? {
                                                  // To reduce visual clutter we only show the icon on focus or hover,
                                                  // but we do want it present to make sure the layout is stable
                                                  icon: <IconPencil className={!isFocused ? 'invisible' : undefined} />,
                                                  tooltip: (
                                                      <>
                                                          Edit this value <KeyboardShortcut option enter />
                                                      </>
                                                  ),
                                                  onClick: () => {
                                                      setInputValue(option.key)
                                                      inputRef.current?.focus()
                                                      _onFocus()
                                                  },
                                              }
                                            : undefined
                                    }
                                >
                                    <span className="whitespace-nowrap ph-no-capture truncate">
                                        {!option.__isInput
                                            ? option.labelComponent ?? option.label // Regular option
                                            : mode === 'multiple'
                                            ? `Add "${option.key}"` // Input-based option
                                            : option.key}
                                    </span>
                                </LemonButton>
                            )
                        })
                    ) : loading ? (
                        <>
                            {range(5).map((x) => (
                                // 33px is the height of a regular list item
                                <div key={x} className="flex gap-2 items-center h-[33px] px-2">
                                    <LemonSkeleton.Circle className="size-[18px]" />
                                    <LemonSkeleton className="h-3.5 w-full" />
                                </div>
                            ))}
                        </>
                    ) : (
                        <>
                            {emptyStateComponent ? (
                                emptyStateComponent
                            ) : (
                                <p className="text-secondary italic p-1">
                                    {allowCustomValues
                                        ? 'Start typing and press Enter to add options'
                                        : `No options matching "${inputValue}"`}
                                </p>
                            )}
                        </>
                    )}

                    {(showSelectAll || showClearAll) && mode === 'multiple' && (
                        <div className="flex pb-0.5 gap-1">
                            {showSelectAll && (
                                <LemonButton
                                    size="xsmall"
                                    className="flex-1"
                                    disabledReason={
                                        values.length === allOptionsMap.size
                                            ? 'All options are already selected'
                                            : undefined
                                    }
                                    onClick={() => onChange?.(Array.from(allOptionsMap.keys()))}
                                    icon={<IconCheck />}
                                    tooltip="Select all options"
                                >
                                    All
                                </LemonButton>
                            )}
                            {showClearAll && (
                                <LemonButton
                                    size="xsmall"
                                    className="flex-1"
                                    disabledReason={values.length === 0 ? 'No options are selected' : undefined}
                                    onClick={() => onChange?.([])}
                                    icon={<IconX />}
                                    tooltip="Unselect all options"
                                >
                                    Clear
                                </LemonButton>
                            )}
                        </div>
                    )}
                </div>
            }
        >
            <LemonInput
                inputRef={inputRef}
                placeholder={
                    displayMode === 'count'
<<<<<<< HEAD
                        ? countPlaceholder
=======
                        ? undefined
>>>>>>> d0395057
                        : values.length === 0
                        ? placeholder
                        : mode === 'single'
                        ? allOptionsMap.get(values[0])?.label ?? values[0]
                        : allowCustomValues
                        ? 'Add value'
                        : 'Pick value'
                }
                autoWidth={autoWidth}
                fullWidth={fullWidth}
                prefix={valuesPrefix}
                suffix={
                    <>
                        {countPlaceholder}
                        {valuesAndEditButtonSuffix}
                    </>
                }
                onFocus={_onFocus}
                onBlur={_onBlur}
                value={inputValue}
                onChange={setInputValue}
                onKeyDown={_onKeyDown}
                disabled={disabled}
                autoFocus={autoFocus}
                transparentBackground={transparentBackground}
                className={clsx(
                    '!h-auto leading-7', // leading-7 means line height aligned with LemonSnack height
                    // Putting button-like text styling on the single-select unfocused placeholder
                    // NOTE: We need font-medium on both the input (for autosizing) and its placeholder (for display)
                    mode === 'multiple' && 'flex-wrap',
                    mode === 'single' && values.length > 0 && '*:*:font-medium *:*:placeholder:font-medium',
                    mode === 'single' && values.length > 0 && !showPopover && '*:*:placeholder:text-default',
                    className
                )}
                data-attr={dataAttr}
                size={size}
            />
        </LemonDropdown>
    )
}

function ValueSnacks({
    values,
    options,
    onClose,
    onInitiateEdit,
}: {
    values: string[]
    options: LemonInputSelectOption[]
    onClose: (value: string) => void
    onInitiateEdit: ((value: string) => void) | null
}): JSX.Element {
    return (
        <>
            {values.map((value) => {
                const option = options.find((option) => option.key === value) ?? {
                    label: value,
                    labelComponent: null,
                }
                return (
                    <Tooltip
                        key={value}
                        title={
                            <>
                                Click on the text to edit.
                                <br />
                                Click on the X to remove.
                            </>
                        }
                    >
                        <LemonSnack
                            title={option?.label}
                            onClose={() => onClose(value)}
                            onClick={onInitiateEdit ? () => onInitiateEdit(value) : undefined}
                            className="cursor-text"
                        >
                            {option?.labelComponent ?? option?.label}
                        </LemonSnack>
                    </Tooltip>
                )
            })}
        </>
    )
}<|MERGE_RESOLUTION|>--- conflicted
+++ resolved
@@ -51,12 +51,7 @@
     size?: 'xsmall' | 'small' | 'medium' | 'large'
     transparentBackground?: boolean
     displayMode?: 'snacks' | 'count'
-<<<<<<< HEAD
-    showSelectAll?: boolean
-    showClearAll?: boolean
-=======
     bulkActions?: 'clear-all' | 'select-and-clear-all'
->>>>>>> d0395057
 }
 
 export function LemonInputSelect({
@@ -83,12 +78,7 @@
     autoWidth = true,
     fullWidth = false,
     displayMode = 'snacks',
-<<<<<<< HEAD
-    showSelectAll,
-    showClearAll,
-=======
     bulkActions,
->>>>>>> d0395057
 }: LemonInputSelectProps): JSX.Element {
     const [showPopover, setShowPopover] = useState(false)
     const [inputValue, _setInputValue] = useState('')
@@ -377,22 +367,6 @@
         )
     }, [mode, values, allowCustomValues, itemBeingEditedIndex, inputValue])
 
-<<<<<<< HEAD
-    const countPlaceholder = useMemo(() => {
-        if (displayMode !== 'count' || mode !== 'multiple') {
-            return placeholder
-        }
-        const selectedCount = values.length
-        const totalCount = options.length
-
-        if (selectedCount === 0) {
-            return `None selected` // Empty array now means none
-        } else if (selectedCount === totalCount) {
-            return `All ${totalCount} selected`
-        }
-        return `${selectedCount}/${totalCount} selected`
-    }, [displayMode, mode, values, options, placeholder])
-=======
     // Positioned like a placeholder but rendered via the suffix since the actual placeholder has to be a string
     const countPlaceholder = useMemo(() => {
         if (displayMode !== 'count' || mode !== 'multiple' || inputValue) {
@@ -408,7 +382,6 @@
             </span>
         )
     }, [displayMode, mode, inputValue, values.length, options.length])
->>>>>>> d0395057
 
     return (
         <LemonDropdown
@@ -587,11 +560,7 @@
                 inputRef={inputRef}
                 placeholder={
                     displayMode === 'count'
-<<<<<<< HEAD
-                        ? countPlaceholder
-=======
                         ? undefined
->>>>>>> d0395057
                         : values.length === 0
                         ? placeholder
                         : mode === 'single'
