describe('Invite Signup', () => {
    it('Authenticated user can invite user but cannot use invite for someone else', () => {
        cy.get('[data-attr=top-navigation-whoami]').click()
        cy.get('[data-attr=top-menu-item-org-settings]').click()

        cy.location('pathname').should('eq', '/organization/settings')
        cy.get('h2').contains('Pending Invites').should('exist')

        // Test invite creation flow
        cy.get('[data-attr=invites-table] [data-attr=invite-teammate-button]').click()
        cy.get('[data-attr=invite-email-input]').type('charlie@posthog.com').should('have.value', 'charlie@posthog.com')
        cy.get('[data-attr=invite-team-member-submit]').click()
        cy.get('[data-attr=invites-table] tbody td').should('contain', 'charlie@posthog.com')

        // Assert user cannot use invite for someone else
        cy.get('[data-attr=invites-table] tbody tr:last-of-type td:nth-last-child(2)').then((element) => {
            cy.visit(element.text())
        })
        cy.get('.error-view-container').should('exist')
        cy.get('h1.page-title').should('contain', 'Oops! You cannot use this invite link')
        cy.get('.error-message div').should('contain', 'This invite is intended for another email address')

        // Delete the invite
        cy.visit('/organization/members')
        cy.get('[data-attr=invites-table] .anticon-delete').click()
        cy.get('.ant-modal-confirm-btns button').contains('Delete').click()
        cy.get('.Toastify__toast-body').should('contain', 'removed')
        cy.get('[data-attr=invites-table] tbody td').should('not.contain', 'charlie@posthog.com')
    })

    it('New user can use invite', () => {
        const target_email = `newuser+${Math.floor(Math.random() * 10000)
            .toString()
            // Ensure we have a fixed width
            .padStart(4, '0')}@posthog.com`
        cy.request({
            method: 'POST',
            url: '/api/organizations/@current/invites/',
            body: { target_email: target_email },
            headers: { Authorization: 'Bearer e2e_demo_api_key' },
        }).then((response) => {
            expect(response.status).to.eq(201)
            cy.get('[data-attr=top-navigation-whoami]').click()
            cy.get('[data-attr=top-menu-item-logout]').click()
            cy.visit('/signup/' + response.body.id)
        })
        cy.get('.error-view-container').should('not.exist')
        cy.get('h1.page-title').should('contain', "You've been invited to join")
        cy.get('#email').should('have.value', `n**********${target_email[11]}@posthog.com`)
        cy.get('#password').type('12345678')
        cy.get('.ant-progress-bg').should('not.have.css', 'width', '0px') // Password strength indicator is working
        cy.get('#first_name').type('Bob')
        cy.get('[data-attr=password-signup]').click()
        cy.get('.Toastify__toast-body').should('contain', 'You have joined')
        cy.location('pathname').should('include', '/insights')
    })

    it('can navigate to organization settings and invite/change users', () => {
        cy.get('[data-attr=top-navigation-whoami]').click()
        cy.get('[data-attr=top-menu-item-org-settings]').click()
        cy.location('pathname').should('include', '/organization/settings')

        // Click "Invite team member"
        cy.get('[data-attr=invite-teammate-button]').first().click()
        // Enter invite the user
        cy.get('[data-attr=invite-email-input]').type(`fake+${Math.floor(Math.random() * 10000)}@posthog.com`)
        cy.get('[data-attr=invite-team-member-submit]').should('not.be.disabled').click()

        // Log in as invited user
        cy.get('[data-attr=invite-link]')
            .last()
            .then((element) => {
                cy.get('[data-attr=top-navigation-whoami]').click()
                cy.get('[data-attr=top-menu-item-logout]').click()
                cy.visit(element.text())
            })
        cy.get('#password').type('12345678')
        cy.get('#first_name').type('Bob')
        cy.get('[data-attr=password-signup]').click()
        cy.get('.Toastify__toast-body').should('contain', 'You have joined')
        cy.location('pathname').should('include', '/insights')

        // Log out, log in as main
        cy.get('[data-attr=top-navigation-whoami]').click()
        cy.get('[data-attr=top-menu-item-logout]').click()
        cy.login()

        // Go to organization settings
        cy.get('[data-attr=top-navigation-whoami]').click()
        cy.get('[data-attr=top-menu-item-org-settings]').click()
        cy.location('pathname').should('include', '/organization/settings')
        cy.get('.page-title').should('contain', 'Organization')

        // Change membership level
        cy.get('[data-attr=change-membership-level]').last().should('contain', 'member')
        cy.get('[data-attr=change-membership-level]').last().click()
        cy.get('[data-test-level=8]').click()
<<<<<<< HEAD
=======
        cy.get('[data-attr=change-membership-level]').last().should('contain', 'admin')
>>>>>>> c82ca496

        // Delete member
        cy.get('[data-attr=delete-org-membership]').last().click()
        cy.get('.ant-modal-confirm-btns button').last().click()
        cy.get('.Toastify__toast-body').should('contain', 'Removed Bob from organization')
    })
})<|MERGE_RESOLUTION|>--- conflicted
+++ resolved
@@ -95,10 +95,7 @@
         cy.get('[data-attr=change-membership-level]').last().should('contain', 'member')
         cy.get('[data-attr=change-membership-level]').last().click()
         cy.get('[data-test-level=8]').click()
-<<<<<<< HEAD
-=======
         cy.get('[data-attr=change-membership-level]').last().should('contain', 'admin')
->>>>>>> c82ca496
 
         // Delete member
         cy.get('[data-attr=delete-org-membership]').last().click()
