--- conflicted
+++ resolved
@@ -22,13 +22,8 @@
     Device = 'device',
 }
 
-<<<<<<< HEAD
-export enum PlaybackViewMode {
-    Playback = 'playback',
-=======
 export enum PlaybackMode {
     Recording = 'recording',
->>>>>>> de3d95af
     Waterfall = 'waterfall',
 }
 
@@ -200,11 +195,7 @@
         setQuickFilterProperties: (properties: string[]) => ({ properties }),
         setTimestampFormat: (format: TimestampFormat) => ({ format }),
         setPreferredSidebarStacking: (stacking: SessionRecordingSidebarStacking) => ({ stacking }),
-<<<<<<< HEAD
-        setPlaybackViewMode: (mode: PlaybackViewMode) => ({ mode }),
-=======
         setPlaybackMode: (mode: PlaybackMode) => ({ mode }),
->>>>>>> de3d95af
         setSidebarOpen: (open: boolean) => ({ open }),
         setShowMouseTail: (showMouseTail: boolean) => ({ showMouseTail }),
         setShowSeekbarTicks: (show: boolean) => ({ show }),
