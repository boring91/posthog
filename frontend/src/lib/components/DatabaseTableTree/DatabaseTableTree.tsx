import { DatabaseSchemaTable } from '~/queries/schema'

import { TreeFolderRow, TreeRow, TreeTableRow } from './TreeRow'

export interface TreeProps extends React.HTMLAttributes<HTMLUListElement> {
    children?: React.ReactNode
    className?: string
    items: TreeItem[]
    depth?: number
    onSelectRow?: (row: DatabaseSchemaTable) => void
    selectedRow?: DatabaseSchemaTable | null
}

export type TreeItem = TreeItemFolder | TreeItemLeaf | TreeTableItemLeaf

export interface TreeItemFolder {
    name: string
    items: TreeItem[]
    emptyLabel?: JSX.Element
    isLoading?: boolean
}

<<<<<<< HEAD
export interface TreeItemLeaf {
    table: DatabaseSchemaTable
=======
export interface TreeTableItemLeaf {
    table: DataWarehouseTableType
>>>>>>> cdd6a65b
    icon?: React.ReactNode
}

export interface TreeItemLeaf {
    name: string
    type: string
    icon?: React.ReactNode
}

export function DatabaseTableTree({
    className = '',
    items,
    onSelectRow,
    selectedRow,
    depth = 1,
    ...props
}: TreeProps): JSX.Element {
    return (
        <ul
            className={`bg-bg-light ${depth == 1 ? 'p-4 overflow-y-scroll h-full w-full' : ''} rounded-lg ${className}`}
            {...props}
        >
            {items.map((item, index) => {
                if ('items' in item) {
                    return (
                        <TreeFolderRow
                            key={depth + '_' + index}
                            item={item}
                            depth={depth}
                            onClick={onSelectRow}
                            selectedRow={selectedRow}
                        />
                    )
                }

                if ('table' in item) {
                    return (
                        <TreeTableRow
                            key={depth + '_' + index}
                            item={item}
                            depth={depth}
                            onClick={onSelectRow}
                            selected={!!(selectedRow?.name == item.table.name)}
                        />
                    )
                }

                return (
                    <TreeRow
                        key={depth + '_' + index}
                        item={item}
                        depth={depth}
                        onClick={onSelectRow}
                        selected={!!(selectedRow?.name == item.name)}
                    />
                )
            })}
        </ul>
    )
}<|MERGE_RESOLUTION|>--- conflicted
+++ resolved
@@ -20,13 +20,8 @@
     isLoading?: boolean
 }
 
-<<<<<<< HEAD
-export interface TreeItemLeaf {
+export interface TreeTableItemLeaf {
     table: DatabaseSchemaTable
-=======
-export interface TreeTableItemLeaf {
-    table: DataWarehouseTableType
->>>>>>> cdd6a65b
     icon?: React.ReactNode
 }
 
