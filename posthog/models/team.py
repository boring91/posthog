from django.db import models
from django.contrib.postgres.fields import JSONField, ArrayField
from .action import Action
from .action_step import ActionStep
from .dashboard import Dashboard
from .dashboard_item import DashboardItem
from .user import User
from posthog.constants import TREND_FILTER_TYPE_EVENTS, TRENDS_LINEAR
from typing import Optional, List, Dict
from datetime import datetime
import secrets

TEAM_CACHE: Dict[str, "Team"] = {}


class TeamManager(models.Manager):
    def create_with_data(self, users: Optional[List[User]], **kwargs):
        kwargs["api_token"] = kwargs.get("api_token", secrets.token_urlsafe(32))
        kwargs["signup_token"] = kwargs.get("signup_token", secrets.token_urlsafe(22))
        team = Team.objects.create(**kwargs)
        if users:
            team.users.set(users)

        action = Action.objects.create(team=team, name="Pageviews")
        ActionStep.objects.create(action=action, event="$pageview")

        dashboard = Dashboard.objects.create(name="Default", pinned=True, team=team)

        DashboardItem.objects.create(
            team=team,
            dashboard=dashboard,
            name="Pageviews this week",
            type=TRENDS_LINEAR,
            filters={
                TREND_FILTER_TYPE_EVENTS: [
                    {"id": "$pageview", "type": TREND_FILTER_TYPE_EVENTS}
                ]
            },
            last_refresh=datetime.now(),
        )
        DashboardItem.objects.create(
            team=team,
            dashboard=dashboard,
            name="Most popular browsers this week",
            type="ActionsTable",
            filters={
                TREND_FILTER_TYPE_EVENTS: [
                    {"id": "$pageview", "type": TREND_FILTER_TYPE_EVENTS}
                ],
                "display": "ActionsTable",
                "breakdown": "$browser",
            },
            last_refresh=datetime.now(),
        )
        DashboardItem.objects.create(
            team=team,
            dashboard=dashboard,
            name="Daily Active Users",
            type=TRENDS_LINEAR,
            filters={
                TREND_FILTER_TYPE_EVENTS: [
                    {"id": "$pageview", "math": "dau", "type": TREND_FILTER_TYPE_EVENTS}
                ]
            },
            last_refresh=datetime.now(),
        )
        return team

    def get_cached_from_token(self, token: str) -> "Team":
        if TEAM_CACHE.get(token):
            return TEAM_CACHE[token]
        team = Team.objects.get(api_token=token)
        TEAM_CACHE[token] = team
        return team


class Team(models.Model):
    users: models.ManyToManyField = models.ManyToManyField(User, blank=True)
    api_token: models.CharField = models.CharField(
        max_length=200, null=True, blank=True
    )
    signup_token: models.CharField = models.CharField(
        max_length=200, null=True, blank=True
    )
    app_urls: ArrayField = ArrayField(
        models.CharField(max_length=200, null=True, blank=True), default=list
    )
    name: models.CharField = models.CharField(max_length=200, null=True, blank=True)
    slack_incoming_webhook: models.CharField = models.CharField(
        max_length=200, null=True, blank=True
    )
    event_names: JSONField = JSONField(default=list)
    event_properties: JSONField = JSONField(default=list)
<<<<<<< HEAD
    completed_snippet_onboarding: models.BooleanField = models.BooleanField(default=False)
=======
    created_at: models.DateTimeField = models.DateTimeField(
        auto_now_add=True, blank=True
    )
    updated_at: models.DateTimeField = models.DateTimeField(
        auto_now=True, blank=True
    )
    anonymize_ips: models.BooleanField = models.BooleanField(default=False)
>>>>>>> 9e902157

    # DEPRECATED: this field is deprecated in favour of OPT_OUT_CAPTURE env variable and anonymized data
    # However, we still honor teams that have set this previously
    opt_out_capture: models.BooleanField = models.BooleanField(default=False)

    objects = TeamManager()

    def __str__(self):
        if self.name:
            return self.name
        if self.app_urls and self.app_urls[0]:
            return self.app_urls.join(", ")
        return str(self.pk)<|MERGE_RESOLUTION|>--- conflicted
+++ resolved
@@ -91,17 +91,14 @@
     )
     event_names: JSONField = JSONField(default=list)
     event_properties: JSONField = JSONField(default=list)
-<<<<<<< HEAD
-    completed_snippet_onboarding: models.BooleanField = models.BooleanField(default=False)
-=======
+    completed_snippet_onboarding: models.BooleanField = models.BooleanField(
+        default=False
+    )
     created_at: models.DateTimeField = models.DateTimeField(
         auto_now_add=True, blank=True
     )
-    updated_at: models.DateTimeField = models.DateTimeField(
-        auto_now=True, blank=True
-    )
+    updated_at: models.DateTimeField = models.DateTimeField(auto_now=True, blank=True)
     anonymize_ips: models.BooleanField = models.BooleanField(default=False)
->>>>>>> 9e902157
 
     # DEPRECATED: this field is deprecated in favour of OPT_OUT_CAPTURE env variable and anonymized data
     # However, we still honor teams that have set this previously
