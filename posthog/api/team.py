--- conflicted
+++ resolved
@@ -6,21 +6,10 @@
 from django.core.cache import cache
 from django.shortcuts import get_object_or_404
 from loginas.utils import is_impersonated_session
-<<<<<<< HEAD
 from posthog.jwt import PosthogJwtAudience, encode_jwt
-from rest_framework import (
-    exceptions,
-    request,
-    response,
-    serializers,
-    viewsets,
-)
 from rest_framework.permissions import BasePermission, IsAuthenticated
-=======
 from rest_framework import exceptions, request, response, serializers, viewsets
->>>>>>> b6e3cbb7
 from rest_framework.decorators import action
-from rest_framework.permissions import BasePermission, IsAuthenticated
 
 from posthog.api.geoip import get_geoip_properties
 from posthog.api.routing import TeamAndOrgViewSetMixin
