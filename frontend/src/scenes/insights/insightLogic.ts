import { actions, connect, events, kea, key, listeners, path, props, reducers, selectors } from 'kea'
import { promptLogic } from 'lib/logic/promptLogic'
import { getEventNamesForAction, objectsEqual, sum, toParams, uuid } from 'lib/utils'
import posthog from 'posthog-js'
import { eventUsageLogic, InsightEventSource } from 'lib/utils/eventUsageLogic'
import type { insightLogicType } from './insightLogicType'
import {
    ActionType,
    FilterType,
    InsightLogicProps,
    InsightModel,
    InsightShortId,
    InsightType,
    ItemMode,
    SetInsightOptions,
    TrendsFilterType,
} from '~/types'
import { captureTimeToSeeData, currentSessionId } from 'lib/internalMetrics'
import { router } from 'kea-router'
import api, { ApiMethodOptions, getJSONOrThrow } from 'lib/api'
import { lemonToast } from 'lib/lemon-ui/lemonToast'
import {
    filterTrendsClientSideParams,
    isFilterWithHiddenLegendKeys,
    isFunnelsFilter,
    isLifecycleFilter,
    isPathsFilter,
    isRetentionFilter,
    isStickinessFilter,
    isTrendsFilter,
    keyForInsightLogicProps,
} from 'scenes/insights/sharedUtils'
import { cleanFilters } from 'scenes/insights/utils/cleanFilters'
import { dashboardsModel } from '~/models/dashboardsModel'
import {
    extractObjectDiffKeys,
    findInsightFromMountedLogic,
    getInsightId,
    getResponseBytes,
    summariseInsight,
} from './utils'
import { teamLogic } from '../teamLogic'
import { Scene } from 'scenes/sceneTypes'
import { sceneLogic } from 'scenes/sceneLogic'
import { savedInsightsLogic } from 'scenes/saved-insights/savedInsightsLogic'
import { urls } from 'scenes/urls'
import { featureFlagLogic, FeatureFlagsSet } from 'lib/logic/featureFlagLogic'
import { actionsModel } from '~/models/actionsModel'
import * as Sentry from '@sentry/react'
import { DashboardPrivilegeLevel, FEATURE_FLAGS } from 'lib/constants'
import { groupsModel } from '~/models/groupsModel'
import { cohortsModel } from '~/models/cohortsModel'
import { mathsLogic } from 'scenes/trends/mathsLogic'
import { insightSceneLogic } from 'scenes/insights/insightSceneLogic'
import { TriggerExportProps } from 'lib/components/ExportButton/exporter'
import { parseProperties } from 'lib/components/PropertyFilters/utils'
import { insightsModel } from '~/models/insightsModel'
import { toLocalFilters } from './filters/ActionFilter/entityFilterLogic'
import { loaders } from 'kea-loaders'
import { legacyInsightQuery, queryExportContext } from '~/queries/query'
import { tagsModel } from '~/models/tagsModel'
import { dayjs, now } from 'lib/dayjs'
import { isInsightVizNode } from '~/queries/utils'
import { userLogic } from 'scenes/userLogic'
import { globalInsightLogic } from './globalInsightLogic'
import { transformLegacyHiddenLegendKeys } from 'scenes/funnels/funnelUtils'

const IS_TEST_MODE = process.env.NODE_ENV === 'test'
const SHOW_TIMEOUT_MESSAGE_AFTER = 15000
export const UNSAVED_INSIGHT_MIN_REFRESH_INTERVAL_MINUTES = 3

export const defaultFilterTestAccounts = (current_filter_test_accounts: boolean): boolean => {
    // if the current _global_ value is true respect that over any local preference
    return localStorage.getItem('default_filter_test_accounts') === 'true' || current_filter_test_accounts
}

function emptyFilters(filters: Partial<FilterType> | undefined): boolean {
    return (
        !filters ||
        (Object.keys(filters).length < 2 && JSON.stringify(cleanFilters(filters)) === JSON.stringify(cleanFilters({})))
    )
}

export const createEmptyInsight = (
    insightId: InsightShortId | `new-${string}` | 'new',
    filterTestAccounts: boolean
): Partial<InsightModel> => ({
    short_id: insightId !== 'new' && !insightId.startsWith('new-') ? (insightId as InsightShortId) : undefined,
    name: '',
    description: '',
    tags: [],
    filters: filterTestAccounts ? { filter_test_accounts: true } : {},
    result: null,
})

export const insightLogic = kea<insightLogicType>([
    props({} as InsightLogicProps),
    key(keyForInsightLogicProps('new')),
    path((key) => ['scenes', 'insights', 'insightLogic', key]),

    connect({
        values: [
            teamLogic,
            ['currentTeamId', 'currentTeam'],
            featureFlagLogic,
            ['featureFlags'],
            groupsModel,
            ['aggregationLabel'],
            cohortsModel,
            ['cohortsById'],
            mathsLogic,
            ['mathDefinitions'],
            userLogic,
            ['user'],
            globalInsightLogic,
            ['globalInsightFilters'],
        ],
        actions: [tagsModel, ['loadTags'], globalInsightLogic, ['setGlobalInsightFilters']],
        logic: [eventUsageLogic, dashboardsModel, promptLogic({ key: `save-as-insight` })],
    }),

    actions({
        setFilters: (filters: Partial<FilterType>, insightMode?: ItemMode) => ({ filters, insightMode }),
        setFiltersMerge: (filters: Partial<FilterType>) => ({ filters }),
        reportInsightViewedForRecentInsights: () => true,
        reportInsightViewed: (
            insightModel: Partial<InsightModel>,
            filters: Partial<FilterType>,
            previousFilters?: Partial<FilterType>
        ) => ({
            insightModel,
            filters,
            previousFilters,
        }),
        startQuery: (queryId: string) => ({ queryId }),
        endQuery: (payload: {
            queryId: string
            view: InsightType
            scene: Scene | null
            lastRefresh: string | null
            nextAllowedRefresh: string | null
            exception?: Record<string, any>
            response?: { cached: boolean; apiResponseBytes: number; apiUrl: string }
        }) => payload,
        abortQuery: (payload: {
            queryId: string
            view: InsightType
            scene: Scene | null
            exception?: Record<string, any>
        }) => payload,
        markInsightTimedOut: (timedOutQueryId: string | null) => ({ timedOutQueryId }),
        markInsightErrored: (erroredQueryId: string | null) => ({ erroredQueryId }),
        setIsLoading: (isLoading: boolean) => ({ isLoading }),
        setTimeout: (timeout: number | null) => ({ timeout }),
        setLastRefresh: (lastRefresh: string | null) => ({ lastRefresh }),
        setNextAllowedRefresh: (nextAllowedRefresh: string | null) => ({ nextAllowedRefresh }),
        setNotFirstLoad: true,
        setInsight: (insight: Partial<InsightModel>, options: SetInsightOptions) => ({
            insight,
            options,
        }),
        saveAs: true,
        saveAsNamingSuccess: (name: string) => ({ name }),
        cancelChanges: (goToViewMode?: boolean) => ({ goToViewMode }),
        setInsightDescription: (description: string) => ({ description }),
        saveInsight: (redirectToViewMode = true) => ({ redirectToViewMode }),
        saveInsightSuccess: true,
        saveInsightFailure: true,
        fetchedResults: (filters: Partial<FilterType>) => ({ filters }),
        loadInsight: (shortId: InsightShortId) => ({
            shortId,
        }),
        updateInsight: (insight: Partial<InsightModel>, callback?: (insight: Partial<InsightModel>) => void) => ({
            insight,
            callback,
        }),
        loadResults: (refresh = false) => ({ refresh, queryId: uuid() }),
        setInsightMetadata: (metadata: Partial<InsightModel>) => ({ metadata }),
        toggleInsightLegend: true,
        toggleVisibility: (index: number) => ({ index }),
        highlightSeries: (seriesIndex: number | null) => ({ seriesIndex }),
        abortAnyRunningQuery: true,
    }),
    loaders(({ actions, cache, values, props }) => ({
        insight: [
            props.cachedInsight ??
                createEmptyInsight(
                    props.dashboardItemId || 'new',
                    values.currentTeam?.test_account_filters_default_checked || false
                ),
            {
                loadInsight: async ({ shortId }) => {
                    const load_query_insight_query_params = !!values.featureFlags[
                        FEATURE_FLAGS.DATA_EXPLORATION_QUERY_TAB
                    ]
                        ? '&include_query_insights=true'
                        : ''
                    const response = await api.get(
                        `api/projects/${teamLogic.values.currentTeamId}/insights/?short_id=${encodeURIComponent(
                            shortId
                        )}${load_query_insight_query_params}`
                    )
                    if (response?.results?.[0]) {
                        return response.results[0]
                    }
                    throw new Error(`Insight "${shortId}" not found`)
                },
                updateInsight: async ({ insight, callback }, breakpoint) => {
                    if (!Object.entries(insight).length) {
                        return values.insight
                    }

                    if ('filters' in insight && !insight.query && emptyFilters(insight.filters)) {
                        const error = new Error('Will not override empty filters in updateInsight.')
                        Sentry.captureException(error, {
                            extra: {
                                filters: JSON.stringify(insight.filters),
                                insight: JSON.stringify(insight),
                                valuesInsight: JSON.stringify(values.insight),
                            },
                        })
                        throw error
                    }

                    const response = await api.update(
                        `api/projects/${teamLogic.values.currentTeamId}/insights/${values.insight.id}`,
                        insight
                    )
                    breakpoint()
                    const updatedInsight: InsightModel = {
                        ...response,
                        result: response.result || values.insight.result,
                    }
                    callback?.(updatedInsight)

                    const removedDashboards = (values.insight.dashboards || []).filter(
                        (d) => !updatedInsight.dashboards?.includes(d)
                    )
                    dashboardsModel.actions.updateDashboardInsight(updatedInsight, removedDashboards)
                    return updatedInsight
                },
                setInsightMetadata: async ({ metadata }, breakpoint) => {
                    const editMode =
                        insightSceneLogic.isMounted() &&
                        insightSceneLogic.values.insight === values.insight &&
                        insightSceneLogic.values.insightMode === ItemMode.Edit

                    if (editMode) {
                        return { ...values.insight, ...metadata }
                    }

                    if (metadata.filters) {
                        const error = new Error(`Will not override filters in setInsightMetadata`)
                        Sentry.captureException(error, {
                            extra: {
                                filters: JSON.stringify(values.insight.filters),
                                insight: JSON.stringify(values.insight),
                            },
                        })
                        throw error
                    }

                    const beforeUpdates = {}
                    for (const key of Object.keys(metadata)) {
                        beforeUpdates[key] = values.savedInsight[key]
                    }

                    const response = await api.update(
                        `api/projects/${teamLogic.values.currentTeamId}/insights/${values.insight.id}`,
                        metadata
                    )
                    breakpoint()

                    // only update the fields that we changed
                    const updatedInsight = { ...values.insight } as InsightModel
                    for (const key of Object.keys(metadata)) {
                        updatedInsight[key] = response[key]
                    }

                    savedInsightsLogic.findMounted()?.actions.loadInsights()
                    dashboardsModel.actions.updateDashboardInsight(updatedInsight)
                    actions.loadTags()

                    lemonToast.success(`Updated insight`, {
                        button: {
                            label: 'Undo',
                            dataAttr: 'edit-insight-undo',
                            action: async () => {
                                const response = await api.update(
                                    `api/projects/${teamLogic.values.currentTeamId}/insights/${values.insight.id}`,
                                    beforeUpdates
                                )
                                // only update the fields that we changed
                                const revertedInsight = { ...values.insight } as InsightModel
                                for (const key of Object.keys(beforeUpdates)) {
                                    revertedInsight[key] = response[key]
                                }
                                savedInsightsLogic.findMounted()?.actions.loadInsights()
                                dashboardsModel.actions.updateDashboardInsight(revertedInsight)
                                actions.setInsight(revertedInsight, { overrideFilter: false, fromPersistentApi: true })
                                lemonToast.success('Insight change reverted')
                            },
                        },
                    })
                    return updatedInsight
                },
                // using values.filters, query for new insight results
                loadResults: async ({ refresh, queryId }, breakpoint) => {
                    // fetch this now, as it might be different when we report below
                    const scene = sceneLogic.isMounted() ? sceneLogic.values.scene : null

                    actions.abortAnyRunningQuery()
                    cache.abortController = new AbortController()
                    const methodOptions: ApiMethodOptions = {
                        signal: cache.abortController.signal,
                    }

                    const { filters } = values

                    const insight = (filters.insight as InsightType | undefined) || InsightType.TRENDS

                    const dashboardItemId = props.dashboardItemId
                    actions.startQuery(queryId)
                    if (dashboardItemId && dashboardsModel.isMounted()) {
                        dashboardsModel.actions.updateDashboardRefreshStatus(dashboardItemId, true, null)
                    }

                    let fetchResponse: any
                    let response: any
                    let apiUrl: string = ''
                    const { currentTeamId } = values

                    if (!currentTeamId) {
                        throw new Error("Can't load insight before current project is determined.")
                    }
                    try {
                        if (
                            values.savedInsight?.id &&
                            objectsEqual(cleanFilters(filters), cleanFilters(values.savedInsight.filters ?? {}))
                        ) {
                            // Instead of making a search for filters, reload the insight via its id if possible.
                            // This makes sure we update the insight's cache key if we get new default filters.
                            apiUrl = `api/projects/${currentTeamId}/insights/${values.savedInsight.id}/?refresh=true`
                            fetchResponse = await api.getResponse(apiUrl, methodOptions)
                        } else {
                            const params = {
                                ...filters,
                                ...(refresh ? { refresh: true } : {}),
                                client_query_id: queryId,
                                session_id: currentSessionId(),
                            }
                            ;[fetchResponse, apiUrl] = await legacyInsightQuery({
                                filters: params,
                                currentTeamId,
                                methodOptions,
                                refresh,
                            })
                        }
                        response = await getJSONOrThrow(fetchResponse)
                    } catch (e: any) {
                        if (e.name === 'AbortError' || e.message?.name === 'AbortError') {
                            actions.abortQuery({
                                queryId,
                                view: insight,
                                scene: scene,
                                exception: e,
                            })
                        }
                        breakpoint()
                        actions.endQuery({
                            queryId,
                            view: insight,
                            scene: scene,
                            lastRefresh: null,
                            nextAllowedRefresh: null,
                            exception: e,
                        })
                        if (dashboardItemId && dashboardsModel.isMounted()) {
                            dashboardsModel.actions.updateDashboardRefreshStatus(dashboardItemId, false, null)
                        }
                        if (isFunnelsFilter(filters)) {
                            eventUsageLogic.actions.reportFunnelCalculated(
                                filters.events?.length || 0,
                                filters.actions?.length || 0,
                                filters.interval || '',
                                filters.funnel_viz_type,
                                false,
                                e.message
                            )
                        }
                        throw e
                    }

                    breakpoint()
                    actions.endQuery({
                        queryId,
                        view: (values.filters.insight as InsightType) || InsightType.TRENDS,
                        scene: scene,
                        lastRefresh: response.last_refresh,
                        nextAllowedRefresh: response.next_allowed_client_refresh,
                        response: {
                            cached: response?.is_cached,
                            apiResponseBytes: getResponseBytes(fetchResponse),
                            apiUrl,
                        },
                    })
                    if (dashboardItemId && dashboardsModel.isMounted()) {
                        dashboardsModel.actions.updateDashboardRefreshStatus(
                            dashboardItemId,
                            false,
                            response.last_refresh
                        )
                    }
                    if (isFunnelsFilter(filters)) {
                        eventUsageLogic.actions.reportFunnelCalculated(
                            filters.events?.length || 0,
                            filters.actions?.length || 0,
                            filters.interval || '',
                            filters.funnel_viz_type,
                            true
                        )
                    }

                    return {
                        ...values.insight,
                        result: response.result,
                        next: response.next,
                        timezone: response.timezone,
                        filters,
                    } as Partial<InsightModel>
                },
            },
        ],
    })),
    reducers(({ props }) => ({
        highlightedSeries: [
            null as number | null,
            {
                highlightSeries: (_, { seriesIndex }) => seriesIndex,
            },
        ],
        insight: {
            loadInsight: (state, { shortId }) =>
                shortId === state.short_id
                    ? state
                    : {
                          // blank slate if switched to a new insight
                          short_id: shortId,
                          tags: [],
                          result: null,
                          filters: {},
                      },
            setInsight: (_state, { insight }) => ({
                ...insight,
            }),
            setInsightMetadata: (state, { metadata }) => ({ ...state, ...metadata }),
            [dashboardsModel.actionTypes.updateDashboardInsight]: (state, { item, extraDashboardIds }) => {
                const targetDashboards = (item?.dashboards || []).concat(extraDashboardIds || [])
                const updateIsForThisDashboard =
                    item?.short_id === state.short_id &&
                    props.dashboardId &&
                    targetDashboards.includes(props.dashboardId)
                if (updateIsForThisDashboard) {
                    return { ...state, ...item }
                } else {
                    return state
                }
            },
            [insightsModel.actionTypes.renameInsightSuccess]: (state, { item }) => {
                if (item.id === state.id) {
                    return { ...state, name: item.name }
                }
                return state
            },
            [insightsModel.actionTypes.insightsAddedToDashboard]: (state, { dashboardId, insightIds }) => {
                if (insightIds.includes(state.id)) {
                    return { ...state, dashboards: [...(state.dashboards || []), dashboardId] }
                } else {
                    return state
                }
            },
            [dashboardsModel.actionTypes.tileRemovedFromDashboard]: (state, { tile, dashboardId }) => {
                if (tile.insight?.id === state.id) {
                    return { ...state, dashboards: state.dashboards?.filter((d) => d !== dashboardId) }
                }
                return state
            },
            [dashboardsModel.actionTypes.deleteDashboardSuccess]: (state, { dashboard }) => {
                const { id } = dashboard
                return { ...state, dashboards: state.dashboards?.filter((d) => d !== id) }
            },
        },
        /* filters contains the in-flight filters, might not (yet?) be the same as insight.filters */
        filters: [
            () => props.cachedInsight?.filters || ({} as Partial<FilterType>),
            {
                setFilters: (state, { filters }) => cleanFilters(filters, state),
                setInsight: (state, { insight: { filters }, options: { overrideFilter } }) =>
                    overrideFilter ? cleanFilters(filters || {}) : state,
                loadInsightSuccess: (state, { insight }) =>
                    Object.keys(state).length === 0 && insight.filters ? insight.filters : state,
                loadResultsSuccess: (state, { insight }) =>
                    Object.keys(state).length === 0 && insight.filters ? insight.filters : state,
            },
        ],
        /** The insight's state as it is in the database. */
        savedInsight: [
            () => props.cachedInsight || ({} as InsightModel),
            {
                setInsight: (state, { insight, options: { fromPersistentApi } }) =>
                    fromPersistentApi ? { ...insight, filters: cleanFilters(insight.filters || {}) } : state,
                loadInsightSuccess: (_, { insight }) => ({ ...insight, filters: cleanFilters(insight.filters || {}) }),
                updateInsightSuccess: (_, { insight }) => ({
                    ...insight,
                    filters: cleanFilters(insight.filters || {}),
                }),
            },
        ],
        timedOutQueryId: [
            null as string | null,
            { markInsightTimedOut: (_, { timedOutQueryId }) => timedOutQueryId, loadResult: () => null },
        ],
        maybeShowTimeoutMessage: [
            false,
            {
                // Only show timeout message if timer is still running
                markInsightTimedOut: (_, { timedOutQueryId }) => !!timedOutQueryId,
                endQuery: (_, { exception }) => !!exception && exception.status !== 500,
                startQuery: () => false,
                loadResult: () => false,
            },
        ],
        erroredQueryId: [
            null as string | null,
            { markInsightErrored: (_, { erroredQueryId }) => erroredQueryId, loadResult: () => null },
        ],
        maybeShowErrorMessage: [
            false,
            {
                endQuery: (_, { exception }) => {
                    const isHTTPErrorStatus = exception?.status >= 400
                    const isBrowserErrorStatus = exception?.status === 0
                    return isHTTPErrorStatus || isBrowserErrorStatus
                },
                loadInsightFailure: (_, { errorObject }) => errorObject?.status === 0,
                loadResultsFailure: (_, { errorObject }) => errorObject?.status === 0,
                startQuery: () => false,
                loadResult: () => false,
            },
        ],
        timeout: [null as number | null, { setTimeout: (_, { timeout }) => timeout }],
        lastRefresh: [
            null as string | null,
            {
                setLastRefresh: (_, { lastRefresh }) => lastRefresh,
                loadInsightSuccess: (_, { insight }) => insight.last_refresh || null,
                loadResult: () => null,
            },
        ],
        nextAllowedRefresh: [
            null as string | null,
            {
                setNextAllowedRefresh: (_, { nextAllowedRefresh }) => nextAllowedRefresh,
                loadInsightSuccess: (_, { insight }) => insight.next_allowed_client_refresh || null,
                loadResult: () => null,
            },
        ],
        insightLoading: [
            false,
            {
                setIsLoading: (_, { isLoading }) => isLoading,
                loadInsight: () => true,
                loadInsightSuccess: () => false,
                loadInsightFailure: () => false,
            },
        ],
        /*
        isFirstLoad determines if this is the first graph being shown after the component is mounted (used for analytics)
        */
        isFirstLoad: [
            true,
            {
                setNotFirstLoad: () => false,
            },
        ],
        queryStartTimes: [
            {} as Record<string, number>,
            {
                startQuery: (state, { queryId }) => ({ ...state, [queryId]: performance.now() }),
            },
        ],
        insightSaving: [
            false,
            {
                saveInsight: () => true,
                saveInsightSuccess: () => false,
                saveInsightFailure: () => false,
            },
        ],
    })),
    selectors({
        /** filters for data that's being displayed, might not be same as `savedInsight.filters` or filters */
        loadedFilters: [(s) => [s.insight], (insight) => insight.filters],
        insightProps: [() => [(_, props) => props], (props): InsightLogicProps => props],
        hasDashboardItemId: [
            () => [(_, props) => props],
            (props: InsightLogicProps) =>
                !!props.dashboardItemId && props.dashboardItemId !== 'new' && !props.dashboardItemId.startsWith('new-'),
        ],
        derivedName: [
            (s) => [s.insight, s.aggregationLabel, s.cohortsById, s.mathDefinitions, s.isUsingDataExploration],
            (insight, aggregationLabel, cohortsById, mathDefinitions, isUsingDataExploration) =>
                summariseInsight(
                    isUsingDataExploration,
                    insight.query,
                    aggregationLabel,
                    cohortsById,
                    mathDefinitions,
                    insight.filters || {}
                ).slice(0, 400),
        ],
        insightName: [(s) => [s.insight, s.derivedName], (insight, derivedName) => insight.name || derivedName],
        insightId: [(s) => [s.insight], (insight) => insight?.id || null],
        isFilterBasedInsight: [
            (s) => [s.insight],
            (insight) => Object.keys(insight.filters || {}).length > 0 && !insight.query,
        ],
        isQueryBasedInsight: [(s) => [s.insight], (insight) => !!insight.query],
        isInsightVizQuery: [(s) => [s.insight], (insight) => isInsightVizNode(insight.query)],
        canEditInsight: [
            (s) => [s.insight],
            (insight) =>
                insight.effective_privilege_level == undefined ||
                insight.effective_privilege_level >= DashboardPrivilegeLevel.CanEdit,
        ],
        insightChanged: [
            (s) => [s.insight, s.savedInsight, s.filters],
            (insight, savedInsight, filters): boolean =>
                (insight.name || '') !== (savedInsight.name || '') ||
                (insight.description || '') !== (savedInsight.description || '') ||
                !objectsEqual(insight.tags || [], savedInsight.tags || []) ||
                !objectsEqual(cleanFilters(savedInsight.filters || {}), cleanFilters(filters || {})),
        ],
        isInDashboardContext: [
            () => [router.selectors.location],
            ({ pathname }) =>
                pathname.startsWith('/dashboard') ||
                pathname.startsWith('/home') ||
                pathname.startsWith('/shared-dashboard'),
        ],
        allEventNames: [
            (s) => [s.filters, actionsModel.selectors.actions],
            (filters, actions: ActionType[]) => {
                const allEvents = [
                    ...(filters.events || []).map((e) => String(e.id)),
                    ...(filters.actions || []).flatMap((action) => getEventNamesForAction(action.id, actions)),
                ]
                // remove duplicates and empty events
                return Array.from(new Set(allEvents.filter((a): a is string => !!a)))
            },
        ],
        hiddenLegendKeys: [
            (s) => [s.filters],
            (filters) => {
                if (isFilterWithHiddenLegendKeys(filters) && filters.hidden_legend_keys) {
                    return transformLegacyHiddenLegendKeys(filters.hidden_legend_keys)
                }

                return {}
            },
        ],
        filtersKnown: [
            (s) => [s.insight],
            ({ filters }) => {
                // any real filter will have the `insight` key in it
                return 'insight' in (filters ?? {})
            },
        ],
        filterPropertiesCount: [
            (s) => [s.filters],
            (filters): number => {
                return Array.isArray(filters.properties)
                    ? filters.properties.length
                    : sum(filters.properties?.values?.map((x) => x.values.length) || [])
            },
        ],
        localFilters: [
            (s) => [s.filters],
            (filters) => {
                return toLocalFilters(filters)
            },
        ],
        isSingleSeries: [
            (s) => [s.filters, s.localFilters],
            (filters, localFilters): boolean => {
                return (isTrendsFilter(filters) && !!filters.formula) || localFilters.length <= 1
            },
        ],
        intervalUnit: [(s) => [s.filters], (filters) => filters?.interval || 'day'],
        timezone: [(s) => [s.insight], (insight) => insight?.timezone || 'UTC'],
        exporterResourceParams: [
            (s) => [s.filters, s.currentTeamId, s.insight],
            (
                filters: Partial<FilterType>,
                currentTeamId: number | null,
                insight: Partial<InsightModel>
            ): TriggerExportProps['export_context'] | null => {
                if (!currentTeamId) {
                    return null
                }

                const params = { ...filters }

                const filename = ['export', insight.name || insight.derived_name].join('-')

                if (!!insight.query) {
                    return { ...queryExportContext(insight.query), filename }
                } else {
                    if (isTrendsFilter(filters) || isStickinessFilter(filters) || isLifecycleFilter(filters)) {
                        return {
                            path: `api/projects/${currentTeamId}/insights/trend/?${toParams(
                                filterTrendsClientSideParams(params)
                            )}`,
                            filename,
                        }
                    } else if (isRetentionFilter(filters)) {
                        return {
                            filename,
                            path: `api/projects/${currentTeamId}/insights/retention/?${toParams(params)}`,
                        }
                    } else if (isFunnelsFilter(filters)) {
                        return {
                            filename,
                            method: 'POST',
                            path: `api/projects/${currentTeamId}/insights/funnel`,
                            body: params,
                        }
                    } else if (isPathsFilter(filters)) {
                        return {
                            filename,
                            method: 'POST',
                            path: `api/projects/${currentTeamId}/insights/path`,
                            body: params,
                        }
                    } else {
                        return null
                    }
                }
            },
        ],
        isUsingSessionAnalysis: [
            (s) => [s.filters],
            (filters: Partial<FilterType>): boolean => {
                const entities = (filters.events || []).concat(filters.actions ?? [])
                const using_session_breakdown = filters.breakdown_type === 'session'
                const using_session_math = entities.some((entity) => entity.math === 'unique_session')
                const using_session_property_math = entities.some((entity) => {
                    // Should be made more generic is we ever add more session properties
                    return entity.math_property === '$session_duration'
                })
                const using_entity_session_property_filter = entities.some((entity) => {
                    return parseProperties(entity.properties).some((property) => property.type === 'session')
                })
                const using_global_session_property_filter = parseProperties(filters.properties).some(
                    (property) => property.type === 'session'
                )
                return (
                    using_session_breakdown ||
                    using_session_math ||
                    using_session_property_math ||
                    using_entity_session_property_filter ||
                    using_global_session_property_filter
                )
            },
        ],
        isUsingDataExploration: [
            (s) => [s.featureFlags],
            (featureFlags: FeatureFlagsSet): boolean => {
                return !!featureFlags[FEATURE_FLAGS.DATA_EXPLORATION_INSIGHTS]
            },
        ],
        isUsingDashboardQueryTiles: [
            (s) => [s.featureFlags, s.isUsingDataExploration],
            (featureFlags: FeatureFlagsSet, isUsingDataExploration: boolean): boolean => {
<<<<<<< HEAD
                return isUsingDataExploration && !!featureFlags[FEATURE_FLAGS.DATA_EXPLORATION_QUERIES_ON_DASHBOARDS]
=======
                return isUsingDataExploration && !!featureFlags[FEATURE_FLAGS.DATA_EXPLORATION_QUERY_TAB]
>>>>>>> aadca5bd
            },
        ],
        insightRefreshButtonDisabledReason: [
            (s) => [s.nextAllowedRefresh, s.lastRefresh],
            (nextAllowedRefresh: string | null, lastRefresh: string | null): string => {
                let disabledReason = ''

                if (!!nextAllowedRefresh && now().isBefore(dayjs(nextAllowedRefresh))) {
                    // If this is a saved insight, the result will contain nextAllowedRefresh and we use that to disable the button
                    disabledReason = `You can refresh this insight again ${dayjs(nextAllowedRefresh).fromNow()}`
                } else if (
                    !!lastRefresh &&
                    now()
                        .subtract(UNSAVED_INSIGHT_MIN_REFRESH_INTERVAL_MINUTES - 0.5, 'minutes')
                        .isBefore(lastRefresh)
                ) {
                    // Unsaved insights don't get cached and get refreshed on every page load, but we avoid allowing users to click
                    // 'refresh' more than once every UNSAVED_INSIGHT_MIN_REFRESH_INTERVAL_MINUTES. This can be bypassed by simply
                    // refreshing the page though, as there's no cache layer on the backend
                    disabledReason = `You can refresh this insight again ${dayjs(lastRefresh)
                        .add(UNSAVED_INSIGHT_MIN_REFRESH_INTERVAL_MINUTES, 'minutes')
                        .fromNow()}`
                }

                return disabledReason
            },
        ],
    }),
    listeners(({ actions, selectors, values, cache }) => ({
        setFiltersMerge: ({ filters }) => {
            actions.setFilters({ ...values.filters, ...filters })
        },
        setGlobalInsightFilters: ({ globalInsightFilters }) => {
            actions.setFilters({ ...values.filters, ...globalInsightFilters })
        },
        setFilters: async ({ filters }, _, __, previousState) => {
            const previousFilters = selectors.filters(previousState)
            if (objectsEqual(previousFilters, filters)) {
                return
            }
            const dupeFilters = { ...filters }
            const dupePrevFilters = { ...selectors.filters(previousState) }
            if ('new_entity' in dupeFilters) {
                delete (dupeFilters as any).new_entity
            }
            if ('new_entity' in dupePrevFilters) {
                delete (dupePrevFilters as any).new_entity
            }
            if (objectsEqual(dupePrevFilters, dupeFilters)) {
                return
            }

            actions.reportInsightViewed(values.insight, filters, previousFilters)

            const backendFilterChanged = !objectsEqual(
                Object.assign({}, values.filters, {
                    layout: undefined,
                    hidden_legend_keys: undefined,
                    funnel_advanced: undefined,
                    show_legend: undefined,
                }),
                Object.assign({}, values.loadedFilters, {
                    layout: undefined,
                    hidden_legend_keys: undefined,
                    funnel_advanced: undefined,
                    show_legend: undefined,
                })
            )

            // (Re)load results when filters have changed or if there's no result yet
            if (backendFilterChanged || !values.insight?.result) {
                if (!values.isUsingDataExploration && !values.insight?.query) {
                    actions.loadResults()
                }
            }
        },
        reportInsightViewedForRecentInsights: async () => {
            // Report the insight being viewed to our '/viewed' endpoint. Used for "recently viewed insights"

            // TODO: This should be merged into the same action as `reportInsightViewed`, but we can't right now
            // because there are some issues with `reportInsightViewed` not being called when the
            // insightLogic is already loaded.
            // For example, if the user navigates to an insight after viewing it on a dashboard, `reportInsightViewed`
            // will not be called. This should be fixed when we refactor insightLogic, but the logic is a bit tangled
            // right now
            if (values.insight.id) {
                return api.create(`api/projects/${teamLogic.values.currentTeamId}/insights/${values.insight.id}/viewed`)
            }
        },
        reportInsightViewed: async ({ filters, previousFilters }, breakpoint) => {
            await breakpoint(IS_TEST_MODE ? 1 : 500) // Debounce to avoid noisy events from changing filters multiple times
            if (!values.isInDashboardContext) {
                const { fromDashboard } = router.values.hashParams
                const changedKeysObj: Record<string, any> | undefined =
                    previousFilters && extractObjectDiffKeys(previousFilters, filters)

                const insightMode =
                    insightSceneLogic.isMounted() && insightSceneLogic.values.insight === values.insight
                        ? insightSceneLogic.values.insightMode
                        : ItemMode.View

                eventUsageLogic.actions.reportInsightViewed(
                    values.insight,
                    filters || {},
                    insightMode,
                    values.isFirstLoad,
                    Boolean(fromDashboard),
                    0,
                    changedKeysObj,
                    values.isUsingSessionAnalysis
                )

                actions.setNotFirstLoad()
                await breakpoint(IS_TEST_MODE ? 1 : 10000) // Tests will wait for all breakpoints to finish

                eventUsageLogic.actions.reportInsightViewed(
                    values.insight,
                    filters || {},
                    insightMode,
                    values.isFirstLoad,
                    Boolean(fromDashboard),
                    10,
                    changedKeysObj,
                    values.isUsingSessionAnalysis
                )
            }
        },
        startQuery: ({ queryId }) => {
            actions.markInsightTimedOut(null)
            actions.markInsightErrored(null)
            values.timeout && clearTimeout(values.timeout || undefined)
            const view = values.filters.insight
            actions.setTimeout(
                window.setTimeout(() => {
                    try {
                        if (values && view == values.filters.insight) {
                            actions.markInsightTimedOut(queryId)
                            const tags = {
                                insight: values.filters.insight,
                                scene: sceneLogic.isMounted() ? sceneLogic.values.scene : null,
                            }
                            posthog.capture('insight timeout message shown', tags)
                        }
                    } catch (e) {
                        console.warn('Error setting insight timeout', e)
                    }
                }, SHOW_TIMEOUT_MESSAGE_AFTER)
            )
            actions.setIsLoading(true)
        },
        abortAnyRunningQuery: () => {
            if (cache.abortController) {
                cache.abortController.abort()
                cache.abortController = null
            }
        },
        abortQuery: async ({ queryId }) => {
            try {
                const { currentTeamId } = values

                await api.create(`api/projects/${currentTeamId}/insights/cancel`, { client_query_id: queryId })

                const duration = performance.now() - values.queryStartTimes[queryId]
                await captureTimeToSeeData(values.currentTeamId, {
                    type: 'insight_load',
                    context: 'insight',
                    primary_interaction_id: queryId,
                    query_id: queryId,
                    status: 'cancelled',
                    time_to_see_data_ms: Math.floor(duration),
                    insights_fetched: 0,
                    insights_fetched_cached: 0,
                    api_response_bytes: 0,
                    insight: values.filters.insight,
                })
            } catch (e) {
                console.warn('Failed cancelling query', e)
            }
        },
        endQuery: ({ queryId, view, lastRefresh, scene, exception, response, nextAllowedRefresh }) => {
            if (values.timeout) {
                clearTimeout(values.timeout)
            }
            if (view === values.filters.insight && values.currentTeamId) {
                actions.markInsightTimedOut(values.maybeShowTimeoutMessage ? queryId : null)
                actions.markInsightErrored(values.maybeShowErrorMessage ? queryId : null)
                actions.setLastRefresh(lastRefresh || null)
                actions.setNextAllowedRefresh(nextAllowedRefresh || null)
                actions.setIsLoading(false)

                const duration = performance.now() - values.queryStartTimes[queryId]
                const tags = {
                    insight: values.filters.insight,
                    scene: sceneLogic.isMounted() ? sceneLogic.values.scene : scene,
                    success: !exception,
                    ...exception,
                }

                posthog.capture('insight loaded', { ...tags, duration })

                captureTimeToSeeData(values.currentTeamId, {
                    type: 'insight_load',
                    context: 'insight',
                    primary_interaction_id: queryId,
                    query_id: queryId,
                    status: exception ? 'failure' : 'success',
                    time_to_see_data_ms: Math.floor(duration),
                    insights_fetched: 1,
                    insights_fetched_cached: response?.cached ? 1 : 0,
                    api_response_bytes: response?.apiResponseBytes,
                    api_url: response?.apiUrl,
                    insight: values.filters.insight,
                    is_primary_interaction: true,
                })
                if (values.maybeShowErrorMessage) {
                    posthog.capture('insight error message shown', { ...tags, duration })
                }
            }
        },
        loadResult: () => {
            if (values.timeout) {
                clearTimeout(values.timeout)
            }
        },
        saveInsight: async ({ redirectToViewMode }) => {
            const insightNumericId =
                values.insight.id || (values.insight.short_id ? await getInsightId(values.insight.short_id) : undefined)
            const { name, description, favorited, filters, query, deleted, dashboards, tags } = values.insight
            let savedInsight: InsightModel

            try {
                // We don't want to send ALL the insight properties back to the API, so only grabbing fields that might have changed
                const insightRequest: Partial<InsightModel> = {
                    name,
                    derived_name: values.derivedName,
                    description,
                    favorited,
                    filters,
                    query,
                    deleted,
                    saved: true,
                    dashboards,
                    tags,
                }

                savedInsight = insightNumericId
                    ? await api.update(
                          `api/projects/${teamLogic.values.currentTeamId}/insights/${insightNumericId}`,
                          insightRequest
                      )
                    : await api.create(`api/projects/${teamLogic.values.currentTeamId}/insights/`, insightRequest)
                actions.saveInsightSuccess()
            } catch (e) {
                actions.saveInsightFailure()
                throw e
            }

            // the backend can't return the result for a query based insight,
            // and so we shouldn't copy the result from `values.insight` as it might be stale
            const result = savedInsight.result || (!!query ? values.insight.result : null)
            actions.setInsight({ ...savedInsight, result: result }, { fromPersistentApi: true, overrideFilter: true })
            eventUsageLogic.actions.reportInsightSaved(filters || {}, insightNumericId === undefined)
            lemonToast.success(`Insight saved${dashboards?.length === 1 ? ' & added to dashboard' : ''}`, {
                button: {
                    label: 'View Insights list',
                    action: () => router.actions.push(urls.savedInsights()),
                },
            })

            dashboardsModel.actions.updateDashboardInsight(savedInsight)

            const mountedInsightSceneLogic = insightSceneLogic.findMounted()
            if (redirectToViewMode) {
                if (!insightNumericId && dashboards?.length === 1) {
                    // redirect new insights added to dashboard to the dashboard
                    router.actions.push(urls.dashboard(dashboards[0], savedInsight.short_id))
                } else if (insightNumericId) {
                    mountedInsightSceneLogic?.actions.setInsightMode(ItemMode.View, InsightEventSource.InsightHeader)
                } else {
                    router.actions.push(urls.insightView(savedInsight.short_id))
                }
            } else if (!insightNumericId) {
                // If we've just saved a new insight without redirecting to view mode, we need to redirect to edit mode
                // so that we aren't stuck on /insights/new
                router.actions.push(urls.insightEdit(savedInsight.short_id))
            }
        },
        saveAs: async () => {
            promptLogic({ key: `save-as-insight` }).actions.prompt({
                title: 'Save as new insight',
                placeholder: 'Please enter the new name',
                value: `${values.insight.name || values.insight.derived_name} (copy)`,
                error: 'You must enter a name',
                success: actions.saveAsNamingSuccess,
            })
        },
        saveAsNamingSuccess: async ({ name }) => {
            const insight: InsightModel = await api.create(`api/projects/${teamLogic.values.currentTeamId}/insights/`, {
                name,
                filters: values.filters,
                saved: true,
            })
            lemonToast.info(`You're now working on a copy of ${values.insight.name ?? values.insight.derived_name}`)
            actions.setInsight(insight, { fromPersistentApi: true, overrideFilter: true })
            savedInsightsLogic.findMounted()?.actions.loadInsights()
            router.actions.push(urls.insightEdit(insight.short_id))
        },
        loadInsightSuccess: async ({ insight }) => {
            actions.reportInsightViewed(insight, insight?.filters || {})
            // loaded `/api/projects/:id/insights`, but it didn't have `results`, so make another query
            if (!insight.result && !insight.query && values.filters) {
                actions.loadResults()
            }
        },
        toggleInsightLegend: () => {
            const newFilters: Partial<TrendsFilterType> = {
                ...values.filters,
                show_legend: !(values.filters as Partial<TrendsFilterType>).show_legend,
            }
            actions.setFilters(newFilters)
        },
        toggleVisibility: ({ index }) => {
            const currentIsHidden = !!values.hiddenLegendKeys?.[index]
            const newFilters: Partial<TrendsFilterType> = {
                ...values.filters,
                hidden_legend_keys: {
                    ...values.hiddenLegendKeys,
                    [`${index}`]: currentIsHidden ? undefined : true,
                },
            }
            actions.setFilters(newFilters)
        },
        cancelChanges: ({ goToViewMode }) => {
            actions.setFilters(values.savedInsight.filters || {})
            if (goToViewMode) {
                insightSceneLogic.findMounted()?.actions.setInsightMode(ItemMode.View, InsightEventSource.InsightHeader)
                eventUsageLogic.actions.reportInsightsTabReset()
            }
        },
    })),
    events(({ props, values, actions }) => ({
        afterMount: () => {
            const hasDashboardItemId =
                !!props.dashboardItemId && props.dashboardItemId !== 'new' && !props.dashboardItemId.startsWith('new-')
            const isCachedWithResultAndFilters =
                !!props.cachedInsight && !!props.cachedInsight?.result && !!props.cachedInsight?.filters

            if (!isCachedWithResultAndFilters) {
                if (hasDashboardItemId) {
                    const insight = findInsightFromMountedLogic(
                        props.dashboardItemId as string | InsightShortId,
                        props.dashboardId
                    )
                    if (insight) {
                        actions.setInsight(insight, { overrideFilter: true, fromPersistentApi: true })
                        if (insight?.result) {
                            actions.reportInsightViewed(insight, insight.filters || {})
                        } else if (!insight.query) {
                            actions.loadResults()
                        }
                        return
                    }
                }
                if (!props.doNotLoad) {
                    if (props.cachedInsight?.filters && !props.cachedInsight?.query) {
                        actions.loadResults()
                    } else if (hasDashboardItemId) {
                        actions.loadInsight(props.dashboardItemId as InsightShortId)
                    }
                }
            }
        },
        beforeUnmount: () => {
            if (values.timeout) {
                clearTimeout(values.timeout)
            }
        },
    })),
])<|MERGE_RESOLUTION|>--- conflicted
+++ resolved
@@ -782,11 +782,7 @@
         isUsingDashboardQueryTiles: [
             (s) => [s.featureFlags, s.isUsingDataExploration],
             (featureFlags: FeatureFlagsSet, isUsingDataExploration: boolean): boolean => {
-<<<<<<< HEAD
-                return isUsingDataExploration && !!featureFlags[FEATURE_FLAGS.DATA_EXPLORATION_QUERIES_ON_DASHBOARDS]
-=======
                 return isUsingDataExploration && !!featureFlags[FEATURE_FLAGS.DATA_EXPLORATION_QUERY_TAB]
->>>>>>> aadca5bd
             },
         ],
         insightRefreshButtonDisabledReason: [
