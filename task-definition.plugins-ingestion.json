{
    "family": "posthog-production-plugins",
    "networkMode": "awsvpc",
    "executionRoleArn": "posthog-production-ecs-task",
    "taskRoleArn": "posthog-production-ecs-task",
    "containerDefinitions": [
        {
            "name": "posthog-production-plugins",
            "logConfiguration": {
                "logDriver": "awslogs",
                "options": {
                    "awslogs-group": "awslogs-posthog-production",
                    "awslogs-region": "us-east-1",
                    "awslogs-stream-prefix": "posthog-production-plugins"
                }
            },
            "essential": true,
            "environment": [
                {
                    "name": "PLUGIN_SERVER_MODE",
                    "value": "ingestion"
                },
                {
                    "name": "CLICKHOUSE_DATABASE",
                    "value": "posthog"
                },
                {
                    "name": "CLICKHOUSE_SECURE",
                    "value": "True"
                },
                {
                    "name": "CLICKHOUSE_VERIFY",
                    "value": "True"
                },
                {
                    "name": "SITE_URL",
                    "value": "https://app.posthog.com"
                },
                {
                    "name": "BILLING_TRIAL_DAYS",
                    "value": "0"
                },
                {
                    "name": "BILLING_NO_PLAN_EVENT_ALLOCATION",
                    "value": "10000"
                },
                {
                    "name": "TRUST_ALL_PROXIES",
                    "value": "True"
                },
                {
                    "name": "NODE_OPTIONS",
                    "value": "--max-old-space-size=4096"
                },
                {
                    "name": "JOB_QUEUES",
                    "value": "graphile"
                },
                {
                    "name": "CRASH_IF_NO_PERSISTENT_JOB_QUEUE",
                    "value": "0"
                },
                {
                    "name": "CAPTURE_INTERNAL_METRICS",
                    "value": "True"
                },
                {
                    "name": "PISCINA_ATOMICS_TIMEOUT",
                    "value": "3000"
                },
                {
                    "name": "USING_PGBOUNCER",
                    "value": "True"
                },
                {
                    "name": "NEW_PERSON_PROPERTIES_UPDATE_ENABLED_TEAMS",
                    "value": "2"
                },
                {
                    "name": "PERSON_DISTINCT_ID_OPTIMIZATION_TEAM_IDS",
                    "value": "2,2635"
                },
                {
                    "name": "EXPERIMENTAL_EVENTS_LAST_SEEN_ENABLED",
                    "value": "True"
                },
                {
                    "name": "ASYNC_MIGRATIONS_DISABLE_AUTO_ROLLBACK",
                    "value": "1"
                },
                {
                    "name": "KAFKA_PARTITIONS_CONSUMED_CONCURRENTLY",
                    "value": "1"
                },
                {
                    "name": "CLICKHOUSE_DISABLE_EXTERNAL_SCHEMAS",
                    "value": "True"
                },
                {
                    "name": "HISTORICAL_EXPORTS_ENABLED",
                    "value": "False"
                },
                {
                    "name": "PERSON_INFO_TO_REDIS_TEAMS",
                    "value": "7964"
                },
                {
                    "name": "OBJECT_STORAGE_ENABLED",
                    "value": "True"
                },
                {
                    "name": "KAFKA_SECURITY_PROTOCOL",
                    "value": "SSL"
                },
                {
<<<<<<< HEAD
                    "name": "INGESTION_BATCH_BREAKUP_BY_DISTINCT_ID_TEAMS",
                    "value": "7964"
=======
                    "name": "CLEAR_CLICKHOUSE_REMOVED_DATA_SCHEDULE_CRON",
                    "value": "0 5 * * SUN"
>>>>>>> 73ab59b7
                }
            ],
            "secrets": [
                {
                    "name": "CLICKHOUSE_CA",
                    "valueFrom": "arn:aws:secretsmanager:us-east-1:795637471508:secret:Posthog_Production_Heroku-FQ2itU:CLICKHOUSE_CA::"
                },
                {
                    "name": "CLICKHOUSE_HOST",
                    "valueFrom": "arn:aws:secretsmanager:us-east-1:795637471508:secret:Posthog_Production_Heroku-FQ2itU:CLICKHOUSE_HOST::"
                },
                {
                    "name": "CLICKHOUSE_PASSWORD",
                    "valueFrom": "arn:aws:secretsmanager:us-east-1:795637471508:secret:Posthog_Production_Heroku-FQ2itU:CLICKHOUSE_PASSWORD::"
                },
                {
                    "name": "DATABASE_URL",
                    "valueFrom": "arn:aws:secretsmanager:us-east-1:795637471508:secret:Posthog_Production_Heroku-FQ2itU:DATABASE_URL::"
                },
                {
                    "name": "KAFKA_HOSTS",
                    "valueFrom": "arn:aws:secretsmanager:us-east-1:795637471508:secret:MSKProduction-ZnkrjC:KAFKA_HOSTS::"
                },
                {
                    "name": "POSTHOG_PERSONAL_API_KEY",
                    "valueFrom": "arn:aws:secretsmanager:us-east-1:795637471508:secret:Posthog_Production_Heroku-FQ2itU:POSTHOG_PERSONAL_API_KEY::"
                },
                {
                    "name": "REDIS_URL",
                    "valueFrom": "arn:aws:secretsmanager:us-east-1:795637471508:secret:Posthog_Production_Heroku-FQ2itU:REDIS_URL::"
                },
                {
                    "name": "SENTRY_DSN",
                    "valueFrom": "arn:aws:secretsmanager:us-east-1:795637471508:secret:Posthog_Production_Heroku-FQ2itU:SENTRY_DSN_PLUGIN_SERVER::"
                },
                {
                    "name": "JOB_QUEUE_GRAPHILE_URL",
                    "valueFrom": "arn:aws:secretsmanager:us-east-1:795637471508:secret:Posthog_Production_Heroku-FQ2itU:JOB_QUEUE_GRAPHILE_URL::"
                },
                {
                    "name": "STATSD_HOST",
                    "valueFrom": "arn:aws:secretsmanager:us-east-1:795637471508:secret:Posthog_Production_Heroku-FQ2itU:STATSD_HOST::"
                },
                {
                    "name": "OBJECT_STORAGE_ENDPOINT",
                    "valueFrom": "arn:aws:secretsmanager:us-east-1:795637471508:secret:Posthog_Production_Heroku-FQ2itU:OBJECT_STORAGE_ENDPOINT::"
                },
                {
                    "name": "OBJECT_STORAGE_BUCKET",
                    "valueFrom": "arn:aws:secretsmanager:us-east-1:795637471508:secret:Posthog_Production_Heroku-FQ2itU:OBJECT_STORAGE_BUCKET::"
                }
            ],
            "entryPoint": ["./bin/plugin-server", "--no-restart-loop"],
            "ulimits": [
                {
                    "name": "nofile",
                    "softLimit": 1024000,
                    "hardLimit": 1024000
                }
            ],
            "linuxParameters": {
                "initProcessEnabled": true
            },
            "healthCheck": {
                "retries": 10,
                "command": ["CMD-SHELL", "curl -f http://localhost:6738/_health || exit 1"],
                "timeout": 30,
                "interval": 20,
                "startPeriod": 60
            }
        }
    ],
    "requiresCompatibilities": ["FARGATE"],
    "cpu": "4096",
    "memory": "8192"
}<|MERGE_RESOLUTION|>--- conflicted
+++ resolved
@@ -113,13 +113,12 @@
                     "value": "SSL"
                 },
                 {
-<<<<<<< HEAD
+                    "name": "CLEAR_CLICKHOUSE_REMOVED_DATA_SCHEDULE_CRON",
+                    "value": "0 5 * * SUN"
+                },
+                {
                     "name": "INGESTION_BATCH_BREAKUP_BY_DISTINCT_ID_TEAMS",
                     "value": "7964"
-=======
-                    "name": "CLEAR_CLICKHOUSE_REMOVED_DATA_SCHEDULE_CRON",
-                    "value": "0 5 * * SUN"
->>>>>>> 73ab59b7
                 }
             ],
             "secrets": [
