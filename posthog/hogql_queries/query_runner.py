from abc import ABC, abstractmethod
from datetime import datetime
from typing import Any, Generic, List, Optional, Type, Dict, TypeVar, Union, Tuple, cast

from django.conf import settings
from django.core.cache import cache
from prometheus_client import Counter
from pydantic import BaseModel, ConfigDict

from posthog.clickhouse.query_tagging import tag_queries
from posthog.hogql import ast
from posthog.hogql.constants import LimitContext
from posthog.hogql.context import HogQLContext
from posthog.hogql.printer import print_ast
from posthog.hogql.query import create_default_modifiers_for_team
from posthog.hogql.timings import HogQLTimings
from posthog.metrics import LABEL_TEAM_ID
from posthog.models import Team
from posthog.schema import (
    QueryTiming,
    SessionsTimelineQuery,
    TrendsQuery,
    LifecycleQuery,
    WebTopClicksQuery,
    WebOverviewQuery,
    PersonsQuery,
    EventsQuery,
    WebStatsTableQuery,
    HogQLQuery,
    InsightPersonsQuery,
    DashboardFilter,
    HogQLQueryModifiers,
<<<<<<< HEAD
=======
    RetentionQuery,
>>>>>>> a8fc6ec2
)
from posthog.utils import generate_cache_key, get_safe_cache

QUERY_CACHE_WRITE_COUNTER = Counter(
    "posthog_query_cache_write_total",
    "When a query result was persisted in the cache.",
    labelnames=[LABEL_TEAM_ID],
)

QUERY_CACHE_HIT_COUNTER = Counter(
    "posthog_query_cache_hit_total",
    "Whether we could fetch the query from the cache or not.",
    labelnames=[LABEL_TEAM_ID, "cache_hit"],
)

DataT = TypeVar("DataT")


class QueryResponse(BaseModel, Generic[DataT]):
    model_config = ConfigDict(
        extra="forbid",
    )
    results: DataT
    timings: Optional[List[QueryTiming]] = None
    types: Optional[List[Union[Tuple[str, str], str]]] = None
    columns: Optional[List[str]] = None
    hogql: Optional[str] = None
    hasMore: Optional[bool] = None


class CachedQueryResponse(QueryResponse):
    model_config = ConfigDict(
        extra="forbid",
    )
    is_cached: bool
    last_refresh: str
    next_allowed_client_refresh: str
    cache_key: str
    timezone: str


RunnableQueryNode = Union[
    HogQLQuery,
    TrendsQuery,
    LifecycleQuery,
    InsightPersonsQuery,
    EventsQuery,
    PersonsQuery,
    RetentionQuery,
    SessionsTimelineQuery,
    WebOverviewQuery,
    WebTopClicksQuery,
    WebStatsTableQuery,
]


def get_query_runner(
    query: Dict[str, Any] | RunnableQueryNode | BaseModel,
    team: Team,
    timings: Optional[HogQLTimings] = None,
<<<<<<< HEAD
    in_export_context: Optional[bool] = False,
=======
    limit_context: Optional[LimitContext] = None,
>>>>>>> a8fc6ec2
    modifiers: Optional[HogQLQueryModifiers] = None,
) -> "QueryRunner":
    kind = None
    if isinstance(query, dict):
        kind = query.get("kind", None)
    elif hasattr(query, "kind"):
        kind = query.kind  # type: ignore
    else:
        raise ValueError(f"Can't get a runner for an unknown query type: {query}")

    if kind == "LifecycleQuery":
        from .insights.lifecycle_query_runner import LifecycleQueryRunner

        return LifecycleQueryRunner(
            query=cast(LifecycleQuery | Dict[str, Any], query),
            team=team,
            timings=timings,
<<<<<<< HEAD
            in_export_context=in_export_context,
=======
            limit_context=limit_context,
>>>>>>> a8fc6ec2
            modifiers=modifiers,
        )
    if kind == "TrendsQuery":
        from .insights.trends.trends_query_runner import TrendsQueryRunner

        return TrendsQueryRunner(
            query=cast(TrendsQuery | Dict[str, Any], query),
            team=team,
            timings=timings,
<<<<<<< HEAD
            in_export_context=in_export_context,
=======
            limit_context=limit_context,
            modifiers=modifiers,
        )
    if kind == "RetentionQuery":
        from .insights.retention_query_runner import RetentionQueryRunner

        return RetentionQueryRunner(
            query=cast(RetentionQuery | Dict[str, Any], query),
            team=team,
            timings=timings,
            limit_context=limit_context,
>>>>>>> a8fc6ec2
            modifiers=modifiers,
        )
    if kind == "EventsQuery":
        from .events_query_runner import EventsQueryRunner

        return EventsQueryRunner(
            query=cast(EventsQuery | Dict[str, Any], query),
            team=team,
            timings=timings,
<<<<<<< HEAD
            in_export_context=in_export_context,
=======
            limit_context=limit_context,
>>>>>>> a8fc6ec2
            modifiers=modifiers,
        )
    if kind == "PersonsQuery":
        from .persons_query_runner import PersonsQueryRunner

        return PersonsQueryRunner(
            query=cast(PersonsQuery | Dict[str, Any], query),
            team=team,
            timings=timings,
<<<<<<< HEAD
            in_export_context=in_export_context,
=======
            limit_context=limit_context,
>>>>>>> a8fc6ec2
            modifiers=modifiers,
        )
    if kind == "InsightPersonsQuery":
        from .insights.insight_persons_query_runner import InsightPersonsQueryRunner

        return InsightPersonsQueryRunner(
            query=cast(InsightPersonsQuery | Dict[str, Any], query),
            team=team,
            timings=timings,
<<<<<<< HEAD
            in_export_context=in_export_context,
=======
            limit_context=limit_context,
>>>>>>> a8fc6ec2
            modifiers=modifiers,
        )
    if kind == "HogQLQuery":
        from .hogql_query_runner import HogQLQueryRunner

        return HogQLQueryRunner(
            query=cast(HogQLQuery | Dict[str, Any], query),
            team=team,
            timings=timings,
<<<<<<< HEAD
            in_export_context=in_export_context,
=======
            limit_context=limit_context,
>>>>>>> a8fc6ec2
            modifiers=modifiers,
        )
    if kind == "SessionsTimelineQuery":
        from .sessions_timeline_query_runner import SessionsTimelineQueryRunner

        return SessionsTimelineQueryRunner(
            query=cast(SessionsTimelineQuery | Dict[str, Any], query),
            team=team,
            timings=timings,
            modifiers=modifiers,
        )
    if kind == "WebOverviewQuery":
        from .web_analytics.web_overview import WebOverviewQueryRunner

        return WebOverviewQueryRunner(query=query, team=team, timings=timings, modifiers=modifiers)
    if kind == "WebTopClicksQuery":
        from .web_analytics.top_clicks import WebTopClicksQueryRunner

        return WebTopClicksQueryRunner(query=query, team=team, timings=timings, modifiers=modifiers)
    if kind == "WebStatsTableQuery":
        from .web_analytics.stats_table import WebStatsTableQueryRunner

        return WebStatsTableQueryRunner(query=query, team=team, timings=timings, modifiers=modifiers)

    raise ValueError(f"Can't get a runner for an unknown query kind: {kind}")


class QueryRunner(ABC):
    query: RunnableQueryNode
    query_type: Type[RunnableQueryNode]
    team: Team
    timings: HogQLTimings
    modifiers: HogQLQueryModifiers
<<<<<<< HEAD
    in_export_context: bool
=======
    limit_context: LimitContext
>>>>>>> a8fc6ec2

    def __init__(
        self,
        query: RunnableQueryNode | BaseModel | Dict[str, Any],
        team: Team,
        timings: Optional[HogQLTimings] = None,
        modifiers: Optional[HogQLQueryModifiers] = None,
<<<<<<< HEAD
        in_export_context: Optional[bool] = False,
    ):
        self.team = team
        self.timings = timings or HogQLTimings()
        self.in_export_context = in_export_context or False
=======
        limit_context: Optional[LimitContext] = None,
    ):
        self.team = team
        self.timings = timings or HogQLTimings()
        self.limit_context = limit_context or LimitContext.QUERY
>>>>>>> a8fc6ec2
        self.modifiers = create_default_modifiers_for_team(team, modifiers)
        if isinstance(query, self.query_type):
            self.query = query  # type: ignore
        else:
            self.query = self.query_type.model_validate(query)

    @abstractmethod
    def calculate(self) -> BaseModel:
        # The returned model should have a structure similar to QueryResponse.
        # Due to the way schema.py is generated, we don't have a good inheritance story here.
        raise NotImplementedError()

    def run(self, refresh_requested: Optional[bool] = None) -> CachedQueryResponse:
        cache_key = f"{self._cache_key()}_{self.limit_context or LimitContext.QUERY}"
        tag_queries(cache_key=cache_key)

        if not refresh_requested:
            cached_response = get_safe_cache(cache_key)
            if cached_response:
                if not self._is_stale(cached_response):
                    QUERY_CACHE_HIT_COUNTER.labels(team_id=self.team.pk, cache_hit="hit").inc()
                    cached_response.is_cached = True
                    return cached_response
                else:
                    QUERY_CACHE_HIT_COUNTER.labels(team_id=self.team.pk, cache_hit="stale").inc()
            else:
                QUERY_CACHE_HIT_COUNTER.labels(team_id=self.team.pk, cache_hit="miss").inc()

        fresh_response_dict = cast(QueryResponse, self.calculate()).model_dump()
        fresh_response_dict["is_cached"] = False
        fresh_response_dict["last_refresh"] = datetime.now().strftime("%Y-%m-%dT%H:%M:%SZ")
        fresh_response_dict["next_allowed_client_refresh"] = (datetime.now() + self._refresh_frequency()).strftime(
            "%Y-%m-%dT%H:%M:%SZ"
        )
        fresh_response_dict["cache_key"] = cache_key
        fresh_response_dict["timezone"] = self.team.timezone
        fresh_response = CachedQueryResponse(**fresh_response_dict)
        cache.set(cache_key, fresh_response, settings.CACHED_RESULTS_TTL)
        QUERY_CACHE_WRITE_COUNTER.labels(team_id=self.team.pk).inc()
        return fresh_response

    @abstractmethod
    def to_query(self) -> ast.SelectQuery:
        raise NotImplementedError()

    def to_persons_query(self) -> ast.SelectQuery | ast.SelectUnionQuery:
        # TODO: add support for selecting and filtering by breakdowns
        raise NotImplementedError()

    def to_hogql(self) -> str:
        with self.timings.measure("to_hogql"):
            return print_ast(
                self.to_query(),
                HogQLContext(
                    team_id=self.team.pk,
                    enable_select_queries=True,
                    timings=self.timings,
                    modifiers=self.modifiers,
                ),
                "hogql",
            )

    def toJSON(self) -> str:
        return self.query.model_dump_json(exclude_defaults=True, exclude_none=True)

    def _cache_key(self) -> str:
        modifiers = self.modifiers.model_dump_json(exclude_defaults=True, exclude_none=True)
        return generate_cache_key(
            f"query_{self.toJSON()}_{self.__class__.__name__}_{self.team.pk}_{self.team.timezone}_{modifiers}"
        )

    @abstractmethod
    def _is_stale(self, cached_result_package):
        raise NotImplementedError()

    @abstractmethod
    def _refresh_frequency(self):
        raise NotImplementedError()

    def apply_dashboard_filters(self, dashboard_filter: DashboardFilter) -> RunnableQueryNode:
        raise NotImplementedError()<|MERGE_RESOLUTION|>--- conflicted
+++ resolved
@@ -30,10 +30,7 @@
     InsightPersonsQuery,
     DashboardFilter,
     HogQLQueryModifiers,
-<<<<<<< HEAD
-=======
     RetentionQuery,
->>>>>>> a8fc6ec2
 )
 from posthog.utils import generate_cache_key, get_safe_cache
 
@@ -94,11 +91,7 @@
     query: Dict[str, Any] | RunnableQueryNode | BaseModel,
     team: Team,
     timings: Optional[HogQLTimings] = None,
-<<<<<<< HEAD
-    in_export_context: Optional[bool] = False,
-=======
     limit_context: Optional[LimitContext] = None,
->>>>>>> a8fc6ec2
     modifiers: Optional[HogQLQueryModifiers] = None,
 ) -> "QueryRunner":
     kind = None
@@ -116,11 +109,7 @@
             query=cast(LifecycleQuery | Dict[str, Any], query),
             team=team,
             timings=timings,
-<<<<<<< HEAD
-            in_export_context=in_export_context,
-=======
-            limit_context=limit_context,
->>>>>>> a8fc6ec2
+            limit_context=limit_context,
             modifiers=modifiers,
         )
     if kind == "TrendsQuery":
@@ -130,9 +119,6 @@
             query=cast(TrendsQuery | Dict[str, Any], query),
             team=team,
             timings=timings,
-<<<<<<< HEAD
-            in_export_context=in_export_context,
-=======
             limit_context=limit_context,
             modifiers=modifiers,
         )
@@ -144,7 +130,6 @@
             team=team,
             timings=timings,
             limit_context=limit_context,
->>>>>>> a8fc6ec2
             modifiers=modifiers,
         )
     if kind == "EventsQuery":
@@ -154,11 +139,7 @@
             query=cast(EventsQuery | Dict[str, Any], query),
             team=team,
             timings=timings,
-<<<<<<< HEAD
-            in_export_context=in_export_context,
-=======
-            limit_context=limit_context,
->>>>>>> a8fc6ec2
+            limit_context=limit_context,
             modifiers=modifiers,
         )
     if kind == "PersonsQuery":
@@ -168,11 +149,7 @@
             query=cast(PersonsQuery | Dict[str, Any], query),
             team=team,
             timings=timings,
-<<<<<<< HEAD
-            in_export_context=in_export_context,
-=======
-            limit_context=limit_context,
->>>>>>> a8fc6ec2
+            limit_context=limit_context,
             modifiers=modifiers,
         )
     if kind == "InsightPersonsQuery":
@@ -182,11 +159,7 @@
             query=cast(InsightPersonsQuery | Dict[str, Any], query),
             team=team,
             timings=timings,
-<<<<<<< HEAD
-            in_export_context=in_export_context,
-=======
-            limit_context=limit_context,
->>>>>>> a8fc6ec2
+            limit_context=limit_context,
             modifiers=modifiers,
         )
     if kind == "HogQLQuery":
@@ -196,11 +169,7 @@
             query=cast(HogQLQuery | Dict[str, Any], query),
             team=team,
             timings=timings,
-<<<<<<< HEAD
-            in_export_context=in_export_context,
-=======
-            limit_context=limit_context,
->>>>>>> a8fc6ec2
+            limit_context=limit_context,
             modifiers=modifiers,
         )
     if kind == "SessionsTimelineQuery":
@@ -234,11 +203,7 @@
     team: Team
     timings: HogQLTimings
     modifiers: HogQLQueryModifiers
-<<<<<<< HEAD
-    in_export_context: bool
-=======
     limit_context: LimitContext
->>>>>>> a8fc6ec2
 
     def __init__(
         self,
@@ -246,19 +211,11 @@
         team: Team,
         timings: Optional[HogQLTimings] = None,
         modifiers: Optional[HogQLQueryModifiers] = None,
-<<<<<<< HEAD
-        in_export_context: Optional[bool] = False,
-    ):
-        self.team = team
-        self.timings = timings or HogQLTimings()
-        self.in_export_context = in_export_context or False
-=======
         limit_context: Optional[LimitContext] = None,
     ):
         self.team = team
         self.timings = timings or HogQLTimings()
         self.limit_context = limit_context or LimitContext.QUERY
->>>>>>> a8fc6ec2
         self.modifiers = create_default_modifiers_for_team(team, modifiers)
         if isinstance(query, self.query_type):
             self.query = query  # type: ignore
