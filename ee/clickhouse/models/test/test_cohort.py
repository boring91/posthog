--- conflicted
+++ resolved
@@ -70,24 +70,6 @@
     return [str(row[0]) for row in results]
 
 
-<<<<<<< HEAD
-=======
-def calculate_cohort_hogql_test_harness(cohort: Cohort, pending_version: int):
-    version = pending_version * 2 + 2
-    cohort.calculate_people_ch(version)
-    query = f"""
-        SELECT count() FROM
-        (SELECT person_id FROM cohortpeople as cp WHERE cp.version = {version} and cp.cohort_id = {cohort.pk}) as cp1
-        FULL OUTER JOIN (SELECT person_id FROM cohortpeople as cp WHERE cp.version = {version - 1} and cp.cohort_id = {cohort.pk}) as cp2
-        ON cp1.person_id = cp2.person_id
-        WHERE empty(cp1.person_id) or empty(cp2.person_id)
-    """
-    result = sync_execute(query)
-    assert 0 == result[0][0]
-    return version
-
-
->>>>>>> e1a2e804
 class TestCohort(ClickhouseTestMixin, BaseTest):
     def calculate_cohort_hogql_test_harness(self, cohort: Cohort, pending_version: int):
         version = pending_version * 2 + 2
@@ -98,7 +80,7 @@
         query = f"""
             SELECT count() FROM
             (SELECT person_id FROM cohortpeople as cp WHERE cp.version = {version} and cp.cohort_id = {cohort.pk}) as cp1
-            FULL OUTER JOIN (SELECT person_id FROM cohortpeople as cp WHERE cp.version = {version-1} and cp.cohort_id = {cohort.pk}) as cp2
+            FULL OUTER JOIN (SELECT person_id FROM cohortpeople as cp WHERE cp.version = {version - 1} and cp.cohort_id = {cohort.pk}) as cp2
             ON cp1.person_id = cp2.person_id
             WHERE empty(cp1.person_id) or empty(cp2.person_id)
         """
