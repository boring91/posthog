--- conflicted
+++ resolved
@@ -1,8 +1,4 @@
-<<<<<<< HEAD
-import { LemonButtonWithSideAction, LemonTag } from '@posthog/lemon-ui'
-=======
-import { LemonButton, LemonTag, Link } from '@posthog/lemon-ui'
->>>>>>> 68fd523c
+import { LemonTag, Link, LemonButtonWithSideAction } from '@posthog/lemon-ui'
 import { PageHeader } from 'lib/components/PageHeader'
 import { SceneExport } from 'scenes/sceneTypes'
 import { urls } from 'scenes/urls'
