--- conflicted
+++ resolved
@@ -98,12 +98,7 @@
         distinctId: string,
         timestamp: DateTime,
         db: DB,
-<<<<<<< HEAD
-        statsd: StatsD | undefined = undefined,
         private personOverrideWriter?: PersonOverrideWriter | DeferredPersonOverrideWriter,
-=======
-        poEEmbraceJoin = false,
->>>>>>> 14d3db31
         uuid: UUIDT | undefined = undefined,
         maxMergeAttempts: number = MAX_FAILED_PERSON_MERGE_ATTEMPTS
     ) {
@@ -712,7 +707,6 @@
     }
 }
 
-<<<<<<< HEAD
 export class DeferredPersonOverrideWriter {
     /**
      * @param lockId the lock identifier/key used to ensure that only one
@@ -810,16 +804,6 @@
     }
 }
 
-export function ageInMonthsLowCardinality(timestamp: DateTime): number {
-    const ageInMonths = Math.max(-Math.floor(timestamp.diffNow('months').months), 0)
-    // for getting low cardinality for statsd metrics tags, which can cause issues in e.g. InfluxDB:
-    // https://docs.influxdata.com/influxdb/cloud/write-data/best-practices/resolve-high-cardinality/
-    const ageLowCardinality = Math.min(ageInMonths, 50)
-    return ageLowCardinality
-}
-
-=======
->>>>>>> 14d3db31
 function SQL(sqlParts: TemplateStringsArray, ...args: any[]): { text: string; values: any[] } {
     // Generates a node-pq compatible query object given a tagged
     // template literal. The intention is to remove the need to match up
