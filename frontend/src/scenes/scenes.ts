--- conflicted
+++ resolved
@@ -479,7 +479,6 @@
         projectBased: true,
         name: 'Hog function',
     },
-<<<<<<< HEAD
     [Scene.DataPipelines]: {
         projectBased: true,
         name: 'Data pipelines',
@@ -487,11 +486,10 @@
     [Scene.DataPipelinesNew]: {
         projectBased: true,
         name: 'New data pipeline',
-=======
+    },
     [Scene.Game368]: {
         name: '368 Hedgehogs',
         projectBased: true,
->>>>>>> 50b745be
     },
     ...productConfiguration,
 }
