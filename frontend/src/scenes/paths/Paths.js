--- conflicted
+++ resolved
@@ -303,14 +303,10 @@
                         </Row>
                     }
                 >
-<<<<<<< HEAD
-                    <div ref={this.canvas} className="paths" style={{ height: '90vh' }} data-attr="paths-viz">
-=======
                     {this.state.filter.type == '$autocapture' && (
                         <div style={{ margin: 10 }}>Click on a tag to see related DOM tree</div>
                     )}
-                    <div ref={this.canvas} className="paths" style={{ height: '90vh' }}>
->>>>>>> 223f400e
+                    <div ref={this.canvas} className="paths" style={{ height: '90vh' }} data-attr="paths-viz">
                         {dataLoaded && paths && paths.nodes.length === 0 ? (
                             <NoData />
                         ) : (
