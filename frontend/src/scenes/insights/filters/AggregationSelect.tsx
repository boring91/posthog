import { useActions, useValues } from 'kea'
import { groupsModel } from '~/models/groupsModel'
import { LemonButton, LemonSelect, LemonSelectSection, LemonTextArea } from '@posthog/lemon-ui'
import { groupsAccessLogic } from 'lib/introductions/groupsAccessLogic'
import { GroupIntroductionFooter } from 'scenes/groups/GroupsIntroduction'
import { InsightLogicProps } from '~/types'
import { isFunnelsQuery, isInsightQueryNode } from '~/queries/utils'
import { insightVizDataLogic } from 'scenes/insights/insightVizDataLogic'
import { FunnelsQuery } from '~/queries/schema'
<<<<<<< HEAD
=======
import { isFunnelsFilter } from 'scenes/insights/sharedUtils'
import { useEffect, useState } from 'react'
import { CLICK_OUTSIDE_BLOCK_CLASS } from 'lib/hooks/useOutsideClickHandler'
>>>>>>> 99284c13

type AggregationSelectProps = {
    insightProps: InsightLogicProps
    className?: string
    hogqlAvailable?: boolean
    value?: string
}

function getHogQLValue(groupIndex?: number, aggregationQuery?: string): string {
    if (groupIndex !== undefined) {
        return `$group_${groupIndex}`
    } else if (aggregationQuery) {
        return aggregationQuery
    } else {
        return UNIQUE_USERS
    }
}

function hogQLToFilterValue(value?: string): { groupIndex?: number; aggregationQuery?: string } {
    if (value?.match(/^\$group_[0-9]+$/)) {
        return { groupIndex: parseInt(value.replace('$group_', '')) }
    } else if (value === 'person_id') {
        return {}
    } else {
        return { aggregationQuery: value }
    }
}

const UNIQUE_USERS = 'person_id'

export function AggregationSelect({
    insightProps,
    className,
    hogqlAvailable,
}: AggregationSelectProps): JSX.Element | null {
    const { querySource } = useValues(insightVizDataLogic(insightProps))
    const { updateQuerySource } = useActions(insightVizDataLogic(insightProps))

    if (!isInsightQueryNode(querySource)) {
        return null
    }

    const value = getHogQLValue(
        querySource.aggregation_group_type_index,
        isFunnelsQuery(querySource) ? querySource.funnelsFilter?.funnel_aggregate_by_hogql : undefined
    )

    const { groupTypes, aggregationLabel } = useValues(groupsModel)
    const { needsUpgradeForGroups, canStartUsingGroups } = useValues(groupsAccessLogic)

    const baseValues = [UNIQUE_USERS]
    const optionSections: LemonSelectSection<string>[] = [
        {
            title: 'Event Aggregation',
            options: [
                {
                    value: UNIQUE_USERS,
                    label: 'Unique users',
                },
            ],
        },
    ]

    if (needsUpgradeForGroups || canStartUsingGroups) {
        optionSections[0].footer = <GroupIntroductionFooter needsUpgrade={needsUpgradeForGroups} />
    } else {
        groupTypes.forEach((groupType) => {
            baseValues.push(`$group_${groupType.group_type_index}`)
            optionSections[0].options.push({
                value: `$group_${groupType.group_type_index}`,
                label: `Unique ${aggregationLabel(groupType.group_type_index).plural}`,
            })
        })
    }

    if (hogqlAvailable) {
        baseValues.push(`properties.$session_id`)
        optionSections[0].options.push({
            value: 'properties.$session_id',
            label: `Unique sessions`,
        })
    }
    optionSections[0].options.push({
        label: 'Custom HogQL expression',
        options: [
            {
                // This is a bit of a hack so that the HogQL option is only highlighted as active when the user has
                // set a custom value (because actually _all_ the options are HogQL)
                value: !value || baseValues.includes(value) ? '' : value,
                label: <span className="font-mono">{value}</span>,
                CustomControl: function CustomHogQLOptionWrapped({ onSelect }) {
                    return <CustomHogQLOption actualValue={value} onSelect={onSelect} />
                },
            },
        ],
    })

    return (
        <LemonSelect
            className={className}
            value={value}
            onChange={(newValue) => {
                if (newValue === null) {
                    return
                }

                const { aggregationQuery, groupIndex } = hogQLToFilterValue(value)
                if (isFunnelsQuery(querySource)) {
                    updateQuerySource({
                        aggregation_group_type_index: groupIndex,
                        funnelsFilter: {
                            ...querySource.funnelsFilter,
                            funnel_aggregate_by_hogql: aggregationQuery,
                        },
                    } as FunnelsQuery)
                } else {
                    updateQuerySource({ aggregation_group_type_index: groupIndex } as FunnelsQuery)
                }
            }}
            data-attr="retention-aggregation-selector"
            dropdownMatchSelectWidth={false}
            options={optionSections}
        />
    )
}

function CustomHogQLOption({
    onSelect,
    actualValue,
}: {
    onSelect: (value: string) => void
    actualValue: string | undefined
}): JSX.Element {
    const [localValue, setLocalValue] = useState(actualValue || '')
    useEffect(() => {
        setLocalValue(actualValue || '')
    }, [actualValue])

    return (
        <div className="w-120" style={{ maxWidth: 'max(60vw, 20rem)' }}>
            <LemonTextArea
                data-attr="inline-hogql-editor"
                value={localValue || ''}
                onChange={(newValue) => setLocalValue(newValue)}
                onFocus={(e) => {
                    e.target.selectionStart = localValue.length // Focus at the end of the input
                }}
                onPressCmdEnter={() => onSelect(localValue)}
                className={`font-mono ${CLICK_OUTSIDE_BLOCK_CLASS}`}
                minRows={6}
                maxRows={6}
                autoFocus
                placeholder={'Enter HogQL expression. Note: person property access is not enabled.'}
            />
            <LemonButton
                fullWidth
                type="primary"
                onClick={() => onSelect(localValue)}
                disabledReason={!localValue ? 'Please enter a HogQL expression' : undefined}
                center
            >
                Aggregate by HogQL expression
            </LemonButton>
            <div className={`text-right ${CLICK_OUTSIDE_BLOCK_CLASS}`}>
                <a href="https://posthog.com/manual/hogql" target={'_blank'}>
                    Learn more about HogQL
                </a>
            </div>
        </div>
    )
}<|MERGE_RESOLUTION|>--- conflicted
+++ resolved
@@ -7,12 +7,8 @@
 import { isFunnelsQuery, isInsightQueryNode } from '~/queries/utils'
 import { insightVizDataLogic } from 'scenes/insights/insightVizDataLogic'
 import { FunnelsQuery } from '~/queries/schema'
-<<<<<<< HEAD
-=======
-import { isFunnelsFilter } from 'scenes/insights/sharedUtils'
 import { useEffect, useState } from 'react'
 import { CLICK_OUTSIDE_BLOCK_CLASS } from 'lib/hooks/useOutsideClickHandler'
->>>>>>> 99284c13
 
 type AggregationSelectProps = {
     insightProps: InsightLogicProps
