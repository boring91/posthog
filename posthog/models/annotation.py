from typing import Optional

from django.db import models
from django.utils import timezone


class Annotation(models.Model):
    class Scope(models.TextChoices):
        INSIGHT = "dashboard_item", "insight"
        DASHBOARD = "dashboard", "dashboard"
        PROJECT = "project", "project"
        ORGANIZATION = "organization", "organization"
        RECORDING = "recording", "recording"

    class CreationType(models.TextChoices):
        USER = "USR", "user"
        GITHUB = "GIT", "GitHub"

    content = models.CharField(max_length=400, null=True, blank=True)
    created_at = models.DateTimeField(default=timezone.now, null=True)
    updated_at = models.DateTimeField(auto_now=True)
    dashboard_item = models.ForeignKey("posthog.Insight", on_delete=models.SET_NULL, null=True, blank=True)
    dashboard = models.ForeignKey("posthog.Dashboard", on_delete=models.SET_NULL, null=True, blank=True)
    team = models.ForeignKey("posthog.Team", on_delete=models.CASCADE)
    organization = models.ForeignKey("posthog.Organization", on_delete=models.CASCADE, null=True)
    created_by = models.ForeignKey("User", on_delete=models.SET_NULL, null=True, blank=True)
    scope = models.CharField(max_length=24, choices=Scope.choices, default=Scope.INSIGHT)
    creation_type = models.CharField(max_length=3, choices=CreationType.choices, default=CreationType.USER)
    date_marker = models.DateTimeField(null=True, blank=True)
    deleted = models.BooleanField(default=False)
<<<<<<< HEAD
    # this is a UUID so 255 is more than enough/?
    recording = models.CharField(default=None, max_length=255, null=True, blank=True)
=======
    # we don't want a foreign key, since not all recordings will be in postgres
    recording_id = models.UUIDField(null=True, blank=True)
>>>>>>> 3370261c

    # DEPRECATED: replaced by scope
    apply_all = models.BooleanField(null=True)

    @property
    def insight_short_id(self) -> Optional[str]:
        return self.dashboard_item.short_id if self.dashboard_item is not None else None

    @property
    def insight_name(self) -> Optional[str]:
        return self.dashboard_item.name if self.dashboard_item is not None else None

    @property
    def insight_derived_name(self) -> Optional[str]:
        return self.dashboard_item.derived_name if self.dashboard_item is not None else None

    @property
    def dashboard_name(self) -> Optional[str]:
        return self.dashboard.name if self.dashboard is not None else None

    def get_analytics_metadata(self):
        return {"scope": str(self.scope), "date_marker": self.date_marker}<|MERGE_RESOLUTION|>--- conflicted
+++ resolved
@@ -28,13 +28,8 @@
     creation_type = models.CharField(max_length=3, choices=CreationType.choices, default=CreationType.USER)
     date_marker = models.DateTimeField(null=True, blank=True)
     deleted = models.BooleanField(default=False)
-<<<<<<< HEAD
-    # this is a UUID so 255 is more than enough/?
-    recording = models.CharField(default=None, max_length=255, null=True, blank=True)
-=======
     # we don't want a foreign key, since not all recordings will be in postgres
     recording_id = models.UUIDField(null=True, blank=True)
->>>>>>> 3370261c
 
     # DEPRECATED: replaced by scope
     apply_all = models.BooleanField(null=True)
