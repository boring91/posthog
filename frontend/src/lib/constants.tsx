import { LemonSelectOptions } from '@posthog/lemon-ui'

import { ChartDisplayCategory, ChartDisplayType, Region, SSOProvider } from '../types'

// Sync with backend DISPLAY_TYPES_TO_CATEGORIES
export const DISPLAY_TYPES_TO_CATEGORIES: Record<ChartDisplayType, ChartDisplayCategory> = {
    [ChartDisplayType.ActionsLineGraph]: ChartDisplayCategory.TimeSeries,
    [ChartDisplayType.ActionsBar]: ChartDisplayCategory.TimeSeries,
    [ChartDisplayType.ActionsStackedBar]: ChartDisplayCategory.TimeSeries,
    [ChartDisplayType.ActionsAreaGraph]: ChartDisplayCategory.TimeSeries,
    [ChartDisplayType.ActionsLineGraphCumulative]: ChartDisplayCategory.CumulativeTimeSeries,
    [ChartDisplayType.BoldNumber]: ChartDisplayCategory.TotalValue,
    [ChartDisplayType.ActionsPie]: ChartDisplayCategory.TotalValue,
    [ChartDisplayType.ActionsBarValue]: ChartDisplayCategory.TotalValue,
    [ChartDisplayType.ActionsTable]: ChartDisplayCategory.TotalValue,
    [ChartDisplayType.WorldMap]: ChartDisplayCategory.TotalValue,
}
export const NON_TIME_SERIES_DISPLAY_TYPES = Object.entries(DISPLAY_TYPES_TO_CATEGORIES)
    .filter(([, category]) => category === ChartDisplayCategory.TotalValue)
    .map(([displayType]) => displayType as ChartDisplayType)

/** Display types for which `breakdown` is hidden and ignored. Sync with backend NON_BREAKDOWN_DISPLAY_TYPES. */
export const NON_BREAKDOWN_DISPLAY_TYPES = [ChartDisplayType.BoldNumber]
/** Display types which only work with a single series. */
export const SINGLE_SERIES_DISPLAY_TYPES = [ChartDisplayType.WorldMap, ChartDisplayType.BoldNumber]

export const NON_VALUES_ON_SERIES_DISPLAY_TYPES = [
    ChartDisplayType.ActionsTable,
    ChartDisplayType.WorldMap,
    ChartDisplayType.BoldNumber,
]

/** Display types for which a percent stack view is available. */
export const PERCENT_STACK_VIEW_DISPLAY_TYPE = [
    ChartDisplayType.ActionsBar,
    ChartDisplayType.ActionsAreaGraph,
    ChartDisplayType.ActionsPie,
]

export enum OrganizationMembershipLevel {
    Member = 1,
    Admin = 8,
    Owner = 15,
}

export enum TeamMembershipLevel {
    Member = 1,
    Admin = 8,
}

export type EitherMembershipLevel = OrganizationMembershipLevel | TeamMembershipLevel

/** See posthog/api/organization.py for details. */
export enum PluginsAccessLevel {
    None = 0,
    Config = 3,
    Install = 6,
    Root = 9,
}

/** Collaboration restriction level (which is a dashboard setting). Sync with DashboardPrivilegeLevel. */
export enum DashboardRestrictionLevel {
    EveryoneInProjectCanEdit = 21,
    OnlyCollaboratorsCanEdit = 37,
}

/** Collaboration privilege level (which is a user property). Sync with DashboardRestrictionLevel. */
export enum DashboardPrivilegeLevel {
    CanView = 21,
    CanEdit = 37,
    /** This is not a value that can be set in the DB – it's inferred. */
    _ProjectAdmin = 888,
    /** This is not a value that can be set in the DB – it's inferred. */
    _Owner = 999,
}

export const privilegeLevelToName: Record<DashboardPrivilegeLevel, string> = {
    [DashboardPrivilegeLevel.CanView]: 'can view',
    [DashboardPrivilegeLevel.CanEdit]: 'can edit',
    [DashboardPrivilegeLevel._Owner]: 'owner',
    [DashboardPrivilegeLevel._ProjectAdmin]: 'can edit',
}

// Persons
export const PERSON_DISTINCT_ID_MAX_SIZE = 3
// Sync with .../api/person.py and .../ingestion/hooks.ts
export const PERSON_DEFAULT_DISPLAY_NAME_PROPERTIES = [
    'email',
    'Email',
    'name',
    'Name',
    'username',
    'Username',
    'UserName',
]

// Feature Flags & Experiments
export const INSTANTLY_AVAILABLE_PROPERTIES = [
    '$geoip_city_name',
    '$geoip_country_name',
    '$geoip_country_code',
    '$geoip_continent_name',
    '$geoip_continent_code',
    '$geoip_postal_code',
    '$geoip_time_zone',
    // Person and group identifiers
    '$group_key',
    'distinct_id',
]
export const MAX_EXPERIMENT_VARIANTS = 10
export const EXPERIMENT_DEFAULT_DURATION = 14 // days

// Event constants
export const ACTION_TYPE = 'action_type'
export const EVENT_TYPE = 'event_type'
export const STALE_EVENT_SECONDS = 30 * 24 * 60 * 60 // 30 days

/** @deprecated: should be removed once backend is updated */
export enum ShownAsValue {
    VOLUME = 'Volume',
    STICKINESS = 'Stickiness',
    LIFECYCLE = 'Lifecycle',
}

// Retention constants
export const RETENTION_RECURRING = 'retention_recurring'
export const RETENTION_FIRST_TIME = 'retention_first_time'

export const WEBHOOK_SERVICES: Record<string, string> = {
    Slack: 'slack.com',
    Discord: 'discord.com',
    Teams: 'office.com',
}

// NOTE: Run `DEBUG=1 python manage.py sync_feature_flags` locally to sync these flags into your local project
// By default all flags are boolean but you can add `multivariate` to the comment to have it created as multivariate with "test" and "control" values

export const FEATURE_FLAGS = {
    // Experiments / beta features
    FUNNELS_CUE_OPT_OUT: 'funnels-cue-opt-out-7301', // owner: @neilkakkar
    KAFKA_INSPECTOR: 'kafka-inspector', // owner: @yakkomajuri
    HISTORICAL_EXPORTS_V2: 'historical-exports-v2', // owner @macobo
    INGESTION_WARNINGS_ENABLED: 'ingestion-warnings-enabled', // owner: @tiina303
    SESSION_RESET_ON_LOAD: 'session-reset-on-load', // owner: @benjackwhite
    DEBUG_REACT_RENDERS: 'debug-react-renders', // owner: @benjackwhite
    AUTO_ROLLBACK_FEATURE_FLAGS: 'auto-rollback-feature-flags', // owner: @EDsCODE
    ONBOARDING_V2_DEMO: 'onboarding-v2-demo', // owner: #team-growth
    QUERY_RUNNING_TIME: 'query_running_time', // owner: @mariusandra
    QUERY_TIMINGS: 'query-timings', // owner: @mariusandra
    QUERY_ASYNC: 'query-async', // owner: @webjunkie
    POSTHOG_3000_NAV: 'posthog-3000-nav', // owner: @Twixes
    HEDGEHOG_MODE: 'hedgehog-mode', // owner: @benjackwhite
    HEDGEHOG_MODE_DEBUG: 'hedgehog-mode-debug', // owner: @benjackwhite
    HIGH_FREQUENCY_BATCH_EXPORTS: 'high-frequency-batch-exports', // owner: @tomasfarias
    PERSON_BATCH_EXPORTS: 'person-batch-exports', // owner: @tomasfarias
    FF_DASHBOARD_TEMPLATES: 'ff-dashboard-templates', // owner: @EDsCODE
    ARTIFICIAL_HOG: 'artificial-hog', // owner: @Twixes
    CS_DASHBOARDS: 'cs-dashboards', // owner: @pauldambra
    PRODUCT_SPECIFIC_ONBOARDING: 'product-specific-onboarding', // owner: @raquelmsmith
    REDIRECT_SIGNUPS_TO_INSTANCE: 'redirect-signups-to-instance', // owner: @raquelmsmith
    APPS_AND_EXPORTS_UI: 'apps-and-exports-ui', // owner: @benjackwhite
    HOGQL_DASHBOARD_ASYNC: 'hogql-dashboard-async', // owner: @webjunkie
    WEBHOOKS_DENYLIST: 'webhooks-denylist', // owner: #team-pipeline
    PIPELINE_UI: 'pipeline-ui', // owner: #team-pipeline
    PERSON_FEED_CANVAS: 'person-feed-canvas', // owner: #project-canvas
    FEATURE_FLAG_COHORT_CREATION: 'feature-flag-cohort-creation', // owner: @neilkakkar #team-feature-success
    INSIGHT_HORIZONTAL_CONTROLS: 'insight-horizontal-controls', // owner: @benjackwhite
    SURVEYS_WIDGETS: 'surveys-widgets', // owner: #team-feature-success
    SURVEYS_EVENTS: 'surveys-events', // owner: #team-feature-success
    SURVEYS_ACTIONS: 'surveys-actions', // owner: #team-feature-success
    SURVEYS_RECURRING: 'surveys-recurring', // owner: #team-feature-success
    YEAR_IN_HOG: 'year-in-hog', // owner: #team-replay
    SESSION_REPLAY_EXPORT_MOBILE_DATA: 'session-replay-export-mobile-data', // owner: #team-replay
    DISCUSSIONS: 'discussions', // owner: #team-replay
    REDIRECT_INSIGHT_CREATION_PRODUCT_ANALYTICS_ONBOARDING: 'redirect-insight-creation-product-analytics-onboarding', // owner: @biancayang
    AI_SESSION_SUMMARY: 'ai-session-summary', // owner: #team-replay
    AI_SESSION_PERMISSIONS: 'ai-session-permissions', // owner: #team-replay
    PRODUCT_INTRO_PAGES: 'product-intro-pages', // owner: @raquelmsmith
    SESSION_REPLAY_DOCTOR: 'session-replay-doctor', // owner: #team-replay
    REPLAY_SIMILAR_RECORDINGS: 'session-replay-similar-recordings', // owner: #team-replay
    SAVED_NOT_PINNED: 'saved-not-pinned', // owner: #team-replay
    NEW_EXPERIMENTS_UI: 'new-experiments-ui', // owner: @jurajmajerik #team-feature-success
    REPLAY_ERROR_CLUSTERING: 'session-replay-error-clustering', // owner: #team-replay
    AUDIT_LOGS_ACCESS: 'audit-logs-access', // owner: #team-growth
    SUBSCRIBE_FROM_PAYGATE: 'subscribe-from-paygate', // owner: #team-growth
    HEATMAPS_UI: 'heatmaps-ui', // owner: @benjackwhite
    THEME: 'theme', // owner: @aprilfools
    PROXY_AS_A_SERVICE: 'proxy-as-a-service', // owner: #team-infrastructure
    SETTINGS_PERSONS_JOIN_MODE: 'settings-persons-join-mode', // owner: @robbie-c
    SETTINGS_PERSONS_ON_EVENTS_HIDDEN: 'settings-persons-on-events-hidden', // owner: @Twixes
    HOG: 'hog', // owner: @mariusandra
    HOG_FUNCTIONS_LINKED: 'hog-functions-linked', // owner: #team-cdp
    PERSONLESS_EVENTS_NOT_SUPPORTED: 'personless-events-not-supported', // owner: @raquelmsmith
    ALERTS: 'alerts', // owner: @anirudhpillai #team-product-analytics
    ERROR_TRACKING: 'error-tracking', // owner: #team-error-tracking
    ERROR_TRACKING_GROUP_ACTIONS: 'error-tracking-group-actions', // owner: #team-error-tracking
    SETTINGS_BOUNCE_RATE_PAGE_VIEW_MODE: 'settings-bounce-rate-page-view-mode', // owner: @robbie-c
    ONBOARDING_DASHBOARD_TEMPLATES: 'onboarding-dashboard-templates', // owner: @raquelmsmith
    MULTIPLE_BREAKDOWNS: 'multiple-breakdowns', // owner: @skoob13 #team-product-analytics
    WEB_ANALYTICS_LIVE_USER_COUNT: 'web-analytics-live-user-count', // owner: @robbie-c
    SETTINGS_SESSION_TABLE_VERSION: 'settings-session-table-version', // owner: @robbie-c
    INSIGHT_FUNNELS_USE_UDF: 'insight-funnels-use-udf', // owner: @aspicer #team-product-analytics
    INSIGHT_FUNNELS_USE_UDF_TRENDS: 'insight-funnels-use-udf-trends', // owner: @aspicer #team-product-analytics
    FIRST_TIME_FOR_USER_MATH: 'first-time-for-user-math', // owner: @skoob13 #team-product-analytics
    MULTITAB_EDITOR: 'multitab-editor', // owner: @EDsCODE #team-data-warehouse
    WEB_ANALYTICS_REPLAY: 'web-analytics-replay', // owner: @robbie-c
    BATCH_EXPORTS_POSTHOG_HTTP: 'posthog-http-batch-exports',
    EXPERIMENT_MAKE_DECISION: 'experiment-make-decision', // owner: @jurajmajerik #team-feature-success
    PURCHASE_CREDITS: 'purchase-credits', // owner: @zach
    DATA_MODELING: 'data-modeling', // owner: @EDsCODE #team-data-warehouse
    WEB_ANALYTICS_CONVERSION_GOALS: 'web-analytics-conversion-goals', // owner: @robbie-c
    WEB_ANALYTICS_LAST_CLICK: 'web-analytics-last-click', // owner: @robbie-c
    WEB_ANALYTICS_LCP_SCORE: 'web-analytics-lcp-score', // owner: @robbie-c
    HEDGEHOG_SKIN_SPIDERHOG: 'hedgehog-skin-spiderhog', // owner: @benjackwhite
    INSIGHT_VARIABLES: 'insight_variables', // owner: @Gilbert09 #team-data-warehouse
    WEB_EXPERIMENTS: 'web-experiments', // owner: @team-feature-success
    BIGQUERY_DWH: 'bigquery-dwh', // owner: @Gilbert09 #team-data-warehouse
    ENVIRONMENTS: 'environments', // owner: @Twixes #team-product-analytics
    BILLING_PAYMENT_ENTRY_IN_APP: 'billing-payment-entry-in-app', // owner: @zach
    LEGACY_ACTION_WEBHOOKS: 'legacy-action-webhooks', // owner: @mariusandra #team-cdp
    SESSION_REPLAY_URL_TRIGGER: 'session-replay-url-trigger', // owner: @richard-better #team-replay
    REPLAY_TEMPLATES: 'replay-templates', // owner: @raquelmsmith #team-replay
<<<<<<< HEAD
    EXPERIMENTS_HOGQL: 'experiments-hogql', // owner: @jurajmajerik #team-experiments
=======
    ROLE_BASED_ACCESS_CONTROL: 'role-based-access-control', // owner: @zach
>>>>>>> 13f48d74
    EXPERIMENTS_HOLDOUTS: 'experiments-holdouts', // owner: @jurajmajerik #team-experiments
    MESSAGING: 'messaging', // owner @mariusandra #team-cdp
    SESSION_REPLAY_URL_BLOCKLIST: 'session-replay-url-blocklist', // owner: @richard-better #team-replay
} as const
export type FeatureFlagKey = (typeof FEATURE_FLAGS)[keyof typeof FEATURE_FLAGS]

export const ENTITY_MATCH_TYPE = 'entities'
export const PROPERTY_MATCH_TYPE = 'properties'

export enum FunnelLayout {
    horizontal = 'horizontal',
    vertical = 'vertical',
}

export const BIN_COUNT_AUTO = 'auto' as const

// Cohort types
export enum CohortTypeEnum {
    Static = 'static',
    Dynamic = 'dynamic',
}

/**
 * Mock Node.js `process`, which is required by VFile that is used by ReactMarkdown.
 * See https://github.com/remarkjs/react-markdown/issues/339.
 */
export const MOCK_NODE_PROCESS = { cwd: () => '', env: {} } as unknown as NodeJS.Process

export const SSO_PROVIDER_NAMES: Record<SSOProvider, string> = {
    'google-oauth2': 'Google',
    github: 'GitHub',
    gitlab: 'GitLab',
    saml: 'Single sign-on (SAML)',
}

export const DOMAIN_REGEX = /^([a-z0-9]+(-[a-z0-9]+)*\.)+[a-z]{2,}$/
export const SECURE_URL_REGEX = /^(?:http(s)?:\/\/)[\w.-]+(?:\.[\w.-]+)+[\w\-._~:/?#[\]@!$&'()*+,;=]+$/gi

export const CLOUD_HOSTNAMES = {
    [Region.US]: 'us.posthog.com',
    [Region.EU]: 'eu.posthog.com',
}

export const SESSION_RECORDINGS_PLAYLIST_FREE_COUNT = 5

export const GENERATED_DASHBOARD_PREFIX = 'Generated Dashboard'

export const ACTIVITY_PAGE_SIZE = 20
export const EVENT_DEFINITIONS_PER_PAGE = 50
export const PROPERTY_DEFINITIONS_PER_EVENT = 5
export const EVENT_PROPERTY_DEFINITIONS_PER_PAGE = 50
export const LOGS_PORTION_LIMIT = 50

export const SESSION_REPLAY_MINIMUM_DURATION_OPTIONS: LemonSelectOptions<number | null> = [
    {
        label: 'no minimum',
        value: null,
    },
    {
        label: '1',
        value: 1000,
    },
    {
        label: '2',
        value: 2000,
    },
    {
        label: '5',
        value: 5000,
    },
    {
        label: '10',
        value: 10000,
    },
    {
        label: '15',
        value: 15000,
    },
]

export const UNSUBSCRIBE_SURVEY_ID = '018b6e13-590c-0000-decb-c727a2b3f462'<|MERGE_RESOLUTION|>--- conflicted
+++ resolved
@@ -220,11 +220,8 @@
     LEGACY_ACTION_WEBHOOKS: 'legacy-action-webhooks', // owner: @mariusandra #team-cdp
     SESSION_REPLAY_URL_TRIGGER: 'session-replay-url-trigger', // owner: @richard-better #team-replay
     REPLAY_TEMPLATES: 'replay-templates', // owner: @raquelmsmith #team-replay
-<<<<<<< HEAD
     EXPERIMENTS_HOGQL: 'experiments-hogql', // owner: @jurajmajerik #team-experiments
-=======
     ROLE_BASED_ACCESS_CONTROL: 'role-based-access-control', // owner: @zach
->>>>>>> 13f48d74
     EXPERIMENTS_HOLDOUTS: 'experiments-holdouts', // owner: @jurajmajerik #team-experiments
     MESSAGING: 'messaging', // owner @mariusandra #team-cdp
     SESSION_REPLAY_URL_BLOCKLIST: 'session-replay-url-blocklist', // owner: @richard-better #team-replay
