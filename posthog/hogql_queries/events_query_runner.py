--- conflicted
+++ resolved
@@ -256,9 +256,6 @@
             **self.paginator.response_params(),
         )
 
-<<<<<<< HEAD
-    def select_input_raw(self) -> list[str]:
-=======
     def apply_dashboard_filters(self, dashboard_filter: DashboardFilter):
         new_query = self.query.model_copy()  # Shallow copy!
 
@@ -271,8 +268,7 @@
 
         return new_query
 
-    def select_input_raw(self) -> List[str]:
->>>>>>> db0aef20
+    def select_input_raw(self) -> list[str]:
         return ["*"] if len(self.query.select) == 0 else self.query.select
 
     def _is_stale(self, cached_result_package):
