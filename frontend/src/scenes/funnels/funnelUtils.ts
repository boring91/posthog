--- conflicted
+++ resolved
@@ -23,7 +23,6 @@
     }
 }
 
-<<<<<<< HEAD
 // Gets last filled step if steps[index] is empty.
 // Useful in calculating total and average times for total conversions where the last step has 0 count
 export function getLastFilledStep(steps: FunnelStep[], index?: number): FunnelStep {
@@ -34,7 +33,8 @@
             .reverse()
             .find((s) => s.count > 0) || steps[0]
     )
-=======
+}
+
 export function humanizeOrder(order: number): number {
     return order + 1
 }
@@ -68,7 +68,6 @@
         return index === 0 ? 'first' : index === breakdownMaxIndex ? 'last' : undefined
     }
     return
->>>>>>> 20ed19a2
 }
 
 export function humanizeStepCount(count: number): string {
