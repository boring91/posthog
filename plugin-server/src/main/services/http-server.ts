import express, { Request, Response } from 'express'
import { DateTime } from 'luxon'
import { IngestionConsumer, KafkaJSIngestionConsumer } from 'main/ingestion-queues/kafka-queue'
import * as prometheus from 'prom-client'

import { status } from '../../utils/status'
import { delay } from '../../utils/utils'

prometheus.collectDefaultMetrics()
const v8Profiler = require('v8-profiler-next')
v8Profiler.setGenerateType(1)

export const expressApp: express.Application = express()

export function setupCommonRoutes(
    healthChecks: { [service: string]: () => Promise<boolean> | boolean },
    analyticsEventsIngestionConsumer?: KafkaJSIngestionConsumer | IngestionConsumer
): express.Application {
<<<<<<< HEAD
    expressApp.get('/_health', getHealth(healthChecks))
    expressApp.get('/_ready', getReady(analyticsEventsIngestionConsumer))
=======
    expressApp.get('/_health', buildGetHealth(healthChecks))
    expressApp.get('/_ready', buildGetReady(analyticsEventsIngestionConsumer))
>>>>>>> 1b15f27b
    expressApp.get('/_metrics', getMetrics)
    expressApp.get('/metrics', getMetrics)
    expressApp.get('/_profile/:type', getProfileByType)

    return expressApp
}

<<<<<<< HEAD
const getHealth =
=======
const buildGetHealth =
>>>>>>> 1b15f27b
    (healthChecks: { [service: string]: () => Promise<boolean> | boolean }) => async (req: Request, res: Response) => {
        // Check that all health checks pass. Note that a failure of these
        // _may_ result in the process being terminated by e.g. Kubernetes
        // so the stakes are high.
        //
        // Also, Kubernetes will call this endpoint frequently, on each pod,
        // so we want to make sure it's fast and doesn't put any stress on
        // other services. Ideally it shouldn't make any calls to other
        // services.
        //
        // Here we take all of the health checks we are given, run them in
        // parallel, and return the results. If any of the checks fail, we
        // return a 503 status code, otherwise we return a 200 status code.
        //
        // In all cases we should return a JSON object with the following
        // structure:
        //
        // {
        //   "status": "ok" | "error",
        //   "checks": {
        //     "service1": "ok" | "error",
        //     "service2": "ok" | "error",
        //     ...
        //   }
        // }
        const checkResults = await Promise.all(
            // Note that we do not use `Promise.allSettled` here so we can
            // assume that all promises have resolved. If there was a
            // rejected promise, the http server should catch it and return
            // a 500 status code.
            Object.entries(healthChecks).map(async ([service, check]) => {
                try {
                    return { service, status: (await check()) ? 'ok' : 'error' }
                } catch (error) {
                    return { service, status: 'error', error: error.message }
                }
            })
        )

        const statusCode = checkResults.every((result) => result.status === 'ok') ? 200 : 503

        const checkResultsMapping = Object.fromEntries(checkResults.map((result) => [result.service, result.status]))

        if (statusCode === 200) {
            status.info('💚', 'Server liveness check succeeded')
        } else {
            status.info('💔', 'Server liveness check failed', checkResultsMapping)
        }

        return res.status(statusCode).json({ status: statusCode === 200 ? 'ok' : 'error', checks: checkResultsMapping })
    }

<<<<<<< HEAD
const getReady =
=======
const buildGetReady =
>>>>>>> 1b15f27b
    (analyticsEventsIngestionConsumer?: KafkaJSIngestionConsumer | IngestionConsumer) =>
    (req: Request, res: Response) => {
        // Check that, if the server should have a kafka queue,
        // the Kafka consumer is ready to consume messages
        if (!analyticsEventsIngestionConsumer || analyticsEventsIngestionConsumer.consumerReady) {
            status.info('💚', 'Server readiness check succeeded')
            const responseBody = {
                status: 'ok',
            }
            res.statusCode = 200
            return res.status(200).json(responseBody)
        }

        status.info('💔', 'Server readiness check failed')
        const responseBody = {
            status: 'error',
        }
        return res.status(503).json(responseBody)
    }

const getMetrics = async (req: Request, res: Response) => {
    try {
        const metrics = await prometheus.register.metrics()
        res.send(metrics)
    } catch (err) {
        status.error('🩺', 'Error while collecting metrics', { err })
        res.sendStatus(500)
    }
}

async function getProfileByType(req: Request, res: Response) {
    try {
        // Mirrors golang's pprof behaviour of exposing ad-hoc profiles through HTTP endpoints
        // Port-forward pod 6738 on a target pod and run:
        //       curl -vOJ "http://localhost:6738/_profile/cpu"
        //   or  curl -vOJ "http://localhost:6738/_profile/heap?seconds=30"
        // The output can be loaded in the chrome devtools, in the Memory or Javascript profiler tabs.

        const type = req.params.type
        const durationSeconds = typeof req.query.seconds === 'string' ? parseInt(req.query.seconds) : 30
        // Additional params for sampling heap profile, higher precision means bigger profile.
        // Defaults are taken from https://v8.github.io/api/head/classv8_1_1HeapProfiler.html
        const interval = typeof req.query.interval === 'string' ? parseInt(req.query.interval) : 512 * 1024
        const depth = typeof req.query.depth === 'string' ? parseInt(req.query.depth) : 16

        const sendHeaders = function (extension: string) {
            const fileName = `${type}-${DateTime.now().toUTC().toFormat('yyyyMMdd-HHmmss')}.${extension}`

            res.header({
                'Content-Type': 'application/octet-stream',
                'Content-Disposition': `attachment; filename="${fileName}"`,
                'Profile-Type': type,
                'Profile-Duration-Seconds': durationSeconds,
            })
        }

        status.info('🩺', `Collecting ${type} profile for ${durationSeconds} seconds...`)

        let finishProfile: (() => any) | undefined

        switch (type) {
            case 'cpu':
                v8Profiler.startProfiling('cpu', true)
                finishProfile = () => v8Profiler.stopProfiling('cpu')
            case 'heap':
                v8Profiler.startSamplingHeapProfiling(interval, depth)
                finishProfile = () => v8Profiler.stopSamplingHeapProfiling()
        }

        if (finishProfile) {
            sendHeaders(`${type}profile`)
            await delay(durationSeconds * 1000)
            const output = finishProfile()

            const data = await new Promise((resolve, reject) => {
                output.export(function (error: any, result: any) {
                    if (error) {
                        reject(error)
                        status.error('😖', 'Error while exporting profile', { error })
                    } else {
                        resolve(result)
                        output.delete?.() // heap profiles do not implement delete
                        status.info('🩺', `${type} profile successfully exported`)
                    }
                })
            })

            return res.send(data)
        }

        return res.sendStatus(404)
    } catch (error) {
        status.error('😖', 'Error while exporting profile', { error })
        res.sendStatus(500)
    }
}<|MERGE_RESOLUTION|>--- conflicted
+++ resolved
@@ -16,13 +16,8 @@
     healthChecks: { [service: string]: () => Promise<boolean> | boolean },
     analyticsEventsIngestionConsumer?: KafkaJSIngestionConsumer | IngestionConsumer
 ): express.Application {
-<<<<<<< HEAD
-    expressApp.get('/_health', getHealth(healthChecks))
-    expressApp.get('/_ready', getReady(analyticsEventsIngestionConsumer))
-=======
     expressApp.get('/_health', buildGetHealth(healthChecks))
     expressApp.get('/_ready', buildGetReady(analyticsEventsIngestionConsumer))
->>>>>>> 1b15f27b
     expressApp.get('/_metrics', getMetrics)
     expressApp.get('/metrics', getMetrics)
     expressApp.get('/_profile/:type', getProfileByType)
@@ -30,11 +25,7 @@
     return expressApp
 }
 
-<<<<<<< HEAD
-const getHealth =
-=======
 const buildGetHealth =
->>>>>>> 1b15f27b
     (healthChecks: { [service: string]: () => Promise<boolean> | boolean }) => async (req: Request, res: Response) => {
         // Check that all health checks pass. Note that a failure of these
         // _may_ result in the process being terminated by e.g. Kubernetes
@@ -87,11 +78,7 @@
         return res.status(statusCode).json({ status: statusCode === 200 ? 'ok' : 'error', checks: checkResultsMapping })
     }
 
-<<<<<<< HEAD
-const getReady =
-=======
 const buildGetReady =
->>>>>>> 1b15f27b
     (analyticsEventsIngestionConsumer?: KafkaJSIngestionConsumer | IngestionConsumer) =>
     (req: Request, res: Response) => {
         // Check that, if the server should have a kafka queue,
