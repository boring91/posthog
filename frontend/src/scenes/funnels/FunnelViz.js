import React, { useRef, useEffect, useState } from 'react'
import FunnelGraph from 'funnel-graph-js'
import { Loading, humanFriendlyDuration } from 'lib/utils'
import { useActions, useValues } from 'kea'
import './FunnelViz.scss'
import { funnelLogic } from './funnelLogic'
<<<<<<< HEAD
=======
import { ACTIONS_LINE_GRAPH_LINEAR } from 'lib/constants'
import { LineGraph } from 'scenes/insights/LineGraph'
import { router } from 'kea-router'
import { IllustrationDanger } from 'lib/components/icons'
>>>>>>> 0cfdb05a

export function FunnelViz({
    steps: stepsParam,
    filters: defaultFilters,
    dashboardItemId,
    cachedResults,
    inSharedMode,
    color = 'white',
}) {
    const container = useRef(null)
    const [steps, setSteps] = useState(stepsParam)
    const logic = funnelLogic({ dashboardItemId, cachedResults })
    const { results: stepsResult, resultsLoading: funnelLoading } = useValues(logic)
    const { loadResults: loadFunnel } = useActions(logic)
    const { filters } = useValues(funnelLogic({ filters: defaultFilters }))
    const [{ fromItem }] = useState(router.values.hashParams)

    function buildChart() {
        if (!steps || steps.length === 0) {
            return
        }
        if (container.current) {
            container.current.innerHTML = ''
        }
        let graph = new FunnelGraph({
            container: '.funnel-graph',
            data: {
                labels: steps.map(
                    (step) =>
                        `${step.name} (${step.count})  ${
                            step.average_time ? 'Avg Time: ' + humanFriendlyDuration(step.average_time) || '' : ''
                        }`
                ),
                values: steps.map((step) => step.count),
                colors: ['#66b0ff', 'var(--primary)'],
            },
            displayPercent: true,
        })
        graph.createContainer = () => {}
        graph.container = container.current
        graph.graphContainer = document.createElement('div')
        graph.graphContainer.classList.add('svg-funnel-js__container')

        if (graph.container) {
            graph.container.appendChild(graph.graphContainer)
            graph.draw()
        }
    }

    useEffect(() => {
        if (stepsParam) {
            buildChart()
        } else {
            loadFunnel()
        }

        window.addEventListener('resize', buildChart)
        return window.removeEventListener('resize', buildChart)
    }, [])

    useEffect(() => {
        buildChart()
    }, [steps])

    useEffect(() => {
        setSteps(stepsParam)
    }, [stepsParam])

    useEffect(() => {
        if (stepsResult) {
            setSteps(stepsResult)
            buildChart()
        }
    }, [stepsResult, funnelLoading])

    if (filters.display === ACTIONS_LINE_GRAPH_LINEAR) {
        if (filters.events?.length + filters.actions?.length == 1) {
            return (
                <div className="insight-empty-state error-message">
                    <div className="illustration-main">
                        <IllustrationDanger />
                    </div>
                    <h3 className="l3">You can only use funnel trends with more than one funnel step.</h3>
                </div>
            )
        }
        return steps && steps.length > 0 ? (
            <>
                <div style={{ position: 'absolute', right: 24, marginTop: -20 }}>
                    % of users converted between first and last step
                </div>
                <LineGraph
                    pageKey="trends-annotations"
                    data-attr="trend-line-graph-funnel"
                    type="line"
                    color={color}
                    datasets={steps}
                    labels={steps[0].labels}
                    isInProgress={!filters.date_to}
                    dashboardItemId={dashboardItemId || fromItem}
                    inSharedMode={inSharedMode}
                    percentage={true}
                />
            </>
        ) : null
    }

    return !funnelLoading ? (
        steps && steps.length > 0 ? (
            <div
                data-attr="funnel-viz"
                ref={container}
                className="svg-funnel-js"
                style={{ height: '100%', width: '100%', overflow: 'hidden' }}
            />
        ) : (
            <p style={{ margin: '1rem' }}>This funnel doesn't have any steps. </p>
        )
    ) : (
        <Loading />
    )
}<|MERGE_RESOLUTION|>--- conflicted
+++ resolved
@@ -4,13 +4,10 @@
 import { useActions, useValues } from 'kea'
 import './FunnelViz.scss'
 import { funnelLogic } from './funnelLogic'
-<<<<<<< HEAD
-=======
 import { ACTIONS_LINE_GRAPH_LINEAR } from 'lib/constants'
 import { LineGraph } from 'scenes/insights/LineGraph'
 import { router } from 'kea-router'
 import { IllustrationDanger } from 'lib/components/icons'
->>>>>>> 0cfdb05a
 
 export function FunnelViz({
     steps: stepsParam,
