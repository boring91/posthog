import { kea } from 'kea'
import { toParams, objectsEqual } from 'lib/utils'
import api from 'lib/api'
import { router } from 'kea-router'
import { ViewType, insightLogic } from 'scenes/insights/insightLogic'
import { insightHistoryLogic } from 'scenes/insights/InsightHistoryPanel/insightHistoryLogic'

export const PAGEVIEW = '$pageview'
export const SCREEN = '$screen'
export const AUTOCAPTURE = '$autocapture'
export const CUSTOM_EVENT = 'custom_event'

export const pathOptionsToLabels = {
    [`${PAGEVIEW}`]: 'Pageview (Web)',
    [`${SCREEN}`]: 'Screen (Mobile)',
    [`${AUTOCAPTURE}`]: 'Autocaptured Events',
    [`${CUSTOM_EVENT}`]: 'Custom Events',
}

export const pathOptionsToProperty = {
    [`${PAGEVIEW}`]: '$current_url',
    [`${SCREEN}`]: '$screen_name',
    [`${AUTOCAPTURE}`]: 'autocaptured_event',
    [`${CUSTOM_EVENT}`]: 'custom_event',
}

function cleanPathParams(filters) {
    return {
        start_point: filters.start_point,
        path_type: filters.path_type || '$pageview',
        date_from: filters.date_from,
        date_to: filters.date_to,
        insight: ViewType.PATHS,
    }
}

const DEFAULT_PATH_LOGIC_KEY = 'default_path_key'

export const pathsLogic = kea({
    key: (props) => {
        return props.dashboardItemId || DEFAULT_PATH_LOGIC_KEY
    },
    connect: {
        actions: [insightLogic, ['setAllFilters'], insightHistoryLogic, ['createInsight']],
    },
    loaders: ({ values, props }) => ({
        results: [
            { paths: [], filter: {} },
            {
                loadResults: async (refresh = false, breakpoint) => {
                    const filter = { ...values.filter, properties: values.properties }
                    if (!refresh && (props.cachedResults || props.preventLoading)) {
                        return { paths: props.cachedResults, filter }
                    }
                    const params = toParams(filter)
                    let paths
                    insightLogic.actions.startQuery()
                    try {
                        paths = await api.get(`api/insight/path${params ? `/?${params}` : ''}`)
                    } catch (e) {
                        insightLogic.actions.endQuery(ViewType.PATHS, e)
                        return { paths: [], filter, error: true }
                    }
                    breakpoint()
                    insightLogic.actions.endQuery(ViewType.PATHS)
                    return { paths, filter }
                },
            },
        ],
    }),
    reducers: ({ props }) => ({
        initialPathname: [(state) => router.selectors.location(state).pathname, { noop: (a) => a }],
        filter: [
            props.filters
                ? cleanPathParams(props.filters)
                : (state) => cleanPathParams(router.selectors.searchParams(state)),
            {
                setFilter: (state, filter) => ({ ...state, ...filter }),
            },
        ],
        properties: [
            props.filters
                ? props.filters.properties || []
                : (state) => router.selectors.searchParams(state).properties || [],
            {
                setProperties: (_, { properties }) => properties,
            },
        ],
    }),
    actions: () => ({
        setProperties: (properties) => ({ properties }),
        setFilter: (filter) => filter,
    }),
    listeners: ({ actions, values, props }) => ({
        setProperties: () => {
            actions.loadResults(true)
        },
        setFilter: () => {
            actions.loadResults(true)
        },
        loadResults: () => {
            actions.setAllFilters({ ...cleanPathParams(values.filter), properties: values.properties })
            if (!props.dashboardItemId) {
                actions.createInsight({ ...cleanPathParams(values.filter), properties: values.properties })
            }
        },
    }),
    selectors: {
        paths: [
<<<<<<< HEAD
            (s) => [s.loadedPaths],
            (loadedPaths) => {
                const { paths, error } = loadedPaths
=======
            (s) => [s.results],
            (results) => {
                const { paths } = results
>>>>>>> 2919851c

                const nodes = {}
                for (const path of paths) {
                    if (!nodes[path.source]) {
                        nodes[path.source] = { name: path.source, id: path.source_id }
                    }
                    if (!nodes[path.target]) {
                        nodes[path.target] = { name: path.target, id: path.target_id }
                    }
                }

                const response = {
                    nodes: Object.values(nodes),
                    links: paths,
                    error,
                }
                return response
            },
        ],
        loadedFilter: [(s) => [s.results, s.filter], (results, filter) => results?.filter || filter],
        propertiesForUrl: [
            (s) => [s.properties, s.filter],
            (properties, filter) => {
                let result = {
                    insight: ViewType.PATHS,
                }
                if (properties && properties.length > 0) {
                    result['properties'] = properties
                }

                if (filter && Object.keys(filter).length > 0) {
                    result = {
                        ...result,
                        ...filter,
                    }
                }

                return Object.keys(result).length === 0 ? '' : result
            },
        ],
    },
    actionToUrl: ({ values }) => ({
        setProperties: () => {
            return ['/insights', values.propertiesForUrl]
        },
        setFilter: () => {
            return ['/insights', values.propertiesForUrl]
        },
    }),
    urlToAction: ({ actions, values, key }) => ({
        '/insights': (_, searchParams) => {
            if (searchParams.insight === ViewType.PATHS) {
                if (key != DEFAULT_PATH_LOGIC_KEY) {
                    return
                }
                const cleanedPathParams = cleanPathParams(searchParams)

                if (!objectsEqual(cleanedPathParams, values.filter)) {
                    actions.setFilter(cleanedPathParams)
                }

                if (!objectsEqual(searchParams.properties || [], values.properties)) {
                    actions.setProperties(searchParams.properties || [])
                }
            }
        },
    }),
    events: ({ actions }) => ({
        afterMount: () => actions.loadResults(),
    }),
})<|MERGE_RESOLUTION|>--- conflicted
+++ resolved
@@ -107,15 +107,9 @@
     }),
     selectors: {
         paths: [
-<<<<<<< HEAD
-            (s) => [s.loadedPaths],
-            (loadedPaths) => {
-                const { paths, error } = loadedPaths
-=======
             (s) => [s.results],
             (results) => {
-                const { paths } = results
->>>>>>> 2919851c
+                const { paths, error } = results
 
                 const nodes = {}
                 for (const path of paths) {
