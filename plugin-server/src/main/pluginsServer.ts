--- conflicted
+++ resolved
@@ -33,7 +33,6 @@
 import { startScheduledTasksConsumer } from './ingestion-queues/scheduled-tasks-consumer'
 import { SessionRecordingBlobIngester } from './ingestion-queues/session-recording/session-recordings-blob-consumer'
 import { startSessionRecordingEventsConsumer } from './ingestion-queues/session-recording/session-recordings-consumer'
-import { startSessionRecordingEventsConsumerV2 } from './ingestion-queues/session-recording/session-recordings-consumer-v2'
 import { createHttpServer } from './services/http-server'
 import { getObjectStorage } from './services/object_storage'
 
@@ -409,26 +408,16 @@
         }
 
         if (capabilities.sessionRecordingBlobIngestion) {
-            const blobServerConfig = sessionRecordingConsumerConfig(serverConfig)
-            const postgres = hub?.postgres ?? createPostgresPool(blobServerConfig.DATABASE_URL)
-            const s3 = hub?.objectStorage ?? getObjectStorage(blobServerConfig)
-            const redisPool = hub?.db.redisPool ?? createRedisPool(blobServerConfig)
+            const recordingConsumerConfig = sessionRecordingConsumerConfig(serverConfig)
+            const postgres = hub?.postgres ?? createPostgresPool(recordingConsumerConfig.DATABASE_URL)
+            const s3 = hub?.objectStorage ?? getObjectStorage(recordingConsumerConfig)
+            const redisPool = hub?.db.redisPool ?? createRedisPool(recordingConsumerConfig)
 
             if (!s3) {
                 throw new Error("Can't start session recording blob ingestion without object storage")
             }
-<<<<<<< HEAD
-            const ingester = new SessionRecordingBlobIngester(blobServerConfig, postgres, s3, redisPool)
-=======
-
-            const ingester = new SessionRecordingBlobIngester(teamManager, blobServerConfig, s3, redisPool)
-
-            const eventsConsumer = await startSessionRecordingEventsConsumerV2({
-                teamManager: teamManager,
-                serverConfig: serverConfig, // We use the standard config, as this consumer connects to multiple kafkas
-            })
-
->>>>>>> a584989c
+            // NOTE: We intentionally pass in the original serverConfig as the ingester uses both kafkas
+            const ingester = new SessionRecordingBlobIngester(serverConfig, postgres, s3, redisPool)
             await ingester.start()
 
             const batchConsumer = ingester.batchConsumer
@@ -441,13 +430,10 @@
                         await redisPool.clear()
                     }
 
-                    await Promise.allSettled([ingester.stop(), eventsConsumer.stop()])
+                    await ingester.stop()
                 }
-                joinSessionRecordingBlobConsumer = async () => {
-                    await Promise.all([batchConsumer.join(), eventsConsumer.join()])
-                }
-                healthChecks['session-recordings-blob'] = () =>
-                    (batchConsumer.isHealthy() && eventsConsumer.isHealthy()) ?? false
+                joinSessionRecordingBlobConsumer = () => batchConsumer.join()
+                healthChecks['session-recordings-blob'] = () => batchConsumer.isHealthy() ?? false
             }
         }
 
