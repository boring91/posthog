from datetime import timedelta
from typing import Any, Dict, Optional

import posthoganalytics
import requests
import structlog
from django.conf import settings
<<<<<<< HEAD
from django.http import HttpRequest, HttpResponse
=======
from django.core.cache import cache
from django.http import HttpResponse
>>>>>>> 371c9a65
from django.shortcuts import redirect
from django.utils import timezone
from rest_framework import serializers, status, viewsets
from rest_framework.authentication import BasicAuthentication, SessionAuthentication
from rest_framework.decorators import action
from rest_framework.exceptions import NotFound, PermissionDenied, ValidationError
from rest_framework.request import Request
from rest_framework.response import Response

from ee.billing.billing_utils import build_billing_token, get_cached_current_usage
from ee.models import License
from ee.settings import BILLING_SERVICE_URL
from posthog.auth import PersonalAPIKeyAuthentication
from posthog.models import Organization
from posthog.models.organization import OrganizationUsageInfo

logger = structlog.get_logger(__name__)

BILLING_SERVICE_JWT_AUD = "posthog:license-key"


class BillingSerializer(serializers.Serializer):
    plan = serializers.CharField(max_length=100)
    billing_limit = serializers.IntegerField()


class LicenseKeySerializer(serializers.Serializer):
    license = serializers.CharField()


def handle_billing_service_error(res: requests.Response, valid_codes=(200, 404, 401)) -> None:
    if res.status_code not in valid_codes:
        logger.error(f"Billing service returned bad status code: {res.status_code}, body: {res.text}")
        raise Exception(f"Billing service returned bad status code: {res.status_code}")


class BillingViewset(viewsets.GenericViewSet):
    serializer_class = BillingSerializer

    authentication_classes = [
        PersonalAPIKeyAuthentication,
        SessionAuthentication,
        BasicAuthentication,
    ]

    def list(self, request: Request, *args: Any, **kwargs: Any) -> Response:
        license = License.objects.first_valid()
        if license and not license.is_v2_license:
            raise NotFound("Billing V2 is not supported for this license type")

        org = self._get_org()

        # If on Cloud and we have the property billing - return 404 as we always use legacy billing it it exists
        if hasattr(org, "billing"):
            if org.billing.stripe_subscription_id:  # type: ignore
                raise NotFound("Billing V1 is active for this organization")

        billing_service_response: Dict[str, Any] = {}
        response: Dict[str, Any] = {"available_features": []}

        # Load Billing info if we have a V2 license
        if org and license and license.is_v2_license:
            response["license"] = {"plan": license.plan}
            billing_service_response = self._get_billing(license, org)

        # Sync the License and Org if we have a valid response
        if license and billing_service_response.get("license"):
            self._update_license_details(license, billing_service_response["license"])

        if org and billing_service_response.get("customer"):
            response.update(billing_service_response["customer"])

        # If we don't have products then get the default ones with our local usage calculation
        if not response.get("products"):
            products = self._get_products(license, org)
            response["products"] = products["standard"]
            response["products_enterprise"] = products["enterprise"]

            calculated_usage = get_cached_current_usage(org) if org else None

            for product in response["products"] + response["products_enterprise"]:
                if calculated_usage and product["type"] in calculated_usage:
                    product["current_usage"] = calculated_usage[product["type"]]
                else:
                    product["current_usage"] = 0

        # Either way calculate the percentage_used for each product
        for product in response["products"]:
            usage_limit = product.get("usage_limit", product.get("free_allocation"))
            product["percentage_usage"] = product["current_usage"] / usage_limit if usage_limit else 0

        # Get the specified plans from "plan_keys" query param, otherwise get the defaults
        plan_keys = request.query_params.get("plan_keys", None)
        plans = self._get_plans(plan_keys, org)
        response["available_plans"] = plans["plans"]

        # Before responding ensure the org is updated with the latest info
        if org:
            self._update_org_details(org, response)

        return Response(response)

    @action(methods=["PATCH"], detail=False, url_path="/")
    def patch(self, request: Request, *args: Any, **kwargs: Any) -> Response:
        distinct_id = None if self.request.user.is_anonymous else self.request.user.distinct_id
        license = License.objects.first_valid()
        if not license:
            raise Exception("There is no license configured for this instance yet.")

        org = self._get_org_required()
        if license and org:  # for mypy
            billing_service_token = build_billing_token(license, org)

            custom_limits_usd = request.data.get("custom_limits_usd")
            if custom_limits_usd:
                res = requests.patch(
                    f"{BILLING_SERVICE_URL}/api/billing/",
                    headers={"Authorization": f"Bearer {billing_service_token}"},
                    json={"custom_limits_usd": custom_limits_usd},
                )

                handle_billing_service_error(res)

                if distinct_id:
                    posthoganalytics.capture(distinct_id, "billing limits updated", properties={**custom_limits_usd})
                    posthoganalytics.group_identify(
                        "organization",
                        str(org.id),
                        properties={f"billing_limits_{key}": value for key, value in custom_limits_usd.items()},
                    )

        return self.list(request, *args, **kwargs)

    @action(methods=["GET"], detail=False)
    def activation(self, request: Request, *args: Any, **kwargs: Any) -> HttpResponse:
        license = License.objects.first_valid()
        organization = self._get_org_required()

        redirect_path = request.GET.get("redirect_path") or "organization/billing"
        if redirect_path.startswith("/"):
            redirect_path = redirect_path[1:]

        plan = request.GET.get("plan", "standard")

        redirect_uri = f"{settings.SITE_URL or request.headers.get('Host')}/{redirect_path}"
        url = f"{BILLING_SERVICE_URL}/activation?redirect_uri={redirect_uri}&organization_name={organization.name}&plan={plan}"

        if license:
            billing_service_token = build_billing_token(license, organization)
            url = f"{url}&token={billing_service_token}"

        return redirect(url)

    @action(methods=["PATCH"], detail=False)
    def license(self, request: Request, *args: Any, **kwargs: Any) -> HttpResponse:
        license = License.objects.first_valid()

        if license:
            raise PermissionDenied(
                "A valid license key already exists. This must be removed before a new one can be added."
            )

        organization = self._get_org_required()

        serializer = LicenseKeySerializer(data=request.data)
        if not serializer.is_valid():
            return Response(serializer.errors, status=status.HTTP_400_BAD_REQUEST)

        license = License(key=serializer.validated_data["license"])

        res = requests.get(
            f"{BILLING_SERVICE_URL}/api/billing",
            headers={"Authorization": f"Bearer {build_billing_token(license, organization)}"},
        )

        if res.status_code != 200:
            raise ValidationError(
                {
                    "license": f"License could not be activated. Please contact support. (BillingService status {res.status_code})",
                }
            )
        data = res.json()
        self._update_license_details(license, data["license"])
        return Response({"success": True})

    def _get_org(self) -> Optional[Organization]:
        org = None if self.request.user.is_anonymous else self.request.user.organization

        return org

    def _get_org_required(self) -> Organization:
        org = self._get_org()

        if not org:
            raise Exception("You cannot setup billing without an organization configured.")

        return org

    def _get_products(self, license: Optional[License], organization: Optional[Organization]):
        headers = {}
        params = {"plan": "standard"}

        if license and organization:
            billing_service_token = build_billing_token(license, organization)
            headers = {"Authorization": f"Bearer {billing_service_token}"}
            params = {"plan": "standard"}

        res = requests.get(
            f"{BILLING_SERVICE_URL}/api/products",
            params=params,
            headers=headers,
        )

        handle_billing_service_error(res)

        return res.json()

    def _get_plans(self, plan_keys: Optional[str], organization: Optional[Organization]):
        res = requests.get(
            f'{BILLING_SERVICE_URL}/api/plans{"?keys=" + plan_keys if plan_keys else ""}',
        )

        handle_billing_service_error(res)

        return res.json()

    def _get_billing(self, license: License, organization: Organization) -> Dict[str, Any]:
        """
        Retrieves billing info and updates local models if necessary
        """
        billing_service_token = build_billing_token(license, organization)

        res = requests.get(
            f"{BILLING_SERVICE_URL}/api/billing",
            headers={"Authorization": f"Bearer {billing_service_token}"},
        )

        handle_billing_service_error(res)

        data = res.json()

        return data

    def _update_license_details(self, license: License, data: Dict[str, Any]) -> License:
        """
        Ensure the license details are up-to-date locally
        """
        license_modified = False

        if not license.valid_until or license.valid_until < timezone.now() + timedelta(days=29):
            # NOTE: License validity is a legacy concept. For now we always extend the license validity by 30 days.
            license.valid_until = timezone.now() + timedelta(days=30)
            license_modified = True

        if license.plan != data["type"]:
            license.plan = data["type"]
            license_modified = True

        if license_modified:
            license.save()

        return license

    def _update_org_details(self, organization: Organization, data: Dict[str, Any]) -> Organization:
        """
        Ensure the relevant organization details are up-to-date locally
        """
        org_modified = False

        if data.get("customer_id") and organization.customer_id != data["customer_id"]:
            organization.customer_id = data["customer_id"]
            org_modified = True

        usage: Dict[str, OrganizationUsageInfo] = {
            "events": {
                "usage": None,
                "limit": None,
            },
            "recordings": {"usage": None, "limit": None},
        }

        if data.get("has_active_subscription"):
            # If we have a subscription use the correct values from there
            for product in data["products"]:
                if product["type"] in usage:
                    usage[product["type"]]["usage"] = product["current_usage"]
                    usage[product["type"]]["limit"] = product.get("usage_limit")
        else:
            # We don't have a subscription so use the calculated usage
            calculated_usage = get_cached_current_usage(organization)

            for key, value in calculated_usage.items():
                if key in usage:
                    usage[key]["usage"] = value

            for product in data["products"]:
                if product["type"] in usage:
                    usage[product["type"]]["limit"] = product.get("free_allocation")

        if usage != organization.usage:
            organization.usage = usage
            org_modified = True

        if data["available_features"] != organization.available_features:
            organization.available_features = data["available_features"]
            org_modified = True

        if org_modified:
            organization.save()

        return organization<|MERGE_RESOLUTION|>--- conflicted
+++ resolved
@@ -5,12 +5,7 @@
 import requests
 import structlog
 from django.conf import settings
-<<<<<<< HEAD
-from django.http import HttpRequest, HttpResponse
-=======
-from django.core.cache import cache
 from django.http import HttpResponse
->>>>>>> 371c9a65
 from django.shortcuts import redirect
 from django.utils import timezone
 from rest_framework import serializers, status, viewsets
