--- conflicted
+++ resolved
@@ -41,28 +41,19 @@
         team: Team,
         created_by: User,
         file_name: str,
-<<<<<<< HEAD
         is_attachment: bool,
         content_type: str,
         content: bytes,
         metadata: dict,
-=======
-        content_type: str,
-        content: bytes,
->>>>>>> 977c8e93
     ) -> Optional["UploadedMedia"]:
         try:
             media = UploadedMedia.objects.create(
                 team=team,
                 created_by=created_by,
                 file_name=file_name,
-<<<<<<< HEAD
                 is_attachment=is_attachment,
                 content_type=content_type,
                 metadata=metadata,
-=======
-                content_type=content_type,
->>>>>>> 977c8e93
             )
             if settings.OBJECT_STORAGE_ENABLED:
                 save_content_to_object_storage(media, content)
