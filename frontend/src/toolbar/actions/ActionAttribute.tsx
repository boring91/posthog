--- conflicted
+++ resolved
@@ -58,21 +58,6 @@
     return (
         <div key={attribute} className="flex flex-row gap-2 justify-between items-center">
             {automaticActionCreationEnabled && (
-<<<<<<< HEAD
-                <>
-                    <LemonSwitch
-                        size="small"
-                        checked={automaticCreationIncludedPropertyKeys.includes(attribute)}
-                        onChange={(checked) =>
-                            checked
-                                ? addAutomaticCreationIncludedPropertyKey(attribute)
-                                : removeAutomaticCreationIncludedPropertyKey(attribute)
-                        }
-                        sliderColorOverrideChecked="primary-3000-light"
-                        sliderColorOverrideUnchecked="muted-3000-light"
-                    />
-                </>
-=======
                 <LemonSwitch
                     size="small"
                     checked={automaticCreationIncludedPropertyKeys.includes(attribute)}
@@ -84,7 +69,6 @@
                     sliderColorOverrideChecked="primary-3000-light"
                     sliderColorOverrideUnchecked="muted-3000-light"
                 />
->>>>>>> 7c605610
             )}
             <div className="text-muted text-xl">{icon}</div>
             <div className="grow">{text}</div>
