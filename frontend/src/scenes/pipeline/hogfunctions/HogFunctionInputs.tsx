--- conflicted
+++ resolved
@@ -463,13 +463,8 @@
                                     )}
                                 </div>
                                 {value?.secret ? (
-<<<<<<< HEAD
-                                    <div className="border border-dashed rounded p-1 flex gap-2 items-center">
-                                        <span className="flex-1 text-secondary italic p-1">
-=======
                                     <div className="flex items-center gap-2 p-1 border border-dashed rounded">
-                                        <span className="flex-1 p-1 italic text-muted-alt">
->>>>>>> 1253d960
+                                        <span className="flex-1 p-1 italic text-secondary">
                                             This value is secret and is not displayed here.
                                         </span>
                                         <LemonButton
