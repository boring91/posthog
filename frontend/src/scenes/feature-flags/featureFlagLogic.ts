--- conflicted
+++ resolved
@@ -1127,7 +1127,6 @@
                 return featureFlag?.surveys && featureFlag.surveys.length > 0
             },
         ],
-<<<<<<< HEAD
         hasEncryptedPayloadBeenSaved: [
             (s) => [s.featureFlag, s.props],
             (featureFlag, props) => {
@@ -1138,7 +1137,8 @@
                     .findMounted()
                     ?.values.featureFlags.results.find((flag) => flag.id === props.id)
                 return savedFlag?.has_encrypted_payloads
-=======
+            },
+        ],
         hasExperiment: [
             (s) => [s.featureFlag],
             (featureFlag) => {
@@ -1153,7 +1153,6 @@
                     return false
                 }
                 return !experiment?.start_date
->>>>>>> 7f298328
             },
         ],
     }),
