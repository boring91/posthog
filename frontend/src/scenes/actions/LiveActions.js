--- conflicted
+++ resolved
@@ -1,24 +1,10 @@
 import React from 'react'
-
 import { eventsTableLogic } from 'scenes/events/eventsTableLogic'
-<<<<<<< HEAD
-import { connect } from 'kea'
 import { hot } from 'react-hot-loader/root'
-
-export const logic = connect(() => [
-    eventsTableLogic({ fixedFilters: undefined, apiUrl: 'api/event/actions/', live: true }),
-])
-
-class _LiveActions extends Component {
-    render() {
-        return <LiveActionsTable {...this.props} />
-    }
-}
-export const LiveActions = hot(_LiveActions)
-=======
 import { EventsTable } from 'scenes/events/EventsTable'
 
-export function LiveActions(props) {
+export const LiveActions = hot(_LiveActions)
+function _LiveActions(props) {
     return (
         <EventsTable
             {...props}
@@ -26,5 +12,4 @@
             logic={eventsTableLogic({ fixedFilters: undefined, apiUrl: 'api/event/actions/', live: true })}
         />
     )
-}
->>>>>>> 12d37a44
+}