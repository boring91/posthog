--- conflicted
+++ resolved
@@ -26,50 +26,43 @@
 ---
 # name: TestSessionRecordings.test_listing_recordings_is_not_nplus1_for_persons.1
   '
-  SELECT "ee_license"."id",
-         "ee_license"."created_at",
-         "ee_license"."plan",
-         "ee_license"."valid_until",
-         "ee_license"."key",
-         "ee_license"."max_users"
-  FROM "ee_license"
-  WHERE "ee_license"."valid_until" >= '2023-01-10T15:50:59.750335+00:00'::timestamptz /**/
+  SELECT "posthog_team"."id",
+         "posthog_team"."uuid",
+         "posthog_team"."organization_id",
+         "posthog_team"."api_token",
+         "posthog_team"."app_urls",
+         "posthog_team"."name",
+         "posthog_team"."slack_incoming_webhook",
+         "posthog_team"."created_at",
+         "posthog_team"."updated_at",
+         "posthog_team"."anonymize_ips",
+         "posthog_team"."completed_snippet_onboarding",
+         "posthog_team"."ingested_event",
+         "posthog_team"."session_recording_opt_in",
+         "posthog_team"."capture_console_log_opt_in",
+         "posthog_team"."capture_performance_opt_in",
+         "posthog_team"."signup_token",
+         "posthog_team"."is_demo",
+         "posthog_team"."access_control",
+         "posthog_team"."inject_web_apps",
+         "posthog_team"."test_account_filters",
+         "posthog_team"."test_account_filters_default_checked",
+         "posthog_team"."path_cleaning_filters",
+         "posthog_team"."timezone",
+         "posthog_team"."data_attributes",
+         "posthog_team"."person_display_name_properties",
+         "posthog_team"."live_events_columns",
+         "posthog_team"."recording_domains",
+         "posthog_team"."primary_dashboard_id",
+         "posthog_team"."correlation_config",
+         "posthog_team"."session_recording_retention_period_days"
+  FROM "posthog_team"
+  WHERE "posthog_team"."id" = 2
+  LIMIT 21 /*controller='project_session_recordings-list',route='api/projects/%28%3FP%3Cparent_lookup_team_id%3E%5B%5E/.%5D%2B%29/session_recordings/%3F%24'*/
   '
 ---
 # name: TestSessionRecordings.test_listing_recordings_is_not_nplus1_for_persons.10
   '
-<<<<<<< HEAD
-  SELECT "posthog_organizationmembership"."id",
-         "posthog_organizationmembership"."organization_id",
-         "posthog_organizationmembership"."user_id",
-         "posthog_organizationmembership"."level",
-         "posthog_organizationmembership"."joined_at",
-         "posthog_organizationmembership"."updated_at",
-         "posthog_organization"."id",
-         "posthog_organization"."name",
-         "posthog_organization"."slug",
-         "posthog_organization"."created_at",
-         "posthog_organization"."updated_at",
-         "posthog_organization"."plugins_access_level",
-         "posthog_organization"."for_internal_metrics",
-         "posthog_organization"."is_member_join_email_enabled",
-         "posthog_organization"."customer_id",
-         "posthog_organization"."available_features",
-         "posthog_organization"."usage",
-         "posthog_organization"."setup_section_2_completed",
-         "posthog_organization"."personalization",
-         "posthog_organization"."domain_whitelist"
-  FROM "posthog_organizationmembership"
-  INNER JOIN "posthog_organization" ON ("posthog_organizationmembership"."organization_id" = "posthog_organization"."id")
-  WHERE ("posthog_organizationmembership"."organization_id" = '00000000-0000-0000-0000-000000000000'::uuid
-         AND "posthog_organizationmembership"."user_id" = 2)
-  LIMIT 21 /*controller='project_session_recordings-list',route='api/projects/%28%3FP%3Cparent_lookup_team_id%3E%5B%5E/.%5D%2B%29/session_recordings/%3F%24'*/
-  '
----
-# name: TestSessionRecordings.test_listing_recordings_is_not_nplus1_for_persons.11
-  '
-=======
->>>>>>> 09679484
   SELECT "posthog_instancesetting"."id",
          "posthog_instancesetting"."key",
          "posthog_instancesetting"."raw_value"
@@ -79,11 +72,7 @@
   LIMIT 1 /*controller='project_session_recordings-list',route='api/projects/%28%3FP%3Cparent_lookup_team_id%3E%5B%5E/.%5D%2B%29/session_recordings/%3F%24'*/
   '
 ---
-<<<<<<< HEAD
-# name: TestSessionRecordings.test_listing_recordings_is_not_nplus1_for_persons.12
-=======
 # name: TestSessionRecordings.test_listing_recordings_is_not_nplus1_for_persons.11
->>>>>>> 09679484
   '
   SELECT "posthog_instancesetting"."id",
          "posthog_instancesetting"."key",
@@ -94,11 +83,7 @@
   LIMIT 1 /*controller='project_session_recordings-list',route='api/projects/%28%3FP%3Cparent_lookup_team_id%3E%5B%5E/.%5D%2B%29/session_recordings/%3F%24'*/
   '
 ---
-<<<<<<< HEAD
-# name: TestSessionRecordings.test_listing_recordings_is_not_nplus1_for_persons.13
-=======
 # name: TestSessionRecordings.test_listing_recordings_is_not_nplus1_for_persons.12
->>>>>>> 09679484
   '
   SELECT "posthog_sessionrecordingviewed"."session_id"
   FROM "posthog_sessionrecordingviewed"
@@ -106,11 +91,7 @@
          AND "posthog_sessionrecordingviewed"."user_id" = 2) /*controller='project_session_recordings-list',route='api/projects/%28%3FP%3Cparent_lookup_team_id%3E%5B%5E/.%5D%2B%29/session_recordings/%3F%24'*/
   '
 ---
-<<<<<<< HEAD
-# name: TestSessionRecordings.test_listing_recordings_is_not_nplus1_for_persons.14
-=======
 # name: TestSessionRecordings.test_listing_recordings_is_not_nplus1_for_persons.13
->>>>>>> 09679484
   '
   SELECT "posthog_persondistinctid"."id",
          "posthog_persondistinctid"."team_id",
@@ -133,11 +114,7 @@
          AND "posthog_persondistinctid"."team_id" = 2) /*controller='project_session_recordings-list',route='api/projects/%28%3FP%3Cparent_lookup_team_id%3E%5B%5E/.%5D%2B%29/session_recordings/%3F%24'*/
   '
 ---
-<<<<<<< HEAD
-# name: TestSessionRecordings.test_listing_recordings_is_not_nplus1_for_persons.15
-=======
 # name: TestSessionRecordings.test_listing_recordings_is_not_nplus1_for_persons.14
->>>>>>> 09679484
   '
   SELECT "posthog_persondistinctid"."id",
          "posthog_persondistinctid"."team_id",
@@ -152,11 +129,7 @@
                                                    5 /* ... */) /*controller='project_session_recordings-list',route='api/projects/%28%3FP%3Cparent_lookup_team_id%3E%5B%5E/.%5D%2B%29/session_recordings/%3F%24'*/
   '
 ---
-<<<<<<< HEAD
-# name: TestSessionRecordings.test_listing_recordings_is_not_nplus1_for_persons.16
-=======
 # name: TestSessionRecordings.test_listing_recordings_is_not_nplus1_for_persons.15
->>>>>>> 09679484
   '
   SELECT "posthog_team"."id",
          "posthog_team"."uuid",
@@ -200,11 +173,7 @@
   LIMIT 21
   '
 ---
-<<<<<<< HEAD
-# name: TestSessionRecordings.test_listing_recordings_is_not_nplus1_for_persons.17
-=======
 # name: TestSessionRecordings.test_listing_recordings_is_not_nplus1_for_persons.16
->>>>>>> 09679484
   '
   SELECT "posthog_user"."id",
          "posthog_user"."password",
@@ -230,11 +199,7 @@
   LIMIT 21 /**/
   '
 ---
-<<<<<<< HEAD
-# name: TestSessionRecordings.test_listing_recordings_is_not_nplus1_for_persons.18
-=======
 # name: TestSessionRecordings.test_listing_recordings_is_not_nplus1_for_persons.17
->>>>>>> 09679484
   '
   SELECT "posthog_team"."id",
          "posthog_team"."uuid",
@@ -271,9 +236,6 @@
   LIMIT 21 /*controller='project_session_recordings-list',route='api/projects/%28%3FP%3Cparent_lookup_team_id%3E%5B%5E/.%5D%2B%29/session_recordings/%3F%24'*/
   '
 ---
-<<<<<<< HEAD
-# name: TestSessionRecordings.test_listing_recordings_is_not_nplus1_for_persons.19
-=======
 # name: TestSessionRecordings.test_listing_recordings_is_not_nplus1_for_persons.18
   '
   SELECT "posthog_organizationmembership"."id",
@@ -315,7 +277,6 @@
   '
 ---
 # name: TestSessionRecordings.test_listing_recordings_is_not_nplus1_for_persons.2
->>>>>>> 09679484
   '
   SELECT "posthog_organizationmembership"."id",
          "posthog_organizationmembership"."organization_id",
@@ -344,59 +305,7 @@
   LIMIT 21 /*controller='project_session_recordings-list',route='api/projects/%28%3FP%3Cparent_lookup_team_id%3E%5B%5E/.%5D%2B%29/session_recordings/%3F%24'*/
   '
 ---
-<<<<<<< HEAD
-# name: TestSessionRecordings.test_listing_recordings_is_not_nplus1_for_persons.2
-  '
-  SELECT "posthog_team"."id",
-         "posthog_team"."uuid",
-         "posthog_team"."organization_id",
-         "posthog_team"."api_token",
-         "posthog_team"."app_urls",
-         "posthog_team"."name",
-         "posthog_team"."slack_incoming_webhook",
-         "posthog_team"."created_at",
-         "posthog_team"."updated_at",
-         "posthog_team"."anonymize_ips",
-         "posthog_team"."completed_snippet_onboarding",
-         "posthog_team"."ingested_event",
-         "posthog_team"."session_recording_opt_in",
-         "posthog_team"."capture_console_log_opt_in",
-         "posthog_team"."capture_performance_opt_in",
-         "posthog_team"."signup_token",
-         "posthog_team"."is_demo",
-         "posthog_team"."access_control",
-         "posthog_team"."inject_web_apps",
-         "posthog_team"."test_account_filters",
-         "posthog_team"."test_account_filters_default_checked",
-         "posthog_team"."path_cleaning_filters",
-         "posthog_team"."timezone",
-         "posthog_team"."data_attributes",
-         "posthog_team"."person_display_name_properties",
-         "posthog_team"."live_events_columns",
-         "posthog_team"."recording_domains",
-         "posthog_team"."primary_dashboard_id",
-         "posthog_team"."correlation_config",
-         "posthog_team"."session_recording_retention_period_days"
-  FROM "posthog_team"
-  WHERE "posthog_team"."id" = 2
-  LIMIT 21 /*controller='project_session_recordings-list',route='api/projects/%28%3FP%3Cparent_lookup_team_id%3E%5B%5E/.%5D%2B%29/session_recordings/%3F%24'*/
-  '
----
 # name: TestSessionRecordings.test_listing_recordings_is_not_nplus1_for_persons.20
-  '
-  SELECT "posthog_instancesetting"."id",
-         "posthog_instancesetting"."key",
-         "posthog_instancesetting"."raw_value"
-  FROM "posthog_instancesetting"
-  WHERE "posthog_instancesetting"."key" = 'constance:posthog:AGGREGATE_BY_DISTINCT_IDS_TEAMS'
-  ORDER BY "posthog_instancesetting"."id" ASC
-  LIMIT 1 /*controller='project_session_recordings-list',route='api/projects/%28%3FP%3Cparent_lookup_team_id%3E%5B%5E/.%5D%2B%29/session_recordings/%3F%24'*/
-  '
----
-# name: TestSessionRecordings.test_listing_recordings_is_not_nplus1_for_persons.21
-=======
-# name: TestSessionRecordings.test_listing_recordings_is_not_nplus1_for_persons.20
->>>>>>> 09679484
   '
   SELECT "posthog_instancesetting"."id",
          "posthog_instancesetting"."key",
@@ -407,11 +316,7 @@
   LIMIT 1 /*controller='project_session_recordings-list',route='api/projects/%28%3FP%3Cparent_lookup_team_id%3E%5B%5E/.%5D%2B%29/session_recordings/%3F%24'*/
   '
 ---
-<<<<<<< HEAD
-# name: TestSessionRecordings.test_listing_recordings_is_not_nplus1_for_persons.22
-=======
 # name: TestSessionRecordings.test_listing_recordings_is_not_nplus1_for_persons.21
->>>>>>> 09679484
   '
   SELECT "posthog_sessionrecordingviewed"."session_id"
   FROM "posthog_sessionrecordingviewed"
@@ -419,11 +324,7 @@
          AND "posthog_sessionrecordingviewed"."user_id" = 2) /*controller='project_session_recordings-list',route='api/projects/%28%3FP%3Cparent_lookup_team_id%3E%5B%5E/.%5D%2B%29/session_recordings/%3F%24'*/
   '
 ---
-<<<<<<< HEAD
-# name: TestSessionRecordings.test_listing_recordings_is_not_nplus1_for_persons.23
-=======
 # name: TestSessionRecordings.test_listing_recordings_is_not_nplus1_for_persons.22
->>>>>>> 09679484
   '
   SELECT "posthog_persondistinctid"."id",
          "posthog_persondistinctid"."team_id",
@@ -442,16 +343,12 @@
          "posthog_person"."version"
   FROM "posthog_persondistinctid"
   INNER JOIN "posthog_person" ON ("posthog_persondistinctid"."person_id" = "posthog_person"."id")
-  WHERE ("posthog_persondistinctid"."distinct_id" IN ('user',
-                                                      'user2')
+  WHERE ("posthog_persondistinctid"."distinct_id" IN ('user2',
+                                                      'user')
          AND "posthog_persondistinctid"."team_id" = 2) /*controller='project_session_recordings-list',route='api/projects/%28%3FP%3Cparent_lookup_team_id%3E%5B%5E/.%5D%2B%29/session_recordings/%3F%24'*/
   '
 ---
-<<<<<<< HEAD
-# name: TestSessionRecordings.test_listing_recordings_is_not_nplus1_for_persons.24
-=======
 # name: TestSessionRecordings.test_listing_recordings_is_not_nplus1_for_persons.23
->>>>>>> 09679484
   '
   SELECT "posthog_persondistinctid"."id",
          "posthog_persondistinctid"."team_id",
@@ -466,11 +363,7 @@
                                                    5 /* ... */) /*controller='project_session_recordings-list',route='api/projects/%28%3FP%3Cparent_lookup_team_id%3E%5B%5E/.%5D%2B%29/session_recordings/%3F%24'*/
   '
 ---
-<<<<<<< HEAD
-# name: TestSessionRecordings.test_listing_recordings_is_not_nplus1_for_persons.25
-=======
 # name: TestSessionRecordings.test_listing_recordings_is_not_nplus1_for_persons.24
->>>>>>> 09679484
   '
   SELECT "posthog_team"."id",
          "posthog_team"."uuid",
@@ -514,11 +407,7 @@
   LIMIT 21
   '
 ---
-<<<<<<< HEAD
-# name: TestSessionRecordings.test_listing_recordings_is_not_nplus1_for_persons.26
-=======
 # name: TestSessionRecordings.test_listing_recordings_is_not_nplus1_for_persons.25
->>>>>>> 09679484
   '
   SELECT "posthog_user"."id",
          "posthog_user"."password",
@@ -544,11 +433,7 @@
   LIMIT 21 /**/
   '
 ---
-<<<<<<< HEAD
-# name: TestSessionRecordings.test_listing_recordings_is_not_nplus1_for_persons.27
-=======
 # name: TestSessionRecordings.test_listing_recordings_is_not_nplus1_for_persons.26
->>>>>>> 09679484
   '
   SELECT "posthog_team"."id",
          "posthog_team"."uuid",
@@ -585,11 +470,7 @@
   LIMIT 21 /*controller='project_session_recordings-list',route='api/projects/%28%3FP%3Cparent_lookup_team_id%3E%5B%5E/.%5D%2B%29/session_recordings/%3F%24'*/
   '
 ---
-<<<<<<< HEAD
-# name: TestSessionRecordings.test_listing_recordings_is_not_nplus1_for_persons.28
-=======
 # name: TestSessionRecordings.test_listing_recordings_is_not_nplus1_for_persons.27
->>>>>>> 09679484
   '
   SELECT "posthog_organizationmembership"."id",
          "posthog_organizationmembership"."organization_id",
@@ -618,8 +499,6 @@
   LIMIT 21 /*controller='project_session_recordings-list',route='api/projects/%28%3FP%3Cparent_lookup_team_id%3E%5B%5E/.%5D%2B%29/session_recordings/%3F%24'*/
   '
 ---
-<<<<<<< HEAD
-=======
 # name: TestSessionRecordings.test_listing_recordings_is_not_nplus1_for_persons.28
   '
   SELECT "posthog_instancesetting"."id",
@@ -631,7 +510,6 @@
   LIMIT 1 /*controller='project_session_recordings-list',route='api/projects/%28%3FP%3Cparent_lookup_team_id%3E%5B%5E/.%5D%2B%29/session_recordings/%3F%24'*/
   '
 ---
->>>>>>> 09679484
 # name: TestSessionRecordings.test_listing_recordings_is_not_nplus1_for_persons.29
   '
   SELECT "posthog_instancesetting"."id",
@@ -644,38 +522,6 @@
   '
 ---
 # name: TestSessionRecordings.test_listing_recordings_is_not_nplus1_for_persons.3
-<<<<<<< HEAD
-  '
-  SELECT "posthog_organizationmembership"."id",
-         "posthog_organizationmembership"."organization_id",
-         "posthog_organizationmembership"."user_id",
-         "posthog_organizationmembership"."level",
-         "posthog_organizationmembership"."joined_at",
-         "posthog_organizationmembership"."updated_at",
-         "posthog_organization"."id",
-         "posthog_organization"."name",
-         "posthog_organization"."slug",
-         "posthog_organization"."created_at",
-         "posthog_organization"."updated_at",
-         "posthog_organization"."plugins_access_level",
-         "posthog_organization"."for_internal_metrics",
-         "posthog_organization"."is_member_join_email_enabled",
-         "posthog_organization"."customer_id",
-         "posthog_organization"."available_features",
-         "posthog_organization"."usage",
-         "posthog_organization"."setup_section_2_completed",
-         "posthog_organization"."personalization",
-         "posthog_organization"."domain_whitelist"
-  FROM "posthog_organizationmembership"
-  INNER JOIN "posthog_organization" ON ("posthog_organizationmembership"."organization_id" = "posthog_organization"."id")
-  WHERE ("posthog_organizationmembership"."organization_id" = '00000000-0000-0000-0000-000000000000'::uuid
-         AND "posthog_organizationmembership"."user_id" = 2)
-  LIMIT 21 /*controller='project_session_recordings-list',route='api/projects/%28%3FP%3Cparent_lookup_team_id%3E%5B%5E/.%5D%2B%29/session_recordings/%3F%24'*/
-  '
----
-# name: TestSessionRecordings.test_listing_recordings_is_not_nplus1_for_persons.30
-=======
->>>>>>> 09679484
   '
   SELECT "posthog_instancesetting"."id",
          "posthog_instancesetting"."key",
@@ -686,9 +532,6 @@
   LIMIT 1 /*controller='project_session_recordings-list',route='api/projects/%28%3FP%3Cparent_lookup_team_id%3E%5B%5E/.%5D%2B%29/session_recordings/%3F%24'*/
   '
 ---
-<<<<<<< HEAD
-# name: TestSessionRecordings.test_listing_recordings_is_not_nplus1_for_persons.31
-=======
 # name: TestSessionRecordings.test_listing_recordings_is_not_nplus1_for_persons.30
   '
   SELECT "posthog_sessionrecordingviewed"."session_id"
@@ -753,7 +596,6 @@
   '
 ---
 # name: TestSessionRecordings.test_listing_recordings_is_not_nplus1_for_persons.34
->>>>>>> 09679484
   '
   SELECT "posthog_sessionrecordingviewed"."session_id"
   FROM "posthog_sessionrecordingviewed"
@@ -761,7 +603,7 @@
          AND "posthog_sessionrecordingviewed"."user_id" = 2) /*controller='project_session_recordings-list',route='api/projects/%28%3FP%3Cparent_lookup_team_id%3E%5B%5E/.%5D%2B%29/session_recordings/%3F%24'*/
   '
 ---
-# name: TestSessionRecordings.test_listing_recordings_is_not_nplus1_for_persons.32
+# name: TestSessionRecordings.test_listing_recordings_is_not_nplus1_for_persons.35
   '
   SELECT "posthog_persondistinctid"."id",
          "posthog_persondistinctid"."team_id",
@@ -780,13 +622,13 @@
          "posthog_person"."version"
   FROM "posthog_persondistinctid"
   INNER JOIN "posthog_person" ON ("posthog_persondistinctid"."person_id" = "posthog_person"."id")
-  WHERE ("posthog_persondistinctid"."distinct_id" IN ('user',
+  WHERE ("posthog_persondistinctid"."distinct_id" IN ('user2',
                                                       'user3',
-                                                      'user2')
+                                                      'user')
          AND "posthog_persondistinctid"."team_id" = 2) /*controller='project_session_recordings-list',route='api/projects/%28%3FP%3Cparent_lookup_team_id%3E%5B%5E/.%5D%2B%29/session_recordings/%3F%24'*/
   '
 ---
-# name: TestSessionRecordings.test_listing_recordings_is_not_nplus1_for_persons.33
+# name: TestSessionRecordings.test_listing_recordings_is_not_nplus1_for_persons.36
   '
   SELECT "posthog_persondistinctid"."id",
          "posthog_persondistinctid"."team_id",
