import { captureException } from '@sentry/node'
import { features, librdkafkaVersion, Message } from 'node-rdkafka'
import { Counter, Histogram } from 'prom-client'

import {
    KAFKA_APP_METRICS_2,
    KAFKA_CDP_FUNCTION_CALLBACKS,
    KAFKA_CDP_FUNCTION_OVERFLOW,
    KAFKA_EVENTS_JSON,
    KAFKA_EVENTS_PLUGIN_INGESTION,
    KAFKA_LOG_ENTRIES,
} from '../config/kafka-topics'
import { BatchConsumer, startBatchConsumer } from '../kafka/batch-consumer'
import { createRdConnectionConfigFromEnvVars, createRdProducerConfigFromEnvVars } from '../kafka/config'
import { createKafkaProducer } from '../kafka/producer'
import { addSentryBreadcrumbsEventListeners } from '../main/ingestion-queues/kafka-metrics'
import { runInstrumentedFunction } from '../main/utils'
import { AppMetric2Type, Hub, RawClickHouseEvent, TeamId, TimestampFormat } from '../types'
import { KafkaProducerWrapper } from '../utils/db/kafka-producer-wrapper'
import { status } from '../utils/status'
import { castTimestampOrNow } from '../utils/utils'
import { RustyHook } from '../worker/rusty-hook'
import { AsyncFunctionExecutor } from './async-function-executor'
import { GroupsManager } from './groups-manager'
import { HogExecutor } from './hog-executor'
import { HogFunctionManager } from './hog-function-manager'
import { HogWatcher, HogWatcherState } from './hog-watcher'
import {
    CdpOverflowMessage,
    HogFunctionAsyncFunctionResponse,
    HogFunctionInvocation,
    HogFunctionInvocationAsyncRequest,
    HogFunctionInvocationAsyncResponse,
    HogFunctionInvocationGlobals,
    HogFunctionInvocationResult,
    HogFunctionMessageToProduce,
    HogFunctionOverflowedGlobals,
    HogFunctionType,
} from './types'
import {
    convertToCaptureEvent,
    convertToHogFunctionInvocationGlobals,
    gzipObject,
    prepareLogEntriesForClickhouse,
    unGzipObject,
} from './utils'

// Must require as `tsc` strips unused `import` statements and just requiring this seems to init some globals
require('@sentry/tracing')

const histogramKafkaBatchSize = new Histogram({
    name: 'cdp_function_executor_batch_size',
    help: 'The size of the batches we are receiving from Kafka',
    buckets: [0, 50, 100, 250, 500, 750, 1000, 1500, 2000, 3000, Infinity],
})

const histogramKafkaBatchSizeKb = new Histogram({
    name: 'cdp_function_executor_batch_size_kb',
    help: 'The size in kb of the batches we are receiving from Kafka',
    buckets: [0, 128, 512, 1024, 5120, 10240, 20480, 51200, 102400, 204800, Infinity],
})

const counterFunctionInvocation = new Counter({
    name: 'cdp_function_invocation',
    help: 'A function invocation was evaluated with an outcome',
    labelNames: ['outcome'], // One of 'failed', 'succeeded', 'overflowed', 'disabled', 'filtered'
})

const counterAsyncFunctionResponse = new Counter({
    name: 'cdp_async_function_response',
    help: 'An async function response was received with an outcome',
    labelNames: ['outcome'], // One of 'failed', 'succeeded', 'overflowed', 'disabled', 'filtered'
})

export interface TeamIDWithConfig {
    teamId: TeamId | null
    consoleLogIngestionEnabled: boolean
}

abstract class CdpConsumerBase {
    batchConsumer?: BatchConsumer
    hogFunctionManager: HogFunctionManager
    asyncFunctionExecutor: AsyncFunctionExecutor
    hogExecutor: HogExecutor
    hogWatcher: HogWatcher
    groupsManager: GroupsManager
    isStopping = false
    messagesToProduce: HogFunctionMessageToProduce[] = []

    protected kafkaProducer?: KafkaProducerWrapper
    protected abstract name: string
    protected abstract topic: string
    protected abstract consumerGroupId: string

    protected heartbeat = () => {}

    constructor(protected hub: Hub) {
        this.hogWatcher = new HogWatcher(hub)
        this.hogFunctionManager = new HogFunctionManager(hub.postgres, hub)
        this.hogExecutor = new HogExecutor(this.hogFunctionManager)
        const rustyHook = this.hub?.rustyHook ?? new RustyHook(this.hub)
        this.asyncFunctionExecutor = new AsyncFunctionExecutor(this.hub, rustyHook)
        this.groupsManager = new GroupsManager(this.hub)
    }

    protected async runWithHeartbeat<T>(func: () => Promise<T> | T): Promise<T> {
        // Helper function to ensure that looping over lots of hog functions doesn't block up the thread, killing the consumer
        const res = await func()
        this.heartbeat()
        await new Promise((resolve) => process.nextTick(resolve))

        return res
    }

    protected async runManyWithHeartbeat<T, R>(items: T[], func: (item: T) => Promise<R> | R): Promise<R[]> {
        // Helper function to ensure that looping over lots of hog functions doesn't block up the thread, killing the consumer
        const results = []

        for (const item of items) {
            results.push(await this.runWithHeartbeat(() => func(item)))
        }
        return results
    }

    public async handleEachBatch(messages: Message[], heartbeat: () => void): Promise<void> {
        status.info('🔁', `${this.name} - handling batch`, {
            size: messages.length,
        })

        this.heartbeat = heartbeat

        histogramKafkaBatchSize.observe(messages.length)
        histogramKafkaBatchSizeKb.observe(messages.reduce((acc, m) => (m.value?.length ?? 0) + acc, 0) / 1024)

        return await runInstrumentedFunction({
            statsKey: `cdpConsumer.handleEachBatch`,
            sendTimeoutGuardToSentry: false,
            func: async () => {
                await this._handleEachBatch(messages)
                await this.produceQueuedMessages()
            },
        })
    }

    protected abstract _handleEachBatch(messages: Message[]): Promise<void>

    private async produceQueuedMessages() {
        const messages = [...this.messagesToProduce]
        this.messagesToProduce = []
        await Promise.all(
            messages.map((x) =>
                this.kafkaProducer!.produce({
                    topic: x.topic,
                    value: Buffer.from(JSON.stringify(x.value)),
                    key: x.key,
                    waitForAck: true,
                }).catch((reason) => {
                    status.error('⚠️', `failed to produce message: ${reason}`)
                })
            )
        )
    }

    protected produceAppMetric(
        metric: Pick<AppMetric2Type, 'team_id' | 'app_source_id' | 'metric_kind' | 'metric_name' | 'count'>
    ) {
        const appMetric: AppMetric2Type = {
            app_source: 'hog_function',
            ...metric,
            timestamp: castTimestampOrNow(null, TimestampFormat.ClickHouse),
        }

        this.messagesToProduce.push({
            topic: KAFKA_APP_METRICS_2,
            value: appMetric,
            key: appMetric.app_source_id,
        })

        counterFunctionInvocation.inc({ outcome: appMetric.metric_name }, appMetric.count)
    }

    protected produceLogs(result: HogFunctionInvocationResult) {
        const logs = prepareLogEntriesForClickhouse(result)

        logs.forEach((logEntry) => {
            this.messagesToProduce.push({
                topic: KAFKA_LOG_ENTRIES,
                value: logEntry,
                key: logEntry.instance_id,
            })
        })
    }

    protected async processInvocationResults(results: HogFunctionInvocationResult[]): Promise<void> {
        await runInstrumentedFunction({
            statsKey: `cdpConsumer.handleEachBatch.produceResults`,
            func: async () => {
                await Promise.all(
                    results.map(async (result) => {
                        // Tricky: We want to pull all the logs out as we don't want them to be passed around to any subsequent functions

                        this.produceAppMetric({
                            team_id: result.invocation.teamId,
                            app_source_id: result.invocation.hogFunctionId,
                            metric_kind: result.error ? 'failure' : 'success',
                            metric_name: result.error ? 'failed' : 'succeeded',
                            count: 1,
                        })

                        this.produceLogs(result)

                        // PostHog capture events
                        const capturedEvents = result.capturedPostHogEvents
                        delete result.capturedPostHogEvents

                        for (const event of capturedEvents ?? []) {
                            const team = await this.hub.teamManager.fetchTeam(event.team_id)
                            if (!team) {
                                continue
                            }
                            this.messagesToProduce.push({
                                topic: KAFKA_EVENTS_PLUGIN_INGESTION,
                                value: convertToCaptureEvent(event, team),
                                key: `${team!.api_token}:${event.distinct_id}`,
                            })
                        }

                        if (result.asyncFunctionRequest) {
                            const request: HogFunctionInvocationAsyncRequest = {
                                state: await gzipObject(result.invocation),
                                teamId: result.invocation.teamId,
                                hogFunctionId: result.invocation.hogFunctionId,
                                asyncFunctionRequest: result.asyncFunctionRequest,
                            }
                            const res = await this.runWithHeartbeat(() => this.asyncFunctionExecutor.execute(request))

                            // NOTE: This is very temporary as it is producing the response. the response will actually be produced by the 3rd party service
                            // Later this will actually be the _request_ which we will push to the async function topic if we make one
                            if (res) {
                                this.messagesToProduce.push({
                                    topic: KAFKA_CDP_FUNCTION_CALLBACKS,
                                    value: res,
                                    key: res.hogFunctionId,
                                })
                            }
                        }
                    })
                )
            },
        })
    }

    protected async executeAsyncResponses(
        asyncResponses: HogFunctionInvocationAsyncResponse[]
    ): Promise<HogFunctionInvocationResult[]> {
        return await runInstrumentedFunction({
            statsKey: `cdpConsumer.handleEachBatch.executeAsyncResponses`,
            func: async () => {
<<<<<<< HEAD
=======
                // NOTE: Disabled for now as it needs some rethinking
                // this.hogWatcher.currentObservations.observeAsyncFunctionResponses(asyncResponses)
>>>>>>> fc8953cc
                asyncResponses.forEach((x) => {
                    counterAsyncFunctionResponse.inc({
                        outcome: x.asyncFunctionResponse.error ? 'failed' : 'succeeded',
                    })
                })

<<<<<<< HEAD
                // Filter for blocked functions
=======
>>>>>>> fc8953cc
                const invocationsWithResponses: [HogFunctionInvocation, HogFunctionAsyncFunctionResponse][] = []

                // Deserialize the compressed data
                await Promise.all(
                    asyncResponses.map(async (item) => {
                        try {
                            const invocation = await unGzipObject<HogFunctionInvocation>(item.state)
                            invocationsWithResponses.push([invocation, item.asyncFunctionResponse])
                        } catch (e) {
                            status.error('Error unzipping message', e, item.state)
                            captureException(e, {
                                extra: { hogFunctionId: item.hogFunctionId, teamId: item.teamId },
                            })
                        }
                    })
                )

                const results = await this.runManyWithHeartbeat(invocationsWithResponses, (item) =>
                    this.hogExecutor.executeAsyncResponse(...item)
                )

                await this.hogWatcher.observeResults(results)
                return results
            },
        })
    }

    protected async executeMatchingFunctions(
        invocationGlobals: HogFunctionInvocationGlobals[]
    ): Promise<HogFunctionInvocationResult[]> {
        return await runInstrumentedFunction({
            statsKey: `cdpConsumer.handleEachBatch.executeMatchingFunctions`,
            func: async () => {
                const possibleInvocations: { globals: HogFunctionInvocationGlobals; hogFunction: HogFunctionType }[] =
                    []

                // TODO: Add a helper to hog functions to determine if they require groups or not and then only load those
                await this.groupsManager.enrichGroups(invocationGlobals)

                // Find all functions that could need running
                invocationGlobals.forEach((globals) => {
                    const { matchingFunctions, nonMatchingFunctions } = this.hogExecutor.findMatchingFunctions(globals)

                    possibleInvocations.push(
                        ...matchingFunctions.map((hogFunction) => ({
                            globals,
                            hogFunction,
                        }))
                    )

                    nonMatchingFunctions.forEach((item) =>
                        this.produceAppMetric({
                            team_id: item.team_id,
                            app_source_id: item.id,
                            metric_kind: 'other',
                            metric_name: 'filtered',
                            count: 1,
                        })
                    )
                })

                const states = await this.hogWatcher.getStates(possibleInvocations.map((x) => x.hogFunction.id))

                const invocations = possibleInvocations.filter((item) => {
                    const state = states[item.hogFunction.id].state
                    if (state >= HogWatcherState.disabledForPeriod) {
                        this.produceAppMetric({
                            team_id: item.globals.project.id,
                            app_source_id: item.hogFunction.id,
                            metric_kind: 'failure',
                            metric_name:
                                state === HogWatcherState.disabledForPeriod
                                    ? 'disabled_temporarily'
                                    : 'disabled_permanently',
                            count: 1,
                        })
                        return false
                    }
                    if (state === HogWatcherState.degraded) {
                        // Group all overflowed functions into one event
                        // TODO: Fix overflowing
                        // counterFunctionInvocation.inc({ outcome: 'overflowed' }, overflowed.length)
                        // this.messagesToProduce.push({
                        //     topic: KAFKA_CDP_FUNCTION_OVERFLOW,
                        //     value: {
                        //         source: 'event_invocations',
                        //         payload: {
                        //             hogFunctionIds: overflowed.map((x) => x.id),
                        //             globals,
                        //         },
                        //     },
                        //     key: globals.event.uuid,
                        // })
                        return true // TODO: Change to false once fixed
                    }

                    return true
                })

                const results = (
                    await this.runManyWithHeartbeat(invocations, (item) =>
                        this.hogExecutor.executeFunction(item.globals, item.hogFunction)
                    )
                ).filter((x) => !!x) as HogFunctionInvocationResult[]

                await this.hogWatcher.observeResults(results)
                return results
            },
        })
    }

    public async start(): Promise<void> {
        status.info('🔁', `${this.name} - starting`, {
            librdKafkaVersion: librdkafkaVersion,
            kafkaCapabilities: features,
        })

        // NOTE: This is the only place where we need to use the shared server config
        const globalConnectionConfig = createRdConnectionConfigFromEnvVars(this.hub)
        const globalProducerConfig = createRdProducerConfigFromEnvVars(this.hub)

        await Promise.all([this.hogFunctionManager.start()])

        this.kafkaProducer = new KafkaProducerWrapper(
            await createKafkaProducer(globalConnectionConfig, globalProducerConfig)
        )

        this.kafkaProducer.producer.connect()

        this.batchConsumer = await startBatchConsumer({
            connectionConfig: createRdConnectionConfigFromEnvVars(this.hub),
            groupId: this.consumerGroupId,
            topic: this.topic,
            autoCommit: true,
            sessionTimeout: this.hub.KAFKA_CONSUMPTION_SESSION_TIMEOUT_MS,
            maxPollIntervalMs: this.hub.KAFKA_CONSUMPTION_MAX_POLL_INTERVAL_MS,
            // the largest size of a message that can be fetched by the consumer.
            // the largest size our MSK cluster allows is 20MB
            // we only use 9 or 10MB but there's no reason to limit this 🤷️
            consumerMaxBytes: this.hub.KAFKA_CONSUMPTION_MAX_BYTES,
            consumerMaxBytesPerPartition: this.hub.KAFKA_CONSUMPTION_MAX_BYTES_PER_PARTITION,
            // our messages are very big, so we don't want to buffer too many
            // queuedMinMessages: this.hub.KAFKA_QUEUE_SIZE,
            consumerMaxWaitMs: this.hub.KAFKA_CONSUMPTION_MAX_WAIT_MS,
            consumerErrorBackoffMs: this.hub.KAFKA_CONSUMPTION_ERROR_BACKOFF_MS,
            fetchBatchSize: this.hub.INGESTION_BATCH_SIZE,
            batchingTimeoutMs: this.hub.KAFKA_CONSUMPTION_BATCHING_TIMEOUT_MS,
            topicCreationTimeoutMs: this.hub.KAFKA_TOPIC_CREATION_TIMEOUT_MS,
            topicMetadataRefreshInterval: this.hub.KAFKA_TOPIC_METADATA_REFRESH_INTERVAL_MS,
            eachBatch: async (messages, { heartbeat }) => {
                return await this.handleEachBatch(messages, heartbeat)
            },
            callEachBatchWhenEmpty: false,
        })

        addSentryBreadcrumbsEventListeners(this.batchConsumer.consumer)

        this.batchConsumer.consumer.on('disconnected', async (err) => {
            // since we can't be guaranteed that the consumer will be stopped before some other code calls disconnect
            // we need to listen to disconnect and make sure we're stopped
            status.info('🔁', `${this.name} batch consumer disconnected, cleaning up`, { err })
            await this.stop()
        })
    }

    public async stop(): Promise<void> {
        status.info('🔁', `${this.name} - stopping`)
        this.isStopping = true

        // Mark as stopping so that we don't actually process any more incoming messages, but still keep the process alive
        status.info('🔁', `${this.name} - stopping batch consumer`)
        await this.batchConsumer?.stop()
        status.info('🔁', `${this.name} - stopping kafka producer`)
        await this.kafkaProducer?.disconnect()
        status.info('🔁', `${this.name} - stopping hog function manager and hog watcher`)
        await Promise.all([this.hogFunctionManager.stop()])

        status.info('👍', `${this.name} - stopped!`)
    }

    public isHealthy() {
        // TODO: Maybe extend this to check if we are shutting down so we don't get killed early.
        return this.batchConsumer?.isHealthy()
    }
}

/**
 * This consumer handles incoming events from the main clickhouse topic
 */

export class CdpProcessedEventsConsumer extends CdpConsumerBase {
    protected name = 'CdpProcessedEventsConsumer'
    protected topic = KAFKA_EVENTS_JSON
    protected consumerGroupId = 'cdp-processed-events-consumer'

    public async _handleEachBatch(messages: Message[]): Promise<void> {
        const invocationGlobals = await this.runWithHeartbeat(() =>
            runInstrumentedFunction({
                statsKey: `cdpConsumer.handleEachBatch.parseKafkaMessages`,
                func: async () => await this.parseMessages(messages),
            })
        )

        if (!invocationGlobals.length) {
            return
        }

        const invocationResults = await this.runWithHeartbeat(() => this.executeMatchingFunctions(invocationGlobals))

        await this.processInvocationResults(invocationResults)
    }

    private async parseMessages(messages: Message[]): Promise<HogFunctionInvocationGlobals[]> {
        const events: HogFunctionInvocationGlobals[] = []
        await Promise.all(
            messages.map(async (message) => {
                try {
                    const clickHouseEvent = JSON.parse(message.value!.toString()) as RawClickHouseEvent

                    if (!this.hogFunctionManager.teamHasHogFunctions(clickHouseEvent.team_id)) {
                        // No need to continue if the team doesn't have any functions
                        return
                    }

                    const team = await this.hub.teamManager.fetchTeam(clickHouseEvent.team_id)
                    if (!team) {
                        return
                    }
                    events.push(
                        convertToHogFunctionInvocationGlobals(
                            clickHouseEvent,
                            team,
                            this.hub.SITE_URL ?? 'http://localhost:8000'
                        )
                    )
                } catch (e) {
                    status.error('Error parsing message', e)
                }
            })
        )

        return events
    }
}

/**
 * This consumer handles callbacks from async functions.
 */
export class CdpFunctionCallbackConsumer extends CdpConsumerBase {
    protected name = 'CdpFunctionCallbackConsumer'
    protected topic = KAFKA_CDP_FUNCTION_CALLBACKS
    protected consumerGroupId = 'cdp-function-callback-consumer'

    public async _handleEachBatch(messages: Message[]): Promise<void> {
        const events = await this.runWithHeartbeat(() =>
            runInstrumentedFunction({
                statsKey: `cdpConsumer.handleEachBatch.parseKafkaMessages`,
                func: () => Promise.resolve(this.parseMessages(messages)),
            })
        )

        if (!events.length) {
            return
        }

        const invocationResults = await this.runWithHeartbeat(() => this.executeAsyncResponses(events))

        await this.processInvocationResults(invocationResults)
    }

    private parseMessages(messages: Message[]): HogFunctionInvocationAsyncResponse[] {
        const events: HogFunctionInvocationAsyncResponse[] = []
        messages.map((message) => {
            try {
                const event = JSON.parse(message.value!.toString())
                events.push(event as HogFunctionInvocationAsyncResponse)
            } catch (e) {
                status.error('Error parsing message', e)
            }
        })

        return events
    }
}

/**
 * This consumer handles overflow for both incoming events as well as callbacks.
 * In the future we might want multiple consumers but for now this is fine.
 */

export class CdpOverflowConsumer extends CdpConsumerBase {
    protected name = 'CdpOverflowConsumer'
    protected topic = KAFKA_CDP_FUNCTION_OVERFLOW
    protected consumerGroupId = 'cdp-overflow-consumer'

    public async _handleEachBatch(messages: Message[]): Promise<void> {
        const overflowedGlobals = await this.runWithHeartbeat(() =>
            runInstrumentedFunction({
                statsKey: `cdpConsumer.handleEachBatch.parseKafkaMessages`,
                func: () => Promise.resolve(this.parseMessages(messages)),
            })
        )

        const invocationResults = await this.executeOverflowedFunctions(overflowedGlobals)

        await this.processInvocationResults(invocationResults)
    }

    protected async executeOverflowedFunctions(
        invocationGlobals: HogFunctionOverflowedGlobals[]
    ): Promise<HogFunctionInvocationResult[]> {
        return await runInstrumentedFunction({
            statsKey: `cdpConsumer.handleEachBatch.executeOverflowedFunctions`,
            func: async () => {
                // TODO: Add a helper to hog functions to determine if they require groups or not and then only load those
                await this.groupsManager.enrichGroups(invocationGlobals.map((x) => x.globals))

                const invocations = invocationGlobals
                    .map((item) =>
                        item.hogFunctionIds.map((hogFunctionId) => ({
                            globals: item.globals,
                            hogFunctionId,
                        }))
                    )
                    .flat()

                const states = await this.hogWatcher.getStates(invocationGlobals.map((x) => x.hogFunctionIds).flat())

                const results = (
                    await this.runManyWithHeartbeat(invocations, (item) => {
                        const state = states[item.hogFunctionId].state
                        if (state >= HogWatcherState.disabledForPeriod) {
                            this.produceAppMetric({
                                team_id: item.globals.project.id,
                                app_source_id: item.hogFunctionId,
                                metric_kind: 'failure',
                                metric_name:
                                    state === HogWatcherState.disabledForPeriod
                                        ? 'disabled_temporarily'
                                        : 'disabled_permanently',
                                count: 1,
                            })
                            return
                        }
                        return this.hogExecutor.executeFunction(item.globals, item.hogFunctionId)
                    })
                ).filter((x) => !!x) as HogFunctionInvocationResult[]

                await this.hogWatcher.observeResults(results)
                return results
            },
        })
    }

    private parseMessages(messages: Message[]): HogFunctionOverflowedGlobals[] {
        const invocationGlobals: HogFunctionOverflowedGlobals[] = []
        messages.map((message) => {
            try {
                const parsed = JSON.parse(message.value!.toString()) as CdpOverflowMessage

                if (parsed.source === 'event_invocations') {
                    invocationGlobals.push(parsed.payload)
                }
            } catch (e) {
                // TODO: We probably want to crash here right as this means something went really wrong and needs investigating?
                status.error('Error parsing message', e)
            }
        })

        return invocationGlobals
    }
}<|MERGE_RESOLUTION|>--- conflicted
+++ resolved
@@ -256,21 +256,12 @@
         return await runInstrumentedFunction({
             statsKey: `cdpConsumer.handleEachBatch.executeAsyncResponses`,
             func: async () => {
-<<<<<<< HEAD
-=======
-                // NOTE: Disabled for now as it needs some rethinking
-                // this.hogWatcher.currentObservations.observeAsyncFunctionResponses(asyncResponses)
->>>>>>> fc8953cc
                 asyncResponses.forEach((x) => {
                     counterAsyncFunctionResponse.inc({
                         outcome: x.asyncFunctionResponse.error ? 'failed' : 'succeeded',
                     })
                 })
 
-<<<<<<< HEAD
-                // Filter for blocked functions
-=======
->>>>>>> fc8953cc
                 const invocationsWithResponses: [HogFunctionInvocation, HogFunctionAsyncFunctionResponse][] = []
 
                 // Deserialize the compressed data
