# serializer version: 1
# name: TestInCohort.test_in_cohort_conjoined_dynamic
  '''
  -- ClickHouse
  
  SELECT events.event AS event 
  FROM events LEFT JOIN (
  SELECT cohortpeople.person_id AS cohort_person_id, 1 AS matched, cohortpeople.cohort_id AS cohort_id 
  FROM cohortpeople 
  WHERE and(equals(cohortpeople.team_id, 420), equals(cohortpeople.cohort_id, XX), equals(cohortpeople.version, 0))) AS __in_cohort ON equals(__in_cohort.cohort_person_id, events.person_id) 
  WHERE and(equals(events.team_id, 420), and(1, equals(events.event, %(hogql_val_0)s)), ifNull(equals(__in_cohort.matched, 1), 0)) 
  LIMIT 100 
  SETTINGS readonly=2, max_execution_time=60, allow_experimental_object_type=1, format_csv_allow_double_quotes=0, max_ast_elements=4000000, max_expanded_ast_elements=4000000, max_bytes_before_external_group_by=0
  
  -- HogQL
  
  SELECT event 
  FROM events LEFT JOIN (
  SELECT person_id AS cohort_person_id, 1 AS matched, cohort_id 
  FROM raw_cohort_people 
  WHERE and(equals(cohort_id, XX), equals(version, 0))) AS __in_cohort ON equals(__in_cohort.cohort_person_id, person_id) 
  WHERE and(and(1, equals(event, 'RANDOM_TEST_ID::UUID')), equals(__in_cohort.matched, 1)) 
  LIMIT 100
  '''
# ---
# name: TestInCohort.test_in_cohort_conjoined_int
  '''
  -- ClickHouse
  
  SELECT events.event AS event 
  FROM events LEFT JOIN (
  SELECT person_static_cohort.person_id AS cohort_person_id, 1 AS matched, person_static_cohort.cohort_id AS cohort_id 
  FROM person_static_cohort 
<<<<<<< HEAD
  WHERE and(equals(person_static_cohort.team_id, 420), in(person_static_cohort.cohort_id, [516]))) AS __in_cohort ON equals(__in_cohort.cohort_person_id, events.person_id) 
=======
  WHERE and(equals(person_static_cohort.team_id, 420), in(person_static_cohort.cohort_id, [2]))) AS __in_cohort ON equals(__in_cohort.cohort_person_id, events.person_id) 
>>>>>>> d25f6afc
  WHERE and(equals(events.team_id, 420), 1, ifNull(equals(__in_cohort.matched, 1), 0)) 
  LIMIT 100 
  SETTINGS readonly=2, max_execution_time=60, allow_experimental_object_type=1, format_csv_allow_double_quotes=0, max_ast_elements=4000000, max_expanded_ast_elements=4000000, max_bytes_before_external_group_by=0
  
  -- HogQL
  
  SELECT event 
  FROM events LEFT JOIN (
  SELECT person_id AS cohort_person_id, 1 AS matched, cohort_id 
  FROM static_cohort_people 
<<<<<<< HEAD
  WHERE in(cohort_id, [516])) AS __in_cohort ON equals(__in_cohort.cohort_person_id, person_id) 
=======
  WHERE in(cohort_id, [2])) AS __in_cohort ON equals(__in_cohort.cohort_person_id, person_id) 
>>>>>>> d25f6afc
  WHERE and(1, equals(__in_cohort.matched, 1)) 
  LIMIT 100
  '''
# ---
# name: TestInCohort.test_in_cohort_conjoined_string
  '''
  -- ClickHouse
  
  SELECT events.event AS event 
  FROM events LEFT JOIN (
  SELECT person_static_cohort.person_id AS cohort_person_id, 1 AS matched, person_static_cohort.cohort_id AS cohort_id 
  FROM person_static_cohort 
<<<<<<< HEAD
  WHERE and(equals(person_static_cohort.team_id, 420), in(person_static_cohort.cohort_id, [517]))) AS __in_cohort ON equals(__in_cohort.cohort_person_id, events.person_id) 
=======
  WHERE and(equals(person_static_cohort.team_id, 420), in(person_static_cohort.cohort_id, [3]))) AS __in_cohort ON equals(__in_cohort.cohort_person_id, events.person_id) 
>>>>>>> d25f6afc
  WHERE and(equals(events.team_id, 420), 1, ifNull(equals(__in_cohort.matched, 1), 0)) 
  LIMIT 100 
  SETTINGS readonly=2, max_execution_time=60, allow_experimental_object_type=1, format_csv_allow_double_quotes=0, max_ast_elements=4000000, max_expanded_ast_elements=4000000, max_bytes_before_external_group_by=0
  
  -- HogQL
  
  SELECT event 
  FROM events LEFT JOIN (
  SELECT person_id AS cohort_person_id, 1 AS matched, cohort_id 
  FROM static_cohort_people 
<<<<<<< HEAD
  WHERE in(cohort_id, [517])) AS __in_cohort ON equals(__in_cohort.cohort_person_id, person_id) 
=======
  WHERE in(cohort_id, [3])) AS __in_cohort ON equals(__in_cohort.cohort_person_id, person_id) 
>>>>>>> d25f6afc
  WHERE and(1, equals(__in_cohort.matched, 1)) 
  LIMIT 100
  '''
# ---
# name: TestInCohort.test_in_cohort_dynamic
  '''
  -- ClickHouse
  
  SELECT events.event AS event 
  FROM events LEFT JOIN (
  SELECT cohortpeople.person_id AS person_id, 1 AS matched 
  FROM cohortpeople 
  WHERE and(equals(cohortpeople.team_id, 420), equals(cohortpeople.cohort_id, XX)) 
  GROUP BY cohortpeople.person_id, cohortpeople.cohort_id, cohortpeople.version 
  HAVING ifNull(greater(sum(cohortpeople.sign), 0), 0)) AS in_cohort__XX ON equals(in_cohort__XX.person_id, events.person_id) 
  WHERE and(equals(events.team_id, 420), ifNull(equals(in_cohort__XX.matched, 1), 0), equals(events.event, %(hogql_val_0)s)) 
  LIMIT 100 
  SETTINGS readonly=2, max_execution_time=60, allow_experimental_object_type=1, format_csv_allow_double_quotes=0, max_ast_elements=4000000, max_expanded_ast_elements=4000000, max_bytes_before_external_group_by=0
  
  -- HogQL
  
  SELECT event 
  FROM events LEFT JOIN (
  SELECT person_id, 1 AS matched 
  FROM raw_cohort_people 
  WHERE equals(cohort_id, XX) 
  GROUP BY person_id, cohort_id, version 
  HAVING greater(sum(sign), 0)) AS in_cohort__XX ON equals(in_cohort__XX.person_id, person_id) 
  WHERE and(equals(in_cohort__XX.matched, 1), equals(event, 'RANDOM_TEST_ID::UUID')) 
  LIMIT 100
  '''
# ---
# name: TestInCohort.test_in_cohort_static
  '''
  -- ClickHouse
  
  SELECT events.event AS event 
  FROM events LEFT JOIN (
  SELECT person_static_cohort.person_id AS person_id, 1 AS matched 
  FROM person_static_cohort 
  WHERE and(equals(person_static_cohort.team_id, 420), equals(person_static_cohort.cohort_id, XX))) AS in_cohort__XX ON equals(in_cohort__XX.person_id, events.person_id) 
  WHERE and(equals(events.team_id, 420), ifNull(equals(in_cohort__XX.matched, 1), 0)) 
  LIMIT 100 
  SETTINGS readonly=2, max_execution_time=60, allow_experimental_object_type=1, format_csv_allow_double_quotes=0, max_ast_elements=4000000, max_expanded_ast_elements=4000000, max_bytes_before_external_group_by=0
  
  -- HogQL
  
  SELECT event 
  FROM events LEFT JOIN (
  SELECT person_id, 1 AS matched 
  FROM static_cohort_people 
  WHERE equals(cohort_id, XX)) AS in_cohort__XX ON equals(in_cohort__XX.person_id, person_id) 
  WHERE equals(in_cohort__XX.matched, 1) 
  LIMIT 100
  '''
# ---
# name: TestInCohort.test_in_cohort_strings
  '''
  -- ClickHouse
  
  SELECT events.event AS event 
  FROM events LEFT JOIN (
  SELECT person_static_cohort.person_id AS person_id, 1 AS matched 
  FROM person_static_cohort 
  WHERE and(equals(person_static_cohort.team_id, 420), equals(person_static_cohort.cohort_id, XX))) AS in_cohort__XX ON equals(in_cohort__XX.person_id, events.person_id) 
  WHERE and(equals(events.team_id, 420), ifNull(equals(in_cohort__XX.matched, 1), 0)) 
  LIMIT 100 
  SETTINGS readonly=2, max_execution_time=60, allow_experimental_object_type=1, format_csv_allow_double_quotes=0, max_ast_elements=4000000, max_expanded_ast_elements=4000000, max_bytes_before_external_group_by=0
  
  -- HogQL
  
  SELECT event 
  FROM events LEFT JOIN (
  SELECT person_id, 1 AS matched 
  FROM static_cohort_people 
  WHERE equals(cohort_id, XX)) AS in_cohort__XX ON equals(in_cohort__XX.person_id, person_id) 
  WHERE equals(in_cohort__XX.matched, 1) 
  LIMIT 100
  '''
# ---<|MERGE_RESOLUTION|>--- conflicted
+++ resolved
@@ -2,164 +2,148 @@
 # name: TestInCohort.test_in_cohort_conjoined_dynamic
   '''
   -- ClickHouse
-  
-  SELECT events.event AS event 
+
+  SELECT events.event AS event
   FROM events LEFT JOIN (
-  SELECT cohortpeople.person_id AS cohort_person_id, 1 AS matched, cohortpeople.cohort_id AS cohort_id 
-  FROM cohortpeople 
-  WHERE and(equals(cohortpeople.team_id, 420), equals(cohortpeople.cohort_id, XX), equals(cohortpeople.version, 0))) AS __in_cohort ON equals(__in_cohort.cohort_person_id, events.person_id) 
-  WHERE and(equals(events.team_id, 420), and(1, equals(events.event, %(hogql_val_0)s)), ifNull(equals(__in_cohort.matched, 1), 0)) 
-  LIMIT 100 
+  SELECT cohortpeople.person_id AS cohort_person_id, 1 AS matched, cohortpeople.cohort_id AS cohort_id
+  FROM cohortpeople
+  WHERE and(equals(cohortpeople.team_id, 420), equals(cohortpeople.cohort_id, XX), equals(cohortpeople.version, 0))) AS __in_cohort ON equals(__in_cohort.cohort_person_id, events.person_id)
+  WHERE and(equals(events.team_id, 420), and(1, equals(events.event, %(hogql_val_0)s)), ifNull(equals(__in_cohort.matched, 1), 0))
+  LIMIT 100
   SETTINGS readonly=2, max_execution_time=60, allow_experimental_object_type=1, format_csv_allow_double_quotes=0, max_ast_elements=4000000, max_expanded_ast_elements=4000000, max_bytes_before_external_group_by=0
-  
+
   -- HogQL
-  
-  SELECT event 
+
+  SELECT event
   FROM events LEFT JOIN (
-  SELECT person_id AS cohort_person_id, 1 AS matched, cohort_id 
-  FROM raw_cohort_people 
-  WHERE and(equals(cohort_id, XX), equals(version, 0))) AS __in_cohort ON equals(__in_cohort.cohort_person_id, person_id) 
-  WHERE and(and(1, equals(event, 'RANDOM_TEST_ID::UUID')), equals(__in_cohort.matched, 1)) 
+  SELECT person_id AS cohort_person_id, 1 AS matched, cohort_id
+  FROM raw_cohort_people
+  WHERE and(equals(cohort_id, XX), equals(version, 0))) AS __in_cohort ON equals(__in_cohort.cohort_person_id, person_id)
+  WHERE and(and(1, equals(event, 'RANDOM_TEST_ID::UUID')), equals(__in_cohort.matched, 1))
   LIMIT 100
   '''
 # ---
 # name: TestInCohort.test_in_cohort_conjoined_int
   '''
   -- ClickHouse
-  
-  SELECT events.event AS event 
+
+  SELECT events.event AS event
   FROM events LEFT JOIN (
-  SELECT person_static_cohort.person_id AS cohort_person_id, 1 AS matched, person_static_cohort.cohort_id AS cohort_id 
-  FROM person_static_cohort 
-<<<<<<< HEAD
-  WHERE and(equals(person_static_cohort.team_id, 420), in(person_static_cohort.cohort_id, [516]))) AS __in_cohort ON equals(__in_cohort.cohort_person_id, events.person_id) 
-=======
-  WHERE and(equals(person_static_cohort.team_id, 420), in(person_static_cohort.cohort_id, [2]))) AS __in_cohort ON equals(__in_cohort.cohort_person_id, events.person_id) 
->>>>>>> d25f6afc
-  WHERE and(equals(events.team_id, 420), 1, ifNull(equals(__in_cohort.matched, 1), 0)) 
-  LIMIT 100 
+  SELECT person_static_cohort.person_id AS cohort_person_id, 1 AS matched, person_static_cohort.cohort_id AS cohort_id
+  FROM person_static_cohort
+  WHERE and(equals(person_static_cohort.team_id, 420), in(person_static_cohort.cohort_id, [2]))) AS __in_cohort ON equals(__in_cohort.cohort_person_id, events.person_id)
+  WHERE and(equals(events.team_id, 420), 1, ifNull(equals(__in_cohort.matched, 1), 0))
+  LIMIT 100
   SETTINGS readonly=2, max_execution_time=60, allow_experimental_object_type=1, format_csv_allow_double_quotes=0, max_ast_elements=4000000, max_expanded_ast_elements=4000000, max_bytes_before_external_group_by=0
-  
+
   -- HogQL
-  
-  SELECT event 
+
+  SELECT event
   FROM events LEFT JOIN (
-  SELECT person_id AS cohort_person_id, 1 AS matched, cohort_id 
-  FROM static_cohort_people 
-<<<<<<< HEAD
-  WHERE in(cohort_id, [516])) AS __in_cohort ON equals(__in_cohort.cohort_person_id, person_id) 
-=======
-  WHERE in(cohort_id, [2])) AS __in_cohort ON equals(__in_cohort.cohort_person_id, person_id) 
->>>>>>> d25f6afc
-  WHERE and(1, equals(__in_cohort.matched, 1)) 
+  SELECT person_id AS cohort_person_id, 1 AS matched, cohort_id
+  FROM static_cohort_people
+  WHERE in(cohort_id, [2])) AS __in_cohort ON equals(__in_cohort.cohort_person_id, person_id)
+  WHERE and(1, equals(__in_cohort.matched, 1))
   LIMIT 100
   '''
 # ---
 # name: TestInCohort.test_in_cohort_conjoined_string
   '''
   -- ClickHouse
-  
-  SELECT events.event AS event 
+
+  SELECT events.event AS event
   FROM events LEFT JOIN (
-  SELECT person_static_cohort.person_id AS cohort_person_id, 1 AS matched, person_static_cohort.cohort_id AS cohort_id 
-  FROM person_static_cohort 
-<<<<<<< HEAD
-  WHERE and(equals(person_static_cohort.team_id, 420), in(person_static_cohort.cohort_id, [517]))) AS __in_cohort ON equals(__in_cohort.cohort_person_id, events.person_id) 
-=======
-  WHERE and(equals(person_static_cohort.team_id, 420), in(person_static_cohort.cohort_id, [3]))) AS __in_cohort ON equals(__in_cohort.cohort_person_id, events.person_id) 
->>>>>>> d25f6afc
-  WHERE and(equals(events.team_id, 420), 1, ifNull(equals(__in_cohort.matched, 1), 0)) 
-  LIMIT 100 
+  SELECT person_static_cohort.person_id AS cohort_person_id, 1 AS matched, person_static_cohort.cohort_id AS cohort_id
+  FROM person_static_cohort
+  WHERE and(equals(person_static_cohort.team_id, 420), in(person_static_cohort.cohort_id, [3]))) AS __in_cohort ON equals(__in_cohort.cohort_person_id, events.person_id)
+  WHERE and(equals(events.team_id, 420), 1, ifNull(equals(__in_cohort.matched, 1), 0))
+  LIMIT 100
   SETTINGS readonly=2, max_execution_time=60, allow_experimental_object_type=1, format_csv_allow_double_quotes=0, max_ast_elements=4000000, max_expanded_ast_elements=4000000, max_bytes_before_external_group_by=0
-  
+
   -- HogQL
-  
-  SELECT event 
+
+  SELECT event
   FROM events LEFT JOIN (
-  SELECT person_id AS cohort_person_id, 1 AS matched, cohort_id 
-  FROM static_cohort_people 
-<<<<<<< HEAD
-  WHERE in(cohort_id, [517])) AS __in_cohort ON equals(__in_cohort.cohort_person_id, person_id) 
-=======
-  WHERE in(cohort_id, [3])) AS __in_cohort ON equals(__in_cohort.cohort_person_id, person_id) 
->>>>>>> d25f6afc
-  WHERE and(1, equals(__in_cohort.matched, 1)) 
+  SELECT person_id AS cohort_person_id, 1 AS matched, cohort_id
+  FROM static_cohort_people
+  WHERE in(cohort_id, [3])) AS __in_cohort ON equals(__in_cohort.cohort_person_id, person_id)
+  WHERE and(1, equals(__in_cohort.matched, 1))
   LIMIT 100
   '''
 # ---
 # name: TestInCohort.test_in_cohort_dynamic
   '''
   -- ClickHouse
-  
-  SELECT events.event AS event 
+
+  SELECT events.event AS event
   FROM events LEFT JOIN (
-  SELECT cohortpeople.person_id AS person_id, 1 AS matched 
-  FROM cohortpeople 
-  WHERE and(equals(cohortpeople.team_id, 420), equals(cohortpeople.cohort_id, XX)) 
-  GROUP BY cohortpeople.person_id, cohortpeople.cohort_id, cohortpeople.version 
-  HAVING ifNull(greater(sum(cohortpeople.sign), 0), 0)) AS in_cohort__XX ON equals(in_cohort__XX.person_id, events.person_id) 
-  WHERE and(equals(events.team_id, 420), ifNull(equals(in_cohort__XX.matched, 1), 0), equals(events.event, %(hogql_val_0)s)) 
-  LIMIT 100 
+  SELECT cohortpeople.person_id AS person_id, 1 AS matched
+  FROM cohortpeople
+  WHERE and(equals(cohortpeople.team_id, 420), equals(cohortpeople.cohort_id, XX))
+  GROUP BY cohortpeople.person_id, cohortpeople.cohort_id, cohortpeople.version
+  HAVING ifNull(greater(sum(cohortpeople.sign), 0), 0)) AS in_cohort__XX ON equals(in_cohort__XX.person_id, events.person_id)
+  WHERE and(equals(events.team_id, 420), ifNull(equals(in_cohort__XX.matched, 1), 0), equals(events.event, %(hogql_val_0)s))
+  LIMIT 100
   SETTINGS readonly=2, max_execution_time=60, allow_experimental_object_type=1, format_csv_allow_double_quotes=0, max_ast_elements=4000000, max_expanded_ast_elements=4000000, max_bytes_before_external_group_by=0
-  
+
   -- HogQL
-  
-  SELECT event 
+
+  SELECT event
   FROM events LEFT JOIN (
-  SELECT person_id, 1 AS matched 
-  FROM raw_cohort_people 
-  WHERE equals(cohort_id, XX) 
-  GROUP BY person_id, cohort_id, version 
-  HAVING greater(sum(sign), 0)) AS in_cohort__XX ON equals(in_cohort__XX.person_id, person_id) 
-  WHERE and(equals(in_cohort__XX.matched, 1), equals(event, 'RANDOM_TEST_ID::UUID')) 
+  SELECT person_id, 1 AS matched
+  FROM raw_cohort_people
+  WHERE equals(cohort_id, XX)
+  GROUP BY person_id, cohort_id, version
+  HAVING greater(sum(sign), 0)) AS in_cohort__XX ON equals(in_cohort__XX.person_id, person_id)
+  WHERE and(equals(in_cohort__XX.matched, 1), equals(event, 'RANDOM_TEST_ID::UUID'))
   LIMIT 100
   '''
 # ---
 # name: TestInCohort.test_in_cohort_static
   '''
   -- ClickHouse
-  
-  SELECT events.event AS event 
+
+  SELECT events.event AS event
   FROM events LEFT JOIN (
-  SELECT person_static_cohort.person_id AS person_id, 1 AS matched 
-  FROM person_static_cohort 
-  WHERE and(equals(person_static_cohort.team_id, 420), equals(person_static_cohort.cohort_id, XX))) AS in_cohort__XX ON equals(in_cohort__XX.person_id, events.person_id) 
-  WHERE and(equals(events.team_id, 420), ifNull(equals(in_cohort__XX.matched, 1), 0)) 
-  LIMIT 100 
+  SELECT person_static_cohort.person_id AS person_id, 1 AS matched
+  FROM person_static_cohort
+  WHERE and(equals(person_static_cohort.team_id, 420), equals(person_static_cohort.cohort_id, XX))) AS in_cohort__XX ON equals(in_cohort__XX.person_id, events.person_id)
+  WHERE and(equals(events.team_id, 420), ifNull(equals(in_cohort__XX.matched, 1), 0))
+  LIMIT 100
   SETTINGS readonly=2, max_execution_time=60, allow_experimental_object_type=1, format_csv_allow_double_quotes=0, max_ast_elements=4000000, max_expanded_ast_elements=4000000, max_bytes_before_external_group_by=0
-  
+
   -- HogQL
-  
-  SELECT event 
+
+  SELECT event
   FROM events LEFT JOIN (
-  SELECT person_id, 1 AS matched 
-  FROM static_cohort_people 
-  WHERE equals(cohort_id, XX)) AS in_cohort__XX ON equals(in_cohort__XX.person_id, person_id) 
-  WHERE equals(in_cohort__XX.matched, 1) 
+  SELECT person_id, 1 AS matched
+  FROM static_cohort_people
+  WHERE equals(cohort_id, XX)) AS in_cohort__XX ON equals(in_cohort__XX.person_id, person_id)
+  WHERE equals(in_cohort__XX.matched, 1)
   LIMIT 100
   '''
 # ---
 # name: TestInCohort.test_in_cohort_strings
   '''
   -- ClickHouse
-  
-  SELECT events.event AS event 
+
+  SELECT events.event AS event
   FROM events LEFT JOIN (
-  SELECT person_static_cohort.person_id AS person_id, 1 AS matched 
-  FROM person_static_cohort 
-  WHERE and(equals(person_static_cohort.team_id, 420), equals(person_static_cohort.cohort_id, XX))) AS in_cohort__XX ON equals(in_cohort__XX.person_id, events.person_id) 
-  WHERE and(equals(events.team_id, 420), ifNull(equals(in_cohort__XX.matched, 1), 0)) 
-  LIMIT 100 
+  SELECT person_static_cohort.person_id AS person_id, 1 AS matched
+  FROM person_static_cohort
+  WHERE and(equals(person_static_cohort.team_id, 420), equals(person_static_cohort.cohort_id, XX))) AS in_cohort__XX ON equals(in_cohort__XX.person_id, events.person_id)
+  WHERE and(equals(events.team_id, 420), ifNull(equals(in_cohort__XX.matched, 1), 0))
+  LIMIT 100
   SETTINGS readonly=2, max_execution_time=60, allow_experimental_object_type=1, format_csv_allow_double_quotes=0, max_ast_elements=4000000, max_expanded_ast_elements=4000000, max_bytes_before_external_group_by=0
-  
+
   -- HogQL
-  
-  SELECT event 
+
+  SELECT event
   FROM events LEFT JOIN (
-  SELECT person_id, 1 AS matched 
-  FROM static_cohort_people 
-  WHERE equals(cohort_id, XX)) AS in_cohort__XX ON equals(in_cohort__XX.person_id, person_id) 
-  WHERE equals(in_cohort__XX.matched, 1) 
+  SELECT person_id, 1 AS matched
+  FROM static_cohort_people
+  WHERE equals(cohort_id, XX)) AS in_cohort__XX ON equals(in_cohort__XX.person_id, person_id)
+  WHERE equals(in_cohort__XX.matched, 1)
   LIMIT 100
   '''
 # ---