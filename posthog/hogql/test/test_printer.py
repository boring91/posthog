from typing import Literal, Optional

from django.test import override_settings

from posthog.hogql.context import HogQLContext
from posthog.hogql.hogql import translate_hogql
from posthog.hogql.parser import parse_select
from posthog.hogql.printer import print_ast
from posthog.test.base import BaseTest


class TestPrinter(BaseTest):
    # Helper to always translate HogQL with a blank context
    def _expr(
        self, query: str, context: Optional[HogQLContext] = None, dialect: Literal["hogql", "clickhouse"] = "clickhouse"
    ) -> str:
        return translate_hogql(query, context or HogQLContext(team_id=self.team.pk), dialect)

    # Helper to always translate HogQL with a blank context,
    def _select(self, query: str, context: Optional[HogQLContext] = None) -> str:
        return print_ast(
            parse_select(query), context or HogQLContext(team_id=self.team.pk, enable_select_queries=True), "clickhouse"
        )

    def _assert_expr_error(self, expr, expected_error, dialect: Literal["hogql", "clickhouse"] = "clickhouse"):
        with self.assertRaises(ValueError) as context:
            self._expr(expr, None, dialect)
        if expected_error not in str(context.exception):
            raise AssertionError(f"Expected '{expected_error}' in '{str(context.exception)}'")
        self.assertTrue(expected_error in str(context.exception))

    def _assert_select_error(self, statement, expected_error):
        with self.assertRaises(ValueError) as context:
            self._select(statement, None)
        if expected_error not in str(context.exception):
            raise AssertionError(f"Expected '{expected_error}' in '{str(context.exception)}'")
        self.assertTrue(expected_error in str(context.exception))

    def test_literals(self):
        self.assertEqual(self._expr("1 + 2"), "plus(1, 2)")
        self.assertEqual(self._expr("-1 + 2"), "plus(-1, 2)")
        self.assertEqual(self._expr("-1 - 2 / (3 + 4)"), "minus(-1, divide(2, plus(3, 4)))")
        self.assertEqual(self._expr("1.0 * 2.66"), "multiply(1.0, 2.66)")
        self.assertEqual(self._expr("1.0 % 2.66"), "modulo(1.0, 2.66)")
        self.assertEqual(self._expr("'string'"), "%(hogql_val_0)s")

    def test_equals_null(self):
        self.assertEqual(self._expr("1 == null"), "isNull(1)")
        self.assertEqual(self._expr("1 != null"), "isNotNull(1)")

    def test_fields_and_properties(self):
        self.assertEqual(
            self._expr("properties.bla"),
            "replaceRegexpAll(JSONExtractRaw(properties, %(hogql_val_0)s), '^\"|\"$', '')",
        )
        self.assertEqual(
            self._expr("properties['bla']"),
            "replaceRegexpAll(JSONExtractRaw(properties, %(hogql_val_0)s), '^\"|\"$', '')",
        )
        context = HogQLContext(team_id=self.team.pk)
        self.assertEqual(
            self._expr("properties.$bla", context),
            "replaceRegexpAll(JSONExtractRaw(properties, %(hogql_val_0)s), '^\"|\"$', '')",
        )

        with override_settings(PERSON_ON_EVENTS_OVERRIDE=False):
            context = HogQLContext(team_id=self.team.pk, within_non_hogql_query=True, using_person_on_events=False)
            self.assertEqual(
                self._expr("person.properties.bla", context),
                "replaceRegexpAll(JSONExtractRaw(person_props, %(hogql_val_0)s), '^\"|\"$', '')",
            )
            context = HogQLContext(team_id=self.team.pk)
            self.assertEqual(
                self._expr("person.properties.bla", context),
                "events__pdi__person.properties___bla",
            )

        with override_settings(PERSON_ON_EVENTS_OVERRIDE=True):
            context = HogQLContext(team_id=self.team.pk, within_non_hogql_query=True, using_person_on_events=True)
            self.assertEqual(
                self._expr("person.properties.bla", context),
                "replaceRegexpAll(JSONExtractRaw(person_properties, %(hogql_val_0)s), '^\"|\"$', '')",
            )
            context = HogQLContext(team_id=self.team.pk)
            self.assertEqual(
                self._expr("person.properties.bla", context),
                "replaceRegexpAll(JSONExtractRaw(events.person_properties, %(hogql_val_0)s), '^\"|\"$', '')",
            )

    def test_hogql_properties(self):
        self.assertEqual(
            self._expr("event", HogQLContext(team_id=self.team.pk), "hogql"),
            "event",
        )
        self.assertEqual(
            self._expr("person", HogQLContext(team_id=self.team.pk), "hogql"),
            "person",
        )
        self.assertEqual(
            self._expr("person.properties.$browser", HogQLContext(team_id=self.team.pk), "hogql"),
            "person.properties.$browser",
        )
        self.assertEqual(
            self._expr("properties.$browser", HogQLContext(team_id=self.team.pk), "hogql"),
            "properties.$browser",
        )
        self.assertEqual(
            self._expr("properties.`$browser with a space`", HogQLContext(team_id=self.team.pk), "hogql"),
            "properties.`$browser with a space`",
        )
        self.assertEqual(
            self._expr('properties."$browser with a space"', HogQLContext(team_id=self.team.pk), "hogql"),
            "properties.`$browser with a space`",
        )
        self.assertEqual(
            self._expr("properties['$browser with a space']", HogQLContext(team_id=self.team.pk), "hogql"),
            "properties.`$browser with a space`",
        )
        self.assertEqual(
            self._expr("properties['$browser with a ` tick']", HogQLContext(team_id=self.team.pk), "hogql"),
            "properties.`$browser with a \\` tick`",
        )
        self.assertEqual(
            self._expr("properties['$browser \\\\with a \\n` tick']", HogQLContext(team_id=self.team.pk), "hogql"),
            "properties.`$browser \\\\with a \\n\\` tick`",
        )
        self._assert_expr_error("properties.0", "Unsupported node: ColumnExprTupleAccess", "hogql")
        self._assert_expr_error(
            "properties.'no strings'", "mismatched input ''no strings'' expecting DECIMAL_LITERAL", "hogql"
        )

    def test_materialized_fields_and_properties(self):
        try:
            from ee.clickhouse.materialized_columns.analyze import materialize
        except:
            # EE not available? Assume we're good
            self.assertEqual(1 + 2, 3)
            return
        materialize("events", "$browser")
        self.assertEqual(self._expr("properties['$browser']"), "`mat_$browser`")

        materialize("events", "withoutdollar")
        self.assertEqual(self._expr("properties['withoutdollar']"), "mat_withoutdollar")

        materialize("events", "$browser and string")
        self.assertEqual(self._expr("properties['$browser and string']"), "`mat_$browser_and_string`")

        materialize("events", "$browser%%%#@!@")
        self.assertEqual(self._expr("properties['$browser%%%#@!@']"), "`mat_$browser_______`")

    def test_methods(self):
        self.assertEqual(self._expr("count()"), "count()")
        self.assertEqual(self._expr("count(distinct event)"), "count(DISTINCT event)")
        self.assertEqual(self._expr("countIf(distinct event, 1 == 2)"), "countIf(DISTINCT event, equals(1, 2))")
        self.assertEqual(self._expr("sumIf(1, 1 == 2)"), "sumIf(1, equals(1, 2))")

    def test_functions(self):
        context = HogQLContext(team_id=self.team.pk)  # inline values
        self.assertEqual(self._expr("abs(1)"), "abs(1)")
        self.assertEqual(self._expr("max2(1,2)"), "max2(1, 2)")
        self.assertEqual(self._expr("toInt('1')", context), "toInt64OrNull(%(hogql_val_0)s)")
        self.assertEqual(self._expr("toFloat('1.3')", context), "toFloat64OrNull(%(hogql_val_1)s)")

    def test_expr_parse_errors(self):
        self._assert_expr_error("", "Empty query")
        self._assert_expr_error("avg(bla)", "Unable to resolve field: bla")
        self._assert_expr_error("count(1,2,3,4)", "Aggregation 'count' requires between 0 and 1 arguments, found 4")
        self._assert_expr_error("countIf()", "Aggregation 'countIf' requires between 1 and 2 arguments, found 0")
        self._assert_expr_error("countIf(2,3,4)", "Aggregation 'countIf' requires between 1 and 2 arguments, found 3")
        self._assert_expr_error("hamburger(event)", "Unsupported function call 'hamburger(...)'")
        self._assert_expr_error("mad(event)", "Unsupported function call 'mad(...)'")
        self._assert_expr_error("yeet.the.cloud", "Unable to resolve field: yeet")
        self._assert_expr_error("chipotle", "Unable to resolve field: chipotle")
        self._assert_expr_error(
            "avg(avg(properties.bla))", "Aggregation 'avg' cannot be nested inside another aggregation 'avg'."
        )
        self._assert_expr_error("person.chipotle", "Field not found: chipotle")
        self._assert_expr_error("properties.no.json.yet", "JSON property traversal is not yet supported")

    def test_expr_syntax_errors(self):
        self._assert_expr_error("(", "line 1, column 1: no viable alternative at input '('")
        self._assert_expr_error("())", "line 1, column 1: no viable alternative at input '()'")
        self._assert_expr_error("['properties']['value']", "Unsupported node: ColumnExprArray")
        self._assert_expr_error("['properties']['value']['bla']", "Unsupported node: ColumnExprArray")
        self._assert_expr_error(
            "select query from events", "line 1, column 13: mismatched input 'from' expecting <EOF>"
        )
        self._assert_expr_error("this makes little sense", "Unable to resolve field: this")
        self._assert_expr_error("1;2", "line 1, column 1: mismatched input ';' expecting")
        self._assert_expr_error("b.a(bla)", "SyntaxError: line 1, column 3: mismatched input '(' expecting '.'")

    def test_logic(self):
        self.assertEqual(
            self._expr("event or timestamp"),
            "or(event, timestamp)",
        )
        self.assertEqual(
            self._expr("properties.bla and properties.bla2"),
            "and(replaceRegexpAll(JSONExtractRaw(properties, %(hogql_val_0)s), '^\"|\"$', ''), replaceRegexpAll(JSONExtractRaw(properties, %(hogql_val_1)s), '^\"|\"$', ''))",
        )
        self.assertEqual(
            self._expr("event or timestamp or true or count()"),
            "or(event, timestamp, true, count())",
        )
        self.assertEqual(
            self._expr("event or not timestamp"),
            "or(event, not(timestamp))",
        )

    def test_comparisons(self):
        context = HogQLContext(team_id=self.team.pk)
        self.assertEqual(self._expr("event == 'E'", context), "equals(event, %(hogql_val_0)s)")
        self.assertEqual(self._expr("event != 'E'", context), "notEquals(event, %(hogql_val_1)s)")
        self.assertEqual(self._expr("event > 'E'", context), "greater(event, %(hogql_val_2)s)")
        self.assertEqual(self._expr("event >= 'E'", context), "greaterOrEquals(event, %(hogql_val_3)s)")
        self.assertEqual(self._expr("event < 'E'", context), "less(event, %(hogql_val_4)s)")
        self.assertEqual(self._expr("event <= 'E'", context), "lessOrEquals(event, %(hogql_val_5)s)")
        self.assertEqual(self._expr("event like 'E'", context), "like(event, %(hogql_val_6)s)")
        self.assertEqual(self._expr("event not like 'E'", context), "not(like(event, %(hogql_val_7)s))")
        self.assertEqual(self._expr("event ilike 'E'", context), "ilike(event, %(hogql_val_8)s)")
        self.assertEqual(self._expr("event not ilike 'E'", context), "not(ilike(event, %(hogql_val_9)s))")
        self.assertEqual(self._expr("event in 'E'", context), "in(event, %(hogql_val_10)s)")
        self.assertEqual(self._expr("event not in 'E'", context), "not(in(event, %(hogql_val_11)s))")

    def test_comments(self):
        context = HogQLContext(team_id=self.team.pk)
        self.assertEqual(self._expr("event -- something", context), "event")

    def test_values(self):
        context = HogQLContext(team_id=self.team.pk)
        self.assertEqual(self._expr("event == 'E'", context), "equals(event, %(hogql_val_0)s)")
        self.assertEqual(context.values, {"hogql_val_0": "E"})
        self.assertEqual(
            self._expr("coalesce(4.2, 5, 'lol', 'hoo')", context),
            "coalesce(4.2, 5, %(hogql_val_1)s, %(hogql_val_2)s)",
        )
        self.assertEqual(context.values, {"hogql_val_0": "E", "hogql_val_1": "lol", "hogql_val_2": "hoo"})

    def test_alias_keywords(self):
        self._assert_expr_error("1 as team_id", "Alias 'team_id' is a reserved keyword.")
        self._assert_expr_error("1 as true", "Alias 'true' is a reserved keyword.")
        self._assert_select_error("select 1 as team_id from events", "Alias 'team_id' is a reserved keyword.")
        self.assertEqual(
            self._select("select 1 as `-- select team_id` from events"),
            f"SELECT 1 AS `-- select team_id` FROM events WHERE equals(team_id, {self.team.pk}) LIMIT 65535",
        )
        # Some aliases are funny, but that's what the antlr syntax permits, and ClickHouse doesn't complain either
        self.assertEqual(self._expr("event makes little sense"), "((event AS makes) AS little) AS sense")

    def test_select(self):
        self.assertEqual(self._select("select 1"), "SELECT 1 LIMIT 65535")
        self.assertEqual(self._select("select 1 + 2"), "SELECT plus(1, 2) LIMIT 65535")
        self.assertEqual(self._select("select 1 + 2, 3"), "SELECT plus(1, 2), 3 LIMIT 65535")
        self.assertEqual(
            self._select("select 1 + 2, 3 + 4 from events"),
            f"SELECT plus(1, 2), plus(3, 4) FROM events WHERE equals(team_id, {self.team.pk}) LIMIT 65535",
        )

    def test_select_alias(self):
        # currently not supported!
        self.assertEqual(self._select("select 1 as b"), "SELECT 1 AS b LIMIT 65535")
        self.assertEqual(
            self._select("select 1 from events as e"),
            f"SELECT 1 FROM events AS e WHERE equals(e.team_id, {self.team.pk}) LIMIT 65535",
        )

    def test_select_from(self):
        self.assertEqual(
            self._select("select 1 from events"),
            f"SELECT 1 FROM events WHERE equals(team_id, {self.team.pk}) LIMIT 65535",
        )
        self._assert_select_error("select 1 from other", 'Unknown table "other".')

    def test_select_where(self):
        self.assertEqual(
            self._select("select 1 from events where 1 == 2"),
            f"SELECT 1 FROM events WHERE and(equals(team_id, {self.team.pk}), equals(1, 2)) LIMIT 65535",
        )

    def test_select_having(self):
        self.assertEqual(
            self._select("select 1 from events having 1 == 2"),
            f"SELECT 1 FROM events WHERE equals(team_id, {self.team.pk}) HAVING equals(1, 2) LIMIT 65535",
        )

    def test_select_prewhere(self):
        self.assertEqual(
            self._select("select 1 from events prewhere 1 == 2"),
            f"SELECT 1 FROM events PREWHERE equals(1, 2) WHERE equals(team_id, {self.team.pk}) LIMIT 65535",
        )
        self.assertEqual(
            self._select("select 1 from events prewhere 1 == 2 where 2 == 3"),
            f"SELECT 1 FROM events PREWHERE equals(1, 2) WHERE and(equals(team_id, {self.team.pk}), equals(2, 3)) LIMIT 65535",
        )

    def test_select_order_by(self):
        self.assertEqual(
            self._select("select event from events order by event"),
            f"SELECT event FROM events WHERE equals(team_id, {self.team.pk}) ORDER BY event ASC LIMIT 65535",
        )
        self.assertEqual(
            self._select("select event from events order by event desc"),
            f"SELECT event FROM events WHERE equals(team_id, {self.team.pk}) ORDER BY event DESC LIMIT 65535",
        )
        self.assertEqual(
            self._select("select event from events order by event desc, timestamp"),
            f"SELECT event FROM events WHERE equals(team_id, {self.team.pk}) ORDER BY event DESC, timestamp ASC LIMIT 65535",
        )

    def test_select_limit(self):
        self.assertEqual(
            self._select("select event from events limit 10"),
            f"SELECT event FROM events WHERE equals(team_id, {self.team.pk}) LIMIT 10",
        )
        self.assertEqual(
            self._select("select event from events limit 10000000"),
            f"SELECT event FROM events WHERE equals(team_id, {self.team.pk}) LIMIT 65535",
        )
        self.assertEqual(
            self._select("select event from events limit (select 1000000000)"),
            f"SELECT event FROM events WHERE equals(team_id, {self.team.pk}) LIMIT min2(65535, (SELECT 1000000000))",
        )

        self.assertEqual(
            self._select("select event from events limit (select 1000000000) with ties"),
            f"SELECT event FROM events WHERE equals(team_id, {self.team.pk}) LIMIT min2(65535, (SELECT 1000000000)) WITH TIES",
        )

    def test_select_offset(self):
        self.assertEqual(
            self._select("select event from events limit 10 offset 10"),
            f"SELECT event FROM events WHERE equals(team_id, {self.team.pk}) LIMIT 10 OFFSET 10",
        )
        self.assertEqual(
            self._select("select event from events limit 10 offset 0"),
            f"SELECT event FROM events WHERE equals(team_id, {self.team.pk}) LIMIT 10 OFFSET 0",
        )
        self.assertEqual(
            self._select("select event from events limit 10 offset 0 with ties"),
            f"SELECT event FROM events WHERE equals(team_id, {self.team.pk}) LIMIT 10 OFFSET 0 WITH TIES",
        )

    def test_select_limit_by(self):
        self.assertEqual(
            self._select("select event from events limit 10 offset 0 by 1,event"),
            f"SELECT event FROM events WHERE equals(team_id, {self.team.pk}) LIMIT 10 OFFSET 0 BY 1, event",
        )

    def test_select_group_by(self):
        self.assertEqual(
            self._select("select event from events group by event, timestamp"),
            f"SELECT event FROM events WHERE equals(team_id, {self.team.pk}) GROUP BY event, timestamp LIMIT 65535",
        )

    def test_select_distinct(self):
        self.assertEqual(
            self._select("select distinct event from events group by event, timestamp"),
            f"SELECT DISTINCT event FROM events WHERE equals(team_id, {self.team.pk}) GROUP BY event, timestamp LIMIT 65535",
        )

    def test_select_subquery(self):
        self.assertEqual(
            self._select("SELECT event from (select distinct event from events group by event, timestamp)"),
            f"SELECT event FROM (SELECT DISTINCT event FROM events WHERE equals(team_id, {self.team.pk}) GROUP BY event, timestamp) LIMIT 65535",
        )
        self.assertEqual(
            self._select("SELECT event from (select distinct event from events group by event, timestamp) e"),
            f"SELECT e.event FROM (SELECT DISTINCT event FROM events WHERE equals(team_id, {self.team.pk}) GROUP BY event, timestamp) AS e LIMIT 65535",
        )

    def test_select_union_all(self):
        self.assertEqual(
            self._select("SELECT event FROM events UNION ALL SELECT event FROM events WHERE 1 = 2"),
            f"SELECT event FROM events WHERE equals(team_id, {self.team.pk}) LIMIT 65535 UNION ALL SELECT event FROM events WHERE and(equals(team_id, {self.team.pk}), equals(1, 2)) LIMIT 65535",
        )
        self.assertEqual(
            self._select(
                "SELECT event FROM events UNION ALL SELECT event FROM events WHERE 1 = 2 UNION ALL SELECT event FROM events WHERE 1 = 2"
            ),
            f"SELECT event FROM events WHERE equals(team_id, {self.team.pk}) LIMIT 65535 UNION ALL SELECT event FROM events WHERE and(equals(team_id, {self.team.pk}), equals(1, 2)) LIMIT 65535 UNION ALL SELECT event FROM events WHERE and(equals(team_id, {self.team.pk}), equals(1, 2)) LIMIT 65535",
        )
        self.assertEqual(
            self._select("SELECT 1 UNION ALL (SELECT 1 UNION ALL SELECT 1) UNION ALL SELECT 1"),
            "SELECT 1 LIMIT 65535 UNION ALL SELECT 1 LIMIT 65535 UNION ALL SELECT 1 LIMIT 65535 UNION ALL SELECT 1 LIMIT 65535",
        )
        self.assertEqual(
            self._select("SELECT 1 UNION ALL SELECT 1 UNION ALL SELECT 1 UNION ALL SELECT 1"),
            "SELECT 1 LIMIT 65535 UNION ALL SELECT 1 LIMIT 65535 UNION ALL SELECT 1 LIMIT 65535 UNION ALL SELECT 1 LIMIT 65535",
        )
        self.assertEqual(
            self._select("SELECT 1 FROM (SELECT 1 UNION ALL SELECT 1)"),
            "SELECT 1 FROM (SELECT 1 UNION ALL SELECT 1) LIMIT 65535",
        )

    def test_select_sample(self):
        self.assertEqual(
            self._select("SELECT event FROM events SAMPLE 1"),
            f"SELECT event FROM events SAMPLE 1 WHERE equals(team_id, {self.team.pk}) LIMIT 65535",
        )

        self.assertEqual(
            self._select("SELECT event FROM events SAMPLE 0.1 OFFSET 1/10"),
            f"SELECT event FROM events SAMPLE 0.1 OFFSET 1/10 WHERE equals(team_id, {self.team.pk}) LIMIT 65535",
        )

        self.assertEqual(
            self._select("SELECT event FROM events SAMPLE 2/78 OFFSET 999"),
<<<<<<< HEAD
            f"SELECT event FROM events SAMPLE 2/78 OFFSET 999 WHERE equals(team_id, {self.team.pk}) LIMIT 65535",
        )

        with override_settings(PERSON_ON_EVENTS_OVERRIDE=False):
            self.assertEqual(
                self._select(
                    "SELECT event FROM events SAMPLE 2/78 OFFSET 999 JOIN persons ON persons.id=events.person_id"
                ),
                f"SELECT event FROM events SAMPLE 2/78 OFFSET 999 JOIN person ON equals(id, events__pdi.person_id) INNER JOIN (SELECT argMax(person_distinct_id2.person_id, version) AS person_id, distinct_id FROM person_distinct_id2 WHERE equals(team_id, {self.team.pk}) GROUP BY distinct_id HAVING equals(argMax(is_deleted, version), 0)) AS events__pdi ON equals(events.distinct_id, events__pdi.distinct_id) WHERE and(equals(person.team_id, {self.team.pk}), equals(events.team_id, {self.team.pk})) LIMIT 65535",
            )

            self.assertEqual(
                self._select(
                    "SELECT event FROM events SAMPLE 2/78 OFFSET 999 JOIN persons SAMPLE 0.1 ON persons.id=events.person_id"
                ),
                f"SELECT event FROM events SAMPLE 2/78 OFFSET 999 JOIN person SAMPLE 0.1 ON equals(id, events__pdi.person_id) INNER JOIN (SELECT argMax(person_distinct_id2.person_id, version) AS person_id, distinct_id FROM person_distinct_id2 WHERE equals(team_id, {self.team.pk}) GROUP BY distinct_id HAVING equals(argMax(is_deleted, version), 0)) AS events__pdi ON equals(events.distinct_id, events__pdi.distinct_id) WHERE and(equals(person.team_id, {self.team.pk}), equals(events.team_id, {self.team.pk})) LIMIT 65535",
            )

        with override_settings(PERSON_ON_EVENTS_OVERRIDE=True):
            self.assertEqual(
                self._select(
                    "SELECT event FROM events SAMPLE 2/78 OFFSET 999 JOIN persons ON persons.id=events.person_id"
                ),
                f"SELECT event FROM events SAMPLE 2/78 OFFSET 999 JOIN person ON equals(id, person_id) WHERE and(equals(person.team_id, {self.team.pk}), equals(events.team_id, {self.team.pk})) LIMIT 65535",
            )

            self.assertEqual(
                self._select(
                    "SELECT event FROM events SAMPLE 2/78 OFFSET 999 JOIN persons SAMPLE 0.1 ON persons.id=events.person_id"
                ),
                f"SELECT event FROM events SAMPLE 2/78 OFFSET 999 JOIN person SAMPLE 0.1 ON equals(id, person_id) WHERE and(equals(person.team_id, {self.team.pk}), equals(events.team_id, {self.team.pk})) LIMIT 65535",
            )
=======
            "SELECT event FROM events SAMPLE 2/78 OFFSET 999 WHERE equals(team_id, 42) LIMIT 65535",
        )

        self.assertEqual(
            self._select("SELECT event FROM events SAMPLE 2/78 OFFSET 999 JOIN persons ON persons.id=events.person_id"),
            "SELECT event FROM events SAMPLE 2/78 OFFSET 999 JOIN person ON equals(id, events__pdi.person_id) INNER JOIN (SELECT argMax(person_distinct_id2.person_id, version) AS person_id, distinct_id FROM person_distinct_id2 WHERE equals(team_id, 42) GROUP BY distinct_id HAVING equals(argMax(is_deleted, version), 0)) AS events__pdi ON equals(events.distinct_id, events__pdi.distinct_id) WHERE and(equals(person.team_id, 42), equals(events.team_id, 42)) LIMIT 65535",
        )

        self.assertEqual(
            self._select(
                "SELECT event FROM events SAMPLE 2/78 OFFSET 999 JOIN persons SAMPLE 0.1 ON persons.id=events.person_id"
            ),
            "SELECT event FROM events SAMPLE 2/78 OFFSET 999 JOIN person SAMPLE 0.1 ON equals(id, events__pdi.person_id) INNER JOIN (SELECT argMax(person_distinct_id2.person_id, version) AS person_id, distinct_id FROM person_distinct_id2 WHERE equals(team_id, 42) GROUP BY distinct_id HAVING equals(argMax(is_deleted, version), 0)) AS events__pdi ON equals(events.distinct_id, events__pdi.distinct_id) WHERE and(equals(person.team_id, 42), equals(events.team_id, 42)) LIMIT 65535",
        )

    def test_count_distinct(self):
        self.assertEqual(
            self._select("SELECT count(distinct event) FROM events"),
            "SELECT count(DISTINCT event) FROM events WHERE equals(team_id, 42) LIMIT 65535",
        )

    def test_count_star(self):
        self.assertEqual(
            self._select("SELECT count(*) FROM events"),
            "SELECT count(*) FROM events WHERE equals(team_id, 42) LIMIT 65535",
        )

    def test_count_if_distinct(self):
        self.assertEqual(
            self._select("SELECT countIf(distinct event, event like '%a%') FROM events"),
            "SELECT countIf(DISTINCT event, like(event, %(hogql_val_0)s)) FROM events WHERE equals(team_id, 42) LIMIT 65535",
        )
>>>>>>> ab6f079b
<|MERGE_RESOLUTION|>--- conflicted
+++ resolved
@@ -405,7 +405,6 @@
 
         self.assertEqual(
             self._select("SELECT event FROM events SAMPLE 2/78 OFFSET 999"),
-<<<<<<< HEAD
             f"SELECT event FROM events SAMPLE 2/78 OFFSET 999 WHERE equals(team_id, {self.team.pk}) LIMIT 65535",
         )
 
@@ -438,21 +437,6 @@
                 ),
                 f"SELECT event FROM events SAMPLE 2/78 OFFSET 999 JOIN person SAMPLE 0.1 ON equals(id, person_id) WHERE and(equals(person.team_id, {self.team.pk}), equals(events.team_id, {self.team.pk})) LIMIT 65535",
             )
-=======
-            "SELECT event FROM events SAMPLE 2/78 OFFSET 999 WHERE equals(team_id, 42) LIMIT 65535",
-        )
-
-        self.assertEqual(
-            self._select("SELECT event FROM events SAMPLE 2/78 OFFSET 999 JOIN persons ON persons.id=events.person_id"),
-            "SELECT event FROM events SAMPLE 2/78 OFFSET 999 JOIN person ON equals(id, events__pdi.person_id) INNER JOIN (SELECT argMax(person_distinct_id2.person_id, version) AS person_id, distinct_id FROM person_distinct_id2 WHERE equals(team_id, 42) GROUP BY distinct_id HAVING equals(argMax(is_deleted, version), 0)) AS events__pdi ON equals(events.distinct_id, events__pdi.distinct_id) WHERE and(equals(person.team_id, 42), equals(events.team_id, 42)) LIMIT 65535",
-        )
-
-        self.assertEqual(
-            self._select(
-                "SELECT event FROM events SAMPLE 2/78 OFFSET 999 JOIN persons SAMPLE 0.1 ON persons.id=events.person_id"
-            ),
-            "SELECT event FROM events SAMPLE 2/78 OFFSET 999 JOIN person SAMPLE 0.1 ON equals(id, events__pdi.person_id) INNER JOIN (SELECT argMax(person_distinct_id2.person_id, version) AS person_id, distinct_id FROM person_distinct_id2 WHERE equals(team_id, 42) GROUP BY distinct_id HAVING equals(argMax(is_deleted, version), 0)) AS events__pdi ON equals(events.distinct_id, events__pdi.distinct_id) WHERE and(equals(person.team_id, 42), equals(events.team_id, 42)) LIMIT 65535",
-        )
 
     def test_count_distinct(self):
         self.assertEqual(
@@ -470,5 +454,4 @@
         self.assertEqual(
             self._select("SELECT countIf(distinct event, event like '%a%') FROM events"),
             "SELECT countIf(DISTINCT event, like(event, %(hogql_val_0)s)) FROM events WHERE equals(team_id, 42) LIMIT 65535",
-        )
->>>>>>> ab6f079b
+        )