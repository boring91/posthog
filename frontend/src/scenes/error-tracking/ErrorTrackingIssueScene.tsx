import './ErrorTracking.scss'

import { LemonButton, LemonTabs, Spinner } from '@posthog/lemon-ui'
import { useActions, useValues } from 'kea'
import { PageHeader } from 'lib/components/PageHeader'
import { useEffect } from 'react'
import { SceneExport } from 'scenes/sceneTypes'

import { ErrorTrackingIssue } from '~/queries/schema'

import { AlphaAccessScenePrompt } from './AlphaAccessScenePrompt'
import { AssigneeSelect } from './AssigneeSelect'
import { errorTrackingIssueSceneLogic, IssueTab } from './errorTrackingIssueSceneLogic'
import { EventsTab } from './issue/tabs/EventsTab'
import { OverviewTab } from './issue/tabs/OverviewTab'

export const scene: SceneExport = {
    component: ErrorTrackingIssueScene,
    logic: errorTrackingIssueSceneLogic,
    paramsToProps: ({ params: { id } }): (typeof errorTrackingIssueSceneLogic)['props'] => ({ id }),
}

const STATUS_LABEL: Record<ErrorTrackingIssue['status'], string> = {
    active: 'Active',
    archived: 'Archived',
    resolved: 'Resolved',
    pending_release: 'Pending release',
}

export function ErrorTrackingIssueScene(): JSX.Element {
<<<<<<< HEAD
    const { issue, issueLoading, hasGroupActions, tab } = useValues(errorTrackingIssueSceneLogic)
    const { updateIssue, loadIssue, setTab } = useActions(errorTrackingIssueSceneLogic)
=======
    const { issue, issueLoading } = useValues(errorTrackingIssueSceneLogic)
    const { updateIssue, loadIssue } = useActions(errorTrackingIssueSceneLogic)
>>>>>>> d36786ea

    useEffect(() => {
        // don't like doing this but scene logics do not unmount after being loaded
        // so this refreshes the group on each page visit in case any changes occurred
        if (!issueLoading) {
            loadIssue()
        }
    }, [])

    return (
        <AlphaAccessScenePrompt>
            <>
                <PageHeader
                    buttons={
                        issue ? (
                            issue.status === 'active' ? (
                                <div className="flex divide-x gap-x-2">
                                    <AssigneeSelect
                                        assignee={issue.assignee}
                                        onChange={(assignee) => updateIssue({ assignee })}
                                        type="secondary"
                                        showName
                                    />
                                    <div className="flex pl-2 gap-x-2">
                                        <LemonButton
                                            type="secondary"
                                            onClick={() => updateIssue({ status: 'archived' })}
                                        >
                                            Archive
                                        </LemonButton>
                                        <LemonButton type="primary" onClick={() => updateIssue({ status: 'resolved' })}>
                                            Resolve
                                        </LemonButton>
                                    </div>
                                </div>
                            ) : (
                                <LemonButton
                                    type="secondary"
                                    className="upcasefirst-letter:uppercase"
                                    onClick={() => updateIssue({ status: 'active' })}
                                    tooltip="Mark as active"
                                >
                                    {STATUS_LABEL[issue.status]}
                                </LemonButton>
                            )
                        ) : (
                            false
                        )
                    }
                />
<<<<<<< HEAD
                {issue ? (
                    <LemonTabs
                        activeKey={tab}
                        tabs={[
                            {
                                key: IssueTab.Overview,
                                label: 'Overview',
                                content: <OverviewTab />,
                            },

                            {
                                key: IssueTab.Events,
                                label: 'Events',
                                content: <EventsTab />,
                            },
                        ]}
                        onChange={setTab}
                    />
                ) : (
                    <Spinner />
                )}
=======
                <ErrorTrackingFilters.FilterGroup />
                <LemonDivider className="mt-2" />
                <ErrorTrackingFilters.Options isIssue />
                <OverviewTab />
                <SymbolSetUploadModal />
>>>>>>> d36786ea
            </>
        </AlphaAccessScenePrompt>
    )
}<|MERGE_RESOLUTION|>--- conflicted
+++ resolved
@@ -28,13 +28,8 @@
 }
 
 export function ErrorTrackingIssueScene(): JSX.Element {
-<<<<<<< HEAD
-    const { issue, issueLoading, hasGroupActions, tab } = useValues(errorTrackingIssueSceneLogic)
+    const { issue, issueLoading, tab } = useValues(errorTrackingIssueSceneLogic)
     const { updateIssue, loadIssue, setTab } = useActions(errorTrackingIssueSceneLogic)
-=======
-    const { issue, issueLoading } = useValues(errorTrackingIssueSceneLogic)
-    const { updateIssue, loadIssue } = useActions(errorTrackingIssueSceneLogic)
->>>>>>> d36786ea
 
     useEffect(() => {
         // don't like doing this but scene logics do not unmount after being loaded
@@ -85,7 +80,6 @@
                         )
                     }
                 />
-<<<<<<< HEAD
                 {issue ? (
                     <LemonTabs
                         activeKey={tab}
@@ -107,13 +101,6 @@
                 ) : (
                     <Spinner />
                 )}
-=======
-                <ErrorTrackingFilters.FilterGroup />
-                <LemonDivider className="mt-2" />
-                <ErrorTrackingFilters.Options isIssue />
-                <OverviewTab />
-                <SymbolSetUploadModal />
->>>>>>> d36786ea
             </>
         </AlphaAccessScenePrompt>
     )
