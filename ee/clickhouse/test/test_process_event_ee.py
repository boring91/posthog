--- conflicted
+++ resolved
@@ -69,12 +69,7 @@
         events = get_events()
 
         self.assertEqual(events[0]["event"], "$autocapture")
-<<<<<<< HEAD
-        group = get_element_group_by_hash(elements_hash=events[0]["elements_hash"], team_id=team_id)
-        elements = get_elements_by_group(group_id=group[0]["id"], team_id=team_id)
-=======
         elements = get_elements_by_elements_hash(elements_hash=events[0]["elements_hash"], team_id=team_id)
->>>>>>> 6b6e0b97
         self.assertEqual(elements[0]["tag_name"], "a")
         self.assertEqual(elements[0]["attr_class"], ["btn", "btn-sm"])
         self.assertEqual(elements[1]["order"], 1)
