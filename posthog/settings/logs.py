--- conflicted
+++ resolved
@@ -68,26 +68,22 @@
             "processor": structlog.processors.JSONRenderer(),
             "foreign_pre_chain": foreign_pre_chain,
         },
-<<<<<<< HEAD
-        "json": {"()": structlog.stdlib.ProcessorFormatter, "processor": structlog.processors.JSONRenderer()},
-=======
->>>>>>> 37b8792c
     },
-    "filters": {"filter_statsd": {"()": "posthog.settings.logs.FilterStatsd"}},
+    "filters": {"filter_statsd": {"()": "posthog.settings.logs.FilterStatsd",}},
     "handlers": {
         "console": {
             "class": "logging.StreamHandler",
             "formatter": LOGGING_FORMATTER_NAME,
             "filters": ["filter_statsd"],
         },
-        "null": {"class": "logging.NullHandler"},
+        "null": {"class": "logging.NullHandler",},
     },
     "root": {"handlers": ["console"], "level": DEFAULT_LOG_LEVEL},
     "loggers": {
         "django": {"handlers": ["console"], "level": DEFAULT_LOG_LEVEL},
         "django.server": {"handlers": ["null"]},  # blackhole Django server logs (this is only needed in DEV)
         "django.utils.autoreload": {
-            "handlers": ["null"]
+            "handlers": ["null"],
         },  # blackhole Django autoreload logs (this is only needed in DEV)
         "kafka.conn": {"level": "WARN"},  # kafka-python logs are noisy
     },
