--- conflicted
+++ resolved
@@ -244,13 +244,9 @@
 
     def visit_select_query(self, node: ast.SelectQuery):
         return ast.SelectQuery(
-<<<<<<< HEAD
+            ref=None if self.clear_refs else node.ref,
             macros={key: expr for key, expr in node.macros.items()} if node.macros else None,  # to not traverse
-            select=[self.visit(expr) for expr in node.select],
-=======
-            ref=None if self.clear_refs else node.ref,
             select=[self.visit(expr) for expr in node.select] if node.select else None,
->>>>>>> d4ac1da3
             select_from=self.visit(node.select_from),
             where=self.visit(node.where),
             prewhere=self.visit(node.prewhere),
