import random
from typing import Dict

from rest_framework import status

from posthog.demo import create_demo_team
from posthog.models import EventProperty, Organization, PropertyDefinition, Team
from posthog.tasks.calculate_event_property_usage import calculate_event_property_usage_for_team
from posthog.test.base import APIBaseTest


class TestPropertyDefinitionAPI(APIBaseTest):

    demo_team: Team = None  # type: ignore

    EXPECTED_PROPERTY_DEFINITIONS = [
        {"name": "$browser", "query_usage_30_day": 0, "is_numerical": False},
        {"name": "$current_url", "query_usage_30_day": 0, "is_numerical": False},
        {"name": "is_first_movie", "query_usage_30_day": 0, "is_numerical": False},
        {"name": "app_rating", "query_usage_30_day": 0, "is_numerical": True},
        {"name": "plan", "query_usage_30_day": 0, "is_numerical": False},
        {"name": "purchase", "query_usage_30_day": 0, "is_numerical": True},
        {"name": "purchase_value", "query_usage_30_day": 0, "is_numerical": True},
        {"name": "first_visit", "query_usage_30_day": 0, "is_numerical": False},
    ]

    @classmethod
    def setUpTestData(cls):
        random.seed(900)
        super().setUpTestData()
        cls.demo_team = create_demo_team(cls.organization)
        calculate_event_property_usage_for_team(cls.demo_team.pk)
        cls.user.current_team = cls.demo_team
        cls.user.save()
        EventProperty.objects.create(team=cls.demo_team, event="$pageview", property="$browser")
        EventProperty.objects.create(team=cls.demo_team, event="$pageview", property="first_visit")

    def test_individual_property_formats(self):
        property = PropertyDefinition.objects.create(
            team=self.team, name="timestamp_property", property_type="DateTime",
        )
        response = self.client.get(f"/api/projects/@current/property_definitions/{property.id}")
        self.assertEqual(response.status_code, status.HTTP_200_OK)
        assert response.json()["property_type"] == "DateTime"

    def test_list_property_definitions(self):
        response = self.client.get("/api/projects/@current/property_definitions/")
        self.assertEqual(response.status_code, status.HTTP_200_OK)
        self.assertEqual(len(response.json()["results"]), len(self.EXPECTED_PROPERTY_DEFINITIONS))

        self.assertEqual(len(response.json()["results"]), len(self.EXPECTED_PROPERTY_DEFINITIONS))

        for item in self.EXPECTED_PROPERTY_DEFINITIONS:
            response_item: Dict = next((_i for _i in response.json()["results"] if _i["name"] == item["name"]), {})
            self.assertEqual(response_item["query_usage_30_day"], item["query_usage_30_day"])
            self.assertEqual(response_item["is_numerical"], item["is_numerical"])

    def test_list_numerical_property_definitions(self):
        response = self.client.get("/api/projects/@current/property_definitions/?is_numerical=true")
        self.assertEqual(response.status_code, status.HTTP_200_OK)
        self.assertEqual(len(response.json()["results"]), 3)

        self.assertEqual(len(response.json()["results"]), 3)
        properties = sorted([_i["name"] for _i in response.json()["results"]])

        self.assertEqual(properties, ["app_rating", "purchase", "purchase_value"])

    def test_pagination_of_property_definitions(self):
        PropertyDefinition.objects.bulk_create(
            [PropertyDefinition(team=self.demo_team, name="z_property_{}".format(i)) for i in range(1, 301)]
        )

        response = self.client.get("/api/projects/@current/property_definitions/")
        self.assertEqual(response.status_code, status.HTTP_200_OK)
        self.assertEqual(len(response.json()["results"]), 100)  # Default page size
        self.assertEqual(response.json()["results"][0]["name"], "$browser")  # Order by name (ascending)

        property_checkpoints = [
            182,
            272,
            92,
        ]  # Because Postgres's sorter does this: property_1; property_100, ..., property_2, property_200, ..., it's
        # easier to deterministically set the expected events

        for i in range(0, 3):
            response = self.client.get(response.json()["next"])
            self.assertEqual(response.status_code, status.HTTP_200_OK)

            self.assertEqual(
                len(response.json()["results"]), 100 if i < 2 else 8,
            )  # Each page has 100 except the last one
            self.assertEqual(response.json()["results"][0]["name"], f"z_property_{property_checkpoints[i]}")

    def test_cant_see_property_definitions_for_another_team(self):
        org = Organization.objects.create(name="Separate Org")
        team = Team.objects.create(organization=org, name="Default Project")
        team.event_properties = self.demo_team.event_properties + [f"should_be_invisible_{i}" for i in range(0, 5)]
        team.save()

        response = self.client.get("/api/projects/@current/property_definitions/")
        self.assertEqual(response.status_code, status.HTTP_200_OK)
        for item in response.json()["results"]:
            self.assertNotIn("should_be_invisible", item["name"])

        # Also can't fetch for a team to which the user doesn't have permissions
        response = self.client.get(f"/api/projects/{team.pk}/property_definitions/")
        self.assertEqual(response.status_code, status.HTTP_403_FORBIDDEN)
        self.assertEqual(response.json(), self.permission_denied_response())

    def test_query_property_definitions(self):

        # Regular search
        response = self.client.get("/api/projects/@current/property_definitions/?search=firs")
        self.assertEqual(response.status_code, status.HTTP_200_OK)
        response_data = response.json()
        self.assertEqual(len(response_data["results"]), 2)  # first_visit, is_first_movie

        # Fuzzy search
        response = self.client.get("/api/projects/@current/property_definitions/?search=p ting")
        self.assertEqual(response.status_code, status.HTTP_200_OK)
        self.assertEqual(len(response.json()["results"]), 1)
        self.assertEqual(response.json()["results"][0]["is_event_property"], None)
        for item in response.json()["results"]:
            self.assertIn(item["name"], ["app_rating"])

        # Handles URL encoding properly
        response = self.client.get("/api/projects/@current/property_definitions/?search=%24cur")
        self.assertEqual(response.status_code, status.HTTP_200_OK)
        self.assertEqual(len(response.json()["results"]), 1)
        for item in response.json()["results"]:
            self.assertIn(item["name"], ["$current_url"])

        # Shows properties belonging to queried event names
        response = self.client.get(
            "/api/projects/@current/property_definitions/?search=%24&event_names=%5B%22%24pageview%22%5D"
        )
        self.assertEqual(response.status_code, status.HTTP_200_OK)
        self.assertEqual(len(response.json()["results"]), 2)
        self.assertEqual(response.json()["results"][0]["name"], "$browser")
        self.assertEqual(response.json()["results"][0]["is_event_property"], True)
        self.assertEqual(response.json()["results"][1]["name"], "$current_url")
        self.assertEqual(response.json()["results"][1]["is_event_property"], False)

        # Fuzzy search 2
        response = self.client.get("/api/projects/@current/property_definitions/?search=hase%20")
        self.assertEqual(response.status_code, status.HTTP_200_OK)

        self.assertEqual(len(response.json()["results"]), 2)
        for item in response.json()["results"]:
            self.assertIn(item["name"], ["purchase", "purchase_value"])

    def test_is_event_property_filter(self):
        response = self.client.get("/api/projects/@current/property_definitions/?search=firs")
        self.assertEqual(response.status_code, status.HTTP_200_OK)
        self.assertEqual(len(response.json()["results"]), 2)  # first_visit, is_first_movie

        response = self.client.get(
            "/api/projects/@current/property_definitions/?search=firs&event_names=%5B%22%24pageview%22%5D&is_event_property=true"
        )
        self.assertEqual(response.status_code, status.HTTP_200_OK)
        self.assertEqual(len(response.json()["results"]), 1)
        self.assertEqual(response.json()["results"][0]["name"], "first_visit")

        response = self.client.get(
            "/api/projects/@current/property_definitions/?search=firs&event_names=%5B%22%24pageview%22%5D&is_event_property=false"
        )
        self.assertEqual(response.status_code, status.HTTP_200_OK)
<<<<<<< HEAD
        self.assertEqual(len(response.json()["results"]), 1)
        self.assertEqual(response.json()["results"][0]["name"], "is_first_movie")
=======
        self.assertEqual(response.json()["count"], 1)
        self.assertEqual(response.json()["results"][0]["name"], "is_first_movie")

    def test_is_feature_flag_property_filter(self):
        PropertyDefinition.objects.create(team=self.demo_team, name="$feature/plan", property_type="String")

        response = self.client.get("/api/projects/@current/property_definitions/?search=plan")
        self.assertEqual(response.status_code, status.HTTP_200_OK)
        self.assertEqual(response.json()["count"], 2)

        response = self.client.get("/api/projects/@current/property_definitions/?search=plan&is_feature_flag=true")
        self.assertEqual(response.status_code, status.HTTP_200_OK)
        self.assertEqual(response.json()["count"], 1)
        self.assertEqual(response.json()["results"][0]["name"], "$feature/plan")

        response = self.client.get("/api/projects/@current/property_definitions/?search=plan&is_feature_flag=false")
        self.assertEqual(response.status_code, status.HTTP_200_OK)
        self.assertEqual(response.json()["count"], 1)
        self.assertEqual(response.json()["results"][0]["name"], "plan")
>>>>>>> 164e0151
<|MERGE_RESOLUTION|>--- conflicted
+++ resolved
@@ -165,11 +165,7 @@
             "/api/projects/@current/property_definitions/?search=firs&event_names=%5B%22%24pageview%22%5D&is_event_property=false"
         )
         self.assertEqual(response.status_code, status.HTTP_200_OK)
-<<<<<<< HEAD
         self.assertEqual(len(response.json()["results"]), 1)
-        self.assertEqual(response.json()["results"][0]["name"], "is_first_movie")
-=======
-        self.assertEqual(response.json()["count"], 1)
         self.assertEqual(response.json()["results"][0]["name"], "is_first_movie")
 
     def test_is_feature_flag_property_filter(self):
@@ -187,5 +183,4 @@
         response = self.client.get("/api/projects/@current/property_definitions/?search=plan&is_feature_flag=false")
         self.assertEqual(response.status_code, status.HTTP_200_OK)
         self.assertEqual(response.json()["count"], 1)
-        self.assertEqual(response.json()["results"][0]["name"], "plan")
->>>>>>> 164e0151
+        self.assertEqual(response.json()["results"][0]["name"], "plan")