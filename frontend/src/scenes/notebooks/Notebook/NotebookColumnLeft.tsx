--- conflicted
+++ resolved
@@ -1,17 +1,12 @@
 import { LemonButton } from '@posthog/lemon-ui'
-<<<<<<< HEAD
 import clsx from 'clsx'
 import { BuiltLogic, useActions, useValues } from 'kea'
-import { IconEyeVisible } from 'lib/lemon-ui/icons'
 import { LemonWidget } from 'lib/lemon-ui/LemonWidget'
+import { useEffect, useRef, useState } from 'react'
 
 import { notebookNodeLogicType } from '../Nodes/notebookNodeLogicType'
 import { NotebookHistory } from './NotebookHistory'
 import { notebookLogic } from './notebookLogic'
-=======
-import { NotebookHistory } from './NotebookHistory'
-import { useEffect, useRef, useState } from 'react'
->>>>>>> f1427f55
 
 export const NotebookColumnLeft = (): JSX.Element | null => {
     const { editingNodeLogic, isShowingLeftColumn, showHistory } = useValues(notebookLogic)
