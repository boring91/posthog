from typing import Callable, Dict, Optional, Tuple, cast

from rest_framework.decorators import action
from rest_framework.exceptions import NotFound
from rest_framework.request import Request
from rest_framework.response import Response

from ee.clickhouse.client import sync_execute
from ee.clickhouse.models.person import delete_person
from ee.clickhouse.queries.clickhouse_retention import ClickhouseRetention
from ee.clickhouse.queries.clickhouse_stickiness import ClickhouseStickiness
from ee.clickhouse.queries.funnels import ClickhouseFunnelPersons, ClickhouseFunnelTrendsPersons
from ee.clickhouse.queries.paths import ClickhousePathsPersons
from ee.clickhouse.queries.trends.lifecycle import ClickhouseLifecycle
from ee.clickhouse.sql.person import GET_PERSON_PROPERTIES_COUNT
from posthog.api.person import PersonViewSet
from posthog.api.utils import format_offset_absolute_url
<<<<<<< HEAD
from posthog.constants import FunnelVizType
from posthog.decorators import cached_function
from posthog.models import Event, Filter, Person
from posthog.models.team import Team
from posthog.models.user import User
=======
from posthog.constants import INSIGHT_FUNNELS, INSIGHT_PATHS, FunnelVizType
from posthog.decorators import cached_function
from posthog.models import Event, Filter, Person
from posthog.models.filters.path_filter import PathFilter
>>>>>>> 2ae020d6


class ClickhousePersonViewSet(PersonViewSet):

    lifecycle_class = ClickhouseLifecycle
    retention_class = ClickhouseRetention
    stickiness_class = ClickhouseStickiness

    @action(methods=["GET", "POST"], detail=False)
    def funnel(self, request: Request, **kwargs) -> Response:
        if request.user.is_anonymous or not request.user.team:
            return Response(data=[])

        results_package = self.calculate_funnel_persons(request)

        if not results_package:
            return Response(data=[])

        people, next_url, initial_url = results_package["result"]

        return Response(
            data={
                "results": [{"people": people, "count": len(people)}],
                "next": next_url,
                "initial": initial_url,
                "is_cached": results_package.get("is_cached"),
                "last_refresh": results_package.get("last_refresh"),
            }
        )

    @cached_function
    def calculate_funnel_persons(self, request: Request) -> Dict[str, Tuple[list, Optional[str], Optional[str]]]:
        if request.user.is_anonymous or not request.user.team:
            return {"result": ([], None, None)}

<<<<<<< HEAD
        user = cast(User, request.user)
        team = cast(Team, user.team)
        filter = Filter(request=request)
=======
        team = request.user.team
        filter = Filter(request=request, data={"insight": INSIGHT_FUNNELS})
>>>>>>> 2ae020d6
        funnel_class: Callable = ClickhouseFunnelPersons

        if filter.funnel_viz_type == FunnelVizType.TRENDS:
            funnel_class = ClickhouseFunnelTrendsPersons

        people, should_paginate = funnel_class(filter, team, user=user).run()
        limit = filter.limit if filter.limit else 100
        next_url = format_offset_absolute_url(request, filter.offset + limit) if should_paginate else None
        initial_url = format_offset_absolute_url(request, 0)

        # cached_function expects a dict with the key result
        return {"result": (people, next_url, initial_url)}

    def get_properties(self, request: Request):
        rows = sync_execute(GET_PERSON_PROPERTIES_COUNT, {"team_id": self.team.pk})
        return [{"name": name, "count": count} for name, count in rows]

    @action(methods=["GET", "POST"], detail=False)
    def path(self, request: Request, **kwargs) -> Response:
        if request.user.is_anonymous or not request.user.team:
            return Response(data=[])

        results_package = self.calculate_path_persons(request)

        if not results_package:
            return Response(data=[])

        people, next_url, initial_url = results_package["result"]

        return Response(
            data={
                "results": [{"people": people, "count": len(people)}],
                "next": next_url,
                "initial": initial_url,
                "is_cached": results_package.get("is_cached"),
                "last_refresh": results_package.get("last_refresh"),
            }
        )

    @cached_function
    def calculate_path_persons(self, request: Request) -> Dict[str, Tuple[list, Optional[str], Optional[str]]]:
        if request.user.is_anonymous or not request.user.team:
            return {"result": ([], None, None)}

        team = request.user.team
        filter = PathFilter(request=request, data={"insight": INSIGHT_PATHS})

        people, should_paginate = ClickhousePathsPersons(filter, team).run()
        limit = filter.limit or 100
        next_url = format_offset_absolute_url(request, filter.offset + limit) if should_paginate else None
        initial_url = format_offset_absolute_url(request, 0)

        # cached_function expects a dict with the key result
        return {"result": (people, next_url, initial_url)}

    def destroy(self, request: Request, pk=None, **kwargs):  # type: ignore
        try:
            person = Person.objects.get(team=self.team, pk=pk)

            events = Event.objects.filter(team=self.team, distinct_id__in=person.distinct_ids)
            events.delete()
            delete_person(
                person.uuid, person.properties, person.is_identified, delete_events=True, team_id=self.team.pk
            )
            person.delete()
            return Response(status=204)
        except Person.DoesNotExist:
            raise NotFound(detail="Person not found.")<|MERGE_RESOLUTION|>--- conflicted
+++ resolved
@@ -15,18 +15,10 @@
 from ee.clickhouse.sql.person import GET_PERSON_PROPERTIES_COUNT
 from posthog.api.person import PersonViewSet
 from posthog.api.utils import format_offset_absolute_url
-<<<<<<< HEAD
-from posthog.constants import FunnelVizType
-from posthog.decorators import cached_function
-from posthog.models import Event, Filter, Person
-from posthog.models.team import Team
-from posthog.models.user import User
-=======
 from posthog.constants import INSIGHT_FUNNELS, INSIGHT_PATHS, FunnelVizType
 from posthog.decorators import cached_function
-from posthog.models import Event, Filter, Person
+from posthog.models import Event, Filter, Person, Team, User
 from posthog.models.filters.path_filter import PathFilter
->>>>>>> 2ae020d6
 
 
 class ClickhousePersonViewSet(PersonViewSet):
@@ -62,14 +54,9 @@
         if request.user.is_anonymous or not request.user.team:
             return {"result": ([], None, None)}
 
-<<<<<<< HEAD
         user = cast(User, request.user)
         team = cast(Team, user.team)
-        filter = Filter(request=request)
-=======
-        team = request.user.team
         filter = Filter(request=request, data={"insight": INSIGHT_FUNNELS})
->>>>>>> 2ae020d6
         funnel_class: Callable = ClickhouseFunnelPersons
 
         if filter.funnel_viz_type == FunnelVizType.TRENDS:
