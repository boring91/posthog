--- conflicted
+++ resolved
@@ -1,11 +1,7 @@
 from uuid import uuid4
 
 from ee.clickhouse.models.event import create_event
-<<<<<<< HEAD
-from ee.clickhouse.queries.funnels.funnel import ClickhouseFunnelNew
-=======
 from ee.clickhouse.queries.funnels.funnel import ClickhouseFunnel, ClickhouseFunnelNew
->>>>>>> 49f8c92e
 from ee.clickhouse.util import ClickhouseTestMixin
 from posthog.constants import INSIGHT_FUNNELS
 from posthog.models.action import Action
@@ -39,8 +35,11 @@
     create_event(**kwargs)
 
 
-<<<<<<< HEAD
-class TestFunnel(ClickhouseTestMixin, funnel_test_factory(ClickhouseFunnelNew, _create_event, _create_person)):  # type: ignore
+class TestFunnel(ClickhouseTestMixin, funnel_test_factory(ClickhouseFunnel, _create_event, _create_person)):  # type: ignore
+    pass
+
+
+class TestFunnelNew(ClickhouseTestMixin, funnel_test_factory(ClickhouseFunnelNew, _create_event, _create_person)):  # type: ignore
     def test_basic_funnel_with_repeat_steps(self):
         filters = {
             "events": [
@@ -549,12 +548,4 @@
 
         self.assertCountEqual(
             result[4]["people"], [],
-        )
-=======
-class TestFunnel(ClickhouseTestMixin, funnel_test_factory(ClickhouseFunnel, _create_event, _create_person)):  # type: ignore
-    pass
-
-
-class TestFunnelNew(ClickhouseTestMixin, funnel_test_factory(ClickhouseFunnelNew, _create_event, _create_person)):  # type: ignore
-    pass
->>>>>>> 49f8c92e
+        )