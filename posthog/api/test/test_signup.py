--- conflicted
+++ resolved
@@ -674,11 +674,8 @@
 
         self.assertEqual(len(mail.outbox), 0)
 
-<<<<<<< HEAD
     @override_config(EMAIL_HOST="localhost")
     @patch("posthog.api.organization.settings.EE_AVAILABLE", False)
-=======
->>>>>>> 5072c97e
     def test_api_invite_sign_up_member_joined_email_is_sent_for_next_members(self):
         initial_user = User.objects.create_and_join(self.organization, "test+420@posthog.com", None)
 
