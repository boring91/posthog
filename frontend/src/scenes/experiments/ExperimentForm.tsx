--- conflicted
+++ resolved
@@ -16,21 +16,9 @@
 import { experimentLogic } from './experimentLogic'
 
 const ExperimentFormFields = (): JSX.Element => {
-<<<<<<< HEAD
-    const { experiment, featureFlags, groupTypes, aggregationLabel } = useValues(experimentLogic)
+    const { experiment, featureFlags, groupTypes, aggregationLabel, dynamicFeatureFlagKey } = useValues(experimentLogic)
     const { addExperimentGroup, removeExperimentGroup, setExperiment, createExperiment, setExperimentType } =
         useActions(experimentLogic)
-=======
-    const { experiment, featureFlags, groupTypes, aggregationLabel, dynamicFeatureFlagKey } = useValues(experimentLogic)
-    const {
-        addExperimentGroup,
-        removeExperimentGroup,
-        setExperiment,
-        setNewExperimentInsight,
-        createExperiment,
-        setExperimentType,
-    } = useActions(experimentLogic)
->>>>>>> 94d868c6
     const { webExperimentsAvailable } = useValues(experimentsLogic)
 
     return (
