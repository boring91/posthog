--- conflicted
+++ resolved
@@ -28,7 +28,6 @@
 import { hogFunctionConfigurationLogic } from './hogFunctionConfigurationLogic'
 import { HogFunctionInputIntegration } from './integrations/HogFunctionInputIntegration'
 import { HogFunctionInputIntegrationField } from './integrations/HogFunctionInputIntegrationField'
-import { useExampleHogGlobals } from './utils/event-conversion'
 
 export type HogFunctionInputProps = {
     schema: HogFunctionInputSchemaType
@@ -181,13 +180,8 @@
 }
 
 function HogFunctionTemplateInput(props: Omit<CodeEditorInlineProps, 'globals'>): JSX.Element {
-<<<<<<< HEAD
-    const exampleHogInvocationGlobals = useExampleHogGlobals()
-    return <CodeEditorInline {...props} globals={exampleHogInvocationGlobals} />
-=======
-    const { inputGlobals } = useValues(hogFunctionConfigurationLogic)
-    return <CodeEditorInline {...props} globals={inputGlobals} />
->>>>>>> d205725c
+    const { exampleInvocationGlobalsWithInputs } = useValues(hogFunctionConfigurationLogic)
+    return <CodeEditorInline {...props} globals={exampleInvocationGlobalsWithInputs} />
 }
 
 function DictionaryField({ onChange, value }: { onChange?: (value: any) => void; value: any }): JSX.Element {
