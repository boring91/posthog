--- conflicted
+++ resolved
@@ -9,20 +9,6 @@
 
 export function EventDetails({ event }) {
     return (
-<<<<<<< HEAD
-        <Tabs data-attr="event-details" defaultActiveKey="properties" animated={false}>
-            <TabPane tab="Properties" key="properties">
-                <PropertiesTable
-                    properties={{
-                        Timestamp: moment(event.timestamp).toISOString(),
-                        ...event.properties,
-                    }}
-                />
-            </TabPane>
-            {event.elements && event.elements.length > 0 && (
-                <TabPane tab="Elements" key="elements">
-                    <EventElements event={event} />
-=======
         <>
             <Button
                 onClick={() => createActionFromEvent(event, 0)}
@@ -44,9 +30,8 @@
                             ...event.properties,
                         }}
                     />
->>>>>>> f0d6db77
                 </TabPane>
-                {event.elements.length > 0 && (
+                {event.elements && event.elements.length > 0 && (
                     <TabPane tab="Elements" key="elements">
                         <EventElements event={event} />
                     </TabPane>
