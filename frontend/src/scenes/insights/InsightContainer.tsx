import { Card, Col, Row } from 'antd'
import { InsightDisplayConfig } from 'scenes/insights/InsightTabs/InsightDisplayConfig'
import { FunnelCanvasLabel } from 'scenes/funnels/FunnelCanvasLabel'
import { ComputationTimeWithRefresh } from 'scenes/insights/ComputationTimeWithRefresh'
import { FunnelVizType, InsightType, ItemMode } from '~/types'
import { TrendInsight } from 'scenes/trends/Trends'
import { FunnelInsight } from 'scenes/insights/FunnelInsight'
import { RetentionContainer } from 'scenes/retention/RetentionContainer'
import { Paths } from 'scenes/paths/Paths'
import { ACTIONS_BAR_CHART_VALUE, ACTIONS_TABLE, FEATURE_FLAGS, FUNNEL_VIZ, FunnelLayout } from 'lib/constants'
import { People } from 'scenes/funnels/FunnelPeople'
import { FunnelStepTable } from 'scenes/insights/InsightTabs/FunnelTab/FunnelStepTable'
import { BindLogic, useActions, useValues } from 'kea'
import { trendsLogic } from 'scenes/trends/trendsLogic'
import { InsightsTable } from 'scenes/insights/InsightsTable'
import React from 'react'
import { insightLogic } from 'scenes/insights/insightLogic'
import { annotationsLogic } from 'lib/components/Annotations'
import {
    FunnelInvalidExclusionState,
    FunnelSingleStepState,
    InsightEmptyState,
    InsightErrorState,
    InsightTimeoutState,
} from 'scenes/insights/EmptyStates'
import { Loading } from 'lib/utils'
import { funnelLogic } from 'scenes/funnels/funnelLogic'
import { preflightLogic } from 'scenes/PreflightCheck/logic'
import clsx from 'clsx'
import { featureFlagLogic } from 'lib/logic/featureFlagLogic'
import { PathCanvasLabel } from 'scenes/paths/PathsLabel'
import { FunnelCorrelation } from './FunnelCorrelation'

const VIEW_MAP = {
    [`${InsightType.TRENDS}`]: <TrendInsight view={InsightType.TRENDS} />,
    [`${InsightType.STICKINESS}`]: <TrendInsight view={InsightType.STICKINESS} />,
    [`${InsightType.LIFECYCLE}`]: <TrendInsight view={InsightType.LIFECYCLE} />,
    [`${InsightType.SESSIONS}`]: <TrendInsight view={InsightType.SESSIONS} />,
    [`${InsightType.FUNNELS}`]: <FunnelInsight />,
    [`${InsightType.RETENTION}`]: <RetentionContainer />,
    [`${InsightType.PATHS}`]: <Paths />,
}

export function InsightContainer(): JSX.Element {
    const { preflight } = useValues(preflightLogic)
    const { featureFlags } = useValues(featureFlagLogic)
    const {
        insight,
        insightProps,
        lastRefresh,
        isLoading,
        activeView,
        loadedView,
        filters,
        insightMode,
        showTimeoutMessage,
        showErrorMessage,
        insightLoading,
    } = useValues(insightLogic)
<<<<<<< HEAD
    const { areFiltersValid, isValidFunnel, areExclusionFiltersValid } = useValues(funnelLogic(insightProps))
    const { clearAnnotationsToCreate } = useActions(annotationsLogic({ pageKey: insight.short_id }))
    const { annotationsToCreate } = useValues(annotationsLogic({ pageKey: insight.short_id }))
=======
    const { areFiltersValid, isValidFunnel, areExclusionFiltersValid, correlationAnalysisAvailable } = useValues(
        funnelLogic(insightProps)
    )
    const { clearAnnotationsToCreate } = useActions(annotationsLogic({ pageKey: insight.id }))
    const { annotationsToCreate } = useValues(annotationsLogic({ pageKey: insight.id }))
>>>>>>> 51dbde4e

    // Empty states that completely replace the graph
    const BlockingEmptyState = (() => {
        if (activeView !== loadedView) {
            return <Loading />
        }
        // Insight specific empty states - note order is important here
        if (loadedView === InsightType.FUNNELS) {
            if (!areFiltersValid) {
                return <FunnelSingleStepState />
            }
            if (!areExclusionFiltersValid) {
                return <FunnelInvalidExclusionState />
            }
            if (!isValidFunnel && !(insightLoading || isLoading)) {
                return <InsightEmptyState />
            }
        }

        // Insight agnostic empty states
        if (showErrorMessage) {
            return <InsightErrorState />
        }
        if (showTimeoutMessage) {
            return <InsightTimeoutState isLoading={isLoading} />
        }

        return null
    })()

    // Empty states that can coexist with the graph (e.g. Loading)
    const CoexistingEmptyState = (() => {
        if (isLoading || insightLoading) {
            return <Loading />
        }
        return null
    })()

    function renderTable(): JSX.Element | null {
        if (
            !preflight?.is_clickhouse_enabled &&
            !showErrorMessage &&
            !showTimeoutMessage &&
            areFiltersValid &&
            activeView === InsightType.FUNNELS &&
            filters?.display === FUNNEL_VIZ
        ) {
            return <People />
        }

        if (
            preflight?.is_clickhouse_enabled &&
            activeView === InsightType.FUNNELS &&
            !showErrorMessage &&
            !showTimeoutMessage &&
            areFiltersValid &&
            filters.funnel_viz_type === FunnelVizType.Steps &&
            (!featureFlags[FEATURE_FLAGS.FUNNEL_VERTICAL_BREAKDOWN] || filters?.layout === FunnelLayout.horizontal)
        ) {
            return <FunnelStepTable />
        }
        if (
            (!filters.display ||
                (filters?.display !== ACTIONS_TABLE && filters?.display !== ACTIONS_BAR_CHART_VALUE)) &&
            (activeView === InsightType.TRENDS || activeView === InsightType.SESSIONS)
        ) {
            /* InsightsTable is loaded for all trend views (except below), plus the sessions view.
    Exclusions:
        1. Table view. Because table is already loaded anyways in `Trends.tsx` as the main component.
        2. Bar value chart. Because this view displays data in completely different dimensions.
    */
            return (
                <Card style={{ marginTop: 8 }}>
                    <BindLogic logic={trendsLogic} props={insightProps}>
                        <h3 className="l3">Details table</h3>
                        <InsightsTable
                            showTotalCount={activeView !== InsightType.SESSIONS}
                            filterKey={activeView === InsightType.TRENDS ? `trends_${activeView}` : ''}
                            canEditSeriesNameInline={activeView === InsightType.TRENDS && insightMode === ItemMode.Edit}
                        />
                    </BindLogic>
                </Card>
            )
        }

        return null
    }

    return (
        <>
            {/* These are filters that are reused between insight features. They each have generic logic that updates the url */}
            <Card
                title={
                    <InsightDisplayConfig
                        activeView={activeView as InsightType}
                        insightMode={insightMode}
                        filters={filters}
                        annotationsToCreate={annotationsToCreate}
                        clearAnnotationsToCreate={clearAnnotationsToCreate}
                    />
                }
                data-attr="insights-graph"
                className="insights-graph-container"
            >
                <div>
                    <Row
                        className={clsx('insights-graph-header', {
                            funnels: activeView === InsightType.FUNNELS,
                        })}
                        align="middle"
                        justify="space-between"
                    >
                        <Col>
                            <FunnelCanvasLabel />
                            <PathCanvasLabel />
                        </Col>
                        {lastRefresh && <ComputationTimeWithRefresh />}
                    </Row>
                    {!BlockingEmptyState && CoexistingEmptyState}
                    {!!BlockingEmptyState ? BlockingEmptyState : VIEW_MAP[activeView]}
                </div>
            </Card>
            {renderTable()}

            {correlationAnalysisAvailable && activeView === InsightType.FUNNELS && <FunnelCorrelation />}
        </>
    )
}<|MERGE_RESOLUTION|>--- conflicted
+++ resolved
@@ -57,17 +57,11 @@
         showErrorMessage,
         insightLoading,
     } = useValues(insightLogic)
-<<<<<<< HEAD
-    const { areFiltersValid, isValidFunnel, areExclusionFiltersValid } = useValues(funnelLogic(insightProps))
-    const { clearAnnotationsToCreate } = useActions(annotationsLogic({ pageKey: insight.short_id }))
-    const { annotationsToCreate } = useValues(annotationsLogic({ pageKey: insight.short_id }))
-=======
     const { areFiltersValid, isValidFunnel, areExclusionFiltersValid, correlationAnalysisAvailable } = useValues(
         funnelLogic(insightProps)
     )
-    const { clearAnnotationsToCreate } = useActions(annotationsLogic({ pageKey: insight.id }))
-    const { annotationsToCreate } = useValues(annotationsLogic({ pageKey: insight.id }))
->>>>>>> 51dbde4e
+    const { clearAnnotationsToCreate } = useActions(annotationsLogic({ pageKey: insight.short_id }))
+    const { annotationsToCreate } = useValues(annotationsLogic({ pageKey: insight.short_id }))
 
     // Empty states that completely replace the graph
     const BlockingEmptyState = (() => {
