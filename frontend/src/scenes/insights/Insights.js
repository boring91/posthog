--- conflicted
+++ resolved
@@ -346,15 +346,11 @@
 }
 
 function TrendInsight({ view }) {
-<<<<<<< HEAD
     const [cohortModalVisible, setCohortModalVisible] = useState(false)
     const { filters: _filters, loading, showingPeople } = useValues(
         trendsLogic({ dashboardItemId: null, view, filters: null })
     )
     const { saveCohortWithFilters, refreshCohort } = useActions(trendsLogic({ dashboardItemId: null, view }))
-=======
-    const { filters: _filters, loading, showingPeople } = useValues(trendsLogic({ dashboardItemId: null, view }))
->>>>>>> 10b5f20f
 
     return (
         <>
