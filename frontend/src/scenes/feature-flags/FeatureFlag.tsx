--- conflicted
+++ resolved
@@ -798,43 +798,6 @@
                                     </LemonTag>
                                 ) : (
                                     <div className="flex gap-2">
-<<<<<<< HEAD
-                                        <LemonSwitch
-                                            onChange={(newValue) => {
-                                                LemonDialog.open({
-                                                    title: `${newValue === true ? 'Enable' : 'Disable'} this flag?`,
-                                                    description: `This flag will be immediately ${
-                                                        newValue === true ? 'rolled out to' : 'rolled back from'
-                                                    } the users matching the release conditions.`,
-                                                    primaryButton: {
-                                                        children: 'Confirm',
-                                                        type: 'primary',
-                                                        onClick: () => {
-                                                            const updatedFlag = { ...featureFlag, active: newValue }
-                                                            setFeatureFlag(updatedFlag)
-                                                            saveFeatureFlag(updatedFlag)
-                                                        },
-                                                        size: 'small',
-                                                    },
-                                                    secondaryButton: {
-                                                        children: 'Cancel',
-                                                        type: 'tertiary',
-                                                        size: 'small',
-                                                    },
-                                                })
-                                            }}
-                                            label="Enabled"
-                                            disabledReason={
-                                                !featureFlag.can_edit
-                                                    ? "You only have view access to this feature flag. To make changes, contact the flag's creator."
-                                                    : null
-                                            }
-                                            checked={featureFlag.active}
-                                        />
-                                        {!featureFlag.is_remote_configuration && (
-                                            <FeatureFlagStatusIndicator flagStatus={flagStatus} />
-                                        )}
-=======
                                         <AccessControlAction
                                             userAccessLevel={featureFlag.user_access_level}
                                             minAccessLevel="editor"
@@ -882,11 +845,12 @@
                                                         }
                                                         checked={featureFlag.active}
                                                     />
-                                                    <FeatureFlagStatusIndicator flagStatus={flagStatus} />
+                                                    {!featureFlag.is_remote_configuration && (
+                                                        <FeatureFlagStatusIndicator flagStatus={flagStatus} />
+                                                    )}
                                                 </>
                                             )}
                                         </AccessControlAction>
->>>>>>> 856e731c
                                     </div>
                                 )}
                             </div>
