--- conflicted
+++ resolved
@@ -1401,11 +1401,7 @@
     def test_view_link(self):
         self._create_random_events()
         response = self.client.post(
-<<<<<<< HEAD
-            f"/api/projects/{self.team.id}/warehouse_saved_query/",
-=======
             f"/api/projects/{self.team.id}/warehouse_saved_queries/",
->>>>>>> ac1b57c5
             {
                 "name": "event_view",
                 "query": {
