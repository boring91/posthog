import { LoadedScene, Params, Scene, SceneConfig } from 'scenes/sceneTypes'
import { Error404 as Error404Component } from '~/layout/Error404'
import { ErrorNetwork as ErrorNetworkComponent } from '~/layout/ErrorNetwork'
import { ErrorProjectUnavailable as ErrorProjectUnavailableComponent } from '~/layout/ErrorProjectUnavailable'
import { urls } from 'scenes/urls'
import { InsightShortId, PipelineTabs, PropertyFilterType, ReplayTabs } from '~/types'
import { combineUrl } from 'kea-router'
import { getDefaultEventsSceneQuery } from 'scenes/events/defaults'
import { EventsQuery } from '~/queries/schema'
import { dayjs } from 'lib/dayjs'
import { lemonToast } from 'lib/lemon-ui/lemonToast'

export const emptySceneParams = { params: {}, searchParams: {}, hashParams: {} }

export const preloadedScenes: Record<string, LoadedScene> = {
    [Scene.Error404]: {
        name: Scene.Error404,
        component: Error404Component,
        sceneParams: emptySceneParams,
    },
    [Scene.ErrorNetwork]: {
        name: Scene.ErrorNetwork,
        component: ErrorNetworkComponent,
        sceneParams: emptySceneParams,
    },
    [Scene.ErrorProjectUnavailable]: {
        name: Scene.ErrorProjectUnavailable,
        component: ErrorProjectUnavailableComponent,
        sceneParams: emptySceneParams,
    },
}

export const sceneConfigurations: Partial<Record<Scene, SceneConfig>> = {
    // Project-based routes
    [Scene.Dashboards]: {
        projectBased: true,
        name: 'Dashboards',
    },
    [Scene.Dashboard]: {
        projectBased: true,
    },
    [Scene.Insight]: {
        projectBased: true,
        name: 'Insights',
    },
    [Scene.WebAnalytics]: {
        projectBased: true,
        name: 'Web Analytics',
        layout: 'app-container',
    },
    [Scene.Cohort]: {
        projectBased: true,
        name: 'Cohort',
    },
    [Scene.Events]: {
        projectBased: true,
        name: 'Event Explorer',
    },
    [Scene.BatchExports]: {
        projectBased: true,
        name: 'Batch Exports',
    },
    [Scene.BatchExportEdit]: {
        projectBased: true,
        name: 'Edit Batch Export',
    },
    [Scene.BatchExport]: {
        projectBased: true,
        name: 'Batch Export',
    },
    [Scene.DataManagement]: {
        projectBased: true,
        name: 'Data Management',
    },
    [Scene.EventDefinition]: {
        projectBased: true,
        name: 'Data Management',
    },
    [Scene.PropertyDefinition]: {
        projectBased: true,
        name: 'Data Management',
    },
    [Scene.Replay]: {
        projectBased: true,
        name: 'Session Replay',
    },
    [Scene.ReplaySingle]: {
        projectBased: true,
        name: 'Replay Recording',
    },
    [Scene.ReplayPlaylist]: {
        projectBased: true,
        name: 'Replay Playlist',
    },
    [Scene.Person]: {
        projectBased: true,
        name: 'Person',
    },
    [Scene.PersonsManagement]: {
        projectBased: true,
        name: 'Persons, Cohorts & Groups',
    },
    [Scene.Action]: {
        projectBased: true,
        name: 'Action',
    },
    [Scene.Group]: {
        projectBased: true,
        name: 'Persons, Cohorts & Groups',
    },
    [Scene.Pipeline]: {
        projectBased: true,
        name: 'Pipeline',
    },
    [Scene.Experiments]: {
        projectBased: true,
        name: 'Experiments',
    },
    [Scene.Experiment]: {
        projectBased: true,
        name: 'Experiment',
    },
    [Scene.FeatureFlags]: {
        projectBased: true,
        name: 'Feature Flags',
    },
    [Scene.FeatureFlag]: {
        projectBased: true,
    },
    [Scene.Surveys]: {
        projectBased: true,
        name: 'Surveys',
    },
    [Scene.Survey]: {
        projectBased: true,
        name: 'Survey',
    },
    [Scene.SurveyTemplates]: {
        projectBased: true,
        name: 'New survey',
    },
    [Scene.DataWarehouse]: {
        projectBased: true,
        name: 'Data Warehouse',
    },
    [Scene.DataWarehousePosthog]: {
        projectBased: true,
        name: 'Data Warehouse',
    },
    [Scene.DataWarehouseExternal]: {
        projectBased: true,
        name: 'Data Warehouse',
    },
    [Scene.DataWarehouseSavedQueries]: {
        projectBased: true,
        name: 'Data Warehouse',
    },
    [Scene.DataWarehouseTable]: {
        projectBased: true,
        name: 'Data Warehouse Table',
    },
    [Scene.EarlyAccessFeatures]: {
        projectBased: true,
    },
    [Scene.EarlyAccessFeature]: {
        projectBased: true,
    },
    [Scene.Apps]: {
        projectBased: true,
        name: 'Apps',
    },
    [Scene.FrontendAppScene]: {
        projectBased: true,
        name: 'App',
    },
    [Scene.AppMetrics]: {
        projectBased: true,
        name: 'Apps',
    },
    [Scene.SavedInsights]: {
        projectBased: true,
        name: 'Insights',
    },
    [Scene.ProjectHomepage]: {
        projectBased: true,
        name: 'Homepage',
    },
    [Scene.ProjectSettings]: {
        projectBased: true,
        hideProjectNotice: true,
        name: 'Project settings',
    },
    [Scene.IntegrationsRedirect]: {
        name: 'Integrations Redirect',
    },
    [Scene.Ingestion]: {
        projectBased: true,
        layout: 'plain',
    },
    [Scene.Products]: {
        projectBased: true,
        layout: 'plain',
    },
    [Scene.Onboarding]: {
        projectBased: true,
        layout: 'plain',
    },
    [Scene.ToolbarLaunch]: {
        projectBased: true,
        name: 'Launch Toolbar',
    },
    [Scene.Site]: {
        projectBased: true,
        hideProjectNotice: true,
        layout: 'app-raw',
    },
    // Organization-based routes
    [Scene.OrganizationCreateFirst]: {
        name: 'Organization creation',
    },
    [Scene.OrganizationCreationConfirm]: {
        name: 'Confirm organization creation',
        onlyUnauthenticated: true,
    },
    [Scene.OrganizationSettings]: {
        organizationBased: true,
    },
    [Scene.ProjectCreateFirst]: {
        name: 'Project creation',
        organizationBased: true,
    },
    // Onboarding/setup routes
    [Scene.Login]: {
        onlyUnauthenticated: true,
    },
    [Scene.Login2FA]: {
        onlyUnauthenticated: true,
    },
    [Scene.Signup]: {
        onlyUnauthenticated: true,
    },
    [Scene.PreflightCheck]: {
        onlyUnauthenticated: true,
    },
    [Scene.PasswordReset]: {
        onlyUnauthenticated: true,
    },
    [Scene.PasswordResetComplete]: {
        onlyUnauthenticated: true,
    },
    [Scene.InviteSignup]: {
        allowUnauthenticated: true,
        layout: 'plain',
    },
    // Instance management routes
    [Scene.SystemStatus]: {
        instanceLevel: true,
        name: 'Instance status & settings',
    },
    [Scene.AsyncMigrations]: {
        instanceLevel: true,
    },
    [Scene.DeadLetterQueue]: {
        instanceLevel: true,
    },
    // Personal routes
    [Scene.MySettings]: {
        personal: true,
    },
    // Cloud-only routes
    [Scene.Billing]: {
        hideProjectNotice: true,
        organizationBased: true,
    },
    [Scene.Unsubscribe]: {
        allowUnauthenticated: true,
    },
    [Scene.DebugQuery]: {
        projectBased: true,
    },
    [Scene.VerifyEmail]: {
        allowUnauthenticated: true,
        layout: 'plain',
    },
    [Scene.Feedback]: {
        projectBased: true,
        name: 'Feedback',
    },
    [Scene.Notebook]: {
        projectBased: true,
        name: 'Notebook',
        layout: 'app-raw',
    },
    [Scene.Notebooks]: {
        projectBased: true,
        name: 'Notebooks',
    },
    [Scene.Canvas]: {
        projectBased: true,
        name: 'Canvas',
        layout: 'app-raw',
    },
}

const preserveParams = (url: string) => (_params: Params, searchParams: Params, hashParams: Params) => {
    const combined = combineUrl(url, searchParams, hashParams)
    return combined.url
}

// NOTE: These redirects will fully replace the URL. If you want to keep support for query and hash params then you should use the above `preserveParams` function.
export const redirects: Record<
    string,
    string | ((params: Params, searchParams: Params, hashParams: Params) => string)
> = {
    '/': preserveParams(urls.projectHomepage()),
    '/saved_insights': urls.savedInsights(),
    '/dashboards': urls.dashboards(),
    '/plugins': urls.projectApps(),
    '/project/plugins': urls.projectApps(),
    '/actions': urls.actions(),
    '/organization/members': urls.organizationSettings(),
    '/i/:shortId': ({ shortId }) => urls.insightView(shortId),
    '/action/:id': ({ id }) => urls.action(id),
    '/action': urls.createAction(),
    '/events/actions': urls.actions(),
    '/events/stats': urls.eventDefinitions(),
    '/events/stats/:id': ({ id }) => urls.eventDefinition(id),
    '/events/:id/*': ({ id, _ }) => {
        const query = getDefaultEventsSceneQuery([
            {
                type: PropertyFilterType.HogQL,
                key: `uuid = '${id.replaceAll(/[^a-f0-9-]/g, '')}'`,
                value: null,
            },
        ])
        try {
            const timestamp = decodeURIComponent(_)
            const after = dayjs(timestamp).subtract(1, 'second').startOf('second').toISOString()
            const before = dayjs(timestamp).add(1, 'second').startOf('second').toISOString()
            Object.assign(query.source as EventsQuery, { before, after })
        } catch (e) {
            lemonToast.error('Invalid event timestamp')
        }
        return combineUrl(urls.events(), {}, { q: query }).url
    },
    '/events/properties': urls.propertyDefinitions(),
    '/events/properties/:id': ({ id }) => urls.propertyDefinition(id),
    '/annotations': () => urls.annotations(),
    '/annotations/:id': ({ id }) => urls.annotation(id),
    '/recordings/:id': ({ id }) => urls.replaySingle(id),
    '/recordings/playlists/:id': ({ id }) => urls.replayPlaylist(id),
    '/recordings': (_params, _searchParams, hashParams) => {
        if (hashParams.sessionRecordingId) {
            // Previous URLs for an individual recording were like: /recordings/#sessionRecordingId=foobar
            return urls.replaySingle(hashParams.sessionRecordingId)
        }
        return urls.replay()
    },
    '/replay': urls.replay(),
    '/exports': urls.batchExports(),
}

export const routes: Record<string, Scene> = {
    [urls.dashboards()]: Scene.Dashboards,
    [urls.dashboard(':id')]: Scene.Dashboard,
    [urls.dashboardTextTile(':id', ':textTileId')]: Scene.Dashboard,
    [urls.dashboardSharing(':id')]: Scene.Dashboard,
    [urls.dashboardSubcriptions(':id')]: Scene.Dashboard,
    [urls.dashboardSubcription(':id', ':subscriptionId')]: Scene.Dashboard,
    [urls.createAction()]: Scene.Action,
    [urls.copyAction(null)]: Scene.Action,
    [urls.action(':id')]: Scene.Action,
    [urls.ingestionWarnings()]: Scene.DataManagement,
    [urls.insightNew()]: Scene.Insight,
    [urls.insightEdit(':shortId' as InsightShortId)]: Scene.Insight,
    [urls.insightView(':shortId' as InsightShortId)]: Scene.Insight,
    [urls.insightSubcriptions(':shortId' as InsightShortId)]: Scene.Insight,
    [urls.insightSubcription(':shortId' as InsightShortId, ':subscriptionId')]: Scene.Insight,
    [urls.insightSharing(':shortId' as InsightShortId)]: Scene.Insight,
    [urls.savedInsights()]: Scene.SavedInsights,
    [urls.webAnalytics()]: Scene.WebAnalytics,
    [urls.actions()]: Scene.DataManagement,
    [urls.eventDefinitions()]: Scene.DataManagement,
    [urls.eventDefinition(':id')]: Scene.EventDefinition,
    [urls.batchExports()]: Scene.BatchExports,
    [urls.batchExportNew()]: Scene.BatchExportEdit,
    [urls.batchExport(':id')]: Scene.BatchExport,
    [urls.batchExportEdit(':id')]: Scene.BatchExportEdit,
    [urls.propertyDefinitions()]: Scene.DataManagement,
    [urls.propertyDefinition(':id')]: Scene.PropertyDefinition,
    [urls.dataManagementHistory()]: Scene.DataManagement,
    [urls.database()]: Scene.DataManagement,
    [urls.events()]: Scene.Events,
    [urls.replay()]: Scene.Replay,
    // One entry for every available tab
    ...Object.values(ReplayTabs).reduce((acc, tab) => {
        acc[urls.replay(tab)] = Scene.Replay
        return acc
    }, {} as Record<string, Scene>),
    [urls.replaySingle(':id')]: Scene.ReplaySingle,
    [urls.replayPlaylist(':id')]: Scene.ReplayPlaylist,
    [urls.personByDistinctId('*', false)]: Scene.Person,
    [urls.personByUUID('*', false)]: Scene.Person,
    [urls.persons()]: Scene.PersonsManagement,
    [urls.pipeline()]: Scene.Pipeline,
<<<<<<< HEAD
    [urls.groups(':groupTypeIndex')]: Scene.PersonsManagement,
=======
    // One entry for every available tab
    ...Object.values(PipelineTabs).reduce((acc, tab) => {
        acc[urls.pipeline(tab)] = Scene.Pipeline
        return acc
    }, {} as Record<string, Scene>),
    [urls.groups(':groupTypeIndex')]: Scene.Groups,
>>>>>>> 589f436a
    [urls.group(':groupTypeIndex', ':groupKey', false)]: Scene.Group,
    [urls.group(':groupTypeIndex', ':groupKey', false, ':groupTab')]: Scene.Group,
    [urls.cohort(':id')]: Scene.Cohort,
    [urls.cohorts()]: Scene.PersonsManagement,
    [urls.experiments()]: Scene.Experiments,
    [urls.experiment(':id')]: Scene.Experiment,
    [urls.earlyAccessFeatures()]: Scene.EarlyAccessFeatures,
    [urls.earlyAccessFeature(':id')]: Scene.EarlyAccessFeature,
    [urls.surveys()]: Scene.Surveys,
    [urls.survey(':id')]: Scene.Survey,
    [urls.surveyTemplates()]: Scene.SurveyTemplates,
    [urls.dataWarehouse()]: Scene.DataWarehouse,
    [urls.dataWarehouseTable(':id')]: Scene.DataWarehouseTable,
    [urls.dataWarehousePosthog()]: Scene.DataWarehousePosthog,
    [urls.dataWarehouseExternal()]: Scene.DataWarehouseExternal,
    [urls.dataWarehouseSavedQueries()]: Scene.DataWarehouseSavedQueries,
    [urls.featureFlags()]: Scene.FeatureFlags,
    [urls.featureFlag(':id')]: Scene.FeatureFlag,
    [urls.annotations()]: Scene.DataManagement,
    [urls.annotation(':id')]: Scene.DataManagement,
    [urls.projectHomepage()]: Scene.ProjectHomepage,
    [urls.projectSettings()]: Scene.ProjectSettings,
    [urls.projectApps()]: Scene.Apps,
    [urls.projectApp(':id')]: Scene.Apps,
    [urls.projectAppLogs(':id')]: Scene.Apps,
    [urls.projectAppSource(':id')]: Scene.Apps,
    [urls.frontendApp(':id')]: Scene.FrontendAppScene,
    [urls.appMetrics(':pluginConfigId')]: Scene.AppMetrics,
    [urls.appHistoricalExports(':pluginConfigId')]: Scene.AppMetrics,
    [urls.appHistory(':pluginConfigId')]: Scene.AppMetrics,
    [urls.appLogs(':pluginConfigId')]: Scene.AppMetrics,
    [urls.projectCreateFirst()]: Scene.ProjectCreateFirst,
    [urls.organizationSettings()]: Scene.OrganizationSettings,
    [urls.organizationBilling()]: Scene.Billing,
    [urls.organizationCreateFirst()]: Scene.OrganizationCreateFirst,
    [urls.organizationCreationConfirm()]: Scene.OrganizationCreationConfirm,
    [urls.instanceStatus()]: Scene.SystemStatus,
    [urls.instanceSettings()]: Scene.SystemStatus,
    [urls.instanceStaffUsers()]: Scene.SystemStatus,
    [urls.instanceKafkaInspector()]: Scene.SystemStatus,
    [urls.instanceMetrics()]: Scene.SystemStatus,
    [urls.asyncMigrations()]: Scene.AsyncMigrations,
    [urls.asyncMigrationsFuture()]: Scene.AsyncMigrations,
    [urls.asyncMigrationsSettings()]: Scene.AsyncMigrations,
    [urls.deadLetterQueue()]: Scene.DeadLetterQueue,
    [urls.mySettings()]: Scene.MySettings,
    [urls.toolbarLaunch()]: Scene.ToolbarLaunch,
    [urls.site(':url')]: Scene.Site,
    // Onboarding / setup routes
    [urls.login()]: Scene.Login,
    [urls.login2FA()]: Scene.Login2FA,
    [urls.preflight()]: Scene.PreflightCheck,
    [urls.signup()]: Scene.Signup,
    [urls.inviteSignup(':id')]: Scene.InviteSignup,
    [urls.passwordReset()]: Scene.PasswordReset,
    [urls.passwordResetComplete(':uuid', ':token')]: Scene.PasswordResetComplete,
    [urls.ingestion()]: Scene.Ingestion,
    [urls.ingestion() + '/*']: Scene.Ingestion,
    [urls.products()]: Scene.Products,
    [urls.onboarding(':productKey')]: Scene.Onboarding,
    [urls.verifyEmail()]: Scene.VerifyEmail,
    [urls.verifyEmail(':uuid')]: Scene.VerifyEmail,
    [urls.verifyEmail(':uuid', ':token')]: Scene.VerifyEmail,
    [urls.unsubscribe()]: Scene.Unsubscribe,
    [urls.integrationsRedirect(':kind')]: Scene.IntegrationsRedirect,
    [urls.debugQuery()]: Scene.DebugQuery,
    [urls.feedback()]: Scene.Feedback,
    [urls.feedback() + '/*']: Scene.Feedback,
    [urls.notebook(':shortId')]: Scene.Notebook,
    [urls.notebooks()]: Scene.Notebooks,
    [urls.canvas()]: Scene.Canvas,
}<|MERGE_RESOLUTION|>--- conflicted
+++ resolved
@@ -403,16 +403,12 @@
     [urls.personByUUID('*', false)]: Scene.Person,
     [urls.persons()]: Scene.PersonsManagement,
     [urls.pipeline()]: Scene.Pipeline,
-<<<<<<< HEAD
-    [urls.groups(':groupTypeIndex')]: Scene.PersonsManagement,
-=======
     // One entry for every available tab
     ...Object.values(PipelineTabs).reduce((acc, tab) => {
         acc[urls.pipeline(tab)] = Scene.Pipeline
         return acc
     }, {} as Record<string, Scene>),
-    [urls.groups(':groupTypeIndex')]: Scene.Groups,
->>>>>>> 589f436a
+    [urls.groups(':groupTypeIndex')]: Scene.PersonsManagement,
     [urls.group(':groupTypeIndex', ':groupKey', false)]: Scene.Group,
     [urls.group(':groupTypeIndex', ':groupKey', false, ':groupTab')]: Scene.Group,
     [urls.cohort(':id')]: Scene.Cohort,
