import { useActions, useValues } from 'kea'
import React, { useEffect, useRef, useState } from 'react'
import ReactDOM from 'react-dom'

import { ChartParams, TrendResult } from '~/types'
import { insightLogic } from '../../insightLogic'
import { Textfit } from 'react-textfit'

import './BoldNumber.scss'
import { formatAggregationAxisValue } from 'scenes/insights/aggregationAxisFormat'
import clsx from 'clsx'
import { ensureTooltipElement } from '../LineGraph/LineGraph'
import { groupsModel } from '~/models/groupsModel'
import { toLocalFilters } from 'scenes/insights/filters/ActionFilter/entityFilterLogic'
import { InsightTooltip } from 'scenes/insights/InsightTooltip/InsightTooltip'
import { personsModalLogic } from 'scenes/trends/personsModalLogic'
<<<<<<< HEAD
import { IconTrendingDown, IconTrendingFlat, IconTrendingUp } from 'lib/components/icons'
import { LemonRow } from '@posthog/lemon-ui'
import { percentage } from 'lib/utils'
=======
import { InsightEmptyState } from 'scenes/insights/EmptyStates'
>>>>>>> 79b457ad

/** The tooltip is offset by a few pixels from the cursor to give it some breathing room. */
const BOLD_NUMBER_TOOLTIP_OFFSET_PX = 8

function useBoldNumberTooltip({
    showPersonsModal,
    isTooltipShown,
}: {
    showPersonsModal: boolean
    isTooltipShown: boolean
}): React.RefObject<HTMLDivElement> {
    const { filters, insight } = useValues(insightLogic)
    const { aggregationLabel } = useValues(groupsModel)

    const divRef = useRef<HTMLDivElement>(null)

    useEffect(() => {
        const divRect = divRef.current?.getBoundingClientRect()
        const tooltipEl = ensureTooltipElement()
        tooltipEl.style.opacity = isTooltipShown ? '1' : '0'

        const seriesResult = insight.result?.[0]

        ReactDOM.render(
            <InsightTooltip
                renderCount={(value: number) => (
                    <>{formatAggregationAxisValue(filters.aggregation_axis_format, value)}</>
                )}
                seriesData={[
                    {
                        dataIndex: 1,
                        datasetIndex: 1,
                        id: 1,
                        label: seriesResult?.label,
                        count: seriesResult?.aggregated_value,
                    },
                ]}
                showHeader={false}
                renderSeries={(value: React.ReactNode) => <span className="font-semibold">{value}</span>}
                hideColorCol
                hideInspectActorsSection={!showPersonsModal}
                groupTypeLabel={aggregationLabel(toLocalFilters(filters)[0].math_group_type_index).plural}
            />,
            tooltipEl,
            () => {
                const tooltipRect = tooltipEl.getBoundingClientRect()
                if (divRect) {
                    tooltipEl.style.top = `${
                        window.scrollY + divRect.top - tooltipRect.height - BOLD_NUMBER_TOOLTIP_OFFSET_PX
                    }px`
                    tooltipEl.style.left = `${divRect.left + divRect.width / 2 - tooltipRect.width / 2}px`
                }
            }
        )
    }, [isTooltipShown])

    return divRef
}

export function BoldNumber({ showPersonsModal = true }: ChartParams): JSX.Element {
    const { insight, filters } = useValues(insightLogic)
    const { loadPeople } = useActions(personsModalLogic)

    const [isTooltipShown, setIsTooltipShown] = useState(false)
    const valueRef = useBoldNumberTooltip({ showPersonsModal, isTooltipShown })

<<<<<<< HEAD
    const showComparison = filters.compare && insight.result.length > 1
    const resultSeries = insight.result[0] as TrendResult
=======
    const resultSeries = insight?.result?.[0] as TrendResult
>>>>>>> 79b457ad

    return resultSeries ? (
        <div className="BoldNumber">
            <Textfit mode="single" min={32} max={120}>
                <div
                    className={clsx('BoldNumber__value', showPersonsModal ? 'cursor-pointer' : 'cursor-default')}
                    onClick={
                        showPersonsModal
                            ? () => {
                                  loadPeople({
                                      action: resultSeries.action,
                                      label: resultSeries.label,
                                      date_from: resultSeries.filter?.date_from as string,
                                      date_to: resultSeries.filter?.date_to as string,
                                      filters,
                                      saveOriginal: true,
                                      pointValue: resultSeries.aggregated_value,
                                  })
                              }
                            : undefined
                    }
                    onMouseLeave={() => setIsTooltipShown(false)}
                    ref={valueRef}
                    onMouseEnter={() => setIsTooltipShown(true)}
                >
                    {formatAggregationAxisValue(filters.aggregation_axis_format, resultSeries.aggregated_value)}
                </div>
            </Textfit>
            {showComparison && <BoldNumberComparison showPersonsModal={showPersonsModal} />}
        </div>
    ) : (
        <InsightEmptyState />
    )
}

function BoldNumberComparison({ showPersonsModal }: Pick<ChartParams, 'showPersonsModal'>): JSX.Element {
    const { insight, filters } = useValues(insightLogic)
    const { loadPeople } = useActions(personsModalLogic)

    const [currentPeriodSeries, previousPeriodSeries] = insight.result as TrendResult[]

    const percentageDiff =
        (currentPeriodSeries.aggregated_value - previousPeriodSeries.aggregated_value) /
        Math.abs(previousPeriodSeries.aggregated_value)

    const percentageDiffDisplay =
        percentageDiff > 0
            ? `Up ${percentage(percentageDiff)}`
            : percentageDiff < 0
            ? `Down ${percentage(-percentageDiff)}`
            : 'No change'

    return (
        <LemonRow
            icon={
                percentageDiff > 0 ? (
                    <IconTrendingUp />
                ) : percentageDiff < 0 ? (
                    <IconTrendingDown />
                ) : (
                    <IconTrendingFlat />
                )
            }
            className="BoldNumber__comparison"
            fullWidth
            center
        >
            <span>
                {percentageDiffDisplay} from{' '}
                {showPersonsModal ? (
                    <a
                        onClick={() => {
                            loadPeople({
                                action: previousPeriodSeries.action,
                                label: previousPeriodSeries.label,
                                date_from: previousPeriodSeries.filter?.date_from as string,
                                date_to: previousPeriodSeries.filter?.date_to as string,
                                filters,
                                saveOriginal: true,
                                pointValue: previousPeriodSeries.aggregated_value,
                            })
                        }}
                    >
                        previous period
                    </a>
                ) : (
                    'previous period'
                )}
            </span>
        </LemonRow>
    )
}<|MERGE_RESOLUTION|>--- conflicted
+++ resolved
@@ -6,7 +6,6 @@
 import { insightLogic } from '../../insightLogic'
 import { Textfit } from 'react-textfit'
 
-import './BoldNumber.scss'
 import { formatAggregationAxisValue } from 'scenes/insights/aggregationAxisFormat'
 import clsx from 'clsx'
 import { ensureTooltipElement } from '../LineGraph/LineGraph'
@@ -14,13 +13,12 @@
 import { toLocalFilters } from 'scenes/insights/filters/ActionFilter/entityFilterLogic'
 import { InsightTooltip } from 'scenes/insights/InsightTooltip/InsightTooltip'
 import { personsModalLogic } from 'scenes/trends/personsModalLogic'
-<<<<<<< HEAD
 import { IconTrendingDown, IconTrendingFlat, IconTrendingUp } from 'lib/components/icons'
 import { LemonRow } from '@posthog/lemon-ui'
 import { percentage } from 'lib/utils'
-=======
 import { InsightEmptyState } from 'scenes/insights/EmptyStates'
->>>>>>> 79b457ad
+
+import './BoldNumber.scss'
 
 /** The tooltip is offset by a few pixels from the cursor to give it some breathing room. */
 const BOLD_NUMBER_TOOLTIP_OFFSET_PX = 8
@@ -87,12 +85,8 @@
     const [isTooltipShown, setIsTooltipShown] = useState(false)
     const valueRef = useBoldNumberTooltip({ showPersonsModal, isTooltipShown })
 
-<<<<<<< HEAD
     const showComparison = filters.compare && insight.result.length > 1
-    const resultSeries = insight.result[0] as TrendResult
-=======
-    const resultSeries = insight?.result?.[0] as TrendResult
->>>>>>> 79b457ad
+    const resultSeries = insight?.result?.[0] as TrendResult | undefined
 
     return resultSeries ? (
         <div className="BoldNumber">
