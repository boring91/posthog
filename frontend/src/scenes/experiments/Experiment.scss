.experiment-form {
    .metrics-selection {
        width: 100%;
        padding-top: 1rem;
        border-top: 1px solid var(--border);
    }

    .person-selection {
        align-items: center;
        justify-content: space-between;
        width: 100%;
        padding-top: 1rem;
        border-top: 1px solid var(--border);
    }

<<<<<<< HEAD
    .insights-graph-container {
        margin-bottom: 1rem;

        .display-config-inner {
            display: flex;
            align-items: center;
            justify-content: space-between;
            overflow-x: auto;
        }

        .ant-card-body {
            padding: 0;
        }

        .insights-graph-container-row {
            .insights-graph-container-row-left {
                width: 100%;
            }

            .insights-graph-container-row-right {
                display: flex;
                align-items: center;
                width: 100%;
                max-width: 300px;
                height: min(calc(90vh - 16rem), 36rem); // same as .trends-insights-container
                padding: 0 1rem 1rem 0;
            }
        }

        .LineGraph {
            width: calc(100% - 2rem);
            height: calc(100% - 2rem) !important;
            margin-top: 1rem;
        }
    }

    .insights-graph-header {
        min-height: 48px;
        padding-right: 1rem;
        padding-left: 1rem;
        margin-top: 0 !important;
    }

=======
>>>>>>> 266c3ff5
    .experiment-preview {
        margin-bottom: 1rem;
        border-bottom: 1px solid var(--border);

        .mde-slider {
            .ant-slider-handle {
                border: none;
            }

            .ant-slider-rail {
                background-color: var(--primary-highlight);
            }
        }
    }

    .variants {
        padding-bottom: 1rem;
        margin-top: 0.5rem;

        .ant-form-horizontal {
            min-height: 32px;
        }

        .border-top {
            border-top-left-radius: 4px;
            border-top-right-radius: 4px;
        }

        .border-bottom {
            border-bottom-right-radius: 4px;
            border-bottom-left-radius: 4px;
        }

        .feature-flag-variant {
            display: flex;
            align-items: center;
            padding: 0.5rem;
            background: var(--bg-light);
            border-color: var(--border);
            border-width: 1px;
            border-top-style: solid;
            border-right-style: solid;
            border-left-style: solid;

            .extend-variant-fully {
                flex: 1;
            }
        }

        .variant-label {
            display: flex;
            flex-direction: row;
            align-items: center;
            justify-content: center;
            min-width: 52px;
            padding: 2px 6px;
            margin-right: 8px;
            font-size: 12px;
            font-weight: 500;
            color: #fff;
            letter-spacing: 0.01em;
            border-radius: 4px;
        }
    }

    .secondary-metrics {
        width: 100%;
        padding-top: 1rem;
        margin-top: 1rem;
        margin-bottom: 1rem;
        border-top: 1px solid var(--border);
    }

    .ant-input-number-disabled {
        color: black;
    }

    .ant-input[disabled] {
        color: black;
    }
}

.view-experiment {
    .draft-header {
        margin-bottom: 1rem;
        border-bottom: 1px solid var(--border);
    }

    .exp-description {
        font-style: italic;
        color: var(--muted);
    }

    .participants {
        background-color: white;

        .ant-collapse-header {
            padding-top: 0.5rem;
            padding-bottom: 0.5rem;
            padding-left: 0.75rem;
        }
    }

    .variants-list {
        li {
            display: inline;
        }

        li::after {
            content: ', ';
        }

        li:last-child::after {
            content: '';
        }
    }

    .experiment-result {
        padding-top: 1rem;
    }

    .ant-collapse-content-box {
        display: flex;
        flex-flow: column;
    }

    .secondary-progress {
        margin-top: 0.5rem;

        li::before {
            display: inline-block;
            margin-right: 4px;
            font-weight: 900;
            content: '\2022';
        }

        .ant-progress-inner {
            border-radius: 4px;

            .ant-progress-bg {
                border-radius: 4px;
            }
        }
    }

    .no-experiment-results {
        display: flex;
        align-items: center;
        justify-content: center;
        width: 100%;
        min-height: 320px;
        margin-top: 1rem;
        font-size: 24px;
        background-color: var(--side);
        border: 1px solid var(--border);
    }

    .computation-time-and-sampling-notice {
        margin-top: 8px;
    }
}

.preview-conversion-goal-num {
    width: 24px;
    height: 24px;
    margin-right: 0.5rem;
    font-weight: 700;
    color: var(--primary-alt);
    text-align: center;
    background-color: var(--side);
}

.experiment-preview-row {
    padding-bottom: 1rem;
    margin-bottom: 1rem;
    border-bottom: 1px solid var(--border);

    &:last-child {
        padding-bottom: 0;
        margin-bottom: 0;
        border-bottom: none;
    }
}

.metric-name {
    flex: 1;
    padding: 8px 8px 8px 16px;
    margin-left: 0.5rem;
    border: 1px solid var(--border);
    border-radius: 4px;
}<|MERGE_RESOLUTION|>--- conflicted
+++ resolved
@@ -13,52 +13,6 @@
         border-top: 1px solid var(--border);
     }
 
-<<<<<<< HEAD
-    .insights-graph-container {
-        margin-bottom: 1rem;
-
-        .display-config-inner {
-            display: flex;
-            align-items: center;
-            justify-content: space-between;
-            overflow-x: auto;
-        }
-
-        .ant-card-body {
-            padding: 0;
-        }
-
-        .insights-graph-container-row {
-            .insights-graph-container-row-left {
-                width: 100%;
-            }
-
-            .insights-graph-container-row-right {
-                display: flex;
-                align-items: center;
-                width: 100%;
-                max-width: 300px;
-                height: min(calc(90vh - 16rem), 36rem); // same as .trends-insights-container
-                padding: 0 1rem 1rem 0;
-            }
-        }
-
-        .LineGraph {
-            width: calc(100% - 2rem);
-            height: calc(100% - 2rem) !important;
-            margin-top: 1rem;
-        }
-    }
-
-    .insights-graph-header {
-        min-height: 48px;
-        padding-right: 1rem;
-        padding-left: 1rem;
-        margin-top: 0 !important;
-    }
-
-=======
->>>>>>> 266c3ff5
     .experiment-preview {
         margin-bottom: 1rem;
         border-bottom: 1px solid var(--border);
