// While these test cases focus on runAsyncHandlersEventPipeline, they were
// explicitly intended to test that failures to produce to the `jobs` topic
// due to availability errors would be bubbled up to the consumer, where we can
// then make decisions about how to handle this case e.g. here we test that it
// simply would bubble up to the KafkaJS consumer runnner where it can handle
// retries.
//
// There is complicating factor in that the pipeline uses a separate Node Worker
// to run the pipeline, which means we can't easily mock the `produce` call, and
// as such the test is broken into answering these questions separately, with no
// integration test between the two:
//
//  1. using the Piscina task runner to run the pipeline results in the
//     DependencyUnavailableError Error being thrown.
//  2. the KafkaQueue consumer handler will let the error bubble up to the
//     KafkaJS consumer runner, which we assume will handle retries.

import Redis from 'ioredis'
import LibrdKafkaError from 'node-rdkafka-acosom/lib/error'

import { defaultConfig } from '../../../src/config/config'
import { KAFKA_EVENTS_JSON } from '../../../src/config/kafka-topics'
import { buildOnEventIngestionConsumer } from '../../../src/main/ingestion-queues/on-event-handler-consumer'
import { Hub } from '../../../src/types'
import { DependencyUnavailableError } from '../../../src/utils/db/error'
import { createHub } from '../../../src/utils/db/hub'
import { UUIDT } from '../../../src/utils/utils'
import Piscina, { makePiscina } from '../../../src/worker/piscina'
import { setupPlugins } from '../../../src/worker/plugins/setup'
import { teardownPlugins } from '../../../src/worker/plugins/teardown'
import { createTaskRunner } from '../../../src/worker/worker'
import {
    createOrganization,
    createPlugin,
    createPluginConfig,
    createTeam,
    POSTGRES_DELETE_TABLES_QUERY,
} from '../../helpers/sql'

jest.setTimeout(10000)

describe('workerTasks.runAsyncHandlersEventPipeline()', () => {
    // Tests the failure cases for the workerTasks.runAsyncHandlersEventPipeline
    // task. Note that this equally applies to e.g. runEventPipeline task as
    // well and likely could do with adding additional tests for that.
    //
    // We are assuming here that we are bubbling up any errors thrown from the
    // Piscina task runner to the consumer here, I couldn't figure out a nice
    // way to mock things in subprocesses to test this however.

    let hub: Hub
    let redis: Redis.Redis
    let closeHub: () => Promise<void>
    let piscinaTaskRunner: ({ task, args }) => Promise<any>

    beforeEach(() => {
        // Use fake timers to ensure that we don't need to wait on e.g. retry logic.
        jest.useFakeTimers({ advanceTimers: true })
    })

    beforeAll(async () => {
        jest.useFakeTimers({ advanceTimers: true })
        ;[hub, closeHub] = await createHub()
        redis = await hub.redisPool.acquire()
        piscinaTaskRunner = createTaskRunner(hub)
        await hub.postgres.query(POSTGRES_DELETE_TABLES_QUERY) // Need to clear the DB to avoid unique constraint violations on ids
    })

    afterEach(() => {
        jest.runAllTimers()
        jest.useRealTimers()
        jest.clearAllMocks()
    })

    afterAll(async () => {
        await hub.redisPool.release(redis)
        await teardownPlugins(hub)
        await closeHub()
    })

    test('throws on produce errors', async () => {
        // To ensure that producer errors are retried and not swallowed, we need
        // to ensure that these are bubbled up to the main consumer loop. Note
        // that the `KafkaJSError` is translated to a generic `DependencyUnavailableError`.
        // This is to allow the specific decision of whether the error is
        // retriable to happen as close to the dependency as possible.
        const organizationId = await createOrganization(hub.postgres)
        const plugin = await createPlugin(hub.postgres, {
            organization_id: organizationId,
            name: 'fails to produce',
            plugin_type: 'source',
            is_global: false,
            source__index_ts: `
                export async function onEvent(event, { jobs }) {
                    await jobs.test().runNow()
                }

                export const jobs = {
                    test: async () => {}
                }
            `,
        })

        const teamId = await createTeam(hub.postgres, organizationId)
        await createPluginConfig(hub.postgres, { team_id: teamId, plugin_id: plugin.id })
        await setupPlugins(hub)

        const error = new LibrdKafkaError({
            name: 'Failed to produce',
            message: 'Failed to produce',
            code: 1,
            errno: 1,
            origin: 'test',
            isRetriable: true,
        })

        jest.spyOn(hub.kafkaProducer.producer, 'produce').mockImplementation(
            (topic, partition, message, key, timestamp, cb) => cb(error)
        )

        await expect(
            piscinaTaskRunner({
                task: 'runAsyncHandlersEventPipeline',
                args: {
                    event: {
                        distinctId: 'asdf',
                        ip: '',
                        teamId: teamId,
                        event: 'some event',
                        properties: {},
                        eventUuid: new UUIDT().toString(),
                    },
                },
            })
<<<<<<< HEAD
        ).rejects.toEqual(new DependencyUnavailableError('Failed to produce', 'Kafka', error))
=======
        ).rejects.toEqual(
            new DependencyUnavailableError('Failed to produce', 'Kafka', new KafkaJSError('Failed to produce'))
        )
    })

    test('retry on RetryError', async () => {
        // If we receive a `RetryError`, we should retry the task within the
        // pipeline rather than throwing it to the main consumer loop.
        // Note that we assume the retries are happening async as is the
        // currently functionality, i.e. outside of the consumer loop, but we
        // should arguably move this to a separate retry topic.
        const organizationId = await createOrganization(hub.postgres)
        const plugin = await createPlugin(hub.postgres, {
            organization_id: organizationId,
            name: 'runEveryMinute plugin',
            plugin_type: 'source',
            is_global: false,
            source__index_ts: `
                export async function onEvent(event, { jobs }) {
                    await jobs.test().runNow()
                }

                export const jobs = {
                    test: async () => {}
                }
            `,
        })

        const teamId = await createTeam(hub.postgres, organizationId)
        await createPluginConfig(hub.postgres, { team_id: teamId, plugin_id: plugin.id })
        await setupPlugins(hub)

        // This isn't strictly correct in terms of where this is being raised
        // from i.e. `producer.send` doesn't ever raise a `RetryError`, but
        // it was just convenient to do so and is hopefully close enough to
        // reality.
        // NOTE: we only mock once such that the second call will succeed
        jest.spyOn(hub.kafkaProducer.producer, 'send').mockImplementationOnce(() => {
            return Promise.reject(new RetryError('retry error'))
        })

        const event = {
            distinctId: 'asdf',
            ip: '',
            teamId: teamId,
            event: 'some event',
            properties: {},
            eventUuid: new UUIDT().toString(),
        }

        await expect(
            piscinaTaskRunner({
                task: 'runAsyncHandlersEventPipeline',
                args: { event },
            })
        ).resolves.toEqual({
            args: [expect.objectContaining(event)],
            lastStep: 'runAsyncHandlersStep',
        })

        // Ensure the retry call is made.
        jest.runOnlyPendingTimers()

        expect(hub.kafkaProducer.producer.send).toHaveBeenCalledTimes(2)
>>>>>>> 4f9c9e7a
    })

    test(`doesn't throw on arbitrary failures`, async () => {
        // If we receive an arbitrary error, we should just skip the event. We
        // only want to retry on `RetryError` and `DependencyUnavailableError` as these are
        // things under our control.
        const organizationId = await createOrganization(hub.postgres)
        const plugin = await createPlugin(hub.postgres, {
            organization_id: organizationId,
            name: 'runEveryMinute plugin',
            plugin_type: 'source',
            is_global: false,
            source__index_ts: `
                export async function onEvent(event, { jobs }) {
                    throw new Error('arbitrary failure')
                }
            `,
        })

        const teamId = await createTeam(hub.postgres, organizationId)
        await createPluginConfig(hub.postgres, { team_id: teamId, plugin_id: plugin.id })
        await setupPlugins(hub)

        const event = {
            distinctId: 'asdf',
            ip: '',
            teamId: teamId,
            event: 'some event',
            properties: {},
            eventUuid: new UUIDT().toString(),
        }

        await expect(
            piscinaTaskRunner({
                task: 'runAsyncHandlersEventPipeline',
                args: { event },
            })
        ).resolves.toEqual({
            args: [expect.objectContaining(event)],
            lastStep: 'runAsyncHandlersStep',
        })
    })
})

describe('eachBatchAsyncHandlers', () => {
    // We want to ensure that if the handler rejects, then the consumer will
    // raise to the consumer, triggering the KafkaJS retry logic. Here we are
    // assuming that piscina will reject the returned promise, which according
    // to https://github.com/piscinajs/piscina#method-runtask-options should be
    // the case.
    let hub: Hub
    let closeHub: () => Promise<void>
    let piscina: Piscina

    beforeEach(async () => {
        jest.useFakeTimers({ advanceTimers: true })
        ;[hub, closeHub] = await createHub()
    })

    afterEach(async () => {
        await closeHub?.()
        jest.useRealTimers()
    })

    test('rejections from piscina are bubbled up to the consumer', async () => {
        piscina = await makePiscina(defaultConfig, hub)
        const ingestionConsumer = buildOnEventIngestionConsumer({ hub, piscina })

        const error = new LibrdKafkaError({ message: 'test', code: 1, errno: 1, origin: 'test', isRetriable: true })

        jest.spyOn(ingestionConsumer, 'eachBatch').mockRejectedValue(
            new DependencyUnavailableError('Failed to produce', 'Kafka', error)
        )

        await expect(
            ingestionConsumer.eachBatchConsumer({
                batch: {
                    topic: KAFKA_EVENTS_JSON,
                    partition: 0,
                    highWatermark: '0',
                    messages: [
                        {
                            key: Buffer.from('key'),
                            value: Buffer.from(
                                JSON.stringify({
                                    distinctId: 'asdf',
                                    ip: '',
                                    teamId: 1,
                                    event: 'some event',
                                    properties: JSON.stringify({}),
                                    eventUuid: new UUIDT().toString(),
                                    timestamp: '0',
                                })
                            ),
                            timestamp: '0',
                            offset: '0',
                            size: 0,
                            attributes: 0,
                        },
                    ],
                    isEmpty: jest.fn(),
                    firstOffset: jest.fn(),
                    lastOffset: jest.fn(),
                    offsetLag: jest.fn(),
                    offsetLagLow: jest.fn(),
                },
                resolveOffset: jest.fn(),
                heartbeat: jest.fn(),
                isRunning: () => true,
                isStale: () => false,
                commitOffsetsIfNecessary: jest.fn(),
                uncommittedOffsets: jest.fn(),
                pause: jest.fn(),
            })
        ).rejects.toEqual(new DependencyUnavailableError('Failed to produce', 'Kafka', error))
    })
})<|MERGE_RESOLUTION|>--- conflicted
+++ resolved
@@ -132,74 +132,7 @@
                     },
                 },
             })
-<<<<<<< HEAD
         ).rejects.toEqual(new DependencyUnavailableError('Failed to produce', 'Kafka', error))
-=======
-        ).rejects.toEqual(
-            new DependencyUnavailableError('Failed to produce', 'Kafka', new KafkaJSError('Failed to produce'))
-        )
-    })
-
-    test('retry on RetryError', async () => {
-        // If we receive a `RetryError`, we should retry the task within the
-        // pipeline rather than throwing it to the main consumer loop.
-        // Note that we assume the retries are happening async as is the
-        // currently functionality, i.e. outside of the consumer loop, but we
-        // should arguably move this to a separate retry topic.
-        const organizationId = await createOrganization(hub.postgres)
-        const plugin = await createPlugin(hub.postgres, {
-            organization_id: organizationId,
-            name: 'runEveryMinute plugin',
-            plugin_type: 'source',
-            is_global: false,
-            source__index_ts: `
-                export async function onEvent(event, { jobs }) {
-                    await jobs.test().runNow()
-                }
-
-                export const jobs = {
-                    test: async () => {}
-                }
-            `,
-        })
-
-        const teamId = await createTeam(hub.postgres, organizationId)
-        await createPluginConfig(hub.postgres, { team_id: teamId, plugin_id: plugin.id })
-        await setupPlugins(hub)
-
-        // This isn't strictly correct in terms of where this is being raised
-        // from i.e. `producer.send` doesn't ever raise a `RetryError`, but
-        // it was just convenient to do so and is hopefully close enough to
-        // reality.
-        // NOTE: we only mock once such that the second call will succeed
-        jest.spyOn(hub.kafkaProducer.producer, 'send').mockImplementationOnce(() => {
-            return Promise.reject(new RetryError('retry error'))
-        })
-
-        const event = {
-            distinctId: 'asdf',
-            ip: '',
-            teamId: teamId,
-            event: 'some event',
-            properties: {},
-            eventUuid: new UUIDT().toString(),
-        }
-
-        await expect(
-            piscinaTaskRunner({
-                task: 'runAsyncHandlersEventPipeline',
-                args: { event },
-            })
-        ).resolves.toEqual({
-            args: [expect.objectContaining(event)],
-            lastStep: 'runAsyncHandlersStep',
-        })
-
-        // Ensure the retry call is made.
-        jest.runOnlyPendingTimers()
-
-        expect(hub.kafkaProducer.producer.send).toHaveBeenCalledTimes(2)
->>>>>>> 4f9c9e7a
     })
 
     test(`doesn't throw on arbitrary failures`, async () => {
