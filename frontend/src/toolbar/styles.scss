--- conflicted
+++ resolved
@@ -17,19 +17,6 @@
     @include root-variables;
 }
 
-<<<<<<< HEAD
-.toolbar-block {
-    font-size: 14px;
-    color: black;
-    background: white;
-
-    &.no-padding {
-        padding: 0;
-    }
-}
-
-=======
->>>>>>> c0c0f30a
 .LemonModal__overlay--force-modal-above-popovers {
     z-index: 2147483033 !important;
 }
