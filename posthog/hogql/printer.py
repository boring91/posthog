import re
from dataclasses import dataclass
from datetime import datetime
from typing import List, Literal, Optional, Union, cast


from ee.clickhouse.materialized_columns.columns import TablesWithMaterializedColumns, get_materialized_columns
from posthog.hogql import ast
from posthog.hogql.constants import (
    CLICKHOUSE_FUNCTIONS,
    HOGQL_AGGREGATIONS,
    MAX_SELECT_RETURNED_ROWS,
    HogQLSettings,
    ADD_TIMEZONE_TO_FUNCTIONS,
)
from posthog.hogql.context import HogQLContext
from posthog.hogql.database import Table, create_hogql_database
from posthog.hogql.escape_sql import (
    escape_clickhouse_identifier,
    escape_clickhouse_string,
    escape_hogql_identifier,
    escape_hogql_string,
)
from posthog.hogql.resolver import ResolverException, lookup_field_by_name, resolve_refs
from posthog.hogql.transforms import expand_asterisks, resolve_lazy_tables
from posthog.hogql.transforms.macros import expand_macros
from posthog.hogql.transforms.property_types import resolve_property_types
from posthog.hogql.visitor import Visitor
from posthog.models.property import PropertyName, TableColumn
from posthog.utils import PersonOnEventsMode


def team_id_guard_for_table(table_ref: Union[ast.TableRef, ast.TableAliasRef], context: HogQLContext) -> ast.Expr:
    """Add a mandatory "and(team_id, ...)" filter around the expression."""
    if not context.team_id:
        raise ValueError("context.team_id not found")

    return ast.CompareOperation(
        op=ast.CompareOperationType.Eq,
        left=ast.Field(chain=["team_id"], ref=ast.FieldRef(name="team_id", table=table_ref)),
        right=ast.Constant(value=context.team_id),
    )


def print_ast(
    node: ast.Expr,
    context: HogQLContext,
    dialect: Literal["hogql", "clickhouse"],
    stack: Optional[List[ast.SelectQuery]] = None,
    settings: Optional[HogQLSettings] = None,
) -> str:
    prepared_ast = prepare_ast_for_printing(node=node, context=context, dialect=dialect, stack=stack)
    return print_prepared_ast(node=prepared_ast, context=context, dialect=dialect, stack=stack, settings=settings)


def prepare_ast_for_printing(
    node: ast.Expr,
    context: HogQLContext,
    dialect: Literal["hogql", "clickhouse"],
    stack: Optional[List[ast.SelectQuery]] = None,
) -> ast.Expr:
    ref = stack[-1].ref if stack else None

    context.database = context.database or create_hogql_database(context.team_id)
    node = expand_macros(node, stack)
    resolve_refs(node, context.database, ref)
    expand_asterisks(node)
    if dialect == "clickhouse":
        # This makes printed "hogql" nicer.
        node = resolve_property_types(node, context)
        resolve_lazy_tables(node, stack, context)

    # We add a team_id guard right before printing. It's not a separate step here.
    return node


def print_prepared_ast(
    node: ast.Expr,
    context: HogQLContext,
    dialect: Literal["hogql", "clickhouse"],
    stack: Optional[List[ast.SelectQuery]] = None,
    settings: Optional[HogQLSettings] = None,
) -> str:
    # _Printer also adds a team_id guard if printing clickhouse
    return _Printer(context=context, dialect=dialect, stack=stack or [], settings=settings).visit(node)


@dataclass
class JoinExprResponse:
    printed_sql: str
    where: Optional[ast.Expr] = None


class _Printer(Visitor):
    # NOTE: Call "print_ast()", not this class directly.

    def __init__(
        self,
        context: HogQLContext,
        dialect: Literal["hogql", "clickhouse"],
        stack: Optional[List[ast.AST]] = None,
        settings: Optional[HogQLSettings] = None,
    ):
        self.context = context
        self.dialect = dialect
        self.stack: List[ast.AST] = stack or []  # Keep track of all traversed nodes.
        self.settings = settings

    def visit(self, node: ast.AST):
        self.stack.append(node)
        response = super().visit(node)
        self.stack.pop()

        if len(self.stack) == 0 and self.dialect == "clickhouse" and self.settings:
            if not isinstance(node, ast.SelectQuery) and not isinstance(node, ast.SelectUnionQuery):
                raise ValueError("Settings can only be applied to SELECT queries")
            settings = []
            for key, value in self.settings:
                if not isinstance(value, (int, float, str)):
                    raise ValueError(f"Setting {key} must be a string, int, or float")
                if not re.match(r"^[a-zA-Z0-9_]+$", key):
                    raise ValueError(f"Setting {key} is not supported")
                if isinstance(value, int) or isinstance(value, float):
                    settings.append(f"{key}={value}")
                else:
                    settings.append(f"{key}={self._print_escaped_string(value)}")
            if len(settings) > 0:
                response += f" SETTINGS {', '.join(settings)}"

        return response

    def visit_select_union_query(self, node: ast.SelectUnionQuery):
        query = " UNION ALL ".join([self.visit(expr) for expr in node.select_queries])
        if len(self.stack) > 1:
            return f"({query})"
        return query

    def visit_select_query(self, node: ast.SelectQuery):
        if self.dialect == "clickhouse":
            if not self.context.enable_select_queries:
                raise ValueError("Full SELECT queries are disabled if context.enable_select_queries is False")
            if not self.context.team_id:
                raise ValueError("Full SELECT queries are disabled if context.team_id is not set")

        # if we are the first parsed node in the tree, or a child of a SelectUnionQuery, mark us as a top level query
        part_of_select_union = len(self.stack) >= 2 and isinstance(self.stack[-2], ast.SelectUnionQuery)
        is_top_level_query = len(self.stack) <= 1 or (len(self.stack) == 2 and part_of_select_union)

        # We will add extra clauses onto this from the joined tables
        where = node.where

        joined_tables = []
        next_join = node.select_from
        while isinstance(next_join, ast.JoinExpr):
            if next_join.ref is None:
                raise ValueError("Printing queries with a FROM clause is not permitted before ref resolution")

            visited_join = self.visit_join_expr(next_join)
            joined_tables.append(visited_join.printed_sql)

            # This is an expression we must add to the SELECT's WHERE clause to limit results, like the team ID guard.
            extra_where = visited_join.where
            if extra_where is None:
                pass
            elif isinstance(extra_where, ast.Expr):
                if where is None:
                    where = extra_where
                elif isinstance(where, ast.And):
                    where = ast.And(exprs=[extra_where] + where.exprs)
                else:
                    where = ast.And(exprs=[extra_where, where])
            else:
                raise ValueError(f"Invalid where of type {type(extra_where).__name__} returned by join_expr")

            next_join = next_join.next_join

        columns = [self.visit(column) for column in node.select] if node.select else ["1"]
        where = self.visit(where) if where else None
        having = self.visit(node.having) if node.having else None
        prewhere = self.visit(node.prewhere) if node.prewhere else None
        group_by = [self.visit(column) for column in node.group_by] if node.group_by else None
        order_by = [self.visit(column) for column in node.order_by] if node.order_by else None

        clauses = [
            f"SELECT {'DISTINCT ' if node.distinct else ''}{', '.join(columns)}",
            f"FROM {' '.join(joined_tables)}" if len(joined_tables) > 0 else None,
            "PREWHERE " + prewhere if prewhere else None,
            "WHERE " + where if where else None,
            f"GROUP BY {', '.join(group_by)}" if group_by and len(group_by) > 0 else None,
            "HAVING " + having if having else None,
            f"ORDER BY {', '.join(order_by)}" if order_by and len(order_by) > 0 else None,
        ]

        limit = node.limit
        if self.context.limit_top_select and is_top_level_query:
            if limit is not None:
                if isinstance(limit, ast.Constant) and isinstance(limit.value, int):
                    limit.value = min(limit.value, MAX_SELECT_RETURNED_ROWS)
                else:
                    limit = ast.Call(name="min2", args=[ast.Constant(value=MAX_SELECT_RETURNED_ROWS), limit])
            else:
                limit = ast.Constant(value=MAX_SELECT_RETURNED_ROWS)

        if limit is not None:
            clauses.append(f"LIMIT {self.visit(limit)}")
            if node.offset is not None:
                clauses.append(f"OFFSET {self.visit(node.offset)}")
            if node.limit_by is not None:
                clauses.append(f"BY {', '.join([self.visit(expr) for expr in node.limit_by])}")
            if node.limit_with_ties:
                clauses.append("WITH TIES")

        response = " ".join([clause for clause in clauses if clause])

        # If we are printing a SELECT subquery (not the first AST node we are visiting), wrap it in parentheses.
        if not part_of_select_union and not is_top_level_query:
            response = f"({response})"

        return response

    def visit_join_expr(self, node: ast.JoinExpr) -> JoinExprResponse:
        # return constraints we must place on the select query
        extra_where: Optional[ast.Expr] = None

        join_strings = []

        if node.join_type is not None:
            join_strings.append(node.join_type)

        if isinstance(node.ref, ast.TableAliasRef):
            table_ref = node.ref.table_ref
            if table_ref is None:
                raise ValueError(f"Table alias {node.ref.name} does not resolve!")
            if not isinstance(table_ref, ast.TableRef):
                raise ValueError(f"Table alias {node.ref.name} does not resolve to a table!")

            if self.dialect == "clickhouse":
                table_name = table_ref.table.clickhouse_table()
            else:
                table_name = table_ref.table.hogql_table()
            join_strings.append(self._print_identifier(table_name))

            if node.alias is not None:
                join_strings.append(f"AS {self._print_identifier(node.alias)}")

            if self.dialect == "clickhouse":
                # TODO: do this in a separate pass before printing, along with person joins and other transforms
                extra_where = team_id_guard_for_table(node.ref, self.context)

        elif isinstance(node.ref, ast.TableRef):
            if self.dialect == "clickhouse":
                join_strings.append(self._print_identifier(node.ref.table.clickhouse_table()))
            else:
                join_strings.append(self._print_identifier(node.ref.table.hogql_table()))

            if node.sample is not None:
                sample_clause = self.visit_sample_expr(node.sample)
                if sample_clause is not None:
                    join_strings.append(sample_clause)

            if self.dialect == "clickhouse":
                # TODO: do this in a separate pass before printing, along with person joins and other transforms
                extra_where = team_id_guard_for_table(node.ref, self.context)

        elif isinstance(node.ref, ast.SelectQueryRef):
            join_strings.append(self.visit(node.table))

        elif isinstance(node.ref, ast.SelectUnionQueryRef):
            join_strings.append(self.visit(node.table))

        elif isinstance(node.ref, ast.SelectQueryAliasRef) and node.alias is not None:
            join_strings.append(self.visit(node.table))
            join_strings.append(f"AS {self._print_identifier(node.alias)}")
        else:
            raise ValueError("Only selecting from a table or a subquery is supported")

        if node.table_final:
            join_strings.append("FINAL")

        if node.constraint is not None:
            join_strings.append(f"ON {self.visit(node.constraint)}")

        return JoinExprResponse(printed_sql=" ".join(join_strings), where=extra_where)

    def visit_binary_operation(self, node: ast.BinaryOperation):
        if node.op == ast.BinaryOperationType.Add:
            return f"plus({self.visit(node.left)}, {self.visit(node.right)})"
        elif node.op == ast.BinaryOperationType.Sub:
            return f"minus({self.visit(node.left)}, {self.visit(node.right)})"
        elif node.op == ast.BinaryOperationType.Mult:
            return f"multiply({self.visit(node.left)}, {self.visit(node.right)})"
        elif node.op == ast.BinaryOperationType.Div:
            return f"divide({self.visit(node.left)}, {self.visit(node.right)})"
        elif node.op == ast.BinaryOperationType.Mod:
            return f"modulo({self.visit(node.left)}, {self.visit(node.right)})"
        else:
            raise ValueError(f"Unknown BinaryOperationType {node.op}")

    def visit_and(self, node: ast.And):
        return f"and({', '.join([self.visit(expr) for expr in node.exprs])})"

    def visit_or(self, node: ast.Or):
        return f"or({', '.join([self.visit(expr) for expr in node.exprs])})"

    def visit_not(self, node: ast.Not):
        return f"not({self.visit(node.expr)})"

    def visit_tuple(self, node: ast.Tuple):
        return f"tuple({', '.join([self.visit(expr) for expr in node.exprs])})"

    def visit_array(self, node: ast.Array):
        return f"[{', '.join([self.visit(expr) for expr in node.exprs])}]"

    def visit_order_expr(self, node: ast.OrderExpr):
        return f"{self.visit(node.expr)} {node.order}"

    def visit_compare_operation(self, node: ast.CompareOperation):
        left = self.visit(node.left)
        right = self.visit(node.right)
        if node.op == ast.CompareOperationType.Eq:
            if isinstance(node.right, ast.Constant) and node.right.value is None:
                return f"isNull({left})"
            else:
                return f"equals({left}, {right})"
        elif node.op == ast.CompareOperationType.NotEq:
            if isinstance(node.right, ast.Constant) and node.right.value is None:
                return f"isNotNull({left})"
            else:
                return f"notEquals({left}, {right})"
        elif node.op == ast.CompareOperationType.Gt:
            return f"greater({left}, {right})"
        elif node.op == ast.CompareOperationType.GtE:
            return f"greaterOrEquals({left}, {right})"
        elif node.op == ast.CompareOperationType.Lt:
            return f"less({left}, {right})"
        elif node.op == ast.CompareOperationType.LtE:
            return f"lessOrEquals({left}, {right})"
        elif node.op == ast.CompareOperationType.Like:
            return f"like({left}, {right})"
        elif node.op == ast.CompareOperationType.ILike:
            return f"ilike({left}, {right})"
        elif node.op == ast.CompareOperationType.NotLike:
            return f"not(like({left}, {right}))"
        elif node.op == ast.CompareOperationType.NotILike:
            return f"not(ilike({left}, {right}))"
        elif node.op == ast.CompareOperationType.In:
            return f"in({left}, {right})"
        elif node.op == ast.CompareOperationType.NotIn:
            return f"not(in({left}, {right}))"
        elif node.op == ast.CompareOperationType.Regex:
            return f"match({left}, {right})"
        elif node.op == ast.CompareOperationType.NotRegex:
            return f"not(match({left}, {right}))"
        else:
            raise ValueError(f"Unknown CompareOperationType: {type(node.op).__name__}")

    def visit_constant(self, node: ast.Constant):
        if self.dialect == "clickhouse" and (
            isinstance(node.value, str) or isinstance(node.value, list) or isinstance(node.value, tuple)
        ):
<<<<<<< HEAD
            # inline the string in hogql, but use %(hogql_val_0)s in clichkouse
=======
            # inline the string in hogql, but use %(hogql_val_0)s in clickhouse
>>>>>>> a68ecb22
            key = f"hogql_val_{len(self.context.values)}"
            self.context.values[key] = node.value
            return f"%({key})s"
        else:
            return self._print_escaped_string(node.value)

    def visit_field(self, node: ast.Field):
        original_field = ".".join([self._print_identifier(identifier) for identifier in node.chain])
        if node.ref is None:
            raise ValueError(f"Field {original_field} has no ref")

        if self.dialect == "hogql":
            if node.chain == ["*"]:
                return "*"
            # When printing HogQL, we print the properties out as a chain as they are.
            return ".".join([self._print_identifier(identifier) for identifier in node.chain])

        if node.ref is not None:
            return self.visit(node.ref)
        else:
            raise ValueError(f"Unknown Ref, can not print {type(node.ref).__name__}")

    def visit_call(self, node: ast.Call):
        if node.name in HOGQL_AGGREGATIONS:
            required_arg_count = HOGQL_AGGREGATIONS[node.name]

            if isinstance(required_arg_count, int) and required_arg_count != len(node.args):
                raise ValueError(
                    f"Aggregation '{node.name}' requires {required_arg_count} argument{'s' if required_arg_count != 1 else ''}, found {len(node.args)}"
                )
            if isinstance(required_arg_count, tuple) and (
                len(node.args) < required_arg_count[0] or len(node.args) > required_arg_count[1]
            ):
                raise ValueError(
                    f"Aggregation '{node.name}' requires between {required_arg_count[0]} and {required_arg_count[1]} arguments, found {len(node.args)}"
                )

            # check that we're not running inside another aggregate
            for stack_node in self.stack:
                if stack_node != node and isinstance(stack_node, ast.Call) and stack_node.name in HOGQL_AGGREGATIONS:
                    raise ValueError(
                        f"Aggregation '{node.name}' cannot be nested inside another aggregation '{stack_node.name}'."
                    )

            translated_args = ", ".join([self.visit(arg) for arg in node.args])
            if node.distinct:
                translated_args = f"DISTINCT {translated_args}"

            return f"{node.name}({translated_args})"

        elif node.name in CLICKHOUSE_FUNCTIONS:
            clickhouse_name, min_args, max_args = CLICKHOUSE_FUNCTIONS[node.name]
            args = [self.visit(arg) for arg in node.args]

            if min_args is not None and len(args) < min_args:
                if min_args == max_args:
                    raise ValueError(f"Function '{node.name}' expects {min_args} arguments. Passed {len(args)}.")
                raise ValueError(f"Function '{node.name}' expects at least {min_args} arguments. Passed {len(args)}.")

            if max_args is not None and len(args) > max_args:
                if min_args == max_args:
                    raise ValueError(f"Function '{node.name}' expects {max_args} arguments. Passed {len(args)}.")
                raise ValueError(
                    f"Function '{node.name}' expects at most least {max_args} arguments. Passed {len(args)}."
                )

            if self.dialect == "clickhouse":
                if node.name in ADD_TIMEZONE_TO_FUNCTIONS:
                    args.append(self.visit(ast.Constant(value=self._get_timezone())))
                return f"{clickhouse_name}({', '.join(args)})"
            else:
                return f"{node.name}({', '.join(args)})"
        else:
            raise ValueError(f"Unsupported function call '{node.name}(...)'")

    def visit_placeholder(self, node: ast.Placeholder):
        raise ValueError(f"Found a Placeholder {{{node.field}}} in the tree. Can't generate query!")

    def visit_alias(self, node: ast.Alias):
        inside = self.visit(node.expr)
        if isinstance(node.expr, ast.Alias):
            inside = f"({inside})"
        return f"{inside} AS {self._print_identifier(node.alias)}"

    def visit_table_ref(self, ref: ast.TableRef):
        if self.dialect == "clickhouse":
            return self._print_identifier(ref.table.clickhouse_table())
        else:
            return self._print_identifier(ref.table.hogql_table())

    def visit_table_alias_ref(self, ref: ast.TableAliasRef):
        return self._print_identifier(ref.name)

    def visit_field_ref(self, ref: ast.FieldRef):
        try:
            last_select = self._last_select()
            ref_with_name_in_scope = lookup_field_by_name(last_select.ref, ref.name) if last_select else None
        except ResolverException:
            ref_with_name_in_scope = None

        if (
            isinstance(ref.table, ast.TableRef)
            or isinstance(ref.table, ast.TableAliasRef)
            or isinstance(ref.table, ast.VirtualTableRef)
        ):
            resolved_field = ref.resolve_database_field()
            if resolved_field is None:
                raise ValueError(f'Can\'t resolve field "{ref.name}" on table.')
            if isinstance(resolved_field, Table):
                if isinstance(ref.table, ast.VirtualTableRef):
                    return self.visit(ast.AsteriskRef(table=ast.TableRef(table=resolved_field)))
                else:
                    return self.visit(
                        ast.AsteriskRef(
                            table=ast.TableAliasRef(table_ref=ast.TableRef(table=resolved_field), name=ref.table.name)
                        )
                    )

            # :KLUDGE: Legacy person properties handling. Only used within non-HogQL queries, such as insights.
            if (
                self.context.within_non_hogql_query
                and isinstance(ref.table, ast.VirtualTableRef)
                and ref.name == "properties"
                and ref.table.field == "poe"
            ):
                if self.context.person_on_events_mode != PersonOnEventsMode.DISABLED:
                    field_sql = "person_properties"
                else:
                    field_sql = "person_props"

            else:
                field_sql = self._print_identifier(resolved_field.name)
                if self.context.within_non_hogql_query and ref_with_name_in_scope == ref:
                    # Do not prepend table name in non-hogql context. We don't know what it actually is.
                    return field_sql
                field_sql = f"{self.visit(ref.table)}.{field_sql}"

        elif isinstance(ref.table, ast.SelectQueryRef) or isinstance(ref.table, ast.SelectQueryAliasRef):
            field_sql = self._print_identifier(ref.name)
            if isinstance(ref.table, ast.SelectQueryAliasRef):
                field_sql = f"{self.visit(ref.table)}.{field_sql}"

            # :KLUDGE: Legacy person properties handling. Only used within non-HogQL queries, such as insights.
            if self.context.within_non_hogql_query and field_sql == "events__pdi__person.properties":
                if self.context.person_on_events_mode != PersonOnEventsMode.DISABLED:
                    field_sql = "person_properties"
                else:
                    field_sql = "person_props"

        else:
            raise ValueError(f"Unknown FieldRef table type: {type(ref.table).__name__}")

        return field_sql

    def visit_property_ref(self, ref: ast.PropertyRef):
        if ref.joined_subquery is not None and ref.joined_subquery_field_name is not None:
            return f"{self._print_identifier(ref.joined_subquery.name)}.{self._print_identifier(ref.joined_subquery_field_name)}"

        field_ref = ref.parent
        field = field_ref.resolve_database_field()

        key = f"hogql_val_{len(self.context.values)}"
        self.context.values[key] = ref.name

        # check for a materialised column
        table = field_ref.table
        while isinstance(table, ast.TableAliasRef):
            table = table.table_ref

        if isinstance(table, ast.TableRef):
            if self.dialect == "clickhouse":
                table_name = table.table.clickhouse_table()
            else:
                table_name = table.table.hogql_table()
            if field is None:
                raise ValueError(f"Can't resolve field {field_ref.name} on table {table_name}")
            field_name = cast(Union[Literal["properties"], Literal["person_properties"]], field.name)

            materialized_column = self._get_materialized_column(table_name, ref.name, field_name)
            if materialized_column:
                property_sql = self._print_identifier(materialized_column)
                if not self.context.within_non_hogql_query:
                    property_sql = f"{self.visit(field_ref.table)}.{property_sql}"
                return property_sql
            else:
                field_sql = self.visit(field_ref)
                return trim_quotes_expr(f"JSONExtractRaw({field_sql}, %({key})s)")
        elif (
            self.context.within_non_hogql_query
            and (isinstance(table, ast.SelectQueryAliasRef) and table.name == "events__pdi__person")
            or (isinstance(table, ast.VirtualTableRef) and table.field == "poe")
        ):
            # :KLUDGE: Legacy person properties handling. Only used within non-HogQL queries, such as insights.
            if self.context.person_on_events_mode != PersonOnEventsMode.DISABLED:
                materialized_column = self._get_materialized_column("events", ref.name, "person_properties")
            else:
                materialized_column = self._get_materialized_column("person", ref.name, "properties")
            if materialized_column:
                return self._print_identifier(materialized_column)

        field_sql = self.visit(field_ref)
        return trim_quotes_expr(f"JSONExtractRaw({field_sql}, %({key})s)")

    def visit_sample_expr(self, node: ast.SampleExpr):
        sample_value = self.visit_ratio_expr(node.sample_value)
        offset_clause = ""
        if node.offset_value:
            offset_value = self.visit_ratio_expr(node.offset_value)
            offset_clause = f" OFFSET {offset_value}"

        return f"SAMPLE {sample_value}{offset_clause}"

    def visit_ratio_expr(self, node: ast.RatioExpr):
        return self.visit(node.left) if node.right is None else f"{self.visit(node.left)}/{self.visit(node.right)}"

    def visit_select_query_alias_ref(self, ref: ast.SelectQueryAliasRef):
        return self._print_identifier(ref.name)

    def visit_field_alias_ref(self, ref: ast.SelectQueryAliasRef):
        return self._print_identifier(ref.name)

    def visit_virtual_table_ref(self, ref: ast.VirtualTableRef):
        return self.visit(ref.table)

    def visit_asterisk_ref(self, ref: ast.AsteriskRef):
        return "*"

    def visit_lazy_table_ref(self, ref: ast.LazyTableRef):
        raise ValueError("Unexpected ast.LazyTableRef. Make sure LazyTableResolver has run on the AST.")

    def visit_field_traverser_ref(self, ref: ast.FieldTraverserRef):
        raise ValueError("Unexpected ast.FieldTraverserRef. This should have been resolved.")

    def visit_unknown(self, node: ast.AST):
        raise ValueError(f"Unknown AST node {type(node).__name__}")

    def _last_select(self) -> Optional[ast.SelectQuery]:
        """Find the last SELECT query in the stack."""
        for node in reversed(self.stack):
            if isinstance(node, ast.SelectQuery):
                return node
        return None

    def _print_identifier(self, name: str) -> str:
        if self.dialect == "clickhouse":
            return escape_clickhouse_identifier(name)
        return escape_hogql_identifier(name)

    def _print_escaped_string(self, name: float | int | str | list | tuple | datetime) -> str:
        if self.dialect == "clickhouse":
            return escape_clickhouse_string(name, timezone=self._get_timezone())
        return escape_hogql_string(name, timezone=self._get_timezone())

    def _get_materialized_column(
        self, table_name: TablesWithMaterializedColumns, property_name: PropertyName, field_name: TableColumn
    ) -> Optional[str]:
        materialized_columns = get_materialized_columns(table_name)
        return materialized_columns.get((property_name, field_name), None)

    def _get_timezone(self):
        return self.context.database.get_timezone() if self.context.database else "UTC"


def trim_quotes_expr(expr: str) -> str:
    return f"replaceRegexpAll({expr}, '^\"|\"$', '')"<|MERGE_RESOLUTION|>--- conflicted
+++ resolved
@@ -358,11 +358,7 @@
         if self.dialect == "clickhouse" and (
             isinstance(node.value, str) or isinstance(node.value, list) or isinstance(node.value, tuple)
         ):
-<<<<<<< HEAD
-            # inline the string in hogql, but use %(hogql_val_0)s in clichkouse
-=======
             # inline the string in hogql, but use %(hogql_val_0)s in clickhouse
->>>>>>> a68ecb22
             key = f"hogql_val_{len(self.context.values)}"
             self.context.values[key] = node.value
             return f"%({key})s"
