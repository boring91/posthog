/* eslint-disable @typescript-eslint/explicit-module-boundary-types */
import { FilterType, InsightShortId } from '~/types'
import { combineUrl } from 'kea-router'

export const urls = {
    default: () => '/',
    notFound: () => '404',
    dashboards: () => '/dashboard',
    dashboard: (id: string | number) => `/dashboard/${id}`,
<<<<<<< HEAD
    createAction: () => `/action`, // TODO: For consistency, this should be `/action/new`
    action: (id: string | number) => `/action/${id}`,
    actions: () => '/events/actions',
    eventStats: () => '/events/stats',
    eventPropertyStats: () => '/events/properties',
    events: () => '/events',
    apm: () => '/apm/waterfall',
=======
    // TODO: Deprecate below with `collaborations-taxonomy` FF
    LEGACY_createAction: () => `/action`, // TODO: For consistency, this should be `/action/new`
    LEGACY_action: (id: string | number) => `/action/${id}`,
    LEGACY_actions: () => '/events/actions',
    LEGACY_eventStats: () => '/events/stats',
    LEGACY_eventPropertyStats: () => '/events/properties',
    LEGACY_events: () => '/events',
    // TODO: Deprecate above with `collaborations-taxonomy` FF
    events: () => '/live_events',
    taxonomy: () => '/taxonomy',
    taxonomyEvent: () => '/taxonomy/events',
    taxonomyEventView: (id: string | number) => `/taxonomy/events/${id}`,
    taxonomyCalculatedEvents: () => '/taxonomy/calculated_events',
    taxonomyCalculatedEventsEdit: (id: string | number) => `/taxonomy/calculated_events/${id}`,
>>>>>>> e717b576
    insightNew: (filters?: Partial<FilterType>) => `/insights/new${filters ? combineUrl('', filters).search : ''}`,
    insightRouter: (id: string) => `/i/${id}`,
    insightEdit: (id: InsightShortId, filters?: Partial<FilterType>) =>
        `/insights/${id}/edit${filters ? combineUrl('', filters).search : ''}`,
    insightView: (id: InsightShortId, filters?: Partial<FilterType>) =>
        `/insights/${id}${filters ? combineUrl('', filters).search : ''}`,
    savedInsights: () => '/insights',
    sessionRecordings: () => '/recordings',
    person: (id: string, encode: boolean = true) => (encode ? `/person/${encodeURIComponent(id)}` : `/person/${id}`),
    persons: () => '/persons',
    groups: (groupTypeIndex: string) => `/groups/${groupTypeIndex}`,
    group: (groupTypeIndex: string | number, groupKey: string, encode: boolean = true) =>
        `/groups/${groupTypeIndex}/${encode ? encodeURIComponent(groupKey) : groupKey}`,
    cohort: (id: string | number) => `/cohorts/${id}`,
    cohorts: () => '/cohorts',
    experiment: (id: string | number) => `/experiments/${id}`,
    experiments: () => '/experiments',
    featureFlags: () => '/feature_flags',
    featureFlag: (id: string | number) => `/feature_flags/${id}`,
    annotations: () => '/annotations',
    plugins: () => '/project/plugins',
    projectCreateFirst: () => '/project/create',
    projectSettings: () => '/project/settings',
    mySettings: () => '/me/settings',
    organizationSettings: () => '/organization/settings',
    organizationCreateFirst: () => '/organization/create',
    toolbarLaunch: () => '/toolbar',
    // Onboarding / setup routes
    login: () => '/login',
    passwordReset: () => '/reset',
    passwordResetComplete: (userUuid: string, token: string) => `/reset/${userUuid}/${token}`,
    preflight: () => '/preflight',
    signup: () => '/signup',
    inviteSignup: (id: string) => `/signup/${id}`,
    personalization: () => '/personalization',
    ingestion: () => '/ingestion',
    onboardingSetup: () => '/setup',
    // Cloud only
    organizationBilling: () => '/organization/billing',
    billingSubscribed: () => '/organization/billing/subscribed',
    // Self-hosted only
    instanceLicenses: () => '/instance/licenses',
    systemStatus: () => '/instance/status',
    systemStatusPage: (page: string) => `/instance/status/${page}`,
    asyncMigrations: () => '/instance/async_migrations',
}<|MERGE_RESOLUTION|>--- conflicted
+++ resolved
@@ -7,15 +7,6 @@
     notFound: () => '404',
     dashboards: () => '/dashboard',
     dashboard: (id: string | number) => `/dashboard/${id}`,
-<<<<<<< HEAD
-    createAction: () => `/action`, // TODO: For consistency, this should be `/action/new`
-    action: (id: string | number) => `/action/${id}`,
-    actions: () => '/events/actions',
-    eventStats: () => '/events/stats',
-    eventPropertyStats: () => '/events/properties',
-    events: () => '/events',
-    apm: () => '/apm/waterfall',
-=======
     // TODO: Deprecate below with `collaborations-taxonomy` FF
     LEGACY_createAction: () => `/action`, // TODO: For consistency, this should be `/action/new`
     LEGACY_action: (id: string | number) => `/action/${id}`,
@@ -30,7 +21,6 @@
     taxonomyEventView: (id: string | number) => `/taxonomy/events/${id}`,
     taxonomyCalculatedEvents: () => '/taxonomy/calculated_events',
     taxonomyCalculatedEventsEdit: (id: string | number) => `/taxonomy/calculated_events/${id}`,
->>>>>>> e717b576
     insightNew: (filters?: Partial<FilterType>) => `/insights/new${filters ? combineUrl('', filters).search : ''}`,
     insightRouter: (id: string) => `/i/${id}`,
     insightEdit: (id: InsightShortId, filters?: Partial<FilterType>) =>
@@ -38,6 +28,7 @@
     insightView: (id: InsightShortId, filters?: Partial<FilterType>) =>
         `/insights/${id}${filters ? combineUrl('', filters).search : ''}`,
     savedInsights: () => '/insights',
+    apm: () => '/apm/waterfall',
     sessionRecordings: () => '/recordings',
     person: (id: string, encode: boolean = true) => (encode ? `/person/${encodeURIComponent(id)}` : `/person/${id}`),
     persons: () => '/persons',
