--- conflicted
+++ resolved
@@ -10,11 +10,7 @@
     # via
     #   aioboto3
     #   aiobotocore
-<<<<<<< HEAD
-aiohttp==3.8.5
-=======
 aiohttp==3.8.6
->>>>>>> c546960a
     # via
     #   -r requirements.in
     #   aiobotocore
