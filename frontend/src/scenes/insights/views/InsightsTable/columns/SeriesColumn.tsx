--- conflicted
+++ resolved
@@ -28,27 +28,8 @@
     const showCountedByTag = !!indexedResults.find(({ action }) => action?.math && action.math !== 'total')
 
     return (
-<<<<<<< HEAD
-        <div className="series-name-wrapper-col deprecated-space-x-1">
-            <InsightLabel
-                action={item.action}
-                fallbackName={item.breakdown_value === '' ? 'None' : item.label}
-                hasMultipleSeries={hasMultipleSeries}
-                showEventName
-                showCountedByTag={showCountedByTag}
-                hideBreakdown
-                hideIcon
-                className={clsx({
-                    'font-medium': !hasBreakdown,
-                })}
-                pillMaxWidth={165}
-                compareValue={item.compare ? formatCompareLabel(item) : undefined}
-                onLabelClick={canEditSeriesNameInline ? () => handleEditClick(item) : undefined}
-            />
-        </div>
-=======
         <Tooltip title={seriesNameTooltip}>
-            <div className="series-name-wrapper-col space-x-1">
+            <div className="series-name-wrapper-col deprecated-space-x-1">
                 <InsightLabel
                     action={item.action}
                     fallbackName={item.breakdown_value === '' ? 'None' : item.label}
@@ -66,7 +47,6 @@
                 />
             </div>
         </Tooltip>
->>>>>>> c86277f3
     )
 }
 
