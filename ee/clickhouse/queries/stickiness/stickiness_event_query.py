--- conflicted
+++ resolved
@@ -20,16 +20,22 @@
 
     def get_query(self) -> Tuple[str, Dict[str, Any]]:
 
-        prop_query, prop_params = self._get_prop_groups(
-            self._filter.property_groups.combine_property_group(PropertyOperatorType.AND, self._entity.property_groups),
-<<<<<<< HEAD
-            person_id_joined_alias=f"{self.DISTINCT_ID_TABLE_ALIAS}.person_id",
-=======
-            person_properties_mode=PersonPropertiesMode.DIRECT_ON_EVENTS
-            if self._using_person_on_events
-            else PersonPropertiesMode.USING_PERSON_PROPERTIES_COLUMN,
->>>>>>> 60c0ddfb
-        )
+        if self._using_person_on_events:
+            prop_query, prop_params = self._get_prop_groups(
+                self._filter.property_groups.combine_property_group(
+                    PropertyOperatorType.AND, self._entity.property_groups
+                ),
+                person_properties_mode=PersonPropertiesMode.DIRECT_ON_EVENTS,
+                person_id_joined_alias=f"person_id",
+            )
+        else:
+            prop_query, prop_params = self._get_prop_groups(
+                self._filter.property_groups.combine_property_group(
+                    PropertyOperatorType.AND, self._entity.property_groups
+                ),
+                person_properties_mode=PersonPropertiesMode.USING_PERSON_PROPERTIES_COLUMN,
+                person_id_joined_alias=f"{self.DISTINCT_ID_TABLE_ALIAS}.person_id",
+            )
 
         self.params.update(prop_params)
 
