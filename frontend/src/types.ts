--- conflicted
+++ resolved
@@ -384,15 +384,7 @@
     event?: Record<string, any>
 }
 
-<<<<<<< HEAD
-export interface PluginConfigSchemaType {
-    hint: string
-    key: string
-    name: string
-    order: number
-    required: boolean
-    type: string
-=======
+
 export interface AnnotationType {
     id: string
     scope: 'organization' | 'dashboard_item'
@@ -430,5 +422,4 @@
     returningEntity?: Record<string, any>
     startEntity?: Record<string, any>
     path_type?: '$pageview' | '$screen' | '$autocapture' | 'custom_event'
->>>>>>> f39877f8
 }