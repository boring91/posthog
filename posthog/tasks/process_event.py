--- conflicted
+++ resolved
@@ -1,11 +1,8 @@
-<<<<<<< HEAD
 from numbers import Number
 from celery import shared_task
 from django.core import serializers
 from posthog.models import Person, Element, Event, Team, PersonDistinctId
-=======
 import datetime
->>>>>>> d7a77da2
 from typing import Union, Dict, Optional
 
 from celery import shared_task
