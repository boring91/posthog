--- conflicted
+++ resolved
@@ -1,12 +1,7 @@
-<<<<<<< HEAD
-from datetime import datetime, timedelta
+from datetime import datetime, timedelta, timezone
 from typing import Any, Dict, List, Tuple, Union
 
 from dateutil.relativedelta import relativedelta
-=======
-from datetime import datetime, timedelta, timezone
-from typing import Any, Dict, List
->>>>>>> 8d872e6f
 
 from ee.clickhouse.client import ch_client
 from ee.clickhouse.models.action import format_action_filter
@@ -36,8 +31,7 @@
             date_from = filter.date_from
             date_to = date_from + tdelta
         else:
-<<<<<<< HEAD
-            date_to = datetime.now()
+            date_to = datetime.now(tz=timezone.utc)
             date_from = date_to - tdelta
 
         prop_filters, prop_filter_params = parse_prop_clauses("uuid", filter.properties, team)
@@ -57,10 +51,6 @@
         elif target_entity.type == TREND_FILTER_TYPE_EVENTS:
             target_query = "AND e.event = %(target_event)s"
             target_params = {"target_event": target_entity.id}
-=======
-            date_to = datetime.now(tz=timezone.utc)
-            date_from = date_to - timedelta(days=total_days)
->>>>>>> 8d872e6f
 
         result = ch_client.execute(
             RETENTION_SQL.format(
