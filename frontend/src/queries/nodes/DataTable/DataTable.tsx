--- conflicted
+++ resolved
@@ -1,9 +1,5 @@
 import './DataTable.scss'
-<<<<<<< HEAD
-import { DataTableNode, EventsNode, Node, PersonsNode, QueryCustom } from '~/queries/schema'
-=======
-import { DataTableNode, EventsNode, Node, QueryContext } from '~/queries/schema'
->>>>>>> cd120ce3
+import { DataTableNode, EventsNode, Node, PersonsNode, QueryContext } from '~/queries/schema'
 import { useState } from 'react'
 import { useValues, BindLogic } from 'kea'
 import { dataNodeLogic, DataNodeLogicProps } from '~/queries/nodes/DataNode/dataNodeLogic'
@@ -22,41 +18,26 @@
 import { dataTableLogic, DataTableLogicProps } from '~/queries/nodes/DataTable/dataTableLogic'
 import { ColumnConfigurator } from '~/queries/nodes/DataTable/ColumnConfigurator/ColumnConfigurator'
 import { teamLogic } from 'scenes/teamLogic'
-<<<<<<< HEAD
 import { defaultDataTableColumns } from '~/queries/nodes/DataTable/defaults'
-=======
-import { defaultDataTableStringColumns } from '~/queries/nodes/DataTable/defaults'
->>>>>>> cd120ce3
 import { LemonDivider } from 'lib/components/LemonDivider'
 import { EventBufferNotice } from 'scenes/events/EventBufferNotice'
 import clsx from 'clsx'
 import { SessionPlayerModal } from 'scenes/session-recordings/player/modal/SessionPlayerModal'
 import { InlineEditor } from '~/queries/nodes/Node/InlineEditor'
-<<<<<<< HEAD
 import { isEventsNode, isPersonsNode } from '~/queries/utils'
 import { PersonPropertyFilters } from '~/queries/nodes/PersonsNode/PersonPropertyFilters'
 import { PersonsSearch } from '~/queries/nodes/PersonsNode/PersonsSearch'
-=======
->>>>>>> cd120ce3
 
 interface DataTableProps {
     query: DataTableNode
     setQuery?: (node: DataTableNode) => void
     /** Custom table columns */
-<<<<<<< HEAD
-    custom?: QueryCustom
-=======
     context?: QueryContext
->>>>>>> cd120ce3
 }
 
 let uniqueNode = 0
 
-<<<<<<< HEAD
-export function DataTable({ query, setQuery, custom }: DataTableProps): JSX.Element {
-=======
 export function DataTable({ query, setQuery, context }: DataTableProps): JSX.Element {
->>>>>>> cd120ce3
     const [key] = useState(() => `DataTable.${uniqueNode++}`)
 
     const dataNodeLogicProps: DataNodeLogicProps = { query: query.source, key }
@@ -71,21 +52,14 @@
     } = useValues(dataNodeLogic(dataNodeLogicProps))
 
     const { currentTeam } = useValues(teamLogic)
-<<<<<<< HEAD
     const defaultColumns = currentTeam?.live_events_columns ?? defaultDataTableColumns(query.source)
-=======
-    const defaultColumns = currentTeam?.live_events_columns ?? defaultDataTableStringColumns
->>>>>>> cd120ce3
 
     const dataTableLogicProps: DataTableLogicProps = { query, key, defaultColumns }
     const { columns, queryWithDefaults } = useValues(dataTableLogic(dataTableLogicProps))
 
     const {
         showActions,
-<<<<<<< HEAD
         showSearch,
-=======
->>>>>>> cd120ce3
         showEventFilter,
         showPropertyFilter,
         showReload,
@@ -98,21 +72,12 @@
     const lemonColumns: LemonTableColumn<EventType, keyof EventType | undefined>[] = [
         ...columns.map((key) => ({
             dataIndex: key as any,
-<<<<<<< HEAD
-            title: renderTitle(key, custom),
-            render: function RenderDataTableColumn(_: any, record: EventType) {
-                return renderColumn(key, record, query, setQuery, custom)
-            },
-        })),
-        ...(showActions && isEventsNode(query.source)
-=======
             title: renderTitle(key, context),
             render: function RenderDataTableColumn(_: any, record: EventType) {
                 return renderColumn(key, record, query, setQuery, context)
             },
         })),
-        ...(showActions
->>>>>>> cd120ce3
+        ...(showActions && isEventsNode(query.source)
             ? [
                   {
                       dataIndex: 'more' as any,
@@ -125,15 +90,9 @@
             : []),
     ]
     const dataSource = (response as null | EventsNode['response'])?.results ?? []
-<<<<<<< HEAD
     const setQuerySource = (source: EventsNode | PersonsNode): void => setQuery?.({ ...query, source })
 
     const showFilters = showSearch || showEventFilter || showPropertyFilter
-=======
-    const setQuerySource = (source: EventsNode): void => setQuery?.({ ...query, source })
-
-    const showFilters = showEventFilter || showPropertyFilter
->>>>>>> cd120ce3
     const showTools = showReload || showExport || showColumnConfigurator
     const inlineRow = showFilters ? 1 : showTools ? 2 : 0
 
@@ -143,7 +102,6 @@
                 <div className="space-y-4 relative">
                     {showFilters && (
                         <div className="flex gap-4">
-<<<<<<< HEAD
                             {showEventFilter && isEventsNode(query.source) && (
                                 <EventName query={query.source} setQuery={setQuerySource} />
                             )}
@@ -156,12 +114,6 @@
                             {showPropertyFilter && isPersonsNode(query.source) && (
                                 <PersonPropertyFilters query={query.source} setQuery={setQuerySource} />
                             )}
-=======
-                            {showEventFilter && <EventName query={query.source} setQuery={setQuerySource} />}
-                            {showPropertyFilter && (
-                                <EventPropertyFilters query={query.source} setQuery={setQuerySource} />
-                            )}
->>>>>>> cd120ce3
                             {inlineRow === 1 ? (
                                 <>
                                     <div className="flex-1" />
@@ -177,24 +129,16 @@
                     {showTools && (
                         <div className="flex gap-4">
                             <div className="flex-1">{showReload && (canLoadNewData ? <AutoLoad /> : <Reload />)}</div>
-<<<<<<< HEAD
                             {showColumnConfigurator && isEventsNode(query.source) && (
                                 <ColumnConfigurator query={query} setQuery={setQuery} />
                             )}
-=======
-                            {showColumnConfigurator && <ColumnConfigurator query={query} setQuery={setQuery} />}
->>>>>>> cd120ce3
                             {showExport && <DataTableExport query={query} setQuery={setQuery} />}
                             {inlineRow === 2 ? (
                                 <InlineEditor query={queryWithDefaults} setQuery={setQuery as (node: Node) => void} />
                             ) : null}
                         </div>
                     )}
-<<<<<<< HEAD
                     {showEventsBufferWarning && isEventsNode(query.source) && (
-=======
-                    {showEventsBufferWarning && (
->>>>>>> cd120ce3
                         <EventBufferNotice additionalInfo=" - this helps ensure accuracy of insights grouped by unique users" />
                     )}
                     {inlineRow === 0 ? (
@@ -206,10 +150,7 @@
                         className="DataTable"
                         loading={responseLoading && !nextDataLoading && !newDataLoading}
                         columns={lemonColumns}
-<<<<<<< HEAD
                         key={lemonColumns.join('::')}
-=======
->>>>>>> cd120ce3
                         dataSource={dataSource}
                         expandable={
                             expandable
