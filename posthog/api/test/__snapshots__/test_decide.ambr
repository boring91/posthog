--- conflicted
+++ resolved
@@ -2189,8 +2189,6 @@
   LIMIT 21
   '''
 # ---
-<<<<<<< HEAD
-=======
 # name: TestDecide.test_flag_with_behavioural_cohorts.9
   '''
   SELECT "posthog_featureflag"."id",
@@ -2215,7 +2213,6 @@
          AND "posthog_featureflag"."team_id" = 99999)
   '''
 # ---
->>>>>>> 701eed7b
 # name: TestDecide.test_flag_with_regular_cohorts
   '''
   SELECT "posthog_hogfunction"."id",
@@ -3172,7 +3169,6 @@
 # ---
 # name: TestDecide.test_flag_with_regular_cohorts.9
   '''
-<<<<<<< HEAD
   SELECT "posthog_team"."id",
          "posthog_team"."uuid",
          "posthog_team"."organization_id",
@@ -3239,7 +3235,10 @@
   FROM "posthog_team"
   WHERE "posthog_team"."id" = 99999
   LIMIT 21
-=======
+  '''
+# ---
+# name: TestDecide.test_flag_with_regular_cohorts.9
+  '''
   SELECT "posthog_featureflag"."id",
          "posthog_featureflag"."key",
          "posthog_featureflag"."name",
@@ -3260,7 +3259,6 @@
   WHERE ("posthog_featureflag"."active"
          AND NOT "posthog_featureflag"."deleted"
          AND "posthog_featureflag"."team_id" = 99999)
->>>>>>> 701eed7b
   '''
 # ---
 # name: TestDecide.test_web_app_queries
