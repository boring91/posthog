--- conflicted
+++ resolved
@@ -372,10 +372,6 @@
             - name: Install requirements.txt dependencies with pip at current branch
               run: |
                   cd current
-<<<<<<< HEAD
-                  python -m pip install --upgrade pip
-=======
->>>>>>> 6af88e69
                   python -m pip install -r requirements.txt -r requirements-dev.txt
 
             - name: Link posthog-cloud at current branch
