use std::collections::HashMap;

use serde::{Deserialize, Serialize};
use serde_json::Value;
use sha2::{digest::Update, Sha512};

<<<<<<< HEAD
pub mod db;
pub mod frames;
=======
use crate::frames::{Frame, RawFrame};
>>>>>>> 6e428421

#[derive(Debug, Deserialize, Serialize, Clone)]
pub struct Mechanism {
    #[serde(skip_serializing_if = "Option::is_none")]
    pub handled: Option<bool>,
    #[serde(skip_serializing_if = "Option::is_none")]
    #[serde(rename = "type")]
    pub mechanism_type: Option<String>,
    #[serde(skip_serializing_if = "Option::is_none")]
    pub source: Option<String>,
    #[serde(skip_serializing_if = "Option::is_none")]
    pub synthetic: Option<bool>,
}

#[derive(Debug, Deserialize, Serialize, Clone)]
#[serde(tag = "type", rename_all = "lowercase")]
pub enum Stacktrace {
    Raw { frames: Vec<RawFrame> },
    Resolved { frames: Vec<Frame> },
}

#[derive(Debug, Deserialize, Serialize, Clone)]
pub struct Exception {
    #[serde(rename = "type")]
    pub exception_type: String,
    #[serde(rename = "value")]
    pub exception_message: String,
    pub mechanism: Option<Mechanism>,
    #[serde(skip_serializing_if = "Option::is_none")]
    pub module: Option<String>,
    #[serde(skip_serializing_if = "Option::is_none")]
    pub thread_id: Option<i32>,
    #[serde(skip_serializing_if = "Option::is_none", rename = "stacktrace")]
    pub stack: Option<Stacktrace>,
}

// Given a Clickhouse Event's properties, we care about the contents
// of only a small subset. This struct is used to give us a strongly-typed
// "view" of those event properties we care about.
#[derive(Debug, Deserialize, Serialize, Clone)]
pub struct ErrProps {
    #[serde(rename = "$exception_list")]
    pub exception_list: Option<Vec<Exception>>, // Required from exception producers - we will not process events without this. Optional to support older clients, should eventually be removed
    #[serde(flatten)] // A catch-all for all the properties we don't "care" about
    pub other: HashMap<String, Value>,
}

impl Exception {
    pub fn include_in_fingerprint(&self, h: &mut Sha512) {
        h.update(self.exception_type.as_bytes());
        h.update(self.exception_message.as_bytes());
        let Some(Stacktrace::Resolved { frames }) = &self.stack else {
            return;
        };

        let has_no_resolved = !frames.iter().any(|f| f.resolved);
        let has_no_in_app = !frames.iter().any(|f| f.in_app);

        if has_no_in_app {
            // TODO: we should try to be smarter about handling the case when
            // there are no in-app frames
            if let Some(f) = frames.first() {
                f.include_in_fingerprint(h)
            }
            return;
        }

        for frame in frames {
            if (has_no_resolved || frame.resolved) && frame.in_app {
                frame.include_in_fingerprint(h)
            }
        }
    }
}

#[cfg(test)]
mod test {
    use common_types::ClickHouseEvent;
    use serde_json::Error;

    use crate::{frames::RawFrame, types::Stacktrace};

    use super::ErrProps;

    #[test]
    fn it_deserialises_error_props() {
        let raw: &'static str = include_str!("../../tests/static/raw_ch_exception_list.json");

        let raw: ClickHouseEvent = serde_json::from_str(raw).unwrap();

        let props: ErrProps = serde_json::from_str(&raw.properties.unwrap()).unwrap();
        let exception_list = &props.exception_list.unwrap();

        assert_eq!(exception_list.len(), 1);
        assert_eq!(
            exception_list[0].exception_type,
            "UnhandledRejection".to_string()
        );
        assert_eq!(
            exception_list[0].exception_message,
            "Unexpected usage".to_string()
        );
        let mechanism = exception_list[0].mechanism.as_ref().unwrap();
        assert_eq!(mechanism.handled, Some(false));
        assert_eq!(mechanism.mechanism_type, None);
        assert_eq!(mechanism.source, None);
        assert_eq!(mechanism.synthetic, Some(false));

        let Stacktrace::Raw { frames } = exception_list[0].stack.as_ref().unwrap() else {
            panic!("Expected a Raw stacktrace")
        };
        assert_eq!(frames.len(), 2);
        let RawFrame::JavaScript(frame) = &frames[0];

        assert_eq!(
            frame.source_url,
            Some("https://app-static.eu.posthog.com/static/chunk-PGUQKT6S.js".to_string())
        );
        assert_eq!(frame.fn_name, "?".to_string());
        assert!(frame.in_app);
        assert_eq!(frame.line, 64);
        assert_eq!(frame.column, 25112);

        let RawFrame::JavaScript(frame) = &frames[1];
        assert_eq!(
            frame.source_url,
            Some("https://app-static.eu.posthog.com/static/chunk-PGUQKT6S.js".to_string())
        );
        assert_eq!(frame.fn_name, "n.loadForeignModule".to_string());
        assert!(frame.in_app);
        assert_eq!(frame.line, 64);
        assert_eq!(frame.column, 15003);
    }

    #[test]
    fn it_rejects_invalid_error_props() {
        let raw: &'static str = r#"{
            "$exception_list": []
        }"#;

        let props: Result<ErrProps, Error> = serde_json::from_str(raw);
        assert!(props.is_ok());
        assert_eq!(props.unwrap().exception_list.unwrap().len(), 0);

        let raw: &'static str = r#"{
            "$exception_list": [{
                "type": "UnhandledRejection"
            }]
        }"#;

        let props: Result<ErrProps, Error> = serde_json::from_str(raw);
        assert!(props.is_err());
        assert_eq!(
            props.unwrap_err().to_string(),
            "missing field `value` at line 4 column 13"
        );

        let raw: &'static str = r#"{
            "$exception_list": [{
                "typo": "UnhandledRejection",
                "value": "x"
            }]
        }"#;

        let props: Result<ErrProps, Error> = serde_json::from_str(raw);
        assert!(props.is_err());
        assert_eq!(
            props.unwrap_err().to_string(),
            "missing field `type` at line 5 column 13"
        );
    }
}<|MERGE_RESOLUTION|>--- conflicted
+++ resolved
@@ -4,12 +4,7 @@
 use serde_json::Value;
 use sha2::{digest::Update, Sha512};
 
-<<<<<<< HEAD
-pub mod db;
-pub mod frames;
-=======
 use crate::frames::{Frame, RawFrame};
->>>>>>> 6e428421
 
 #[derive(Debug, Deserialize, Serialize, Clone)]
 pub struct Mechanism {
