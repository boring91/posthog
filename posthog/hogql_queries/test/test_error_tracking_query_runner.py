--- conflicted
+++ resolved
@@ -411,9 +411,6 @@
 
     @freeze_time("2022-01-10T12:11:00")
     @snapshot_clickhouse_queries
-<<<<<<< HEAD
-    def test_role_assignee(self):
-=======
     def test_issue_filters(self):
         results = self._calculate(
             filterGroup=PropertyGroupFilter(
@@ -434,8 +431,7 @@
 
     @freeze_time("2022-01-10T12:11:00")
     @snapshot_clickhouse_queries
-    def test_user_group_assignee(self):
->>>>>>> 26568dc7
+    def test_role_assignee(self):
         issue_id = "e9ac529f-ac1c-4a96-bd3a-107034368d64"
         self.create_events_and_issue(
             issue_id=issue_id,
