import os
import time
from random import randrange

from celery import Celery
from celery.schedules import crontab
from celery.signals import task_postrun, task_prerun
from django.conf import settings
from django.db import connection
from django.utils import timezone
from sentry_sdk.api import capture_exception

from posthog.redis import get_client

# set the default Django settings module for the 'celery' program.
os.environ.setdefault("DJANGO_SETTINGS_MODULE", "posthog.settings")

app = Celery("posthog")

# Using a string here means the worker doesn't have to serialize
# the configuration object to child processes.
# - namespace='CELERY' means all celery-related configuration keys
#   should have a `CELERY_` prefix.
app.config_from_object("django.conf:settings", namespace="CELERY")

# Load task modules from all registered Django app configs.
app.autodiscover_tasks()

# Make sure Redis doesn't add too many connections
# https://stackoverflow.com/questions/47106592/redis-connections-not-being-released-after-celery-task-is-complete
app.conf.broker_pool_limit = 0

# How frequently do we want to calculate action -> event relationships if async is enabled
ACTION_EVENT_MAPPING_INTERVAL_SECONDS = settings.ACTION_EVENT_MAPPING_INTERVAL_SECONDS

# How frequently do we want to calculate event property stats if async is enabled
EVENT_PROPERTY_USAGE_INTERVAL_SECONDS = settings.EVENT_PROPERTY_USAGE_INTERVAL_SECONDS

# How frequently do we want to check if dashboard items need to be recalculated
UPDATE_CACHED_DASHBOARD_ITEMS_INTERVAL_SECONDS = settings.UPDATE_CACHED_DASHBOARD_ITEMS_INTERVAL_SECONDS


@app.on_after_configure.connect
def setup_periodic_tasks(sender: Celery, **kwargs):
    # Monitoring tasks
    sender.add_periodic_task(60.0, monitoring_check_clickhouse_schema_drift.s(), name="Monitor ClickHouse schema drift")

    if not settings.DEBUG:
        sender.add_periodic_task(1.0, redis_celery_queue_depth.s(), name="1 sec queue probe", priority=0)
    # Heartbeat every 10sec to make sure the worker is alive
    sender.add_periodic_task(10.0, redis_heartbeat.s(), name="10 sec heartbeat", priority=0)

    # Update events table partitions twice a week
    sender.add_periodic_task(
        crontab(day_of_week="mon,fri", hour=0, minute=0), update_event_partitions.s(),  # check twice a week
    )

    # Send weekly status report on self-hosted instances
    if not getattr(settings, "MULTI_TENANCY", False):
        sender.add_periodic_task(crontab(day_of_week="mon", hour=0, minute=0), status_report.s())

    # Cloud (posthog-cloud) cron jobs
    if getattr(settings, "MULTI_TENANCY", False):
        sender.add_periodic_task(crontab(hour=0, minute=0), calculate_billing_daily_usage.s())  # every day midnight UTC
        sender.add_periodic_task(crontab(hour=4, minute=0), verify_persons_data_in_sync.s())

    sender.add_periodic_task(crontab(day_of_week="fri", hour=0, minute=0), clean_stale_partials.s())

    # Send the emails at 3PM UTC every day
    sender.add_periodic_task(crontab(hour=15, minute=0), send_first_ingestion_reminder_emails.s())
    sender.add_periodic_task(crontab(hour=15, minute=0), send_second_ingestion_reminder_emails.s())

    # sync all Organization.available_features every hour
    sender.add_periodic_task(crontab(minute=30, hour="*"), sync_all_organization_available_features.s())

    sender.add_periodic_task(
        UPDATE_CACHED_DASHBOARD_ITEMS_INTERVAL_SECONDS, check_cached_items.s(), name="check dashboard items"
    )

    sender.add_periodic_task(crontab(minute="*/15"), check_async_migration_health.s())

    sender.add_periodic_task(
        crontab(
            hour=0, minute=randrange(0, 40)
        ),  # every day at a random minute past midnight. Sends data from the preceding whole day.
        send_org_usage_report.s(),
        name="send event usage report",
    )

    if getattr(settings, "MULTI_TENANCY", False):
        sender.add_periodic_task(60, ingestion_lag.s(), name="ingestion lag")
    sender.add_periodic_task(120, clickhouse_lag.s(), name="clickhouse table lag")
    sender.add_periodic_task(120, clickhouse_row_count.s(), name="clickhouse events table row count")
    sender.add_periodic_task(120, clickhouse_part_count.s(), name="clickhouse table parts count")
    sender.add_periodic_task(120, clickhouse_mutation_count.s(), name="clickhouse table mutations count")

    sender.add_periodic_task(crontab(minute=0, hour="*"), calculate_cohort_ids_in_feature_flags_task.s())

    sender.add_periodic_task(
        crontab(hour=0, minute=randrange(0, 40)), clickhouse_send_license_usage.s()
    )  # every day at a random minute past midnight. Randomize to avoid overloading license.posthog.com
    try:
        from ee.settings import MATERIALIZE_COLUMNS_SCHEDULE_CRON

        minute, hour, day_of_month, month_of_year, day_of_week = MATERIALIZE_COLUMNS_SCHEDULE_CRON.strip().split(" ")

        sender.add_periodic_task(
            crontab(
                minute=minute,
                hour=hour,
                day_of_month=day_of_month,
                month_of_year=month_of_year,
                day_of_week=day_of_week,
            ),
            clickhouse_materialize_columns.s(),
            name="clickhouse materialize columns",
        )

        sender.add_periodic_task(
            crontab(hour="*/4", minute=0),
            clickhouse_mark_all_materialized.s(),
            name="clickhouse mark all columns as materialized",
        )
    except Exception as err:
        capture_exception(err)
        print(f"Scheduling materialized column task failed: {err}")

    sender.add_periodic_task(120, calculate_cohort.s(), name="recalculate cohorts")

    # Hourly check for email subscriptions
    # NOTE: Purposefully scheduled 10 mins before the hour. See task for more info
    sender.add_periodic_task(crontab(hour="*", minute=50), schedule_all_subscriptions.s())

    if settings.ASYNC_EVENT_PROPERTY_USAGE:
        sender.add_periodic_task(
            EVENT_PROPERTY_USAGE_INTERVAL_SECONDS,
            calculate_event_property_usage.s(),
            name="calculate event property usage",
        )


# Set up clickhouse query instrumentation
@task_prerun.connect
def set_up_instrumentation(task_id, task, **kwargs):
    from posthog import client

    client._request_information = {"kind": "celery", "id": task.name}


@task_postrun.connect
def teardown_instrumentation(task_id, task, **kwargs):
    from posthog import client

    client._request_information = None


@app.task(ignore_result=True)
def redis_heartbeat():
    get_client().set("POSTHOG_HEARTBEAT", int(time.time()))


@app.task(ignore_result=True, bind=True)
def enqueue_clickhouse_execute_with_progress(
    self, team_id, query_id, query, args=None, settings=None, with_column_types=False
):
    """
    Kick off query with progress reporting
    Iterate over the progress status
    Save status to redis
    Once complete save results to redis
    """
    from posthog.client import execute_with_progress

    execute_with_progress(team_id, query_id, query, args, settings, with_column_types, task_id=self.request.id)


CLICKHOUSE_TABLES = [
    "events",
    "person",
    "person_distinct_id",
    "person_distinct_id2",
    "session_recording_events",
]

if settings.CLICKHOUSE_REPLICATION:
    CLICKHOUSE_TABLES.extend(
        ["sharded_events", "sharded_session_recording_events",]
    )


@app.task(ignore_result=True)
def clickhouse_lag():
    from posthog.client import sync_execute
    from posthog.internal_metrics import gauge

    for table in CLICKHOUSE_TABLES:
        try:
            QUERY = """select max(_timestamp) observed_ts, now() now_ts, now() - max(_timestamp) as lag from {table};"""
            query = QUERY.format(table=table)
            lag = sync_execute(query)[0][2]
            gauge("posthog_celery_clickhouse__table_lag_seconds", lag, tags={"table": table})
        except:
            pass


@app.task(ignore_result=True)
def ingestion_lag():
    from posthog.client import sync_execute
    from posthog.internal_metrics import gauge

    # Requires https://github.com/PostHog/posthog-heartbeat-plugin to be enabled on team 2
    # Note that it runs every minute and we compare it with now(), so there's up to 60s delay
    for event, metric in {"heartbeat": "ingestion", "heartbeat_api": "ingestion_api"}.items():
        try:
            query = """select now() - max(parseDateTimeBestEffortOrNull(JSONExtractString(properties, '$timestamp'))) from events where team_id = 2 and _timestamp > yesterday() and event = %(event)s;"""
            lag = sync_execute(query, {"event": event})[0][0]
            gauge(f"posthog_celery_{metric}_lag_seconds_rough_minute_precision", lag)
        except:
            pass


@app.task(ignore_result=True)
def clickhouse_row_count():
    from posthog.client import sync_execute
    from posthog.internal_metrics import gauge

    for table in CLICKHOUSE_TABLES:
        try:
            QUERY = """select count(1) freq from {table};"""
            query = QUERY.format(table=table)
            rows = sync_execute(query)[0][0]
            gauge(f"posthog_celery_clickhouse_table_row_count", rows, tags={"table": table})
        except:
            pass


@app.task(ignore_result=True)
def clickhouse_part_count():
    from posthog.client import sync_execute
    from posthog.internal_metrics import gauge

    QUERY = """
        select table, count(1) freq
        from system.parts
        group by table
        order by freq desc;
    """
    rows = sync_execute(QUERY)
    for (table, parts) in rows:
        gauge(f"posthog_celery_clickhouse_table_parts_count", parts, tags={"table": table})


@app.task(ignore_result=True)
def clickhouse_mutation_count():
    from posthog.client import sync_execute
    from posthog.internal_metrics import gauge

    QUERY = """
        SELECT
            table,
            count(1) AS freq
        FROM system.mutations
        WHERE is_done = 0
        GROUP BY table
        ORDER BY freq DESC
    """
    rows = sync_execute(QUERY)
    for (table, muts) in rows:
        gauge(f"posthog_celery_clickhouse_table_mutations_count", muts, tags={"table": table})


def recompute_materialized_columns_enabled() -> bool:
    from posthog.models.instance_setting import get_instance_setting

    if get_instance_setting("MATERIALIZED_COLUMNS_ENABLED") and get_instance_setting(
        "COMPUTE_MATERIALIZED_COLUMNS_ENABLED"
    ):
        return True
    return False


@app.task(ignore_result=True)
def clickhouse_materialize_columns():
    if recompute_materialized_columns_enabled():
        from ee.clickhouse.materialized_columns.analyze import materialize_properties_task

        materialize_properties_task()


@app.task(ignore_result=True)
def clickhouse_mark_all_materialized():
    if recompute_materialized_columns_enabled():
        from ee.tasks.materialized_columns import mark_all_materialized

        mark_all_materialized()


@app.task(ignore_result=True)
def clickhouse_send_license_usage():
    if not settings.MULTI_TENANCY:
        from ee.tasks.send_license_usage import send_license_usage

        send_license_usage()


@app.task(ignore_result=True)
def send_org_usage_report():
    from ee.tasks.org_usage_report import send_all_org_usage_reports as send_reports_clickhouse

    send_reports_clickhouse()


@app.task(ignore_result=True)
def redis_celery_queue_depth():
    from posthog.internal_metrics import gauge

    try:
        llen = get_client().llen("celery")
        gauge(f"posthog_celery_queue_depth", llen)
    except:
        # if we can't connect to statsd don't complain about it.
        # not every installation will have statsd available
        return


@app.task(ignore_result=True)
def update_event_partitions():
    with connection.cursor() as cursor:
        cursor.execute(
            "DO $$ BEGIN IF (SELECT exists(select * from pg_proc where proname = 'update_partitions')) THEN PERFORM update_partitions(); END IF; END $$"
        )


@app.task(ignore_result=True)
def clean_stale_partials():
    """Clean stale (meaning older than 7 days) partial social auth sessions."""
    from social_django.models import Partial

    Partial.objects.filter(timestamp__lt=timezone.now() - timezone.timedelta(7)).delete()


@app.task(ignore_result=True)
def status_report():
    from posthog.tasks.status_report import status_report

    status_report()


@app.task(ignore_result=True)
def monitoring_check_clickhouse_schema_drift():
    from posthog.tasks.check_clickhouse_schema_drift import check_clickhouse_schema_drift

    check_clickhouse_schema_drift()


@app.task(ignore_result=True)
def calculate_cohort():
    from posthog.tasks.calculate_cohort import calculate_cohorts

    calculate_cohorts()


@app.task(ignore_result=True)
def check_cached_items():
    from posthog.tasks.update_cache import update_cached_items

    update_cached_items()


@app.task(ignore_result=True)
def update_cache_item_task(key: str, cache_type, payload: dict) -> None:
    from posthog.tasks.update_cache import update_cache_item

    update_cache_item(key, cache_type, payload)


@app.task(ignore_result=True)
def calculate_cohort_ids_in_feature_flags_task():
    from posthog.tasks.cohorts_in_feature_flag import calculate_cohort_ids_in_feature_flags

    calculate_cohort_ids_in_feature_flags()


@app.task(ignore_result=True, bind=True)
def debug_task(self):
    print(f"Request: {self.request!r}")


@app.task(ignore_result=True)
def calculate_event_property_usage():
    from posthog.tasks.calculate_event_property_usage import calculate_event_property_usage

    calculate_event_property_usage()


@app.task(ignore_result=True)
def calculate_billing_daily_usage():
    try:
        from multi_tenancy.tasks import compute_daily_usage_for_organizations  # noqa: F401
    except ImportError:
        pass
    else:
        compute_daily_usage_for_organizations()


@app.task(ignore_result=True)
def send_first_ingestion_reminder_emails():
    from posthog.tasks.email import send_first_ingestion_reminder_emails

    send_first_ingestion_reminder_emails()


@app.task(ignore_result=True)
def send_second_ingestion_reminder_emails():
    from posthog.tasks.email import send_second_ingestion_reminder_emails

    send_second_ingestion_reminder_emails()


@app.task(ignore_result=True)
def sync_all_organization_available_features():
    from posthog.tasks.sync_all_organization_available_features import sync_all_organization_available_features

    sync_all_organization_available_features()


@app.task(ignore_result=False, track_started=True, max_retries=0)
def check_async_migration_health():
    from posthog.tasks.async_migrations import check_async_migration_health

    check_async_migration_health()


@app.task(ignore_result=True)
<<<<<<< HEAD
def schedule_all_subscriptions():
    from posthog.tasks.subscriptions import schedule_all_subscriptions

    schedule_all_subscriptions()
=======
def verify_persons_data_in_sync():
    from posthog.tasks.verify_persons_data_in_sync import verify_persons_data_in_sync as verify

    verify()
>>>>>>> ac1a485c
<|MERGE_RESOLUTION|>--- conflicted
+++ resolved
@@ -432,14 +432,14 @@
 
 
 @app.task(ignore_result=True)
-<<<<<<< HEAD
+def verify_persons_data_in_sync():
+    from posthog.tasks.verify_persons_data_in_sync import verify_persons_data_in_sync as verify
+
+    verify()
+
+
+@app.task(ignore_result=True)
 def schedule_all_subscriptions():
     from posthog.tasks.subscriptions import schedule_all_subscriptions
 
-    schedule_all_subscriptions()
-=======
-def verify_persons_data_in_sync():
-    from posthog.tasks.verify_persons_data_in_sync import verify_persons_data_in_sync as verify
-
-    verify()
->>>>>>> ac1a485c
+    schedule_all_subscriptions()