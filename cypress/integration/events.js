--- conflicted
+++ resolved
@@ -81,33 +81,7 @@
         cy.get('[data-attr=events-table]').should('exist')
     })
 
-<<<<<<< HEAD
-    it('has less than and greater than for a numeric property', () => {
-=======
-    it('Use before and after with a DateTime property', () => {
-        cy.get('[data-attr=new-prop-filter-EventsTable]').click()
-        cy.get('[data-attr=taxonomic-filter-searchfield]').type('$time')
-        cy.get('.taxonomic-list-row').should('have.length', 1).click()
-
-        cy.get('.taxonomic-operator').click()
-        cy.get('.operator-value-option').its('length').should('eql', 8)
-        cy.get('.operator-value-option').contains('< before').should('be.visible')
-        cy.get('.operator-value-option').contains('> after').should('be.visible')
-
-        cy.get('.operator-value-option').contains('< before').click()
-        cy.get('.taxonomic-value-select').click()
-        cy.get('.ant-picker-cell-in-view .ant-picker-cell-inner').contains('10').click()
-        cy.get('.ant-picker-ok button').click()
-        cy.get('[data-attr="property-filter-0"]').should('include.text', 'Time < ')
-
-        cy.get('[data-attr="property-filter-0"] .property-filter').click()
-        cy.get('.taxonomic-operator').click()
-        cy.get('.operator-value-option').contains('> after').click()
-        cy.get('[data-attr="property-filter-0"]').should('include.text', 'Time > ')
-    })
-
-    it('Use less than and greater than with a numeric property', () => {
->>>>>>> 6df66208
+    it('use less than and greater than with a numeric property', () => {
         cy.get('[data-attr=new-prop-filter-EventsTable]').click()
         cy.get('[data-attr=taxonomic-filter-searchfield]').type('$browser_version')
         cy.get('.taxonomic-list-row').should('have.length', 1).click()
@@ -122,7 +96,7 @@
         cy.get('.property-filters .pinned-filter').should('have.text', 'Event received > 12 months ago')
     })
 
-    it('has before and after for a DateTime property', () => {
+    it('use before and after with a DateTime property', () => {
         cy.wait('@featureFlagsLoaded').then(() => {
             selectNewTimestampPropertyFilter()
 
