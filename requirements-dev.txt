#
# This file is autogenerated by pip-compile
# To update, run:
#
#    pip-compile requirements-dev.in
#
appdirs==1.4.4
    # via black
asgiref==3.3.2
    # via
    #   -c requirements.txt
    #   django
attrs==19.3.0
    # via
    #   black
    #   flake8-bugbear
    #   pytest
black==19.10b0
    # via -r requirements-dev.in
certifi==2019.11.28
    # via
    #   -c requirements.txt
    #   requests
chardet==3.0.4
    # via
    #   -c requirements.txt
    #   requests
click==7.1.1
    # via
    #   black
    #   pip-tools
coreapi==2.3.3
    # via djangorestframework-stubs
coreschema==0.0.4
    # via coreapi
django-stubs-ext==0.2.0
    # via django-stubs
django-stubs==1.8.0
    # via
    #   -r requirements-dev.in
    #   djangorestframework-stubs
django==3.2.5
    # via
    #   -c requirements.txt
    #   django-stubs
    #   django-stubs-ext
djangorestframework-stubs==1.4.0
    # via -r requirements-dev.in
<<<<<<< HEAD
=======
djangorestframework==3.12.2
    # via -r requirements-dev.in
execnet==1.9.0
    # via pytest-xdist
>>>>>>> 9d5d857b
fakeredis==1.4.5
    # via -r requirements-dev.in
flake8-bugbear==20.1.4
    # via -r requirements-dev.in
flake8-colors==0.1.6
    # via -r requirements-dev.in
flake8-commas==2.0.0
    # via -r requirements-dev.in
flake8-comprehensions==3.2.2
    # via -r requirements-dev.in
flake8-import-order==0.18.1
    # via -r requirements-dev.in
flake8-logging-format==0.6.0
    # via -r requirements-dev.in
flake8-print==3.1.4
    # via -r requirements-dev.in
flake8==3.9.2
    # via
    #   -r requirements-dev.in
    #   flake8-bugbear
    #   flake8-colors
    #   flake8-commas
    #   flake8-comprehensions
    #   flake8-print
freezegun==0.3.15
    # via -r requirements-dev.in
idna==2.8
    # via
    #   -c requirements.txt
    #   requests
iniconfig==1.1.1
    # via pytest
isort==5.2.2
    # via -r requirements-dev.in
itypes==1.2.0
    # via coreapi
jinja2==2.11.3
    # via coreschema
markupsafe==1.1.1
    # via jinja2
mccabe==0.6.1
    # via flake8
mypy-extensions==0.4.3
    # via
    #   -r requirements-dev.in
    #   mypy
mypy==0.790
    # via
    #   -r requirements-dev.in
    #   django-stubs
    #   djangorestframework-stubs
packaging==20.4
    # via
    #   -r requirements-dev.in
    #   pytest
pathspec==0.8.0
    # via black
pip-tools==5.5.0
    # via -r requirements-dev.in
pluggy==0.13.1
    # via pytest
py==1.10.0
    # via
    #   pytest
    #   pytest-forked
pycodestyle==2.7.0
    # via
    #   flake8
    #   flake8-import-order
    #   flake8-print
pyflakes==2.3.1
    # via flake8
pyparsing==2.4.7
    # via packaging
pytest-django==4.1.0
    # via -r requirements-dev.in
pytest-forked==1.3.0
    # via pytest-xdist
pytest-mock==3.5.1
    # via -r requirements-dev.in
pytest-xdist==2.3.0
    # via -r requirements-dev.in
pytest==6.2.2
    # via
    #   -r requirements-dev.in
    #   pytest-django
    #   pytest-forked
    #   pytest-mock
    #   pytest-xdist
python-dateutil==2.8.1
    # via
    #   -c requirements.txt
    #   freezegun
pytz==2021.1
    # via
    #   -c requirements.txt
    #   django
redis==3.4.1
    # via
    #   -c requirements.txt
    #   fakeredis
regex==2020.6.8
    # via black
requests==2.25.1
    # via
    #   -c requirements.txt
    #   coreapi
    #   djangorestframework-stubs
six==1.14.0
    # via
    #   -c requirements.txt
    #   fakeredis
    #   flake8-print
    #   freezegun
    #   packaging
    #   python-dateutil
sortedcontainers==2.3.0
    # via fakeredis
sqlparse==0.3.0
    # via
    #   -c requirements.txt
    #   django
toml==0.10.1
    # via
    #   black
    #   pytest
typed-ast==1.4.1
    # via
    #   black
    #   mypy
typing-extensions==3.7.4.2
    # via
    #   django-stubs
    #   djangorestframework-stubs
    #   mypy
uritemplate==3.0.1
    # via coreapi
urllib3==1.26.5
    # via
    #   -c requirements.txt
    #   requests

# The following packages are considered to be unsafe in a requirements file:
# pip
# setuptools<|MERGE_RESOLUTION|>--- conflicted
+++ resolved
@@ -46,13 +46,8 @@
     #   django-stubs-ext
 djangorestframework-stubs==1.4.0
     # via -r requirements-dev.in
-<<<<<<< HEAD
-=======
-djangorestframework==3.12.2
-    # via -r requirements-dev.in
 execnet==1.9.0
     # via pytest-xdist
->>>>>>> 9d5d857b
 fakeredis==1.4.5
     # via -r requirements-dev.in
 flake8-bugbear==20.1.4
