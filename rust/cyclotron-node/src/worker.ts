<<<<<<< HEAD
// eslint-disable-next-line @typescript-eslint/no-var-requires
const cyclotron = require('../index.node')
import { convertToInternalPoolConfig, deserializeObject, serializeObject } from './helpers'
import { CyclotronJob, CyclotronJobState, CyclotronJobUpdate, CyclotronPoolConfig, CyclotronWorkerTuningConfig } from './types'
=======
// const cyclotron = require('../index.node')
import { deserializeObject } from './helpers'
import { CyclotronJob, CyclotronJobState, CyclotronJobUpdate, CyclotronPoolConfig } from './types'
>>>>>>> 3ba6ab69

const parseJob = (job: CyclotronJob): CyclotronJob => {
    return {
        ...job,
        vmState: deserializeObject('vmState', job.vmState),
        metadata: deserializeObject('metadata', job.metadata),
        parameters: deserializeObject('parameters', job.parameters),
    }
}

export type CyclotronWorkerConfig = {
    pool: CyclotronPoolConfig
    /** The queue to be consumed from */
    queueName: string
    /** Max number of jobs to consume in a batch. Default: 100 */
    batchMaxSize?: number
    /** Whether the vmState will be included or not */
    includeVmState?: boolean
    /** Amount of delay between dequeue polls. Default: 50ms */
    pollDelayMs?: number
    /** Heartbeat timeout. After this time without response from the worker loop the worker will be considered unhealthy. Default 30000 */
    heartbeatTimeoutMs?: number
}

export class CyclotronWorker {
    isConsuming: boolean = false
    lastHeartbeat: Date = new Date()

    private consumerLoopPromise: Promise<void> | null = null

    constructor(private config: CyclotronWorkerConfig, private tuning?: CyclotronWorkerTuningConfig) {
        let defaultTuning: CyclotronWorkerTuningConfig = {
            heartbeatWindowSeconds: 5,
            lingerTimeMs: 500,
            maxUpdatesBuffered: 100,
            maxBytesBuffered: 10000000,
            flushLoopIntervalMs: 10,
        }
        this.tuning = { ...defaultTuning, ...this.tuning }
        this.config = config
    }

    public isHealthy(): boolean {
        return (
            this.isConsuming &&
            new Date().getTime() - this.lastHeartbeat.getTime() < (this.config.heartbeatTimeoutMs ?? 30000)
        )
    }

    async connect(processBatch: (jobs: CyclotronJob[]) => Promise<void>): Promise<void> {
        if (this.isConsuming) {
            throw new Error('Already consuming')
        }

<<<<<<< HEAD
        await cyclotron.maybeInitWorker(JSON.stringify(convertToInternalPoolConfig(this.config.pool)), JSON.stringify(this.tuning))
=======
        // await cyclotron.maybeInitWorker(JSON.stringify(convertToInternalPoolConfig(this.config.pool)))
>>>>>>> 3ba6ab69

        this.isConsuming = true
        this.consumerLoopPromise = this.startConsumerLoop(processBatch).finally(() => {
            this.isConsuming = false
            this.consumerLoopPromise = null
        })
    }

    private async startConsumerLoop(processBatch: (jobs: CyclotronJob[]) => Promise<void>): Promise<void> {
        try {
            this.isConsuming = true

            const batchMaxSize = this.config.batchMaxSize ?? 100
            const pollDelayMs = this.config.pollDelayMs ?? 50

            while (this.isConsuming) {
                this.lastHeartbeat = new Date()

                // const jobs = (
                //     this.config.includeVmState
                //         ? await cyclotron.dequeueJobsWithVmState(this.config.queueName, batchMaxSize)
                //         : await cyclotron.dequeueJobs(this.config.queueName, batchMaxSize)
                // ).map(parseJob)

                const jobs: CyclotronJob[] = []

                if (!jobs.length) {
                    // Wait a bit before polling again
                    await new Promise((resolve) => setTimeout(resolve, pollDelayMs))
                    continue
                }

                await processBatch(jobs)
            }
        } catch (e) {
            // We only log here so as not to crash the parent process
            console.error('[Cyclotron] Error in worker loop', e)
        }
    }

    async disconnect(): Promise<void> {
        this.isConsuming = false
        await (this.consumerLoopPromise ?? Promise.resolve())
    }

<<<<<<< HEAD
    async releaseJob(jobId: string): Promise<void> {
        // We hand the promise back to the user, letting them decide when to await it.
        return cyclotron.releaseJob(jobId)
=======
    async flushJob(jobId: string): Promise<void> {
        return Promise.resolve()
        // return await cyclotron.flushJob(jobId)
>>>>>>> 3ba6ab69
    }

    updateJob(id: CyclotronJob['id'], state: CyclotronJobState, updates?: CyclotronJobUpdate): void {
        return
        // cyclotron.setState(id, state)
        // if (updates?.queueName) {
        //     cyclotron.setQueue(id, updates.queueName)
        // }
        // if (updates?.priority) {
        //     cyclotron.setPriority(id, updates.priority)
        // }
        // if (updates?.parameters) {
        //     cyclotron.setParameters(id, serializeObject('parameters', updates.parameters))
        // }
        // if (updates?.metadata) {
        //     cyclotron.setMetadata(id, serializeObject('metadata', updates.metadata))
        // }
        // if (updates?.vmState) {
        //     cyclotron.setVmState(id, serializeObject('vmState', updates.vmState))
        // }
        // if (updates?.blob) {
        //     cyclotron.setBlob(id, updates.blob)
        // }
    }
}<|MERGE_RESOLUTION|>--- conflicted
+++ resolved
@@ -1,13 +1,13 @@
-<<<<<<< HEAD
 // eslint-disable-next-line @typescript-eslint/no-var-requires
 const cyclotron = require('../index.node')
 import { convertToInternalPoolConfig, deserializeObject, serializeObject } from './helpers'
-import { CyclotronJob, CyclotronJobState, CyclotronJobUpdate, CyclotronPoolConfig, CyclotronWorkerTuningConfig } from './types'
-=======
-// const cyclotron = require('../index.node')
-import { deserializeObject } from './helpers'
-import { CyclotronJob, CyclotronJobState, CyclotronJobUpdate, CyclotronPoolConfig } from './types'
->>>>>>> 3ba6ab69
+import {
+    CyclotronJob,
+    CyclotronJobState,
+    CyclotronJobUpdate,
+    CyclotronPoolConfig,
+    CyclotronWorkerTuningConfig,
+} from './types'
 
 const parseJob = (job: CyclotronJob): CyclotronJob => {
     return {
@@ -39,7 +39,7 @@
     private consumerLoopPromise: Promise<void> | null = null
 
     constructor(private config: CyclotronWorkerConfig, private tuning?: CyclotronWorkerTuningConfig) {
-        let defaultTuning: CyclotronWorkerTuningConfig = {
+        const defaultTuning: CyclotronWorkerTuningConfig = {
             heartbeatWindowSeconds: 5,
             lingerTimeMs: 500,
             maxUpdatesBuffered: 100,
@@ -62,11 +62,10 @@
             throw new Error('Already consuming')
         }
 
-<<<<<<< HEAD
-        await cyclotron.maybeInitWorker(JSON.stringify(convertToInternalPoolConfig(this.config.pool)), JSON.stringify(this.tuning))
-=======
-        // await cyclotron.maybeInitWorker(JSON.stringify(convertToInternalPoolConfig(this.config.pool)))
->>>>>>> 3ba6ab69
+        await cyclotron.maybeInitWorker(
+            JSON.stringify(convertToInternalPoolConfig(this.config.pool)),
+            JSON.stringify(this.tuning)
+        )
 
         this.isConsuming = true
         this.consumerLoopPromise = this.startConsumerLoop(processBatch).finally(() => {
@@ -85,13 +84,11 @@
             while (this.isConsuming) {
                 this.lastHeartbeat = new Date()
 
-                // const jobs = (
-                //     this.config.includeVmState
-                //         ? await cyclotron.dequeueJobsWithVmState(this.config.queueName, batchMaxSize)
-                //         : await cyclotron.dequeueJobs(this.config.queueName, batchMaxSize)
-                // ).map(parseJob)
-
-                const jobs: CyclotronJob[] = []
+                const jobs = (
+                    this.config.includeVmState
+                        ? await cyclotron.dequeueJobsWithVmState(this.config.queueName, batchMaxSize)
+                        : await cyclotron.dequeueJobs(this.config.queueName, batchMaxSize)
+                ).map(parseJob)
 
                 if (!jobs.length) {
                     // Wait a bit before polling again
@@ -112,37 +109,30 @@
         await (this.consumerLoopPromise ?? Promise.resolve())
     }
 
-<<<<<<< HEAD
     async releaseJob(jobId: string): Promise<void> {
         // We hand the promise back to the user, letting them decide when to await it.
         return cyclotron.releaseJob(jobId)
-=======
-    async flushJob(jobId: string): Promise<void> {
-        return Promise.resolve()
-        // return await cyclotron.flushJob(jobId)
->>>>>>> 3ba6ab69
     }
 
     updateJob(id: CyclotronJob['id'], state: CyclotronJobState, updates?: CyclotronJobUpdate): void {
-        return
-        // cyclotron.setState(id, state)
-        // if (updates?.queueName) {
-        //     cyclotron.setQueue(id, updates.queueName)
-        // }
-        // if (updates?.priority) {
-        //     cyclotron.setPriority(id, updates.priority)
-        // }
-        // if (updates?.parameters) {
-        //     cyclotron.setParameters(id, serializeObject('parameters', updates.parameters))
-        // }
-        // if (updates?.metadata) {
-        //     cyclotron.setMetadata(id, serializeObject('metadata', updates.metadata))
-        // }
-        // if (updates?.vmState) {
-        //     cyclotron.setVmState(id, serializeObject('vmState', updates.vmState))
-        // }
-        // if (updates?.blob) {
-        //     cyclotron.setBlob(id, updates.blob)
-        // }
+        cyclotron.setState(id, state)
+        if (updates?.queueName) {
+            cyclotron.setQueue(id, updates.queueName)
+        }
+        if (updates?.priority) {
+            cyclotron.setPriority(id, updates.priority)
+        }
+        if (updates?.parameters) {
+            cyclotron.setParameters(id, serializeObject('parameters', updates.parameters))
+        }
+        if (updates?.metadata) {
+            cyclotron.setMetadata(id, serializeObject('metadata', updates.metadata))
+        }
+        if (updates?.vmState) {
+            cyclotron.setVmState(id, serializeObject('vmState', updates.vmState))
+        }
+        if (updates?.blob) {
+            cyclotron.setBlob(id, updates.blob)
+        }
     }
 }