import {
    IconCdCase,
    IconChevronRight,
    IconClock,
    IconDashboard,
    IconDatabase,
    IconFolderOpen,
    IconGear,
    IconHome,
    IconNotebook,
    IconPeople,
    IconSearch,
    IconShortcut,
    IconToolbar,
} from '@posthog/icons'
import { Link } from '@posthog/lemon-ui'
import { cva } from 'cva'
import { useActions, useValues } from 'kea'
import { router } from 'kea-router'
import { commandBarLogic } from 'lib/components/CommandBar/commandBarLogic'
import { Resizer } from 'lib/components/Resizer/Resizer'
import { ScrollableShadows } from 'lib/components/ScrollableShadows/ScrollableShadows'
import { Popover } from 'lib/lemon-ui/Popover'
import { ProfilePicture } from 'lib/lemon-ui/ProfilePicture'
import { ButtonPrimitive } from 'lib/ui/Button/ButtonPrimitives'
import { ListBox } from 'lib/ui/ListBox/ListBox'
import { cn } from 'lib/utils/css-classes'
import { useRef } from 'react'
import { preflightLogic } from 'scenes/PreflightCheck/preflightLogic'
import { Scene } from 'scenes/sceneTypes'
import { urls } from 'scenes/urls'
import { userLogic } from 'scenes/userLogic'

import { panelLayoutLogic, PanelLayoutNavIdentifier } from '~/layout/panel-layout/panelLayoutLogic'
import { PinnedFolder } from '~/layout/panel-layout/PinnedFolder/PinnedFolder'
import { SidePanelTab } from '~/types'

import { navigationLogic } from '../navigation/navigationLogic'
import { AccountPopoverOverlay } from '../navigation/TopBar/AccountPopover'
import { KeyboardShortcut } from '../navigation-3000/components/KeyboardShortcut'
import { navigation3000Logic } from '../navigation-3000/navigationLogic'
import { SidePanelActivationIcon } from '../navigation-3000/sidepanel/panels/activation/SidePanelActivation'
import { sidePanelLogic } from '../navigation-3000/sidepanel/sidePanelLogic'
import { sidePanelStateLogic } from '../navigation-3000/sidepanel/sidePanelStateLogic'
import { OrganizationDropdownMenu } from './OrganizationDropdownMenu'

const navBarStyles = cva({
    base: 'flex flex-col max-h-screen relative min-h-screen bg-surface-tertiary z-[var(--z-layout-navbar)] border-r border-primary relative',
    variants: {
        isLayoutNavCollapsed: {
            true: 'w-[var(--project-navbar-width-collapsed)]',
            false: 'w-[var(--project-navbar-width)]',
        },
        isMobileLayout: {
            true: 'absolute top-0 bottom-0 left-0',
            false: '',
        },
    },
})

export function PanelLayoutNavBar({ children }: { children: React.ReactNode }): JSX.Element {
    const { toggleSearchBar } = useActions(commandBarLogic)
    const containerRef = useRef<HTMLDivElement | null>(null)
    const {
        showLayoutPanel,
        setActivePanelIdentifier,
        clearActivePanelIdentifier,
        toggleLayoutNavCollapsed,
        showLayoutNavBar,
    } = useActions(panelLayoutLogic)
    const {
        isLayoutPanelVisible,
        activePanelIdentifier,
        mainContentRef,
        isLayoutPanelPinned,
        isLayoutNavCollapsed,
        isLayoutNavbarVisible,
    } = useValues(panelLayoutLogic)
    const { mobileLayout: isMobileLayout } = useValues(navigation3000Logic)
    const { closeAccountPopover, toggleAccountPopover } = useActions(navigationLogic)
    const { user } = useValues(userLogic)
    const { isAccountPopoverOpen } = useValues(navigationLogic)
    const { visibleTabs, sidePanelOpen, selectedTab } = useValues(sidePanelLogic)
    const { openSidePanel, closeSidePanel } = useActions(sidePanelStateLogic)
    const { isDev } = useValues(preflightLogic)

    function handlePanelTriggerClick(item: PanelLayoutNavIdentifier): void {
        if (!isLayoutPanelVisible) {
            showLayoutPanel(true)
        } else {
            showLayoutPanel(false)
            clearActivePanelIdentifier()
        }

        if (activePanelIdentifier !== item) {
            setActivePanelIdentifier(item)
        }
    }

    function handleStaticNavbarItemClick(to?: string, isKeyboardAction = false): void {
        if (!isLayoutPanelPinned) {
            clearActivePanelIdentifier()
            showLayoutPanel(false)
        }

        if (isKeyboardAction) {
            mainContentRef?.current?.focus()
        }
        if (to) {
            router.actions.push(to)
        }
    }

    const navItems = [
        ...(isLayoutNavCollapsed
            ? [
                  {
                      identifier: 'Search',
                      id: 'Search',
                      icon: <IconSearch />,
                      onClick: () => {
                          toggleSearchBar()
                      },
                      tooltip: (
                          <div className="flex flex-col gap-0.5">
                              <span>
                                  For search, press <KeyboardShortcut command k />
                              </span>
                              <span>
                                  For commands, press <KeyboardShortcut command shift k />
                              </span>
                          </div>
                      ),
                  },
              ]
            : []),
        {
            identifier: 'ProjectHomepage',
            id: 'Home',
            icon: <IconHome />,
            to: urls.projectHomepage(),
            onClick: () => {
                handleStaticNavbarItemClick(urls.projectHomepage(), true)
            },
            tooltip: isLayoutNavCollapsed ? 'Home' : null,
        },
        {
            identifier: 'Project',
            id: 'Project',
            icon: <IconFolderOpen className="stroke-[1.2]" />,
            onClick: (e?: React.KeyboardEvent) => {
                if (!e || e.key === 'Enter' || e.key === ' ' || e.key === 'ArrowRight') {
                    handlePanelTriggerClick('Project')
                }
            },
            showChevron: true,
            tooltip: isLayoutNavCollapsed
                ? isLayoutPanelVisible && activePanelIdentifier === 'Project'
                    ? 'Close project tree'
                    : 'Open project tree'
                : null,
        },
        {
            identifier: 'Dashboards',
            id: 'Dashboards',
            icon: <IconDashboard className="stroke-[1.2]" />,
            onClick: () => {
                handleStaticNavbarItemClick(urls.dashboards(), true)
            },
<<<<<<< HEAD
        },
        {
            identifier: 'Notebooks',
            id: 'Notebooks',
            icon: <IconNotebook className="stroke-[1.2]" />,
            onClick: () => {
                handleStaticNavbarItemClick(urls.notebooks(), true)
            },
=======
            showChevron: true,
            tooltip: isLayoutNavCollapsed
                ? isLayoutPanelVisible && activePanelIdentifier === 'Recent'
                    ? 'Close recent'
                    : 'Open recent'
                : null,
>>>>>>> 58a66be1
        },
        {
            identifier: 'Data',
            id: 'Data',
            icon: <IconDatabase />,
            onClick: (e?: React.KeyboardEvent) => {
                if (!e || e.key === 'Enter' || e.key === ' ' || e.key === 'ArrowRight') {
                    handlePanelTriggerClick('Data management')
                }
            },
            showChevron: true,
<<<<<<< HEAD
            tooltip: isLayoutPanelVisible && activePanelIdentifier === 'Data management' ? 'Close data' : 'Open data',
        },
        {
            identifier: 'People',
            id: 'People',
            icon: <IconPeople />,
            onClick: (e?: React.KeyboardEvent) => {
                if (!e || e.key === 'Enter' || e.key === ' ' || e.key === 'ArrowRight') {
                    handlePanelTriggerClick('Persons')
                }
            },
            showChevron: true,
            tooltip: isLayoutPanelVisible && activePanelIdentifier === 'Persons' ? 'Close people' : 'Open people',
            tooltipDocLink: 'https://posthog.com/docs/data/persons',
        },
        {
            identifier: 'Products',
            id: 'Products',
            icon: <IconCdCase />,
            onClick: (e?: React.KeyboardEvent) => {
                if (!e || e.key === 'Enter' || e.key === ' ' || e.key === 'ArrowRight') {
                    handlePanelTriggerClick('Products')
                }
            },
            showChevron: true,
            tooltip: isLayoutPanelVisible && activePanelIdentifier === 'Products' ? 'Close products' : 'Open products',
=======
            tooltip: isLayoutNavCollapsed
                ? isLayoutPanelVisible && activePanelIdentifier === 'Shortcuts'
                    ? 'Close shortcuts'
                    : 'Open shortcuts'
                : null,
        },
        {
            identifier: 'Data',
            id: 'Data',
            icon: <IconDatabase />,
            onClick: (e?: React.KeyboardEvent) => {
                if (!e || e.key === 'Enter' || e.key === ' ' || e.key === 'ArrowRight') {
                    handlePanelTriggerClick('Data')
                }
            },
            showChevron: true,
            tooltip: isLayoutNavCollapsed
                ? isLayoutPanelVisible && activePanelIdentifier === 'Data'
                    ? 'Close data management'
                    : 'Open data management'
                : null,
        },
        {
            identifier: 'People',
            id: 'People',
            icon: <IconPeople />,
            onClick: (e?: React.KeyboardEvent) => {
                if (!e || e.key === 'Enter' || e.key === ' ' || e.key === 'ArrowRight') {
                    handlePanelTriggerClick('People')
                }
            },
            showChevron: true,
            tooltip: isLayoutNavCollapsed
                ? isLayoutPanelVisible && activePanelIdentifier === 'People'
                    ? 'Close people'
                    : 'Open people'
                : null,
            tooltipDocLink: 'https://posthog.com/docs/data/persons',
>>>>>>> 58a66be1
        },
        {
            identifier: 'Products',
            id: 'Products',
            icon: <IconCdCase />,
            onClick: (e?: React.KeyboardEvent) => {
                if (!e || e.key === 'Enter' || e.key === ' ' || e.key === 'ArrowRight') {
                    handlePanelTriggerClick('Products')
                }
            },
            showChevron: true,
            tooltip: isLayoutNavCollapsed
                ? isLayoutPanelVisible && activePanelIdentifier === 'Products'
                    ? 'Close products'
                    : 'Open products'
                : null,
        },
        {
            identifier: 'Activity',
            id: 'Activity',
            icon: <IconClock />,
            to: urls.activity(),
            onClick: () => {
                handleStaticNavbarItemClick(urls.activity(), true)
            },
            tooltip: isLayoutNavCollapsed ? 'Activity' : null,
            tooltipDocLink: 'https://posthog.com/docs/data/events',
        },
        {
            identifier: 'Shortcuts',
            id: 'Shortcuts',
            icon: <IconShortcut />,
            onClick: (e?: React.KeyboardEvent) => {
                if (!e || e.key === 'Enter' || e.key === ' ' || e.key === 'ArrowRight') {
                    handlePanelTriggerClick('Shortcuts')
                }
            },
            showChevron: true,
            tooltip:
                isLayoutPanelVisible && activePanelIdentifier === 'Shortcuts' ? 'Close shortcuts' : 'Open shortcuts',
        },
    ]

    return (
        <>
            <div className="flex gap-0 relative">
                <nav
                    className={cn(
                        navBarStyles({
                            isLayoutNavCollapsed,
                            isMobileLayout,
                        })
                    )}
                    ref={containerRef}
                >
                    <div className={`flex justify-between p-1 ${isLayoutNavCollapsed ? 'justify-center' : ''}`}>
                        <OrganizationDropdownMenu />

                        {!isLayoutNavCollapsed && (
                            <div
                                className={`flex gap-1 ${isLayoutNavCollapsed ? 'justify-center' : ''}`}
                                aria-label="Add a new item menu actions"
                            >
                                <ButtonPrimitive
                                    size="base"
                                    iconOnly
                                    onClick={toggleSearchBar}
                                    data-attr="tree-navbar-search-button"
                                    tooltip={
                                        <div className="flex flex-col gap-0.5">
                                            <span>
                                                For search, press <KeyboardShortcut command k />
                                            </span>
                                            <span>
                                                For commands, press <KeyboardShortcut command shift k />
                                            </span>
                                        </div>
                                    }
                                >
                                    <IconSearch className="text-secondary" />
                                </ButtonPrimitive>
                            </div>
                        )}
                    </div>

                    <div className="z-[var(--z-main-nav)] flex flex-col flex-1 overflow-y-auto">
                        <ScrollableShadows
                            className="flex-1"
                            innerClassName="overflow-y-auto"
                            direction="vertical"
                            styledScrollbars
                        >
                            <ListBox className="flex flex-col gap-px">
                                <div
                                    className={`px-1 flex flex-col gap-px ${
                                        isLayoutNavCollapsed ? 'items-center' : ''
                                    }`}
                                >
                                    {navItems.map((item) => (
                                        <ListBox.Item
                                            key={item.id}
                                            asChild
                                            onClick={() => item.onClick?.()}
                                            onKeyDown={(e) => {
                                                if (e.key === 'Enter') {
                                                    item.onClick?.(e)
                                                }
                                            }}
                                        >
                                            {item.showChevron ? (
                                                <ButtonPrimitive
                                                    active={activePanelIdentifier === item.id}
                                                    className="group"
                                                    menuItem={!isLayoutNavCollapsed}
                                                    iconOnly={isLayoutNavCollapsed}
                                                    tooltip={item.tooltip}
                                                    tooltipPlacement="right"
                                                    tooltipDocLink={item.tooltipDocLink}
                                                    data-attr={`menu-item-${item.identifier.toString().toLowerCase()}`}
                                                >
                                                    <span
                                                        className={`flex text-tertiary group-hover:text-primary ${
                                                            isLayoutNavCollapsed ? '[&_svg]:size-5' : ''
                                                        }`}
                                                    >
                                                        {item.icon}
                                                    </span>

                                                    {!isLayoutNavCollapsed && (
                                                        <>
                                                            <span className="truncate">{item.id}</span>
                                                            <span className="ml-auto">
                                                                <IconChevronRight className="size-3 text-secondary" />
                                                            </span>
                                                        </>
                                                    )}
                                                </ButtonPrimitive>
                                            ) : (
                                                <Link
                                                    data-attr={`menu-item-${item.identifier.toString().toLowerCase()}`}
                                                    buttonProps={{
                                                        menuItem: !isLayoutNavCollapsed,
                                                        className: 'group',
                                                        iconOnly: isLayoutNavCollapsed,
                                                    }}
                                                    to={item.to}
                                                    tooltip={item.tooltip}
                                                    tooltipPlacement="right"
                                                    tooltipDocLink={item.tooltipDocLink}
                                                >
                                                    <span
                                                        className={`flex text-tertiary group-hover:text-primary ${
                                                            isLayoutNavCollapsed ? '[&_svg]:size-5' : ''
                                                        }`}
                                                    >
                                                        {item.icon}
                                                    </span>

                                                    {!isLayoutNavCollapsed && (
                                                        <span className="truncate">{item.id}</span>
                                                    )}
                                                </Link>
                                            )}
                                        </ListBox.Item>
                                    ))}
                                </div>

                                <div className="border-b border-primary h-px my-1" />

                                <div
                                    className={cn(
                                        'flex flex-col gap-px h-full',
                                        !isLayoutNavCollapsed ? 'pt-1' : 'items-center'
                                    )}
                                >
                                    <PinnedFolder />
                                </div>
                            </ListBox>
                        </ScrollableShadows>

                        <div className="border-b border-primary h-px " />

                        {/* 
                            Extra padding to compensate for dev mode debug notice... 
                            not sure how better to do this other than lower the notices z-index.. 
                        */}
                        <div
                            className={`pt-1 px-1 flex flex-col gap-px ${isLayoutNavCollapsed ? 'items-center' : ''} ${
                                isDev ? 'pb-10' : 'pb-2'
                            }`}
                        >
                            {visibleTabs.includes(SidePanelTab.Activation) && (
                                <ButtonPrimitive
                                    menuItem={!isLayoutNavCollapsed}
                                    onClick={() =>
                                        sidePanelOpen && selectedTab === SidePanelTab.Activation
                                            ? closeSidePanel()
                                            : openSidePanel(SidePanelTab.Activation)
                                    }
                                    data-attr="activation-button"
                                    tooltip={isLayoutNavCollapsed ? 'Quick start' : undefined}
                                    tooltipPlacement="right"
                                    iconOnly={isLayoutNavCollapsed}
                                >
                                    <span className={`${isLayoutNavCollapsed ? 'size-5' : ''}`}>
                                        <SidePanelActivationIcon size={16} />
                                    </span>
                                    {!isLayoutNavCollapsed && 'Quick start'}
                                </ButtonPrimitive>
                            )}
                            <Link
                                buttonProps={{
                                    menuItem: !isLayoutNavCollapsed,
                                    className: 'group',
                                    iconOnly: isLayoutNavCollapsed,
                                }}
                                to={urls.toolbarLaunch()}
                                onClick={() => {
                                    handleStaticNavbarItemClick(urls.toolbarLaunch(), true)
                                }}
                                tooltip={isLayoutNavCollapsed ? 'Toolbar' : undefined}
                                tooltipDocLink="https://posthog.com/docs/toolbar"
                                tooltipPlacement="right"
                            >
                                <span
                                    className={`flex text-tertiary group-hover:text-primary ${
                                        isLayoutNavCollapsed ? '[&_svg]:size-5' : ''
                                    }`}
                                >
                                    <IconToolbar />
                                </span>
                                {!isLayoutNavCollapsed && 'Toolbar'}
                            </Link>

                            <Link
                                buttonProps={{
                                    menuItem: !isLayoutNavCollapsed,
                                    className: 'group',
                                    iconOnly: isLayoutNavCollapsed,
                                }}
                                to={urls.settings('project')}
                                data-attr={Scene.Settings}
                                onClick={() => {
                                    handleStaticNavbarItemClick(urls.settings('project'), true)
                                }}
                                tooltip={isLayoutNavCollapsed ? 'Settings' : undefined}
                                tooltipPlacement="right"
                            >
                                <span
                                    className={`flex text-tertiary group-hover:text-primary ${
                                        isLayoutNavCollapsed ? '[&_svg]:size-5' : ''
                                    }`}
                                >
                                    <IconGear />
                                </span>
                                {!isLayoutNavCollapsed && 'Settings'}
                            </Link>

                            <Popover
                                overlay={<AccountPopoverOverlay />}
                                visible={isAccountPopoverOpen}
                                onClickOutside={closeAccountPopover}
                                placement="right-end"
                                className="min-w-70"
                            >
                                <ButtonPrimitive
                                    menuItem={!isLayoutNavCollapsed}
                                    active={isAccountPopoverOpen}
                                    onClick={toggleAccountPopover}
                                    tooltip={isLayoutNavCollapsed ? 'Account' : undefined}
                                    tooltipPlacement="right"
                                    iconOnly={isLayoutNavCollapsed}
                                >
                                    <ProfilePicture user={user} size={isLayoutNavCollapsed ? 'md' : 'xs'} />
                                    {!isLayoutNavCollapsed && (
                                        <>
                                            {user?.first_name ? (
                                                <span>{user?.first_name}</span>
                                            ) : (
                                                <span>{user?.email}</span>
                                            )}
                                            <IconChevronRight className="size-3 text-secondary ml-auto" />
                                        </>
                                    )}
                                </ButtonPrimitive>
                            </Popover>
                        </div>
                    </div>
                    {!isMobileLayout && (
                        <Resizer
                            logicKey="panel-layout-navbar"
                            placement="right"
                            containerRef={containerRef}
                            closeThreshold={100}
                            onToggleClosed={(shouldBeClosed) => toggleLayoutNavCollapsed(shouldBeClosed)}
                            onDoubleClick={() => toggleLayoutNavCollapsed()}
                            data-attr="tree-navbar-resizer"
                        />
                    )}
                </nav>

                {children}

                {isMobileLayout && isLayoutNavbarVisible && !isLayoutPanelVisible && (
                    <div
                        onClick={() => {
                            showLayoutNavBar(false)
                            clearActivePanelIdentifier()
                        }}
                        className="z-[var(--z-layout-navbar-under)] fixed inset-0 w-screen h-screen bg-[var(--bg-fill-highlight-100)] lg:bg-transparent"
                    />
                )}

                {isMobileLayout && isLayoutNavbarVisible && isLayoutPanelVisible && (
                    <div
                        onClick={() => {
                            showLayoutPanel(false)
                            clearActivePanelIdentifier()
                        }}
                        className="z-[var(--z-layout-navbar-over)] fixed inset-0 w-screen h-screen bg-[var(--bg-fill-highlight-100)] lg:bg-transparent"
                    />
                )}
            </div>
        </>
    )
}<|MERGE_RESOLUTION|>--- conflicted
+++ resolved
@@ -167,7 +167,6 @@
             onClick: () => {
                 handleStaticNavbarItemClick(urls.dashboards(), true)
             },
-<<<<<<< HEAD
         },
         {
             identifier: 'Notebooks',
@@ -176,17 +175,9 @@
             onClick: () => {
                 handleStaticNavbarItemClick(urls.notebooks(), true)
             },
-=======
-            showChevron: true,
-            tooltip: isLayoutNavCollapsed
-                ? isLayoutPanelVisible && activePanelIdentifier === 'Recent'
-                    ? 'Close recent'
-                    : 'Open recent'
-                : null,
->>>>>>> 58a66be1
-        },
-        {
-            identifier: 'Data',
+        },
+        {
+            identifier: 'Data management',
             id: 'Data',
             icon: <IconDatabase />,
             onClick: (e?: React.KeyboardEvent) => {
@@ -195,7 +186,6 @@
                 }
             },
             showChevron: true,
-<<<<<<< HEAD
             tooltip: isLayoutPanelVisible && activePanelIdentifier === 'Data management' ? 'Close data' : 'Open data',
         },
         {
@@ -222,62 +212,6 @@
             },
             showChevron: true,
             tooltip: isLayoutPanelVisible && activePanelIdentifier === 'Products' ? 'Close products' : 'Open products',
-=======
-            tooltip: isLayoutNavCollapsed
-                ? isLayoutPanelVisible && activePanelIdentifier === 'Shortcuts'
-                    ? 'Close shortcuts'
-                    : 'Open shortcuts'
-                : null,
-        },
-        {
-            identifier: 'Data',
-            id: 'Data',
-            icon: <IconDatabase />,
-            onClick: (e?: React.KeyboardEvent) => {
-                if (!e || e.key === 'Enter' || e.key === ' ' || e.key === 'ArrowRight') {
-                    handlePanelTriggerClick('Data')
-                }
-            },
-            showChevron: true,
-            tooltip: isLayoutNavCollapsed
-                ? isLayoutPanelVisible && activePanelIdentifier === 'Data'
-                    ? 'Close data management'
-                    : 'Open data management'
-                : null,
-        },
-        {
-            identifier: 'People',
-            id: 'People',
-            icon: <IconPeople />,
-            onClick: (e?: React.KeyboardEvent) => {
-                if (!e || e.key === 'Enter' || e.key === ' ' || e.key === 'ArrowRight') {
-                    handlePanelTriggerClick('People')
-                }
-            },
-            showChevron: true,
-            tooltip: isLayoutNavCollapsed
-                ? isLayoutPanelVisible && activePanelIdentifier === 'People'
-                    ? 'Close people'
-                    : 'Open people'
-                : null,
-            tooltipDocLink: 'https://posthog.com/docs/data/persons',
->>>>>>> 58a66be1
-        },
-        {
-            identifier: 'Products',
-            id: 'Products',
-            icon: <IconCdCase />,
-            onClick: (e?: React.KeyboardEvent) => {
-                if (!e || e.key === 'Enter' || e.key === ' ' || e.key === 'ArrowRight') {
-                    handlePanelTriggerClick('Products')
-                }
-            },
-            showChevron: true,
-            tooltip: isLayoutNavCollapsed
-                ? isLayoutPanelVisible && activePanelIdentifier === 'Products'
-                    ? 'Close products'
-                    : 'Open products'
-                : null,
         },
         {
             identifier: 'Activity',
@@ -287,7 +221,7 @@
             onClick: () => {
                 handleStaticNavbarItemClick(urls.activity(), true)
             },
-            tooltip: isLayoutNavCollapsed ? 'Activity' : null,
+            tooltip: 'Activity',
             tooltipDocLink: 'https://posthog.com/docs/data/events',
         },
         {
