--- conflicted
+++ resolved
@@ -378,11 +378,8 @@
                 "networkPayloadCapture": team.session_recording_network_payload_capture_config or None,
                 "urlTriggers": team.session_recording_url_trigger_config,
                 "urlBlocklist": team.session_recording_url_blocklist_config,
-<<<<<<< HEAD
+                "eventTriggers": team.session_recording_event_trigger_config,
                 "scriptConfig": rrweb_script_config,
-=======
-                "eventTriggers": team.session_recording_event_trigger_config,
->>>>>>> 6d99bd9a
             }
 
             if isinstance(team.session_replay_config, dict):
