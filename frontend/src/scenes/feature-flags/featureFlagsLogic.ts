--- conflicted
+++ resolved
@@ -12,11 +12,8 @@
     },
     actions: {
         updateFlag: (flag: FeatureFlagType) => ({ flag }),
-<<<<<<< HEAD
         deleteFlag: (id: number) => ({ id }),
-=======
         setSearchTerm: (searchTerm: string) => ({ searchTerm }),
->>>>>>> 5e06a064
     },
     loaders: ({ values }) => ({
         featureFlags: {
