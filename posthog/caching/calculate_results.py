--- conflicted
+++ resolved
@@ -135,13 +135,7 @@
         insight.team,
         insight.query,
         dashboard_filters_json=dashboard.filters if dashboard is not None else None,
-<<<<<<< HEAD
-        execution_mode=(
-            ExecutionMode.CALCULATION_ALWAYS if refresh_requested else ExecutionMode.CACHE_ONLY_NEVER_CALCULATE
-        ),
-=======
         execution_mode=execution_mode,
->>>>>>> cd7d9be6
     )
 
     if isinstance(response, CacheMissResponse):
