--- conflicted
+++ resolved
@@ -2,12 +2,8 @@
 import { LemonButton, LemonSelectOptions, LemonTable, LemonTag, Link } from '@posthog/lemon-ui'
 import clsx from 'clsx'
 import { useActions, useValues } from 'kea'
-<<<<<<< HEAD
 import { BillingUpgradeCTA } from 'lib/components/BillingUpgradeCTA'
-import { FEATURE_FLAGS } from 'lib/constants'
-=======
-import { UNSUBSCRIBE_SURVEY_ID } from 'lib/constants'
->>>>>>> 2149ec30
+import { FEATURE_FLAGS, UNSUBSCRIBE_SURVEY_ID } from 'lib/constants'
 import { useResizeBreakpoints } from 'lib/hooks/useResizeObserver'
 import { IconChevronRight } from 'lib/lemon-ui/icons'
 import { LemonBanner } from 'lib/lemon-ui/LemonBanner'
@@ -697,15 +693,10 @@
                                             Get in touch
                                         </LemonButton>
                                     ) : (
-<<<<<<< HEAD
-                                        upgradePlan.included_if !== 'has_subscription' && (
+                                        upgradePlan.included_if !== 'has_subscription' &&
+                                        !upgradePlan.unit_amount_usd && (
                                             <BillingUpgradeCTA
                                                 data-attr={`${product.type}-upgrade-cta`}
-=======
-                                        upgradePlan.included_if !== 'has_subscription' &&
-                                        !upgradePlan.unit_amount_usd && (
-                                            <LemonButton
->>>>>>> 2149ec30
                                                 to={getUpgradeProductLink(
                                                     product,
                                                     upgradeToPlanKey || '',
