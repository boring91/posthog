import asyncio
import collections.abc
import contextlib
import datetime as dt
import enum
import json
import ssl
import typing
import uuid
import decimal
import ipaddress
from urllib.parse import urljoin

import aiohttp
import pyarrow as pa
import requests
import structlog
from django.conf import settings

from posthog.exceptions_capture import capture_exception
import posthog.temporal.common.asyncpa as asyncpa
from posthog.temporal.common.logger import get_internal_logger

logger = structlog.get_logger()


def encode_clickhouse_data(data: typing.Any, quote_char="'") -> bytes:
    """Encode data for ClickHouse.

    Depending on the type of data the encoding is different.

    Returns:
        The encoded bytes.
    """
    match data:
        case None:
            return b"NULL"

        case uuid.UUID():
            return f"{quote_char}{data}{quote_char}".encode()

        case int() | float():
            if isinstance(data, float) and data.is_integer():
                return f"{int(data)}".encode()
            return f"{data}".encode()

        case dt.datetime():
            timezone_arg = ""
            if data.tzinfo:
                timezone_arg = f", '{data:%Z}'"

            if data.microsecond == 0:
                return f"toDateTime('{data:%Y-%m-%d %H:%M:%S}'{timezone_arg})".encode()
            return f"toDateTime64('{data:%Y-%m-%d %H:%M:%S.%f}', 6{timezone_arg})".encode()

        case list():
            encoded_data = [encode_clickhouse_data(value) for value in data]
            result = b"[" + b",".join(encoded_data) + b"]"
            return result

        case tuple():
            encoded_data = [encode_clickhouse_data(value) for value in data]
            result = b"(" + b",".join(encoded_data) + b")"
            return result

        case dict():
            # Encode dictionaries as JSON, as it can represent a Python dictionary in a way ClickHouse understands.
            # This means INSERT queries with dictionary data are only supported with 'FORMAT JSONEachRow', which
            # is enough for now as most if not all of our INSERT query workloads are in unit test setup.
            encoded_data = []
            quote_char = '"'  # JSON requires double quotes.

            for key, value in data.items():
                if isinstance(value, dt.datetime):
                    value = str(value.timestamp())
                elif isinstance(value, uuid.UUID) or isinstance(value, str):
                    value = str(value)

                encoded_data.append(
                    f'"{str(key)}"'.encode() + b":" + encode_clickhouse_data(value, quote_char=quote_char)
                )

            result = b"{" + b",".join(encoded_data) + b"}"
            return result

        case _:
            str_data = str(data)
            str_data = str_data.replace("\\", "\\\\").replace("'", "\\'")
            return f"{quote_char}{str_data}{quote_char}".encode()


<<<<<<< HEAD
def parse_clickhouse_value(value: str, ch_type: str) -> typing.Any:
    if value == "\\N":
        return None

    try:
        if ch_type.startswith("Int") or ch_type.startswith("UInt"):
            return int(value)
        if ch_type.startswith("Float"):
            return float(value)
        if ch_type in ("String", "FixedString"):
            return value
        if ch_type == "UUID":
            return uuid.UUID(value)
        if ch_type.startswith("DateTime"):
            return dt.datetime.fromisoformat(value)
        if ch_type.startswith("Date"):
            return dt.date.fromisoformat(value)
        if ch_type.startswith("Nullable("):
            inner_type = ch_type[9:-1]
            return parse_clickhouse_value(value, inner_type)
        if ch_type.startswith("LowCardinality("):
            return parse_clickhouse_value(value, ch_type[15:-1])
        if ch_type.startswith("Decimal"):
            return decimal.Decimal(value)
        if ch_type == "IPv4":
            return ipaddress.IPv4Address(value)
        if ch_type == "IPv6":
            return ipaddress.IPv6Address(value)
        if ch_type.startswith("Enum"):
            return value

    except Exception as e:
        capture_exception(e)

        return value

    return value


def clickhouse_types_to_arrow_schema(types: dict[str, str]) -> pa.Schema:
    fields: list[pa.Field] = []

    def parse_ch_type(name: str, ch_type: str, nullable: bool = False) -> pa.Field:
        if ch_type.startswith("Int") or ch_type.startswith("UInt"):
            return pa.field(name, pa.int64(), nullable)
        if ch_type.startswith("Float"):
            return pa.field(name, pa.float64(), nullable)
        if ch_type in ("String", "FixedString"):
            return pa.field(name, pa.string(), nullable)
        if ch_type == "UUID":
            return pa.field(name, pa.string(), nullable)
        if ch_type.startswith("DateTime"):
            return pa.field(name, pa.timestamp(unit="us"), nullable)
        if ch_type.startswith("Date"):
            return pa.field(name, pa.date32(), nullable)
        if ch_type.startswith("Nullable("):
            inner_type = ch_type[9:-1]
            return parse_ch_type(name=name, ch_type=inner_type, nullable=True)
        if ch_type.startswith("LowCardinality("):
            return parse_ch_type(name=name, ch_type=ch_type[15:-1])
        if ch_type.startswith("Decimal"):
            return pa.field(name, pa.decimal256(scale=32, precision=76), nullable)
        if ch_type == "IPv4":
            return pa.field(name, pa.string(), nullable)
        if ch_type == "IPv6":
            return pa.field(name, pa.string(), nullable)
        if ch_type.startswith("Enum"):
            return pa.field(name, pa.string(), nullable)

        return pa.field(name, pa.string())

    for key, ch_type in types.items():
        fields.append(parse_ch_type(key, ch_type))

    return pa.schema(fields)
=======
class ClickHouseQueryStatus(enum.StrEnum):
    FINISHED = "Finished"
    RUNNING = "Running"
    ERROR = "Error"
>>>>>>> c12a4a0d


class ChunkBytesAsyncStreamIterator:
    """Async iterator of HTTP chunk bytes.

    Similar to the class provided by aiohttp, but this allows us to control
    when to stop iteration.
    """

    def __init__(self, stream: aiohttp.StreamReader) -> None:
        self._stream = stream

    def __aiter__(self) -> "ChunkBytesAsyncStreamIterator":
        return self

    async def __anext__(self) -> bytes:
        data, end_of_chunk = await self._stream.readchunk()

        if data == b"" and end_of_chunk is False and self._stream.at_eof():
            await logger.adebug("At EOF, stopping chunk iteration")
            raise StopAsyncIteration

        return data


class ClickHouseClientNotConnected(Exception):
    """Exception raised when attempting to run an async query without connecting."""

    def __init__(self):
        super().__init__("ClickHouseClient is not connected. Are you running in a context manager?")


class ClickHouseError(Exception):
    """Base Exception representing anything going wrong with ClickHouse."""

    def __init__(self, query, error_message):
        self.query = query
        super().__init__(error_message)


class ClickHouseAllReplicasAreStaleError(ClickHouseError):
    """Exception raised when all replicas are stale."""

    def __init__(self, query, error_message):
        super().__init__(query, error_message)


class ClickHouseClientTimeoutError(ClickHouseError):
    """Exception raised when `ClickHouseClient` timed-out waiting for a response.

    This does not indicate the query failed as the timeout is local.
    """

    def __init__(self, query, query_id: str):
        self.query_id = query_id
        super().__init__(query, f"Timed-out waiting for response running query '{query_id}'")


class ClickHouseQueryNotFound(ClickHouseError):
    """Exception raised when a query with a given ID is not found."""

    def __init__(self, query, query_id: str):
        self.query_id = query_id
        super().__init__(query, f"Query with ID '{query_id}' was not found in query log")


class ClickHouseClient:
    """An asynchronous client to access ClickHouse via HTTP.

    Attributes:
        session: The underlying aiohttp.ClientSession used for HTTP communication.
        url: The URL of the ClickHouse cluster.
        headers: Headers sent to ClickHouse in an HTTP request. Includes authentication details.
        params: Parameters passed as query arguments in the HTTP request. Common ones include the
            ClickHouse database and the 'max_execution_time'.
    """

    def __init__(
        self,
        url: str = "http://localhost:8123",
        user: str = "default",
        password: str = "",
        database: str = "default",
        timeout: None | aiohttp.ClientTimeout = None,
        ssl: ssl.SSLContext | bool = True,
        **kwargs,
    ):
        self.url = url
        self.headers = {}
        self.params = {}
        self.timeout = timeout
        self.ssl = ssl
        self.connector: None | aiohttp.TCPConnector = None
        self.session: None | aiohttp.ClientSession = None

        logger = get_internal_logger()
        self.logger = logger.bind(url=url, database=database, user=user)

        if user:
            self.headers["X-ClickHouse-User"] = user
        if password:
            self.headers["X-ClickHouse-Key"] = password
        if database:
            self.params["database"] = database

        self.params.update(kwargs)

    @classmethod
    def from_posthog_settings(cls, settings, **kwargs):
        """Initialize a ClickHouseClient from PostHog settings."""
        return cls(
            url=settings.CLICKHOUSE_URL,
            user=settings.CLICKHOUSE_USER,
            password=settings.CLICKHOUSE_PASSWORD,
            database=settings.CLICKHOUSE_DATABASE,
            **kwargs,
        )

    async def is_alive(self) -> bool:
        """Check if the connection is alive by sending a SELECT 1 query.

        Returns:
            A boolean indicating whether the connection is alive.
        """
        if self.session is None:
            raise ClickHouseClientNotConnected()

        ping_url = urljoin(self.url, "ping")

        try:
            await self.session.get(
                url=ping_url,
                headers=self.headers,
                raise_for_status=True,
            )
        except aiohttp.ClientResponseError as exc:
            await self.logger.aexception("Failed ClickHouse liveness check", exc_info=exc)
            return False
        return True

    def prepare_query(self, query: str, query_parameters: None | dict[str, typing.Any] = None) -> str:
        """Prepare the query being sent by encoding and formatting it with the provided parameters.

        Returns:
            The formatted query.
        """
        if not query_parameters:
            return query

        format_parameters = {k: encode_clickhouse_data(v).decode("utf-8") for k, v in query_parameters.items()}
        query = query % format_parameters
        query = query.format(**format_parameters)

        return query

    def prepare_request_data(self, data: collections.abc.Sequence[typing.Any]) -> bytes | None:
        """Prepare the request data sent by encoding it.

        Returns:
            The request data to be passed as the body of the request.
        """
        if len(data) > 0:
            request_data = b",".join(encode_clickhouse_data(value) for value in data)
        else:
            request_data = None
        return request_data

    async def acheck_response(self, response, query) -> None:
        """Asynchronously check the HTTP response received from ClickHouse.

        Raises:
            ClickHouseAllReplicasAreStaleError: If status code is not 200 and error message contains
                "ALL_REPLICAS_ARE_STALE". This can happen when using max_replica_delay_for_distributed_queries
                and fallback_to_stale_replicas_for_distributed_queries=0
            ClickHouseError: If the status code is not 200.
        """
        if response.status != 200:
            error_message = await response.text()
            if "ALL_REPLICAS_ARE_STALE" in error_message:
                raise ClickHouseAllReplicasAreStaleError(query, error_message)
            raise ClickHouseError(query, error_message)

    def check_response(self, response, query) -> None:
        """Check the HTTP response received from ClickHouse.

        Raises:
            ClickHouseAllReplicasAreStaleError: If status code is not 200 and error message contains
                "ALL_REPLICAS_ARE_STALE". This can happen when using max_replica_delay_for_distributed_queries
                and fallback_to_stale_replicas_for_distributed_queries=0
            ClickHouseError: If the status code is not 200.
        """
        if response.status_code != 200:
            error_message = response.text
            if "ALL_REPLICAS_ARE_STALE" in error_message:
                raise ClickHouseAllReplicasAreStaleError(query, error_message)
            raise ClickHouseError(query, error_message)

    @contextlib.asynccontextmanager
    async def aget_query(
        self, query, query_parameters, query_id
    ) -> collections.abc.AsyncIterator[aiohttp.ClientResponse]:
        """Send a GET request to the ClickHouse HTTP interface with a query.

        Only read-only queries may be sent as a GET request. For inserts, use apost_query.

        The context manager protocol is used to control when to release the response.

        Query parameters will be formatted with string formatting and additionally sent to
        ClickHouse in the query string.

        Arguments:
            query: The query to POST.
            *data: Iterable of values to include in the body of the request. For example, the tuples of VALUES for an INSERT query.
            query_parameters: Parameters to be formatted in the query.
            query_id: A query ID to pass to ClickHouse.

        Returns:
            The response received from the ClickHouse HTTP interface.
        """
        if self.session is None:
            raise ClickHouseClientNotConnected()

        params = {**self.params}
        if query_id is not None:
            params["query_id"] = query_id

        # Certain views, like person_batch_exports* still rely on us formatting arguments.
        params["query"] = self.prepare_query(query, query_parameters)

        # TODO: Let clickhouse handle all parameter formatting.
        if query_parameters is not None:
            for key, value in query_parameters.items():
                if key in query:
                    params[f"param_{key}"] = str(value)

        async with self.session.get(url=self.url, headers=self.headers, params=params) as response:
            await self.acheck_response(response, query)
            yield response

    @contextlib.asynccontextmanager
    async def apost_query(
        self, query, *data, query_parameters, query_id, timeout: float | None = None
    ) -> collections.abc.AsyncIterator[aiohttp.ClientResponse]:
        """POST a query to the ClickHouse HTTP interface.

        The context manager protocol is used to control when to release the response.

        Query parameters will be formatted with string formatting and additionally sent to
        ClickHouse in the query string.

        Arguments:
            query: The query to POST.
            *data: Iterable of values to include in the body of the request. For example, the tuples of VALUES for an INSERT query.
            query_parameters: Parameters to be formatted in the query.
            query_id: A query ID to pass to ClickHouse.

        Returns:
            The response received from the ClickHouse HTTP interface.
        """
        if self.session is None:
            raise ClickHouseClientNotConnected()

        params = {**self.params}
        if query_id is not None:
            params["query_id"] = query_id

        # Certain views, like person_batch_exports* still rely on us formatting arguments.
        query = self.prepare_query(query, query_parameters)

        # TODO: Let clickhouse handle all parameter formatting.
        if query_parameters is not None:
            for key, value in query_parameters.items():
                if key in query:
                    params[f"param_{key}"] = str(value)

        request_data = self.prepare_request_data(data)

        if request_data:
            params["query"] = query
        else:
            request_data = query.encode("utf-8")

        if timeout:
            client_timeout = aiohttp.ClientTimeout(total=timeout)
        else:
            client_timeout = None

        try:
            async with self.session.post(
                url=self.url, params=params, headers=self.headers, data=request_data, timeout=client_timeout
            ) as response:
                await self.acheck_response(response, query)
                yield response
        except TimeoutError:
            raise ClickHouseClientTimeoutError(query, query_id)

    @contextlib.contextmanager
    def post_query(self, query, *data, query_parameters, query_id) -> collections.abc.Iterator:
        """POST a query to the ClickHouse HTTP interface.

        The context manager protocol is used to control when to release the response.

        Query parameters will be formatted with string formatting and additionally sent to
        ClickHouse in the query string.

        Arguments:
            query: The query to POST.
            *data: Iterable of values to include in the body of the request. For example, the tuples of VALUES for an INSERT query.
            query_parameters: Parameters to be formatted in the query.
            query_id: A query ID to pass to ClickHouse.

        Returns:
            The response received from the ClickHouse HTTP interface.
        """
        params = {**self.params}
        if query_id is not None:
            params["query_id"] = query_id

        query = self.prepare_query(query, query_parameters)
        request_data = self.prepare_request_data(data)

        if request_data:
            params["query"] = query
        else:
            request_data = query.encode("utf-8")

        # TODO: Let clickhouse handle all parameter formatting.
        if query_parameters is not None:
            for key, value in query_parameters.items():
                if key in query:
                    params[f"param_{key}"] = str(value)

        with requests.Session() as s:
            response = s.post(
                url=self.url,
                params=params,
                headers=self.headers,
                data=request_data,
                stream=True,
                verify=False,
            )
            self.check_response(response, query)
            yield response

    async def execute_query(
        self, query, *data, query_parameters=None, query_id: str | None = None, timeout: float | None = None
    ) -> None:
        """Execute the given query in ClickHouse.

        This method doesn't return any response.
        """
        async with self.apost_query(
            query, *data, query_parameters=query_parameters, query_id=query_id, timeout=timeout
        ):
            return None

    async def read_query(self, query, query_parameters=None, query_id: str | None = None) -> bytes:
        """Execute the given readonly query in ClickHouse and read the response in full.

        As the entire payload will be read at once, use this method when expecting a small payload, like
        when running a 'count(*)' query.
        """
        async with self.aget_query(query, query_parameters=query_parameters, query_id=query_id) as response:
            return await response.content.read()

    async def acheck_query(
        self,
        query_id: str,
        raise_on_error: bool = True,
    ) -> ClickHouseQueryStatus:
        """Check the status of a query in ClickHouse.

        Arguments:
            query_id: The ID of the query to check.
            raise_on_error: Whether to raise an exception if the query has
                failed.
        """
        query = """
        SELECT type, exception
        FROM clusterAllReplicas({{cluster_name:String}}, system.query_log)
        WHERE query_id = {{query_id:String}}
        FORMAT JSONEachRow
        """

        resp = await self.read_query(
            query,
            query_parameters={"query_id": query_id, "cluster_name": settings.CLICKHOUSE_CLUSTER},
            query_id=f"{query_id}-CHECK",
        )

        if not resp:
            raise ClickHouseQueryNotFound(query, query_id)

        lines = resp.split(b"\n")

        events = set()
        error = None
        for line in lines:
            if not line:
                continue

            loaded = json.loads(line)
            events.add(loaded["type"])

            error_value = loaded.get("exception", None)
            if error_value:
                error = error_value

        if "QueryFinish" in events:
            return ClickHouseQueryStatus.FINISHED
        elif "ExceptionWhileProcessing" in events or "ExceptionBeforeStart" in events:
            if raise_on_error:
                if error is not None:
                    error_message = error
                else:
                    error_message = f"Unknown query error in query with ID: {query_id}"
                raise ClickHouseError(query, error_message=error_message)

            return ClickHouseQueryStatus.ERROR
        elif "QueryStart" in events:
            return ClickHouseQueryStatus.RUNNING
        else:
            raise ClickHouseQueryNotFound(query, query_id)

    async def stream_query_as_jsonl(
        self,
        query,
        *data,
        query_parameters=None,
        query_id: str | None = None,
        line_separator=b"\n",
    ) -> typing.AsyncGenerator[dict[typing.Any, typing.Any], None]:
        """Execute the given query in ClickHouse and stream back the response as one JSON per line.

        This method makes sense when running with FORMAT JSONEachRow, although we currently do not enforce this.
        """

        buffer = b""
        async with self.apost_query(query, *data, query_parameters=query_parameters, query_id=query_id) as response:
            async for chunk in response.content.iter_any():
                lines = chunk.split(line_separator)

                yield json.loads(buffer + lines[0])

                buffer = lines.pop(-1)

                for line in lines[1:]:
                    yield json.loads(line)

    def stream_query_as_arrow(
        self,
        query,
        *data,
        query_parameters=None,
        query_id: str | None = None,
    ) -> typing.Generator[pa.RecordBatch, None, None]:
        """Execute the given query in ClickHouse and stream back the response as Arrow record batches.

        This method makes sense when running with FORMAT ArrowStreaming, although we currently do not enforce this.
        As pyarrow doesn't support async/await buffers, this method is sync and utilizes requests instead of aiohttp.
        """
        with self.post_query(query, *data, query_parameters=query_parameters, query_id=query_id) as response:
            with pa.ipc.open_stream(pa.PythonFile(response.raw)) as reader:
                yield from reader

    async def astream_query_as_arrow(
        self,
        query,
        *data,
        query_parameters=None,
        query_id: str | None = None,
    ) -> typing.AsyncGenerator[pa.RecordBatch, None]:
        """Execute the given query in ClickHouse and stream back the response as Arrow record batches.

        This method makes sense when running with FORMAT ArrowStream, although we currently do not enforce this.
        """
        async with self.apost_query(query, *data, query_parameters=query_parameters, query_id=query_id) as response:
            reader = asyncpa.AsyncRecordBatchReader(ChunkBytesAsyncStreamIterator(response.content))
            async for batch in reader:
                yield batch

    async def aproduce_query_as_arrow_record_batches(
        self,
        query,
        *data,
        queue: asyncio.Queue,
        query_parameters=None,
        query_id: str | None = None,
    ) -> None:
        """Execute the given query in ClickHouse and produce Arrow record batches to given buffer queue.

        This method makes sense when running with FORMAT ArrowStream, although we currently do not enforce this.
        This method is intended to be ran as a background task, producing record batches continuously, while other
        downstream consumer tasks process them from the queue.
        """
        async with self.apost_query(query, *data, query_parameters=query_parameters, query_id=query_id) as response:
            reader = asyncpa.AsyncRecordBatchProducer(ChunkBytesAsyncStreamIterator(response.content))
            await reader.produce(queue=queue)

    async def astream_query_in_batches(
        self,
        query: str,
        *data,
        query_parameters: dict[str, typing.Any] | None = None,
        query_id: str | None = None,
        batch_size: int = 5000,
        line_separator: bytes = b"\n",
    ) -> typing.AsyncGenerator[tuple[list[dict[str, typing.Any]], pa.Schema], None]:
        """Stream typed rows from a ClickHouse query using FORMAT TabSeparatedWithNamesAndTypes.

        Converts string results into native Python types based on ClickHouse column types.

        Arguments:
            query: The SQL query to execute. Must end with FORMAT TabSeparatedWithNamesAndTypes.
            query_parameters: Optional query parameters to interpolate.
            query_id: Optional ClickHouse query ID.
            batch_size: The number of rows per batch to yield.
            line_separator: The line separator used in the response (default: newline).

        Yields:
            Batches of parsed rows, each row as a dict[str, Any].
        """
        buffer = b""
        headers: list[str] | None = None
        types: list[str] | None = None
        rows: list[dict[str, typing.Any]] = []
        line_index = 0

        async with self.apost_query(query, *data, query_parameters=query_parameters, query_id=query_id) as response:
            pa_schema: pa.Schema | None = None

            async for chunk in response.content.iter_any():
                parts = chunk.split(line_separator)
                parts[0] = buffer + parts[0]
                buffer = parts.pop(-1)

                for line in parts:
                    decoded = line.decode("utf-8").rstrip("\n")
                    if line_index == 0:
                        headers = decoded.split("\t")
                    elif line_index == 1:
                        types = decoded.split("\t")
                    else:
                        assert headers and types

                        if pa_schema is None:
                            pa_schema = clickhouse_types_to_arrow_schema(dict(zip(headers, types)))

                        raw_values = decoded.split("\t")
                        parsed = {
                            key: parse_clickhouse_value(value, ch_type)
                            for key, value, ch_type in zip(headers, raw_values, types)
                        }
                        rows.append(parsed)

                        if len(rows) >= batch_size:
                            yield (rows, pa_schema)
                            rows = []

                    line_index += 1

            # Final flush
            if buffer:
                decoded = buffer.decode("utf-8").strip()
                if decoded:
                    raw_values = decoded.split("\t")
                    if headers and types:
                        if pa_schema is None:
                            pa_schema = clickhouse_types_to_arrow_schema(dict(zip(headers, types)))

                        parsed = {
                            key: parse_clickhouse_value(value, ch_type)
                            for key, value, ch_type in zip(headers, raw_values, types)
                        }
                        rows.append(parsed)
            if rows:
                assert pa_schema
                yield (rows, pa_schema)

    async def __aenter__(self):
        """Enter method part of the AsyncContextManager protocol."""
        self.connector = aiohttp.TCPConnector(ssl=self.ssl)
        self.session = aiohttp.ClientSession(connector=self.connector, timeout=self.timeout)
        return self

    async def __aexit__(self, exc_type, exc_value, tb):
        """Exit method part of the AsyncContextManager protocol."""
        if self.session is not None:
            await self.session.close()

        if self.connector is not None:
            await self.connector.close()

        self.session = None
        self.connector = None
        return False


@contextlib.asynccontextmanager
async def get_client(
    *, team_id: typing.Optional[int] = None, clickhouse_url: str | None = None, **kwargs
) -> collections.abc.AsyncIterator[ClickHouseClient]:
    """
    Returns a ClickHouse client based on the aiochclient library. This is an
    async context manager.

    Usage:

        async with get_client() as client:
            await client.apost_query("SELECT 1")

    Note that this is not a connection pool, so you should not use this for
    queries that are run frequently.

    Note that we setup the SSL context here, allowing for custom CA certs to be
    used. I couldn't see a simply way to do this with `aiochclient` so we
    explicitly use `aiohttp` to create the client session with an ssl_context
    and pass that to `aiochclient`.
    """
    # Set up SSL context, roughly based on how `clickhouse_driver` does it.
    # TODO: figure out why this is not working when we set CERT_REQUIRED. We
    # include a custom CA cert in the Docker image and set the path to it in
    # the settings, but I can't get this to work as expected.
    #
    # ssl_context = ssl.SSLContext(ssl.PROTOCOL_TLS)
    # ssl_context.verify_mode = ssl.CERT_REQUIRED if settings.CLICKHOUSE_VERIFY else ssl.CERT_NONE
    # if ssl_context.verify_mode is ssl.CERT_REQUIRED:
    #    if settings.CLICKHOUSE_CA:
    #        ssl_context.load_verify_locations(settings.CLICKHOUSE_CA)
    #    elif ssl_context.verify_mode is ssl.CERT_REQUIRED:
    #        ssl_context.load_default_certs(ssl.Purpose.SERVER_AUTH)
    timeout = aiohttp.ClientTimeout(total=None, connect=None, sock_connect=30, sock_read=None)

    if team_id is None:
        default_max_block_size = settings.CLICKHOUSE_MAX_BLOCK_SIZE_DEFAULT
    else:
        default_max_block_size = settings.CLICKHOUSE_MAX_BLOCK_SIZE_OVERRIDES.get(
            team_id, settings.CLICKHOUSE_MAX_BLOCK_SIZE_DEFAULT
        )
    max_block_size = kwargs.pop("max_block_size", None) or default_max_block_size

    if clickhouse_url is None:
        url = settings.CLICKHOUSE_OFFLINE_HTTP_URL
    else:
        url = clickhouse_url

    async with ClickHouseClient(
        url=url,
        user=settings.CLICKHOUSE_USER,
        password=settings.CLICKHOUSE_PASSWORD,
        database=settings.CLICKHOUSE_DATABASE,
        timeout=timeout,
        ssl=False,
        max_execution_time=settings.CLICKHOUSE_MAX_EXECUTION_TIME,
        max_memory_usage=settings.CLICKHOUSE_MAX_MEMORY_USAGE,
        max_block_size=max_block_size,
        cancel_http_readonly_queries_on_client_close=1,
        output_format_arrow_string_as_string="true",
        http_send_timeout=0,
        **kwargs,
    ) as client:
        yield client<|MERGE_RESOLUTION|>--- conflicted
+++ resolved
@@ -89,7 +89,6 @@
             return f"{quote_char}{str_data}{quote_char}".encode()
 
 
-<<<<<<< HEAD
 def parse_clickhouse_value(value: str, ch_type: str) -> typing.Any:
     if value == "\\N":
         return None
@@ -165,12 +164,12 @@
         fields.append(parse_ch_type(key, ch_type))
 
     return pa.schema(fields)
-=======
+
+
 class ClickHouseQueryStatus(enum.StrEnum):
     FINISHED = "Finished"
     RUNNING = "Running"
     ERROR = "Error"
->>>>>>> c12a4a0d
 
 
 class ChunkBytesAsyncStreamIterator:
