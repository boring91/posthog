import dataclasses
from typing import Optional, Union, cast

from posthog.clickhouse.client.connection import Workload
from posthog.errors import ExposedCHQueryError
from posthog.hogql import ast
from posthog.hogql.constants import HogQLGlobalSettings, LimitContext, get_default_limit_for_context
from posthog.hogql.errors import ExposedHogQLError
from posthog.hogql.hogql import HogQLContext
from posthog.hogql.modifiers import create_default_modifiers_for_team
from posthog.hogql.parser import parse_select
from posthog.hogql.placeholders import replace_placeholders, find_placeholders
from posthog.hogql.printer import (
    prepare_ast_for_printing,
    print_ast,
    print_prepared_ast,
)
from posthog.hogql.filters import replace_filters
from posthog.hogql.timings import HogQLTimings
from posthog.hogql.variables import replace_variables
from posthog.hogql.visitor import clone_expr
from posthog.hogql.resolver_utils import extract_select_queries
from posthog.models.team import Team
from posthog.clickhouse.query_tagging import tag_queries
from posthog.client import sync_execute
from posthog.schema import (
    HogQLQueryResponse,
    HogQLFilters,
    HogQLQueryModifiers,
    HogQLMetadata,
    HogQLMetadataResponse,
    HogLanguage,
    HogQLVariable,
)
from posthog.settings import HOGQL_INCREASED_MAX_EXECUTION_TIME


def execute_hogql_query(
    query: Union[str, ast.SelectQuery, ast.SelectSetQuery],
    team: Team,
    *,
    query_type: str = "hogql_query",
    filters: Optional[HogQLFilters] = None,
    placeholders: Optional[dict[str, ast.Expr]] = None,
    variables: Optional[dict[str, HogQLVariable]] = None,
    workload: Workload = Workload.DEFAULT,
    settings: Optional[HogQLGlobalSettings] = None,
    modifiers: Optional[HogQLQueryModifiers] = None,
    limit_context: Optional[LimitContext] = LimitContext.QUERY,
    timings: Optional[HogQLTimings] = None,
    pretty: Optional[bool] = True,
    context: Optional[HogQLContext] = None,
) -> HogQLQueryResponse:
    if timings is None:
        timings = HogQLTimings()

    if context is None:
        context = HogQLContext(team_id=team.pk)

    query_modifiers = create_default_modifiers_for_team(team, modifiers)
    debug = modifiers is not None and modifiers.debug
    error: Optional[str] = None
    explain: Optional[list[str]] = None
    results = None
    types = None
    metadata: Optional[HogQLMetadataResponse] = None

    with timings.measure("query"):
        if isinstance(query, ast.SelectQuery) or isinstance(query, ast.SelectSetQuery):
            select_query = query
            query = None
        else:
            select_query = parse_select(str(query), timings=timings)

    with timings.measure("variables"):
        if variables and len(variables.keys()) > 0:
            select_query = replace_variables(node=select_query, variables=list(variables.values()), team=team)

    with timings.measure("replace_placeholders"):
        placeholders_in_query = find_placeholders(select_query)
        placeholders = placeholders or {}

        if "filters" in placeholders and filters is not None:
            raise ValueError(
                f"Query contains 'filters' placeholder, yet filters are also provided as a standalone query parameter."
            )
        if "filters" in placeholders_in_query or any(
            placeholder and placeholder.startswith("filters.") for placeholder in placeholders_in_query
        ):
            select_query = replace_filters(select_query, filters, team)

            leftover_placeholders: list[str] = []
            for placeholder in placeholders_in_query:
                if placeholder is None:
                    raise ValueError("Placeholder expressions are not yet supported")
                if placeholder != "filters" and not placeholder.startswith("filters."):
                    leftover_placeholders.append(placeholder)

            placeholders_in_query = leftover_placeholders

        if len(placeholders_in_query) > 0:
            if len(placeholders) == 0:
                raise ValueError(
                    f"Query contains placeholders, but none were provided. Placeholders in query: {', '.join(s for s in placeholders_in_query if s is not None)}"
                )
            select_query = replace_placeholders(select_query, placeholders)

    with timings.measure("max_limit"):
        for one_query in extract_select_queries(select_query):
            if one_query.limit is None:
                one_query.limit = ast.Constant(value=get_default_limit_for_context(limit_context))

    # Get printed HogQL query, and returned columns. Using a cloned query.
    with timings.measure("hogql"):
        with timings.measure("prepare_ast"):
            hogql_query_context = dataclasses.replace(
                context,
                # set the team.pk here so someone can't pass a context for a different team 🤷‍️
                team_id=team.pk,
                team=team,
                enable_select_queries=True,
                timings=timings,
                modifiers=query_modifiers,
            )

            with timings.measure("clone"):
                cloned_query = clone_expr(select_query, True)
            select_query_hogql = cast(
                ast.SelectQuery,
                prepare_ast_for_printing(node=cloned_query, context=hogql_query_context, dialect="hogql"),
            )

        with timings.measure("print_ast"):
            hogql = print_prepared_ast(
                select_query_hogql, hogql_query_context, "hogql", pretty=pretty if pretty is not None else True
            )
            print_columns = []
            columns_query = (
                next(extract_select_queries(select_query_hogql))
<<<<<<< HEAD
                if isinstance(select_query_hogql, ast.SelectUnionQuery)
=======
                if isinstance(select_query_hogql, ast.SelectSetQuery)
>>>>>>> 08386e43
                else select_query_hogql
            )
            for node in columns_query.select:
                if isinstance(node, ast.Alias):
                    print_columns.append(node.alias)
                else:
                    print_columns.append(
                        print_prepared_ast(
                            node=node,
                            context=hogql_query_context,
                            dialect="hogql",
                            stack=[select_query_hogql],
                        )
                    )

    settings = settings or HogQLGlobalSettings()
    if limit_context in (LimitContext.EXPORT, LimitContext.COHORT_CALCULATION, LimitContext.QUERY_ASYNC):
        settings.max_execution_time = HOGQL_INCREASED_MAX_EXECUTION_TIME

    # Print the ClickHouse SQL query
    with timings.measure("print_ast"):
        try:
            clickhouse_context = dataclasses.replace(
                context,
                # set the team.pk here so someone can't pass a context for a different team 🤷‍️
                team_id=team.pk,
                team=team,
                enable_select_queries=True,
                timings=timings,
                modifiers=query_modifiers,
            )
            clickhouse_sql = print_ast(
                select_query,
                context=clickhouse_context,
                dialect="clickhouse",
                settings=settings,
                pretty=pretty if pretty is not None else True,
            )
        except Exception as e:
            if debug:
                clickhouse_sql = None
                if isinstance(e, ExposedCHQueryError | ExposedHogQLError):
                    error = str(e)
                else:
                    error = "Unknown error"
            else:
                raise

    if clickhouse_sql is not None:
        timings_dict = timings.to_dict()
        with timings.measure("clickhouse_execute"):
            tag_queries(
                team_id=team.pk,
                query_type=query_type,
                has_joins="JOIN" in clickhouse_sql,
                has_json_operations="JSONExtract" in clickhouse_sql or "JSONHas" in clickhouse_sql,
                timings=timings_dict,
                modifiers={k: v for k, v in modifiers.model_dump().items() if v is not None} if modifiers else {},
            )

            try:
                results, types = sync_execute(
                    clickhouse_sql,
                    clickhouse_context.values,
                    with_column_types=True,
                    workload=workload,
                    team_id=team.pk,
                    readonly=True,
                )
            except Exception as e:
                if debug:
                    results = []
                    if isinstance(e, ExposedCHQueryError | ExposedHogQLError):
                        error = str(e)
                    else:
                        error = "Unknown error"
                else:
                    raise

        if debug and error is None:  # If the query errored, explain will fail as well.
            with timings.measure("explain"):
                explain_results = sync_execute(
                    f"EXPLAIN {clickhouse_sql}",
                    clickhouse_context.values,
                    with_column_types=True,
                    workload=workload,
                    team_id=team.pk,
                    readonly=True,
                )
                explain = [str(r[0]) for r in explain_results[0]]
            with timings.measure("metadata"):
                from posthog.hogql.metadata import get_hogql_metadata

                metadata = get_hogql_metadata(HogQLMetadata(language=HogLanguage.HOG_QL, query=hogql, debug=True), team)

    return HogQLQueryResponse(
        query=query,
        hogql=hogql,
        clickhouse=clickhouse_sql,
        error=error,
        timings=timings.to_list(),
        results=results,
        columns=print_columns,
        types=types,
        modifiers=query_modifiers,
        explain=explain,
        metadata=metadata,
    )<|MERGE_RESOLUTION|>--- conflicted
+++ resolved
@@ -137,11 +137,7 @@
             print_columns = []
             columns_query = (
                 next(extract_select_queries(select_query_hogql))
-<<<<<<< HEAD
-                if isinstance(select_query_hogql, ast.SelectUnionQuery)
-=======
                 if isinstance(select_query_hogql, ast.SelectSetQuery)
->>>>>>> 08386e43
                 else select_query_hogql
             )
             for node in columns_query.select:
