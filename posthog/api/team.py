from typing import Any, Dict, Optional, Type, cast

from django.conf import settings
from django.db import transaction
from django.shortcuts import get_object_or_404
from rest_framework import exceptions, permissions, request, response, serializers, viewsets
from rest_framework.decorators import action

from posthog.api.shared import TeamBasicSerializer
from posthog.constants import AvailableFeature
from posthog.mixins import AnalyticsDestroyModelMixin
from posthog.models import Organization, Team
from posthog.models.organization import OrganizationMembership
from posthog.models.user import User
from posthog.models.utils import generate_random_token, generate_random_token_project
from posthog.permissions import CREATE_METHODS, OrganizationAdminWritePermissions, ProjectMembershipNecessaryPermissions


class PremiumMultiprojectPermissions(permissions.BasePermission):
    """Require user to have all necessary premium features on their plan for create access to the endpoint."""

    message = "You must upgrade your PostHog plan to be able to create and manage multiple projects."

    def has_permission(self, request: request.Request, view) -> bool:
        user = cast(User, request.user)
        if request.method in CREATE_METHODS and (
            (user.organization is None)
            or (
                user.organization.teams.exclude(is_demo=True).count() >= 1
                and not user.organization.is_feature_available(AvailableFeature.ORGANIZATIONS_PROJECTS)
            )
        ):
            return False
        return True


class TeamSerializer(serializers.ModelSerializer):
    effective_membership_level = serializers.SerializerMethodField()

    class Meta:
        model = Team
        fields = (
            "id",
            "uuid",
            "organization",
            "api_token",
            "app_urls",
            "name",
            "slack_incoming_webhook",
            "created_at",
            "updated_at",
            "anonymize_ips",
            "completed_snippet_onboarding",
            "ingested_event",
            "test_account_filters",
            "is_demo",
            "timezone",
            "data_attributes",
            "session_recording_opt_in",
            "session_recording_retention_period_days",
            "effective_membership_level",
<<<<<<< HEAD
            "project_based_permissioning",
=======
            "access_control",
>>>>>>> bc3e2232
        )
        read_only_fields = (
            "id",
            "uuid",
            "organization",
            "api_token",
            "is_demo",
            "created_at",
            "updated_at",
            "ingested_event",
            "effective_membership_level",
        )

    def get_effective_membership_level(self, team: Team) -> Optional[OrganizationMembership.Level]:
        return team.get_effective_membership_level(self.context["request"].user)

    def create(self, validated_data: Dict[str, Any], **kwargs) -> Team:
        serializers.raise_errors_on_nested_writes("create", self, validated_data)
        request = self.context["request"]
        organization = self.context["view"].organization  # use the org we used to validate permissions
        with transaction.atomic():
            team = Team.objects.create_with_data(**validated_data, organization=organization)
            request.user.current_team = team
            request.user.save()
        return team


class TeamViewSet(AnalyticsDestroyModelMixin, viewsets.ModelViewSet):
    serializer_class = TeamSerializer
    queryset = Team.objects.all().select_related("organization")
    permission_classes = [
        permissions.IsAuthenticated,
        ProjectMembershipNecessaryPermissions,
        PremiumMultiprojectPermissions,
    ]
    lookup_field = "id"
    ordering = "-created_by"
    organization: Optional[Organization] = None

    def get_queryset(self):
        # This is actually what ensures that a user cannot read/update a project for which they don't have permission
        return super().get_queryset().filter(organization__in=cast(User, self.request.user).organizations.all())

    def get_serializer_class(self) -> Type[serializers.BaseSerializer]:
        if self.action == "list":
            return TeamBasicSerializer
        return super().get_serializer_class()

    def get_permissions(self):
        """
        Special permissions handling for create requests as the organization is inferred from the current user.
        """
        if self.request.method == "POST" or self.request.method == "DELETE":
            organization = getattr(self.request.user, "organization", None)

            if not organization:
                raise exceptions.ValidationError("You need to belong to an organization.")
            self.organization = (
                organization  # to be used later by `OrganizationAdminWritePermissions` and `TeamSerializer`
            )

            return [
                permission()
                for permission in [
                    permissions.IsAuthenticated,
                    PremiumMultiprojectPermissions,
                    OrganizationAdminWritePermissions,  # Using current org so we don't need to validate membership
                ]
            ]

        return super().get_permissions()

    def get_object(self):
        lookup_value = self.kwargs[self.lookup_field]
        if lookup_value == "@current":
            team = getattr(self.request.user, "team", None)
            if team is None:
                raise exceptions.NotFound("Current project not found.")
            return team
        queryset = self.filter_queryset(self.get_queryset())
        filter_kwargs = {self.lookup_field: lookup_value}
        try:
            team = get_object_or_404(queryset, **filter_kwargs)
        except ValueError as error:
            raise exceptions.ValidationError(str(error))
        self.check_object_permissions(self.request, team)
        return team

    @action(methods=["PATCH"], detail=True)
    def reset_token(self, request: request.Request, id: str, **kwargs) -> response.Response:
        team = self.get_object()
        team.api_token = generate_random_token_project()
        team.save()
        return response.Response(TeamSerializer(team).data)<|MERGE_RESOLUTION|>--- conflicted
+++ resolved
@@ -59,11 +59,7 @@
             "session_recording_opt_in",
             "session_recording_retention_period_days",
             "effective_membership_level",
-<<<<<<< HEAD
-            "project_based_permissioning",
-=======
             "access_control",
->>>>>>> bc3e2232
         )
         read_only_fields = (
             "id",
