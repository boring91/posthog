import { LemonButton } from '@posthog/lemon-ui'
import { useMemo, useState } from 'react'

import { CyclotronJobFiltersType, HogFunctionSubTemplateIdType, HogFunctionTypeType } from '~/types'

import { HOG_FUNCTION_SUB_TEMPLATE_COMMON_PROPERTIES } from '../sub-templates/sub-templates'
import { HogFunctionList } from './HogFunctionsList'
import { HogFunctionTemplateList } from './HogFunctionTemplateList'

export type LinkedHogFunctionsProps = {
    type: HogFunctionTypeType
<<<<<<< HEAD
    filters?: CyclotronJobFiltersType
=======
    forceFilterGroups?: HogFunctionFiltersType[]
>>>>>>> 7ce3194a
    subTemplateIds?: HogFunctionSubTemplateIdType[]
    newDisabledReason?: string
    hideFeedback?: boolean
}

const getFiltersFromSubTemplateIds = (subTemplateIds: HogFunctionSubTemplateIdType[]): HogFunctionFiltersType[] => {
    const filterGroups: HogFunctionFiltersType[] = []

    for (const subTemplateId of subTemplateIds) {
        const commonProperties = HOG_FUNCTION_SUB_TEMPLATE_COMMON_PROPERTIES[subTemplateId]
        if (commonProperties.filters) {
            filterGroups.push(commonProperties.filters)
        }
    }

    return filterGroups
}

export function LinkedHogFunctions({
    type,
    forceFilterGroups,
    subTemplateIds,
    newDisabledReason,
    hideFeedback,
}: LinkedHogFunctionsProps): JSX.Element | null {
    const [showNewDestination, setShowNewDestination] = useState(false)
    const logicKey = useMemo(() => {
        return JSON.stringify({ type, subTemplateIds, forceFilterGroups })
    }, [type, subTemplateIds, forceFilterGroups])

    // TRICKY: All templates are destinations - internal destinations are just a different source
    // and set by the subtemplate modifier
    const templateType = type === 'internal_destination' ? 'destination' : type

    const filterGroups = forceFilterGroups ?? getFiltersFromSubTemplateIds(subTemplateIds ?? [])

    return showNewDestination ? (
        <HogFunctionTemplateList
            type={templateType}
            subTemplateIds={subTemplateIds}
            configurationOverrides={filterGroups.length ? { filters: filterGroups[0] } : undefined}
            extraControls={
                <>
                    <LemonButton type="secondary" size="small" onClick={() => setShowNewDestination(false)}>
                        Cancel
                    </LemonButton>
                </>
            }
        />
    ) : (
        <HogFunctionList
            key={logicKey}
            forceFilterGroups={filterGroups}
            type={type}
            hideFeedback={hideFeedback}
            extraControls={
                <>
                    <LemonButton
                        type="primary"
                        size="small"
                        disabledReason={newDisabledReason}
                        onClick={() => setShowNewDestination(true)}
                    >
                        New notification
                    </LemonButton>
                </>
            }
        />
    )
}<|MERGE_RESOLUTION|>--- conflicted
+++ resolved
@@ -9,18 +9,14 @@
 
 export type LinkedHogFunctionsProps = {
     type: HogFunctionTypeType
-<<<<<<< HEAD
-    filters?: CyclotronJobFiltersType
-=======
-    forceFilterGroups?: HogFunctionFiltersType[]
->>>>>>> 7ce3194a
+    forceFilterGroups?: CyclotronJobFiltersType[]
     subTemplateIds?: HogFunctionSubTemplateIdType[]
     newDisabledReason?: string
     hideFeedback?: boolean
 }
 
-const getFiltersFromSubTemplateIds = (subTemplateIds: HogFunctionSubTemplateIdType[]): HogFunctionFiltersType[] => {
-    const filterGroups: HogFunctionFiltersType[] = []
+const getFiltersFromSubTemplateIds = (subTemplateIds: HogFunctionSubTemplateIdType[]): CyclotronJobFiltersType[] => {
+    const filterGroups: CyclotronJobFiltersType[] = []
 
     for (const subTemplateId of subTemplateIds) {
         const commonProperties = HOG_FUNCTION_SUB_TEMPLATE_COMMON_PROPERTIES[subTemplateId]
