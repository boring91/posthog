--- conflicted
+++ resolved
@@ -15,24 +15,16 @@
     return query.kind === NodeKind.PersonsNode ? defaultDataTablePersonColumns : defaultDataTableEventColumns
 }
 
-<<<<<<< HEAD
 export function defaultsForDataTable(query: DataTableNode): DataTableColumn[] {
-    return (
+    let columns =
         query.columns ??
         (isEventsQuery(query.source) && Array.isArray(query.source.select) && query.source.select.length > 0
             ? query.source.select
             : null) ??
         defaultDataTableColumns(query.source)
-    )
-=======
-export function defaultsForDataTable(query: DataTableNode, defaultColumns?: DataTableColumn[]): DataTableColumn[] {
-    let columns =
-        query.columns ?? (isEventsNode(query.source) ? defaultColumns : null) ?? defaultDataTableColumns(query.source)
-
     if (query.hiddenColumns) {
         columns = columns.filter((column) => !query.hiddenColumns?.includes(column))
     }
 
     return columns
->>>>>>> 6ded3181
 }