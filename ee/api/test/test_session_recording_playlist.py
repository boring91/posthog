from datetime import datetime
from unittest import mock

from freezegun import freeze_time
from rest_framework import status

from ee.api.test.base import APILicensedTest
<<<<<<< HEAD
from posthog.models import SessionRecording, SessionRecordingPlaylistItem
=======
>>>>>>> 029be4dd
from posthog.models.session_recording_playlist.session_recording_playlist import SessionRecordingPlaylist
from posthog.models.user import User
from posthog.session_recordings.test.test_factory import create_session_recording_events


class TestSessionRecordingPlaylist(APILicensedTest):
    def test_list_playlists(self):
        response = self.client.get(f"/api/projects/{self.team.id}/session_recording_playlists")
        assert response.status_code == status.HTTP_200_OK
        assert response.json() == {
            "count": 0,
            "next": None,
            "previous": None,
            "results": [],
        }

    def test_creates_playlist(self):
        response = self.client.post(f"/api/projects/{self.team.id}/session_recording_playlists", data={"name": "test"})
        assert response.status_code == status.HTTP_201_CREATED
        assert response.json() == {
            "id": response.json()["id"],
            "short_id": response.json()["short_id"],
            "name": "test",
            "derived_name": None,
            "description": "",
            "pinned": False,
            "created_at": mock.ANY,
            "created_by": response.json()["created_by"],
            "deleted": False,
            "filters": {},
            "last_modified_at": mock.ANY,
            "last_modified_by": response.json()["last_modified_by"],
        }

    def test_gets_individual_playlist_by_shortid(self):
        create_response = self.client.post(f"/api/projects/{self.team.id}/session_recording_playlists")
        response = self.client.get(
            f"/api/projects/{self.team.id}/session_recording_playlists/{create_response.json()['short_id']}"
        )

        assert response.json()["short_id"] == create_response.json()["short_id"]

    def test_updates_playlist(self):
        short_id = self.client.post(f"/api/projects/{self.team.id}/session_recording_playlists/").json()["short_id"]

        with freeze_time("2022-01-02"):
            response = self.client.patch(
                f"/api/projects/{self.team.id}/session_recording_playlists/{short_id}",
                {
                    "name": "changed name",
                    "description": "changed description",
                    "filters": {"events": [{"id": "test"}]},
                    "pinned": True,
                },
            )

        assert response.json()["short_id"] == short_id
        assert response.json()["name"] == "changed name"
        assert response.json()["description"] == "changed description"
        assert response.json()["filters"] == {"events": [{"id": "test"}]}
        assert response.json()["created_at"] == mock.ANY
        assert response.json()["last_modified_at"] == "2022-01-02T00:00:00Z"

    def test_rejects_updates_to_readonly_playlist_properties(self):
        short_id = self.client.post(f"/api/projects/{self.team.id}/session_recording_playlists/").json()["short_id"]

        response = self.client.patch(
            f"/api/projects/{self.team.id}/session_recording_playlists/{short_id}",
            {"short_id": "something else", "pinned": True},
        )

        assert response.json()["short_id"] == short_id
        assert response.json()["pinned"]

    def test_filters_based_on_params(self):
        other_user = User.objects.create_and_join(self.organization, "other@posthog.com", "password")
        playlist1 = SessionRecordingPlaylist.objects.create(team=self.team, name="playlist", created_by=self.user)
        playlist2 = SessionRecordingPlaylist.objects.create(team=self.team, pinned=True, created_by=self.user)
        playlist3 = SessionRecordingPlaylist.objects.create(team=self.team, name="my playlist", created_by=other_user)

        results = self.client.get(
            f"/api/projects/{self.team.id}/session_recording_playlists?search=my",
        ).json()["results"]

        assert len(results) == 1
        assert results[0]["short_id"] == playlist3.short_id

        results = self.client.get(
            f"/api/projects/{self.team.id}/session_recording_playlists?search=playlist",
        ).json()["results"]

        assert len(results) == 2
        assert results[0]["short_id"] == playlist3.short_id
        assert results[1]["short_id"] == playlist1.short_id

        results = self.client.get(
            f"/api/projects/{self.team.id}/session_recording_playlists?user=true",
        ).json()["results"]

        assert len(results) == 2
        assert results[0]["short_id"] == playlist2.short_id
        assert results[1]["short_id"] == playlist1.short_id

        results = self.client.get(
            f"/api/projects/{self.team.id}/session_recording_playlists?pinned=true",
        ).json()["results"]

        assert len(results) == 1
        assert results[0]["short_id"] == playlist2.short_id

        results = self.client.get(
            f"/api/projects/{self.team.id}/session_recording_playlists?created_by={other_user.id}",
        ).json()["results"]

        assert len(results) == 1
        assert results[0]["short_id"] == playlist3.short_id

    def test_get_pinned_recordings_for_playlist(self):
        playlist = SessionRecordingPlaylist.objects.create(team=self.team, name="playlist", created_by=self.user)
<<<<<<< HEAD

        create_session_recording_events(
            team_id=self.team.id,
            distinct_id="123",
            timestamp=datetime.utcnow(),
            session_id="session1",
            window_id="1234",
        )

        create_session_recording_events(
            team_id=self.team.id,
            distinct_id="123",
            timestamp=datetime.utcnow(),
            session_id="session2",
            window_id="1234",
        )

        # Create playlist items
        self.client.post(
            f"/api/projects/{self.team.id}/session_recording_playlists/{playlist.short_id}/recordings/session1"
        )
        self.client.post(
            f"/api/projects/{self.team.id}/session_recording_playlists/{playlist.short_id}/recordings/session2"
        )
        self.client.post(
            f"/api/projects/{self.team.id}/session_recording_playlists/{playlist.short_id}/recordings/session-missing"
        )

        # Test get recordings
        result = self.client.get(
            f"/api/projects/{self.team.id}/session_recording_playlists/{playlist.short_id}/recordings"
        ).json()
        assert len(result["results"]) == 2
        assert {x["id"] for x in result["results"]} == {"session1", "session2"}

    @freeze_time("2022-01-01")
    def test_fetch_playlist_recordings(self):
        playlist1 = SessionRecordingPlaylist.objects.create(
            team=self.team, name="playlist1", created_by=self.user, is_static=True
        )
        playlist2 = SessionRecordingPlaylist.objects.create(
            team=self.team, name="playlist2", created_by=self.user, is_static=True
        )
        recording1 = SessionRecording.objects.create(team=self.team, session_id="1")
        recording2 = SessionRecording.objects.create(team=self.team, session_id="2")

        SessionRecordingPlaylistItem.objects.create(
            session_id=recording1.session_id, playlist=playlist1, recording=recording1
        )
        SessionRecordingPlaylistItem.objects.create(
            session_id=recording2.session_id, playlist=playlist1, recording=recording2
        )
        SessionRecordingPlaylistItem.objects.create(
            session_id=recording1.session_id, playlist=playlist2, recording=recording1
        )

        result = self.client.get(
            f"/api/projects/{self.team.id}/session_recording_playlists/{playlist1.short_id}/recordings",
        ).json()

        assert len(result["results"]) == 2
        assert result["results"][0]["id"] == "1"
        assert result["results"][1]["id"] == "2"
=======

        create_session_recording_events(
            team_id=self.team.id,
            distinct_id="123",
            timestamp=datetime.utcnow(),
            session_id="session1",
            window_id="1234",
        )

        create_session_recording_events(
            team_id=self.team.id,
            distinct_id="123",
            timestamp=datetime.utcnow(),
            session_id="session2",
            window_id="1234",
        )

        # Create playlist items
        self.client.post(
            f"/api/projects/{self.team.id}/session_recording_playlists/{playlist.short_id}/recordings/session1"
        )
        self.client.post(
            f"/api/projects/{self.team.id}/session_recording_playlists/{playlist.short_id}/recordings/session2"
        )
        self.client.post(
            f"/api/projects/{self.team.id}/session_recording_playlists/{playlist.short_id}/recordings/session-missing"
        )
>>>>>>> 029be4dd

        # Test get recordings
        result = self.client.get(
<<<<<<< HEAD
            f"/api/projects/{self.team.id}/session_recording_playlists/{playlist2.short_id}/recordings",
        ).json()

        assert len(result["results"]) == 1
        assert result["results"][0]["id"] == "2"

    @freeze_time("2022-01-01")
    def test_add_remove_static_playlist_items(self):
        playlist1 = SessionRecordingPlaylist.objects.create(
            team=self.team, name="playlist1", created_by=self.user, is_static=True
        )
        playlist2 = SessionRecordingPlaylist.objects.create(
            team=self.team, name="playlist2", created_by=self.user, is_static=True
        )

        recording1_session_id = "1"
        recording2_session_id = "2"

        # Add recording 1 to playlist 1
        result = self.client.post(
            f"/api/projects/{self.team.id}/session_recording_playlists/{playlist1.short_id}/recordings/{recording1_session_id}",
        ).json()
        assert result["success"] is True
        playlist_item = SessionRecordingPlaylistItem.objects.filter(
            playlist_id=playlist1.id, session_id=recording1_session_id, team_id=self.team.id
        )
        assert playlist_item is not None

        # Add recording 2 to playlist 1
        result = self.client.post(
            f"/api/projects/{self.team.id}/session_recording_playlists/{playlist1.short_id}/recordings/{recording2_session_id}",
        ).json()
        assert result["success"] is True
        playlist_item = SessionRecordingPlaylistItem.objects.filter(
            playlist_id=playlist1.id, session_id=recording2_session_id, team_id=self.team.id
        )
        assert playlist_item is not None

        # Add recording 2 to playlist 2
        result = self.client.post(
            f"/api/projects/{self.team.id}/session_recording_playlists/{playlist2.short_id}/recordings/{recording1_session_id}",
        ).json()
        assert result["success"] is True
        playlist_item = SessionRecordingPlaylistItem.objects.filter(
            playlist_id=playlist2.id, session_id=recording1_session_id, team_id=self.team.id
        )
        assert playlist_item is not None

        assert SessionRecording.objects.filter(team_id=self.team.id).count() == 2

        # Delete playlist items
        result = self.client.delete(
            f"/api/projects/{self.team.id}/session_recording_playlists/{playlist1.short_id}/recordings/{recording1_session_id}",
        ).json()
        assert result["success"] is True
        assert (
            SessionRecordingPlaylistItem.objects.filter(
                playlist_id=playlist1.id, session_id=recording1_session_id, team_id=self.team.id
            ).count()
            == 0
        )
        result = self.client.delete(
            f"/api/projects/{self.team.id}/session_recording_playlists/{playlist1.short_id}/recordings/{recording2_session_id}",
        ).json()
        assert result["success"] is True
        assert (
            SessionRecordingPlaylistItem.objects.filter(
                playlist_id=playlist1.id, session_id=recording2_session_id, team_id=self.team.id
            ).count()
            == 0
        )
        result = self.client.delete(
            f"/api/projects/{self.team.id}/session_recording_playlists/{playlist2.short_id}/recordings/{recording1_session_id}",
        ).json()
        assert result["success"] is True
        assert (
            SessionRecordingPlaylistItem.objects.filter(
                playlist_id=playlist2.id, session_id=recording1_session_id, team_id=self.team.id
            ).count()
            == 0
        )
=======
            f"/api/projects/{self.team.id}/session_recording_playlists/{playlist.short_id}/recordings"
        ).json()
        assert len(result["results"]) == 2
        assert {x["id"] for x in result["results"]} == {"session1", "session2"}
>>>>>>> 029be4dd
<|MERGE_RESOLUTION|>--- conflicted
+++ resolved
@@ -5,10 +5,7 @@
 from rest_framework import status
 
 from ee.api.test.base import APILicensedTest
-<<<<<<< HEAD
 from posthog.models import SessionRecording, SessionRecordingPlaylistItem
-=======
->>>>>>> 029be4dd
 from posthog.models.session_recording_playlist.session_recording_playlist import SessionRecordingPlaylist
 from posthog.models.user import User
 from posthog.session_recordings.test.test_factory import create_session_recording_events
@@ -128,7 +125,6 @@
 
     def test_get_pinned_recordings_for_playlist(self):
         playlist = SessionRecordingPlaylist.objects.create(team=self.team, name="playlist", created_by=self.user)
-<<<<<<< HEAD
 
         create_session_recording_events(
             team_id=self.team.id,
@@ -192,39 +188,9 @@
         assert len(result["results"]) == 2
         assert result["results"][0]["id"] == "1"
         assert result["results"][1]["id"] == "2"
-=======
-
-        create_session_recording_events(
-            team_id=self.team.id,
-            distinct_id="123",
-            timestamp=datetime.utcnow(),
-            session_id="session1",
-            window_id="1234",
-        )
-
-        create_session_recording_events(
-            team_id=self.team.id,
-            distinct_id="123",
-            timestamp=datetime.utcnow(),
-            session_id="session2",
-            window_id="1234",
-        )
-
-        # Create playlist items
-        self.client.post(
-            f"/api/projects/{self.team.id}/session_recording_playlists/{playlist.short_id}/recordings/session1"
-        )
-        self.client.post(
-            f"/api/projects/{self.team.id}/session_recording_playlists/{playlist.short_id}/recordings/session2"
-        )
-        self.client.post(
-            f"/api/projects/{self.team.id}/session_recording_playlists/{playlist.short_id}/recordings/session-missing"
-        )
->>>>>>> 029be4dd
 
         # Test get recordings
         result = self.client.get(
-<<<<<<< HEAD
             f"/api/projects/{self.team.id}/session_recording_playlists/{playlist2.short_id}/recordings",
         ).json()
 
@@ -305,10 +271,4 @@
                 playlist_id=playlist2.id, session_id=recording1_session_id, team_id=self.team.id
             ).count()
             == 0
-        )
-=======
-            f"/api/projects/{self.team.id}/session_recording_playlists/{playlist.short_id}/recordings"
-        ).json()
-        assert len(result["results"]) == 2
-        assert {x["id"] for x in result["results"]} == {"session1", "session2"}
->>>>>>> 029be4dd
+        )