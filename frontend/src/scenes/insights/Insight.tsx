--- conflicted
+++ resolved
@@ -61,41 +61,8 @@
     // Whether to display the control tab on the side instead of on top
     const verticalLayout = !isSmallScreen && activeView === InsightType.FUNNELS
 
-<<<<<<< HEAD
-    const handleHotkeyNavigation = (view: InsightType, hotkey: HotKeys): void => {
-        setActiveView(view)
-        reportHotkeyNavigation('insights', hotkey)
-    }
-
     useUnloadConfirmation(insightMode === ItemMode.Edit && insightChanged)
 
-    useKeyboardHotkeys({
-        t: {
-            action: () => handleHotkeyNavigation(InsightType.TRENDS, 't'),
-        },
-        f: {
-            action: () => handleHotkeyNavigation(InsightType.FUNNELS, 'f'),
-        },
-        r: {
-            action: () => handleHotkeyNavigation(InsightType.RETENTION, 'r'),
-        },
-        p: {
-            action: () => handleHotkeyNavigation(InsightType.PATHS, 'p'),
-        },
-        i: {
-            action: () => handleHotkeyNavigation(InsightType.STICKINESS, 'i'),
-        },
-        l: {
-            action: () => handleHotkeyNavigation(InsightType.LIFECYCLE, 'l'),
-        },
-        e: {
-            action: () => setInsightMode(ItemMode.Edit, InsightEventSource.Hotkey),
-            disabled: insightMode !== ItemMode.View,
-        },
-    })
-
-=======
->>>>>>> 78bc48cf
     // Show the skeleton if loading an insight for which we only know the id
     // This helps with the UX flickering and showing placeholder "name" text.
     if (insightId !== 'new' && insightLoading && !filtersKnown) {
