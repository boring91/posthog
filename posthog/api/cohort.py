--- conflicted
+++ resolved
@@ -327,7 +327,6 @@
 
 
 def insert_cohort_actors_into_ch(cohort: Cohort, filter_data: Dict):
-<<<<<<< HEAD
     from_existing_cohort_id = filter_data.get("from_cohort_id")
     if from_existing_cohort_id:
         existing_cohort = Cohort.objects.get(pk=from_existing_cohort_id)
@@ -338,57 +337,36 @@
             ORDER BY person_id
         """
         params = {"team_id": cohort.team.pk, "from_cohort_id": existing_cohort.pk, "version": existing_cohort.version}
-=======
-    insight_type = filter_data.get("insight")
-    query_builder: ActorBaseQuery
-    context: HogQLContext
-
-    if insight_type == INSIGHT_TRENDS:
-        filter = Filter(data=filter_data, team=cohort.team)
-        entity = get_target_entity(filter)
-        query_builder = TrendsActors(cohort.team, entity, filter)
-        context = filter.hogql_context
-    elif insight_type == INSIGHT_STICKINESS:
-        stickiness_filter = StickinessFilter(data=filter_data, team=cohort.team)
-        entity = get_target_entity(stickiness_filter)
-        query_builder = StickinessActors(cohort.team, entity, stickiness_filter)
-        context = stickiness_filter.hogql_context
-    elif insight_type == INSIGHT_FUNNELS:
-        funnel_filter = Filter(data=filter_data, team=cohort.team)
-        funnel_actor_class = get_funnel_actor_class(funnel_filter)
-        query_builder = funnel_actor_class(filter=funnel_filter, team=cohort.team)
-        context = funnel_filter.hogql_context
-    elif insight_type == INSIGHT_PATHS:
-        path_filter = PathFilter(data=filter_data, team=cohort.team)
-        query_builder = PathsActors(path_filter, cohort.team, funnel_filter=None)
-        context = path_filter.hogql_context
-    elif insight_type == INSIGHT_LIFECYCLE:
-        lifecycle_filter = LifecycleFilter(data=filter_data, team=cohort.team)
-        query_builder = LifecycleActors(team=cohort.team, filter=lifecycle_filter)
-        context = lifecycle_filter.hogql_context
->>>>>>> c6a2449d
+        context = Filter(data=filter_data, team=cohort.team).hogql_context
     else:
         insight_type = filter_data.get("insight")
         query_builder: ActorBaseQuery
+        context: HogQLContext
 
         if insight_type == INSIGHT_TRENDS:
             filter = Filter(data=filter_data, team=cohort.team)
             entity = get_target_entity(filter)
             query_builder = TrendsActors(cohort.team, entity, filter)
+            context = filter.hogql_context
         elif insight_type == INSIGHT_STICKINESS:
             stickiness_filter = StickinessFilter(data=filter_data, team=cohort.team)
             entity = get_target_entity(stickiness_filter)
             query_builder = StickinessActors(cohort.team, entity, stickiness_filter)
+            context = stickiness_filter.hogql_context
         elif insight_type == INSIGHT_FUNNELS:
             funnel_filter = Filter(data=filter_data, team=cohort.team)
             funnel_actor_class = get_funnel_actor_class(funnel_filter)
             query_builder = funnel_actor_class(filter=funnel_filter, team=cohort.team)
+            context = funnel_filter.hogql_context
         elif insight_type == INSIGHT_PATHS:
             path_filter = PathFilter(data=filter_data, team=cohort.team)
             query_builder = PathsActors(path_filter, cohort.team, funnel_filter=None)
+            context = path_filter.hogql_context
         elif insight_type == INSIGHT_LIFECYCLE:
             lifecycle_filter = LifecycleFilter(data=filter_data, team=cohort.team)
             query_builder = LifecycleActors(team=cohort.team, filter=lifecycle_filter)
+            context = lifecycle_filter.hogql_context
+
         else:
             if settings.DEBUG:
                 raise ValueError(f"Insight type: {insight_type} not supported for cohort creation")
