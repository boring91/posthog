import json
import uuid
from datetime import datetime
from typing import Dict, List, Optional, Tuple, Union
from unittest.mock import patch, ANY
from urllib.parse import parse_qsl, urlparse

import pytz
from django.conf import settings
from django.core.cache import cache
from django.test import override_settings
from django.utils import timezone
from freezegun import freeze_time
from rest_framework.exceptions import ValidationError

from posthog.constants import (
    ENTITY_ID,
    ENTITY_TYPE,
    TREND_FILTER_TYPE_EVENTS,
    TRENDS_BAR_VALUE,
    TRENDS_LINEAR,
    TRENDS_TABLE,
)
from posthog.models import (
    Action,
    ActionStep,
    Cohort,
    Entity,
    Filter,
    GroupTypeMapping,
    Organization,
    Person,
)
from posthog.models.group.util import create_group
from posthog.models.instance_setting import get_instance_setting, override_instance_config, set_instance_setting
from posthog.models.person.util import create_person_distinct_id
from posthog.queries.trends.trends import Trends
from posthog.test.base import (
    APIBaseTest,
    ClickhouseTestMixin,
    _create_event,
    _create_person,
    also_test_with_different_timezones,
    also_test_with_materialized_columns,
    also_test_with_person_on_events_v2,
    create_person_id_override_by_distinct_id,
    flush_persons_and_events,
    snapshot_clickhouse_queries,
)
from posthog.test.test_journeys import journeys_for
from posthog.utils import generate_cache_key


def breakdown_label(entity: Entity, value: Union[str, int]) -> Dict[str, Optional[Union[str, int]]]:
    ret_dict: Dict[str, Optional[Union[str, int]]] = {}
    if not value or not isinstance(value, str) or "cohort_" not in value:
        label = value if (value or type(value) == bool) and value != "None" and value != "nan" else "Other"
        ret_dict["label"] = f"{entity.name} - {label}"
        ret_dict["breakdown_value"] = label
    else:
        if value == "cohort_all":
            ret_dict["label"] = f"{entity.name} - all users"
            ret_dict["breakdown_value"] = "all"
        else:
            cohort = Cohort.objects.get(pk=value.replace("cohort_", ""))
            ret_dict["label"] = f"{entity.name} - {cohort.name}"
            ret_dict["breakdown_value"] = cohort.pk
    return ret_dict


def _create_action(**kwargs):
    team = kwargs.pop("team")
    name = kwargs.pop("name")
    properties = kwargs.pop("properties", {})
    action = Action.objects.create(team=team, name=name)
    ActionStep.objects.create(action=action, event=name, properties=properties)
    return action


def _create_cohort(**kwargs):
    team = kwargs.pop("team")
    name = kwargs.pop("name")
    groups = kwargs.pop("groups")
    cohort = Cohort.objects.create(team=team, name=name, groups=groups, last_calculation=timezone.now())
    return cohort


class TestTrends(ClickhouseTestMixin, APIBaseTest):
    maxDiff = None

    def _get_trend_people(self, filter: Filter, entity: Entity):
        data = filter.to_dict()
        # The test client doesn't serialize nested objects into JSON, so we need to do it ourselves
        if data.get("events", None):
            data["events"] = json.dumps(data["events"])
        if data.get("properties", None):
            data["properties"] = json.dumps(data["properties"])
        with self.settings(DEBUG=True):
            response = self.client.get(
                f"/api/projects/{self.team.id}/persons/trends/",
                data={**data, ENTITY_TYPE: entity.type, ENTITY_ID: entity.id},
                content_type="application/json",
            ).json()
        return response["results"][0]["people"]

    def _create_events(self, use_time=False) -> Tuple[Action, Person]:

        person = _create_person(
            team_id=self.team.pk, distinct_ids=["blabla", "anonymous_id"], properties={"$some_prop": "some_val"}
        )
        _, _, secondTeam = Organization.objects.bootstrap(None, team_fields={"api_token": "token456"})

        freeze_without_time = ["2019-12-24", "2020-01-01", "2020-01-02"]
        freeze_with_time = ["2019-12-24 03:45:34", "2020-01-01 00:06:34", "2020-01-02 16:34:34"]

        freeze_args = freeze_without_time
        if use_time:
            freeze_args = freeze_with_time

        with freeze_time(freeze_args[0]):
            _create_event(
                team=self.team,
                event="sign up",
                distinct_id="blabla",
                properties={"$some_property": "value", "$bool_prop": True},
            )

        with freeze_time(freeze_args[1]):
            _create_event(
                team=self.team,
                event="sign up",
                distinct_id="blabla",
                properties={"$some_property": "value", "$bool_prop": False},
            )
            _create_event(team=self.team, event="sign up", distinct_id="anonymous_id", properties={"$bool_prop": False})
            _create_event(team=self.team, event="sign up", distinct_id="blabla")
        with freeze_time(freeze_args[2]):
            _create_event(
                team=self.team,
                event="sign up",
                distinct_id="blabla",
                properties={"$some_property": "other_value", "$some_numerical_prop": 80},
            )
            _create_event(team=self.team, event="no events", distinct_id="blabla")

            # second team should have no effect
            _create_event(
                team=secondTeam, event="sign up", distinct_id="blabla", properties={"$some_property": "other_value"}
            )

        _create_action(team=self.team, name="no events")
        sign_up_action = _create_action(team=self.team, name="sign up")

        flush_persons_and_events()

        return sign_up_action, person

    def _create_breakdown_events(self):
        freeze_without_time = ["2020-01-02"]

        with freeze_time(freeze_without_time[0]):
            for i in range(25):
                _create_event(team=self.team, event="sign up", distinct_id="blabla", properties={"$some_property": i})
        _create_action(team=self.team, name="sign up")

    def _create_event_count_per_actor_events(self):
        _create_person(team_id=self.team.pk, distinct_ids=["blabla", "anonymous_id"], properties={"fruit": "mango"})
        _create_person(team_id=self.team.pk, distinct_ids=["tintin"], properties={"fruit": "mango"})
        _create_person(team_id=self.team.pk, distinct_ids=["murmur"], properties={})  # No fruit here
        _create_person(team_id=self.team.pk, distinct_ids=["reeree"], properties={"fruit": "tomato"})

        with freeze_time("2020-01-01 00:06:02"):
            _create_event(
                team=self.team,
                event="viewed video",
                distinct_id="anonymous_id",
                properties={"color": "red", "$group_0": "bouba"},
            )
            _create_event(
                team=self.team, event="viewed video", distinct_id="blabla", properties={"$group_0": "bouba"}
            )  # No color here
            _create_event(
                team=self.team,
                event="viewed video",
                distinct_id="reeree",
                properties={"color": "blue", "$group_0": "bouba"},
            )
            _create_event(team=self.team, event="sign up", distinct_id="tintin", properties={"$group_0": "kiki"})

        with freeze_time("2020-01-03 19:06:34"):
            _create_event(team=self.team, event="sign up", distinct_id="murmur", properties={"$group_0": "kiki"})

        with freeze_time("2020-01-04 23:17:00"):
            _create_event(
                team=self.team,
                event="viewed video",
                distinct_id="tintin",
                properties={"color": "red", "$group_0": "kiki"},
            )

        with freeze_time("2020-01-05 19:06:34"):
            _create_event(
                team=self.team,
                event="viewed video",
                distinct_id="blabla",
                properties={"color": "blue", "$group_0": "bouba"},
            )
            _create_event(
                team=self.team, event="viewed video", distinct_id="tintin", properties={"color": "red"}
            )  # No group here
            _create_event(
                team=self.team,
                event="viewed video",
                distinct_id="tintin",
                properties={"color": "red", "$group_0": "bouba"},
            )
            _create_event(
                team=self.team,
                event="viewed video",
                distinct_id="tintin",
                properties={"color": "blue", "$group_0": "kiki"},
            )

    def test_trends_per_day(self):
        self._create_events()
        with freeze_time("2020-01-04T13:00:01Z"):
            # with self.assertNumQueries(16):
            response = Trends().run(
                Filter(team=self.team, data={"date_from": "-7d", "events": [{"id": "sign up"}, {"id": "no events"}]}),
                self.team,
            )
        self.assertEqual(response[0]["label"], "sign up")
        self.assertEqual(response[0]["labels"][4], "1-Jan-2020")
        self.assertEqual(response[0]["data"][4], 3.0)
        self.assertEqual(response[0]["labels"][5], "2-Jan-2020")
        self.assertEqual(response[0]["data"][5], 1.0)

    @snapshot_clickhouse_queries
    def test_trend_actors_person_on_events_pagination_with_alias_inconsistencies(self):
        test_person_ids = [  # 10 test person IDs (in UUIDT format), hard-coded for deterministic runs
            "016f70a4-1c68-0000-db29-61f63a926520",
            "016f70a4-1c68-0001-51a1-ad418c05e09f",
            "016f70a4-1c68-0002-9ea5-10186329258f",
            "016f70a4-1c68-0003-7680-697adb073c10",
            "016f70a4-1c68-0004-d0f8-7bd581c97eff",
            "016f70a4-1c68-0005-f593-e89d76db7a1f",
            "016f70a4-1c68-0006-bb84-d42937ef5989",
            "016f70a4-1c68-0007-923f-82720e97a6ba",
            "016f70a4-1c68-0008-8970-cbb33f01de1e",
            "016f70a4-1c68-0009-75a2-3755450b0b17",
        ]

        with freeze_time("2020-01-04T13:00:01Z"):
            all_distinct_ids = []
            for i, person_id in enumerate(test_person_ids):
                distinct_id = f"blabla_{i}"
                # UUIDT offers k-sortability, making this test effectively deterministic, as opposed to UUIDv4
                _create_event(
                    team=self.team,
                    event="sign up",
                    distinct_id=distinct_id,
                    properties={"$some_property": "value", "$bool_prop": True},
                    person_id=person_id,  # Different person_ids, but in the end aliased to be the same person
                )
                all_distinct_ids.append(distinct_id)

            person = _create_person(
                team_id=self.team.pk,
                distinct_ids=all_distinct_ids,
                properties={"$some_prop": "some_val"},
                uuid=test_person_ids[-1],
            )
            flush_persons_and_events()

            data = {"date_from": "-7d", "events": [{"id": "sign up", "math": "dau"}], "limit": 5}

            with override_instance_config("PERSON_ON_EVENTS_ENABLED", True):
                from posthog.models.team import util

                util.can_enable_actor_on_events = True

                response = Trends().run(Filter(team=self.team, data=data), self.team)
                self.assertEqual(response[0]["data"], [0.0, 0.0, 0.0, 0.0, 0.0, 0.0, 0.0, 10.0])

                url = response[0]["persons_urls"][7]["url"]
                people_response = self.client.get(f"/{url}").json()

                # pagination works, no matter how few ids in people_response
                self.assertIsNotNone(people_response["next"])
                self.assertEqual(people_response["missing_persons"], 5)

                next_url = people_response["next"]
                second_people_response = self.client.get(f"{next_url}").json()

                self.assertIsNotNone(second_people_response["next"])
                self.assertEqual(second_people_response["missing_persons"], 4)

                first_load_ids = sorted(str(person["id"]) for person in people_response["results"][0]["people"])
                second_load_ids = sorted(str(person["id"]) for person in second_people_response["results"][0]["people"])

                self.assertEqual(len(first_load_ids + second_load_ids), 1)
                self.assertEqual(first_load_ids + second_load_ids, [str(person.uuid)])

                third_people_response = self.client.get(f"/{second_people_response['next']}").json()
                self.assertIsNone(third_people_response["next"])
                self.assertFalse(third_people_response["missing_persons"])

                third_load_ids = sorted(str(person["id"]) for person in third_people_response["results"][0]["people"])
                self.assertEqual(third_load_ids, [])

    # just make sure this doesn't error
    def test_no_props(self):
        with freeze_time("2020-01-04T13:01:01Z"):
            Trends().run(
                Filter(
                    team=self.team,
                    data={
                        "date_from": "-14d",
                        "breakdown": "$some_property",
                        "events": [
                            {"id": "sign up", "name": "sign up", "type": "events", "order": 0},
                            {"id": "no events"},
                        ],
                    },
                ),
                self.team,
            )

    def test_trends_per_day_48hours(self):
        self._create_events()
        with freeze_time("2020-01-03T13:00:01Z"):
            response = Trends().run(
                Filter(
                    team=self.team,
                    data={
                        "date_from": "-48h",
                        "interval": "day",
                        "events": [{"id": "sign up"}, {"id": "no events"}],
                    },
                ),
                self.team,
            )

        self.assertEqual(response[0]["data"][1], 1.0)
        self.assertEqual(response[0]["labels"][1], "2-Jan-2020")

    @snapshot_clickhouse_queries
    def test_trends_per_day_cumulative(self):
        self._create_events()
        with freeze_time("2020-01-04T13:00:01Z"):

            response = Trends().run(
                Filter(
                    team=self.team,
                    data={
                        "date_from": "-7d",
                        "display": "ActionsLineGraphCumulative",
                        "events": [{"id": "sign up"}],
                    },
                ),
                self.team,
            )

        self.assertEqual(response[0]["label"], "sign up")
        self.assertEqual(response[0]["labels"][4], "1-Jan-2020")
        self.assertEqual(response[0]["data"][4], 3.0)
        self.assertEqual(response[0]["labels"][5], "2-Jan-2020")
        self.assertEqual(response[0]["data"][5], 4.0)

    @snapshot_clickhouse_queries
    def test_trends_groups_per_day_cumulative(self):
        self._create_event_count_per_actor_events()
        with freeze_time("2020-01-06T13:00:01Z"):

            response = Trends().run(
                Filter(
                    team=self.team,
                    data={
                        "date_from": "-7d",
                        "display": "ActionsLineGraphCumulative",
                        "events": [
                            {
                                "id": "viewed video",
                                "math": "unique_group",
                                "math_group_type_index": 0,
                            }
                        ],
                    },
                ),
                self.team,
            )

        self.assertEqual(response[0]["label"], "viewed video")
        self.assertEqual(response[0]["labels"][-1], "6-Jan-2020")
        self.assertEqual(response[0]["data"], [0.0, 0.0, 1.0, 1.0, 1.0, 2.0, 2.0, 2.0])

    @also_test_with_person_on_events_v2
    @snapshot_clickhouse_queries
    def test_trends_breakdown_cumulative(self):
        self._create_events()
        with freeze_time("2020-01-04T13:00:01Z"):

            response = Trends().run(
                Filter(
                    team=self.team,
                    data={
                        "date_from": "-7d",
                        "display": "ActionsLineGraphCumulative",
                        "events": [{"id": "sign up", "math": "dau"}],
                        "breakdown": "$some_property",
                    },
                ),
                self.team,
            )

        self.assertEqual(response[0]["label"], "sign up - none")
        self.assertEqual(response[0]["labels"][4], "1-Jan-2020")
        self.assertEqual(response[0]["data"], [0.0, 0.0, 0.0, 0.0, 1.0, 1.0, 1.0, 1.0])

        self.assertEqual(response[1]["label"], "sign up - other_value")
        self.assertEqual(response[1]["data"], [0.0, 0.0, 0.0, 0.0, 0.0, 1.0, 1.0, 1.0])

        self.assertEqual(response[2]["label"], "sign up - value")
        self.assertEqual(response[2]["data"], [0.0, 0.0, 0.0, 0.0, 1.0, 1.0, 1.0, 1.0])

    def test_trends_single_aggregate_dau(self):
        self._create_events()
        with freeze_time("2020-01-04T13:00:01Z"):
            daily_response = Trends().run(
                Filter(
                    team=self.team,
                    data={"display": TRENDS_TABLE, "interval": "week", "events": [{"id": "sign up", "math": "dau"}]},
                ),
                self.team,
            )

        with freeze_time("2020-01-04T13:00:01Z"):
            weekly_response = Trends().run(
                Filter(
                    team=self.team,
                    data={"display": TRENDS_TABLE, "interval": "day", "events": [{"id": "sign up", "math": "dau"}]},
                ),
                self.team,
            )

        self.assertEqual(daily_response[0]["aggregated_value"], 1)
        self.assertEqual(daily_response[0]["aggregated_value"], weekly_response[0]["aggregated_value"])

    @also_test_with_materialized_columns(["$math_prop"])
    def test_trends_single_aggregate_math(self):
        _create_person(
            team_id=self.team.pk, distinct_ids=["blabla", "anonymous_id"], properties={"$some_prop": "some_val"}
        )
        with freeze_time("2020-01-01 00:06:34"):
            _create_event(team=self.team, event="sign up", distinct_id="blabla", properties={"$math_prop": 1})
            _create_event(team=self.team, event="sign up", distinct_id="blabla", properties={"$math_prop": 1})
            _create_event(team=self.team, event="sign up", distinct_id="blabla", properties={"$math_prop": 1})
            _create_event(team=self.team, event="sign up", distinct_id="blabla", properties={"$math_prop": 2})
            _create_event(team=self.team, event="sign up", distinct_id="blabla", properties={"$math_prop": 3})

        with freeze_time("2020-01-02 00:06:34"):
            _create_event(team=self.team, event="sign up", distinct_id="blabla", properties={"$math_prop": 4})
            _create_event(team=self.team, event="sign up", distinct_id="blabla", properties={"$math_prop": 4})

        with freeze_time("2020-01-04T13:00:01Z"):
            daily_response = Trends().run(
                Filter(
                    team=self.team,
                    data={
                        "display": TRENDS_TABLE,
                        "interval": "week",
                        "events": [{"id": "sign up", "math": "median", "math_property": "$math_prop"}],
                    },
                ),
                self.team,
            )

        with freeze_time("2020-01-04T13:00:01Z"):
            weekly_response = Trends().run(
                Filter(
                    team=self.team,
                    data={
                        "display": TRENDS_TABLE,
                        "interval": "day",
                        "events": [{"id": "sign up", "math": "median", "math_property": "$math_prop"}],
                    },
                ),
                self.team,
            )

        self.assertEqual(daily_response[0]["aggregated_value"], 2.0)
        self.assertEqual(daily_response[0]["aggregated_value"], weekly_response[0]["aggregated_value"])

    @snapshot_clickhouse_queries
    def test_trends_with_session_property_single_aggregate_math(self):
        _create_person(
            team_id=self.team.pk, distinct_ids=["blabla", "anonymous_id"], properties={"$some_prop": "some_val"}
        )
        _create_person(team_id=self.team.pk, distinct_ids=["blabla2"], properties={"$some_prop": "some_val"})

        _create_event(
            team=self.team,
            event="sign up before",
            distinct_id="blabla",
            properties={"$session_id": 1},
            timestamp="2020-01-01 00:06:30",
        )
        _create_event(
            team=self.team,
            event="sign up",
            distinct_id="blabla",
            properties={"$session_id": 1},
            timestamp="2020-01-01 00:06:34",
        )
        _create_event(
            team=self.team,
            event="sign up later",
            distinct_id="blabla",
            properties={"$session_id": 1},
            timestamp="2020-01-01 00:06:35",
        )
        # First session lasted 5 seconds
        _create_event(
            team=self.team,
            event="sign up",
            distinct_id="blabla2",
            properties={"$session_id": 2},
            timestamp="2020-01-01 00:06:35",
        )
        _create_event(
            team=self.team,
            event="sign up",
            distinct_id="blabla2",
            properties={"$session_id": 2},
            timestamp="2020-01-01 00:06:45",
        )
        # Second session lasted 10 seconds

        _create_event(
            team=self.team,
            event="sign up",
            distinct_id="blabla",
            properties={"$session_id": 3},
            timestamp="2020-01-01 00:06:45",
        )
        # Third session lasted 0 seconds

        _create_event(
            team=self.team,
            event="sign up",
            distinct_id="blabla",
            properties={"$session_id": 4},
            timestamp="2020-01-02 00:06:30",
        )
        _create_event(
            team=self.team,
            event="sign up",
            distinct_id="blabla",
            properties={"$session_id": 4},
            timestamp="2020-01-02 00:06:45",
        )
        # Fourth session lasted 15 seconds

        with freeze_time("2020-01-04T13:00:01Z"):
            daily_response = Trends().run(
                Filter(
                    team=self.team,
                    data={
                        "display": TRENDS_TABLE,
                        "interval": "week",
                        "events": [{"id": "sign up", "math": "median", "math_property": "$session_duration"}],
                    },
                ),
                self.team,
            )

        with freeze_time("2020-01-04T13:00:01Z"):
            weekly_response = Trends().run(
                Filter(
                    team=self.team,
                    data={
                        "display": TRENDS_TABLE,
                        "interval": "day",
                        "events": [{"id": "sign up", "math": "median", "math_property": "$session_duration"}],
                    },
                ),
                self.team,
            )

        self.assertEqual(daily_response[0]["aggregated_value"], 7.5)
        self.assertEqual(daily_response[0]["aggregated_value"], weekly_response[0]["aggregated_value"])

    def test_unique_session_with_session_breakdown(self):
        _create_person(
            team_id=self.team.pk, distinct_ids=["blabla", "anonymous_id"], properties={"$some_prop": "some_val"}
        )
        _create_person(team_id=self.team.pk, distinct_ids=["blabla2"], properties={"$some_prop": "some_val"})

        _create_event(
            team=self.team,
            event="sign up before",
            distinct_id="blabla",
            properties={"$session_id": 1},
            timestamp="2020-01-01 00:06:30",
        )
        _create_event(
            team=self.team,
            event="sign up",
            distinct_id="blabla",
            properties={"$session_id": 1},
            timestamp="2020-01-01 00:06:34",
        )
        _create_event(
            team=self.team,
            event="sign up later",
            distinct_id="blabla",
            properties={"$session_id": 1},
            timestamp="2020-01-01 00:06:35",
        )
        # First session lasted 5 seconds
        _create_event(
            team=self.team,
            event="sign up",
            distinct_id="blabla2",
            properties={"$session_id": 2},
            timestamp="2020-01-01 00:06:35",
        )
        _create_event(
            team=self.team,
            event="sign up",
            distinct_id="blabla2",
            properties={"$session_id": 2},
            timestamp="2020-01-01 00:06:45",
        )
        # Second session lasted 10 seconds

        _create_event(
            team=self.team,
            event="sign up",
            distinct_id="blabla",
            properties={"$session_id": 3},
            timestamp="2020-01-01 00:06:45",
        )
        # Third session lasted 0 seconds

        _create_event(
            team=self.team,
            event="sign up",
            distinct_id="blabla",
            properties={"$session_id": 4},
            timestamp="2020-01-02 00:06:30",
        )
        _create_event(
            team=self.team,
            event="sign up",
            distinct_id="blabla",
            properties={"$session_id": 4},
            timestamp="2020-01-02 00:06:45",
        )
        # Fourth session lasted 15 seconds

        with freeze_time("2020-01-04T13:00:01Z"):
            response = Trends().run(
                Filter(
                    team=self.team,
                    data={
                        "display": "ActionsLineGraph",
                        "interval": "day",
                        "events": [{"id": "sign up", "math": "unique_session"}],
                        "breakdown": "$session_duration",
                        "breakdown_type": "session",
                        "insight": "TRENDS",
                        "breakdown_histogram_bin_count": 3,
                        "properties": [{"key": "$some_prop", "value": "some_val", "type": "person"}],
                        "date_from": "-3d",
                    },
                ),
                self.team,
            )

            self.assertEqual(
                [(item["breakdown_value"], item["count"], item["data"]) for item in response],
                [
                    ("[0.0,4.95]", 1.0, [1.0, 0.0, 0.0, 0.0]),
                    ("[4.95,10.05]", 2.0, [2.0, 0.0, 0.0, 0.0]),
                    ("[10.05,15.01]", 1.0, [0.0, 1.0, 0.0, 0.0]),
                ],
            )

    @also_test_with_person_on_events_v2
    @also_test_with_materialized_columns(person_properties=["name"], verify_no_jsonextract=False)
    def test_trends_breakdown_single_aggregate_cohorts(self):
        _create_person(team_id=self.team.pk, distinct_ids=["Jane"], properties={"name": "Jane"})
        _create_person(team_id=self.team.pk, distinct_ids=["John"], properties={"name": "John"})
        _create_person(team_id=self.team.pk, distinct_ids=["Jill"], properties={"name": "Jill"})
        cohort1 = _create_cohort(
            team=self.team,
            name="cohort1",
            groups=[{"properties": [{"key": "name", "value": "Jane", "type": "person"}]}],
        )
        cohort2 = _create_cohort(
            team=self.team,
            name="cohort2",
            groups=[{"properties": [{"key": "name", "value": "John", "type": "person"}]}],
        )
        cohort3 = _create_cohort(
            team=self.team,
            name="cohort3",
            groups=[{"properties": [{"key": "name", "value": "Jill", "type": "person"}]}],
        )
        with freeze_time("2020-01-01 00:06:34"):
            _create_event(
                team=self.team,
                event="sign up",
                distinct_id="John",
                properties={"$some_property": "value", "$browser": "Chrome"},
            )
            _create_event(
                team=self.team,
                event="sign up",
                distinct_id="John",
                properties={"$some_property": "value", "$browser": "Chrome"},
            )
            _create_event(
                team=self.team,
                event="sign up",
                distinct_id="Jill",
                properties={"$some_property": "value", "$browser": "Safari"},
            )
            _create_event(
                team=self.team,
                event="sign up",
                distinct_id="Jill",
                properties={"$some_property": "value", "$browser": "Safari"},
            )
            _create_event(
                team=self.team,
                event="sign up",
                distinct_id="Jill",
                properties={"$some_property": "value", "$browser": "Safari"},
            )

        with freeze_time("2020-01-02 00:06:34"):
            _create_event(
                team=self.team,
                event="sign up",
                distinct_id="Jane",
                properties={"$some_property": "value", "$browser": "Safari"},
            )
            _create_event(
                team=self.team,
                event="sign up",
                distinct_id="Jane",
                properties={"$some_property": "value", "$browser": "Safari"},
            )
        with freeze_time("2020-01-04T13:00:01Z"):
            event_response = Trends().run(
                Filter(
                    team=self.team,
                    data={
                        "display": TRENDS_TABLE,
                        "breakdown": json.dumps([cohort1.pk, cohort2.pk, cohort3.pk, "all"]),
                        "breakdown_type": "cohort",
                        "events": [{"id": "sign up"}],
                    },
                ),
                self.team,
            )

        for result in event_response:
            if result["label"] == "sign up - cohort1":
                self.assertEqual(result["aggregated_value"], 2)
            elif result["label"] == "sign up - cohort2":
                self.assertEqual(result["aggregated_value"], 2)
            elif result["label"] == "sign up - cohort3":
                self.assertEqual(result["aggregated_value"], 3)
            else:
                self.assertEqual(result["aggregated_value"], 7)

    def test_trends_breakdown_single_aggregate(self):
        _create_person(
            team_id=self.team.pk, distinct_ids=["blabla", "anonymous_id"], properties={"$some_prop": "some_val"}
        )
        with freeze_time("2020-01-01 00:06:34"):
            _create_event(
                team=self.team,
                event="sign up",
                distinct_id="blabla",
                properties={"$some_property": "value", "$browser": "Chrome"},
            )
            _create_event(
                team=self.team,
                event="sign up",
                distinct_id="blabla",
                properties={"$some_property": "value", "$browser": "Chrome"},
            )
            _create_event(
                team=self.team,
                event="sign up",
                distinct_id="blabla",
                properties={"$some_property": "value", "$browser": "Safari"},
            )
            _create_event(
                team=self.team,
                event="sign up",
                distinct_id="blabla",
                properties={"$some_property": "value", "$browser": "Safari"},
            )
            _create_event(
                team=self.team,
                event="sign up",
                distinct_id="blabla",
                properties={"$some_property": "value", "$browser": "Safari"},
            )

        with freeze_time("2020-01-02 00:06:34"):
            _create_event(
                team=self.team,
                event="sign up",
                distinct_id="blabla",
                properties={"$some_property": "value", "$browser": "Safari"},
            )
            _create_event(
                team=self.team,
                event="sign up",
                distinct_id="blabla",
                properties={"$some_property": "value", "$browser": "Safari"},
            )

        with freeze_time("2020-01-04T13:00:01Z"):
            daily_response = Trends().run(
                Filter(
                    team=self.team,
                    data={"display": TRENDS_TABLE, "breakdown": "$browser", "events": [{"id": "sign up"}]},
                ),
                self.team,
            )

        for result in daily_response:
            if result["breakdown_value"] == "Chrome":
                self.assertEqual(result["aggregated_value"], 2)
            else:
                self.assertEqual(result["aggregated_value"], 5)

    def test_trends_breakdown_single_aggregate_with_zero_person_ids(self):
        # only a person-on-event test
        if not get_instance_setting("PERSON_ON_EVENTS_ENABLED"):
            return True

        _create_person(
            team_id=self.team.pk, distinct_ids=["blabla", "anonymous_id"], properties={"$some_prop": "some_val"}
        )
        with freeze_time("2020-01-01 00:06:34"):
            _create_event(
                team=self.team,
                event="sign up",
                distinct_id="blabla",
                properties={"$some_property": "value", "$browser": "Chrome"},
            )
            _create_event(
                team=self.team,
                event="sign up",
                distinct_id="blabla",
                properties={"$some_property": "value", "$browser": "Chrome"},
            )
            _create_event(
                team=self.team,
                event="sign up",
                distinct_id="blabla",
                properties={"$some_property": "value", "$browser": "Safari"},
            )
            _create_event(
                team=self.team,
                event="sign up",
                distinct_id="blabla",
                properties={"$some_property": "value", "$browser": "Safari"},
            )
            _create_event(
                team=self.team,
                event="sign up",
                distinct_id="blabla",
                properties={"$some_property": "value", "$browser": "Safari"},
            )
            _create_event(
                team=self.team,
                event="sign up",
                distinct_id="blabla2",
                properties={"$some_property": "value", "$browser": "Chrome"},
                person_id="00000000-0000-0000-0000-000000000000",
            )
            _create_event(
                team=self.team,
                event="sign up",
                distinct_id="blabla2",
                properties={"$some_property": "value", "$browser": "Safari"},
                person_id="00000000-0000-0000-0000-000000000000",
            )
            _create_event(
                team=self.team,
                event="sign up",
                distinct_id="blabla3",
                properties={"$some_property": "value", "$browser": "xyz"},
                person_id="00000000-0000-0000-0000-000000000000",
            )

        with freeze_time("2020-01-02 00:06:34"):
            _create_event(
                team=self.team,
                event="sign up",
                distinct_id="blabla",
                properties={"$some_property": "value", "$browser": "Safari"},
            )
            _create_event(
                team=self.team,
                event="sign up",
                distinct_id="blabla",
                properties={"$some_property": "value", "$browser": "Safari"},
            )
            _create_event(
                team=self.team,
                event="sign up",
                distinct_id="blabla4",
                properties={"$some_property": "value", "$browser": "Chrome"},
                person_id="00000000-0000-0000-0000-000000000000",
            )
            _create_event(
                team=self.team,
                event="sign up",
                distinct_id="blabla2",
                properties={"$some_property": "value", "$browser": "urgh"},
                person_id="00000000-0000-0000-0000-000000000000",
            )

        with freeze_time("2020-01-04T13:00:01Z"):
            daily_response = Trends().run(
                Filter(
                    team=self.team,
                    data={"display": TRENDS_TABLE, "breakdown": "$browser", "events": [{"id": "sign up"}]},
                ),
                self.team,
            )

        for result in daily_response:
            if result["breakdown_value"] == "Chrome":
                self.assertEqual(result["aggregated_value"], 2)
            else:
                self.assertEqual(result["aggregated_value"], 5)

    def test_trends_breakdown_single_aggregate_math(self):
        _create_person(
            team_id=self.team.pk, distinct_ids=["blabla", "anonymous_id"], properties={"$some_prop": "some_val"}
        )
        with freeze_time("2020-01-01 00:06:34"):
            _create_event(
                team=self.team,
                event="sign up",
                distinct_id="blabla",
                properties={"$some_property": "value", "$math_prop": 1},
            )
            _create_event(
                team=self.team,
                event="sign up",
                distinct_id="blabla",
                properties={"$some_property": "value", "$math_prop": 1},
            )
            _create_event(
                team=self.team,
                event="sign up",
                distinct_id="blabla",
                properties={"$some_property": "value", "$math_prop": 1},
            )
            _create_event(
                team=self.team,
                event="sign up",
                distinct_id="blabla",
                properties={"$some_property": "value", "$math_prop": 2},
            )
            _create_event(
                team=self.team,
                event="sign up",
                distinct_id="blabla",
                properties={"$some_property": "value", "$math_prop": 3},
            )

        with freeze_time("2020-01-02 00:06:34"):
            _create_event(
                team=self.team,
                event="sign up",
                distinct_id="blabla",
                properties={"$some_property": "value", "$math_prop": 4},
            )
            _create_event(
                team=self.team,
                event="sign up",
                distinct_id="blabla",
                properties={"$some_property": "value", "$math_prop": 4},
            )

        with freeze_time("2020-01-04T13:00:01Z"):
            daily_response = Trends().run(
                Filter(
                    team=self.team,
                    data={
                        "display": TRENDS_TABLE,
                        "interval": "day",
                        "breakdown": "$some_property",
                        "events": [{"id": "sign up", "math": "median", "math_property": "$math_prop"}],
                    },
                ),
                self.team,
            )

        with freeze_time("2020-01-04T13:00:01Z"):
            weekly_response = Trends().run(
                Filter(
                    team=self.team,
                    data={
                        "display": TRENDS_TABLE,
                        "interval": "week",
                        "breakdown": "$some_property",
                        "events": [{"id": "sign up", "math": "median", "math_property": "$math_prop"}],
                    },
                ),
                self.team,
            )

        self.assertEqual(daily_response[0]["aggregated_value"], 2.0)
        self.assertEqual(daily_response[0]["aggregated_value"], weekly_response[0]["aggregated_value"])

    @snapshot_clickhouse_queries
    def test_trends_breakdown_with_session_property_single_aggregate_math_and_breakdown(self):
        _create_person(
            team_id=self.team.pk, distinct_ids=["blabla", "anonymous_id"], properties={"$some_prop": "some_val"}
        )
        _create_person(team_id=self.team.pk, distinct_ids=["blabla2"], properties={"$some_prop": "some_val"})

        _create_event(
            team=self.team,
            event="sign up before",
            distinct_id="blabla",
            properties={"$session_id": 1, "$some_property": "value1"},
            timestamp="2020-01-01 00:06:30",
        )
        _create_event(
            team=self.team,
            event="sign up",
            distinct_id="blabla",
            properties={"$session_id": 1, "$some_property": "value1"},
            timestamp="2020-01-01 00:06:34",
        )
        _create_event(
            team=self.team,
            event="sign up later",
            distinct_id="blabla",
            properties={"$session_id": 1, "$some_property": "value doesnt matter"},
            timestamp="2020-01-01 00:06:35",
        )
        # First session lasted 5 seconds
        _create_event(
            team=self.team,
            event="sign up",
            distinct_id="blabla2",
            properties={"$session_id": 2, "$some_property": "value2"},
            timestamp="2020-01-01 00:06:35",
        )
        _create_event(
            team=self.team,
            event="sign up",
            distinct_id="blabla2",
            properties={"$session_id": 2, "$some_property": "value1"},
            timestamp="2020-01-01 00:06:45",
        )
        # Second session lasted 10 seconds

        _create_event(
            team=self.team,
            event="sign up",
            distinct_id="blabla",
            properties={"$session_id": 3},
            timestamp="2020-01-01 00:06:45",
        )
        _create_event(
            team=self.team,
            event="sign up",
            distinct_id="blabla",
            properties={"$session_id": 3},
            timestamp="2020-01-01 00:06:46",
        )
        # Third session lasted 1 seconds

        _create_event(
            team=self.team,
            event="sign up",
            distinct_id="blabla",
            properties={"$session_id": 4, "$some_property": "value2"},
            timestamp="2020-01-02 00:06:30",
        )
        _create_event(
            team=self.team,
            event="sign up",
            distinct_id="blabla",
            properties={"$session_id": 4, "$some_property": "value2"},
            timestamp="2020-01-02 00:06:35",
        )
        _create_event(
            team=self.team,
            event="sign up",
            distinct_id="blabla",
            properties={"$session_id": 4, "$some_property": "value1"},
            timestamp="2020-01-02 00:06:45",
        )
        # Fourth session lasted 15 seconds

        with freeze_time("2020-01-04T13:00:01Z"):
            daily_response = Trends().run(
                Filter(
                    team=self.team,
                    data={
                        "display": TRENDS_TABLE,
                        "interval": "week",
                        "breakdown": "$some_property",
                        "events": [{"id": "sign up", "math": "median", "math_property": "$session_duration"}],
                    },
                ),
                self.team,
            )

        # value1 has: 5 seconds, 10 seconds, 15 seconds
        # value2 has: 10 seconds, 15 seconds (aggregated by session, so 15 is not double counted)
        # empty has: 1 seconds
        self.assertEqual([resp["breakdown_value"] for resp in daily_response], ["value2", "value1", ""])
        self.assertEqual([resp["aggregated_value"] for resp in daily_response], [12.5, 10, 1])

        with freeze_time("2020-01-04T13:00:01Z"):
            weekly_response = Trends().run(
                Filter(
                    team=self.team,
                    data={
                        "display": TRENDS_TABLE,
                        "interval": "day",
                        "breakdown": "$some_property",
                        "events": [{"id": "sign up", "math": "median", "math_property": "$session_duration"}],
                    },
                ),
                self.team,
            )

        self.assertEqual(
            [resp["breakdown_value"] for resp in daily_response],
            [resp["breakdown_value"] for resp in weekly_response],
        )
        self.assertEqual(
            [resp["aggregated_value"] for resp in daily_response],
            [resp["aggregated_value"] for resp in weekly_response],
        )

    @snapshot_clickhouse_queries
    def test_trends_person_breakdown_with_session_property_single_aggregate_math_and_breakdown(self):
        _create_person(
            team_id=self.team.pk, distinct_ids=["blabla", "anonymous_id"], properties={"$some_prop": "some_val"}
        )
        _create_person(team_id=self.team.pk, distinct_ids=["blabla2"], properties={"$some_prop": "another_val"})

        _create_event(
            team=self.team,
            event="sign up before",
            distinct_id="blabla",
            properties={"$session_id": 1, "$some_property": "value1"},
            timestamp="2020-01-01 00:06:30",
        )
        _create_event(
            team=self.team,
            event="sign up",
            distinct_id="blabla",
            properties={"$session_id": 1, "$some_property": "value1"},
            timestamp="2020-01-01 00:06:34",
        )
        _create_event(
            team=self.team,
            event="sign up later",
            distinct_id="blabla",
            properties={"$session_id": 1, "$some_property": "value doesnt matter"},
            timestamp="2020-01-01 00:06:35",
        )
        # First session lasted 5 seconds
        _create_event(
            team=self.team,
            event="sign up",
            distinct_id="blabla2",
            properties={"$session_id": 2, "$some_property": "value2"},
            timestamp="2020-01-01 00:06:35",
        )
        _create_event(
            team=self.team,
            event="sign up",
            distinct_id="blabla2",
            properties={"$session_id": 2, "$some_property": "value1"},
            timestamp="2020-01-01 00:06:45",
        )
        # Second session lasted 10 seconds

        _create_event(
            team=self.team,
            event="sign up",
            distinct_id="blabla",
            properties={"$session_id": 3},
            timestamp="2020-01-01 00:06:45",
        )
        _create_event(
            team=self.team,
            event="sign up",
            distinct_id="blabla",
            properties={"$session_id": 3},
            timestamp="2020-01-01 00:06:46",
        )
        # Third session lasted 1 seconds

        _create_event(
            team=self.team,
            event="sign up",
            distinct_id="blabla",
            properties={"$session_id": 4, "$some_property": "value2"},
            timestamp="2020-01-02 00:06:30",
        )
        _create_event(
            team=self.team,
            event="sign up",
            distinct_id="blabla",
            properties={"$session_id": 4, "$some_property": "value2"},
            timestamp="2020-01-02 00:06:35",
        )
        _create_event(
            team=self.team,
            event="sign up",
            distinct_id="blabla",
            properties={"$session_id": 4, "$some_property": "value1"},
            timestamp="2020-01-02 00:06:45",
        )
        # Fourth session lasted 15 seconds

        with freeze_time("2020-01-04T13:00:01Z"):
            daily_response = Trends().run(
                Filter(
                    team=self.team,
                    data={
                        "display": TRENDS_TABLE,
                        "interval": "week",
                        "breakdown": "$some_prop",
                        "breakdown_type": "person",
                        "events": [{"id": "sign up", "math": "median", "math_property": "$session_duration"}],
                    },
                ),
                self.team,
            )

        # another_val has: 10 seconds
        # some_val has: 1, 5 seconds, 15 seconds
        self.assertEqual([resp["breakdown_value"] for resp in daily_response], ["another_val", "some_val"])
        self.assertEqual([resp["aggregated_value"] for resp in daily_response], [10.0, 5.0])

    @snapshot_clickhouse_queries
    def test_trends_any_event_total_count(self):
        self._create_events()
        with freeze_time("2020-01-04T13:00:01Z"):
            response1 = Trends().run(
                Filter(
                    team=self.team,
                    data={
                        "display": TRENDS_LINEAR,
                        "interval": "day",
                        "events": [{"id": None, "math": "total"}],
                    },
                ),
                self.team,
            )
            response2 = Trends().run(
                Filter(
                    team=self.team,
                    data={
                        "display": TRENDS_LINEAR,
                        "interval": "day",
                        "events": [{"id": "sign up", "math": "total"}],
                    },
                ),
                self.team,
            )
        self.assertEqual(response1[0]["count"], 5)
        self.assertEqual(response2[0]["count"], 4)

    @also_test_with_materialized_columns(["$math_prop", "$some_property"])
    def test_trends_breakdown_with_math_func(self):

        with freeze_time("2020-01-01 00:06:34"):
            for i in range(20):
                _create_person(team_id=self.team.pk, distinct_ids=[f"person{i}"])
                _create_event(
                    team=self.team,
                    event="sign up",
                    distinct_id=f"person{i}",
                    properties={"$some_property": f"value_{i}", "$math_prop": 1},
                )
                _create_event(
                    team=self.team,
                    event="sign up",
                    distinct_id=f"person{i}",
                    properties={"$some_property": f"value_{i}", "$math_prop": 1},
                )

            _create_person(team_id=self.team.pk, distinct_ids=[f"person21"])
            _create_event(
                team=self.team,
                event="sign up",
                distinct_id=f"person21",
                properties={"$some_property": "value_21", "$math_prop": 25},
            )

        with freeze_time("2020-01-04T13:00:01Z"):
            daily_response = Trends().run(
                Filter(
                    team=self.team,
                    data={
                        "display": TRENDS_TABLE,
                        "interval": "day",
                        "breakdown": "$some_property",
                        "events": [{"id": "sign up", "math": "p90", "math_property": "$math_prop"}],
                    },
                ),
                self.team,
            )

        breakdown_vals = [val["breakdown_value"] for val in daily_response]
        self.assertTrue("value_21" in breakdown_vals)

    @snapshot_clickhouse_queries
    def test_trends_compare_day_interval_relative_range(self):
        self._create_events()
        with freeze_time("2020-01-04T13:00:01Z"):
            response = Trends().run(
                Filter(team=self.team, data={"compare": "true", "date_from": "-7d", "events": [{"id": "sign up"}]}),
                self.team,
            )

        self.assertEqual(response[0]["label"], "sign up")
        self.assertEqual(response[0]["labels"][4], "day 4")
        self.assertEqual(response[0]["data"][4], 3.0)
        self.assertEqual(response[0]["labels"][5], "day 5")
        self.assertEqual(response[0]["data"][5], 1.0)
        self.assertEqual(
            response[0]["days"],
            [
                "2019-12-28",  # -7d, current period
                "2019-12-29",  # -6d, current period
                "2019-12-30",  # -5d, current period
                "2019-12-31",  # -4d, current period
                "2020-01-01",  # -3d, current period
                "2020-01-02",  # -2d, current period
                "2020-01-03",  # -1d, current period
                "2020-01-04",  # -0d, current period (this one's ongoing!)
            ],
        )

        self.assertEqual(
            response[1]["days"],
            [
                "2019-12-21",  # -7d, previous period
                "2019-12-22",  # -6d, previous period
                "2019-12-23",  # -5d, previous period
                "2019-12-24",  # -4d, previous period
                "2019-12-25",  # -3d, previous period
                "2019-12-26",  # -2d, previous period
                "2019-12-27",  # -1d, previous period
                "2019-12-28",  # -0d, previous period
            ],
        )
        self.assertEqual(response[1]["label"], "sign up")
        self.assertEqual(response[1]["labels"][3], "day 3")
        self.assertEqual(response[1]["data"][3], 1.0)
        self.assertEqual(response[1]["labels"][4], "day 4")
        self.assertEqual(response[1]["data"][4], 0.0)

        with freeze_time("2020-01-04T13:00:01Z"):
            no_compare_response = Trends().run(
                Filter(team=self.team, data={"compare": "false", "events": [{"id": "sign up"}]}), self.team
            )

        self.assertEqual(no_compare_response[0]["label"], "sign up")
        self.assertEqual(no_compare_response[0]["labels"][4], "1-Jan-2020")
        self.assertEqual(no_compare_response[0]["data"][4], 3.0)
        self.assertEqual(no_compare_response[0]["labels"][5], "2-Jan-2020")
        self.assertEqual(no_compare_response[0]["data"][5], 1.0)

    def test_trends_compare_day_interval_fixed_range_single(self):
        self._create_events(use_time=True)
        with freeze_time("2020-01-02T20:17:00Z"):
            response = Trends().run(
                Filter(
                    team=self.team,
                    data={
                        "compare": "true",
                        # A fixed single-day range requires different handling than a relative range like -7d
                        "date_from": "2020-01-02",
                        "interval": "day",
                        "events": [{"id": "sign up"}],
                    },
                ),
                self.team,
            )

        self.assertEqual(
            response[0]["days"],
            [
                "2020-01-02",  # Current day
            ],
        )
        self.assertEqual(
            response[0]["data"],
            [1],
        )
        self.assertEqual(
            response[1]["days"],
            [
                "2020-01-01",  # Previous day
            ],
        )
        self.assertEqual(
            response[1]["data"],
            [
                3,
            ],
        )

    def test_trends_compare_hour_interval_relative_range(self):
        self._create_events(use_time=True)
        with freeze_time("2020-01-02T20:17:00Z"):
            response = Trends().run(
                Filter(
                    team=self.team,
                    data={
                        "compare": "true",
                        "date_from": "dStart",
                        "interval": "hour",
                        "events": [{"id": "sign up"}],
                    },
                ),
                self.team,
            )

        self.assertEqual(
            response[0]["days"],
            [
                "2020-01-02 00:00:00",
                "2020-01-02 01:00:00",
                "2020-01-02 02:00:00",
                "2020-01-02 03:00:00",
                "2020-01-02 04:00:00",
                "2020-01-02 05:00:00",
                "2020-01-02 06:00:00",
                "2020-01-02 07:00:00",
                "2020-01-02 08:00:00",
                "2020-01-02 09:00:00",
                "2020-01-02 10:00:00",
                "2020-01-02 11:00:00",
                "2020-01-02 12:00:00",
                "2020-01-02 13:00:00",
                "2020-01-02 14:00:00",
                "2020-01-02 15:00:00",
                "2020-01-02 16:00:00",
                "2020-01-02 17:00:00",
                "2020-01-02 18:00:00",
                "2020-01-02 19:00:00",
                "2020-01-02 20:00:00",
            ],
        )
        self.assertEqual(
            response[0]["data"],
            [
                0,  # 00:00
                0,  # 01:00
                0,  # 02:00
                0,  # 03:00
                0,  # 04:00
                0,  # 05:00
                0,  # 06:00
                0,  # 07:00
                0,  # 08:00
                0,  # 09:00
                0,  # 10:00
                0,  # 11:00
                0,  # 12:00
                0,  # 13:00
                0,  # 14:00
                0,  # 15:00
                1,  # 16:00
                0,  # 17:00
                0,  # 18:00
                0,  # 19:00
                0,  # 20:00
            ],
        )
        self.assertEqual(
            response[1]["days"],
            [
                "2020-01-01 00:00:00",
                "2020-01-01 01:00:00",
                "2020-01-01 02:00:00",
                "2020-01-01 03:00:00",
                "2020-01-01 04:00:00",
                "2020-01-01 05:00:00",
                "2020-01-01 06:00:00",
                "2020-01-01 07:00:00",
                "2020-01-01 08:00:00",
                "2020-01-01 09:00:00",
                "2020-01-01 10:00:00",
                "2020-01-01 11:00:00",
                "2020-01-01 12:00:00",
                "2020-01-01 13:00:00",
                "2020-01-01 14:00:00",
                "2020-01-01 15:00:00",
                "2020-01-01 16:00:00",
                "2020-01-01 17:00:00",
                "2020-01-01 18:00:00",
                "2020-01-01 19:00:00",
                "2020-01-01 20:00:00",
            ],
        )
        self.assertEqual(
            response[1]["data"],
            [
                3,  # 00:00
                0,  # 01:00
                0,  # 02:00
                0,  # 03:00
                0,  # 04:00
                0,  # 05:00
                0,  # 06:00
                0,  # 07:00
                0,  # 08:00
                0,  # 09:00
                0,  # 10:00
                0,  # 11:00
                0,  # 12:00
                0,  # 13:00
                0,  # 14:00
                0,  # 15:00
                0,  # 16:00
                0,  # 17:00
                0,  # 18:00
                0,  # 19:00
                0,  # 20:00
            ],
        )

    def _test_events_with_dates(self, dates: List[str], result, query_time=None, **filter_params):
        _create_person(team_id=self.team.pk, distinct_ids=["person_1"], properties={"name": "John"})
        for time in dates:
            with freeze_time(time):
                _create_event(
                    event="event_name", team=self.team, distinct_id="person_1", properties={"$browser": "Safari"}
                )

        if query_time:
            with freeze_time(query_time):
                response = Trends().run(
                    Filter(team=self.team, data={**filter_params, "events": [{"id": "event_name"}]}), self.team
                )
        else:
            response = Trends().run(
                Filter(team=self.team, data={**filter_params, "events": [{"id": "event_name"}]}), self.team
            )

        self.assertEqual(result[0]["count"], response[0]["count"])
        self.assertEqual(result[0]["labels"], response[0]["labels"])
        self.assertEqual(result[0]["data"], response[0]["data"])
        self.assertEqual(result[0]["days"], response[0]["days"])

    def test_hour_interval(self):
        self._test_events_with_dates(
            dates=["2020-11-01 13:00:00", "2020-11-01 13:20:00", "2020-11-01 17:00:00"],
            interval="hour",
            date_from="2020-11-01 12:00:00",
            query_time="2020-11-01 23:00:00",
            result=[
                {
                    "action": {
                        "id": "event_name",
                        "type": "events",
                        "order": None,
                        "name": "event_name",
                        "custom_name": None,
                        "math": None,
                        "math_hogql": None,
                        "math_property": None,
                        "math_group_type_index": None,
                        "properties": [],
                    },
                    "label": "event_name",
                    "count": 3.0,
                    "data": [0.0, 2.0, 0.0, 0.0, 0.0, 1.0, 0.0, 0, 0, 0, 0, 0],
                    "labels": [
                        "1-Nov-2020 12:00",
                        "1-Nov-2020 13:00",
                        "1-Nov-2020 14:00",
                        "1-Nov-2020 15:00",
                        "1-Nov-2020 16:00",
                        "1-Nov-2020 17:00",
                        "1-Nov-2020 18:00",
                        "1-Nov-2020 19:00",
                        "1-Nov-2020 20:00",
                        "1-Nov-2020 21:00",
                        "1-Nov-2020 22:00",
                        "1-Nov-2020 23:00",
                    ],
                    "days": [
                        "2020-11-01 12:00:00",
                        "2020-11-01 13:00:00",
                        "2020-11-01 14:00:00",
                        "2020-11-01 15:00:00",
                        "2020-11-01 16:00:00",
                        "2020-11-01 17:00:00",
                        "2020-11-01 18:00:00",
                        "2020-11-01 19:00:00",
                        "2020-11-01 20:00:00",
                        "2020-11-01 21:00:00",
                        "2020-11-01 22:00:00",
                        "2020-11-01 23:00:00",
                    ],
                }
            ],
        )

    def test_day_interval(self):
        self._test_events_with_dates(
            dates=["2020-11-01", "2020-11-02", "2020-11-03", "2020-11-04"],
            interval="day",
            date_from="2020-11-01",
            date_to="2020-11-07",
            result=[
                {
                    "action": {
                        "id": "event_name",
                        "type": "events",
                        "order": None,
                        "name": "event_name",
                        "custom_name": None,
                        "math": None,
                        "math_hogql": None,
                        "math_property": None,
                        "math_group_type_index": None,
                        "properties": [],
                    },
                    "label": "event_name",
                    "count": 4.0,
                    "data": [1.0, 1.0, 1.0, 1.0, 0.0, 0.0, 0.0],
                    "labels": [
                        "1-Nov-2020",
                        "2-Nov-2020",
                        "3-Nov-2020",
                        "4-Nov-2020",
                        "5-Nov-2020",
                        "6-Nov-2020",
                        "7-Nov-2020",
                    ],
                    "days": [
                        "2020-11-01",
                        "2020-11-02",
                        "2020-11-03",
                        "2020-11-04",
                        "2020-11-05",
                        "2020-11-06",
                        "2020-11-07",
                    ],
                }
            ],
        )

    def test_week_interval(self):
        self._test_events_with_dates(
            dates=["2020-11-01", "2020-11-10", "2020-11-11", "2020-11-18"],
            interval="week",
            date_from="2020-10-29",  # having date after sunday + no events caused an issue in CH
            date_to="2020-11-24",
            result=[
                {
                    "action": {
                        "id": "event_name",
                        "type": "events",
                        "order": None,
                        "name": "event_name",
                        "custom_name": None,
                        "math": None,
                        "math_hogql": None,
                        "math_property": None,
                        "math_group_type_index": None,
                        "properties": [],
                    },
                    "label": "event_name",
                    "count": 4.0,
                    "data": [0.0, 1.0, 2.0, 1.0, 0.0],
                    "labels": ["25-Oct-2020", "1-Nov-2020", "8-Nov-2020", "15-Nov-2020", "22-Nov-2020"],
                    "days": ["2020-10-25", "2020-11-01", "2020-11-08", "2020-11-15", "2020-11-22"],
                }
            ],
        )

    def test_month_interval(self):
        self._test_events_with_dates(
            dates=["2020-07-10", "2020-07-30", "2020-10-18"],
            interval="month",
            date_from="2020-6-01",
            date_to="2020-11-24",
            result=[
                {
                    "action": {
                        "id": "event_name",
                        "type": "events",
                        "order": None,
                        "name": "event_name",
                        "custom_name": None,
                        "math": None,
                        "math_hogql": None,
                        "math_property": None,
                        "math_group_type_index": None,
                        "properties": [],
                    },
                    "label": "event_name",
                    "count": 3.0,
                    "data": [0.0, 2.0, 0.0, 0.0, 1.0, 0.0],
                    "labels": ["1-Jun-2020", "1-Jul-2020", "1-Aug-2020", "1-Sep-2020", "1-Oct-2020", "1-Nov-2020"],
                    "days": ["2020-06-01", "2020-07-01", "2020-08-01", "2020-09-01", "2020-10-01", "2020-11-01"],
                }
            ],
        )

    def test_interval_rounding(self):
        self._test_events_with_dates(
            dates=["2020-11-01", "2020-11-10", "2020-11-11", "2020-11-18"],
            interval="week",
            date_from="2020-11-04",
            date_to="2020-11-24",
            result=[
                {
                    "action": {
                        "id": "event_name",
                        "type": "events",
                        "order": None,
                        "name": "event_name",
                        "custom_name": None,
                        "math": None,
                        "math_hogql": None,
                        "math_property": None,
                        "math_group_type_index": None,
                        "properties": [],
                    },
                    "label": "event_name",
                    "count": 4.0,
                    "data": [1.0, 2.0, 1.0, 0.0],
                    "labels": ["1-Nov-2020", "8-Nov-2020", "15-Nov-2020", "22-Nov-2020"],
                    "days": ["2020-11-01", "2020-11-08", "2020-11-15", "2020-11-22"],
                }
            ],
        )

    def test_interval_rounding_monthly(self):
        self._test_events_with_dates(
            dates=["2020-06-2", "2020-07-30"],
            interval="month",
            date_from="2020-6-7",  # should round down to 6-1
            date_to="2020-7-30",
            result=[
                {
                    "action": {
                        "id": "event_name",
                        "type": "events",
                        "order": None,
                        "name": "event_name",
                        "custom_name": None,
                        "math": None,
                        "math_hogql": None,
                        "math_property": None,
                        "math_group_type_index": None,
                        "properties": [],
                    },
                    "label": "event_name",
                    "count": 2.0,
                    "data": [1.0, 1.0],
                    "labels": ["1-Jun-2020", "1-Jul-2020"],
                    "days": ["2020-06-01", "2020-07-01"],
                }
            ],
        )

    def test_today_timerange(self):
        self._test_events_with_dates(
            dates=["2020-11-01 10:20:00", "2020-11-01 10:22:00", "2020-11-01 10:25:00"],
            date_from="dStart",
            query_time="2020-11-01 10:20:00",
            result=[
                {
                    "action": {
                        "id": "event_name",
                        "type": "events",
                        "order": None,
                        "name": "event_name",
                        "custom_name": None,
                        "math": None,
                        "math_hogql": None,
                        "math_property": None,
                        "math_group_type_index": None,
                        "properties": [],
                    },
                    "label": "event_name",
                    "count": 3,
                    "data": [3],
                    "labels": ["1-Nov-2020"],
                    "days": ["2020-11-01"],
                }
            ],
        )

    def test_yesterday_timerange(self):
        self._test_events_with_dates(
            dates=["2020-11-01 05:20:00", "2020-11-01 10:22:00", "2020-11-01 10:25:00"],
            date_from="-1d",
            date_to="-1d",
            query_time="2020-11-02 10:20:00",
            result=[
                {
                    "action": {
                        "id": "event_name",
                        "type": "events",
                        "order": None,
                        "name": "event_name",
                        "custom_name": None,
                        "math": None,
                        "math_hogql": None,
                        "math_property": None,
                        "math_group_type_index": None,
                        "properties": [],
                    },
                    "label": "event_name",
                    "count": 3.0,
                    "data": [3.0],
                    "labels": ["1-Nov-2020"],
                    "days": ["2020-11-01"],
                }
            ],
        )

    def test_last24hours_timerange(self):
        self._test_events_with_dates(
            dates=["2020-11-01 05:20:00", "2020-11-01 10:22:00", "2020-11-01 10:25:00", "2020-11-02 08:25:00"],
            date_from="-24h",
            query_time="2020-11-02 10:20:00",
            result=[
                {
                    "action": {
                        "id": "event_name",
                        "type": "events",
                        "order": None,
                        "name": "event_name",
                        "custom_name": None,
                        "math": None,
                        "math_hogql": None,
                        "math_property": None,
                        "math_group_type_index": None,
                        "properties": [],
                    },
                    "label": "event_name",
                    "count": 3,
                    "data": [2, 1],
                    "labels": ["1-Nov-2020", "2-Nov-2020"],
                    "days": ["2020-11-01", "2020-11-02"],
                }
            ],
        )

    def test_last48hours_timerange(self):
        self._test_events_with_dates(
            dates=["2020-11-01 05:20:00", "2020-11-01 10:22:00", "2020-11-01 10:25:00", "2020-11-02 08:25:00"],
            date_from="-48h",
            query_time="2020-11-02 10:20:00",
            result=[
                {
                    "action": {
                        "id": "event_name",
                        "type": "events",
                        "order": None,
                        "name": "event_name",
                        "custom_name": None,
                        "math": None,
                        "math_hogql": None,
                        "math_property": None,
                        "math_group_type_index": None,
                        "properties": [],
                    },
                    "label": "event_name",
                    "count": 4.0,
                    "data": [0.0, 3.0, 1.0],
                    "labels": ["31-Oct-2020", "1-Nov-2020", "2-Nov-2020"],
                    "days": ["2020-10-31", "2020-11-01", "2020-11-02"],
                }
            ],
        )

    def test_last7days_timerange(self):
        self._test_events_with_dates(
            dates=["2020-11-01 05:20:00", "2020-11-02 10:22:00", "2020-11-04 10:25:00", "2020-11-05 08:25:00"],
            date_from="-7d",
            query_time="2020-11-07 10:20:00",
            result=[
                {
                    "action": {
                        "id": "event_name",
                        "type": "events",
                        "order": None,
                        "name": "event_name",
                        "custom_name": None,
                        "math": None,
                        "math_hogql": None,
                        "math_property": None,
                        "math_group_type_index": None,
                        "properties": [],
                    },
                    "label": "event_name",
                    "count": 4.0,
                    "data": [0.0, 1.0, 1.0, 0.0, 1.0, 1.0, 0.0, 0.0],
                    "labels": [
                        "31-Oct-2020",
                        "1-Nov-2020",
                        "2-Nov-2020",
                        "3-Nov-2020",
                        "4-Nov-2020",
                        "5-Nov-2020",
                        "6-Nov-2020",
                        "7-Nov-2020",
                    ],
                    "days": [
                        "2020-10-31",
                        "2020-11-01",
                        "2020-11-02",
                        "2020-11-03",
                        "2020-11-04",
                        "2020-11-05",
                        "2020-11-06",
                        "2020-11-07",
                    ],
                }
            ],
        )

    def test_last14days_timerange(self):
        self._test_events_with_dates(
            dates=[
                "2020-11-01 05:20:00",
                "2020-11-02 10:22:00",
                "2020-11-04 10:25:00",
                "2020-11-05 08:25:00",
                "2020-11-05 08:25:00",
                "2020-11-10 08:25:00",
            ],
            date_from="-14d",
            query_time="2020-11-14 10:20:00",
            result=[
                {
                    "action": {
                        "id": "event_name",
                        "type": "events",
                        "order": None,
                        "name": "event_name",
                        "custom_name": None,
                        "math": None,
                        "math_hogql": None,
                        "math_property": None,
                        "math_group_type_index": None,
                        "properties": [],
                    },
                    "label": "event_name",
                    "count": 6.0,
                    "data": [0.0, 1.0, 1.0, 0.0, 1.0, 2.0, 0.0, 0.0, 0.0, 0.0, 1.0, 0.0, 0.0, 0.0, 0.0],
                    "labels": [
                        "31-Oct-2020",
                        "1-Nov-2020",
                        "2-Nov-2020",
                        "3-Nov-2020",
                        "4-Nov-2020",
                        "5-Nov-2020",
                        "6-Nov-2020",
                        "7-Nov-2020",
                        "8-Nov-2020",
                        "9-Nov-2020",
                        "10-Nov-2020",
                        "11-Nov-2020",
                        "12-Nov-2020",
                        "13-Nov-2020",
                        "14-Nov-2020",
                    ],
                    "days": [
                        "2020-10-31",
                        "2020-11-01",
                        "2020-11-02",
                        "2020-11-03",
                        "2020-11-04",
                        "2020-11-05",
                        "2020-11-06",
                        "2020-11-07",
                        "2020-11-08",
                        "2020-11-09",
                        "2020-11-10",
                        "2020-11-11",
                        "2020-11-12",
                        "2020-11-13",
                        "2020-11-14",
                    ],
                }
            ],
        )

    def test_last30days_timerange(self):
        self._test_events_with_dates(
            dates=[
                "2020-11-01 05:20:00",
                "2020-11-11 10:22:00",
                "2020-11-24 10:25:00",
                "2020-11-05 08:25:00",
                "2020-11-05 08:25:00",
                "2020-11-10 08:25:00",
            ],
            date_from="-30d",
            interval="week",
            query_time="2020-11-30 10:20:00",
            result=[
                {
                    "action": {
                        "id": "event_name",
                        "type": "events",
                        "order": None,
                        "name": "event_name",
                        "custom_name": None,
                        "math": None,
                        "math_hogql": None,
                        "math_property": None,
                        "math_group_type_index": None,
                        "properties": [],
                    },
                    "label": "event_name",
                    "count": 6.0,
                    "data": [0.0, 3.0, 2.0, 0.0, 1.0, 0.0],
                    "labels": [
                        "25-Oct-2020",
                        "1-Nov-2020",
                        "8-Nov-2020",
                        "15-Nov-2020",
                        "22-Nov-2020",
                        "29-Nov-2020",
                    ],
                    "days": ["2020-10-25", "2020-11-01", "2020-11-08", "2020-11-15", "2020-11-22", "2020-11-29"],
                }
            ],
        )

    def test_last90days_timerange(self):
        self._test_events_with_dates(
            dates=[
                "2020-09-01 05:20:00",
                "2020-10-05 05:20:00",
                "2020-10-20 05:20:00",
                "2020-11-01 05:20:00",
                "2020-11-11 10:22:00",
                "2020-11-24 10:25:00",
                "2020-11-05 08:25:00",
                "2020-11-05 08:25:00",
                "2020-11-10 08:25:00",
            ],
            date_from="-90d",
            interval="month",
            query_time="2020-11-30 10:20:00",
            result=[
                {
                    "action": {
                        "id": "event_name",
                        "type": "events",
                        "order": None,
                        "name": "event_name",
                        "custom_name": None,
                        "math": None,
                        "math_hogql": None,
                        "math_property": None,
                        "math_group_type_index": None,
                        "properties": [],
                    },
                    "label": "event_name",
                    "count": 9,
                    "data": [1, 2, 6],
                    "labels": ["1-Sep-2020", "1-Oct-2020", "1-Nov-2020"],
                    "days": ["2020-09-01", "2020-10-01", "2020-11-01"],
                }
            ],
        )

    def test_this_month_timerange(self):
        self._test_events_with_dates(
            dates=[
                "2020-11-01 05:20:00",
                "2020-11-11 10:22:00",
                "2020-11-24 10:25:00",
                "2020-11-05 08:25:00",
                "2020-11-05 08:25:00",
                "2020-11-10 08:25:00",
            ],
            date_from="mStart",
            interval="month",
            query_time="2020-11-30 10:20:00",
            result=[
                {
                    "action": {
                        "id": "event_name",
                        "type": "events",
                        "order": None,
                        "name": "event_name",
                        "custom_name": None,
                        "math": None,
                        "math_hogql": None,
                        "math_property": None,
                        "math_group_type_index": None,
                        "properties": [],
                    },
                    "label": "event_name",
                    "count": 6,
                    "data": [6],
                    "labels": ["1-Nov-2020"],
                    "days": ["2020-11-01"],
                }
            ],
        )

    def test_previous_month_timerange(self):
        self._test_events_with_dates(
            dates=[
                "2020-11-01 05:20:00",
                "2020-11-11 10:22:00",
                "2020-11-24 10:25:00",
                "2020-11-05 08:25:00",
                "2020-11-05 08:25:00",
                "2020-11-10 08:25:00",
            ],
            date_from="-1mStart",
            date_to="-1mEnd",
            interval="month",
            query_time="2020-12-30 10:20:00",
            result=[
                {
                    "action": {
                        "id": "event_name",
                        "type": "events",
                        "order": None,
                        "name": "event_name",
                        "custom_name": None,
                        "math": None,
                        "math_hogql": None,
                        "math_property": None,
                        "math_group_type_index": None,
                        "properties": [],
                    },
                    "label": "event_name",
                    "count": 6,
                    "data": [6],
                    "labels": ["1-Nov-2020"],
                    "days": ["2020-11-01"],
                }
            ],
        )

    def test_year_to_date_timerange(self):
        self._test_events_with_dates(
            dates=[
                "2020-01-01 05:20:00",
                "2020-01-11 10:22:00",
                "2020-02-24 10:25:00",
                "2020-02-05 08:25:00",
                "2020-03-05 08:25:00",
                "2020-05-10 08:25:00",
            ],
            date_from="yStart",
            interval="month",
            query_time="2020-04-30 10:20:00",
            result=[
                {
                    "action": {
                        "id": "event_name",
                        "type": "events",
                        "order": None,
                        "name": "event_name",
                        "custom_name": None,
                        "math": None,
                        "math_hogql": None,
                        "math_property": None,
                        "math_group_type_index": None,
                        "properties": [],
                    },
                    "label": "event_name",
                    "count": 5.0,
                    "data": [2.0, 2.0, 1.0, 0.0],
                    "labels": ["1-Jan-2020", "1-Feb-2020", "1-Mar-2020", "1-Apr-2020"],
                    "days": ["2020-01-01", "2020-02-01", "2020-03-01", "2020-04-01"],
                }
            ],
        )

    def test_all_time_timerange(self):
        self._test_events_with_dates(
            dates=[
                "2020-01-01 05:20:00",
                "2020-01-11 10:22:00",
                "2020-02-24 10:25:00",
                "2020-02-05 08:25:00",
                "2020-03-05 08:25:00",
            ],
            date_from="all",
            interval="month",
            query_time="2020-04-30 10:20:00",
            result=[
                {
                    "action": {
                        "id": "event_name",
                        "type": "events",
                        "order": None,
                        "name": "event_name",
                        "custom_name": None,
                        "math": None,
                        "math_hogql": None,
                        "math_property": None,
                        "math_group_type_index": None,
                        "properties": [],
                    },
                    "label": "event_name",
                    "count": 5.0,
                    "data": [2.0, 2.0, 1.0, 0.0],
                    "labels": ["1-Jan-2020", "1-Feb-2020", "1-Mar-2020", "1-Apr-2020"],
                    "days": ["2020-01-01", "2020-02-01", "2020-03-01", "2020-04-01"],
                }
            ],
        )

    def test_custom_range_timerange(self):
        self._test_events_with_dates(
            dates=[
                "2020-01-05 05:20:00",
                "2020-01-05 10:22:00",
                "2020-01-04 10:25:00",
                "2020-01-11 08:25:00",
                "2020-01-09 08:25:00",
            ],
            date_from="2020-01-05",
            query_time="2020-01-10",
            result=[
                {
                    "action": {
                        "id": "event_name",
                        "type": "events",
                        "order": None,
                        "name": "event_name",
                        "custom_name": None,
                        "math": None,
                        "math_hogql": None,
                        "math_property": None,
                        "math_group_type_index": None,
                        "properties": [],
                    },
                    "label": "event_name",
                    "count": 3.0,
                    "data": [2.0, 0.0, 0.0, 0.0, 1.0, 0.0],
                    "labels": ["5-Jan-2020", "6-Jan-2020", "7-Jan-2020", "8-Jan-2020", "9-Jan-2020", "10-Jan-2020"],
                    "days": ["2020-01-05", "2020-01-06", "2020-01-07", "2020-01-08", "2020-01-09", "2020-01-10"],
                }
            ],
        )

    @also_test_with_materialized_columns(["$some_property"])
    def test_property_filtering(self):
        self._create_events()
        with freeze_time("2020-01-04"):
            response = Trends().run(
                Filter(
                    team=self.team,
                    data={
                        "properties": [{"key": "$some_property", "value": "value"}],
                        "events": [{"id": "sign up"}],
                    },
                ),
                self.team,
            )
        self.assertEqual(response[0]["labels"][4], "1-Jan-2020")
        self.assertEqual(response[0]["data"][4], 1.0)
        self.assertEqual(response[0]["labels"][5], "2-Jan-2020")
        self.assertEqual(response[0]["data"][5], 0)

    @snapshot_clickhouse_queries
    def test_trends_with_hogql_math(self):
        _create_person(
            team_id=self.team.pk,
            distinct_ids=["blabla", "anonymous_id"],
            properties={"$some_prop": "some_val", "number": 8},
        )
        _create_event(
            team=self.team,
            event="sign up",
            distinct_id="blabla",
            properties={"$session_id": 1},
            timestamp="2020-01-01 00:06:30",
        )
        _create_event(
            team=self.team,
            event="sign up",
            distinct_id="blabla",
            properties={"$session_id": 5},
            timestamp="2020-01-02 00:06:45",
        )

        with freeze_time("2020-01-04T13:00:01Z"):
            response = Trends().run(
                Filter(
                    team=self.team,
                    data={
                        "interval": "week",
                        "events": [
                            {
                                "id": "sign up",
                                "math": "hogql",
                                "math_hogql": "avg(toInt(properties.$session_id)) + 1000",
                            }
                        ],
                    },
                ),
                self.team,
            )
        self.assertCountEqual(response[0]["labels"], ["22-Dec-2019", "29-Dec-2019"])
        self.assertCountEqual(response[0]["data"], [0, 1003])

    @snapshot_clickhouse_queries
    def test_trends_with_session_property_total_volume_math(self):
        _create_person(
            team_id=self.team.pk, distinct_ids=["blabla", "anonymous_id"], properties={"$some_prop": "some_val"}
        )
        _create_person(team_id=self.team.pk, distinct_ids=["blabla2"], properties={"$some_prop": "some_val"})

        _create_event(
            team=self.team,
            event="sign up before",
            distinct_id="blabla",
            properties={"$session_id": 1},
            timestamp="2020-01-01 00:06:30",
        )
        _create_event(
            team=self.team,
            event="sign up",
            distinct_id="blabla",
            properties={"$session_id": 1},
            timestamp="2020-01-01 00:06:34",
        )
        _create_event(
            team=self.team,
            event="sign up later",
            distinct_id="blabla",
            properties={"$session_id": 1},
            timestamp="2020-01-01 00:06:35",
        )
        # First session lasted 5 seconds
        _create_event(
            team=self.team,
            event="sign up",
            distinct_id="blabla2",
            properties={"$session_id": 2},
            timestamp="2020-01-01 00:06:35",
        )
        _create_event(
            team=self.team,
            event="sign up",
            distinct_id="blabla2",
            properties={"$session_id": 2},
            timestamp="2020-01-01 00:06:45",
        )
        # Second session lasted 10 seconds

        _create_event(
            team=self.team,
            event="sign up",
            distinct_id="blabla",
            properties={"$session_id": 3},
            timestamp="2020-01-01 00:06:45",
        )
        # Third session lasted 0 seconds

        _create_event(
            team=self.team,
            event="sign up",
            distinct_id="blabla",
            properties={"$session_id": 4},
            timestamp="2020-01-02 00:06:30",
        )
        _create_event(
            team=self.team,
            event="sign up",
            distinct_id="blabla",
            properties={"$session_id": 4},
            timestamp="2020-01-02 00:06:45",
        )
        # Fourth session lasted 15 seconds

        _create_event(
            team=self.team,
            event="sign up",
            distinct_id="blabla",
            properties={"$session_id": 5},
            timestamp="2020-01-02 00:06:40",
        )
        _create_event(
            team=self.team,
            event="sign up",
            distinct_id="blabla",
            properties={"$session_id": 5},
            timestamp="2020-01-02 00:06:45",
        )
        # Fifth session lasted 5 seconds

        with freeze_time("2020-01-04T13:00:01Z"):
            daily_response = Trends().run(
                Filter(
                    team=self.team,
                    data={
                        "interval": "week",
                        "events": [{"id": "sign up", "math": "median", "math_property": "$session_duration"}],
                    },
                ),
                self.team,
            )

        with freeze_time("2020-01-04T13:00:01Z"):
            weekly_response = Trends().run(
                Filter(
                    team=self.team,
                    data={
                        "interval": "day",
                        "events": [{"id": "sign up", "math": "median", "math_property": "$session_duration"}],
                    },
                ),
                self.team,
            )

        self.assertCountEqual(daily_response[0]["labels"], ["22-Dec-2019", "29-Dec-2019"])
        self.assertCountEqual(daily_response[0]["data"], [0, 5])

        self.assertCountEqual(
            weekly_response[0]["labels"],
            [
                "28-Dec-2019",
                "29-Dec-2019",
                "30-Dec-2019",
                "31-Dec-2019",
                "1-Jan-2020",
                "2-Jan-2020",
                "3-Jan-2020",
                "4-Jan-2020",
            ],
        )
        self.assertCountEqual(weekly_response[0]["data"], [0, 0, 0, 0, 5, 10, 0, 0])

    @snapshot_clickhouse_queries
    def test_trends_with_session_property_total_volume_math_with_breakdowns(self):
        _create_person(
            team_id=self.team.pk, distinct_ids=["blabla", "anonymous_id"], properties={"$some_prop": "some_val"}
        )
        _create_person(team_id=self.team.pk, distinct_ids=["blabla2"], properties={"$some_prop": "some_val"})

        _create_event(
            team=self.team,
            event="sign up before",
            distinct_id="blabla",
            properties={"$session_id": 1, "$some_property": "value1"},
            timestamp="2020-01-01 00:06:30",
        )
        _create_event(
            team=self.team,
            event="sign up",
            distinct_id="blabla",
            properties={"$session_id": 1, "$some_property": "value2"},
            timestamp="2020-01-01 00:06:34",
        )
        _create_event(
            team=self.team,
            event="sign up",
            distinct_id="blabla",
            properties={"$session_id": 1, "$some_property": "value2"},
            timestamp="2020-01-01 00:06:35",
        )
        # First session lasted 5 seconds
        _create_event(
            team=self.team,
            event="sign up",
            distinct_id="blabla2",
            properties={"$session_id": 2, "$some_property": "value2"},
            timestamp="2020-01-01 00:06:35",
        )
        _create_event(
            team=self.team,
            event="sign up",
            distinct_id="blabla2",
            properties={"$session_id": 2, "$some_property": "value1"},
            timestamp="2020-01-01 00:06:45",
        )
        # Second session lasted 10 seconds

        _create_event(
            team=self.team,
            event="sign up",
            distinct_id="blabla",
            properties={"$session_id": 3, "$some_property": "value1"},
            timestamp="2020-01-01 00:06:45",
        )
        # Third session lasted 0 seconds

        _create_event(
            team=self.team,
            event="sign up",
            distinct_id="blabla",
            properties={"$session_id": 4, "$some_property": "value2"},
            timestamp="2020-01-02 00:06:30",
        )
        _create_event(
            team=self.team,
            event="sign up",
            distinct_id="blabla",
            properties={"$session_id": 4, "$some_property": "value2"},
            timestamp="2020-01-02 00:06:45",
        )
        # Fourth session lasted 15 seconds

        _create_event(
            team=self.team,
            event="sign up",
            distinct_id="blabla",
            properties={"$session_id": 5, "$some_property": "value1"},
            timestamp="2020-01-02 00:06:40",
        )
        _create_event(
            team=self.team,
            event="sign up",
            distinct_id="blabla",
            properties={"$session_id": 5, "$some_property": "value1"},
            timestamp="2020-01-02 00:06:45",
        )
        # Fifth session lasted 5 seconds

        with freeze_time("2020-01-04T13:00:01Z"):
            daily_response = Trends().run(
                Filter(
                    team=self.team,
                    data={
                        "breakdown": "$some_property",
                        "interval": "week",
                        "events": [{"id": "sign up", "math": "median", "math_property": "$session_duration"}],
                    },
                ),
                self.team,
            )

        with freeze_time("2020-01-04T13:00:01Z"):
            weekly_response = Trends().run(
                Filter(
                    team=self.team,
                    data={
                        "breakdown": "$some_property",
                        "interval": "day",
                        "events": [{"id": "sign up", "math": "median", "math_property": "$session_duration"}],
                    },
                ),
                self.team,
            )

        # value1 has 0,5,10 seconds (in second interval)
        # value2 has 5,10,15 seconds (in second interval)
        self.assertEqual([resp["breakdown_value"] for resp in daily_response], ["value2", "value1"])
        self.assertCountEqual(daily_response[0]["labels"], ["22-Dec-2019", "29-Dec-2019"])
        self.assertCountEqual(daily_response[0]["data"], [0, 10])
        self.assertCountEqual(daily_response[1]["data"], [0, 5])

        self.assertEqual([resp["breakdown_value"] for resp in weekly_response], ["value2", "value1"])
        self.assertCountEqual(
            weekly_response[0]["labels"],
            [
                "28-Dec-2019",
                "29-Dec-2019",
                "30-Dec-2019",
                "31-Dec-2019",
                "1-Jan-2020",
                "2-Jan-2020",
                "3-Jan-2020",
                "4-Jan-2020",
            ],
        )
        self.assertCountEqual(weekly_response[0]["data"], [0, 0, 0, 0, 7.5, 15, 0, 0])
        self.assertCountEqual(weekly_response[1]["data"], [0, 0, 0, 0, 5, 5, 0, 0])

    def test_trends_with_session_property_total_volume_math_with_sessions_spanning_multiple_intervals(self):
        _create_person(
            team_id=self.team.pk, distinct_ids=["blabla", "anonymous_id"], properties={"$some_prop": "some_val"}
        )
        _create_person(team_id=self.team.pk, distinct_ids=["blabla2"], properties={"$some_prop": "some_val"})

        _create_event(
            team=self.team,
            event="sign up",
            distinct_id="blabla",
            properties={"$session_id": 1},
            timestamp="2020-01-01 00:06:30",
        )
        _create_event(
            team=self.team,
            event="sign up",
            distinct_id="blabla",
            properties={"$session_id": 1},
            timestamp="2020-01-02 00:06:34",
        )
        _create_event(
            team=self.team,
            event="sign up",
            distinct_id="blabla",
            properties={"$session_id": 1},
            timestamp="2020-01-03 00:06:30",
        )
        # First Session lasted 48 hours = a lot of seconds
        _create_event(
            team=self.team,
            event="sign up",
            distinct_id="blabla2",
            properties={"$session_id": 2},
            timestamp="2020-01-01 00:06:35",
        )
        _create_event(
            team=self.team,
            event="sign up",
            distinct_id="blabla2",
            properties={"$session_id": 2},
            timestamp="2020-01-05 00:06:35",
        )
        # Second session lasted 96 hours = a lot of seconds

        with freeze_time("2020-01-06T13:00:01Z"):
            weekly_response = Trends().run(
                Filter(
                    team=self.team,
                    data={
                        "interval": "day",
                        "events": [{"id": "sign up", "math": "median", "math_property": "$session_duration"}],
                    },
                ),
                self.team,
            )

        self.assertCountEqual(
            weekly_response[0]["labels"],
            [
                "30-Dec-2019",
                "31-Dec-2019",
                "1-Jan-2020",
                "2-Jan-2020",
                "3-Jan-2020",
                "4-Jan-2020",
                "5-Jan-2020",
                "6-Jan-2020",
            ],
        )

        ONE_DAY_IN_SECONDS = 24 * 60 * 60
        # math property is counted only in the intervals in which the session was active
        # and the event in question happened (i.e. sign up event)
        self.assertCountEqual(
            weekly_response[0]["data"],
            [
                0,
                0,
                3 * ONE_DAY_IN_SECONDS,
                2 * ONE_DAY_IN_SECONDS,
                2 * ONE_DAY_IN_SECONDS,
                0,
                4 * ONE_DAY_IN_SECONDS,
                0,
            ],
        )

    @also_test_with_person_on_events_v2
    @also_test_with_materialized_columns(person_properties=["name"])
    def test_filter_events_by_cohort(self):
        _create_person(team_id=self.team.pk, distinct_ids=["person_1"], properties={"name": "John"})
        _create_person(team_id=self.team.pk, distinct_ids=["person_2"], properties={"name": "Jane"})

        _create_event(event="event_name", team=self.team, distinct_id="person_1", properties={"$browser": "Safari"})
        _create_event(event="event_name", team=self.team, distinct_id="person_2", properties={"$browser": "Chrome"})
        _create_event(event="event_name", team=self.team, distinct_id="person_2", properties={"$browser": "Safari"})

        cohort = _create_cohort(
            team=self.team,
            name="cohort1",
            groups=[{"properties": [{"key": "name", "value": "Jane", "type": "person"}]}],
        )

        response = Trends().run(
            Filter(
                team=self.team,
                data={
                    "properties": [{"key": "id", "value": cohort.pk, "type": "cohort"}],
                    "events": [{"id": "event_name"}],
                },
            ),
            self.team,
        )

        self.assertEqual(response[0]["count"], 2)
        self.assertEqual(response[0]["data"][-1], 2)

    @also_test_with_person_on_events_v2
    @snapshot_clickhouse_queries
    def test_filter_events_by_precalculated_cohort(self):
        with freeze_time("2020-01-02"):
            _create_person(team_id=self.team.pk, distinct_ids=["person_1"], properties={"name": "John"})
            _create_person(team_id=self.team.pk, distinct_ids=["person_2"], properties={"name": "Jane"})

            _create_event(event="event_name", team=self.team, distinct_id="person_1", properties={"$browser": "Safari"})
            _create_event(event="event_name", team=self.team, distinct_id="person_2", properties={"$browser": "Chrome"})
            _create_event(event="event_name", team=self.team, distinct_id="person_2", properties={"$browser": "Safari"})

            cohort = _create_cohort(
                team=self.team,
                name="cohort1",
                groups=[{"properties": [{"key": "name", "value": "Jane", "type": "person"}]}],
            )
            cohort.calculate_people_ch(pending_version=0)

            with self.settings(USE_PRECALCULATED_CH_COHORT_PEOPLE=True):
                response = Trends().run(
                    Filter(
                        team=self.team,
                        data={
                            "properties": [{"key": "id", "value": cohort.pk, "type": "cohort"}],
                            "events": [{"id": "event_name"}],
                        },
                    ),
                    self.team,
                )

            self.assertEqual(response[0]["count"], 2)
            self.assertEqual(response[0]["data"][-1], 2)

    def test_response_empty_if_no_events(self):
        self._create_events()
        flush_persons_and_events()
        response = Trends().run(Filter(team=self.team, data={"date_from": "2012-12-12"}), self.team)
        self.assertEqual(response, [])

    def test_interval_filtering(self):
        self._create_events(use_time=True)

        # test hour
        with freeze_time("2020-01-02"):
            response = Trends().run(
                Filter(data={"date_from": "2019-12-24", "interval": "hour", "events": [{"id": "sign up"}]}),
                self.team,
            )
        self.assertEqual(response[0]["labels"][3], "24-Dec-2019 03:00")
        self.assertEqual(response[0]["data"][3], 1.0)
        # 217 - 24 - 1
        self.assertEqual(response[0]["data"][192], 3.0)

        # test week
        with freeze_time("2020-01-02"):
            response = Trends().run(
                Filter(
                    team=self.team,
                    data={
                        #  2019-11-24 is a Sunday, i.e. beginning of our week
                        "date_from": "2019-11-24",
                        "interval": "week",
                        "events": [{"id": "sign up"}],
                    },
                ),
                self.team,
            )
        self.assertEqual(
            response[0]["labels"][:5], ["24-Nov-2019", "1-Dec-2019", "8-Dec-2019", "15-Dec-2019", "22-Dec-2019"]
        )
        self.assertEqual(response[0]["data"][:5], [0.0, 0.0, 0.0, 0.0, 1.0])

        # test month
        with freeze_time("2020-01-02"):
            response = Trends().run(
                Filter(
                    team=self.team, data={"date_from": "2019-9-24", "interval": "month", "events": [{"id": "sign up"}]}
                ),
                self.team,
            )
        self.assertEqual(response[0]["labels"][0], "1-Sep-2019")
        self.assertEqual(response[0]["data"][0], 0)
        self.assertEqual(response[0]["labels"][3], "1-Dec-2019")
        self.assertEqual(response[0]["data"][3], 1.0)
        self.assertEqual(response[0]["labels"][4], "1-Jan-2020")
        self.assertEqual(response[0]["data"][4], 4.0)

        with freeze_time("2020-01-02 23:30"):
            _create_event(team=self.team, event="sign up", distinct_id="blabla")

        # test today + hourly
        with freeze_time("2020-01-02T23:31:00Z"):
            response = Trends().run(
                Filter(team=self.team, data={"date_from": "dStart", "interval": "hour", "events": [{"id": "sign up"}]}),
                self.team,
            )
        self.assertEqual(response[0]["labels"][23], "2-Jan-2020 23:00")
        self.assertEqual(response[0]["data"][23], 1.0)

    def test_breakdown_label(self):
        entity = Entity({"id": "$pageview", "name": "$pageview", "type": TREND_FILTER_TYPE_EVENTS})
        num_label = breakdown_label(entity, 1)
        self.assertEqual(num_label, {"label": "$pageview - 1", "breakdown_value": 1})

        string_label = breakdown_label(entity, "Chrome")
        self.assertEqual(string_label, {"label": "$pageview - Chrome", "breakdown_value": "Chrome"})

        nan_label = breakdown_label(entity, "nan")
        self.assertEqual(nan_label, {"label": "$pageview - Other", "breakdown_value": "Other"})

        none_label = breakdown_label(entity, "None")
        self.assertEqual(none_label, {"label": "$pageview - Other", "breakdown_value": "Other"})

        cohort_all_label = breakdown_label(entity, "cohort_all")
        self.assertEqual(cohort_all_label, {"label": "$pageview - all users", "breakdown_value": "all"})

        cohort = _create_cohort(team=self.team, name="cohort1", groups=[{"properties": {"name": "Jane"}}])
        cohort_label = breakdown_label(entity, f"cohort_{cohort.pk}")
        self.assertEqual(cohort_label, {"label": f"$pageview - {cohort.name}", "breakdown_value": cohort.pk})

    @also_test_with_materialized_columns(["key"])
    def test_breakdown_with_filter(self):
        _create_person(team_id=self.team.pk, distinct_ids=["person1"], properties={"email": "test@posthog.com"})
        _create_person(team_id=self.team.pk, distinct_ids=["person2"], properties={"email": "test@gmail.com"})
        _create_event(event="sign up", distinct_id="person1", team=self.team, properties={"key": "val"})
        _create_event(event="sign up", distinct_id="person2", team=self.team, properties={"key": "oh"})
        response = Trends().run(
            Filter(
                team=self.team,
                data={
                    "date_from": "-14d",
                    "breakdown": "key",
                    "events": [{"id": "sign up", "name": "sign up", "type": "events", "order": 0}],
                    "properties": [{"key": "key", "value": "oh", "operator": "not_icontains"}],
                },
            ),
            self.team,
        )
        self.assertEqual(len(response), 1)
        self.assertEqual(response[0]["breakdown_value"], "val")

    def test_action_filtering(self):
        sign_up_action, person = self._create_events()
        action_response = Trends().run(Filter(team=self.team, data={"actions": [{"id": sign_up_action.id}]}), self.team)
        event_response = Trends().run(Filter(team=self.team, data={"events": [{"id": "sign up"}]}), self.team)
        self.assertEqual(len(action_response), 1)

        self.assertEntityResponseEqual(action_response, event_response)

    @also_test_with_person_on_events_v2
    @snapshot_clickhouse_queries
    def test_action_filtering_with_cohort(self):
        _create_person(
            team_id=self.team.pk,
            distinct_ids=["blabla", "anonymous_id"],
            properties={"$some_property": "value", "$bool_prop": "x"},
        )
        cohort = _create_cohort(
            team=self.team,
            name="cohort1",
            groups=[{"properties": [{"key": "$some_property", "value": "value", "type": "person"}]}],
        )
        _create_event(
            team=self.team,
            event="sign up",
            distinct_id="blabla",
            properties={"$some_property": "value"},
            timestamp="2020-01-02T12:00:00Z",
        )
        _create_event(
            team=self.team,
            event="sign up",
            distinct_id="blabla",
            properties={"$some_property": "value2"},
            timestamp="2020-01-03T12:00:00Z",
        )
        _create_event(
            team=self.team,
            event="sign up",
            distinct_id="xyz",
            properties={"$some_property": "value"},
            timestamp="2020-01-04T12:00:00Z",
        )

        sign_up_action = _create_action(
            team=self.team, name="sign up", properties=[{"key": "id", "type": "cohort", "value": cohort.id}]
        )

        cohort.calculate_people_ch(pending_version=2)

        with self.settings(USE_PRECALCULATED_CH_COHORT_PEOPLE=True):
            action_response = Trends().run(
                Filter(
                    team=self.team,
                    data={
                        "actions": [{"id": sign_up_action.id}],
                        "date_from": "2020-01-01",
                        "date_to": "2020-01-07",
                        "properties": [{"key": "$bool_prop", "value": "x", "type": "person"}],
                    },
                ),
                self.team,
            )
            self.assertEqual(len(action_response), 1)
            self.assertEqual(action_response[0]["data"], [0, 1, 1, 0, 0, 0, 0])

    def test_trends_for_non_existing_action(self):
        with freeze_time("2020-01-04"):
            response = Trends().run(Filter(data={"actions": [{"id": 50000000}]}), self.team)
        self.assertEqual(len(response), 0)

        with freeze_time("2020-01-04"):
            response = Trends().run(Filter(data={"events": [{"id": "DNE"}]}), self.team)
        self.assertEqual(response[0]["data"], [0, 0, 0, 0, 0, 0, 0, 0])

    @also_test_with_materialized_columns(person_properties=["email", "bar"])
    def test_trends_regression_filtering_by_action_with_person_properties(self):
        _create_person(team_id=self.team.pk, properties={"email": "foo@example.com", "bar": "aa"}, distinct_ids=["d1"])
        _create_person(team_id=self.team.pk, properties={"email": "bar@example.com", "bar": "bb"}, distinct_ids=["d2"])
        _create_person(team_id=self.team.pk, properties={"email": "efg@example.com", "bar": "ab"}, distinct_ids=["d3"])
        _create_person(team_id=self.team.pk, properties={"bar": "aa"}, distinct_ids=["d4"])

        with freeze_time("2020-01-02 16:34:34"):
            _create_event(team=self.team, event="$pageview", distinct_id="d1")
            _create_event(team=self.team, event="$pageview", distinct_id="d2")
            _create_event(team=self.team, event="$pageview", distinct_id="d3")
            _create_event(team=self.team, event="$pageview", distinct_id="d4")

        event_filtering_action = Action.objects.create(team=self.team, name="$pageview from non-internal")
        ActionStep.objects.create(
            action=event_filtering_action,
            event="$pageview",
            properties=[{"key": "bar", "type": "person", "value": "a", "operator": "icontains"}],
        )

        with freeze_time("2020-01-04T13:01:01Z"):
            response = Trends().run(
                Filter(team=self.team, data={"actions": [{"id": event_filtering_action.id}]}), self.team
            )
        self.assertEqual(len(response), 1)
        self.assertEqual(response[0]["count"], 3)

        with freeze_time("2020-01-04T13:01:01Z"):
            response_with_email_filter = Trends().run(
                Filter(
                    team=self.team,
                    data={
                        "actions": [{"id": event_filtering_action.id}],
                        "properties": [{"key": "email", "type": "person", "value": "is_set", "operator": "is_set"}],
                    },
                ),
                self.team,
            )
        self.assertEqual(len(response_with_email_filter), 1)
        self.assertEqual(response_with_email_filter[0]["count"], 2)

    def test_dau_filtering(self):
        sign_up_action, person = self._create_events()

        with freeze_time("2020-01-02"):
            _create_person(team_id=self.team.pk, distinct_ids=["someone_else"])
            _create_event(team=self.team, event="sign up", distinct_id="someone_else")

        with freeze_time("2020-01-04"):
            action_response = Trends().run(
                Filter(team=self.team, data={"actions": [{"id": sign_up_action.id, "math": "dau"}]}), self.team
            )
            response = Trends().run(Filter(data={"events": [{"id": "sign up", "math": "dau"}]}), self.team)

        self.assertEqual(response[0]["data"][4], 1)
        self.assertEqual(response[0]["data"][5], 2)
        self.assertEntityResponseEqual(action_response, response)

    def _create_maths_events(self, values):
        sign_up_action, person = self._create_events()
        _create_person(team_id=self.team.pk, distinct_ids=["someone_else"])
        for value in values:
            _create_event(
                team=self.team, event="sign up", distinct_id="someone_else", properties={"some_number": value}
            )
        _create_event(team=self.team, event="sign up", distinct_id="someone_else", properties={"some_number": None})
        return sign_up_action

    def _test_math_property_aggregation(self, math_property, values, expected_value):
        sign_up_action = self._create_maths_events(values)

        action_response = Trends().run(
            Filter(
                team=self.team,
                data={"actions": [{"id": sign_up_action.id, "math": math_property, "math_property": "some_number"}]},
            ),
            self.team,
        )
        event_response = Trends().run(
            Filter(data={"events": [{"id": "sign up", "math": math_property, "math_property": "some_number"}]}),
            self.team,
        )
        # :TRICKY: Work around clickhouse functions not being 100%
        self.assertAlmostEqual(action_response[0]["data"][-1], expected_value, delta=0.5)
        self.assertEntityResponseEqual(action_response, event_response)

    @also_test_with_materialized_columns(["some_number"])
    def test_sum_filtering(self):
        self._test_math_property_aggregation("sum", values=[2, 3, 5.5, 7.5], expected_value=18)

    @also_test_with_materialized_columns(["some_number"])
    def test_avg_filtering(self):
        self._test_math_property_aggregation("avg", values=[2, 3, 5.5, 7.5], expected_value=4.5)

    @also_test_with_materialized_columns(["some_number"])
    def test_min_filtering(self):
        self._test_math_property_aggregation("min", values=[2, 3, 5.5, 7.5], expected_value=2)

    @also_test_with_materialized_columns(["some_number"])
    def test_max_filtering(self):
        self._test_math_property_aggregation("max", values=[2, 3, 5.5, 7.5], expected_value=7.5)

    @also_test_with_materialized_columns(["some_number"])
    def test_median_filtering(self):
        self._test_math_property_aggregation("median", values=range(101, 201), expected_value=150)

    @also_test_with_materialized_columns(["some_number"])
    def test_p90_filtering(self):
        self._test_math_property_aggregation("p90", values=range(101, 201), expected_value=190)

    @also_test_with_materialized_columns(["some_number"])
    def test_p95_filtering(self):
        self._test_math_property_aggregation("p95", values=range(101, 201), expected_value=195)

    @also_test_with_materialized_columns(["some_number"])
    def test_p99_filtering(self):
        self._test_math_property_aggregation("p99", values=range(101, 201), expected_value=199)

    @also_test_with_materialized_columns(["some_number"])
    def test_avg_filtering_non_number_resiliency(self):
        sign_up_action, person = self._create_events()
        _create_person(team_id=self.team.pk, distinct_ids=["someone_else"])
        _create_event(team=self.team, event="sign up", distinct_id="someone_else", properties={"some_number": 2})
        _create_event(team=self.team, event="sign up", distinct_id="someone_else", properties={"some_number": "x"})
        _create_event(team=self.team, event="sign up", distinct_id="someone_else", properties={"some_number": None})
        _create_event(team=self.team, event="sign up", distinct_id="someone_else", properties={"some_number": 8})
        action_response = Trends().run(
            Filter(data={"actions": [{"id": sign_up_action.id, "math": "avg", "math_property": "some_number"}]}),
            self.team,
        )
        event_response = Trends().run(
            Filter(data={"events": [{"id": "sign up", "math": "avg", "math_property": "some_number"}]}), self.team
        )
        self.assertEqual(action_response[0]["data"][-1], 5)
        self.assertEntityResponseEqual(action_response, event_response)

    @also_test_with_materialized_columns(["$some_property"])
    def test_per_entity_filtering(self):
        self._create_events()
        with freeze_time("2020-01-04T13:00:01Z"):
            response = Trends().run(
                Filter(
                    team=self.team,
                    data={
                        "date_from": "-7d",
                        "events": [
                            {"id": "sign up", "properties": [{"key": "$some_property", "value": "value"}]},
                            {"id": "sign up", "properties": [{"key": "$some_property", "value": "other_value"}]},
                        ],
                    },
                ),
                self.team,
            )

        self.assertEqual(response[0]["labels"][4], "1-Jan-2020")
        self.assertEqual(response[0]["data"][4], 1)
        self.assertEqual(response[0]["count"], 1)
        self.assertEqual(response[1]["labels"][5], "2-Jan-2020")
        self.assertEqual(response[1]["data"][5], 1)
        self.assertEqual(response[1]["count"], 1)

    def _create_multiple_people(self):
        person1 = _create_person(team_id=self.team.pk, distinct_ids=["person1"], properties={"name": "person1"})
        person2 = _create_person(team_id=self.team.pk, distinct_ids=["person2"], properties={"name": "person2"})
        person3 = _create_person(team_id=self.team.pk, distinct_ids=["person3"], properties={"name": "person3"})
        person4 = _create_person(team_id=self.team.pk, distinct_ids=["person4"], properties={"name": "person4"})

        journey = {
            "person1": [
                {
                    "event": "watched movie",
                    "timestamp": datetime(2020, 1, 1, 12),
                    "properties": {"order": "1", "name": "1"},
                }
            ],
            "person2": [
                {
                    "event": "watched movie",
                    "timestamp": datetime(2020, 1, 1, 12),
                    "properties": {"order": "1", "name": "2"},
                },
                {
                    "event": "watched movie",
                    "timestamp": datetime(2020, 1, 2, 12),
                    "properties": {"order": "2", "name": "2"},
                },
                {
                    "event": "watched movie",
                    "timestamp": datetime(2020, 1, 2, 12),
                    "properties": {"order": "2", "name": "2"},
                },
            ],
            "person3": [
                {
                    "event": "watched movie",
                    "timestamp": datetime(2020, 1, 1, 12),
                    "properties": {"order": "1", "name": "3"},
                },
                {
                    "event": "watched movie",
                    "timestamp": datetime(2020, 1, 2, 12),
                    "properties": {"order": "2", "name": "3"},
                },
                {
                    "event": "watched movie",
                    "timestamp": datetime(2020, 1, 3, 12),
                    "properties": {"order": "2", "name": "3"},
                },
            ],
            "person4": [
                {
                    "event": "watched movie",
                    "timestamp": datetime(2020, 1, 5, 12),
                    "properties": {"order": "1", "name": "4"},
                }
            ],
        }

        journeys_for(events_by_person=journey, team=self.team)

        return (person1, person2, person3, person4)

    @also_test_with_materialized_columns(person_properties=["name"])
    @snapshot_clickhouse_queries
    def test_person_property_filtering(self):
        self._create_multiple_people()
        with freeze_time("2020-01-04"):
            response = Trends().run(
                Filter(
                    team=self.team,
                    data={
                        "properties": [{"key": "name", "value": "person1", "type": "person"}],
                        "events": [{"id": "watched movie"}],
                    },
                ),
                self.team,
            )

        self.assertEqual(response[0]["labels"][4], "1-Jan-2020")
        self.assertEqual(response[0]["data"][4], 1.0)
        self.assertEqual(response[0]["labels"][5], "2-Jan-2020")
        self.assertEqual(response[0]["data"][5], 0)

    @also_test_with_materialized_columns(["name"], person_properties=["name"])
    @snapshot_clickhouse_queries
    def test_person_property_filtering_clashing_with_event_property(self):
        # This test needs to choose the right materialised column for it to pass.
        # For resiliency, we reverse the filter as well.
        self._create_multiple_people()
        with freeze_time("2020-01-04"):
            response = Trends().run(
                Filter(
                    team=self.team,
                    data={
                        "properties": [{"key": "name", "value": "person1", "type": "person"}],
                        "events": [{"id": "watched movie"}],
                    },
                ),
                self.team,
            )

        self.assertEqual(response[0]["labels"][4], "1-Jan-2020")
        self.assertEqual(response[0]["data"][4], 1.0)
        self.assertEqual(response[0]["labels"][5], "2-Jan-2020")
        self.assertEqual(response[0]["data"][5], 0)

        with freeze_time("2020-01-04"):
            response = Trends().run(
                Filter(
                    team=self.team,
                    data={
                        "properties": [{"key": "name", "value": "1", "type": "event"}],
                        "events": [{"id": "watched movie"}],
                    },
                ),
                self.team,
            )

        self.assertEqual(response[0]["labels"][4], "1-Jan-2020")
        self.assertEqual(response[0]["data"][4], 1.0)
        self.assertEqual(response[0]["labels"][5], "2-Jan-2020")
        self.assertEqual(response[0]["data"][5], 0)

    @also_test_with_materialized_columns(person_properties=["name"])
    def test_entity_person_property_filtering(self):
        self._create_multiple_people()
        with freeze_time("2020-01-04"):
            response = Trends().run(
                Filter(
                    team=self.team,
                    data={
                        "events": [
                            {
                                "id": "watched movie",
                                "properties": [{"key": "name", "value": "person1", "type": "person"}],
                            }
                        ]
                    },
                ),
                self.team,
            )
        self.assertEqual(response[0]["labels"][4], "1-Jan-2020")
        self.assertEqual(response[0]["data"][4], 1.0)
        self.assertEqual(response[0]["labels"][5], "2-Jan-2020")
        self.assertEqual(response[0]["data"][5], 0)

    def test_breakdown_by_empty_cohort(self):
        _create_person(team_id=self.team.pk, distinct_ids=["p1"], properties={"name": "p1"})
        _create_event(team=self.team, event="$pageview", distinct_id="p1", timestamp="2020-01-04T12:00:00Z")

        with freeze_time("2020-01-04T13:01:01Z"):
            event_response = Trends().run(
                Filter(
                    team=self.team,
                    data={
                        "date_from": "-14d",
                        "breakdown": json.dumps(["all"]),
                        "breakdown_type": "cohort",
                        "events": [{"id": "$pageview", "type": "events", "order": 0}],
                    },
                ),
                self.team,
            )

        self.assertEqual(event_response[0]["label"], "$pageview - all users")
        self.assertEqual(sum(event_response[0]["data"]), 1)

    @also_test_with_person_on_events_v2
    @also_test_with_materialized_columns(person_properties=["name"], verify_no_jsonextract=False)
    def test_breakdown_by_cohort(self):
        person1, person2, person3, person4 = self._create_multiple_people()
        cohort = _create_cohort(
            name="cohort1",
            team=self.team,
            groups=[{"properties": [{"key": "name", "value": "person1", "type": "person"}]}],
        )
        cohort2 = _create_cohort(
            name="cohort2",
            team=self.team,
            groups=[{"properties": [{"key": "name", "value": "person2", "type": "person"}]}],
        )
        cohort3 = _create_cohort(
            name="cohort3",
            team=self.team,
            groups=[
                {"properties": [{"key": "name", "value": "person1", "type": "person"}]},
                {"properties": [{"key": "name", "value": "person2", "type": "person"}]},
            ],
        )
        action = _create_action(name="watched movie", team=self.team)

        with freeze_time("2020-01-04T13:01:01Z"):
            action_response = Trends().run(
                Filter(
                    team=self.team,
                    data={
                        "date_from": "-14d",
                        "breakdown": json.dumps([cohort.pk, cohort2.pk, cohort3.pk, "all"]),
                        "breakdown_type": "cohort",
                        "actions": [{"id": action.pk, "type": "actions", "order": 0}],
                    },
                ),
                self.team,
            )
            event_response = Trends().run(
                Filter(
                    team=self.team,
                    data={
                        "date_from": "-14d",
                        "breakdown": json.dumps([cohort.pk, cohort2.pk, cohort3.pk, "all"]),
                        "breakdown_type": "cohort",
                        "events": [{"id": "watched movie", "name": "watched movie", "type": "events", "order": 0}],
                    },
                ),
                self.team,
            )

        counts = {}
        break_val = {}
        for res in event_response:
            counts[res["label"]] = sum(res["data"])
            break_val[res["label"]] = res["breakdown_value"]

        self.assertEqual(counts["watched movie - cohort1"], 1)
        self.assertEqual(counts["watched movie - cohort2"], 3)
        self.assertEqual(counts["watched movie - cohort3"], 4)
        self.assertEqual(counts["watched movie - all users"], 7)

        self.assertEqual(break_val["watched movie - cohort1"], cohort.pk)
        self.assertEqual(break_val["watched movie - cohort2"], cohort2.pk)
        self.assertEqual(break_val["watched movie - cohort3"], cohort3.pk)
        self.assertEqual(break_val["watched movie - all users"], "all")

        self.assertEntityResponseEqual(event_response, action_response)

    @also_test_with_materialized_columns(verify_no_jsonextract=False)
    def test_interval_filtering_breakdown(self):
        self._create_events(use_time=True)
        cohort = _create_cohort(
            name="cohort1",
            team=self.team,
            groups=[{"properties": [{"key": "$some_prop", "value": "some_val", "type": "person"}]}],
        )

        # test hour
        with freeze_time("2020-01-02"):
            response = Trends().run(
                Filter(
                    team=self.team,
                    data={
                        "date_from": "2019-12-24",
                        "interval": "hour",
                        "events": [{"id": "sign up"}],
                        "breakdown": json.dumps([cohort.pk]),
                        "breakdown_type": "cohort",
                    },
                ),
                self.team,
            )
        self.assertEqual(response[0]["labels"][3], "24-Dec-2019 03:00")
        self.assertEqual(response[0]["data"][3], 1.0)
        # 217 - 24 - 1
        self.assertEqual(response[0]["data"][192], 3.0)

        # test week
        with freeze_time("2020-01-02"):
            response = Trends().run(
                Filter(
                    team=self.team,
                    data={
                        # 2019-11-24 is a Sunday
                        "date_from": "2019-11-24",
                        "interval": "week",
                        "events": [{"id": "sign up"}],
                        "breakdown": json.dumps([cohort.pk]),
                        "breakdown_type": "cohort",
                    },
                ),
                self.team,
            )

        self.assertEqual(
            response[0]["labels"][:5], ["24-Nov-2019", "1-Dec-2019", "8-Dec-2019", "15-Dec-2019", "22-Dec-2019"]
        )
        self.assertEqual(response[0]["data"][:5], [0.0, 0.0, 0.0, 0.0, 1.0])

        # test month
        with freeze_time("2020-01-02"):
            response = Trends().run(
                Filter(
                    team=self.team,
                    data={
                        "date_from": "2019-9-24",
                        "interval": "month",
                        "events": [{"id": "sign up"}],
                        "breakdown": json.dumps([cohort.pk]),
                        "breakdown_type": "cohort",
                    },
                ),
                self.team,
            )
        self.assertEqual(response[0]["labels"][3], "1-Dec-2019")
        self.assertEqual(response[0]["data"][3], 1.0)
        self.assertEqual(response[0]["labels"][4], "1-Jan-2020")
        self.assertEqual(response[0]["data"][4], 4.0)

        with freeze_time("2020-01-02 23:30"):
            _create_event(team=self.team, event="sign up", distinct_id="blabla")

        # test today + hourly
        with freeze_time("2020-01-02T23:31:00Z"):
            response = Trends().run(
                Filter(
                    team=self.team,
                    data={
                        "date_from": "dStart",
                        "interval": "hour",
                        "events": [{"id": "sign up"}],
                        "breakdown": json.dumps([cohort.pk]),
                        "breakdown_type": "cohort",
                    },
                ),
                self.team,
            )
        self.assertEqual(response[0]["labels"][23], "2-Jan-2020 23:00")
        self.assertEqual(response[0]["data"][23], 1.0)

    def test_breakdown_by_person_property(self):
        person1, person2, person3, person4 = self._create_multiple_people()
        action = _create_action(name="watched movie", team=self.team)

        with freeze_time("2020-01-04T13:01:01Z"):
            action_response = Trends().run(
                Filter(
                    team=self.team,
                    data={
                        "date_from": "-14d",
                        "breakdown": "name",
                        "breakdown_type": "person",
                        "actions": [{"id": action.pk, "type": "actions", "order": 0}],
                    },
                ),
                self.team,
            )
            event_response = Trends().run(
                Filter(
                    team=self.team,
                    data={
                        "date_from": "-14d",
                        "breakdown": "name",
                        "breakdown_type": "person",
                        "events": [{"id": "watched movie", "name": "watched movie", "type": "events", "order": 0}],
                    },
                ),
                self.team,
            )

        self.assertListEqual(
            sorted(res["breakdown_value"] for res in event_response), ["person1", "person2", "person3"]
        )

        for response in event_response:
            if response["breakdown_value"] == "person1":
                self.assertEqual(response["count"], 1)
                self.assertEqual(response["label"], "watched movie - person1")
            if response["breakdown_value"] == "person2":
                self.assertEqual(response["count"], 3)
            if response["breakdown_value"] == "person3":
                self.assertEqual(response["count"], 3)

        self.assertEntityResponseEqual(event_response, action_response)

    @also_test_with_materialized_columns(["name"], person_properties=["name"])
    def test_breakdown_by_person_property_for_person_on_events(self):
        person1, person2, person3, person4 = self._create_multiple_people()

        with freeze_time("2020-01-04T13:01:01Z"):
            event_response = Trends().run(
                Filter(
                    team=self.team,
                    data={
                        "date_from": "-14d",
                        "breakdown": "name",
                        "breakdown_type": "person",
                        "events": [{"id": "watched movie", "name": "watched movie", "type": "events", "order": 0}],
                    },
                ),
                self.team,
            )

        self.assertListEqual(
            sorted(res["breakdown_value"] for res in event_response), ["person1", "person2", "person3"]
        )

        for response in event_response:
            if response["breakdown_value"] == "person1":
                self.assertEqual(response["count"], 1)
                self.assertEqual(response["label"], "watched movie - person1")
            if response["breakdown_value"] == "person2":
                self.assertEqual(response["count"], 3)
            if response["breakdown_value"] == "person3":
                self.assertEqual(response["count"], 3)

    def test_breakdown_by_person_property_for_person_on_events_with_zero_person_ids(self):
        # only a person-on-event test
        if not get_instance_setting("PERSON_ON_EVENTS_ENABLED"):
            return True

        self._create_multiple_people()

        _create_event(
            team=self.team,
            event="watched movie",
            distinct_id="person5",
            person_id="00000000-0000-0000-0000-000000000000",
            person_properties={"name": "person5"},
            timestamp=datetime(2020, 1, 1, 12),
        )
        _create_event(
            team=self.team,
            event="watched movie",
            distinct_id="person6",
            person_id="00000000-0000-0000-0000-000000000000",
            person_properties={"name": "person6"},
            timestamp=datetime(2020, 1, 1, 12),
        )
        _create_event(
            team=self.team,
            event="watched movie",
            distinct_id="person7",
            person_id="00000000-0000-0000-0000-000000000000",
            person_properties={"name": "person2"},
            timestamp=datetime(2020, 1, 1, 12),
        )

        with freeze_time("2020-01-04T13:01:01Z"):
            event_response = Trends().run(
                Filter(
                    team=self.team,
                    data={
                        "date_from": "-14d",
                        "breakdown": "name",
                        "breakdown_type": "person",
                        "events": [{"id": "watched movie", "name": "watched movie", "type": "events", "order": 0}],
                    },
                ),
                self.team,
            )

        self.assertListEqual(
            sorted(res["breakdown_value"] for res in event_response), ["person1", "person2", "person3"]
        )

        for response in event_response:
            if response["breakdown_value"] == "person1":
                self.assertEqual(response["count"], 1)
                self.assertEqual(response["label"], "watched movie - person1")
            if response["breakdown_value"] == "person2":
                self.assertEqual(response["count"], 3)
            if response["breakdown_value"] == "person3":
                self.assertEqual(response["count"], 3)

    def test_breakdown_by_property_pie(self):
        with freeze_time("2020-01-01T12:00:00Z"):  # Fake created_at for easier assertions
            person1 = _create_person(team_id=self.team.pk, distinct_ids=["person1"], immediate=True)
            person2 = _create_person(team_id=self.team.pk, distinct_ids=["person2"], immediate=True)
            person3 = _create_person(team_id=self.team.pk, distinct_ids=["person3"], immediate=True)

        _create_event(
            team=self.team,
            event="watched movie",
            distinct_id="person1",
            timestamp="2020-01-01T12:00:00Z",
            properties={"fake_prop": "value_1"},
        )

        _create_event(
            team=self.team,
            event="watched movie",
            distinct_id="person2",
            timestamp="2020-01-01T12:00:00Z",
            properties={"fake_prop": "value_1"},
        )
        _create_event(
            team=self.team,
            event="watched movie",
            distinct_id="person2",
            timestamp="2020-01-01T12:00:00Z",
            properties={"fake_prop": "value_1"},
        )
        _create_event(
            team=self.team,
            event="watched movie",
            distinct_id="person2",
            timestamp="2020-01-02T12:00:00Z",
            properties={"fake_prop": "value_2"},
        )

        _create_event(
            team=self.team,
            event="watched movie",
            distinct_id="person3",
            timestamp="2020-01-01T12:00:00Z",
            properties={"fake_prop": "value_1"},
        )

        _create_person(team_id=self.team.pk, distinct_ids=["person4"], immediate=True)
        _create_event(
            team=self.team,
            event="watched movie",
            distinct_id="person4",
            timestamp="2020-01-05T12:00:00Z",
            properties={"fake_prop": "value_1"},
        )

        with freeze_time("2020-01-04T13:01:01Z"):
            data = {
                "date_from": "-14d",
                "breakdown": "fake_prop",
                "breakdown_type": "event",
                "display": "ActionsPie",
                "events": [
                    {"id": "watched movie", "name": "watched movie", "type": "events", "order": 0, "math": "dau"}
                ],
            }
            event_response = Trends().run(Filter(team=self.team, data=data), self.team)
            event_response = sorted(event_response, key=lambda resp: resp["breakdown_value"])

            entity = Entity({"id": "watched movie", "type": "events", "math": "dau"})

            people_value_1 = self._get_trend_people(
                Filter(team=self.team, data={**data, "breakdown_value": "value_1"}), entity
            )
            assert people_value_1 == [
                # Persons with higher value come first
                {
                    "created_at": "2020-01-01T12:00:00Z",
                    "distinct_ids": ["person2"],
                    "id": str(person2.uuid),
                    "is_identified": False,
                    "matched_recordings": [],
                    "name": "person2",
                    "properties": {},
                    "type": "person",
                    "uuid": str(person2.uuid),
                    "value_at_data_point": 2,  # 2 events with fake_prop="value_1" in the time range
                },
                {
                    "created_at": "2020-01-01T12:00:00Z",
                    "distinct_ids": ["person1"],
                    "id": str(person1.uuid),
                    "is_identified": False,
                    "matched_recordings": [],
                    "name": "person1",
                    "properties": {},
                    "type": "person",
                    "uuid": str(person1.uuid),
                    "value_at_data_point": 1,  # 1 event with fake_prop="value_1" in the time range
                },
                {
                    "created_at": "2020-01-01T12:00:00Z",
                    "distinct_ids": ["person3"],
                    "id": str(person3.uuid),
                    "is_identified": False,
                    "matched_recordings": [],
                    "name": "person3",
                    "properties": {},
                    "type": "person",
                    "uuid": str(person3.uuid),
                    "value_at_data_point": 1,  # 1 event with fake_prop="value_1" in the time range
                },
            ]

            people_value_2 = self._get_trend_people(
                Filter(team=self.team, data={**data, "breakdown_value": "value_2"}), entity
            )
            assert people_value_2 == [
                {
                    "created_at": "2020-01-01T12:00:00Z",
                    "distinct_ids": ["person2"],
                    "id": str(person2.uuid),
                    "is_identified": False,
                    "matched_recordings": [],
                    "name": "person2",
                    "properties": {},
                    "type": "person",
                    "uuid": str(person2.uuid),
                    "value_at_data_point": 1,  # 1 event with fake_prop="value_2" in the time range
                }
            ]

    @also_test_with_materialized_columns(person_properties=["name"])
    def test_breakdown_by_person_property_pie(self):
        self._create_multiple_people()

        with freeze_time("2020-01-04T13:01:01Z"):
            event_response = Trends().run(
                Filter(
                    team=self.team,
                    data={
                        "date_from": "-14d",
                        "breakdown": "name",
                        "breakdown_type": "person",
                        "display": "ActionsPie",
                        "events": [
                            {
                                "id": "watched movie",
                                "name": "watched movie",
                                "type": "events",
                                "order": 0,
                                "math": "dau",
                            }
                        ],
                    },
                ),
                self.team,
            )
            event_response = sorted(event_response, key=lambda resp: resp["breakdown_value"])
            self.assertDictContainsSubset({"breakdown_value": "person1", "aggregated_value": 1}, event_response[0])
            self.assertDictContainsSubset({"breakdown_value": "person2", "aggregated_value": 1}, event_response[1])
            self.assertDictContainsSubset({"breakdown_value": "person3", "aggregated_value": 1}, event_response[2])

    @also_test_with_materialized_columns(person_properties=["name"])
    def test_breakdown_by_person_property_pie_with_event_dau_filter(self):
        self._create_multiple_people()

        with freeze_time("2020-01-04T13:01:01Z"):
            event_response = Trends().run(
                Filter(
                    data={
                        "date_from": "-14d",
                        "breakdown": "name",
                        "breakdown_type": "person",
                        "display": "ActionsPie",
                        "events": [
                            {
                                "id": "watched movie",
                                "name": "watched movie",
                                "type": "events",
                                "order": 0,
                                "math": "dau",
                                "properties": [
                                    {"key": "name", "operator": "not_icontains", "value": "person3", "type": "person"}
                                ],
                            }
                        ],
                    }
                ),
                self.team,
            )
            event_response = sorted(event_response, key=lambda resp: resp["breakdown_value"])
            self.assertEqual(len(event_response), 2)
            self.assertDictContainsSubset({"breakdown_value": "person1", "aggregated_value": 1}, event_response[0])
            self.assertDictContainsSubset({"breakdown_value": "person2", "aggregated_value": 1}, event_response[1])

    @also_test_with_materialized_columns(person_properties=["name"])
    def test_filter_test_accounts_cohorts(self):
        _create_person(team_id=self.team.pk, distinct_ids=["person_1"], properties={"name": "John"})
        _create_person(team_id=self.team.pk, distinct_ids=["person_2"], properties={"name": "Jane"})

        _create_event(event="event_name", team=self.team, distinct_id="person_1")
        _create_event(event="event_name", team=self.team, distinct_id="person_2")
        _create_event(event="event_name", team=self.team, distinct_id="person_2")

        cohort = _create_cohort(
            team=self.team,
            name="cohort1",
            groups=[{"properties": [{"key": "name", "value": "Jane", "type": "person"}]}],
        )
        self.team.test_account_filters = [{"key": "id", "value": cohort.pk, "type": "cohort"}]
        self.team.save()

        response = Trends().run(
            Filter(data={"events": [{"id": "event_name"}], "filter_test_accounts": True}, team=self.team), self.team
        )

        self.assertEqual(response[0]["count"], 2)
        self.assertEqual(response[0]["data"][-1], 2)

    def test_filter_by_precalculated_cohort(self):
        _create_person(team_id=self.team.pk, distinct_ids=["person_1"], properties={"name": "John"})
        _create_person(team_id=self.team.pk, distinct_ids=["person_2"], properties={"name": "Jane"})

        _create_event(event="event_name", team=self.team, distinct_id="person_1")
        _create_event(event="event_name", team=self.team, distinct_id="person_2")
        _create_event(event="event_name", team=self.team, distinct_id="person_2")

        cohort = _create_cohort(
            team=self.team,
            name="cohort1",
            groups=[{"properties": [{"key": "name", "value": "Jane", "type": "person"}]}],
        )
        cohort.calculate_people_ch(pending_version=0)
        with self.settings(USE_PRECALCULATED_CH_COHORT_PEOPLE=True):
            response = Trends().run(
                Filter(
                    team=self.team,
                    data={
                        "events": [{"id": "event_name"}],
                        "properties": [{"type": "cohort", "key": "id", "value": cohort.pk}],
                    },
                ),
                self.team,
            )

        self.assertEqual(response[0]["count"], 2)
        self.assertEqual(response[0]["data"][-1], 2)

    @also_test_with_person_on_events_v2
    def test_breakdown_filter_by_precalculated_cohort(self):
        _create_person(team_id=self.team.pk, distinct_ids=["person_1"], properties={"name": "John"})
        _create_person(team_id=self.team.pk, distinct_ids=["person_2"], properties={"name": "Jane"})

        _create_event(event="event_name", team=self.team, distinct_id="person_1")
        _create_event(event="event_name", team=self.team, distinct_id="person_2")
        _create_event(event="event_name", team=self.team, distinct_id="person_2")

        cohort = _create_cohort(
            team=self.team,
            name="cohort1",
            groups=[{"properties": [{"key": "name", "value": "Jane", "type": "person"}]}],
        )
        cohort.calculate_people_ch(pending_version=0)

        with self.settings(USE_PRECALCULATED_CH_COHORT_PEOPLE=True):
            response = Trends().run(
                Filter(
                    team=self.team,
                    data={
                        "events": [{"id": "event_name"}],
                        "properties": [{"type": "cohort", "key": "id", "value": cohort.pk}],
                        "breakdown": "name",
                        "breakdown_type": "person",
                    },
                ),
                self.team,
            )

        self.assertEqual(response[0]["count"], 2)
        self.assertEqual(response[0]["data"][-1], 2)

    def test_bar_chart_by_value(self):
        self._create_events()

        with freeze_time("2020-01-04T13:00:01Z"):
            # with self.assertNumQueries(16):
            response = Trends().run(
                Filter(
                    team=self.team,
                    data={
                        "date_from": "-7d",
                        "events": [{"id": "sign up"}, {"id": "no events"}],
                        "display": TRENDS_BAR_VALUE,
                    },
                ),
                self.team,
            )
        self.assertEqual(response[0]["aggregated_value"], 4)
        self.assertEqual(response[1]["aggregated_value"], 1)
        self.assertEqual(
            response[0]["days"],
            [
                "2019-12-28",
                "2019-12-29",
                "2019-12-30",
                "2019-12-31",
                "2020-01-01",
                "2020-01-02",
                "2020-01-03",
                "2020-01-04",
            ],
        )

    @snapshot_clickhouse_queries
    def test_trends_aggregate_by_distinct_id(self):
        # Stopgap until https://github.com/PostHog/meta/pull/39 is implemented

        _create_person(
            team_id=self.team.pk, distinct_ids=["blabla", "anonymous_id"], properties={"$some_prop": "some_val"}
        )
        _create_person(team_id=self.team.pk, distinct_ids=["third"])

        with freeze_time("2019-12-24 03:45:34"):
            _create_event(team=self.team, event="sign up", distinct_id="blabla")
            _create_event(
                team=self.team, event="sign up", distinct_id="blabla"
            )  # aggregated by distinctID, so this should be ignored
            _create_event(team=self.team, event="sign up", distinct_id="anonymous_id")
            _create_event(team=self.team, event="sign up", distinct_id="third")

        with override_instance_config("AGGREGATE_BY_DISTINCT_IDS_TEAMS", f"{self.team.pk},4"):
            with freeze_time("2019-12-31T13:00:01Z"):
                daily_response = Trends().run(
                    Filter(team=self.team, data={"interval": "day", "events": [{"id": "sign up", "math": "dau"}]}),
                    self.team,
                )

            self.assertEqual(daily_response[0]["data"][0], 3)

            with freeze_time("2019-12-31T13:00:01Z"):
                daily_response = Trends().run(
                    Filter(
                        team=self.team,
                        data={
                            "interval": "day",
                            "events": [{"id": "sign up", "math": "dau"}],
                            "properties": [{"key": "$some_prop", "value": "some_val", "type": "person"}],
                        },
                    ),
                    self.team,
                )
            self.assertEqual(daily_response[0]["data"][0], 2)

            # breakdown person props
            with freeze_time("2019-12-31T13:00:01Z"):
                daily_response = Trends().run(
                    Filter(
                        team=self.team,
                        data={
                            "interval": "day",
                            "events": [{"id": "sign up", "math": "dau"}],
                            "breakdown_type": "person",
                            "breakdown": "$some_prop",
                        },
                    ),
                    self.team,
                )
            self.assertEqual(daily_response[0]["data"][0], 2)
            self.assertEqual(daily_response[0]["label"], "sign up - some_val")
            self.assertEqual(daily_response[1]["data"][0], 1)
            self.assertEqual(daily_response[1]["label"], "sign up - none")

            # MAU
            with freeze_time("2019-12-31T13:00:01Z"):
                monthly_response = Trends().run(
                    Filter(
                        team=self.team,
                        data={"interval": "day", "events": [{"id": "sign up", "math": "monthly_active"}]},
                    ),
                    self.team,
                )
            self.assertEqual(monthly_response[0]["data"][0], 3)  # this would be 2 without the aggregate hack

            with freeze_time("2019-12-31T13:00:01Z"):
                weekly_response = Trends().run(
                    Filter(
                        team=self.team, data={"interval": "day", "events": [{"id": "sign up", "math": "weekly_active"}]}
                    ),
                    self.team,
                )
            self.assertEqual(weekly_response[0]["data"][0], 3)  # this would be 2 without the aggregate hack

            # Make sure breakdown doesn't cause us to join on pdi
            with freeze_time("2019-12-31T13:00:01Z"):
                daily_response = Trends().run(
                    Filter(
                        team=self.team,
                        data={
                            "interval": "day",
                            "events": [{"id": "sign up", "math": "dau"}],
                            "breakdown": "$some_prop",
                        },
                    ),
                    self.team,
                )

    @also_test_with_materialized_columns(["$some_property"])
    def test_breakdown_filtering_limit(self):
        self._create_breakdown_events()
        with freeze_time("2020-01-04T13:01:01Z"):
            response = Trends().run(
                Filter(
                    team=self.team,
                    data={
                        "date_from": "-14d",
                        "breakdown": "$some_property",
                        "events": [{"id": "sign up", "name": "sign up", "type": "events", "order": 0}],
                    },
                ),
                self.team,
            )
        self.assertEqual(len(response), 25)  # We fetch 25 to see if there are more ethan 20 values

    @also_test_with_materialized_columns(event_properties=["order"], person_properties=["name"])
    def test_breakdown_with_person_property_filter(self):
        self._create_multiple_people()
        action = _create_action(name="watched movie", team=self.team)

        with freeze_time("2020-01-04T13:01:01Z"):
            action_response = Trends().run(
                Filter(
                    team=self.team,
                    data={
                        "date_from": "-14d",
                        "breakdown": "order",
                        "actions": [{"id": action.pk, "type": "actions", "order": 0}],
                        "properties": [{"key": "name", "value": "person2", "type": "person"}],
                    },
                ),
                self.team,
            )
            event_response = Trends().run(
                Filter(
                    team=self.team,
                    data={
                        "date_from": "-14d",
                        "breakdown": "order",
                        "events": [
                            {
                                "id": "watched movie",
                                "name": "watched movie",
                                "type": "events",
                                "order": 0,
                                "properties": [{"key": "name", "value": "person2", "type": "person"}],
                            }
                        ],
                    },
                ),
                self.team,
            )

        self.assertDictContainsSubset({"count": 2, "breakdown_value": "2"}, event_response[0])
        self.assertDictContainsSubset({"count": 1, "breakdown_value": "1"}, event_response[1])
        self.assertEntityResponseEqual(event_response, action_response)

    @also_test_with_materialized_columns(["$some_property"])
    def test_breakdown_filtering(self):
        self._create_events()
        # test breakdown filtering
        with freeze_time("2020-01-04T13:01:01Z"):
            response = Trends().run(
                Filter(
                    team=self.team,
                    data={
                        "date_from": "-14d",
                        "breakdown": "$some_property",
                        "events": [
                            {"id": "sign up", "name": "sign up", "type": "events", "order": 0},
                            {"id": "no events"},
                        ],
                    },
                ),
                self.team,
            )

        self.assertEqual(response[0]["label"], "sign up - none")
        self.assertEqual(response[2]["label"], "sign up - other_value")
        self.assertEqual(response[1]["label"], "sign up - value")
        self.assertEqual(response[3]["label"], "no events - none")

        self.assertEqual(sum(response[0]["data"]), 2)
        self.assertEqual(sum(response[1]["data"]), 2)
        self.assertEqual(sum(response[2]["data"]), 1)
        self.assertEqual(sum(response[3]["data"]), 1)

    @also_test_with_materialized_columns(person_properties=["email"])
    def test_breakdown_filtering_persons(self):
        _create_person(team_id=self.team.pk, distinct_ids=["person1"], properties={"email": "test@posthog.com"})
        _create_person(team_id=self.team.pk, distinct_ids=["person2"], properties={"email": "test@gmail.com"})
        _create_person(team_id=self.team.pk, distinct_ids=["person3"], properties={})

        _create_event(event="sign up", distinct_id="person1", team=self.team, properties={"key": "val"})
        _create_event(event="sign up", distinct_id="person2", team=self.team, properties={"key": "val"})
        _create_event(event="sign up", distinct_id="person3", team=self.team, properties={"key": "val"})
        response = Trends().run(
            Filter(
                team=self.team,
                data={
                    "date_from": "-14d",
                    "breakdown": "email",
                    "breakdown_type": "person",
                    "events": [{"id": "sign up", "name": "sign up", "type": "events", "order": 0}],
                },
            ),
            self.team,
        )
        self.assertEqual(response[0]["label"], "sign up - none")
        self.assertEqual(response[1]["label"], "sign up - test@gmail.com")
        self.assertEqual(response[2]["label"], "sign up - test@posthog.com")

        self.assertEqual(response[0]["count"], 1)
        self.assertEqual(response[1]["count"], 1)
        self.assertEqual(response[2]["count"], 1)

    # ensure that column names are properly handled when subqueries and person subquery share properties column
    @also_test_with_materialized_columns(event_properties=["key"], person_properties=["email"])
    def test_breakdown_filtering_persons_with_action_props(self):
        _create_person(team_id=self.team.pk, distinct_ids=["person1"], properties={"email": "test@posthog.com"})
        _create_person(team_id=self.team.pk, distinct_ids=["person2"], properties={"email": "test@gmail.com"})
        _create_person(team_id=self.team.pk, distinct_ids=["person3"], properties={})

        _create_event(event="sign up", distinct_id="person1", team=self.team, properties={"key": "val"})
        _create_event(event="sign up", distinct_id="person2", team=self.team, properties={"key": "val"})
        _create_event(event="sign up", distinct_id="person3", team=self.team, properties={"key": "val"})
        action = _create_action(
            name="sign up",
            team=self.team,
            properties=[{"key": "key", "type": "event", "value": ["val"], "operator": "exact"}],
        )
        response = Trends().run(
            Filter(
                team=self.team,
                data={
                    "date_from": "-14d",
                    "breakdown": "email",
                    "breakdown_type": "person",
                    "actions": [{"id": action.pk, "type": "actions", "order": 0}],
                },
            ),
            self.team,
        )
        self.assertEqual(response[0]["label"], "sign up - none")
        self.assertEqual(response[1]["label"], "sign up - test@gmail.com")
        self.assertEqual(response[2]["label"], "sign up - test@posthog.com")

        self.assertEqual(response[0]["count"], 1)
        self.assertEqual(response[1]["count"], 1)
        self.assertEqual(response[2]["count"], 1)

    @also_test_with_materialized_columns(["$current_url", "$os", "$browser"])
    def test_breakdown_filtering_with_properties(self):
        with freeze_time("2020-01-03T13:01:01Z"):
            _create_event(
                team=self.team,
                event="sign up",
                distinct_id="blabla",
                properties={"$current_url": "first url", "$browser": "Firefox", "$os": "Mac"},
            )
            _create_event(
                team=self.team,
                event="sign up",
                distinct_id="blabla",
                properties={"$current_url": "first url", "$browser": "Chrome", "$os": "Windows"},
            )
        with freeze_time("2020-01-04T13:01:01Z"):
            _create_event(
                team=self.team,
                event="sign up",
                distinct_id="blabla",
                properties={"$current_url": "second url", "$browser": "Firefox", "$os": "Mac"},
            )
            _create_event(
                team=self.team,
                event="sign up",
                distinct_id="blabla",
                properties={"$current_url": "second url", "$browser": "Chrome", "$os": "Windows"},
            )

        with freeze_time("2020-01-05T13:01:01Z"):
            response = Trends().run(
                Filter(
                    team=self.team,
                    data={
                        "date_from": "-7d",
                        "breakdown": "$current_url",
                        "events": [
                            {
                                "id": "sign up",
                                "name": "sign up",
                                "type": "events",
                                "order": 0,
                                "properties": [{"key": "$os", "value": "Mac"}],
                            }
                        ],
                        "properties": [{"key": "$browser", "value": "Firefox"}],
                    },
                ),
                self.team,
            )

        response = sorted(response, key=lambda x: x["label"])
        self.assertEqual(response[0]["label"], "sign up - first url")
        self.assertEqual(response[1]["label"], "sign up - second url")

        self.assertEqual(sum(response[0]["data"]), 1)
        self.assertEqual(response[0]["breakdown_value"], "first url")

        self.assertEqual(sum(response[1]["data"]), 1)
        self.assertEqual(response[1]["breakdown_value"], "second url")

    @snapshot_clickhouse_queries
    def test_breakdown_filtering_with_properties_in_new_format(self):
        with freeze_time("2020-01-03T13:01:01Z"):
            _create_event(
                team=self.team,
                event="sign up",
                distinct_id="blabla",
                properties={"$current_url": "first url", "$browser": "Firefox", "$os": "Windows"},
            )
            _create_event(
                team=self.team,
                event="sign up",
                distinct_id="blabla",
                properties={"$current_url": "first url", "$browser": "Chrome", "$os": "Mac"},
            )
        with freeze_time("2020-01-04T13:01:01Z"):
            _create_event(
                team=self.team,
                event="sign up",
                distinct_id="blabla1",
                properties={"$current_url": "second url", "$browser": "Firefox", "$os": "Mac"},
            )
            _create_event(
                team=self.team,
                event="sign up",
                distinct_id="blabla2",
                properties={"$current_url": "second url", "$browser": "Chrome", "$os": "Windows"},
            )

        with freeze_time("2020-01-05T13:01:01Z"):
            response = Trends().run(
                Filter(
                    team=self.team,
                    data={
                        "date_from": "-14d",
                        "breakdown": "$current_url",
                        "events": [
                            {
                                "id": "sign up",
                                "name": "sign up",
                                "type": "events",
                                "order": 0,
                                "properties": [{"key": "$os", "value": "Mac"}],
                            }
                        ],
                        "properties": {
                            "type": "OR",
                            "values": [{"key": "$browser", "value": "Firefox"}, {"key": "$os", "value": "Windows"}],
                        },
                    },
                ),
                self.team,
            )

        response = sorted(response, key=lambda x: x["label"])
        self.assertEqual(response[0]["label"], "sign up - second url")

        self.assertEqual(sum(response[0]["data"]), 1)
        self.assertEqual(response[0]["breakdown_value"], "second url")

        # AND filter properties with disjoint set means results should be empty
        with freeze_time("2020-01-05T13:01:01Z"):
            response = Trends().run(
                Filter(
                    team=self.team,
                    data={
                        "date_from": "-14d",
                        "breakdown": "$current_url",
                        "events": [
                            {
                                "id": "sign up",
                                "name": "sign up",
                                "type": "events",
                                "order": 0,
                                "properties": [{"key": "$os", "value": "Mac"}],
                            }
                        ],
                        "properties": {
                            "type": "AND",
                            "values": [{"key": "$browser", "value": "Firefox"}, {"key": "$os", "value": "Windows"}],
                        },
                    },
                ),
                self.team,
            )

        response = sorted(response, key=lambda x: x["label"])
        self.assertEqual(response, [])

    @also_test_with_person_on_events_v2
    @snapshot_clickhouse_queries
    def test_mau_with_breakdown_filtering_and_prop_filter(self):
        _create_person(
            team_id=self.team.pk,
            distinct_ids=["blabla", "anonymous_id"],
            properties={"$some_prop": "some_val", "filter_prop": "filter_val"},
        )
        _create_person(
            team_id=self.team.pk,
            distinct_ids=["blabla2"],
            properties={"$some_prop": "some_val3", "filter_prop": "filter_val2"},
        )
        _create_person(
            team_id=self.team.pk,
            distinct_ids=["blabla3"],
            properties={"$some_prop": "some_val2", "filter_prop": "filter_val"},
        )
        with freeze_time("2020-01-02T13:01:01Z"):
            _create_event(team=self.team, event="sign up", distinct_id="blabla")
            _create_event(team=self.team, event="sign up", distinct_id="blabla2")
            _create_event(team=self.team, event="sign up", distinct_id="blabla3")
        with freeze_time("2020-01-03T13:01:01Z"):
            _create_event(team=self.team, event="sign up", distinct_id="blabla")
            _create_event(team=self.team, event="sign up", distinct_id="blabla2")
            _create_event(team=self.team, event="sign up", distinct_id="blabla3")
        with freeze_time("2020-01-04T13:01:01Z"):
            event_response = Trends().run(
                Filter(
                    team=self.team,
                    data={
                        "breakdown": "$some_prop",
                        "breakdown_type": "person",
                        "events": [{"id": "sign up", "math": "monthly_active"}],
                        "properties": [{"key": "filter_prop", "value": "filter_val", "type": "person"}],
                        "display": "ActionsLineGraph",
                    },
                ),
                self.team,
            )

        self.assertEqual(event_response[0]["label"], "sign up - some_val")
        self.assertEqual(event_response[1]["label"], "sign up - some_val2")

        self.assertEqual(sum(event_response[0]["data"]), 2)
        self.assertEqual(event_response[0]["data"][5], 1)

        self.assertEqual(sum(event_response[1]["data"]), 2)
        self.assertEqual(event_response[1]["data"][5], 1)

    @also_test_with_materialized_columns(["$some_property"])
    def test_dau_with_breakdown_filtering(self):
        sign_up_action, _ = self._create_events()
        with freeze_time("2020-01-02T13:01:01Z"):
            _create_event(
                team=self.team, event="sign up", distinct_id="blabla", properties={"$some_property": "other_value"}
            )
        with freeze_time("2020-01-04T13:01:01Z"):
            action_response = Trends().run(
                Filter(
                    team=self.team,
                    data={"breakdown": "$some_property", "actions": [{"id": sign_up_action.id, "math": "dau"}]},
                ),
                self.team,
            )
            event_response = Trends().run(
                Filter(
                    team=self.team, data={"breakdown": "$some_property", "events": [{"id": "sign up", "math": "dau"}]}
                ),
                self.team,
            )

        self.assertEqual(event_response[1]["label"], "sign up - other_value")
        self.assertEqual(event_response[2]["label"], "sign up - value")

        self.assertEqual(sum(event_response[1]["data"]), 1)
        self.assertEqual(event_response[1]["data"][5], 1)

        self.assertEqual(sum(event_response[2]["data"]), 1)
        self.assertEqual(event_response[2]["data"][4], 1)  # property not defined

        self.assertEntityResponseEqual(action_response, event_response)

    @snapshot_clickhouse_queries
    def test_dau_with_breakdown_filtering_with_sampling(self):
        sign_up_action, _ = self._create_events()
        with freeze_time("2020-01-02T13:01:01Z"):
            _create_event(
                team=self.team, event="sign up", distinct_id="blabla", properties={"$some_property": "other_value"}
            )
        with freeze_time("2020-01-04T13:01:01Z"):
            action_response = Trends().run(
                Filter(
                    team=self.team,
                    data={
                        "sampling_factor": 1,
                        "breakdown": "$some_property",
                        "actions": [{"id": sign_up_action.id, "math": "dau"}],
                    },
                ),
                self.team,
            )
            event_response = Trends().run(
                Filter(
                    team=self.team,
                    data={
                        "sampling_factor": 1,
                        "breakdown": "$some_property",
                        "events": [{"id": "sign up", "math": "dau"}],
                    },
                ),
                self.team,
            )

        self.assertEqual(event_response[1]["label"], "sign up - other_value")
        self.assertEqual(event_response[2]["label"], "sign up - value")

        self.assertEqual(sum(event_response[1]["data"]), 1)
        self.assertEqual(event_response[1]["data"][5], 1)

        self.assertEqual(sum(event_response[2]["data"]), 1)
        self.assertEqual(event_response[2]["data"][4], 1)  # property not defined

        self.assertEntityResponseEqual(action_response, event_response)

    @also_test_with_materialized_columns(["$os", "$some_property"])
    def test_dau_with_breakdown_filtering_with_prop_filter(self):
        sign_up_action, _ = self._create_events()
        with freeze_time("2020-01-02T13:01:01Z"):
            _create_event(
                team=self.team,
                event="sign up",
                distinct_id="blabla",
                properties={"$some_property": "other_value", "$os": "Windows"},
            )
        with freeze_time("2020-01-04T13:01:01Z"):
            action_response = Trends().run(
                Filter(
                    team=self.team,
                    data={
                        "breakdown": "$some_property",
                        "actions": [{"id": sign_up_action.id, "math": "dau"}],
                        "properties": [{"key": "$os", "value": "Windows"}],
                    },
                ),
                self.team,
            )
            event_response = Trends().run(
                Filter(
                    team=self.team,
                    data={
                        "breakdown": "$some_property",
                        "events": [{"id": "sign up", "math": "dau"}],
                        "properties": [{"key": "$os", "value": "Windows"}],
                    },
                ),
                self.team,
            )

        self.assertEqual(event_response[0]["label"], "sign up - other_value")

        self.assertEqual(sum(event_response[0]["data"]), 1)
        self.assertEqual(event_response[0]["data"][5], 1)  # property not defined

        self.assertEntityResponseEqual(action_response, event_response)

    @also_test_with_materialized_columns(event_properties=["$host"], person_properties=["$some_prop"])
    def test_against_clashing_entity_and_property_filter_naming(self):
        # Regression test for https://github.com/PostHog/posthog/issues/5814
        _create_person(
            team_id=self.team.pk, distinct_ids=["blabla", "anonymous_id"], properties={"$some_prop": "some_val"}
        )
        _create_event(
            team=self.team,
            event="$pageview",
            distinct_id="blabla",
            properties={"$host": "app.example.com"},
            timestamp="2020-01-03T12:00:00Z",
        )

        with freeze_time("2020-01-04T13:01:01Z"):
            response = Trends().run(
                Filter(
                    team=self.team,
                    data={
                        "events": [
                            {
                                "id": "$pageview",
                                "properties": [{"key": "$host", "operator": "icontains", "value": ".com"}],
                            }
                        ],
                        "properties": [{"key": "$host", "value": ["app.example.com", "another.com"]}],
                        "breakdown": "$some_prop",
                        "breakdown_type": "person",
                    },
                ),
                self.team,
            )

        self.assertEqual(response[0]["count"], 1)

    # this ensures that the properties don't conflict when formatting params
    @also_test_with_materialized_columns(["$current_url"])
    def test_action_with_prop(self):
        _create_person(
            team_id=self.team.pk, distinct_ids=["blabla", "anonymous_id"], properties={"$some_prop": "some_val"}
        )
        sign_up_action = Action.objects.create(team=self.team, name="sign up")
        ActionStep.objects.create(
            action=sign_up_action,
            event="sign up",
            properties=[
                {
                    "key": "$current_url",
                    "type": "event",
                    "value": ["https://posthog.com/feedback/1234"],
                    "operator": "exact",
                }
            ],
        )

        with freeze_time("2020-01-02T13:01:01Z"):
            _create_event(
                team=self.team,
                event="sign up",
                distinct_id="blabla",
                properties={"$current_url": "https://posthog.com/feedback/1234"},
            )

        with freeze_time("2020-01-04T13:01:01Z"):
            action_response = Trends().run(
                Filter(
                    team=self.team,
                    data={
                        "actions": [{"id": sign_up_action.id, "math": "dau"}],
                        "properties": [{"key": "$current_url", "value": "fake"}],
                    },
                ),
                self.team,
            )

        # if the params were shared it would be 1 because action would take precedence
        self.assertEqual(action_response[0]["count"], 0)

    @also_test_with_materialized_columns(["$current_url"], verify_no_jsonextract=False)
    def test_combine_all_cohort_and_icontains(self):
        # This caused some issues with SQL parsing
        sign_up_action, _ = self._create_events()
        cohort = Cohort.objects.create(
            team=self.team, name="a", groups=[{"properties": [{"key": "key", "value": "value", "type": "person"}]}]
        )
        action_response = Trends().run(
            Filter(
                team=self.team,
                data={
                    "actions": [{"id": sign_up_action.id, "math": "dau"}],
                    "properties": [{"key": "$current_url", "value": "ii", "operator": "icontains"}],
                    "breakdown": [cohort.pk, "all"],
                    "breakdown_type": "cohort",
                },
            ),
            self.team,
        )
        self.assertEqual(action_response[0]["count"], 0)

    @also_test_with_person_on_events_v2
    @snapshot_clickhouse_queries
    def test_person_filtering_in_cohort_in_action(self):
        # This caused some issues with SQL parsing
        sign_up_action, _ = self._create_events()
        flush_persons_and_events()
        cohort = Cohort.objects.create(
            team=self.team,
            name="a",
            groups=[{"properties": [{"key": "$some_prop", "value": "some_val", "type": "person"}]}],
        )
        step = sign_up_action.steps.first()
        if step:
            step.properties = [{"key": "id", "value": cohort.pk, "type": "cohort"}]
            step.save()
        with freeze_time("2020-01-04T13:01:01Z"):
            action_response = Trends().run(
                Filter(team=self.team, data={"actions": [{"id": sign_up_action.id}], "breakdown": "$some_property"}),
                self.team,
            )
        self.assertEqual(action_response[0]["count"], 2)

    @also_test_with_materialized_columns(event_properties=["key"], person_properties=["email"])
    def test_breakdown_user_props_with_filter(self):
        _create_person(team_id=self.team.pk, distinct_ids=["person1"], properties={"email": "test@posthog.com"})
        _create_person(team_id=self.team.pk, distinct_ids=["person2"], properties={"email": "test@gmail.com"})
        person = _create_person(team_id=self.team.pk, distinct_ids=["person3"], properties={"email": "test@gmail.com"})
        create_person_distinct_id(self.team.pk, "person1", str(person.uuid))

        _create_event(event="sign up", distinct_id="person1", team=self.team, properties={"key": "val"})
        _create_event(event="sign up", distinct_id="person2", team=self.team, properties={"key": "val"})
        response = Trends().run(
            Filter(
                team=self.team,
                data={
                    "date_from": "-14d",
                    "breakdown": "email",
                    "breakdown_type": "person",
                    "events": [{"id": "sign up", "name": "sign up", "type": "events", "order": 0}],
                    "properties": [
                        {"key": "email", "value": "@posthog.com", "operator": "not_icontains", "type": "person"},
                        {"key": "key", "value": "val"},
                    ],
                },
            ),
            self.team,
        )

        self.assertEqual(len(response), 1)
        self.assertEqual(response[0]["breakdown_value"], "test@gmail.com")

    @snapshot_clickhouse_queries
    @also_test_with_materialized_columns(event_properties=["key"], person_properties=["email", "$os", "$browser"])
    def test_trend_breakdown_user_props_with_filter_with_partial_property_pushdowns(self):
        _create_person(
            team_id=self.team.pk,
            distinct_ids=["person1"],
            properties={"email": "test@posthog.com", "$os": "ios", "$browser": "chrome"},
        )
        _create_person(
            team_id=self.team.pk,
            distinct_ids=["person2"],
            properties={"email": "test@gmail.com", "$os": "ios", "$browser": "safari"},
        )
        _create_person(
            team_id=self.team.pk,
            distinct_ids=["person3"],
            properties={"email": "test2@posthog.com", "$os": "android", "$browser": "chrome"},
        )
        # a second person with same properties, just so snapshot passes on different CH versions (indeterminate sorting currently)
        _create_person(
            team_id=self.team.pk,
            distinct_ids=["person32"],
            properties={"email": "test2@posthog.com", "$os": "android", "$browser": "chrome"},
        )
        _create_person(
            team_id=self.team.pk,
            distinct_ids=["person4"],
            properties={"email": "test3@posthog.com", "$os": "android", "$browser": "safari"},
        )
        _create_person(
            team_id=self.team.pk,
            distinct_ids=["person5"],
            properties={"email": "test4@posthog.com", "$os": "android", "$browser": "safari"},
        )
        _create_person(
            team_id=self.team.pk,
            distinct_ids=["person6"],
            properties={"email": "test5@posthog.com", "$os": "android", "$browser": "safari"},
        )

        journeys_for(
            team=self.team,
            create_people=False,
            events_by_person={
                "person1": [{"event": "sign up", "properties": {"key": "val"}, "timestamp": datetime(2020, 5, 1, 0)}],
                "person2": [{"event": "sign up", "properties": {"key": "val"}, "timestamp": datetime(2020, 5, 1, 0)}],
                "person3": [{"event": "sign up", "properties": {"key": "val"}, "timestamp": datetime(2020, 5, 1, 0)}],
                "person32": [{"event": "sign up", "properties": {"key": "val"}, "timestamp": datetime(2020, 5, 1, 0)}],
                "person4": [{"event": "sign up", "properties": {"key": "val"}, "timestamp": datetime(2020, 5, 1, 0)}],
                "person5": [{"event": "sign up", "properties": {"key": "val"}, "timestamp": datetime(2020, 5, 1, 0)}],
                "person6": [{"event": "sign up", "properties": {"key": "val"}, "timestamp": datetime(2020, 5, 1, 0)}],
            },
        )

        response = Trends().run(
            Filter(
                team=self.team,
                data={
                    "date_from": "2020-01-01 00:00:00",
                    "date_to": "2020-07-01 00:00:00",
                    "breakdown": "email",
                    "breakdown_type": "person",
                    "events": [{"id": "sign up", "name": "sign up", "type": "events", "order": 0}],
                    "properties": {
                        "type": "AND",
                        "values": [
                            {
                                "type": "OR",
                                "values": [
                                    {
                                        "key": "email",
                                        "value": "@posthog.com",
                                        "operator": "not_icontains",
                                        "type": "person",
                                    },
                                    {"key": "key", "value": "val"},
                                ],
                            },
                            {
                                "type": "OR",
                                "values": [
                                    {"key": "$os", "value": "android", "operator": "exact", "type": "person"},
                                    {"key": "$browser", "value": "safari", "operator": "exact", "type": "person"},
                                ],
                            },
                        ],
                    },
                },
            ),
            self.team,
        )
        response = sorted(response, key=lambda item: item["breakdown_value"])
        self.assertEqual(len(response), 5)
        # person1 shouldn't be selected because it doesn't match the filter
        self.assertEqual(response[0]["breakdown_value"], "test2@posthog.com")
        self.assertEqual(response[1]["breakdown_value"], "test3@posthog.com")
        self.assertEqual(response[2]["breakdown_value"], "test4@posthog.com")
        self.assertEqual(response[3]["breakdown_value"], "test5@posthog.com")
        self.assertEqual(response[4]["breakdown_value"], "test@gmail.com")

        # now have more strict filters with entity props
        response = Trends().run(
            Filter(
                team=self.team,
                data={
                    "date_from": "2020-01-01 00:00:00",
                    "date_to": "2020-07-01 00:00:00",
                    "breakdown": "email",
                    "breakdown_type": "person",
                    "events": [
                        {
                            "id": "sign up",
                            "name": "sign up",
                            "type": "events",
                            "order": 0,
                            "properties": {
                                "type": "AND",
                                "values": [
                                    {"key": "key", "value": "val"},
                                    {
                                        "key": "email",
                                        "value": "@posthog.com",
                                        "operator": "icontains",
                                        "type": "person",
                                    },
                                ],
                            },
                        }
                    ],
                    "properties": {
                        "type": "AND",
                        "values": [
                            {
                                "type": "AND",
                                "values": [
                                    {"key": "$os", "value": "android", "operator": "exact", "type": "person"},
                                    {"key": "$browser", "value": "chrome", "operator": "exact", "type": "person"},
                                ],
                            }
                        ],
                    },
                },
            ),
            self.team,
        )
        self.assertEqual(len(response), 1)
        self.assertEqual(response[0]["breakdown_value"], "test2@posthog.com")

    def _create_active_users_events(self):
        _create_person(team_id=self.team.pk, distinct_ids=["p0"], properties={"name": "p1"})
        _create_person(team_id=self.team.pk, distinct_ids=["p1"], properties={"name": "p1"})
        _create_person(team_id=self.team.pk, distinct_ids=["p2"], properties={"name": "p2"})

        _create_event(
            team=self.team,
            event="$pageview",
            distinct_id="p0",
            timestamp="2020-01-03T11:00:00Z",
            properties={"key": "val"},
        )
        _create_event(
            team=self.team,
            event="$pageview",
            distinct_id="p0",
            timestamp="2020-01-03T12:00:00Z",
            properties={"key": "val"},
        )

        _create_event(
            team=self.team,
            event="$pageview",
            distinct_id="p1",
            timestamp="2020-01-09T12:00:00Z",
            properties={"key": "bor"},
        )
        _create_event(
            team=self.team,
            event="$pageview",
            distinct_id="p2",
            timestamp="2020-01-09T12:00:00Z",
            properties={"key": "val"},
        )

        _create_event(
            team=self.team,
            event="$pageview",
            distinct_id="p1",
            timestamp="2020-01-10T12:00:00Z",
            properties={"key": "bor"},
        )

        _create_event(
            team=self.team,
            event="$pageview",
            distinct_id="p1",
            timestamp="2020-01-11T12:00:00Z",
            properties={"key": "val"},
        )
        _create_event(
            team=self.team,
            event="$pageview",
            distinct_id="p2",
            timestamp="2020-01-11T12:00:00Z",
            properties={"key": "bor"},
        )

        _create_event(
            team=self.team,
            event="$pageview",
            distinct_id="p0",
            timestamp="2020-01-12T12:00:00Z",
            properties={"key": "val"},
        )

    @snapshot_clickhouse_queries
    def test_weekly_active_users_aggregated_range_wider_than_week(self):
        self._create_active_users_events()

        data = {
            "date_from": "2020-01-01",
            "date_to": "2020-01-08",
            "display": TRENDS_TABLE,
            "events": [{"id": "$pageview", "type": "events", "order": 0, "math": "weekly_active"}],
        }

        filter = Filter(team=self.team, data=data)
        result = Trends().run(filter, self.team)
        # Only p0 was active on 2020-01-08 or in the preceding 6 days
        self.assertEqual(result[0]["aggregated_value"], 1)

    @snapshot_clickhouse_queries
    def test_weekly_active_users_aggregated_range_wider_than_week_with_sampling(self):
        self._create_active_users_events()

        data = {
            "sampling_factor": 1,
            "date_from": "2020-01-01",
            "date_to": "2020-01-08",
            "display": TRENDS_TABLE,
            "events": [{"id": "$pageview", "type": "events", "order": 0, "math": "weekly_active"}],
        }

        filter = Filter(team=self.team, data=data)
        result = Trends().run(filter, self.team)
        # Only p0 was active on 2020-01-08 or in the preceding 6 days
        self.assertEqual(result[0]["aggregated_value"], 1)

    @snapshot_clickhouse_queries
    def test_weekly_active_users_aggregated_range_narrower_than_week(self):
        self._create_active_users_events()

        data = {
            "date_from": "2020-01-11",
            "date_to": "2020-01-12",
            "display": TRENDS_TABLE,
            "events": [{"id": "$pageview", "type": "events", "order": 0, "math": "weekly_active"}],
        }

        filter = Filter(team=self.team, data=data)
        result = Trends().run(filter, self.team)
        # All were active on 2020-01-12 or in the preceding 6 days
        self.assertEqual(result[0]["aggregated_value"], 3)

    @also_test_with_different_timezones
    @snapshot_clickhouse_queries
    def test_weekly_active_users_monthly(self):
        self._create_active_users_events()

        data = {
            "date_from": "2019-12-01",
            "date_to": "2020-02-29",  # T'was a leap year
            "interval": "month",
            "events": [{"id": "$pageview", "type": "events", "order": 0, "math": "weekly_active"}],
        }

        filter = Filter(team=self.team, data=data)
        result = Trends().run(filter, self.team)
        self.assertEqual(result[0]["days"], ["2019-12-01", "2020-01-01", "2020-02-01"])
        # No users fall into the period of 7 days during or before the first day of any of those three months
        self.assertEqual(result[0]["data"], [0.0, 0.0, 0.0])

    @also_test_with_different_timezones
    @snapshot_clickhouse_queries
    def test_weekly_active_users_daily(self):
        self._create_active_users_events()

        data = {
            "date_from": "2020-01-08",
            "date_to": "2020-01-19",
            "events": [{"id": "$pageview", "type": "events", "order": 0, "math": "weekly_active"}],
        }

        filter = Filter(team=self.team, data=data)
        result = Trends().run(filter, self.team)
        self.assertEqual(
            result[0]["days"],
            [
                "2020-01-08",
                "2020-01-09",
                "2020-01-10",
                "2020-01-11",
                "2020-01-12",
                "2020-01-13",
                "2020-01-14",
                "2020-01-15",
                "2020-01-16",
                "2020-01-17",
                "2020-01-18",
                "2020-01-19",
            ],
        )
        self.assertEqual(
            result[0]["data"],
            [
                1.0,  # 2020-01-08 - p0 only
                3.0,  # 2020-01-09 - p0, p1, and p2
                2.0,  # 2020-01-10 - p1, and p2
                2.0,  # 2020-01-11 - p1 and p2
                3.0,  # 2020-01-12 - p0, p1, and p2
                3.0,  # 2020-01-13 - p0, p1, and p2
                3.0,  # 2020-01-14 - p0, p1, and p2
                3.0,  # 2020-01-15 - p0, p1, and p2
                3.0,  # 2020-01-16 - p0, p1, and p2
                3.0,  # 2020-01-17 - p0, p1, and p2
                1.0,  # 2020-01-18 - p0 only
                0.0,  # 2020-01-19 - nobody
            ],
        )

    @also_test_with_different_timezones
    def test_weekly_active_users_daily_based_on_action(self):
        action = _create_action(name="$pageview", team=self.team)
        self._create_active_users_events()

        data = {
            "date_from": "2020-01-08",
            "date_to": "2020-01-19",
            "actions": [{"id": action.id, "type": "actions", "order": 0, "math": "weekly_active"}],
        }

        filter = Filter(team=self.team, data=data)
        result = Trends().run(filter, self.team)
        self.assertEqual(
            result[0]["days"],
            [
                "2020-01-08",
                "2020-01-09",
                "2020-01-10",
                "2020-01-11",
                "2020-01-12",
                "2020-01-13",
                "2020-01-14",
                "2020-01-15",
                "2020-01-16",
                "2020-01-17",
                "2020-01-18",
                "2020-01-19",
            ],
        )
        # Same as test_weekly_active_users_daily
        self.assertEqual(result[0]["data"], [1.0, 3.0, 2.0, 2.0, 3.0, 3.0, 3.0, 3.0, 3.0, 3.0, 1.0, 0.0])

    @also_test_with_different_timezones
    @snapshot_clickhouse_queries
    def test_weekly_active_users_weekly(self):
        self._create_active_users_events()

        data = {
            "date_from": "2019-12-29",
            "date_to": "2020-01-18",
            "interval": "week",
            "events": [{"id": "$pageview", "type": "events", "order": 0, "math": "weekly_active"}],
        }

        filter = Filter(team=self.team, data=data)
        result = Trends().run(filter, self.team)
        self.assertEqual(result[0]["days"], ["2019-12-29", "2020-01-05", "2020-01-12"])
        self.assertEqual(result[0]["data"], [0.0, 1.0, 3.0])

    @snapshot_clickhouse_queries
    def test_weekly_active_users_hourly(self):
        self._create_active_users_events()

        data = {
            "date_from": "2020-01-09T06:00:00Z",
            "date_to": "2020-01-09T17:00:00Z",
            "interval": "hour",
            "events": [{"id": "$pageview", "type": "events", "order": 0, "math": "weekly_active"}],
        }

        filter = Filter(team=self.team, data=data)
        result = Trends().run(filter, self.team)
        self.assertEqual(
            result[0]["days"],
            [
                "2020-01-09 06:00:00",
                "2020-01-09 07:00:00",
                "2020-01-09 08:00:00",
                "2020-01-09 09:00:00",
                "2020-01-09 10:00:00",
                "2020-01-09 11:00:00",
                "2020-01-09 12:00:00",
                "2020-01-09 13:00:00",
                "2020-01-09 14:00:00",
                "2020-01-09 15:00:00",
                "2020-01-09 16:00:00",
                "2020-01-09 17:00:00",
            ],
        )

        # p0 falls out of the window at noon, p1 and p2 are counted because the next 24 hours are included.
        # FIXME: This is isn't super intuitive, in particular for hour-by-hour queries, but currently
        # necessary, because there's a presentation issue: in monthly/weekly graphs data points are formatted as
        # D-MMM-YYYY, so if a user sees e.g. 1-Jan-2077, they'll likely expect the active users count to be for
        # the first day of the month, and not the last. If they saw just Jan-2077, the more general case would work.
        self.assertEqual(result[0]["data"], [3.0, 3.0, 3.0, 3.0, 3.0, 3.0, 2.0, 2.0, 2.0, 2.0, 2.0, 2.0])

    def test_weekly_active_users_daily_based_on_action_with_zero_person_ids(self):
        # only a person-on-event test
        if not get_instance_setting("PERSON_ON_EVENTS_ENABLED"):
            return True

        action = _create_action(name="$pageview", team=self.team)
        self._create_active_users_events()

        _create_event(
            team=self.team,
            event="$pageview",
            distinct_id="p5",
            timestamp="2020-01-03T12:00:00Z",
            properties={"key": "val"},
            person_id="00000000-0000-0000-0000-000000000000",
        )
        _create_event(
            team=self.team,
            event="$pageview",
            distinct_id="p6",
            timestamp="2020-01-03T12:00:00Z",
            properties={"key": "val"},
            person_id="00000000-0000-0000-0000-000000000000",
        )

        data = {
            "date_from": "2020-01-08",
            "date_to": "2020-01-19",
            "actions": [{"id": action.id, "type": "actions", "order": 0, "math": "weekly_active"}],
        }

        filter = Filter(team=self.team, data=data)
        result = Trends().run(filter, self.team)
        # Zero person IDs shouldn't be counted
        self.assertEqual(result[0]["data"], [1.0, 3.0, 2.0, 2.0, 3.0, 3.0, 3.0, 3.0, 3.0, 3.0, 1.0, 0.0])

    @also_test_with_materialized_columns(["key"])
    def test_breakdown_weekly_active_users_daily(self):
        _create_person(team_id=self.team.pk, distinct_ids=["p1"], properties={"name": "p1"})
        _create_event(
            team=self.team,
            event="$pageview",
            distinct_id="p1",
            timestamp="2020-01-09T12:00:00Z",
            properties={"key": "val"},
        )
        _create_event(
            team=self.team,
            event="$pageview",
            distinct_id="p1",
            timestamp="2020-01-10T12:00:00Z",
            properties={"key": "val"},
        )
        _create_event(
            team=self.team,
            event="$pageview",
            distinct_id="p1",
            timestamp="2020-01-11T12:00:00Z",
            properties={"key": "val"},
        )

        _create_person(team_id=self.team.pk, distinct_ids=["p2"], properties={"name": "p2"})
        _create_event(
            team=self.team,
            event="$pageview",
            distinct_id="p2",
            timestamp="2020-01-09T12:00:00Z",
            properties={"key": "val"},
        )
        _create_event(
            team=self.team,
            event="$pageview",
            distinct_id="p2",
            timestamp="2020-01-11T12:00:00Z",
            properties={"key": "val"},
        )

        data = {
            "date_from": "2020-01-01T00:00:00Z",
            "date_to": "2020-01-12T00:00:00Z",
            "breakdown": "key",
            "events": [{"id": "$pageview", "type": "events", "order": 0, "math": "weekly_active"}],
        }

        filter = Filter(team=self.team, data=data)
        result = Trends().run(filter, self.team)
        self.assertEqual(result[0]["data"], [0.0, 0.0, 0.0, 0.0, 0.0, 0.0, 0.0, 0.0, 2.0, 2.0, 2.0, 0.0])

    @also_test_with_materialized_columns(person_properties=["name"])
    @snapshot_clickhouse_queries
    def test_weekly_active_users_filtering(self):
        _create_person(team_id=self.team.pk, distinct_ids=["p1"], properties={"name": "person-1"})
        _create_person(team_id=self.team.pk, distinct_ids=["p2"], properties={"name": "person-2"})
        _create_person(team_id=self.team.pk, distinct_ids=["p3"], properties={"name": "person-3"})

        _create_event(
            team=self.team,
            event="$pageview",
            distinct_id="p1",
            timestamp="2020-01-09T12:00:00Z",
        )
        _create_event(
            team=self.team,
            event="$pageview",
            distinct_id="p2",
            timestamp="2020-01-10T12:00:00Z",
        )
        _create_event(
            team=self.team,
            event="$pageview",
            distinct_id="p3",
            timestamp="2020-01-11T12:00:00Z",
        )

        filter = Filter(
            team=self.team,
            data={
                "date_from": "2020-01-01T00:00:00Z",
                "date_to": "2020-01-12T00:00:00Z",
                "events": [{"id": "$pageview", "type": "events", "order": 0, "math": "weekly_active"}],
                "properties": [
                    {"key": "name", "operator": "exact", "value": ["person-1", "person-2"], "type": "person"}
                ],
            },
        )

        result = Trends().run(filter, self.team)
        self.assertEqual(result[0]["data"], [0.0, 0.0, 0.0, 0.0, 0.0, 0.0, 0.0, 0.0, 1.0, 2.0, 2.0, 2.0])

    @snapshot_clickhouse_queries
    def test_breakdown_weekly_active_users_daily_based_on_action(self):
        _create_person(team_id=self.team.pk, distinct_ids=["p1"], properties={"name": "p1"})
        _create_event(
            team=self.team,
            event="$pageview",
            distinct_id="p1",
            timestamp="2020-01-09T12:00:00Z",
            properties={"key": "val"},
        )
        _create_event(
            team=self.team,
            event="$pageview",
            distinct_id="p1",
            timestamp="2020-01-10T12:00:00Z",
            properties={"key": "val"},
        )
        _create_event(
            team=self.team,
            event="$pageview",
            distinct_id="p1",
            timestamp="2020-01-11T12:00:00Z",
            properties={"key": "val"},
        )

        _create_person(team_id=self.team.pk, distinct_ids=["p2"], properties={"name": "p2"})
        _create_event(
            team=self.team,
            event="$pageview",
            distinct_id="p2",
            timestamp="2020-01-09T12:00:00Z",
            properties={"key": "val"},
        )
        _create_event(
            team=self.team,
            event="$pageview",
            distinct_id="p2",
            timestamp="2020-01-11T12:00:00Z",
            properties={"key": "val"},
        )

        _create_person(team_id=self.team.pk, distinct_ids=["p3"], properties={"name": "p3"})
        _create_event(
            team=self.team,
            event="$pageview",
            distinct_id="p3",
            timestamp="2020-01-09T12:00:00Z",
            properties={"key": "val"},
        )
        _create_event(
            team=self.team,
            event="$pageview",
            distinct_id="p3",
            timestamp="2020-01-11T12:00:00Z",
            properties={"key": "val"},
        )

        cohort = Cohort.objects.create(
            team=self.team,
            groups=[{"properties": [{"key": "name", "operator": "exact", "value": ["p1", "p2"], "type": "person"}]}],
        )

        pageview_action = _create_action(
            name="$pageview",
            team=self.team,
            properties=[
                {"key": "name", "operator": "exact", "value": ["p1", "p2", "p3"], "type": "person"},
                {"type": "cohort", "key": "id", "value": cohort.pk},
            ],
        )

        data = {
            "date_from": "2020-01-01T00:00:00Z",
            "date_to": "2020-01-12T00:00:00Z",
            "breakdown": "key",
            "actions": [{"id": pageview_action.id, "type": "actions", "order": 0, "math": "weekly_active"}],
        }

        filter = Filter(team=self.team, data=data)
        result = Trends().run(filter, self.team)
        self.assertEqual(result[0]["data"], [0.0, 0.0, 0.0, 0.0, 0.0, 0.0, 0.0, 0.0, 2.0, 2.0, 2.0, 0.0])

    @also_test_with_materialized_columns(["key"])
    @snapshot_clickhouse_queries
    def test_breakdown_weekly_active_users_aggregated(self):
        self._create_active_users_events()

        data = {
            "date_from": "2020-01-11",
            "date_to": "2020-01-11",
            "display": TRENDS_TABLE,
            "events": [{"id": "$pageview", "type": "events", "order": 0, "math": "weekly_active"}],
            "breakdown": "key",
        }

        filter = Filter(team=self.team, data=data)
        result = Trends().run(filter, self.team)
        # All were active on 2020-01-12 or in the preceding 6 days
        self.assertEqual(len(result), 2)
        self.assertEqual(result[0]["breakdown_value"], "bor")
        self.assertEqual(result[0]["aggregated_value"], 2)
        self.assertEqual(result[1]["breakdown_value"], "val")
        self.assertEqual(result[1]["aggregated_value"], 2)

    @also_test_with_materialized_columns(event_properties=["key"], person_properties=["name"])
    def test_filter_test_accounts(self):
        _create_person(team_id=self.team.pk, distinct_ids=["p1"], properties={"name": "p1"})
        _create_event(
            team=self.team,
            event="$pageview",
            distinct_id="p1",
            timestamp="2020-01-11T12:00:00Z",
            properties={"key": "val"},
        )

        _create_person(team_id=self.team.pk, distinct_ids=["p2"], properties={"name": "p2"})
        _create_event(
            team=self.team,
            event="$pageview",
            distinct_id="p2",
            timestamp="2020-01-11T12:00:00Z",
            properties={"key": "val"},
        )
        self.team.test_account_filters = [{"key": "name", "value": "p1", "operator": "is_not", "type": "person"}]
        self.team.save()
        filter = Filter(
            team=self.team,
            data={
                "date_from": "2020-01-01T00:00:00Z",
                "date_to": "2020-01-12T00:00:00Z",
                "events": [{"id": "$pageview", "type": "events", "order": 0}],
                "filter_test_accounts": "true",
            },
        )
        result = Trends().run(filter, self.team)
        self.assertEqual(result[0]["count"], 1)
        filter2 = Filter(
            team=self.team,
            data={
                "date_from": "2020-01-01T00:00:00Z",
                "date_to": "2020-01-12T00:00:00Z",
                "events": [{"id": "$pageview", "type": "events", "order": 0}],
            },
        )
        result = Trends().run(filter2, self.team)
        self.assertEqual(result[0]["count"], 2)
        result = Trends().run(filter.shallow_clone({"breakdown": "key"}), self.team)
        self.assertEqual(result[0]["count"], 1)

    @also_test_with_materialized_columns(["$some_property"])
    def test_breakdown_filtering_bar_chart_by_value(self):
        self._create_events()

        # test breakdown filtering
        with freeze_time("2020-01-04T13:01:01Z"):
            response = Trends().run(
                Filter(
                    team=self.team,
                    data={
                        "date_from": "-7d",
                        "breakdown": "$some_property",
                        "events": [{"id": "sign up", "name": "sign up", "type": "events", "order": 0}],
                        "display": TRENDS_BAR_VALUE,
                    },
                ),
                self.team,
            )

        self.assertEqual(response[0]["aggregated_value"], 2)  # the events without breakdown value
        self.assertEqual(response[1]["aggregated_value"], 1)
        self.assertEqual(response[2]["aggregated_value"], 1)
        self.assertEqual(
            response[0]["days"],
            [
                "2019-12-28",
                "2019-12-29",
                "2019-12-30",
                "2019-12-31",
                "2020-01-01",
                "2020-01-02",
                "2020-01-03",
                "2020-01-04",
            ],
        )

    @also_test_with_materialized_columns(person_properties=["key", "key_2"], verify_no_jsonextract=False)
    def test_breakdown_multiple_cohorts(self):
        _create_person(team_id=self.team.pk, distinct_ids=["p1"], properties={"key": "value"})
        _create_event(
            team=self.team,
            event="$pageview",
            distinct_id="p1",
            timestamp="2020-01-02T12:00:00Z",
            properties={"key": "val"},
        )

        _create_person(team_id=self.team.pk, distinct_ids=["p2"], properties={"key_2": "value_2"})
        _create_event(
            team=self.team,
            event="$pageview",
            distinct_id="p2",
            timestamp="2020-01-02T12:00:00Z",
            properties={"key": "val"},
        )

        _create_person(team_id=self.team.pk, distinct_ids=["p3"], properties={"key_2": "value_2"})
        _create_event(
            team=self.team,
            event="$pageview",
            distinct_id="p3",
            timestamp="2020-01-02T12:00:00Z",
            properties={"key": "val"},
        )

        cohort1 = _create_cohort(
            team=self.team,
            name="cohort_1",
            groups=[{"properties": [{"key": "key", "value": "value", "type": "person"}]}],
        )
        cohort2 = _create_cohort(
            team=self.team,
            name="cohort_2",
            groups=[{"properties": [{"key": "key_2", "value": "value_2", "type": "person"}]}],
        )

        # try different versions
        cohort1.calculate_people_ch(pending_version=1)
        cohort2.calculate_people_ch(pending_version=0)

        with self.settings(USE_PRECALCULATED_CH_COHORT_PEOPLE=True):  # Normally this is False in tests
            with freeze_time("2020-01-04T13:01:01Z"):
                res = Trends().run(
                    Filter(
                        team=self.team,
                        data={
                            "date_from": "-7d",
                            "events": [{"id": "$pageview"}],
                            "properties": [],
                            "breakdown": [cohort1.pk, cohort2.pk],
                            "breakdown_type": "cohort",
                        },
                    ),
                    self.team,
                )

        self.assertEqual(res[0]["count"], 2)
        self.assertEqual(res[1]["count"], 1)

    @also_test_with_materialized_columns(person_properties=["key", "key_2"], verify_no_jsonextract=False)
    def test_breakdown_single_cohort(self):
        _create_person(team_id=self.team.pk, distinct_ids=["p1"], properties={"key": "value"})
        _create_event(
            team=self.team,
            event="$pageview",
            distinct_id="p1",
            timestamp="2020-01-02T12:00:00Z",
            properties={"key": "val"},
        )

        _create_person(team_id=self.team.pk, distinct_ids=["p2"], properties={"key_2": "value_2"})
        _create_event(
            team=self.team,
            event="$pageview",
            distinct_id="p2",
            timestamp="2020-01-02T12:00:00Z",
            properties={"key": "val"},
        )

        _create_person(team_id=self.team.pk, distinct_ids=["p3"], properties={"key_2": "value_2"})
        _create_event(
            team=self.team,
            event="$pageview",
            distinct_id="p3",
            timestamp="2020-01-02T12:00:00Z",
            properties={"key": "val"},
        )

        cohort1 = _create_cohort(
            team=self.team,
            name="cohort_1",
            groups=[{"properties": [{"key": "key", "value": "value", "type": "person"}]}],
        )

        cohort1.calculate_people_ch(pending_version=0)

        with self.settings(USE_PRECALCULATED_CH_COHORT_PEOPLE=True):  # Normally this is False in tests
            with freeze_time("2020-01-04T13:01:01Z"):
                res = Trends().run(
                    Filter(
                        team=self.team,
                        data={
                            "date_from": "-7d",
                            "events": [{"id": "$pageview"}],
                            "properties": [],
                            "breakdown": cohort1.pk,
                            "breakdown_type": "cohort",
                        },
                    ),
                    self.team,
                )

        self.assertEqual(res[0]["count"], 1)

    @also_test_with_materialized_columns(["key", "$current_url"])
    def test_filtering_with_action_props(self):
        _create_event(
            event="sign up",
            distinct_id="person1",
            team=self.team,
            properties={"key": "val", "$current_url": "/some/page"},
        )
        _create_event(
            event="sign up",
            distinct_id="person2",
            team=self.team,
            properties={"key": "val", "$current_url": "/some/page"},
        )
        _create_event(
            event="sign up",
            distinct_id="person3",
            team=self.team,
            properties={"key": "val", "$current_url": "/another/page"},
        )

        action = Action.objects.create(name="sign up", team=self.team)
        ActionStep.objects.create(
            action=action,
            event="sign up",
            url="/some/page",
            properties=[{"key": "key", "type": "event", "value": ["val"], "operator": "exact"}],
        )

        response = Trends().run(
            Filter(data={"date_from": "-14d", "actions": [{"id": action.pk, "type": "actions", "order": 0}]}),
            self.team,
        )

        self.assertEqual(response[0]["count"], 2)

    def test_trends_math_without_math_property(self):
        with self.assertRaises(ValidationError):
            Trends().run(Filter(data={"events": [{"id": "sign up", "math": "sum"}]}), self.team)

    @patch("posthog.queries.trends.trends.insight_sync_execute")
    def test_should_throw_exception(self, patch_sync_execute):
        self._create_events()
        patch_sync_execute.side_effect = Exception()
        # test breakdown filtering
        with self.assertRaises(Exception):
            with self.settings(TEST=False, DEBUG=False):
                Trends().run(
                    Filter(data={"events": [{"id": "sign up", "name": "sign up", "type": "events", "order": 0}]}),
                    self.team,
                )

    @also_test_with_different_timezones
    @snapshot_clickhouse_queries
    def test_timezones_hourly_relative_from(self):
        _create_person(team_id=self.team.pk, distinct_ids=["blabla"], properties={})
        _create_event(
            team=self.team,
            event="sign up",
            distinct_id="blabla",
            properties={"$current_url": "first url", "$browser": "Firefox", "$os": "Mac"},
            timestamp="2020-01-04T22:01:01",
        )
        _create_event(
            team=self.team,
            event="sign up",
            distinct_id="blabla",
            properties={"$current_url": "first url", "$browser": "Firefox", "$os": "Mac"},
            timestamp="2020-01-05T07:01:01",
        )
        _create_event(
            team=self.team,
            event="sign up",
            distinct_id="blabla",
            properties={"$current_url": "first url", "$browser": "Firefox", "$os": "Mac"},
            timestamp="2020-01-05T08:01:01",
        )

        query_time = pytz.timezone(self.team.timezone).localize(datetime(2020, 1, 5, 10, 1, 1))
        utc_offset_hours = query_time.tzinfo.utcoffset(query_time).total_seconds() // 3600  # type: ignore
        utc_offset_sign = "-" if utc_offset_hours < 0 else "+"
        with freeze_time(query_time):
            response = Trends().run(
                Filter(
                    team=self.team,
                    data={
                        "date_from": "dStart",
                        "interval": "hour",
                        "events": [{"id": "sign up", "name": "sign up", "math": "dau"}],
                    },
                ),
                self.team,
            )
            self.assertEqual(
                response[0]["labels"],
                [
                    "5-Jan-2020 00:00",
                    "5-Jan-2020 01:00",
                    "5-Jan-2020 02:00",
                    "5-Jan-2020 03:00",
                    "5-Jan-2020 04:00",
                    "5-Jan-2020 05:00",
                    "5-Jan-2020 06:00",
                    "5-Jan-2020 07:00",
                    "5-Jan-2020 08:00",
                    "5-Jan-2020 09:00",
                    "5-Jan-2020 10:00",
                ],
            )
            self.assertEqual(response[0]["data"], [0.0, 0.0, 0.0, 0.0, 0, 0, 0, 1, 1, 0, 0])

            assert dict(parse_qsl(urlparse(response[0]["persons_urls"][7]["url"]).query)) == {
                "breakdown_attribution_type": "first_touch",
                "breakdown_normalize_url": "False",
                "date_from": f"2020-01-05T07:00:00{utc_offset_sign}{abs(utc_offset_hours):02.0f}:00",
                "date_to": f"2020-01-05T08:00:00{utc_offset_sign}{abs(utc_offset_hours):02.0f}:00",
                "display": "ActionsLineGraph",
                "entity_id": "sign up",
                "entity_math": "dau",
                "entity_type": "events",
                "events": '[{"id": "sign up", "type": "events", "order": null, "name": "sign '
                'up", "custom_name": null, "math": "dau", "math_property": null, "math_hogql": null, '
                '"math_group_type_index": null, "properties": {}}]',
                "insight": "TRENDS",
                "interval": "hour",
                "smoothing_intervals": "1",
                "cache_invalidation_key": ANY,
            }
            persons = self.client.get("/" + response[0]["persons_urls"][7]["url"]).json()
            self.assertEqual(persons["results"][0]["count"], 1)

            response = Trends().run(
                Filter(
                    team=self.team,
                    data={
                        "date_from": "dStart",
                        "interval": "hour",
                        "events": [{"id": "sign up", "name": "sign up"}],
                    },
                ),
                self.team,
            )

            self.assertEqual(
                response[0]["labels"],
                [
                    "5-Jan-2020 00:00",
                    "5-Jan-2020 01:00",
                    "5-Jan-2020 02:00",
                    "5-Jan-2020 03:00",
                    "5-Jan-2020 04:00",
                    "5-Jan-2020 05:00",
                    "5-Jan-2020 06:00",
                    "5-Jan-2020 07:00",
                    "5-Jan-2020 08:00",
                    "5-Jan-2020 09:00",
                    "5-Jan-2020 10:00",
                ],
            )
            self.assertEqual(response[0]["data"], [0.0, 0.0, 0.0, 0.0, 0, 0, 0, 1, 1, 0, 0])

    @also_test_with_different_timezones
    def test_timezones_hourly_absolute_from(self):
        _create_person(team_id=self.team.pk, distinct_ids=["blabla"], properties={})
        _create_event(
            team=self.team,
            event="sign up",
            distinct_id="blabla",
            properties={"$current_url": "first url", "$browser": "Firefox", "$os": "Mac"},
            timestamp="2020-01-02T17:01:01",
        )
        _create_event(
            team=self.team,
            event="sign up",
            distinct_id="blabla",
            properties={"$current_url": "second url", "$browser": "Firefox", "$os": "Mac"},
            timestamp="2020-01-03T17:01:01",
        )
        _create_event(
            team=self.team,
            event="sign up",
            distinct_id="blabla",
            properties={"$current_url": "second url", "$browser": "Firefox", "$os": "Mac"},
            timestamp="2020-01-06T00:30:01",  # Shouldn't be included anywhere
        )

        # Custom date range, single day, hourly interval
        response = Trends().run(
            Filter(
                data={
                    "date_from": "2020-01-03",
                    "date_to": "2020-01-03 23:59:59",
                    "interval": "hour",
                    "events": [{"id": "sign up", "name": "sign up"}],
                },
                team=self.team,
            ),
            self.team,
        )

        self.assertEqual(
            response[0]["days"],
            [
                "2020-01-03 00:00:00",
                "2020-01-03 01:00:00",
                "2020-01-03 02:00:00",
                "2020-01-03 03:00:00",
                "2020-01-03 04:00:00",
                "2020-01-03 05:00:00",
                "2020-01-03 06:00:00",
                "2020-01-03 07:00:00",
                "2020-01-03 08:00:00",
                "2020-01-03 09:00:00",
                "2020-01-03 10:00:00",
                "2020-01-03 11:00:00",
                "2020-01-03 12:00:00",
                "2020-01-03 13:00:00",
                "2020-01-03 14:00:00",
                "2020-01-03 15:00:00",
                "2020-01-03 16:00:00",
                "2020-01-03 17:00:00",
                "2020-01-03 18:00:00",
                "2020-01-03 19:00:00",
                "2020-01-03 20:00:00",
                "2020-01-03 21:00:00",
                "2020-01-03 22:00:00",
                "2020-01-03 23:00:00",
            ],
        )
        self.assertEqual(response[0]["data"][17], 1)
        self.assertEqual(len(response[0]["data"]), 24)

        # Custom date range, single day, dayly interval
        response = Trends().run(
            Filter(
                data={
                    "date_from": "2020-01-03",
                    "date_to": "2020-01-03",
                    "events": [{"id": "sign up", "name": "sign up"}],
                },
                team=self.team,
            ),
            self.team,
        )
        self.assertEqual(response[0]["data"], [1.0])

    @also_test_with_different_timezones
    @snapshot_clickhouse_queries
    def test_timezones_daily(self):
        _create_person(team_id=self.team.pk, distinct_ids=["blabla"], properties={})
        _create_event(
            team=self.team,
            event="sign up",
            distinct_id="blabla",
            properties={"$current_url": "first url", "$browser": "Firefox", "$os": "Mac"},
            timestamp="2020-01-02T17:01:01",
        )
        _create_event(
            team=self.team,
            event="sign up",
            distinct_id="blabla",
            properties={"$current_url": "second url", "$browser": "Firefox", "$os": "Mac"},
            timestamp="2020-01-03T17:01:01",
        )
        _create_event(
            team=self.team,
            event="sign up",
            distinct_id="blabla",
            properties={"$current_url": "second url", "$browser": "Firefox", "$os": "Mac"},
            timestamp="2020-01-06T00:30:01",  # Shouldn't be included anywhere
        )

        with freeze_time(pytz.timezone(self.team.timezone).localize(datetime(2020, 1, 5, 5, 0))):
            response = Trends().run(
                Filter(data={"date_from": "-7d", "events": [{"id": "sign up", "name": "sign up"}]}, team=self.team),
                self.team,
            )

        self.assertEqual(response[0]["data"], [0.0, 0.0, 0.0, 0.0, 1.0, 1.0, 0.0, 0.0])
        self.assertEqual(
            response[0]["labels"],
            [
                "29-Dec-2019",
                "30-Dec-2019",
                "31-Dec-2019",
                "1-Jan-2020",
                "2-Jan-2020",
                "3-Jan-2020",
                "4-Jan-2020",
                "5-Jan-2020",
            ],
        )

        # DAU
        with freeze_time("2020-01-05T13:01:01Z"):
            response = Trends().run(
                Filter(
                    team=self.team,
                    data={"date_from": "-14d", "events": [{"id": "sign up", "name": "sign up", "math": "dau"}]},
                ),
                self.team,
            )
        self.assertEqual(
            response[0]["data"], [0.0, 0.0, 0.0, 0.0, 0.0, 0.0, 0.0, 0.0, 0.0, 0.0, 0.0, 1.0, 1.0, 0.0, 0.0]
        )
        self.assertEqual(
            response[0]["labels"],
            [
                "22-Dec-2019",
                "23-Dec-2019",
                "24-Dec-2019",
                "25-Dec-2019",
                "26-Dec-2019",
                "27-Dec-2019",
                "28-Dec-2019",
                "29-Dec-2019",
                "30-Dec-2019",
                "31-Dec-2019",
                "1-Jan-2020",
                "2-Jan-2020",
                "3-Jan-2020",
                "4-Jan-2020",
                "5-Jan-2020",
            ],
        )

        with freeze_time("2020-01-05T13:01:01Z"):
            response = Trends().run(
                Filter(
                    team=self.team,
                    data={
                        "date_from": "-7d",
                        "events": [{"id": "sign up", "name": "sign up", "math": "weekly_active"}],
                    },
                ),
                self.team,
            )

        self.assertEqual(response[0]["data"], [0.0, 0.0, 0.0, 0.0, 1.0, 1.0, 1.0, 1.0])
        self.assertEqual(
            response[0]["labels"],
            [
                "29-Dec-2019",
                "30-Dec-2019",
                "31-Dec-2019",
                "1-Jan-2020",
                "2-Jan-2020",
                "3-Jan-2020",
                "4-Jan-2020",
                "5-Jan-2020",
            ],
        )

        with freeze_time("2020-01-05T13:01:01Z"):
            response = Trends().run(
                Filter(
                    team=self.team,
                    data={"date_from": "-7d", "events": [{"id": "sign up", "name": "sign up", "breakdown": "$os"}]},
                ),
                self.team,
            )

        self.assertEqual(response[0]["data"], [0.0, 0.0, 0.0, 0.0, 1.0, 1.0, 0.0, 0.0])
        self.assertEqual(
            response[0]["labels"],
            [
                "29-Dec-2019",
                "30-Dec-2019",
                "31-Dec-2019",
                "1-Jan-2020",
                "2-Jan-2020",
                "3-Jan-2020",
                "4-Jan-2020",
                "5-Jan-2020",
            ],
        )

        #  breakdown + DAU
        with freeze_time("2020-01-05T13:01:01Z"):
            response = Trends().run(
                Filter(
                    team=self.team,
                    data={
                        "date_from": "-7d",
                        "breakdown": "$os",
                        "events": [{"id": "sign up", "name": "sign up", "math": "dau"}],
                    },
                ),
                self.team,
            )
            self.assertEqual(response[0]["data"], [0.0, 0.0, 0.0, 0.0, 1.0, 1.0, 0.0, 0.0])

<<<<<<< HEAD
        # Custom date range, single day, hourly interval
        response = Trends().run(
            Filter(
                team=self.team,
                data={
                    "date_from": "2020-01-03",
                    "date_to": "2020-01-03 23:59:59",
                    "interval": "hour",
                    "events": [{"id": "sign up", "name": "sign up"}],
                },
            ),
            self.team,
        )
        self.assertEqual(response[0]["data"][17], 1)
        self.assertEqual(len(response[0]["data"]), 24)

        # Custom date range, single day, dayly interval
        response = Trends().run(
            Filter(
                team=self.team,
                data={
                    "date_from": "2020-01-03",
                    "date_to": "2020-01-03",
                    "events": [{"id": "sign up", "name": "sign up"}],
                },
            ),
            self.team,
        )
        self.assertEqual(response[0]["data"], [1.0])

=======
>>>>>>> 77f3847e
    # Regression test to ensure we handle non-deterministic timezones correctly
    # US/Pacific for example changes from PST to PDT due to Daylight Savings Time
    # In 2022, this happened on November 6, and previously we had a bug where
    # a graph starting before that date and ending after it would show all 0s
    # after November 6. Thus, this test ensures that doesn't happen
    @snapshot_clickhouse_queries
    def test_non_deterministic_timezones(self):
        self.team.timezone = "US/Pacific"
        self.team.save()
        _create_person(team_id=self.team.pk, distinct_ids=["blabla"], properties={})
        with freeze_time("2022-11-03T01:01:01Z"):
            _create_event(
                team=self.team,
                event="sign up",
                distinct_id="blabla",
                properties={"$current_url": "first url", "$browser": "Firefox", "$os": "Mac"},
            )

        with freeze_time("2022-11-10T01:01:01Z"):
            _create_event(
                team=self.team,
                event="sign up",
                distinct_id="blabla",
                properties={"$current_url": "second url", "$browser": "Firefox", "$os": "Mac"},
            )

        with freeze_time("2022-11-17T08:30:01Z"):
            _create_event(
                team=self.team,
                event="sign up",
                distinct_id="blabla",
                properties={"$current_url": "second url", "$browser": "Firefox", "$os": "Mac"},
            )

        with freeze_time("2022-11-24T08:30:01Z"):
            _create_event(
                team=self.team,
                event="sign up",
                distinct_id="blabla",
                properties={"$current_url": "second url", "$browser": "Firefox", "$os": "Mac"},
            )

        with freeze_time("2022-11-30T08:30:01Z"):
            _create_event(
                team=self.team,
                event="sign up",
                distinct_id="blabla",
                properties={"$current_url": "second url", "$browser": "Firefox", "$os": "Mac"},
            )

        with freeze_time("2022-11-30T13:01:01Z"):
            response = Trends().run(
                Filter(
                    team=self.team,
                    data={
                        "date_from": "-30d",
                        "events": [{"id": "sign up", "name": "sign up", "math": "wau"}],
                        "interval": "week",
                    },
                ),
                self.team,
            )

        # The key is to not get any 0s here
        self.assertEqual(response[0]["data"], [1.0, 1.0, 1.0, 1.0, 1.0])

    @also_test_with_different_timezones
    @snapshot_clickhouse_queries
    def test_timezones_weekly(self):
        _create_person(team_id=self.team.pk, distinct_ids=["blabla"], properties={})
        _create_event(  # This event should be ignored, as it's before the -14d range
            team=self.team,
            event="sign up",
            distinct_id="blabla",
            properties={"$current_url": "first url", "$browser": "Firefox", "$os": "Mac"},
            timestamp="2020-01-11T19:01:01",  # TRICKY: This is the next UTC day in America/Phoenix
        )
        _create_event(  # This event should count towards week of 2020-01-12
            team=self.team,
            event="sign up",
            distinct_id="blabla",
            properties={"$current_url": "first url", "$browser": "Firefox", "$os": "Mac"},
            timestamp="2020-01-12T02:01:01",  # TRICKY: This is the previous UTC day in Asia/Tokyo
        )
        _create_event(  # This event should count towards week of 2020-01-19
            team=self.team,
            event="sign up",
            distinct_id="blabla",
            properties={"$current_url": "second url", "$browser": "Firefox", "$os": "Mac"},
            timestamp="2020-01-21T18:01:01",  # TRICKY: This is the next UTC day in America/Phoenix
        )

        # TRICKY: This is the previous UTC day in Asia/Tokyo
        with freeze_time(pytz.timezone(self.team.timezone).localize(datetime(2020, 1, 26, 3, 0))):
            # Total volume query
            response = Trends().run(
                Filter(
                    team=self.team,
                    data={
                        "date_from": "-14d",
                        "interval": "week",
                        "events": [{"id": "sign up", "name": "sign up"}],
                    },
                ),
                self.team,
            )

        self.assertEqual(response[0]["days"], ["2020-01-12", "2020-01-19", "2020-01-26"])
        self.assertEqual(response[0]["data"], [1.0, 1.0, 0.0])

    def test_same_day(self):
        _create_person(team_id=self.team.pk, distinct_ids=["blabla"], properties={})
        _create_event(
            team=self.team,
            event="sign up",
            distinct_id="blabla",
            properties={"$current_url": "first url", "$browser": "Firefox", "$os": "Mac"},
            timestamp="2020-01-03T01:01:01Z",
        )
        response = Trends().run(
            Filter(
                team=self.team,
                data={
                    "date_from": "2020-01-03",
                    "date_to": "2020-01-03",
                    "events": [{"id": "sign up", "name": "sign up"}],
                },
            ),
            self.team,
        )
        self.assertEqual(response[0]["data"], [1.0])

    @override_settings(PERSON_ON_EVENTS_V2_OVERRIDE=True)
    @snapshot_clickhouse_queries
    def test_same_day_with_person_on_events_v2(self):
        person_id1 = str(uuid.uuid4())
        person_id2 = str(uuid.uuid4())

        _create_person(team_id=self.team.pk, distinct_ids=["distinctid1"], properties={})
        _create_person(team_id=self.team.pk, distinct_ids=["distinctid2"], properties={})

        _create_event(
            team=self.team,
            event="sign up",
            distinct_id="distinctid1",
            properties={"$current_url": "first url", "$browser": "Firefox", "$os": "Mac"},
            timestamp="2020-01-03T01:01:01Z",
            person_id=person_id1,
        )

        _create_event(
            team=self.team,
            event="sign up",
            distinct_id="distinctid2",
            properties={"$current_url": "first url", "$browser": "Firefox", "$os": "Mac"},
            timestamp="2020-01-03T01:01:01Z",
            person_id=person_id2,
        )

        create_person_id_override_by_distinct_id("distinctid1", "distinctid2", self.team.pk)

        response = Trends().run(
            Filter(
                team=self.team,
                data={
                    "date_from": "2020-01-03",
                    "date_to": "2020-01-03",
                    "events": [{"id": "sign up", "name": "sign up"}],
                },
            ),
            self.team,
        )
        self.assertEqual(response[0]["data"], [2.0])

        response = Trends().run(
            Filter(
                team=self.team,
                data={
                    "date_from": "2020-01-03",
                    "date_to": "2020-01-03",
                    "events": [{"id": "sign up", "name": "sign up", "math": "dau"}],
                },
            ),
            self.team,
        )
        self.assertEqual(response[0]["data"], [1.0])

    @override_settings(PERSON_ON_EVENTS_V2_OVERRIDE=True)
    @snapshot_clickhouse_queries
    def test_same_day_with_person_on_events_v2_latest_override(self):
        # In this test we check that we always prioritize the latest override (based on the `version`)
        # To do so, we first create an override to a person 2 that did not perform the event we're building
        # the insight on, which should lead us to have 2 DAUs. We then create an override to a person 3 that did
        # have the event, which should lead us to have 1 DAU only, since persons 1 and 3 are now the same person.
        # Lastly, we create an override back to person 2 and check that DAUs go back to 2.
        person_id1 = str(uuid.uuid4())
        person_id2 = str(uuid.uuid4())
        person_id3 = str(uuid.uuid4())

        _create_person(team_id=self.team.pk, distinct_ids=["distinctid1"], properties={})
        _create_person(team_id=self.team.pk, distinct_ids=["distinctid2"], properties={})
        _create_person(team_id=self.team.pk, distinct_ids=["distinctid3"], properties={})

        _create_event(
            team=self.team,
            event="sign up",
            distinct_id="distinctid1",
            properties={"$current_url": "first url", "$browser": "Firefox", "$os": "Mac"},
            timestamp="2020-01-03T01:01:01Z",
            person_id=person_id1,
        )

        _create_event(
            team=self.team,
            event="some other event",
            distinct_id="distinctid2",
            properties={"$current_url": "first url", "$browser": "Firefox", "$os": "Mac"},
            timestamp="2020-01-03T01:01:01Z",
            person_id=person_id2,
        )

        _create_event(
            team=self.team,
            event="sign up",
            distinct_id="distinctid3",
            properties={"$current_url": "first url", "$browser": "Firefox", "$os": "Mac"},
            timestamp="2020-01-03T01:01:01Z",
            person_id=person_id3,
        )

        create_person_id_override_by_distinct_id("distinctid1", "distinctid2", self.team.pk, 0)

        response = Trends().run(
            Filter(
                team=self.team,
                data={
                    "date_from": "2020-01-03",
                    "date_to": "2020-01-03",
                    "events": [{"id": "sign up", "name": "sign up", "math": "dau"}],
                },
            ),
            self.team,
        )
        self.assertEqual(response[0]["data"], [2.0])

        create_person_id_override_by_distinct_id("distinctid1", "distinctid3", self.team.pk, 1)

        response = Trends().run(
            Filter(
                team=self.team,
                data={
                    "date_from": "2020-01-03",
                    "date_to": "2020-01-03",
                    "events": [{"id": "sign up", "name": "sign up", "math": "dau"}],
                },
            ),
            self.team,
        )
        self.assertEqual(response[0]["data"], [1.0])

        create_person_id_override_by_distinct_id("distinctid1", "distinctid2", self.team.pk, 2)

        response = Trends().run(
            Filter(
                team=self.team,
                data={
                    "date_from": "2020-01-03",
                    "date_to": "2020-01-03",
                    "events": [{"id": "sign up", "name": "sign up", "math": "dau"}],
                },
            ),
            self.team,
        )
        self.assertEqual(response[0]["data"], [2.0])

    @also_test_with_materialized_columns(event_properties=["email", "name"], person_properties=["email", "name"])
    def test_ilike_regression_with_current_clickhouse_version(self):
        # CH upgrade to 22.3 has this problem: https://github.com/ClickHouse/ClickHouse/issues/36279
        # While we're waiting to upgrade to a newer version, a workaround is to set `optimize_move_to_prewhere = 0`
        # Only happens in the materialized version

        # The requirements to end up in this case is
        # 1. Having a JOIN
        # 2. Having multiple properties that filter on the same value

        with freeze_time("2020-01-04T13:01:01Z"):
            Trends().run(
                Filter(
                    team=self.team,
                    data={
                        "date_from": "-14d",
                        "events": [{"id": "watched movie", "name": "watched movie", "type": "events", "order": 0}],
                        "properties": [
                            {"key": "email", "type": "event", "value": "posthog.com", "operator": "not_icontains"},
                            {"key": "name", "type": "event", "value": "posthog.com", "operator": "not_icontains"},
                            {"key": "name", "type": "person", "value": "posthog.com", "operator": "not_icontains"},
                        ],
                    },
                ),
                self.team,
            )

    @also_test_with_person_on_events_v2
    @snapshot_clickhouse_queries
    def test_trends_count_per_user_average_daily(self):
        self._create_event_count_per_actor_events()

        daily_response = Trends().run(
            Filter(
                team=self.team,
                data={
                    "display": TRENDS_LINEAR,
                    "events": [{"id": "viewed video", "math": "avg_count_per_actor"}],
                    "date_from": "2020-01-01",
                    "date_to": "2020-01-07",
                },
            ),
            self.team,
        )

        assert len(daily_response) == 1
        assert daily_response[0]["days"] == [
            "2020-01-01",
            "2020-01-02",
            "2020-01-03",
            "2020-01-04",
            "2020-01-05",
            "2020-01-06",
            "2020-01-07",
        ]
        assert daily_response[0]["data"] == [1.5, 0.0, 0.0, 1.0, 2.0, 0.0, 0.0]

    def test_trends_count_per_user_average_weekly(self):
        self._create_event_count_per_actor_events()

        weekly_response = Trends().run(
            Filter(
                team=self.team,
                data={
                    "display": TRENDS_LINEAR,
                    "events": [{"id": "viewed video", "math": "avg_count_per_actor"}],
                    "date_from": "2020-01-01",
                    "date_to": "2020-01-07",
                    "interval": "week",
                },
            ),
            self.team,
        )

        assert len(weekly_response) == 1
        assert weekly_response[0]["days"] == ["2019-12-29", "2020-01-05"]
        assert weekly_response[0]["data"] == [1.3333333333333333, 2.0]

    @also_test_with_person_on_events_v2
    @snapshot_clickhouse_queries
    def test_trends_count_per_user_average_aggregated(self):
        self._create_event_count_per_actor_events()

        daily_response = Trends().run(
            Filter(
                team=self.team,
                data={
                    "display": TRENDS_TABLE,
                    "events": [{"id": "viewed video", "math": "avg_count_per_actor"}],
                    "date_from": "2020-01-01",
                    "date_to": "2020-01-07",
                },
            ),
            self.team,
        )

        assert len(daily_response) == 1
        assert daily_response[0]["aggregated_value"] == 2.6666666666666665  # 8 events divided by 3 users

    def test_trends_count_per_user_maximum(self):
        self._create_event_count_per_actor_events()

        daily_response = Trends().run(
            Filter(
                team=self.team,
                data={
                    "display": TRENDS_LINEAR,
                    "events": [{"id": "viewed video", "math": "max_count_per_actor"}],
                    "date_from": "2020-01-01",
                    "date_to": "2020-01-07",
                },
            ),
            self.team,
        )

        assert len(daily_response) == 1
        assert daily_response[0]["days"] == [
            "2020-01-01",
            "2020-01-02",
            "2020-01-03",
            "2020-01-04",
            "2020-01-05",
            "2020-01-06",
            "2020-01-07",
        ]
        assert daily_response[0]["data"] == [2.0, 0.0, 0.0, 1.0, 3.0, 0.0, 0.0]

    def test_trends_count_per_user_average_with_event_property_breakdown(self):
        self._create_event_count_per_actor_events()

        daily_response = Trends().run(
            Filter(
                team=self.team,
                data={
                    "display": TRENDS_LINEAR,
                    "breakdown": "color",
                    "events": [{"id": "viewed video", "math": "avg_count_per_actor"}],
                    "date_from": "2020-01-01",
                    "date_to": "2020-01-07",
                },
            ),
            self.team,
        )

        assert len(daily_response) == 3
        assert daily_response[0]["breakdown_value"] == "red"
        assert daily_response[1]["breakdown_value"] == "blue"
        assert daily_response[2]["breakdown_value"] == ""
        assert daily_response[0]["days"] == [
            "2020-01-01",
            "2020-01-02",
            "2020-01-03",
            "2020-01-04",
            "2020-01-05",
            "2020-01-06",
            "2020-01-07",
        ]
        assert daily_response[1]["days"] == daily_response[0]["days"]
        assert daily_response[2]["days"] == daily_response[0]["days"]
        assert daily_response[0]["data"] == [1.0, 0.0, 0.0, 1.0, 2.0, 0.0, 0.0]  # red
        assert daily_response[1]["data"] == [1.0, 0.0, 0.0, 0.0, 1.0, 0.0, 0.0]  # blue
        assert daily_response[2]["data"] == [1.0, 0.0, 0.0, 0.0, 0.0, 0.0, 0.0]  # none

    def test_trends_count_per_user_average_with_person_property_breakdown(self):
        self._create_event_count_per_actor_events()

        daily_response = Trends().run(
            Filter(
                team=self.team,
                data={
                    "display": TRENDS_LINEAR,
                    "breakdown": "fruit",
                    "breakdown_type": "person",
                    "events": [{"id": "viewed video", "math": "avg_count_per_actor"}],
                    "date_from": "2020-01-01",
                    "date_to": "2020-01-07",
                },
            ),
            self.team,
        )

        assert len(daily_response) == 2
        assert daily_response[0]["breakdown_value"] == "mango"
        assert daily_response[1]["breakdown_value"] == "tomato"
        assert daily_response[0]["days"] == [
            "2020-01-01",
            "2020-01-02",
            "2020-01-03",
            "2020-01-04",
            "2020-01-05",
            "2020-01-06",
            "2020-01-07",
        ]
        assert daily_response[1]["days"] == daily_response[0]["days"]
        assert daily_response[0]["data"] == [2.0, 0.0, 0.0, 1.0, 2.0, 0.0, 0.0]  # red
        assert daily_response[1]["data"] == [1.0, 0.0, 0.0, 0.0, 0.0, 0.0, 0.0]  # blue

    def test_trends_count_per_user_average_aggregated_with_event_property_breakdown(self):
        self._create_event_count_per_actor_events()

        daily_response = Trends().run(
            Filter(
                team=self.team,
                data={
                    "display": TRENDS_TABLE,
                    "breakdown": "color",
                    "events": [{"id": "viewed video", "math": "avg_count_per_actor"}],
                    "date_from": "2020-01-01",
                    "date_to": "2020-01-07",
                },
            ),
            self.team,
        )

        assert len(daily_response) == 3
        assert daily_response[0]["breakdown_value"] == "red"
        assert daily_response[1]["breakdown_value"] == "blue"
        assert daily_response[2]["breakdown_value"] == ""
        assert daily_response[0]["aggregated_value"] == 2.0  # red
        assert daily_response[1]["aggregated_value"] == 1.0  # blue
        assert daily_response[2]["aggregated_value"] == 1.0  # none

    @snapshot_clickhouse_queries
    def test_trends_count_per_user_average_aggregated_with_event_property_breakdown_with_sampling(self):
        self._create_event_count_per_actor_events()

        daily_response = Trends().run(
            Filter(
                team=self.team,
                data={
                    "sampling_factor": 1,
                    "display": TRENDS_TABLE,
                    "breakdown": "color",
                    "events": [{"id": "viewed video", "math": "avg_count_per_actor"}],
                    "date_from": "2020-01-01",
                    "date_to": "2020-01-07",
                },
            ),
            self.team,
        )

        assert len(daily_response) == 3
        assert daily_response[0]["breakdown_value"] == "red"
        assert daily_response[1]["breakdown_value"] == "blue"
        assert daily_response[2]["breakdown_value"] == ""
        assert daily_response[0]["aggregated_value"] == 2.0  # red
        assert daily_response[1]["aggregated_value"] == 1.0  # blue
        assert daily_response[2]["aggregated_value"] == 1.0  # none

    @snapshot_clickhouse_queries
    def test_trends_count_per_group_average_daily(self):
        self._create_event_count_per_actor_events()
        GroupTypeMapping.objects.create(team=self.team, group_type="shape", group_type_index=0)
        create_group(team_id=self.team.pk, group_type_index=0, group_key="bouba")
        create_group(team_id=self.team.pk, group_type_index=0, group_key="kiki")

        daily_response = Trends().run(
            Filter(
                team=self.team,
                data={
                    "display": TRENDS_LINEAR,
                    "events": [{"id": "viewed video", "math": "avg_count_per_actor", "math_group_type_index": 0}],
                    "date_from": "2020-01-01",
                    "date_to": "2020-01-07",
                },
            ),
            self.team,
        )

        assert len(daily_response) == 1
        assert daily_response[0]["days"] == [
            "2020-01-01",
            "2020-01-02",
            "2020-01-03",
            "2020-01-04",
            "2020-01-05",
            "2020-01-06",
            "2020-01-07",
        ]
        assert daily_response[0]["data"] == [
            3.0,  # 3 group-assigned "viewed video" events by 2 persons / 1 group (bouba)
            0.0,  # No events at all
            0.0,  # No "viewed video" events
            1.0,  # 1 group-assigned "viewed video" event by 1 person / 1 group (kiki)
            1.5,  # 3 group-assigned "viewed video" events by 1 person / 2 groups (bouba, kiki)
            # The group-less event is ignored!
            0.0,  # No events at all
            0.0,  # No events at all
        ]

    @snapshot_clickhouse_queries
    def test_trends_count_per_group_average_aggregated(self):
        self._create_event_count_per_actor_events()
        GroupTypeMapping.objects.create(team=self.team, group_type="shape", group_type_index=0)
        create_group(team_id=self.team.pk, group_type_index=0, group_key="bouba")
        create_group(team_id=self.team.pk, group_type_index=0, group_key="kiki")

        daily_response = Trends().run(
            Filter(
                team=self.team,
                data={
                    "display": TRENDS_TABLE,
                    "events": [{"id": "viewed video", "math": "avg_count_per_actor", "math_group_type_index": 0}],
                    "date_from": "2020-01-01",
                    "date_to": "2020-01-07",
                },
            ),
            self.team,
        )

        assert len(daily_response) == 1
        assert daily_response[0]["aggregated_value"] == 3.5  # 7 relevant events divided by 2 groups

    def test_trends_breakdown_timezone(self):
        self.team.timezone = "US/Pacific"
        self.team.save()
        self._create_event_count_per_actor_events()

        with freeze_time("2020-01-03 19:06:34"):
            _create_person(team_id=self.team.pk, distinct_ids=["another_user"])
            _create_event(
                team=self.team, event="viewed video", distinct_id="another_user", properties={"color": "orange"}
            )

        daily_response = Trends().run(
            Filter(
                team=self.team,
                data={
                    "display": TRENDS_LINEAR,
                    "events": [{"id": "viewed video", "math": "dau"}],
                    "breakdown": "color",
                    "date_from": "2020-01-01",
                    "date_to": "2020-03-07",
                    "interval": "month",
                },
            ),
            self.team,
        )

        # assert len(daily_response) == 4
        assert daily_response[0]["days"] == ["2020-01-01", "2020-02-01", "2020-03-01"]
        assert daily_response[1]["days"] == ["2020-01-01", "2020-02-01", "2020-03-01"]
        assert daily_response[2]["days"] == ["2020-01-01", "2020-02-01", "2020-03-01"]

    def _create_groups(self):
        GroupTypeMapping.objects.create(team=self.team, group_type="organization", group_type_index=0)
        GroupTypeMapping.objects.create(team=self.team, group_type="company", group_type_index=1)

        create_group(team_id=self.team.pk, group_type_index=0, group_key="org:5", properties={"industry": "finance"})
        create_group(team_id=self.team.pk, group_type_index=0, group_key="org:6", properties={"industry": "technology"})
        create_group(team_id=self.team.pk, group_type_index=0, group_key="org:7", properties={"industry": "finance"})
        create_group(
            team_id=self.team.pk, group_type_index=1, group_key="company:10", properties={"industry": "finance"}
        )

    # TODO: Delete this test when moved to person-on-events
    def test_breakdown_with_filter_groups(self):
        self._create_groups()

        _create_event(
            event="sign up",
            distinct_id="person1",
            team=self.team,
            properties={"key": "oh", "$group_0": "org:7", "$group_1": "company:10"},
            timestamp="2020-01-02T12:00:00Z",
        )
        _create_event(
            event="sign up",
            distinct_id="person1",
            team=self.team,
            properties={"key": "uh", "$group_0": "org:5"},
            timestamp="2020-01-02T12:00:01Z",
        )
        _create_event(
            event="sign up",
            distinct_id="person1",
            team=self.team,
            properties={"key": "uh", "$group_0": "org:6"},
            timestamp="2020-01-02T12:00:02Z",
        )

        response = Trends().run(
            Filter(
                team=self.team,
                data={
                    "date_from": "2020-01-01T00:00:00Z",
                    "date_to": "2020-01-12T00:00:00Z",
                    "breakdown": "key",
                    "events": [{"id": "sign up", "name": "sign up", "type": "events", "order": 0}],
                    "properties": [{"key": "industry", "value": "finance", "type": "group", "group_type_index": 0}],
                },
            ),
            self.team,
        )

        self.assertEqual(len(response), 2)
        self.assertEqual(response[0]["breakdown_value"], "oh")
        self.assertEqual(response[0]["count"], 1)
        self.assertEqual(response[1]["breakdown_value"], "uh")
        self.assertEqual(response[1]["count"], 1)

    @also_test_with_materialized_columns(
        event_properties=["key"], group_properties=[(0, "industry")], materialize_only_with_person_on_events=True
    )
    @snapshot_clickhouse_queries
    def test_breakdown_with_filter_groups_person_on_events(self):
        self._create_groups()

        _create_event(
            event="sign up",
            distinct_id="person1",
            team=self.team,
            properties={"key": "oh", "$group_0": "org:7", "$group_1": "company:10"},
            timestamp="2020-01-02T12:00:00Z",
        )
        _create_event(
            event="sign up",
            distinct_id="person1",
            team=self.team,
            properties={"key": "uh", "$group_0": "org:5"},
            timestamp="2020-01-02T12:00:01Z",
        )
        _create_event(
            event="sign up",
            distinct_id="person1",
            team=self.team,
            properties={"key": "uh", "$group_0": "org:6"},
            timestamp="2020-01-02T12:00:02Z",
        )

        response = Trends().run(
            Filter(
                team=self.team,
                data={
                    "date_from": "2020-01-01T00:00:00Z",
                    "date_to": "2020-01-12T00:00:00Z",
                    "breakdown": "key",
                    "events": [{"id": "sign up", "name": "sign up", "type": "events", "order": 0}],
                    "properties": [{"key": "industry", "value": "finance", "type": "group", "group_type_index": 0}],
                },
            ),
            self.team,
        )

        self.assertEqual(len(response), 2)
        self.assertEqual(response[0]["breakdown_value"], "oh")
        self.assertEqual(response[0]["count"], 1)
        self.assertEqual(response[1]["breakdown_value"], "uh")
        self.assertEqual(response[1]["count"], 1)

    @override_settings(PERSON_ON_EVENTS_V2_OVERRIDE=True)
    @snapshot_clickhouse_queries
    def test_breakdown_with_filter_groups_person_on_events_v2(self):
        self._create_groups()

        id1 = str(uuid.uuid4())
        id2 = str(uuid.uuid4())
        _create_event(
            event="sign up",
            distinct_id="test_breakdown_d1",
            team=self.team,
            properties={"key": "oh", "$group_0": "org:7", "$group_1": "company:10"},
            timestamp="2020-01-02T12:00:00Z",
            person_id=id1,
        )
        _create_event(
            event="sign up",
            distinct_id="test_breakdown_d1",
            team=self.team,
            properties={"key": "uh", "$group_0": "org:5"},
            timestamp="2020-01-02T12:00:01Z",
            person_id=id1,
        )
        _create_event(
            event="sign up",
            distinct_id="test_breakdown_d1",
            team=self.team,
            properties={"key": "uh", "$group_0": "org:6"},
            timestamp="2020-01-02T12:00:02Z",
            person_id=id1,
        )
        _create_event(
            event="sign up",
            distinct_id="test_breakdown_d2",
            team=self.team,
            properties={"key": "uh", "$group_0": "org:6"},
            timestamp="2020-01-02T12:00:02Z",
            person_id=id2,
        )

        create_person_id_override_by_distinct_id("test_breakdown_d1", "test_breakdown_d2", self.team.pk)
        response = Trends().run(
            Filter(
                team=self.team,
                data={
                    "date_from": "2020-01-01T00:00:00Z",
                    "date_to": "2020-01-12T00:00:00Z",
                    "breakdown": "key",
                    "events": [{"id": "sign up", "name": "sign up", "type": "events", "order": 0, "math": "dau"}],
                    "properties": [{"key": "industry", "value": "finance", "type": "group", "group_type_index": 0}],
                },
            ),
            self.team,
        )

        self.assertEqual(len(response), 2)
        self.assertEqual(response[0]["breakdown_value"], "oh")
        self.assertEqual(response[0]["count"], 1)
        self.assertEqual(response[1]["breakdown_value"], "uh")
        self.assertEqual(response[1]["count"], 1)

    # TODO: Delete this test when moved to person-on-events
    def test_breakdown_by_group_props(self):
        self._create_groups()

        journey = {
            "person1": [
                {
                    "event": "sign up",
                    "timestamp": datetime(2020, 1, 2, 12),
                    "properties": {"$group_0": "org:5"},
                    "group0_properties": {"industry": "finance"},
                },
                {
                    "event": "sign up",
                    "timestamp": datetime(2020, 1, 2, 13),
                    "properties": {"$group_0": "org:6"},
                    "group0_properties": {"industry": "technology"},
                },
                {
                    "event": "sign up",
                    "timestamp": datetime(2020, 1, 2, 15),
                    "properties": {"$group_0": "org:7", "$group_1": "company:10"},
                    "group0_properties": {"industry": "finance"},
                    "group1_properties": {"industry": "finance"},
                },
            ]
        }

        journeys_for(events_by_person=journey, team=self.team)

        filter = Filter(
            team=self.team,
            data={
                "date_from": "2020-01-01T00:00:00Z",
                "date_to": "2020-01-12",
                "breakdown": "industry",
                "breakdown_type": "group",
                "breakdown_group_type_index": 0,
                "events": [{"id": "sign up", "name": "sign up", "type": "events", "order": 0}],
            },
        )
        response = Trends().run(filter, self.team)

        self.assertEqual(len(response), 2)
        self.assertEqual(response[0]["breakdown_value"], "finance")
        self.assertEqual(response[0]["count"], 2)
        self.assertEqual(response[1]["breakdown_value"], "technology")
        self.assertEqual(response[1]["count"], 1)

        filter = filter.shallow_clone(
            {"breakdown_value": "technology", "date_from": "2020-01-02T00:00:00Z", "date_to": "2020-01-03"}
        )
        entity = Entity({"id": "sign up", "name": "sign up", "type": "events", "order": 0})
        res = self._get_trend_people(filter, entity)

        self.assertEqual(res[0]["distinct_ids"], ["person1"])

    @also_test_with_materialized_columns(
        group_properties=[(0, "industry")], materialize_only_with_person_on_events=True
    )
    @snapshot_clickhouse_queries
    def test_breakdown_by_group_props_person_on_events(self):
        self._create_groups()

        journey = {
            "person1": [
                {
                    "event": "sign up",
                    "timestamp": datetime(2020, 1, 2, 12),
                    "properties": {"$group_0": "org:5"},
                    "group0_properties": {"industry": "finance"},
                },
                {
                    "event": "sign up",
                    "timestamp": datetime(2020, 1, 2, 13),
                    "properties": {"$group_0": "org:6"},
                    "group0_properties": {"industry": "technology"},
                },
                {
                    "event": "sign up",
                    "timestamp": datetime(2020, 1, 2, 15),
                    "properties": {"$group_0": "org:7", "$group_1": "company:10"},
                    "group0_properties": {"industry": "finance"},
                    "group1_properties": {"industry": "finance"},
                },
            ]
        }

        journeys_for(events_by_person=journey, team=self.team)

        filter = Filter(
            team=self.team,
            data={
                "date_from": "2020-01-01",
                "date_to": "2020-01-12",
                "breakdown": "industry",
                "breakdown_type": "group",
                "breakdown_group_type_index": 0,
                "events": [{"id": "sign up", "name": "sign up", "type": "events", "order": 0}],
            },
        )

        with override_instance_config("PERSON_ON_EVENTS_ENABLED", True):
            response = Trends().run(filter, self.team)

            self.assertEqual(len(response), 2)
            self.assertEqual(response[0]["breakdown_value"], "finance")
            self.assertEqual(response[0]["count"], 2)
            self.assertEqual(response[1]["breakdown_value"], "technology")
            self.assertEqual(response[1]["count"], 1)

            filter = filter.shallow_clone(
                {"breakdown_value": "technology", "date_from": "2020-01-02T00:00:00Z", "date_to": "2020-01-02"}
            )
            entity = Entity({"id": "sign up", "name": "sign up", "type": "events", "order": 0})
            res = self._get_trend_people(filter, entity)

            self.assertEqual(res[0]["distinct_ids"], ["person1"])

    # TODO: Delete this test when moved to person-on-events
    def test_breakdown_by_group_props_with_person_filter(self):
        self._create_groups()

        Person.objects.create(team_id=self.team.pk, distinct_ids=["person1"], properties={"key": "value"})

        _create_event(
            event="sign up",
            distinct_id="person1",
            team=self.team,
            properties={"$group_0": "org:5"},
            timestamp="2020-01-02T12:00:00Z",
            person_properties={"key": "value"},
            group0_properties={"industry": "finance"},
        )
        _create_event(
            event="sign up",
            distinct_id="person2",
            team=self.team,
            properties={"$group_0": "org:6"},
            timestamp="2020-01-02T12:00:00Z",
            person_properties={},
            group0_properties={"industry": "technology"},
        )

        filter = Filter(
            team=self.team,
            data={
                "date_from": "2020-01-01T00:00:00Z",
                "date_to": "2020-01-12T00:00:00Z",
                "breakdown": "industry",
                "breakdown_type": "group",
                "breakdown_group_type_index": 0,
                "events": [{"id": "sign up", "name": "sign up", "type": "events", "order": 0}],
                "properties": [{"key": "key", "value": "value", "type": "person"}],
            },
        )

        response = Trends().run(filter, self.team)

        self.assertEqual(len(response), 1)
        self.assertEqual(response[0]["breakdown_value"], "finance")
        self.assertEqual(response[0]["count"], 1)

    # TODO: Delete this test when moved to person-on-events
    def test_filtering_with_group_props(self):
        self._create_groups()

        Person.objects.create(team_id=self.team.pk, distinct_ids=["person1"], properties={"key": "value"})
        _create_event(event="$pageview", distinct_id="person1", team=self.team, timestamp="2020-01-02T12:00:00Z")
        _create_event(
            event="$pageview",
            distinct_id="person1",
            team=self.team,
            properties={"$group_0": "org:5"},
            timestamp="2020-01-02T12:00:00Z",
        )
        _create_event(
            event="$pageview",
            distinct_id="person1",
            team=self.team,
            properties={"$group_0": "org:6"},
            timestamp="2020-01-02T12:00:00Z",
        )
        _create_event(
            event="$pageview",
            distinct_id="person1",
            team=self.team,
            properties={"$group_0": "org:6", "$group_1": "company:10"},
            timestamp="2020-01-02T12:00:00Z",
        )

        filter = Filter(
            team=self.team,
            data={
                "date_from": "2020-01-01T00:00:00Z",
                "date_to": "2020-01-12T00:00:00Z",
                "events": [{"id": "$pageview", "type": "events", "order": 0}],
                "properties": [
                    {"key": "industry", "value": "finance", "type": "group", "group_type_index": 0},
                    {"key": "key", "value": "value", "type": "person"},
                ],
            },
        )

        response = Trends().run(filter, self.team)
        self.assertEqual(response[0]["count"], 1)

    def test_filtering_with_group_props_event_with_no_group_data(self):
        self._create_groups()

        Person.objects.create(team_id=self.team.pk, distinct_ids=["person1"], properties={"key": "value"})
        _create_event(event="$pageview", distinct_id="person1", team=self.team, timestamp="2020-01-02T12:00:00Z")
        _create_event(
            event="$pageview",
            distinct_id="person1",
            team=self.team,
            timestamp="2020-01-02T12:00:00Z",
        )
        _create_event(
            event="$pageview",
            distinct_id="person1",
            team=self.team,
            timestamp="2020-01-02T12:00:00Z",
        )
        _create_event(
            event="$pageview",
            distinct_id="person1",
            team=self.team,
            timestamp="2020-01-02T12:00:00Z",
        )

        filter = Filter(
            team=self.team,
            data={
                "date_from": "2020-01-01T00:00:00Z",
                "date_to": "2020-01-12T00:00:00Z",
                "events": [{"id": "$pageview", "type": "events", "order": 0}],
                "properties": [
                    {
                        "key": "industry",
                        "operator": "is_not",
                        "value": "textiles",
                        "type": "group",
                        "group_type_index": 0,
                    },
                    {"key": "key", "value": "value", "type": "person"},
                ],
            },
        )

        response = Trends().run(filter, self.team)

        # we include all 4 events even though they do not have an associated group since the filter is a negative
        # i.e. "industry is not textiles" includes both events associated with a group that has the property "industry"
        # set to a value other than textiles AND events with no group at all
        self.assertEqual(response[0]["count"], 4)

    @also_test_with_materialized_columns(
        person_properties=["key"], group_properties=[(0, "industry")], materialize_only_with_person_on_events=True
    )
    @snapshot_clickhouse_queries
    def test_breakdown_by_group_props_with_person_filter_person_on_events(self):
        self._create_groups()

        Person.objects.create(team_id=self.team.pk, distinct_ids=["person1"], properties={"key": "value"})

        _create_event(
            event="sign up",
            distinct_id="person1",
            team=self.team,
            properties={"$group_0": "org:5"},
            timestamp="2020-01-02T12:00:00Z",
            person_properties={"key": "value"},
            group0_properties={"industry": "finance"},
        )
        _create_event(
            event="sign up",
            distinct_id="person2",
            team=self.team,
            properties={"$group_0": "org:6"},
            timestamp="2020-01-02T12:00:00Z",
            person_properties={},
            group0_properties={"industry": "technology"},
        )

        filter = Filter(
            team=self.team,
            data={
                "date_from": "2020-01-01T00:00:00Z",
                "date_to": "2020-01-12T00:00:00Z",
                "breakdown": "industry",
                "breakdown_type": "group",
                "breakdown_group_type_index": 0,
                "events": [{"id": "sign up", "name": "sign up", "type": "events", "order": 0}],
                "properties": [{"key": "key", "value": "value", "type": "person"}],
            },
        )

        with override_instance_config("PERSON_ON_EVENTS_ENABLED", True):
            response = Trends().run(filter, self.team)

            self.assertEqual(len(response), 1)
            self.assertEqual(response[0]["breakdown_value"], "finance")
            self.assertEqual(response[0]["count"], 1)

    @also_test_with_materialized_columns(
        person_properties=["key"], group_properties=[(0, "industry")], materialize_only_with_person_on_events=True
    )
    @snapshot_clickhouse_queries
    def test_filtering_with_group_props_person_on_events(self):
        self._create_groups()

        Person.objects.create(team_id=self.team.pk, distinct_ids=["person1"], properties={"key": "value"})
        _create_event(event="$pageview", distinct_id="person1", team=self.team, timestamp="2020-01-02T12:00:00Z")
        _create_event(
            event="$pageview",
            distinct_id="person1",
            team=self.team,
            properties={"$group_0": "org:5"},
            timestamp="2020-01-02T12:00:00Z",
        )
        _create_event(
            event="$pageview",
            distinct_id="person1",
            team=self.team,
            properties={"$group_0": "org:6"},
            timestamp="2020-01-02T12:00:00Z",
        )
        _create_event(
            event="$pageview",
            distinct_id="person1",
            team=self.team,
            properties={"$group_0": "org:6", "$group_1": "company:10"},
            timestamp="2020-01-02T12:00:00Z",
        )

        filter = Filter(
            team=self.team,
            data={
                "date_from": "2020-01-01T00:00:00Z",
                "date_to": "2020-01-12T00:00:00Z",
                "events": [{"id": "$pageview", "type": "events", "order": 0}],
                "properties": [
                    {"key": "industry", "value": "finance", "type": "group", "group_type_index": 0},
                    {"key": "key", "value": "value", "type": "person"},
                ],
            },
        )

        with override_instance_config("PERSON_ON_EVENTS_ENABLED", True):
            response = Trends().run(filter, self.team)
            self.assertEqual(response[0]["count"], 1)

    @also_test_with_materialized_columns(
        group_properties=[(0, "industry"), (2, "name")], materialize_only_with_person_on_events=True
    )
    @snapshot_clickhouse_queries
    def test_filtering_by_multiple_groups_person_on_events(self):
        GroupTypeMapping.objects.create(team=self.team, group_type="organization", group_type_index=0)
        GroupTypeMapping.objects.create(team=self.team, group_type="company", group_type_index=2)

        create_group(team_id=self.team.pk, group_type_index=0, group_key="org:5", properties={"industry": "finance"})
        create_group(team_id=self.team.pk, group_type_index=0, group_key="org:6", properties={"industry": "technology"})
        create_group(team_id=self.team.pk, group_type_index=2, group_key="company:5", properties={"name": "five"})
        create_group(team_id=self.team.pk, group_type_index=2, group_key="company:6", properties={"name": "six"})

        journey = {
            "person1": [
                {
                    "event": "sign up",
                    "timestamp": datetime(2020, 1, 2, 12),
                    "properties": {"$group_0": "org:5", "$group_2": "company:6"},
                },
                {
                    "event": "sign up",
                    "timestamp": datetime(2020, 1, 2, 12, 30),
                    "properties": {"$group_2": "company:6"},
                },
                {"event": "sign up", "timestamp": datetime(2020, 1, 2, 13), "properties": {"$group_0": "org:6"}},
                {"event": "sign up", "timestamp": datetime(2020, 1, 3, 15), "properties": {"$group_2": "company:5"}},
            ]
        }

        journeys_for(events_by_person=journey, team=self.team)

        filter = Filter(
            team=self.team,
            data={
                "date_from": "2020-01-01T00:00:00Z",
                "date_to": "2020-01-12",
                "events": [{"id": "sign up", "name": "sign up", "type": "events", "order": 0}],
                "properties": [
                    {"key": "industry", "value": "finance", "type": "group", "group_type_index": 0},
                    {"key": "name", "value": "six", "type": "group", "group_type_index": 2},
                ],
            },
        )

        with override_instance_config("PERSON_ON_EVENTS_ENABLED", True):
            response = Trends().run(filter, self.team)

            self.assertEqual(len(response), 1)
            self.assertEqual(response[0]["count"], 1)
            self.assertEqual(response[0]["data"], [0.0, 1.0, 0.0, 0.0, 0.0, 0.0, 0.0, 0.0, 0.0, 0.0, 0.0, 0.0])

            filter = filter.shallow_clone({"date_from": "2020-01-02T00:00:00Z", "date_to": "2020-01-02T00:00:00Z"})
            entity = Entity({"id": "sign up", "name": "sign up", "type": "events", "order": 0})
            res = self._get_trend_people(filter, entity)

            self.assertEqual(res[0]["distinct_ids"], ["person1"])


class TestTrendUtils(ClickhouseTestMixin, APIBaseTest):
    maxDiff = None

    def test_get_cached_result_no_cache(self):
        set_instance_setting("STRICT_CACHING_TEAMS", "all")

        filter = Filter(
            team=self.team,
            data={
                "date_to": "2020-11-01 10:26:00",
                "events": [{"id": "sign up", "name": "sign up"}],
                "interval": "hour",
            },
        )

        is_present = Trends().get_cached_result(filter, self.team)
        self.assertIsNone(is_present)

    def test_get_cached_result_bad_cache(self):
        set_instance_setting("STRICT_CACHING_TEAMS", "all")

        fake_cached = {
            "result": [{"days": ["2020-11-01 05:20:00", "2020-11-01 10:22:00", "2020-11-01 10:25:00"], "data": []}]
        }

        filter = Filter(
            team=self.team,
            data={
                "date_to": "2020-11-01 10:26:00",
                "events": [{"id": "sign up", "name": "sign up"}],
                "interval": "hour",
            },
        )
        cache_key = generate_cache_key(f"{filter.toJSON()}_{self.team.pk}")
        cache.set(cache_key, fake_cached, settings.CACHED_RESULTS_TTL)

        is_present = Trends().get_cached_result(filter, self.team)
        self.assertIsNone(is_present)

    def test_get_cached_result_hour(self):
        set_instance_setting("STRICT_CACHING_TEAMS", "all")

        fake_cached = {
            "result": [
                {"days": ["2020-11-01 05:20:00", "2020-11-01 10:22:00", "2020-11-01 10:25:00"], "data": [0.0, 0.0, 0.0]}
            ]
        }

        filter = Filter(
            team=self.team,
            data={
                "date_to": "2020-11-01 10:26:00",
                "events": [{"id": "sign up", "name": "sign up"}],
                "interval": "hour",
            },
        )
        cache_key = generate_cache_key(f"{filter.toJSON()}_{self.team.pk}")
        cache.set(cache_key, fake_cached, settings.CACHED_RESULTS_TTL)

        res = Trends().get_cached_result(filter, self.team)
        self.assertIsNotNone(res)

        filter = Filter(
            team=self.team,
            data={
                "date_to": "2020-11-02 05:26:00",
                "events": [{"id": "sign up", "name": "sign up"}],
                "interval": "hour",
            },
        )

        res = Trends().get_cached_result(filter, self.team)
        self.assertIsNone(res)

    def test_get_cached_result_day(self):
        set_instance_setting("STRICT_CACHING_TEAMS", "all")
        fake_cached = {"result": [{"days": ["2020-01-02", "2020-01-03", "2020-01-04"], "data": [0.0, 0.0, 0.0]}]}
        filter = Filter(
            team=self.team,
            data={"date_from": "2020-01-02", "date_to": "2020-01-04", "events": [{"id": "sign up", "name": "sign up"}]},
        )
        cache_key = generate_cache_key(f"{filter.toJSON()}_{self.team.pk}")
        cache.set(cache_key, fake_cached, settings.CACHED_RESULTS_TTL)

        res = Trends().get_cached_result(filter, self.team)
        self.assertTrue(res)

        fake_cached = {"result": [{"days": ["2020-01-01", "2020-01-02", "2020-01-03"], "data": [0.0, 0.0, 0.0]}]}

        cache.set(cache_key, fake_cached, settings.CACHED_RESULTS_TTL)

        res = Trends().get_cached_result(filter, self.team)
        self.assertFalse(res)

    def test_get_cached_result_week(self):
        set_instance_setting("STRICT_CACHING_TEAMS", "all")

        fake_cached = {"result": [{"days": ["2020-11-01", "2020-11-08", "2020-11-15"], "data": [0.0, 0.0, 0.0]}]}

        filter = Filter(
            team=self.team,
            data={"date_to": "2020-11-16", "events": [{"id": "sign up", "name": "sign up"}], "interval": "week"},
        )
        cache_key = generate_cache_key(f"{filter.toJSON()}_{self.team.pk}")
        cache.set(cache_key, fake_cached, settings.CACHED_RESULTS_TTL)

        res = Trends().get_cached_result(filter, self.team)
        self.assertTrue(res)

        filter = Filter(
            team=self.team,
            data={"date_to": "2020-11-23", "events": [{"id": "sign up", "name": "sign up"}], "interval": "week"},
        )

        res = Trends().get_cached_result(filter, self.team)
        self.assertFalse(res)

    def test_get_cached_result_month(self):
        set_instance_setting("STRICT_CACHING_TEAMS", "all")

        fake_cached = {"result": [{"days": ["2020-09-01", "2020-10-01", "2020-11-01"], "data": [0.0, 0.0, 0.0]}]}

        filter = Filter(
            team=self.team,
            data={"date_to": "2020-11-16", "events": [{"id": "sign up", "name": "sign up"}], "interval": "month"},
        )
        cache_key = generate_cache_key(f"{filter.toJSON()}_{self.team.pk}")
        cache.set(cache_key, fake_cached, settings.CACHED_RESULTS_TTL)

        res = Trends().get_cached_result(filter, self.team)
        self.assertTrue(res)

        filter = Filter(
            team=self.team,
            data={"date_to": "2020-12-01", "events": [{"id": "sign up", "name": "sign up"}], "interval": "week"},
        )

        res = Trends().get_cached_result(filter, self.team)
        self.assertFalse(res)

    def test_merge_result(self):
        set_instance_setting("STRICT_CACHING_TEAMS", "all")
        fake_cached = {
            "sign up - Chrome_0": {
                "label": "sign up - Chrome",
                "days": ["2020-01-02", "2020-01-03", "2020-01-04"],
                "data": [23.0, 15.0, 1.0],
            }
        }
        filter = Filter(
            team=self.team,
            data={"date_from": "2020-01-02", "date_to": "2020-01-04", "events": [{"id": "sign up", "name": "sign up"}]},
        )
        result = [{"label": "sign up - Chrome", "data": [15.0, 12.0]}]

        merged_result, _ = Trends().merge_results(result, fake_cached, 0, filter, self.team)
        self.assertEqual(merged_result[0]["data"], [23.0, 15.0, 12.0])

    def test_merge_result_no_cache(self):

        filter = Filter(
            team=self.team,
            data={"date_from": "2020-01-02", "date_to": "2020-01-04", "events": [{"id": "sign up", "name": "sign up"}]},
        )

        result = [{"label": "sign up - Chrome", "data": [15.0, 12.0]}]

        merged_result, _ = Trends().merge_results(result, {}, 0, filter, self.team)

        self.assertEqual(merged_result[0]["data"], [15.0, 12.0])

    def test_merge_result_multiple(self):
        set_instance_setting("STRICT_CACHING_TEAMS", "all")
        fake_cached = {
            "sign up - Chrome_0": {
                "label": "sign up - Chrome",
                "days": ["2020-01-02", "2020-01-03", "2020-01-04"],
                "data": [23.0, 15.0, 1.0],
            },
            "sign up - Safari_0": {
                "label": "sign up - Safari",
                "days": ["2020-01-02", "2020-01-03", "2020-01-04"],
                "data": [12.0, 11.0, 8.0],
            },
        }
        filter = Filter(
            team=self.team,
            data={"date_from": "2020-01-02", "date_to": "2020-01-04", "events": [{"id": "sign up", "name": "sign up"}]},
        )

        result = [
            {"label": "sign up - Chrome", "data": [15.0, 12.0]},
            {"label": "sign up - Safari", "data": [15.0, 9.0]},
        ]

        merged_result, _ = Trends().merge_results(result, fake_cached, 0, filter, self.team)

        self.assertEqual(merged_result[0]["data"], [23.0, 15.0, 12.0])
        self.assertEqual(merged_result[1]["data"], [12.0, 11.0, 9.0])<|MERGE_RESOLUTION|>--- conflicted
+++ resolved
@@ -5818,39 +5818,6 @@
             )
             self.assertEqual(response[0]["data"], [0.0, 0.0, 0.0, 0.0, 1.0, 1.0, 0.0, 0.0])
 
-<<<<<<< HEAD
-        # Custom date range, single day, hourly interval
-        response = Trends().run(
-            Filter(
-                team=self.team,
-                data={
-                    "date_from": "2020-01-03",
-                    "date_to": "2020-01-03 23:59:59",
-                    "interval": "hour",
-                    "events": [{"id": "sign up", "name": "sign up"}],
-                },
-            ),
-            self.team,
-        )
-        self.assertEqual(response[0]["data"][17], 1)
-        self.assertEqual(len(response[0]["data"]), 24)
-
-        # Custom date range, single day, dayly interval
-        response = Trends().run(
-            Filter(
-                team=self.team,
-                data={
-                    "date_from": "2020-01-03",
-                    "date_to": "2020-01-03",
-                    "events": [{"id": "sign up", "name": "sign up"}],
-                },
-            ),
-            self.team,
-        )
-        self.assertEqual(response[0]["data"], [1.0])
-
-=======
->>>>>>> 77f3847e
     # Regression test to ensure we handle non-deterministic timezones correctly
     # US/Pacific for example changes from PST to PDT due to Daylight Savings Time
     # In 2022, this happened on November 6, and previously we had a bug where
