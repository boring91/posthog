import { lemonToast } from '@posthog/lemon-ui'
import { actions, connect, kea, listeners, path, reducers, selectors } from 'kea'
import api from 'lib/api'
import { databaseTableListLogic } from 'scenes/data-management/database/databaseTableListLogic'

import { DatabaseSchemaTable, DatabaseSerializedFieldType } from '~/queries/schema'

<<<<<<< HEAD
import { dataWarehouseViewsLogic } from '../saved_queries/dataWarehouseViewsLogic'
import { DataWarehouseSceneTab } from '../types'
=======
import { dataWarehouseSavedQueriesLogic } from '../saved_queries/dataWarehouseSavedQueriesLogic'
import {
    DatabaseTableListRow,
    DataWarehouseExternalTableType,
    DataWarehouseRowType,
    DataWarehouseTableType,
} from '../types'
>>>>>>> 1efb4c70
import type { dataWarehouseSceneLogicType } from './dataWarehouseSceneLogicType'

export const dataWarehouseSceneLogic = kea<dataWarehouseSceneLogicType>([
    path(['scenes', 'warehouse', 'dataWarehouseSceneLogic']),
    connect(() => ({
        values: [
            databaseTableListLogic,
            ['database', 'posthogTables', 'dataWarehouseTables', 'databaseLoading', 'views'],
        ],
        actions: [
            dataWarehouseViewsLogic,
            ['deleteDataWarehouseSavedQuery', 'updateDataWarehouseSavedQuery', 'updateDataWarehouseSavedQuerySuccess'],
            databaseTableListLogic,
<<<<<<< HEAD
            ['loadDatabase', 'loadDatabaseSuccess', 'loadDatabaseFailure'],
        ],
    })),
    actions(({ values }) => ({
        selectRow: (row: DatabaseSchemaTable | null) => ({ row }),
        setSceneTab: (tab: DataWarehouseSceneTab) => ({ tab }),
=======
            [
                'loadDataWarehouse',
                'deleteDataWarehouseTable',
                'loadDataWarehouseSuccess',
                'loadDataWarehouseFailure',
                'loadDatabase',
                'loadDatabaseSuccess',
            ],
        ],
    })),
    actions(({ values }) => ({
        selectRow: (row: DataWarehouseTableType | null) => ({ row }),
>>>>>>> 1efb4c70
        setIsEditingSavedQuery: (isEditingSavedQuery: boolean) => ({ isEditingSavedQuery }),
        toggleEditSchemaMode: (inEditSchemaMode?: boolean) => ({ inEditSchemaMode }),
        updateSelectedSchema: (columnKey: string, columnType: DatabaseSerializedFieldType) => ({
            columnKey,
            columnType,
        }),
        saveSchema: true,
        setEditSchemaIsLoading: (isLoading: boolean) => ({ isLoading }),
        cancelEditSchema: () => ({ database: values.database }),
        deleteDataWarehouseTable: (tableId: string) => ({ tableId }),
    })),
    reducers({
        selectedRow: [
            null as DatabaseSchemaTable | null,
            {
                selectRow: (_, { row }) => row,
                updateSelectedSchema: (state, { columnKey, columnType }) => {
                    if (!state) {
                        return state
                    }

                    const newState = { ...state }

                    const column = newState?.fields[columnKey]
                    if (!column) {
                        return state
                    }

                    column.type = columnType
                    return newState
                },
                loadDatabaseSuccess: (state, { database }) => {
                    if (!state || !database) {
                        return state
                    }

                    const table = Object.values(database.tables).find((n) => n.id === state.id)
                    if (!table) {
                        return state
                    }

                    return table
                },
<<<<<<< HEAD
                cancelEditSchema: (state, { database }) => {
                    if (!state || !database) {
=======
                loadDatabaseSuccess: (state, { database }) => {
                    if (!database || !state) {
                        return state
                    }

                    const columns = database[state.name]

                    if (columns) {
                        return {
                            id: state.name,
                            name: state.name,
                            columns: columns,
                            payload: { name: state.name, columns },
                            type: DataWarehouseRowType.PostHogTable,
                        }
                    }

                    return state
                },
                cancelEditSchema: (state, { dataWarehouse }) => {
                    if (!state || !dataWarehouse) {
>>>>>>> 1efb4c70
                        return state
                    }

                    const table = Object.values(database.tables).find((n) => n.id === state.id)

                    if (!table) {
                        return state
                    }

                    return JSON.parse(JSON.stringify(table))
                },
            },
        ],
        schemaUpdates: [
            {} as Record<string, DatabaseSerializedFieldType>,
            {
                updateSelectedSchema: (state, { columnKey, columnType }) => {
                    const newState = { ...state }

                    newState[columnKey] = columnType
                    return newState
                },
                toggleEditSchemaMode: () => ({}),
            },
        ],
        isEditingSavedQuery: [
            false,
            {
                setIsEditingSavedQuery: (_, { isEditingSavedQuery }) => isEditingSavedQuery,
            },
        ],
        inEditSchemaMode: [
            false as boolean,
            {
                toggleEditSchemaMode: (state, { inEditSchemaMode }) => {
                    if (inEditSchemaMode !== undefined) {
                        return inEditSchemaMode
                    }

                    return !state
                },
            },
        ],
        editSchemaIsLoading: [
            false as boolean,
            {
                setEditSchemaIsLoading: (_, { isLoading }) => isLoading,
                loadDatabaseSuccess: () => false,
                loadDatabaseFailure: () => false,
            },
        ],
    }),
    selectors({
<<<<<<< HEAD
        dataWarehouseTablesBySourceType: [
            (s) => [s.dataWarehouseTables],
            (dataWarehouseTables): Record<string, DatabaseSchemaTable[]> => {
                return dataWarehouseTables.reduce((acc: Record<string, DatabaseSchemaTable[]>, table) => {
                    if (table.source) {
                        if (!acc[table.source.source_type]) {
                            acc[table.source.source_type] = []
=======
        externalTables: [
            (s) => [s.dataWarehouse],
            (warehouse): DataWarehouseTableType[] => {
                if (!warehouse) {
                    return []
                }

                const results = warehouse.results.map(
                    (table: DataWarehouseTable) =>
                        ({
                            id: table.id,
                            name: table.name,
                            columns: table.columns,
                            payload: table,
                            type: DataWarehouseRowType.ExternalTable,
                        } as DataWarehouseTableType)
                )

                // Deepcopy this so that edits dont modify the original objects
                return JSON.parse(JSON.stringify(results))
            },
        ],
        externalTablesMap: [
            (s) => [s.externalTables, s.savedQueriesFormatted],
            (externalTables, savedQueriesFormatted): Record<string, DataWarehouseTableType> => {
                return {
                    ...externalTables.reduce(
                        (acc: Record<string, DataWarehouseTableType>, table: DataWarehouseTableType) => {
                            acc[table.name] = table
                            return acc
                        },
                        {} as Record<string, DataWarehouseTableType>
                    ),
                    ...savedQueriesFormatted.reduce(
                        (acc: Record<string, DataWarehouseTableType>, table: DataWarehouseTableType) => {
                            acc[table.name] = table
                            return acc
                        },
                        {} as Record<string, DataWarehouseTableType>
                    ),
                }
            },
        ],
        posthogTables: [
            (s) => [s.filteredTables],
            (tables): DataWarehouseTableType[] => {
                if (!tables) {
                    return []
                }

                return tables.map(
                    (table: DatabaseTableListRow) =>
                        ({
                            id: table.name,
                            name: table.name,
                            columns: table.columns,
                            payload: table,
                            type: DataWarehouseRowType.PostHogTable,
                        } as DataWarehouseTableType)
                )
            },
        ],
        savedQueriesFormatted: [
            (s) => [s.savedQueries],
            (savedQueries): DataWarehouseTableType[] => {
                if (!savedQueries) {
                    return []
                }

                return savedQueries.map(
                    (query) =>
                        ({
                            id: query.id,
                            name: query.name,
                            columns: query.columns,
                            type: DataWarehouseRowType.View,
                            payload: query,
                        } as DataWarehouseTableType)
                )
            },
        ],
        allTables: [
            (s) => [s.externalTables, s.posthogTables, s.savedQueriesFormatted],
            (externalTables, posthogTables, savedQueriesFormatted): DataWarehouseTableType[] => {
                return [...externalTables, ...posthogTables, ...savedQueriesFormatted]
            },
        ],
        allTablesLoading: [
            (s) => [s.databaseLoading, s.dataWarehouseLoading],
            (databaseLoading, dataWarehouseLoading): boolean => {
                return databaseLoading || dataWarehouseLoading
            },
        ],
        externalTablesBySourceType: [
            (s) => [s.externalTables],
            (externalTables): Record<string, DataWarehouseTableType[]> => {
                return externalTables.reduce((acc: Record<string, DataWarehouseTableType[]>, table) => {
                    table = table as DataWarehouseExternalTableType
                    if (table.payload.external_data_source) {
                        if (!acc[table.payload.external_data_source.source_type]) {
                            acc[table.payload.external_data_source.source_type] = []
>>>>>>> 1efb4c70
                        }
                        acc[table.source.source_type].push(table)
                    } else {
                        if (!acc['S3']) {
                            acc['S3'] = []
                        }
                        acc['S3'].push(table)
                    }
                    return acc
                }, {})
            },
        ],
    }),
    listeners(({ actions, values }) => ({
        deleteDataWarehouseSavedQuery: async (tableId) => {
            await api.dataWarehouseTables.delete(tableId)
            actions.selectRow(null)
            lemonToast.success('View successfully deleted')
        },
        selectRow: () => {
            actions.setIsEditingSavedQuery(false)
        },
        updateDataWarehouseSavedQuerySuccess: async ({ payload }) => {
            actions.setIsEditingSavedQuery(false)
            lemonToast.success(`${payload?.name ?? 'View'} successfully updated`)
        },
        saveSchema: async () => {
            const schemaUpdates = values.schemaUpdates
            const tableId = values.selectedRow?.id

            if (!tableId) {
                return
            }

            if (Object.keys(schemaUpdates).length === 0) {
                actions.toggleEditSchemaMode()
                return
            }

            actions.setEditSchemaIsLoading(true)

            try {
                await api.dataWarehouseTables.updateSchema(tableId, schemaUpdates)
                actions.loadDatabase()
            } catch (e: any) {
                lemonToast.error(e.message)
                actions.setEditSchemaIsLoading(false)
            }
        },
        loadDatabaseSuccess: () => {
            if (values.inEditSchemaMode) {
                actions.toggleEditSchemaMode()
            }
        },
        loadDatabaseFailure: () => {
            if (values.inEditSchemaMode) {
                actions.toggleEditSchemaMode()
            }
        },
        cancelEditSchema: () => {
            actions.toggleEditSchemaMode(false)
        },
        deleteDataWarehouseTable: async ({ tableId }) => {
            await api.dataWarehouseTables.delete(tableId)
            actions.selectRow(null)
            lemonToast.success('Table successfully deleted')
        },
    })),
])<|MERGE_RESOLUTION|>--- conflicted
+++ resolved
@@ -5,18 +5,8 @@
 
 import { DatabaseSchemaTable, DatabaseSerializedFieldType } from '~/queries/schema'
 
-<<<<<<< HEAD
 import { dataWarehouseViewsLogic } from '../saved_queries/dataWarehouseViewsLogic'
 import { DataWarehouseSceneTab } from '../types'
-=======
-import { dataWarehouseSavedQueriesLogic } from '../saved_queries/dataWarehouseSavedQueriesLogic'
-import {
-    DatabaseTableListRow,
-    DataWarehouseExternalTableType,
-    DataWarehouseRowType,
-    DataWarehouseTableType,
-} from '../types'
->>>>>>> 1efb4c70
 import type { dataWarehouseSceneLogicType } from './dataWarehouseSceneLogicType'
 
 export const dataWarehouseSceneLogic = kea<dataWarehouseSceneLogicType>([
@@ -30,27 +20,12 @@
             dataWarehouseViewsLogic,
             ['deleteDataWarehouseSavedQuery', 'updateDataWarehouseSavedQuery', 'updateDataWarehouseSavedQuerySuccess'],
             databaseTableListLogic,
-<<<<<<< HEAD
             ['loadDatabase', 'loadDatabaseSuccess', 'loadDatabaseFailure'],
         ],
     })),
     actions(({ values }) => ({
         selectRow: (row: DatabaseSchemaTable | null) => ({ row }),
         setSceneTab: (tab: DataWarehouseSceneTab) => ({ tab }),
-=======
-            [
-                'loadDataWarehouse',
-                'deleteDataWarehouseTable',
-                'loadDataWarehouseSuccess',
-                'loadDataWarehouseFailure',
-                'loadDatabase',
-                'loadDatabaseSuccess',
-            ],
-        ],
-    })),
-    actions(({ values }) => ({
-        selectRow: (row: DataWarehouseTableType | null) => ({ row }),
->>>>>>> 1efb4c70
         setIsEditingSavedQuery: (isEditingSavedQuery: boolean) => ({ isEditingSavedQuery }),
         toggleEditSchemaMode: (inEditSchemaMode?: boolean) => ({ inEditSchemaMode }),
         updateSelectedSchema: (columnKey: string, columnType: DatabaseSerializedFieldType) => ({
@@ -94,32 +69,8 @@
 
                     return table
                 },
-<<<<<<< HEAD
                 cancelEditSchema: (state, { database }) => {
                     if (!state || !database) {
-=======
-                loadDatabaseSuccess: (state, { database }) => {
-                    if (!database || !state) {
-                        return state
-                    }
-
-                    const columns = database[state.name]
-
-                    if (columns) {
-                        return {
-                            id: state.name,
-                            name: state.name,
-                            columns: columns,
-                            payload: { name: state.name, columns },
-                            type: DataWarehouseRowType.PostHogTable,
-                        }
-                    }
-
-                    return state
-                },
-                cancelEditSchema: (state, { dataWarehouse }) => {
-                    if (!state || !dataWarehouse) {
->>>>>>> 1efb4c70
                         return state
                     }
 
@@ -173,7 +124,6 @@
         ],
     }),
     selectors({
-<<<<<<< HEAD
         dataWarehouseTablesBySourceType: [
             (s) => [s.dataWarehouseTables],
             (dataWarehouseTables): Record<string, DatabaseSchemaTable[]> => {
@@ -181,109 +131,6 @@
                     if (table.source) {
                         if (!acc[table.source.source_type]) {
                             acc[table.source.source_type] = []
-=======
-        externalTables: [
-            (s) => [s.dataWarehouse],
-            (warehouse): DataWarehouseTableType[] => {
-                if (!warehouse) {
-                    return []
-                }
-
-                const results = warehouse.results.map(
-                    (table: DataWarehouseTable) =>
-                        ({
-                            id: table.id,
-                            name: table.name,
-                            columns: table.columns,
-                            payload: table,
-                            type: DataWarehouseRowType.ExternalTable,
-                        } as DataWarehouseTableType)
-                )
-
-                // Deepcopy this so that edits dont modify the original objects
-                return JSON.parse(JSON.stringify(results))
-            },
-        ],
-        externalTablesMap: [
-            (s) => [s.externalTables, s.savedQueriesFormatted],
-            (externalTables, savedQueriesFormatted): Record<string, DataWarehouseTableType> => {
-                return {
-                    ...externalTables.reduce(
-                        (acc: Record<string, DataWarehouseTableType>, table: DataWarehouseTableType) => {
-                            acc[table.name] = table
-                            return acc
-                        },
-                        {} as Record<string, DataWarehouseTableType>
-                    ),
-                    ...savedQueriesFormatted.reduce(
-                        (acc: Record<string, DataWarehouseTableType>, table: DataWarehouseTableType) => {
-                            acc[table.name] = table
-                            return acc
-                        },
-                        {} as Record<string, DataWarehouseTableType>
-                    ),
-                }
-            },
-        ],
-        posthogTables: [
-            (s) => [s.filteredTables],
-            (tables): DataWarehouseTableType[] => {
-                if (!tables) {
-                    return []
-                }
-
-                return tables.map(
-                    (table: DatabaseTableListRow) =>
-                        ({
-                            id: table.name,
-                            name: table.name,
-                            columns: table.columns,
-                            payload: table,
-                            type: DataWarehouseRowType.PostHogTable,
-                        } as DataWarehouseTableType)
-                )
-            },
-        ],
-        savedQueriesFormatted: [
-            (s) => [s.savedQueries],
-            (savedQueries): DataWarehouseTableType[] => {
-                if (!savedQueries) {
-                    return []
-                }
-
-                return savedQueries.map(
-                    (query) =>
-                        ({
-                            id: query.id,
-                            name: query.name,
-                            columns: query.columns,
-                            type: DataWarehouseRowType.View,
-                            payload: query,
-                        } as DataWarehouseTableType)
-                )
-            },
-        ],
-        allTables: [
-            (s) => [s.externalTables, s.posthogTables, s.savedQueriesFormatted],
-            (externalTables, posthogTables, savedQueriesFormatted): DataWarehouseTableType[] => {
-                return [...externalTables, ...posthogTables, ...savedQueriesFormatted]
-            },
-        ],
-        allTablesLoading: [
-            (s) => [s.databaseLoading, s.dataWarehouseLoading],
-            (databaseLoading, dataWarehouseLoading): boolean => {
-                return databaseLoading || dataWarehouseLoading
-            },
-        ],
-        externalTablesBySourceType: [
-            (s) => [s.externalTables],
-            (externalTables): Record<string, DataWarehouseTableType[]> => {
-                return externalTables.reduce((acc: Record<string, DataWarehouseTableType[]>, table) => {
-                    table = table as DataWarehouseExternalTableType
-                    if (table.payload.external_data_source) {
-                        if (!acc[table.payload.external_data_source.source_type]) {
-                            acc[table.payload.external_data_source.source_type] = []
->>>>>>> 1efb4c70
                         }
                         acc[table.source.source_type].push(table)
                     } else {
