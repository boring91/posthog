# serializer version: 1
# name: TestErrorTrackingQueryRunner.test_column_names
  '''
  SELECT if(not(empty(events__exception_issue_override.issue_id)), events__exception_issue_override.issue_id, accurateCastOrNull(replaceRegexpAll(nullIf(nullIf(JSONExtractRaw(events.properties, '$exception_issue_id'), ''), 'null'), '^"|"$', ''), 'UUID')) AS id,
         count(DISTINCT events.uuid) AS occurrences,
         count(DISTINCT nullIf(events.`$session_id`, '')) AS sessions,
         count(DISTINCT events.distinct_id) AS users,
         max(toTimeZone(events.timestamp, 'UTC')) AS last_seen,
         min(toTimeZone(events.timestamp, 'UTC')) AS first_seen,
         sumForEach(arrayMap(bin -> if(and(greater(toTimeZone(events.timestamp, 'UTC'), bin), lessOrEquals(dateDiff('seconds', bin, toTimeZone(events.timestamp, 'UTC')), divide(dateDiff('seconds', parseDateTime64BestEffort('2022-01-09T12:11:00', 6, 'UTC'), parseDateTime64BestEffort('2022-01-10T12:11:00', 6, 'UTC')), 1))), 1, 0), arrayMap(i -> dateAdd(parseDateTime64BestEffort('2022-01-09T12:11:00', 6, 'UTC'), toIntervalSecond(multiply(i, divide(dateDiff('seconds', parseDateTime64BestEffort('2022-01-09T12:11:00', 6, 'UTC'), parseDateTime64BestEffort('2022-01-10T12:11:00', 6, 'UTC')), 1)))), range(0, 1)))) AS volumeDay,
         sumForEach(arrayMap(bin -> if(and(greater(toTimeZone(events.timestamp, 'UTC'), bin), lessOrEquals(dateDiff('seconds', bin, toTimeZone(events.timestamp, 'UTC')), divide(dateDiff('seconds', parseDateTime64BestEffortOrNull(NULL, 6, 'UTC'), parseDateTime64BestEffortOrNull(NULL, 6, 'UTC')), 1))), 1, 0), arrayMap(i -> dateAdd(parseDateTime64BestEffortOrNull(NULL, 6, 'UTC'), toIntervalSecond(multiply(i, divide(dateDiff('seconds', parseDateTime64BestEffortOrNull(NULL, 6, 'UTC'), parseDateTime64BestEffortOrNull(NULL, 6, 'UTC')), 1)))), range(0, 1)))) AS volumeRange
  FROM events
  LEFT OUTER JOIN
    (SELECT argMax(error_tracking_issue_fingerprint_overrides.issue_id, error_tracking_issue_fingerprint_overrides.version) AS issue_id,
            error_tracking_issue_fingerprint_overrides.fingerprint AS fingerprint
     FROM error_tracking_issue_fingerprint_overrides
     WHERE equals(error_tracking_issue_fingerprint_overrides.team_id, 99999)
     GROUP BY error_tracking_issue_fingerprint_overrides.fingerprint
     HAVING ifNull(equals(argMax(error_tracking_issue_fingerprint_overrides.is_deleted, error_tracking_issue_fingerprint_overrides.version), 0), 0) SETTINGS optimize_aggregation_in_order=1) AS events__exception_issue_override ON equals(replaceRegexpAll(nullIf(nullIf(JSONExtractRaw(events.properties, '$exception_fingerprint'), ''), 'null'), '^"|"$', ''), events__exception_issue_override.fingerprint)
  WHERE and(equals(events.team_id, 99999), equals(events.event, '$exception'), isNotNull(if(not(empty(events__exception_issue_override.issue_id)), events__exception_issue_override.issue_id, accurateCastOrNull(replaceRegexpAll(nullIf(nullIf(JSONExtractRaw(events.properties, '$exception_issue_id'), ''), 'null'), '^"|"$', ''), 'UUID'))), 1)
  GROUP BY if(not(empty(events__exception_issue_override.issue_id)), events__exception_issue_override.issue_id, accurateCastOrNull(replaceRegexpAll(nullIf(nullIf(JSONExtractRaw(events.properties, '$exception_issue_id'), ''), 'null'), '^"|"$', ''), 'UUID'))
  LIMIT 101
  OFFSET 0 SETTINGS readonly=2,
                    max_execution_time=60,
                    allow_experimental_object_type=1,
                    format_csv_allow_double_quotes=0,
                    max_ast_elements=4000000,
                    max_expanded_ast_elements=4000000,
                    max_bytes_before_external_group_by=0,
                    transform_null_in=1
  '''
# ---
# name: TestErrorTrackingQueryRunner.test_column_names.1
  '''
  SELECT if(not(empty(events__exception_issue_override.issue_id)), events__exception_issue_override.issue_id, accurateCastOrNull(replaceRegexpAll(nullIf(nullIf(JSONExtractRaw(events.properties, '$exception_issue_id'), ''), 'null'), '^"|"$', ''), 'UUID')) AS id,
         count(DISTINCT events.uuid) AS occurrences,
         count(DISTINCT nullIf(events.`$session_id`, '')) AS sessions,
         count(DISTINCT events.distinct_id) AS users,
         max(toTimeZone(events.timestamp, 'UTC')) AS last_seen,
         min(toTimeZone(events.timestamp, 'UTC')) AS first_seen,
         sumForEach(arrayMap(bin -> if(and(greater(toTimeZone(events.timestamp, 'UTC'), bin), lessOrEquals(dateDiff('seconds', bin, toTimeZone(events.timestamp, 'UTC')), divide(dateDiff('seconds', parseDateTime64BestEffort('2022-01-09T12:11:00', 6, 'UTC'), parseDateTime64BestEffort('2022-01-10T12:11:00', 6, 'UTC')), 1))), 1, 0), arrayMap(i -> dateAdd(parseDateTime64BestEffort('2022-01-09T12:11:00', 6, 'UTC'), toIntervalSecond(multiply(i, divide(dateDiff('seconds', parseDateTime64BestEffort('2022-01-09T12:11:00', 6, 'UTC'), parseDateTime64BestEffort('2022-01-10T12:11:00', 6, 'UTC')), 1)))), range(0, 1)))) AS volumeDay,
         sumForEach(arrayMap(bin -> if(and(greater(toTimeZone(events.timestamp, 'UTC'), bin), lessOrEquals(dateDiff('seconds', bin, toTimeZone(events.timestamp, 'UTC')), divide(dateDiff('seconds', parseDateTime64BestEffortOrNull(NULL, 6, 'UTC'), parseDateTime64BestEffortOrNull(NULL, 6, 'UTC')), 1))), 1, 0), arrayMap(i -> dateAdd(parseDateTime64BestEffortOrNull(NULL, 6, 'UTC'), toIntervalSecond(multiply(i, divide(dateDiff('seconds', parseDateTime64BestEffortOrNull(NULL, 6, 'UTC'), parseDateTime64BestEffortOrNull(NULL, 6, 'UTC')), 1)))), range(0, 1)))) AS volumeRange,
         argMin(events.properties, toTimeZone(events.timestamp, 'UTC')) AS earliest
  FROM events
  LEFT OUTER JOIN
    (SELECT argMax(error_tracking_issue_fingerprint_overrides.issue_id, error_tracking_issue_fingerprint_overrides.version) AS issue_id,
            error_tracking_issue_fingerprint_overrides.fingerprint AS fingerprint
     FROM error_tracking_issue_fingerprint_overrides
     WHERE equals(error_tracking_issue_fingerprint_overrides.team_id, 99999)
     GROUP BY error_tracking_issue_fingerprint_overrides.fingerprint
     HAVING ifNull(equals(argMax(error_tracking_issue_fingerprint_overrides.is_deleted, error_tracking_issue_fingerprint_overrides.version), 0), 0) SETTINGS optimize_aggregation_in_order=1) AS events__exception_issue_override ON equals(replaceRegexpAll(nullIf(nullIf(JSONExtractRaw(events.properties, '$exception_fingerprint'), ''), 'null'), '^"|"$', ''), events__exception_issue_override.fingerprint)
  WHERE and(equals(events.team_id, 99999), equals(events.event, '$exception'), isNotNull(if(not(empty(events__exception_issue_override.issue_id)), events__exception_issue_override.issue_id, accurateCastOrNull(replaceRegexpAll(nullIf(nullIf(JSONExtractRaw(events.properties, '$exception_issue_id'), ''), 'null'), '^"|"$', ''), 'UUID'))), 1, ifNull(equals(if(not(empty(events__exception_issue_override.issue_id)), events__exception_issue_override.issue_id, accurateCastOrNull(replaceRegexpAll(nullIf(nullIf(JSONExtractRaw(events.properties, '$exception_issue_id'), ''), 'null'), '^"|"$', ''), 'UUID')), '01936e7f-d7ff-7314-b2d4-7627981e34f0'), 0))
  GROUP BY if(not(empty(events__exception_issue_override.issue_id)), events__exception_issue_override.issue_id, accurateCastOrNull(replaceRegexpAll(nullIf(nullIf(JSONExtractRaw(events.properties, '$exception_issue_id'), ''), 'null'), '^"|"$', ''), 'UUID'))
  LIMIT 101
  OFFSET 0 SETTINGS readonly=2,
                    max_execution_time=60,
                    allow_experimental_object_type=1,
                    format_csv_allow_double_quotes=0,
                    max_ast_elements=4000000,
                    max_expanded_ast_elements=4000000,
                    max_bytes_before_external_group_by=0,
                    transform_null_in=1
  '''
# ---
# name: TestErrorTrackingQueryRunner.test_correctly_counts_session_ids
  '''
  SELECT if(not(empty(events__exception_issue_override.issue_id)), events__exception_issue_override.issue_id, accurateCastOrNull(replaceRegexpAll(nullIf(nullIf(JSONExtractRaw(events.properties, '$exception_issue_id'), ''), 'null'), '^"|"$', ''), 'UUID')) AS id,
         count(DISTINCT events.uuid) AS occurrences,
         count(DISTINCT nullIf(events.`$session_id`, '')) AS sessions,
         count(DISTINCT events.distinct_id) AS users,
         max(toTimeZone(events.timestamp, 'UTC')) AS last_seen,
         min(toTimeZone(events.timestamp, 'UTC')) AS first_seen,
         sumForEach(arrayMap(bin -> if(and(greater(toTimeZone(events.timestamp, 'UTC'), bin), lessOrEquals(dateDiff('seconds', bin, toTimeZone(events.timestamp, 'UTC')), divide(dateDiff('seconds', parseDateTime64BestEffort('2022-01-09T12:11:00', 6, 'UTC'), parseDateTime64BestEffort('2022-01-10T12:11:00', 6, 'UTC')), 1))), 1, 0), arrayMap(i -> dateAdd(parseDateTime64BestEffort('2022-01-09T12:11:00', 6, 'UTC'), toIntervalSecond(multiply(i, divide(dateDiff('seconds', parseDateTime64BestEffort('2022-01-09T12:11:00', 6, 'UTC'), parseDateTime64BestEffort('2022-01-10T12:11:00', 6, 'UTC')), 1)))), range(0, 1)))) AS volumeDay,
         sumForEach(arrayMap(bin -> if(and(greater(toTimeZone(events.timestamp, 'UTC'), bin), lessOrEquals(dateDiff('seconds', bin, toTimeZone(events.timestamp, 'UTC')), divide(dateDiff('seconds', parseDateTime64BestEffortOrNull(NULL, 6, 'UTC'), parseDateTime64BestEffortOrNull(NULL, 6, 'UTC')), 1))), 1, 0), arrayMap(i -> dateAdd(parseDateTime64BestEffortOrNull(NULL, 6, 'UTC'), toIntervalSecond(multiply(i, divide(dateDiff('seconds', parseDateTime64BestEffortOrNull(NULL, 6, 'UTC'), parseDateTime64BestEffortOrNull(NULL, 6, 'UTC')), 1)))), range(0, 1)))) AS volumeRange,
         argMin(events.properties, toTimeZone(events.timestamp, 'UTC')) AS earliest
  FROM events
  LEFT OUTER JOIN
    (SELECT argMax(error_tracking_issue_fingerprint_overrides.issue_id, error_tracking_issue_fingerprint_overrides.version) AS issue_id,
            error_tracking_issue_fingerprint_overrides.fingerprint AS fingerprint
     FROM error_tracking_issue_fingerprint_overrides
     WHERE equals(error_tracking_issue_fingerprint_overrides.team_id, 99999)
     GROUP BY error_tracking_issue_fingerprint_overrides.fingerprint
     HAVING ifNull(equals(argMax(error_tracking_issue_fingerprint_overrides.is_deleted, error_tracking_issue_fingerprint_overrides.version), 0), 0) SETTINGS optimize_aggregation_in_order=1) AS events__exception_issue_override ON equals(replaceRegexpAll(nullIf(nullIf(JSONExtractRaw(events.properties, '$exception_fingerprint'), ''), 'null'), '^"|"$', ''), events__exception_issue_override.fingerprint)
  WHERE and(equals(events.team_id, 99999), equals(events.event, '$exception'), isNotNull(if(not(empty(events__exception_issue_override.issue_id)), events__exception_issue_override.issue_id, accurateCastOrNull(replaceRegexpAll(nullIf(nullIf(JSONExtractRaw(events.properties, '$exception_issue_id'), ''), 'null'), '^"|"$', ''), 'UUID'))), 1, ifNull(equals(if(not(empty(events__exception_issue_override.issue_id)), events__exception_issue_override.issue_id, accurateCastOrNull(replaceRegexpAll(nullIf(nullIf(JSONExtractRaw(events.properties, '$exception_issue_id'), ''), 'null'), '^"|"$', ''), 'UUID')), '01936e7f-d7ff-7314-b2d4-7627981e34f0'), 0))
  GROUP BY if(not(empty(events__exception_issue_override.issue_id)), events__exception_issue_override.issue_id, accurateCastOrNull(replaceRegexpAll(nullIf(nullIf(JSONExtractRaw(events.properties, '$exception_issue_id'), ''), 'null'), '^"|"$', ''), 'UUID'))
  LIMIT 101
  OFFSET 0 SETTINGS readonly=2,
                    max_execution_time=60,
                    allow_experimental_object_type=1,
                    format_csv_allow_double_quotes=0,
                    max_ast_elements=4000000,
                    max_expanded_ast_elements=4000000,
                    max_bytes_before_external_group_by=0,
                    transform_null_in=1
  '''
# ---
# name: TestErrorTrackingQueryRunner.test_empty_search_query
  '''
  SELECT if(not(empty(events__exception_issue_override.issue_id)), events__exception_issue_override.issue_id, accurateCastOrNull(replaceRegexpAll(nullIf(nullIf(JSONExtractRaw(events.properties, '$exception_issue_id'), ''), 'null'), '^"|"$', ''), 'UUID')) AS id,
         count(DISTINCT events.uuid) AS occurrences,
         count(DISTINCT nullIf(events.`$session_id`, '')) AS sessions,
         count(DISTINCT events.distinct_id) AS users,
         max(toTimeZone(events.timestamp, 'UTC')) AS last_seen,
         min(toTimeZone(events.timestamp, 'UTC')) AS first_seen,
         sumForEach(arrayMap(bin -> if(and(greater(toTimeZone(events.timestamp, 'UTC'), bin), lessOrEquals(dateDiff('seconds', bin, toTimeZone(events.timestamp, 'UTC')), divide(dateDiff('seconds', parseDateTime64BestEffort('2022-01-09T12:11:00', 6, 'UTC'), parseDateTime64BestEffort('2022-01-10T12:11:00', 6, 'UTC')), 1))), 1, 0), arrayMap(i -> dateAdd(parseDateTime64BestEffort('2022-01-09T12:11:00', 6, 'UTC'), toIntervalSecond(multiply(i, divide(dateDiff('seconds', parseDateTime64BestEffort('2022-01-09T12:11:00', 6, 'UTC'), parseDateTime64BestEffort('2022-01-10T12:11:00', 6, 'UTC')), 1)))), range(0, 1)))) AS volumeDay,
         sumForEach(arrayMap(bin -> if(and(greater(toTimeZone(events.timestamp, 'UTC'), bin), lessOrEquals(dateDiff('seconds', bin, toTimeZone(events.timestamp, 'UTC')), divide(dateDiff('seconds', parseDateTime64BestEffortOrNull(NULL, 6, 'UTC'), parseDateTime64BestEffortOrNull(NULL, 6, 'UTC')), 1))), 1, 0), arrayMap(i -> dateAdd(parseDateTime64BestEffortOrNull(NULL, 6, 'UTC'), toIntervalSecond(multiply(i, divide(dateDiff('seconds', parseDateTime64BestEffortOrNull(NULL, 6, 'UTC'), parseDateTime64BestEffortOrNull(NULL, 6, 'UTC')), 1)))), range(0, 1)))) AS volumeRange
  FROM events
  LEFT OUTER JOIN
    (SELECT argMax(error_tracking_issue_fingerprint_overrides.issue_id, error_tracking_issue_fingerprint_overrides.version) AS issue_id,
            error_tracking_issue_fingerprint_overrides.fingerprint AS fingerprint
     FROM error_tracking_issue_fingerprint_overrides
     WHERE equals(error_tracking_issue_fingerprint_overrides.team_id, 99999)
     GROUP BY error_tracking_issue_fingerprint_overrides.fingerprint
     HAVING ifNull(equals(argMax(error_tracking_issue_fingerprint_overrides.is_deleted, error_tracking_issue_fingerprint_overrides.version), 0), 0) SETTINGS optimize_aggregation_in_order=1) AS events__exception_issue_override ON equals(replaceRegexpAll(nullIf(nullIf(JSONExtractRaw(events.properties, '$exception_fingerprint'), ''), 'null'), '^"|"$', ''), events__exception_issue_override.fingerprint)
  WHERE and(equals(events.team_id, 99999), equals(events.event, '$exception'), isNotNull(if(not(empty(events__exception_issue_override.issue_id)), events__exception_issue_override.issue_id, accurateCastOrNull(replaceRegexpAll(nullIf(nullIf(JSONExtractRaw(events.properties, '$exception_issue_id'), ''), 'null'), '^"|"$', ''), 'UUID'))), 1, and(or(ifNull(greater(position(lower(replaceRegexpAll(nullIf(nullIf(JSONExtractRaw(events.properties, '$exception_types'), ''), 'null'), '^"|"$', '')), lower('probs')), 0), 0), ifNull(greater(position(lower(replaceRegexpAll(nullIf(nullIf(JSONExtractRaw(events.properties, '$exception_values'), ''), 'null'), '^"|"$', '')), lower('probs')), 0), 0), ifNull(greater(position(lower(replaceRegexpAll(nullIf(nullIf(JSONExtractRaw(events.properties, '$exception_sources'), ''), 'null'), '^"|"$', '')), lower('probs')), 0), 0), ifNull(greater(position(lower(replaceRegexpAll(nullIf(nullIf(JSONExtractRaw(events.properties, '$exception_functions'), ''), 'null'), '^"|"$', '')), lower('probs')), 0), 0)), or(ifNull(greater(position(lower(replaceRegexpAll(nullIf(nullIf(JSONExtractRaw(events.properties, '$exception_types'), ''), 'null'), '^"|"$', '')), lower('not')), 0), 0), ifNull(greater(position(lower(replaceRegexpAll(nullIf(nullIf(JSONExtractRaw(events.properties, '$exception_values'), ''), 'null'), '^"|"$', '')), lower('not')), 0), 0), ifNull(greater(position(lower(replaceRegexpAll(nullIf(nullIf(JSONExtractRaw(events.properties, '$exception_sources'), ''), 'null'), '^"|"$', '')), lower('not')), 0), 0), ifNull(greater(position(lower(replaceRegexpAll(nullIf(nullIf(JSONExtractRaw(events.properties, '$exception_functions'), ''), 'null'), '^"|"$', '')), lower('not')), 0), 0)), or(ifNull(greater(position(lower(replaceRegexpAll(nullIf(nullIf(JSONExtractRaw(events.properties, '$exception_types'), ''), 'null'), '^"|"$', '')), lower('found')), 0), 0), ifNull(greater(position(lower(replaceRegexpAll(nullIf(nullIf(JSONExtractRaw(events.properties, '$exception_values'), ''), 'null'), '^"|"$', '')), lower('found')), 0), 0), ifNull(greater(position(lower(replaceRegexpAll(nullIf(nullIf(JSONExtractRaw(events.properties, '$exception_sources'), ''), 'null'), '^"|"$', '')), lower('found')), 0), 0), ifNull(greater(position(lower(replaceRegexpAll(nullIf(nullIf(JSONExtractRaw(events.properties, '$exception_functions'), ''), 'null'), '^"|"$', '')), lower('found')), 0), 0))))
  GROUP BY if(not(empty(events__exception_issue_override.issue_id)), events__exception_issue_override.issue_id, accurateCastOrNull(replaceRegexpAll(nullIf(nullIf(JSONExtractRaw(events.properties, '$exception_issue_id'), ''), 'null'), '^"|"$', ''), 'UUID'))
  LIMIT 101
  OFFSET 0 SETTINGS readonly=2,
                    max_execution_time=60,
                    allow_experimental_object_type=1,
                    format_csv_allow_double_quotes=0,
                    max_ast_elements=4000000,
                    max_expanded_ast_elements=4000000,
                    max_bytes_before_external_group_by=0
  '''
# ---
# name: TestErrorTrackingQueryRunner.test_hogql_filters
  '''
  SELECT if(not(empty(events__exception_issue_override.issue_id)), events__exception_issue_override.issue_id, accurateCastOrNull(replaceRegexpAll(nullIf(nullIf(JSONExtractRaw(events.properties, '$exception_issue_id'), ''), 'null'), '^"|"$', ''), 'UUID')) AS id,
         count(DISTINCT events.uuid) AS occurrences,
         count(DISTINCT nullIf(events.`$session_id`, '')) AS sessions,
         count(DISTINCT events.distinct_id) AS users,
         max(toTimeZone(events.timestamp, 'UTC')) AS last_seen,
         min(toTimeZone(events.timestamp, 'UTC')) AS first_seen,
         sumForEach(arrayMap(bin -> if(and(greater(toTimeZone(events.timestamp, 'UTC'), bin), lessOrEquals(dateDiff('seconds', bin, toTimeZone(events.timestamp, 'UTC')), divide(dateDiff('seconds', parseDateTime64BestEffort('2022-01-09T12:11:00', 6, 'UTC'), parseDateTime64BestEffort('2022-01-10T12:11:00', 6, 'UTC')), 1))), 1, 0), arrayMap(i -> dateAdd(parseDateTime64BestEffort('2022-01-09T12:11:00', 6, 'UTC'), toIntervalSecond(multiply(i, divide(dateDiff('seconds', parseDateTime64BestEffort('2022-01-09T12:11:00', 6, 'UTC'), parseDateTime64BestEffort('2022-01-10T12:11:00', 6, 'UTC')), 1)))), range(0, 1)))) AS volumeDay,
         sumForEach(arrayMap(bin -> if(and(greater(toTimeZone(events.timestamp, 'UTC'), bin), lessOrEquals(dateDiff('seconds', bin, toTimeZone(events.timestamp, 'UTC')), divide(dateDiff('seconds', parseDateTime64BestEffortOrNull(NULL, 6, 'UTC'), parseDateTime64BestEffortOrNull(NULL, 6, 'UTC')), 1))), 1, 0), arrayMap(i -> dateAdd(parseDateTime64BestEffortOrNull(NULL, 6, 'UTC'), toIntervalSecond(multiply(i, divide(dateDiff('seconds', parseDateTime64BestEffortOrNull(NULL, 6, 'UTC'), parseDateTime64BestEffortOrNull(NULL, 6, 'UTC')), 1)))), range(0, 1)))) AS volumeRange
  FROM events
  LEFT OUTER JOIN
    (SELECT argMax(person_distinct_id_overrides.person_id, person_distinct_id_overrides.version) AS person_id,
            person_distinct_id_overrides.distinct_id AS distinct_id
     FROM person_distinct_id_overrides
     WHERE equals(person_distinct_id_overrides.team_id, 99999)
     GROUP BY person_distinct_id_overrides.distinct_id
     HAVING ifNull(equals(argMax(person_distinct_id_overrides.is_deleted, person_distinct_id_overrides.version), 0), 0) SETTINGS optimize_aggregation_in_order=1) AS events__override ON equals(events.distinct_id, events__override.distinct_id)
  LEFT OUTER JOIN
    (SELECT argMax(error_tracking_issue_fingerprint_overrides.issue_id, error_tracking_issue_fingerprint_overrides.version) AS issue_id,
            error_tracking_issue_fingerprint_overrides.fingerprint AS fingerprint
     FROM error_tracking_issue_fingerprint_overrides
     WHERE equals(error_tracking_issue_fingerprint_overrides.team_id, 99999)
     GROUP BY error_tracking_issue_fingerprint_overrides.fingerprint
     HAVING ifNull(equals(argMax(error_tracking_issue_fingerprint_overrides.is_deleted, error_tracking_issue_fingerprint_overrides.version), 0), 0) SETTINGS optimize_aggregation_in_order=1) AS events__exception_issue_override ON equals(replaceRegexpAll(nullIf(nullIf(JSONExtractRaw(events.properties, '$exception_fingerprint'), ''), 'null'), '^"|"$', ''), events__exception_issue_override.fingerprint)
  LEFT JOIN
    (SELECT person.id AS id,
            replaceRegexpAll(nullIf(nullIf(JSONExtractRaw(person.properties, 'email'), ''), 'null'), '^"|"$', '') AS properties___email
     FROM person
     WHERE and(equals(person.team_id, 99999), in(tuple(person.id, person.version),
                                                   (SELECT person.id AS id, max(person.version) AS version
                                                    FROM person
                                                    WHERE equals(person.team_id, 99999)
                                                    GROUP BY person.id
                                                    HAVING and(ifNull(equals(argMax(person.is_deleted, person.version), 0), 0), ifNull(less(argMax(toTimeZone(person.created_at, 'UTC'), person.version), plus(now64(6, 'UTC'), toIntervalDay(1))), 0))))) SETTINGS optimize_aggregation_in_order=1) AS events__person ON equals(if(not(empty(events__override.distinct_id)), events__override.person_id, events.person_id), events__person.id)
  WHERE and(equals(events.team_id, 99999), equals(events.event, '$exception'), isNotNull(if(not(empty(events__exception_issue_override.issue_id)), events__exception_issue_override.issue_id, accurateCastOrNull(replaceRegexpAll(nullIf(nullIf(JSONExtractRaw(events.properties, '$exception_issue_id'), ''), 'null'), '^"|"$', ''), 'UUID'))), ifNull(equals(events__person.properties___email, 'email@posthog.com'), 0))
  GROUP BY if(not(empty(events__exception_issue_override.issue_id)), events__exception_issue_override.issue_id, accurateCastOrNull(replaceRegexpAll(nullIf(nullIf(JSONExtractRaw(events.properties, '$exception_issue_id'), ''), 'null'), '^"|"$', ''), 'UUID'))
  LIMIT 101
  OFFSET 0 SETTINGS readonly=2,
                    max_execution_time=60,
                    allow_experimental_object_type=1,
                    format_csv_allow_double_quotes=0,
                    max_ast_elements=4000000,
                    max_expanded_ast_elements=4000000,
                    max_bytes_before_external_group_by=0,
                    transform_null_in=1
  '''
# ---
# name: TestErrorTrackingQueryRunner.test_issue_grouping
  '''
  SELECT if(not(empty(events__exception_issue_override.issue_id)), events__exception_issue_override.issue_id, accurateCastOrNull(replaceRegexpAll(nullIf(nullIf(JSONExtractRaw(events.properties, '$exception_issue_id'), ''), 'null'), '^"|"$', ''), 'UUID')) AS id,
         count(DISTINCT events.uuid) AS occurrences,
         count(DISTINCT nullIf(events.`$session_id`, '')) AS sessions,
         count(DISTINCT events.distinct_id) AS users,
         max(toTimeZone(events.timestamp, 'UTC')) AS last_seen,
         min(toTimeZone(events.timestamp, 'UTC')) AS first_seen,
         sumForEach(arrayMap(bin -> if(and(greater(toTimeZone(events.timestamp, 'UTC'), bin), lessOrEquals(dateDiff('seconds', bin, toTimeZone(events.timestamp, 'UTC')), divide(dateDiff('seconds', parseDateTime64BestEffort('2022-01-09T12:11:00', 6, 'UTC'), parseDateTime64BestEffort('2022-01-10T12:11:00', 6, 'UTC')), 1))), 1, 0), arrayMap(i -> dateAdd(parseDateTime64BestEffort('2022-01-09T12:11:00', 6, 'UTC'), toIntervalSecond(multiply(i, divide(dateDiff('seconds', parseDateTime64BestEffort('2022-01-09T12:11:00', 6, 'UTC'), parseDateTime64BestEffort('2022-01-10T12:11:00', 6, 'UTC')), 1)))), range(0, 1)))) AS volumeDay,
         sumForEach(arrayMap(bin -> if(and(greater(toTimeZone(events.timestamp, 'UTC'), bin), lessOrEquals(dateDiff('seconds', bin, toTimeZone(events.timestamp, 'UTC')), divide(dateDiff('seconds', parseDateTime64BestEffortOrNull(NULL, 6, 'UTC'), parseDateTime64BestEffortOrNull(NULL, 6, 'UTC')), 1))), 1, 0), arrayMap(i -> dateAdd(parseDateTime64BestEffortOrNull(NULL, 6, 'UTC'), toIntervalSecond(multiply(i, divide(dateDiff('seconds', parseDateTime64BestEffortOrNull(NULL, 6, 'UTC'), parseDateTime64BestEffortOrNull(NULL, 6, 'UTC')), 1)))), range(0, 1)))) AS volumeRange,
         argMin(events.properties, toTimeZone(events.timestamp, 'UTC')) AS earliest
  FROM events
  LEFT OUTER JOIN
    (SELECT argMax(error_tracking_issue_fingerprint_overrides.issue_id, error_tracking_issue_fingerprint_overrides.version) AS issue_id,
            error_tracking_issue_fingerprint_overrides.fingerprint AS fingerprint
     FROM error_tracking_issue_fingerprint_overrides
     WHERE equals(error_tracking_issue_fingerprint_overrides.team_id, 99999)
     GROUP BY error_tracking_issue_fingerprint_overrides.fingerprint
     HAVING ifNull(equals(argMax(error_tracking_issue_fingerprint_overrides.is_deleted, error_tracking_issue_fingerprint_overrides.version), 0), 0) SETTINGS optimize_aggregation_in_order=1) AS events__exception_issue_override ON equals(replaceRegexpAll(nullIf(nullIf(JSONExtractRaw(events.properties, '$exception_fingerprint'), ''), 'null'), '^"|"$', ''), events__exception_issue_override.fingerprint)
  WHERE and(equals(events.team_id, 99999), equals(events.event, '$exception'), isNotNull(if(not(empty(events__exception_issue_override.issue_id)), events__exception_issue_override.issue_id, accurateCastOrNull(replaceRegexpAll(nullIf(nullIf(JSONExtractRaw(events.properties, '$exception_issue_id'), ''), 'null'), '^"|"$', ''), 'UUID'))), 1, ifNull(equals(if(not(empty(events__exception_issue_override.issue_id)), events__exception_issue_override.issue_id, accurateCastOrNull(replaceRegexpAll(nullIf(nullIf(JSONExtractRaw(events.properties, '$exception_issue_id'), ''), 'null'), '^"|"$', ''), 'UUID')), '01936e7f-d7ff-7314-b2d4-7627981e34f0'), 0))
  GROUP BY if(not(empty(events__exception_issue_override.issue_id)), events__exception_issue_override.issue_id, accurateCastOrNull(replaceRegexpAll(nullIf(nullIf(JSONExtractRaw(events.properties, '$exception_issue_id'), ''), 'null'), '^"|"$', ''), 'UUID'))
  LIMIT 101
  OFFSET 0 SETTINGS readonly=2,
                    max_execution_time=60,
                    allow_experimental_object_type=1,
                    format_csv_allow_double_quotes=0,
                    max_ast_elements=4000000,
                    max_expanded_ast_elements=4000000,
                    max_bytes_before_external_group_by=0,
                    transform_null_in=1
  '''
# ---
# name: TestErrorTrackingQueryRunner.test_only_returns_exception_events
  '''
  SELECT if(not(empty(events__exception_issue_override.issue_id)), events__exception_issue_override.issue_id, accurateCastOrNull(replaceRegexpAll(nullIf(nullIf(JSONExtractRaw(events.properties, '$exception_issue_id'), ''), 'null'), '^"|"$', ''), 'UUID')) AS id,
         count(DISTINCT events.uuid) AS occurrences,
         count(DISTINCT nullIf(events.`$session_id`, '')) AS sessions,
         count(DISTINCT events.distinct_id) AS users,
         max(toTimeZone(events.timestamp, 'UTC')) AS last_seen,
         min(toTimeZone(events.timestamp, 'UTC')) AS first_seen,
         sumForEach(arrayMap(bin -> if(and(greater(toTimeZone(events.timestamp, 'UTC'), bin), lessOrEquals(dateDiff('seconds', bin, toTimeZone(events.timestamp, 'UTC')), divide(dateDiff('seconds', parseDateTime64BestEffort('2020-01-09T12:11:00', 6, 'UTC'), parseDateTime64BestEffort('2020-01-10T12:11:00', 6, 'UTC')), 1))), 1, 0), arrayMap(i -> dateAdd(parseDateTime64BestEffort('2020-01-09T12:11:00', 6, 'UTC'), toIntervalSecond(multiply(i, divide(dateDiff('seconds', parseDateTime64BestEffort('2020-01-09T12:11:00', 6, 'UTC'), parseDateTime64BestEffort('2020-01-10T12:11:00', 6, 'UTC')), 1)))), range(0, 1)))) AS volumeDay,
         sumForEach(arrayMap(bin -> if(and(greater(toTimeZone(events.timestamp, 'UTC'), bin), lessOrEquals(dateDiff('seconds', bin, toTimeZone(events.timestamp, 'UTC')), divide(dateDiff('seconds', parseDateTime64BestEffortOrNull(NULL, 6, 'UTC'), parseDateTime64BestEffortOrNull(NULL, 6, 'UTC')), 1))), 1, 0), arrayMap(i -> dateAdd(parseDateTime64BestEffortOrNull(NULL, 6, 'UTC'), toIntervalSecond(multiply(i, divide(dateDiff('seconds', parseDateTime64BestEffortOrNull(NULL, 6, 'UTC'), parseDateTime64BestEffortOrNull(NULL, 6, 'UTC')), 1)))), range(0, 1)))) AS volumeRange
  FROM events
  LEFT OUTER JOIN
    (SELECT argMax(error_tracking_issue_fingerprint_overrides.issue_id, error_tracking_issue_fingerprint_overrides.version) AS issue_id,
            error_tracking_issue_fingerprint_overrides.fingerprint AS fingerprint
     FROM error_tracking_issue_fingerprint_overrides
     WHERE equals(error_tracking_issue_fingerprint_overrides.team_id, 99999)
     GROUP BY error_tracking_issue_fingerprint_overrides.fingerprint
     HAVING ifNull(equals(argMax(error_tracking_issue_fingerprint_overrides.is_deleted, error_tracking_issue_fingerprint_overrides.version), 0), 0) SETTINGS optimize_aggregation_in_order=1) AS events__exception_issue_override ON equals(replaceRegexpAll(nullIf(nullIf(JSONExtractRaw(events.properties, '$exception_fingerprint'), ''), 'null'), '^"|"$', ''), events__exception_issue_override.fingerprint)
  WHERE and(equals(events.team_id, 99999), equals(events.event, '$exception'), isNotNull(if(not(empty(events__exception_issue_override.issue_id)), events__exception_issue_override.issue_id, accurateCastOrNull(replaceRegexpAll(nullIf(nullIf(JSONExtractRaw(events.properties, '$exception_issue_id'), ''), 'null'), '^"|"$', ''), 'UUID'))), 1)
  GROUP BY if(not(empty(events__exception_issue_override.issue_id)), events__exception_issue_override.issue_id, accurateCastOrNull(replaceRegexpAll(nullIf(nullIf(JSONExtractRaw(events.properties, '$exception_issue_id'), ''), 'null'), '^"|"$', ''), 'UUID'))
  LIMIT 101
  OFFSET 0 SETTINGS readonly=2,
                    max_execution_time=60,
                    allow_experimental_object_type=1,
                    format_csv_allow_double_quotes=0,
                    max_ast_elements=4000000,
                    max_expanded_ast_elements=4000000,
                    max_bytes_before_external_group_by=0
  '''
# ---
# name: TestErrorTrackingQueryRunner.test_ordering
  '''
  SELECT if(not(empty(events__exception_issue_override.issue_id)), events__exception_issue_override.issue_id, accurateCastOrNull(replaceRegexpAll(nullIf(nullIf(JSONExtractRaw(events.properties, '$exception_issue_id'), ''), 'null'), '^"|"$', ''), 'UUID')) AS id,
         count(DISTINCT events.uuid) AS occurrences,
         count(DISTINCT nullIf(events.`$session_id`, '')) AS sessions,
         count(DISTINCT events.distinct_id) AS users,
         max(toTimeZone(events.timestamp, 'UTC')) AS last_seen,
         min(toTimeZone(events.timestamp, 'UTC')) AS first_seen,
         sumForEach(arrayMap(bin -> if(and(greater(toTimeZone(events.timestamp, 'UTC'), bin), lessOrEquals(dateDiff('seconds', bin, toTimeZone(events.timestamp, 'UTC')), divide(dateDiff('seconds', parseDateTime64BestEffort('2022-01-09T12:11:00', 6, 'UTC'), parseDateTime64BestEffort('2022-01-10T12:11:00', 6, 'UTC')), 1))), 1, 0), arrayMap(i -> dateAdd(parseDateTime64BestEffort('2022-01-09T12:11:00', 6, 'UTC'), toIntervalSecond(multiply(i, divide(dateDiff('seconds', parseDateTime64BestEffort('2022-01-09T12:11:00', 6, 'UTC'), parseDateTime64BestEffort('2022-01-10T12:11:00', 6, 'UTC')), 1)))), range(0, 1)))) AS volumeDay,
         sumForEach(arrayMap(bin -> if(and(greater(toTimeZone(events.timestamp, 'UTC'), bin), lessOrEquals(dateDiff('seconds', bin, toTimeZone(events.timestamp, 'UTC')), divide(dateDiff('seconds', parseDateTime64BestEffortOrNull(NULL, 6, 'UTC'), parseDateTime64BestEffortOrNull(NULL, 6, 'UTC')), 1))), 1, 0), arrayMap(i -> dateAdd(parseDateTime64BestEffortOrNull(NULL, 6, 'UTC'), toIntervalSecond(multiply(i, divide(dateDiff('seconds', parseDateTime64BestEffortOrNull(NULL, 6, 'UTC'), parseDateTime64BestEffortOrNull(NULL, 6, 'UTC')), 1)))), range(0, 1)))) AS volumeRange
  FROM events
  LEFT OUTER JOIN
    (SELECT argMax(error_tracking_issue_fingerprint_overrides.issue_id, error_tracking_issue_fingerprint_overrides.version) AS issue_id,
            error_tracking_issue_fingerprint_overrides.fingerprint AS fingerprint
     FROM error_tracking_issue_fingerprint_overrides
     WHERE equals(error_tracking_issue_fingerprint_overrides.team_id, 99999)
     GROUP BY error_tracking_issue_fingerprint_overrides.fingerprint
     HAVING ifNull(equals(argMax(error_tracking_issue_fingerprint_overrides.is_deleted, error_tracking_issue_fingerprint_overrides.version), 0), 0) SETTINGS optimize_aggregation_in_order=1) AS events__exception_issue_override ON equals(replaceRegexpAll(nullIf(nullIf(JSONExtractRaw(events.properties, '$exception_fingerprint'), ''), 'null'), '^"|"$', ''), events__exception_issue_override.fingerprint)
  WHERE and(equals(events.team_id, 99999), equals(events.event, '$exception'), isNotNull(if(not(empty(events__exception_issue_override.issue_id)), events__exception_issue_override.issue_id, accurateCastOrNull(replaceRegexpAll(nullIf(nullIf(JSONExtractRaw(events.properties, '$exception_issue_id'), ''), 'null'), '^"|"$', ''), 'UUID'))), 1)
  GROUP BY if(not(empty(events__exception_issue_override.issue_id)), events__exception_issue_override.issue_id, accurateCastOrNull(replaceRegexpAll(nullIf(nullIf(JSONExtractRaw(events.properties, '$exception_issue_id'), ''), 'null'), '^"|"$', ''), 'UUID'))
  ORDER BY last_seen DESC
  LIMIT 101
  OFFSET 0 SETTINGS readonly=2,
                    max_execution_time=60,
                    allow_experimental_object_type=1,
                    format_csv_allow_double_quotes=0,
                    max_ast_elements=4000000,
                    max_expanded_ast_elements=4000000,
                    max_bytes_before_external_group_by=0,
                    transform_null_in=1
  '''
# ---
# name: TestErrorTrackingQueryRunner.test_ordering.1
  '''
  SELECT if(not(empty(events__exception_issue_override.issue_id)), events__exception_issue_override.issue_id, accurateCastOrNull(replaceRegexpAll(nullIf(nullIf(JSONExtractRaw(events.properties, '$exception_issue_id'), ''), 'null'), '^"|"$', ''), 'UUID')) AS id,
         count(DISTINCT events.uuid) AS occurrences,
         count(DISTINCT nullIf(events.`$session_id`, '')) AS sessions,
         count(DISTINCT events.distinct_id) AS users,
         max(toTimeZone(events.timestamp, 'UTC')) AS last_seen,
         min(toTimeZone(events.timestamp, 'UTC')) AS first_seen,
         sumForEach(arrayMap(bin -> if(and(greater(toTimeZone(events.timestamp, 'UTC'), bin), lessOrEquals(dateDiff('seconds', bin, toTimeZone(events.timestamp, 'UTC')), divide(dateDiff('seconds', parseDateTime64BestEffort('2022-01-09T12:11:00', 6, 'UTC'), parseDateTime64BestEffort('2022-01-10T12:11:00', 6, 'UTC')), 1))), 1, 0), arrayMap(i -> dateAdd(parseDateTime64BestEffort('2022-01-09T12:11:00', 6, 'UTC'), toIntervalSecond(multiply(i, divide(dateDiff('seconds', parseDateTime64BestEffort('2022-01-09T12:11:00', 6, 'UTC'), parseDateTime64BestEffort('2022-01-10T12:11:00', 6, 'UTC')), 1)))), range(0, 1)))) AS volumeDay,
         sumForEach(arrayMap(bin -> if(and(greater(toTimeZone(events.timestamp, 'UTC'), bin), lessOrEquals(dateDiff('seconds', bin, toTimeZone(events.timestamp, 'UTC')), divide(dateDiff('seconds', parseDateTime64BestEffortOrNull(NULL, 6, 'UTC'), parseDateTime64BestEffortOrNull(NULL, 6, 'UTC')), 1))), 1, 0), arrayMap(i -> dateAdd(parseDateTime64BestEffortOrNull(NULL, 6, 'UTC'), toIntervalSecond(multiply(i, divide(dateDiff('seconds', parseDateTime64BestEffortOrNull(NULL, 6, 'UTC'), parseDateTime64BestEffortOrNull(NULL, 6, 'UTC')), 1)))), range(0, 1)))) AS volumeRange
  FROM events
  LEFT OUTER JOIN
    (SELECT argMax(error_tracking_issue_fingerprint_overrides.issue_id, error_tracking_issue_fingerprint_overrides.version) AS issue_id,
            error_tracking_issue_fingerprint_overrides.fingerprint AS fingerprint
     FROM error_tracking_issue_fingerprint_overrides
     WHERE equals(error_tracking_issue_fingerprint_overrides.team_id, 99999)
     GROUP BY error_tracking_issue_fingerprint_overrides.fingerprint
     HAVING ifNull(equals(argMax(error_tracking_issue_fingerprint_overrides.is_deleted, error_tracking_issue_fingerprint_overrides.version), 0), 0) SETTINGS optimize_aggregation_in_order=1) AS events__exception_issue_override ON equals(replaceRegexpAll(nullIf(nullIf(JSONExtractRaw(events.properties, '$exception_fingerprint'), ''), 'null'), '^"|"$', ''), events__exception_issue_override.fingerprint)
  WHERE and(equals(events.team_id, 99999), equals(events.event, '$exception'), isNotNull(if(not(empty(events__exception_issue_override.issue_id)), events__exception_issue_override.issue_id, accurateCastOrNull(replaceRegexpAll(nullIf(nullIf(JSONExtractRaw(events.properties, '$exception_issue_id'), ''), 'null'), '^"|"$', ''), 'UUID'))), 1)
  GROUP BY if(not(empty(events__exception_issue_override.issue_id)), events__exception_issue_override.issue_id, accurateCastOrNull(replaceRegexpAll(nullIf(nullIf(JSONExtractRaw(events.properties, '$exception_issue_id'), ''), 'null'), '^"|"$', ''), 'UUID'))
  ORDER BY first_seen ASC
  LIMIT 101
  OFFSET 0 SETTINGS readonly=2,
                    max_execution_time=60,
                    allow_experimental_object_type=1,
                    format_csv_allow_double_quotes=0,
                    max_ast_elements=4000000,
                    max_expanded_ast_elements=4000000,
                    max_bytes_before_external_group_by=0,
                    transform_null_in=1
  '''
# ---
# name: TestErrorTrackingQueryRunner.test_overrides_aggregation
  '''
  SELECT if(not(empty(events__exception_issue_override.issue_id)), events__exception_issue_override.issue_id, accurateCastOrNull(replaceRegexpAll(nullIf(nullIf(JSONExtractRaw(events.properties, '$exception_issue_id'), ''), 'null'), '^"|"$', ''), 'UUID')) AS id,
         count(DISTINCT events.uuid) AS occurrences,
         count(DISTINCT nullIf(events.`$session_id`, '')) AS sessions,
         count(DISTINCT events.distinct_id) AS users,
         max(toTimeZone(events.timestamp, 'UTC')) AS last_seen,
         min(toTimeZone(events.timestamp, 'UTC')) AS first_seen,
         sumForEach(arrayMap(bin -> if(and(greater(toTimeZone(events.timestamp, 'UTC'), bin), lessOrEquals(dateDiff('seconds', bin, toTimeZone(events.timestamp, 'UTC')), divide(dateDiff('seconds', parseDateTime64BestEffort('2022-01-09T12:11:00', 6, 'UTC'), parseDateTime64BestEffort('2022-01-10T12:11:00', 6, 'UTC')), 1))), 1, 0), arrayMap(i -> dateAdd(parseDateTime64BestEffort('2022-01-09T12:11:00', 6, 'UTC'), toIntervalSecond(multiply(i, divide(dateDiff('seconds', parseDateTime64BestEffort('2022-01-09T12:11:00', 6, 'UTC'), parseDateTime64BestEffort('2022-01-10T12:11:00', 6, 'UTC')), 1)))), range(0, 1)))) AS volumeDay,
         sumForEach(arrayMap(bin -> if(and(greater(toTimeZone(events.timestamp, 'UTC'), bin), lessOrEquals(dateDiff('seconds', bin, toTimeZone(events.timestamp, 'UTC')), divide(dateDiff('seconds', parseDateTime64BestEffortOrNull(NULL, 6, 'UTC'), parseDateTime64BestEffortOrNull(NULL, 6, 'UTC')), 1))), 1, 0), arrayMap(i -> dateAdd(parseDateTime64BestEffortOrNull(NULL, 6, 'UTC'), toIntervalSecond(multiply(i, divide(dateDiff('seconds', parseDateTime64BestEffortOrNull(NULL, 6, 'UTC'), parseDateTime64BestEffortOrNull(NULL, 6, 'UTC')), 1)))), range(0, 1)))) AS volumeRange
  FROM events
  LEFT OUTER JOIN
    (SELECT argMax(error_tracking_issue_fingerprint_overrides.issue_id, error_tracking_issue_fingerprint_overrides.version) AS issue_id,
            error_tracking_issue_fingerprint_overrides.fingerprint AS fingerprint
     FROM error_tracking_issue_fingerprint_overrides
     WHERE equals(error_tracking_issue_fingerprint_overrides.team_id, 99999)
     GROUP BY error_tracking_issue_fingerprint_overrides.fingerprint
     HAVING ifNull(equals(argMax(error_tracking_issue_fingerprint_overrides.is_deleted, error_tracking_issue_fingerprint_overrides.version), 0), 0) SETTINGS optimize_aggregation_in_order=1) AS events__exception_issue_override ON equals(replaceRegexpAll(nullIf(nullIf(JSONExtractRaw(events.properties, '$exception_fingerprint'), ''), 'null'), '^"|"$', ''), events__exception_issue_override.fingerprint)
  WHERE and(equals(events.team_id, 99999), equals(events.event, '$exception'), isNotNull(if(not(empty(events__exception_issue_override.issue_id)), events__exception_issue_override.issue_id, accurateCastOrNull(replaceRegexpAll(nullIf(nullIf(JSONExtractRaw(events.properties, '$exception_issue_id'), ''), 'null'), '^"|"$', ''), 'UUID'))), 1)
  GROUP BY if(not(empty(events__exception_issue_override.issue_id)), events__exception_issue_override.issue_id, accurateCastOrNull(replaceRegexpAll(nullIf(nullIf(JSONExtractRaw(events.properties, '$exception_issue_id'), ''), 'null'), '^"|"$', ''), 'UUID'))
  ORDER BY occurrences DESC
  LIMIT 101
  OFFSET 0 SETTINGS readonly=2,
                    max_execution_time=60,
                    allow_experimental_object_type=1,
                    format_csv_allow_double_quotes=0,
                    max_ast_elements=4000000,
                    max_expanded_ast_elements=4000000,
                    max_bytes_before_external_group_by=0
  '''
# ---
# name: TestErrorTrackingQueryRunner.test_search_query
  '''
  SELECT if(not(empty(events__exception_issue_override.issue_id)), events__exception_issue_override.issue_id, accurateCastOrNull(replaceRegexpAll(nullIf(nullIf(JSONExtractRaw(events.properties, '$exception_issue_id'), ''), 'null'), '^"|"$', ''), 'UUID')) AS id,
         count(DISTINCT events.uuid) AS occurrences,
         count(DISTINCT nullIf(events.`$session_id`, '')) AS sessions,
         count(DISTINCT events.distinct_id) AS users,
         max(toTimeZone(events.timestamp, 'UTC')) AS last_seen,
         min(toTimeZone(events.timestamp, 'UTC')) AS first_seen,
         sumForEach(arrayMap(bin -> if(and(greater(toTimeZone(events.timestamp, 'UTC'), bin), lessOrEquals(dateDiff('seconds', bin, toTimeZone(events.timestamp, 'UTC')), divide(dateDiff('seconds', parseDateTime64BestEffort('2022-01-09T12:11:00', 6, 'UTC'), parseDateTime64BestEffort('2022-01-10T12:11:00', 6, 'UTC')), 1))), 1, 0), arrayMap(i -> dateAdd(parseDateTime64BestEffort('2022-01-09T12:11:00', 6, 'UTC'), toIntervalSecond(multiply(i, divide(dateDiff('seconds', parseDateTime64BestEffort('2022-01-09T12:11:00', 6, 'UTC'), parseDateTime64BestEffort('2022-01-10T12:11:00', 6, 'UTC')), 1)))), range(0, 1)))) AS volumeDay,
         sumForEach(arrayMap(bin -> if(and(greater(toTimeZone(events.timestamp, 'UTC'), bin), lessOrEquals(dateDiff('seconds', bin, toTimeZone(events.timestamp, 'UTC')), divide(dateDiff('seconds', toDateTime('2022-01-10', 'UTC'), toDateTime('2022-01-11', 'UTC')), 1))), 1, 0), arrayMap(i -> dateAdd(toDateTime('2022-01-10', 'UTC'), toIntervalSecond(multiply(i, divide(dateDiff('seconds', toDateTime('2022-01-10', 'UTC'), toDateTime('2022-01-11', 'UTC')), 1)))), range(0, 1)))) AS volumeRange
  FROM events
  LEFT OUTER JOIN
    (SELECT argMax(person_distinct_id_overrides.person_id, person_distinct_id_overrides.version) AS person_id,
            person_distinct_id_overrides.distinct_id AS distinct_id
     FROM person_distinct_id_overrides
     WHERE equals(person_distinct_id_overrides.team_id, 99999)
     GROUP BY person_distinct_id_overrides.distinct_id
     HAVING ifNull(equals(argMax(person_distinct_id_overrides.is_deleted, person_distinct_id_overrides.version), 0), 0) SETTINGS optimize_aggregation_in_order=1) AS events__override ON equals(events.distinct_id, events__override.distinct_id)
  LEFT OUTER JOIN
    (SELECT argMax(error_tracking_issue_fingerprint_overrides.issue_id, error_tracking_issue_fingerprint_overrides.version) AS issue_id,
            error_tracking_issue_fingerprint_overrides.fingerprint AS fingerprint
     FROM error_tracking_issue_fingerprint_overrides
     WHERE equals(error_tracking_issue_fingerprint_overrides.team_id, 99999)
     GROUP BY error_tracking_issue_fingerprint_overrides.fingerprint
     HAVING ifNull(equals(argMax(error_tracking_issue_fingerprint_overrides.is_deleted, error_tracking_issue_fingerprint_overrides.version), 0), 0) SETTINGS optimize_aggregation_in_order=1) AS events__exception_issue_override ON equals(replaceRegexpAll(nullIf(nullIf(JSONExtractRaw(events.properties, '$exception_fingerprint'), ''), 'null'), '^"|"$', ''), events__exception_issue_override.fingerprint)
  LEFT JOIN
    (SELECT person.id AS id,
            replaceRegexpAll(nullIf(nullIf(JSONExtractRaw(person.properties, 'email'), ''), 'null'), '^"|"$', '') AS properties___email
     FROM person
<<<<<<< HEAD
     WHERE and(equals(person.team_id, 99999), in(tuple(person.id, person.version),
                                                   (SELECT person.id AS id, max(person.version) AS version
                                                    FROM person
                                                    WHERE equals(person.team_id, 99999)
                                                    GROUP BY person.id
                                                    HAVING and(ifNull(equals(argMax(person.is_deleted, person.version), 0), 0), ifNull(less(argMax(toTimeZone(person.created_at, 'UTC'), person.version), plus(now64(6, 'UTC'), toIntervalDay(1))), 0))))) SETTINGS optimize_aggregation_in_order=1) AS events__person ON equals(if(not(empty(events__override.distinct_id)), events__override.person_id, events.person_id), events__person.id)
  WHERE and(equals(events.team_id, 99999), equals(events.event, '$exception'), isNotNull(if(not(empty(events__exception_issue_override.issue_id)), events__exception_issue_override.issue_id, accurateCastOrNull(replaceRegexpAll(nullIf(nullIf(JSONExtractRaw(events.properties, '$exception_issue_id'), ''), 'null'), '^"|"$', ''), 'UUID'))), and(less(toTimeZone(events.timestamp, 'UTC'), toDateTime64('explicit_redacted_timestamp', 6, 'UTC')), greaterOrEquals(toTimeZone(events.timestamp, 'UTC'), toDateTime64('explicit_redacted_timestamp', 6, 'UTC')), ifNull(notILike(toString(events__person.properties___email), '%@posthog.com%'), 1)), or(ifNull(greater(position(lower(replaceRegexpAll(nullIf(nullIf(JSONExtractRaw(events.properties, '$exception_types'), ''), 'null'), '^"|"$', '')), lower('databasenot')), 0), 0), ifNull(greater(position(lower(replaceRegexpAll(nullIf(nullIf(JSONExtractRaw(events.properties, '$exception_values'), ''), 'null'), '^"|"$', '')), lower('databasenot')), 0), 0), ifNull(greater(position(lower(replaceRegexpAll(nullIf(nullIf(JSONExtractRaw(events.properties, '$exception_sources'), ''), 'null'), '^"|"$', '')), lower('databasenot')), 0), 0), ifNull(greater(position(lower(replaceRegexpAll(nullIf(nullIf(JSONExtractRaw(events.properties, '$exception_functions'), ''), 'null'), '^"|"$', '')), lower('databasenot')), 0), 0)))
=======
     WHERE and(equals(person.team_id, 99999), ifNull(in(tuple(person.id, person.version),
                                                          (SELECT person.id AS id, max(person.version) AS version
                                                           FROM person
                                                           WHERE equals(person.team_id, 99999)
                                                           GROUP BY person.id
                                                           HAVING and(ifNull(equals(argMax(person.is_deleted, person.version), 0), 0), ifNull(less(argMax(toTimeZone(person.created_at, 'UTC'), person.version), plus(now64(6, 'UTC'), toIntervalDay(1))), 0)))), 0)) SETTINGS optimize_aggregation_in_order=1) AS events__person ON equals(if(not(empty(events__override.distinct_id)), events__override.person_id, events.person_id), events__person.id)
  WHERE and(equals(events.team_id, 99999), equals(events.event, '$exception'), isNotNull(if(not(empty(events__exception_issue_override.issue_id)), events__exception_issue_override.issue_id, accurateCastOrNull(replaceRegexpAll(nullIf(nullIf(JSONExtractRaw(events.properties, '$exception_issue_id'), ''), 'null'), '^"|"$', ''), 'UUID'))), and(less(toTimeZone(events.timestamp, 'UTC'), toDateTime64('today', 6, 'UTC')), greaterOrEquals(toTimeZone(events.timestamp, 'UTC'), toDateTime64('today', 6, 'UTC')), ifNull(notILike(toString(events__person.properties___email), '%@posthog.com%'), 1)), or(ifNull(greater(position(lower(replaceRegexpAll(nullIf(nullIf(JSONExtractRaw(events.properties, '$exception_types'), ''), 'null'), '^"|"$', '')), lower('databasenot')), 0), 0), ifNull(greater(position(lower(replaceRegexpAll(nullIf(nullIf(JSONExtractRaw(events.properties, '$exception_values'), ''), 'null'), '^"|"$', '')), lower('databasenot')), 0), 0), ifNull(greater(position(lower(replaceRegexpAll(nullIf(nullIf(JSONExtractRaw(events.properties, '$exception_sources'), ''), 'null'), '^"|"$', '')), lower('databasenot')), 0), 0), ifNull(greater(position(lower(replaceRegexpAll(nullIf(nullIf(JSONExtractRaw(events.properties, '$exception_functions'), ''), 'null'), '^"|"$', '')), lower('databasenot')), 0), 0)))
>>>>>>> 0290c2c1
  GROUP BY if(not(empty(events__exception_issue_override.issue_id)), events__exception_issue_override.issue_id, accurateCastOrNull(replaceRegexpAll(nullIf(nullIf(JSONExtractRaw(events.properties, '$exception_issue_id'), ''), 'null'), '^"|"$', ''), 'UUID'))
  LIMIT 101
  OFFSET 0 SETTINGS readonly=2,
                    max_execution_time=60,
                    allow_experimental_object_type=1,
                    format_csv_allow_double_quotes=0,
                    max_ast_elements=4000000,
                    max_expanded_ast_elements=4000000,
                    max_bytes_before_external_group_by=0,
                    transform_null_in=1
  '''
# ---
# name: TestErrorTrackingQueryRunner.test_search_query_with_multiple_search_items
  '''
  SELECT if(not(empty(events__exception_issue_override.issue_id)), events__exception_issue_override.issue_id, accurateCastOrNull(replaceRegexpAll(nullIf(nullIf(JSONExtractRaw(events.properties, '$exception_issue_id'), ''), 'null'), '^"|"$', ''), 'UUID')) AS id,
         count(DISTINCT events.uuid) AS occurrences,
         count(DISTINCT nullIf(events.`$session_id`, '')) AS sessions,
         count(DISTINCT events.distinct_id) AS users,
         max(toTimeZone(events.timestamp, 'UTC')) AS last_seen,
         min(toTimeZone(events.timestamp, 'UTC')) AS first_seen,
         sumForEach(arrayMap(bin -> if(and(greater(toTimeZone(events.timestamp, 'UTC'), bin), lessOrEquals(dateDiff('seconds', bin, toTimeZone(events.timestamp, 'UTC')), divide(dateDiff('seconds', parseDateTime64BestEffort('2022-01-09T12:11:00', 6, 'UTC'), parseDateTime64BestEffort('2022-01-10T12:11:00', 6, 'UTC')), 1))), 1, 0), arrayMap(i -> dateAdd(parseDateTime64BestEffort('2022-01-09T12:11:00', 6, 'UTC'), toIntervalSecond(multiply(i, divide(dateDiff('seconds', parseDateTime64BestEffort('2022-01-09T12:11:00', 6, 'UTC'), parseDateTime64BestEffort('2022-01-10T12:11:00', 6, 'UTC')), 1)))), range(0, 1)))) AS volumeDay,
         sumForEach(arrayMap(bin -> if(and(greater(toTimeZone(events.timestamp, 'UTC'), bin), lessOrEquals(dateDiff('seconds', bin, toTimeZone(events.timestamp, 'UTC')), divide(dateDiff('seconds', parseDateTime64BestEffortOrNull(NULL, 6, 'UTC'), parseDateTime64BestEffortOrNull(NULL, 6, 'UTC')), 1))), 1, 0), arrayMap(i -> dateAdd(parseDateTime64BestEffortOrNull(NULL, 6, 'UTC'), toIntervalSecond(multiply(i, divide(dateDiff('seconds', parseDateTime64BestEffortOrNull(NULL, 6, 'UTC'), parseDateTime64BestEffortOrNull(NULL, 6, 'UTC')), 1)))), range(0, 1)))) AS volumeRange
  FROM events
  LEFT OUTER JOIN
    (SELECT argMax(person_distinct_id_overrides.person_id, person_distinct_id_overrides.version) AS person_id,
            person_distinct_id_overrides.distinct_id AS distinct_id
     FROM person_distinct_id_overrides
     WHERE equals(person_distinct_id_overrides.team_id, 99999)
     GROUP BY person_distinct_id_overrides.distinct_id
     HAVING ifNull(equals(argMax(person_distinct_id_overrides.is_deleted, person_distinct_id_overrides.version), 0), 0) SETTINGS optimize_aggregation_in_order=1) AS events__override ON equals(events.distinct_id, events__override.distinct_id)
  LEFT OUTER JOIN
    (SELECT argMax(error_tracking_issue_fingerprint_overrides.issue_id, error_tracking_issue_fingerprint_overrides.version) AS issue_id,
            error_tracking_issue_fingerprint_overrides.fingerprint AS fingerprint
     FROM error_tracking_issue_fingerprint_overrides
     WHERE equals(error_tracking_issue_fingerprint_overrides.team_id, 99999)
     GROUP BY error_tracking_issue_fingerprint_overrides.fingerprint
     HAVING ifNull(equals(argMax(error_tracking_issue_fingerprint_overrides.is_deleted, error_tracking_issue_fingerprint_overrides.version), 0), 0) SETTINGS optimize_aggregation_in_order=1) AS events__exception_issue_override ON equals(replaceRegexpAll(nullIf(nullIf(JSONExtractRaw(events.properties, '$exception_fingerprint'), ''), 'null'), '^"|"$', ''), events__exception_issue_override.fingerprint)
  LEFT JOIN
    (SELECT person.id AS id,
            replaceRegexpAll(nullIf(nullIf(JSONExtractRaw(person.properties, 'email'), ''), 'null'), '^"|"$', '') AS properties___email
     FROM person
     WHERE and(equals(person.team_id, 99999), in(tuple(person.id, person.version),
                                                   (SELECT person.id AS id, max(person.version) AS version
                                                    FROM person
                                                    WHERE equals(person.team_id, 99999)
                                                    GROUP BY person.id
                                                    HAVING and(ifNull(equals(argMax(person.is_deleted, person.version), 0), 0), ifNull(less(argMax(toTimeZone(person.created_at, 'UTC'), person.version), plus(now64(6, 'UTC'), toIntervalDay(1))), 0))))) SETTINGS optimize_aggregation_in_order=1) AS events__person ON equals(if(not(empty(events__override.distinct_id)), events__override.person_id, events.person_id), events__person.id)
  WHERE and(equals(events.team_id, 99999), equals(events.event, '$exception'), isNotNull(if(not(empty(events__exception_issue_override.issue_id)), events__exception_issue_override.issue_id, accurateCastOrNull(replaceRegexpAll(nullIf(nullIf(JSONExtractRaw(events.properties, '$exception_issue_id'), ''), 'null'), '^"|"$', ''), 'UUID'))), ifNull(notILike(toString(events__person.properties___email), '%@posthog.com%'), 1), and(or(ifNull(greater(position(lower(replaceRegexpAll(nullIf(nullIf(JSONExtractRaw(events.properties, '$exception_types'), ''), 'null'), '^"|"$', '')), lower('databasenotfoundX')), 0), 0), ifNull(greater(position(lower(replaceRegexpAll(nullIf(nullIf(JSONExtractRaw(events.properties, '$exception_values'), ''), 'null'), '^"|"$', '')), lower('databasenotfoundX')), 0), 0), ifNull(greater(position(lower(replaceRegexpAll(nullIf(nullIf(JSONExtractRaw(events.properties, '$exception_sources'), ''), 'null'), '^"|"$', '')), lower('databasenotfoundX')), 0), 0), ifNull(greater(position(lower(replaceRegexpAll(nullIf(nullIf(JSONExtractRaw(events.properties, '$exception_functions'), ''), 'null'), '^"|"$', '')), lower('databasenotfoundX')), 0), 0)), or(ifNull(greater(position(lower(replaceRegexpAll(nullIf(nullIf(JSONExtractRaw(events.properties, '$exception_types'), ''), 'null'), '^"|"$', '')), lower('clickhouse/client/execute.py')), 0), 0), ifNull(greater(position(lower(replaceRegexpAll(nullIf(nullIf(JSONExtractRaw(events.properties, '$exception_values'), ''), 'null'), '^"|"$', '')), lower('clickhouse/client/execute.py')), 0), 0), ifNull(greater(position(lower(replaceRegexpAll(nullIf(nullIf(JSONExtractRaw(events.properties, '$exception_sources'), ''), 'null'), '^"|"$', '')), lower('clickhouse/client/execute.py')), 0), 0), ifNull(greater(position(lower(replaceRegexpAll(nullIf(nullIf(JSONExtractRaw(events.properties, '$exception_functions'), ''), 'null'), '^"|"$', '')), lower('clickhouse/client/execute.py')), 0), 0))))
  GROUP BY if(not(empty(events__exception_issue_override.issue_id)), events__exception_issue_override.issue_id, accurateCastOrNull(replaceRegexpAll(nullIf(nullIf(JSONExtractRaw(events.properties, '$exception_issue_id'), ''), 'null'), '^"|"$', ''), 'UUID'))
  LIMIT 101
  OFFSET 0 SETTINGS readonly=2,
                    max_execution_time=60,
                    allow_experimental_object_type=1,
                    format_csv_allow_double_quotes=0,
                    max_ast_elements=4000000,
                    max_expanded_ast_elements=4000000,
                    max_bytes_before_external_group_by=0,
                    transform_null_in=1
  '''
# ---
# name: TestErrorTrackingQueryRunner.test_status
  '''
  SELECT if(not(empty(events__exception_issue_override.issue_id)), events__exception_issue_override.issue_id, accurateCastOrNull(replaceRegexpAll(nullIf(nullIf(JSONExtractRaw(events.properties, '$exception_issue_id'), ''), 'null'), '^"|"$', ''), 'UUID')) AS id,
         count(DISTINCT events.uuid) AS occurrences,
         count(DISTINCT nullIf(events.`$session_id`, '')) AS sessions,
         count(DISTINCT events.distinct_id) AS users,
         max(toTimeZone(events.timestamp, 'UTC')) AS last_seen,
         min(toTimeZone(events.timestamp, 'UTC')) AS first_seen,
         sumForEach(arrayMap(bin -> if(and(greater(toTimeZone(events.timestamp, 'UTC'), bin), lessOrEquals(dateDiff('seconds', bin, toTimeZone(events.timestamp, 'UTC')), divide(dateDiff('seconds', parseDateTime64BestEffort('2022-01-09T12:11:00', 6, 'UTC'), parseDateTime64BestEffort('2022-01-10T12:11:00', 6, 'UTC')), 1))), 1, 0), arrayMap(i -> dateAdd(parseDateTime64BestEffort('2022-01-09T12:11:00', 6, 'UTC'), toIntervalSecond(multiply(i, divide(dateDiff('seconds', parseDateTime64BestEffort('2022-01-09T12:11:00', 6, 'UTC'), parseDateTime64BestEffort('2022-01-10T12:11:00', 6, 'UTC')), 1)))), range(0, 1)))) AS volumeDay,
         sumForEach(arrayMap(bin -> if(and(greater(toTimeZone(events.timestamp, 'UTC'), bin), lessOrEquals(dateDiff('seconds', bin, toTimeZone(events.timestamp, 'UTC')), divide(dateDiff('seconds', parseDateTime64BestEffortOrNull(NULL, 6, 'UTC'), parseDateTime64BestEffortOrNull(NULL, 6, 'UTC')), 1))), 1, 0), arrayMap(i -> dateAdd(parseDateTime64BestEffortOrNull(NULL, 6, 'UTC'), toIntervalSecond(multiply(i, divide(dateDiff('seconds', parseDateTime64BestEffortOrNull(NULL, 6, 'UTC'), parseDateTime64BestEffortOrNull(NULL, 6, 'UTC')), 1)))), range(0, 1)))) AS volumeRange
  FROM events
  LEFT OUTER JOIN
    (SELECT argMax(error_tracking_issue_fingerprint_overrides.issue_id, error_tracking_issue_fingerprint_overrides.version) AS issue_id,
            error_tracking_issue_fingerprint_overrides.fingerprint AS fingerprint
     FROM error_tracking_issue_fingerprint_overrides
     WHERE equals(error_tracking_issue_fingerprint_overrides.team_id, 99999)
     GROUP BY error_tracking_issue_fingerprint_overrides.fingerprint
     HAVING ifNull(equals(argMax(error_tracking_issue_fingerprint_overrides.is_deleted, error_tracking_issue_fingerprint_overrides.version), 0), 0) SETTINGS optimize_aggregation_in_order=1) AS events__exception_issue_override ON equals(replaceRegexpAll(nullIf(nullIf(JSONExtractRaw(events.properties, '$exception_fingerprint'), ''), 'null'), '^"|"$', ''), events__exception_issue_override.fingerprint)
  WHERE and(equals(events.team_id, 99999), equals(events.event, '$exception'), isNotNull(if(not(empty(events__exception_issue_override.issue_id)), events__exception_issue_override.issue_id, accurateCastOrNull(replaceRegexpAll(nullIf(nullIf(JSONExtractRaw(events.properties, '$exception_issue_id'), ''), 'null'), '^"|"$', ''), 'UUID'))), 1)
  GROUP BY if(not(empty(events__exception_issue_override.issue_id)), events__exception_issue_override.issue_id, accurateCastOrNull(replaceRegexpAll(nullIf(nullIf(JSONExtractRaw(events.properties, '$exception_issue_id'), ''), 'null'), '^"|"$', ''), 'UUID'))
  LIMIT 101
  OFFSET 0 SETTINGS readonly=2,
                    max_execution_time=60,
                    allow_experimental_object_type=1,
                    format_csv_allow_double_quotes=0,
                    max_ast_elements=4000000,
                    max_expanded_ast_elements=4000000,
                    max_bytes_before_external_group_by=0,
                    transform_null_in=1
  '''
# ---
# name: TestErrorTrackingQueryRunner.test_status.1
  '''
  SELECT if(not(empty(events__exception_issue_override.issue_id)), events__exception_issue_override.issue_id, accurateCastOrNull(replaceRegexpAll(nullIf(nullIf(JSONExtractRaw(events.properties, '$exception_issue_id'), ''), 'null'), '^"|"$', ''), 'UUID')) AS id,
         count(DISTINCT events.uuid) AS occurrences,
         count(DISTINCT nullIf(events.`$session_id`, '')) AS sessions,
         count(DISTINCT events.distinct_id) AS users,
         max(toTimeZone(events.timestamp, 'UTC')) AS last_seen,
         min(toTimeZone(events.timestamp, 'UTC')) AS first_seen,
         sumForEach(arrayMap(bin -> if(and(greater(toTimeZone(events.timestamp, 'UTC'), bin), lessOrEquals(dateDiff('seconds', bin, toTimeZone(events.timestamp, 'UTC')), divide(dateDiff('seconds', parseDateTime64BestEffort('2022-01-09T12:11:00', 6, 'UTC'), parseDateTime64BestEffort('2022-01-10T12:11:00', 6, 'UTC')), 1))), 1, 0), arrayMap(i -> dateAdd(parseDateTime64BestEffort('2022-01-09T12:11:00', 6, 'UTC'), toIntervalSecond(multiply(i, divide(dateDiff('seconds', parseDateTime64BestEffort('2022-01-09T12:11:00', 6, 'UTC'), parseDateTime64BestEffort('2022-01-10T12:11:00', 6, 'UTC')), 1)))), range(0, 1)))) AS volumeDay,
         sumForEach(arrayMap(bin -> if(and(greater(toTimeZone(events.timestamp, 'UTC'), bin), lessOrEquals(dateDiff('seconds', bin, toTimeZone(events.timestamp, 'UTC')), divide(dateDiff('seconds', parseDateTime64BestEffortOrNull(NULL, 6, 'UTC'), parseDateTime64BestEffortOrNull(NULL, 6, 'UTC')), 1))), 1, 0), arrayMap(i -> dateAdd(parseDateTime64BestEffortOrNull(NULL, 6, 'UTC'), toIntervalSecond(multiply(i, divide(dateDiff('seconds', parseDateTime64BestEffortOrNull(NULL, 6, 'UTC'), parseDateTime64BestEffortOrNull(NULL, 6, 'UTC')), 1)))), range(0, 1)))) AS volumeRange
  FROM events
  LEFT OUTER JOIN
    (SELECT argMax(error_tracking_issue_fingerprint_overrides.issue_id, error_tracking_issue_fingerprint_overrides.version) AS issue_id,
            error_tracking_issue_fingerprint_overrides.fingerprint AS fingerprint
     FROM error_tracking_issue_fingerprint_overrides
     WHERE equals(error_tracking_issue_fingerprint_overrides.team_id, 99999)
     GROUP BY error_tracking_issue_fingerprint_overrides.fingerprint
     HAVING ifNull(equals(argMax(error_tracking_issue_fingerprint_overrides.is_deleted, error_tracking_issue_fingerprint_overrides.version), 0), 0) SETTINGS optimize_aggregation_in_order=1) AS events__exception_issue_override ON equals(replaceRegexpAll(nullIf(nullIf(JSONExtractRaw(events.properties, '$exception_fingerprint'), ''), 'null'), '^"|"$', ''), events__exception_issue_override.fingerprint)
  WHERE and(equals(events.team_id, 99999), equals(events.event, '$exception'), isNotNull(if(not(empty(events__exception_issue_override.issue_id)), events__exception_issue_override.issue_id, accurateCastOrNull(replaceRegexpAll(nullIf(nullIf(JSONExtractRaw(events.properties, '$exception_issue_id'), ''), 'null'), '^"|"$', ''), 'UUID'))), 1)
  GROUP BY if(not(empty(events__exception_issue_override.issue_id)), events__exception_issue_override.issue_id, accurateCastOrNull(replaceRegexpAll(nullIf(nullIf(JSONExtractRaw(events.properties, '$exception_issue_id'), ''), 'null'), '^"|"$', ''), 'UUID'))
  LIMIT 101
  OFFSET 0 SETTINGS readonly=2,
                    max_execution_time=60,
                    allow_experimental_object_type=1,
                    format_csv_allow_double_quotes=0,
                    max_ast_elements=4000000,
                    max_expanded_ast_elements=4000000,
                    max_bytes_before_external_group_by=0,
                    transform_null_in=1
  '''
# ---
# name: TestErrorTrackingQueryRunner.test_status.2
  '''
  SELECT if(not(empty(events__exception_issue_override.issue_id)), events__exception_issue_override.issue_id, accurateCastOrNull(replaceRegexpAll(nullIf(nullIf(JSONExtractRaw(events.properties, '$exception_issue_id'), ''), 'null'), '^"|"$', ''), 'UUID')) AS id,
         count(DISTINCT events.uuid) AS occurrences,
         count(DISTINCT nullIf(events.`$session_id`, '')) AS sessions,
         count(DISTINCT events.distinct_id) AS users,
         max(toTimeZone(events.timestamp, 'UTC')) AS last_seen,
         min(toTimeZone(events.timestamp, 'UTC')) AS first_seen,
         sumForEach(arrayMap(bin -> if(and(greater(toTimeZone(events.timestamp, 'UTC'), bin), lessOrEquals(dateDiff('seconds', bin, toTimeZone(events.timestamp, 'UTC')), divide(dateDiff('seconds', parseDateTime64BestEffort('2022-01-09T12:11:00', 6, 'UTC'), parseDateTime64BestEffort('2022-01-10T12:11:00', 6, 'UTC')), 1))), 1, 0), arrayMap(i -> dateAdd(parseDateTime64BestEffort('2022-01-09T12:11:00', 6, 'UTC'), toIntervalSecond(multiply(i, divide(dateDiff('seconds', parseDateTime64BestEffort('2022-01-09T12:11:00', 6, 'UTC'), parseDateTime64BestEffort('2022-01-10T12:11:00', 6, 'UTC')), 1)))), range(0, 1)))) AS volumeDay,
         sumForEach(arrayMap(bin -> if(and(greater(toTimeZone(events.timestamp, 'UTC'), bin), lessOrEquals(dateDiff('seconds', bin, toTimeZone(events.timestamp, 'UTC')), divide(dateDiff('seconds', parseDateTime64BestEffortOrNull(NULL, 6, 'UTC'), parseDateTime64BestEffortOrNull(NULL, 6, 'UTC')), 1))), 1, 0), arrayMap(i -> dateAdd(parseDateTime64BestEffortOrNull(NULL, 6, 'UTC'), toIntervalSecond(multiply(i, divide(dateDiff('seconds', parseDateTime64BestEffortOrNull(NULL, 6, 'UTC'), parseDateTime64BestEffortOrNull(NULL, 6, 'UTC')), 1)))), range(0, 1)))) AS volumeRange
  FROM events
  LEFT OUTER JOIN
    (SELECT argMax(error_tracking_issue_fingerprint_overrides.issue_id, error_tracking_issue_fingerprint_overrides.version) AS issue_id,
            error_tracking_issue_fingerprint_overrides.fingerprint AS fingerprint
     FROM error_tracking_issue_fingerprint_overrides
     WHERE equals(error_tracking_issue_fingerprint_overrides.team_id, 99999)
     GROUP BY error_tracking_issue_fingerprint_overrides.fingerprint
     HAVING ifNull(equals(argMax(error_tracking_issue_fingerprint_overrides.is_deleted, error_tracking_issue_fingerprint_overrides.version), 0), 0) SETTINGS optimize_aggregation_in_order=1) AS events__exception_issue_override ON equals(replaceRegexpAll(nullIf(nullIf(JSONExtractRaw(events.properties, '$exception_fingerprint'), ''), 'null'), '^"|"$', ''), events__exception_issue_override.fingerprint)
  WHERE and(equals(events.team_id, 99999), equals(events.event, '$exception'), isNotNull(if(not(empty(events__exception_issue_override.issue_id)), events__exception_issue_override.issue_id, accurateCastOrNull(replaceRegexpAll(nullIf(nullIf(JSONExtractRaw(events.properties, '$exception_issue_id'), ''), 'null'), '^"|"$', ''), 'UUID'))), 1)
  GROUP BY if(not(empty(events__exception_issue_override.issue_id)), events__exception_issue_override.issue_id, accurateCastOrNull(replaceRegexpAll(nullIf(nullIf(JSONExtractRaw(events.properties, '$exception_issue_id'), ''), 'null'), '^"|"$', ''), 'UUID'))
  LIMIT 101
  OFFSET 0 SETTINGS readonly=2,
                    max_execution_time=60,
                    allow_experimental_object_type=1,
                    format_csv_allow_double_quotes=0,
                    max_ast_elements=4000000,
                    max_expanded_ast_elements=4000000,
                    max_bytes_before_external_group_by=0,
                    transform_null_in=1
  '''
# ---
# name: TestErrorTrackingQueryRunner.test_status.3
  '''
  SELECT if(not(empty(events__exception_issue_override.issue_id)), events__exception_issue_override.issue_id, accurateCastOrNull(replaceRegexpAll(nullIf(nullIf(JSONExtractRaw(events.properties, '$exception_issue_id'), ''), 'null'), '^"|"$', ''), 'UUID')) AS id,
         count(DISTINCT events.uuid) AS occurrences,
         count(DISTINCT nullIf(events.`$session_id`, '')) AS sessions,
         count(DISTINCT events.distinct_id) AS users,
         max(toTimeZone(events.timestamp, 'UTC')) AS last_seen,
         min(toTimeZone(events.timestamp, 'UTC')) AS first_seen,
         sumForEach(arrayMap(bin -> if(and(greater(toTimeZone(events.timestamp, 'UTC'), bin), lessOrEquals(dateDiff('seconds', bin, toTimeZone(events.timestamp, 'UTC')), divide(dateDiff('seconds', parseDateTime64BestEffort('2022-01-09T12:11:00', 6, 'UTC'), parseDateTime64BestEffort('2022-01-10T12:11:00', 6, 'UTC')), 1))), 1, 0), arrayMap(i -> dateAdd(parseDateTime64BestEffort('2022-01-09T12:11:00', 6, 'UTC'), toIntervalSecond(multiply(i, divide(dateDiff('seconds', parseDateTime64BestEffort('2022-01-09T12:11:00', 6, 'UTC'), parseDateTime64BestEffort('2022-01-10T12:11:00', 6, 'UTC')), 1)))), range(0, 1)))) AS volumeDay,
         sumForEach(arrayMap(bin -> if(and(greater(toTimeZone(events.timestamp, 'UTC'), bin), lessOrEquals(dateDiff('seconds', bin, toTimeZone(events.timestamp, 'UTC')), divide(dateDiff('seconds', parseDateTime64BestEffortOrNull(NULL, 6, 'UTC'), parseDateTime64BestEffortOrNull(NULL, 6, 'UTC')), 1))), 1, 0), arrayMap(i -> dateAdd(parseDateTime64BestEffortOrNull(NULL, 6, 'UTC'), toIntervalSecond(multiply(i, divide(dateDiff('seconds', parseDateTime64BestEffortOrNull(NULL, 6, 'UTC'), parseDateTime64BestEffortOrNull(NULL, 6, 'UTC')), 1)))), range(0, 1)))) AS volumeRange
  FROM events
  LEFT OUTER JOIN
    (SELECT argMax(error_tracking_issue_fingerprint_overrides.issue_id, error_tracking_issue_fingerprint_overrides.version) AS issue_id,
            error_tracking_issue_fingerprint_overrides.fingerprint AS fingerprint
     FROM error_tracking_issue_fingerprint_overrides
     WHERE equals(error_tracking_issue_fingerprint_overrides.team_id, 99999)
     GROUP BY error_tracking_issue_fingerprint_overrides.fingerprint
     HAVING ifNull(equals(argMax(error_tracking_issue_fingerprint_overrides.is_deleted, error_tracking_issue_fingerprint_overrides.version), 0), 0) SETTINGS optimize_aggregation_in_order=1) AS events__exception_issue_override ON equals(replaceRegexpAll(nullIf(nullIf(JSONExtractRaw(events.properties, '$exception_fingerprint'), ''), 'null'), '^"|"$', ''), events__exception_issue_override.fingerprint)
  WHERE and(equals(events.team_id, 99999), equals(events.event, '$exception'), isNotNull(if(not(empty(events__exception_issue_override.issue_id)), events__exception_issue_override.issue_id, accurateCastOrNull(replaceRegexpAll(nullIf(nullIf(JSONExtractRaw(events.properties, '$exception_issue_id'), ''), 'null'), '^"|"$', ''), 'UUID'))), 1)
  GROUP BY if(not(empty(events__exception_issue_override.issue_id)), events__exception_issue_override.issue_id, accurateCastOrNull(replaceRegexpAll(nullIf(nullIf(JSONExtractRaw(events.properties, '$exception_issue_id'), ''), 'null'), '^"|"$', ''), 'UUID'))
  LIMIT 101
  OFFSET 0 SETTINGS readonly=2,
                    max_execution_time=60,
                    allow_experimental_object_type=1,
                    format_csv_allow_double_quotes=0,
                    max_ast_elements=4000000,
                    max_expanded_ast_elements=4000000,
                    max_bytes_before_external_group_by=0,
                    transform_null_in=1
  '''
# ---
# name: TestErrorTrackingQueryRunner.test_user_assignee
  '''
  SELECT if(not(empty(events__exception_issue_override.issue_id)), events__exception_issue_override.issue_id, accurateCastOrNull(replaceRegexpAll(nullIf(nullIf(JSONExtractRaw(events.properties, '$exception_issue_id'), ''), 'null'), '^"|"$', ''), 'UUID')) AS id,
         count(DISTINCT events.uuid) AS occurrences,
         count(DISTINCT nullIf(events.`$session_id`, '')) AS sessions,
         count(DISTINCT events.distinct_id) AS users,
         max(toTimeZone(events.timestamp, 'UTC')) AS last_seen,
         min(toTimeZone(events.timestamp, 'UTC')) AS first_seen,
         sumForEach(arrayMap(bin -> if(and(greater(toTimeZone(events.timestamp, 'UTC'), bin), lessOrEquals(dateDiff('seconds', bin, toTimeZone(events.timestamp, 'UTC')), divide(dateDiff('seconds', parseDateTime64BestEffort('2022-01-09T12:11:00', 6, 'UTC'), parseDateTime64BestEffort('2022-01-10T12:11:00', 6, 'UTC')), 1))), 1, 0), arrayMap(i -> dateAdd(parseDateTime64BestEffort('2022-01-09T12:11:00', 6, 'UTC'), toIntervalSecond(multiply(i, divide(dateDiff('seconds', parseDateTime64BestEffort('2022-01-09T12:11:00', 6, 'UTC'), parseDateTime64BestEffort('2022-01-10T12:11:00', 6, 'UTC')), 1)))), range(0, 1)))) AS volumeDay,
         sumForEach(arrayMap(bin -> if(and(greater(toTimeZone(events.timestamp, 'UTC'), bin), lessOrEquals(dateDiff('seconds', bin, toTimeZone(events.timestamp, 'UTC')), divide(dateDiff('seconds', parseDateTime64BestEffortOrNull(NULL, 6, 'UTC'), parseDateTime64BestEffortOrNull(NULL, 6, 'UTC')), 1))), 1, 0), arrayMap(i -> dateAdd(parseDateTime64BestEffortOrNull(NULL, 6, 'UTC'), toIntervalSecond(multiply(i, divide(dateDiff('seconds', parseDateTime64BestEffortOrNull(NULL, 6, 'UTC'), parseDateTime64BestEffortOrNull(NULL, 6, 'UTC')), 1)))), range(0, 1)))) AS volumeRange
  FROM events
  LEFT OUTER JOIN
    (SELECT argMax(error_tracking_issue_fingerprint_overrides.issue_id, error_tracking_issue_fingerprint_overrides.version) AS issue_id,
            error_tracking_issue_fingerprint_overrides.fingerprint AS fingerprint
     FROM error_tracking_issue_fingerprint_overrides
     WHERE equals(error_tracking_issue_fingerprint_overrides.team_id, 99999)
     GROUP BY error_tracking_issue_fingerprint_overrides.fingerprint
     HAVING ifNull(equals(argMax(error_tracking_issue_fingerprint_overrides.is_deleted, error_tracking_issue_fingerprint_overrides.version), 0), 0) SETTINGS optimize_aggregation_in_order=1) AS events__exception_issue_override ON equals(replaceRegexpAll(nullIf(nullIf(JSONExtractRaw(events.properties, '$exception_fingerprint'), ''), 'null'), '^"|"$', ''), events__exception_issue_override.fingerprint)
  WHERE and(equals(events.team_id, 99999), equals(events.event, '$exception'), isNotNull(if(not(empty(events__exception_issue_override.issue_id)), events__exception_issue_override.issue_id, accurateCastOrNull(replaceRegexpAll(nullIf(nullIf(JSONExtractRaw(events.properties, '$exception_issue_id'), ''), 'null'), '^"|"$', ''), 'UUID'))), 1)
  GROUP BY if(not(empty(events__exception_issue_override.issue_id)), events__exception_issue_override.issue_id, accurateCastOrNull(replaceRegexpAll(nullIf(nullIf(JSONExtractRaw(events.properties, '$exception_issue_id'), ''), 'null'), '^"|"$', ''), 'UUID'))
  LIMIT 101
  OFFSET 0 SETTINGS readonly=2,
                    max_execution_time=60,
                    allow_experimental_object_type=1,
                    format_csv_allow_double_quotes=0,
                    max_ast_elements=4000000,
                    max_expanded_ast_elements=4000000,
                    max_bytes_before_external_group_by=0,
                    transform_null_in=1
  '''
# ---
# name: TestErrorTrackingQueryRunner.test_user_group_assignee
  '''
  SELECT if(not(empty(events__exception_issue_override.issue_id)), events__exception_issue_override.issue_id, accurateCastOrNull(replaceRegexpAll(nullIf(nullIf(JSONExtractRaw(events.properties, '$exception_issue_id'), ''), 'null'), '^"|"$', ''), 'UUID')) AS id,
         count(DISTINCT events.uuid) AS occurrences,
         count(DISTINCT nullIf(events.`$session_id`, '')) AS sessions,
         count(DISTINCT events.distinct_id) AS users,
         max(toTimeZone(events.timestamp, 'UTC')) AS last_seen,
         min(toTimeZone(events.timestamp, 'UTC')) AS first_seen,
         sumForEach(arrayMap(bin -> if(and(greater(toTimeZone(events.timestamp, 'UTC'), bin), lessOrEquals(dateDiff('seconds', bin, toTimeZone(events.timestamp, 'UTC')), divide(dateDiff('seconds', parseDateTime64BestEffort('2022-01-09T12:11:00', 6, 'UTC'), parseDateTime64BestEffort('2022-01-10T12:11:00', 6, 'UTC')), 1))), 1, 0), arrayMap(i -> dateAdd(parseDateTime64BestEffort('2022-01-09T12:11:00', 6, 'UTC'), toIntervalSecond(multiply(i, divide(dateDiff('seconds', parseDateTime64BestEffort('2022-01-09T12:11:00', 6, 'UTC'), parseDateTime64BestEffort('2022-01-10T12:11:00', 6, 'UTC')), 1)))), range(0, 1)))) AS volumeDay,
         sumForEach(arrayMap(bin -> if(and(greater(toTimeZone(events.timestamp, 'UTC'), bin), lessOrEquals(dateDiff('seconds', bin, toTimeZone(events.timestamp, 'UTC')), divide(dateDiff('seconds', parseDateTime64BestEffortOrNull(NULL, 6, 'UTC'), parseDateTime64BestEffortOrNull(NULL, 6, 'UTC')), 1))), 1, 0), arrayMap(i -> dateAdd(parseDateTime64BestEffortOrNull(NULL, 6, 'UTC'), toIntervalSecond(multiply(i, divide(dateDiff('seconds', parseDateTime64BestEffortOrNull(NULL, 6, 'UTC'), parseDateTime64BestEffortOrNull(NULL, 6, 'UTC')), 1)))), range(0, 1)))) AS volumeRange
  FROM events
  LEFT OUTER JOIN
    (SELECT argMax(error_tracking_issue_fingerprint_overrides.issue_id, error_tracking_issue_fingerprint_overrides.version) AS issue_id,
            error_tracking_issue_fingerprint_overrides.fingerprint AS fingerprint
     FROM error_tracking_issue_fingerprint_overrides
     WHERE equals(error_tracking_issue_fingerprint_overrides.team_id, 99999)
     GROUP BY error_tracking_issue_fingerprint_overrides.fingerprint
     HAVING ifNull(equals(argMax(error_tracking_issue_fingerprint_overrides.is_deleted, error_tracking_issue_fingerprint_overrides.version), 0), 0) SETTINGS optimize_aggregation_in_order=1) AS events__exception_issue_override ON equals(replaceRegexpAll(nullIf(nullIf(JSONExtractRaw(events.properties, '$exception_fingerprint'), ''), 'null'), '^"|"$', ''), events__exception_issue_override.fingerprint)
  WHERE and(equals(events.team_id, 99999), equals(events.event, '$exception'), isNotNull(if(not(empty(events__exception_issue_override.issue_id)), events__exception_issue_override.issue_id, accurateCastOrNull(replaceRegexpAll(nullIf(nullIf(JSONExtractRaw(events.properties, '$exception_issue_id'), ''), 'null'), '^"|"$', ''), 'UUID'))), 1)
  GROUP BY if(not(empty(events__exception_issue_override.issue_id)), events__exception_issue_override.issue_id, accurateCastOrNull(replaceRegexpAll(nullIf(nullIf(JSONExtractRaw(events.properties, '$exception_issue_id'), ''), 'null'), '^"|"$', ''), 'UUID'))
  LIMIT 101
  OFFSET 0 SETTINGS readonly=2,
                    max_execution_time=60,
                    allow_experimental_object_type=1,
                    format_csv_allow_double_quotes=0,
                    max_ast_elements=4000000,
                    max_expanded_ast_elements=4000000,
                    max_bytes_before_external_group_by=0,
                    transform_null_in=1
  '''
# ---
# name: TestErrorTrackingQueryRunner.test_volume_aggregation_advanced
  '''
  SELECT if(not(empty(events__exception_issue_override.issue_id)), events__exception_issue_override.issue_id, accurateCastOrNull(replaceRegexpAll(nullIf(nullIf(JSONExtractRaw(events.properties, '$exception_issue_id'), ''), 'null'), '^"|"$', ''), 'UUID')) AS id,
         count(DISTINCT events.uuid) AS occurrences,
         count(DISTINCT nullIf(events.`$session_id`, '')) AS sessions,
         count(DISTINCT events.distinct_id) AS users,
         max(toTimeZone(events.timestamp, 'UTC')) AS last_seen,
         min(toTimeZone(events.timestamp, 'UTC')) AS first_seen,
         sumForEach(arrayMap(bin -> if(and(greater(toTimeZone(events.timestamp, 'UTC'), bin), lessOrEquals(dateDiff('seconds', bin, toTimeZone(events.timestamp, 'UTC')), divide(dateDiff('seconds', parseDateTime64BestEffort('2025-05-04T00:00:00', 6, 'UTC'), parseDateTime64BestEffort('2025-05-05T00:00:00', 6, 'UTC')), 4))), 1, 0), arrayMap(i -> dateAdd(parseDateTime64BestEffort('2025-05-04T00:00:00', 6, 'UTC'), toIntervalSecond(multiply(i, divide(dateDiff('seconds', parseDateTime64BestEffort('2025-05-04T00:00:00', 6, 'UTC'), parseDateTime64BestEffort('2025-05-05T00:00:00', 6, 'UTC')), 4)))), range(0, 4)))) AS volumeDay,
         sumForEach(arrayMap(bin -> if(and(greater(toTimeZone(events.timestamp, 'UTC'), bin), lessOrEquals(dateDiff('seconds', bin, toTimeZone(events.timestamp, 'UTC')), divide(dateDiff('seconds', toDateTime('2025-05-04', 'UTC'), toDateTime('2025-05-06', 'UTC')), 4))), 1, 0), arrayMap(i -> dateAdd(toDateTime('2025-05-04', 'UTC'), toIntervalSecond(multiply(i, divide(dateDiff('seconds', toDateTime('2025-05-04', 'UTC'), toDateTime('2025-05-06', 'UTC')), 4)))), range(0, 4)))) AS volumeRange,
         argMin(events.properties, toTimeZone(events.timestamp, 'UTC')) AS earliest
  FROM events
  LEFT OUTER JOIN
    (SELECT argMax(error_tracking_issue_fingerprint_overrides.issue_id, error_tracking_issue_fingerprint_overrides.version) AS issue_id,
            error_tracking_issue_fingerprint_overrides.fingerprint AS fingerprint
     FROM error_tracking_issue_fingerprint_overrides
     WHERE equals(error_tracking_issue_fingerprint_overrides.team_id, 99999)
     GROUP BY error_tracking_issue_fingerprint_overrides.fingerprint
     HAVING ifNull(equals(argMax(error_tracking_issue_fingerprint_overrides.is_deleted, error_tracking_issue_fingerprint_overrides.version), 0), 0) SETTINGS optimize_aggregation_in_order=1) AS events__exception_issue_override ON equals(replaceRegexpAll(nullIf(nullIf(JSONExtractRaw(events.properties, '$exception_fingerprint'), ''), 'null'), '^"|"$', ''), events__exception_issue_override.fingerprint)
  WHERE and(equals(events.team_id, 99999), equals(events.event, '$exception'), isNotNull(if(not(empty(events__exception_issue_override.issue_id)), events__exception_issue_override.issue_id, accurateCastOrNull(replaceRegexpAll(nullIf(nullIf(JSONExtractRaw(events.properties, '$exception_issue_id'), ''), 'null'), '^"|"$', ''), 'UUID'))), and(less(toTimeZone(events.timestamp, 'UTC'), toDateTime64('today', 6, 'UTC')), greaterOrEquals(toTimeZone(events.timestamp, 'UTC'), toDateTime64('today', 6, 'UTC'))), ifNull(equals(if(not(empty(events__exception_issue_override.issue_id)), events__exception_issue_override.issue_id, accurateCastOrNull(replaceRegexpAll(nullIf(nullIf(JSONExtractRaw(events.properties, '$exception_issue_id'), ''), 'null'), '^"|"$', ''), 'UUID')), 'e9ac529f-ac1c-4a96-bd3a-102334368d64'), 0))
  GROUP BY if(not(empty(events__exception_issue_override.issue_id)), events__exception_issue_override.issue_id, accurateCastOrNull(replaceRegexpAll(nullIf(nullIf(JSONExtractRaw(events.properties, '$exception_issue_id'), ''), 'null'), '^"|"$', ''), 'UUID'))
  LIMIT 101
  OFFSET 0 SETTINGS readonly=2,
                    max_execution_time=60,
                    allow_experimental_object_type=1,
                    format_csv_allow_double_quotes=0,
                    max_ast_elements=4000000,
                    max_expanded_ast_elements=4000000,
                    max_bytes_before_external_group_by=0
  '''
# ---
# name: TestErrorTrackingQueryRunner.test_volume_aggregation_simple
  '''
  SELECT if(not(empty(events__exception_issue_override.issue_id)), events__exception_issue_override.issue_id, accurateCastOrNull(replaceRegexpAll(nullIf(nullIf(JSONExtractRaw(events.properties, '$exception_issue_id'), ''), 'null'), '^"|"$', ''), 'UUID')) AS id,
         count(DISTINCT events.uuid) AS occurrences,
         count(DISTINCT nullIf(events.`$session_id`, '')) AS sessions,
         count(DISTINCT events.distinct_id) AS users,
         max(toTimeZone(events.timestamp, 'UTC')) AS last_seen,
         min(toTimeZone(events.timestamp, 'UTC')) AS first_seen,
         sumForEach(arrayMap(bin -> if(and(greater(toTimeZone(events.timestamp, 'UTC'), bin), lessOrEquals(dateDiff('seconds', bin, toTimeZone(events.timestamp, 'UTC')), divide(dateDiff('seconds', parseDateTime64BestEffort('2020-01-11T00:00:00', 6, 'UTC'), parseDateTime64BestEffort('2020-01-12T00:00:00', 6, 'UTC')), 3))), 1, 0), arrayMap(i -> dateAdd(parseDateTime64BestEffort('2020-01-11T00:00:00', 6, 'UTC'), toIntervalSecond(multiply(i, divide(dateDiff('seconds', parseDateTime64BestEffort('2020-01-11T00:00:00', 6, 'UTC'), parseDateTime64BestEffort('2020-01-12T00:00:00', 6, 'UTC')), 3)))), range(0, 3)))) AS volumeDay,
         sumForEach(arrayMap(bin -> if(and(greater(toTimeZone(events.timestamp, 'UTC'), bin), lessOrEquals(dateDiff('seconds', bin, toTimeZone(events.timestamp, 'UTC')), divide(dateDiff('seconds', toDateTime('2020-01-10', 'UTC'), toDateTime('2020-01-11', 'UTC')), 3))), 1, 0), arrayMap(i -> dateAdd(toDateTime('2020-01-10', 'UTC'), toIntervalSecond(multiply(i, divide(dateDiff('seconds', toDateTime('2020-01-10', 'UTC'), toDateTime('2020-01-11', 'UTC')), 3)))), range(0, 3)))) AS volumeRange
  FROM events
  LEFT OUTER JOIN
    (SELECT argMax(error_tracking_issue_fingerprint_overrides.issue_id, error_tracking_issue_fingerprint_overrides.version) AS issue_id,
            error_tracking_issue_fingerprint_overrides.fingerprint AS fingerprint
     FROM error_tracking_issue_fingerprint_overrides
     WHERE equals(error_tracking_issue_fingerprint_overrides.team_id, 99999)
     GROUP BY error_tracking_issue_fingerprint_overrides.fingerprint
     HAVING ifNull(equals(argMax(error_tracking_issue_fingerprint_overrides.is_deleted, error_tracking_issue_fingerprint_overrides.version), 0), 0) SETTINGS optimize_aggregation_in_order=1) AS events__exception_issue_override ON equals(replaceRegexpAll(nullIf(nullIf(JSONExtractRaw(events.properties, '$exception_fingerprint'), ''), 'null'), '^"|"$', ''), events__exception_issue_override.fingerprint)
  WHERE and(equals(events.team_id, 99999), equals(events.event, '$exception'), isNotNull(if(not(empty(events__exception_issue_override.issue_id)), events__exception_issue_override.issue_id, accurateCastOrNull(replaceRegexpAll(nullIf(nullIf(JSONExtractRaw(events.properties, '$exception_issue_id'), ''), 'null'), '^"|"$', ''), 'UUID'))), and(less(toTimeZone(events.timestamp, 'UTC'), toDateTime64('today', 6, 'UTC')), greaterOrEquals(toTimeZone(events.timestamp, 'UTC'), toDateTime64('2020-01-10 00:00:00.000000', 6, 'UTC'))))
  GROUP BY if(not(empty(events__exception_issue_override.issue_id)), events__exception_issue_override.issue_id, accurateCastOrNull(replaceRegexpAll(nullIf(nullIf(JSONExtractRaw(events.properties, '$exception_issue_id'), ''), 'null'), '^"|"$', ''), 'UUID'))
  LIMIT 101
  OFFSET 0 SETTINGS readonly=2,
                    max_execution_time=60,
                    allow_experimental_object_type=1,
                    format_csv_allow_double_quotes=0,
                    max_ast_elements=4000000,
                    max_expanded_ast_elements=4000000,
                    max_bytes_before_external_group_by=0
  '''
# ---<|MERGE_RESOLUTION|>--- conflicted
+++ resolved
@@ -26,8 +26,7 @@
                     format_csv_allow_double_quotes=0,
                     max_ast_elements=4000000,
                     max_expanded_ast_elements=4000000,
-                    max_bytes_before_external_group_by=0,
-                    transform_null_in=1
+                    max_bytes_before_external_group_by=0
   '''
 # ---
 # name: TestErrorTrackingQueryRunner.test_column_names.1
@@ -58,8 +57,7 @@
                     format_csv_allow_double_quotes=0,
                     max_ast_elements=4000000,
                     max_expanded_ast_elements=4000000,
-                    max_bytes_before_external_group_by=0,
-                    transform_null_in=1
+                    max_bytes_before_external_group_by=0
   '''
 # ---
 # name: TestErrorTrackingQueryRunner.test_correctly_counts_session_ids
@@ -90,8 +88,7 @@
                     format_csv_allow_double_quotes=0,
                     max_ast_elements=4000000,
                     max_expanded_ast_elements=4000000,
-                    max_bytes_before_external_group_by=0,
-                    transform_null_in=1
+                    max_bytes_before_external_group_by=0
   '''
 # ---
 # name: TestErrorTrackingQueryRunner.test_empty_search_query
@@ -153,12 +150,12 @@
     (SELECT person.id AS id,
             replaceRegexpAll(nullIf(nullIf(JSONExtractRaw(person.properties, 'email'), ''), 'null'), '^"|"$', '') AS properties___email
      FROM person
-     WHERE and(equals(person.team_id, 99999), in(tuple(person.id, person.version),
-                                                   (SELECT person.id AS id, max(person.version) AS version
-                                                    FROM person
-                                                    WHERE equals(person.team_id, 99999)
-                                                    GROUP BY person.id
-                                                    HAVING and(ifNull(equals(argMax(person.is_deleted, person.version), 0), 0), ifNull(less(argMax(toTimeZone(person.created_at, 'UTC'), person.version), plus(now64(6, 'UTC'), toIntervalDay(1))), 0))))) SETTINGS optimize_aggregation_in_order=1) AS events__person ON equals(if(not(empty(events__override.distinct_id)), events__override.person_id, events.person_id), events__person.id)
+     WHERE and(equals(person.team_id, 99999), ifNull(in(tuple(person.id, person.version),
+                                                          (SELECT person.id AS id, max(person.version) AS version
+                                                           FROM person
+                                                           WHERE equals(person.team_id, 99999)
+                                                           GROUP BY person.id
+                                                           HAVING and(ifNull(equals(argMax(person.is_deleted, person.version), 0), 0), ifNull(less(argMax(toTimeZone(person.created_at, 'UTC'), person.version), plus(now64(6, 'UTC'), toIntervalDay(1))), 0)))), 0)) SETTINGS optimize_aggregation_in_order=1) AS events__person ON equals(if(not(empty(events__override.distinct_id)), events__override.person_id, events.person_id), events__person.id)
   WHERE and(equals(events.team_id, 99999), equals(events.event, '$exception'), isNotNull(if(not(empty(events__exception_issue_override.issue_id)), events__exception_issue_override.issue_id, accurateCastOrNull(replaceRegexpAll(nullIf(nullIf(JSONExtractRaw(events.properties, '$exception_issue_id'), ''), 'null'), '^"|"$', ''), 'UUID'))), ifNull(equals(events__person.properties___email, 'email@posthog.com'), 0))
   GROUP BY if(not(empty(events__exception_issue_override.issue_id)), events__exception_issue_override.issue_id, accurateCastOrNull(replaceRegexpAll(nullIf(nullIf(JSONExtractRaw(events.properties, '$exception_issue_id'), ''), 'null'), '^"|"$', ''), 'UUID'))
   LIMIT 101
@@ -168,8 +165,7 @@
                     format_csv_allow_double_quotes=0,
                     max_ast_elements=4000000,
                     max_expanded_ast_elements=4000000,
-                    max_bytes_before_external_group_by=0,
-                    transform_null_in=1
+                    max_bytes_before_external_group_by=0
   '''
 # ---
 # name: TestErrorTrackingQueryRunner.test_issue_grouping
@@ -200,8 +196,7 @@
                     format_csv_allow_double_quotes=0,
                     max_ast_elements=4000000,
                     max_expanded_ast_elements=4000000,
-                    max_bytes_before_external_group_by=0,
-                    transform_null_in=1
+                    max_bytes_before_external_group_by=0
   '''
 # ---
 # name: TestErrorTrackingQueryRunner.test_only_returns_exception_events
@@ -262,8 +257,7 @@
                     format_csv_allow_double_quotes=0,
                     max_ast_elements=4000000,
                     max_expanded_ast_elements=4000000,
-                    max_bytes_before_external_group_by=0,
-                    transform_null_in=1
+                    max_bytes_before_external_group_by=0
   '''
 # ---
 # name: TestErrorTrackingQueryRunner.test_ordering.1
@@ -294,8 +288,7 @@
                     format_csv_allow_double_quotes=0,
                     max_ast_elements=4000000,
                     max_expanded_ast_elements=4000000,
-                    max_bytes_before_external_group_by=0,
-                    transform_null_in=1
+                    max_bytes_before_external_group_by=0
   '''
 # ---
 # name: TestErrorTrackingQueryRunner.test_overrides_aggregation
@@ -358,15 +351,6 @@
     (SELECT person.id AS id,
             replaceRegexpAll(nullIf(nullIf(JSONExtractRaw(person.properties, 'email'), ''), 'null'), '^"|"$', '') AS properties___email
      FROM person
-<<<<<<< HEAD
-     WHERE and(equals(person.team_id, 99999), in(tuple(person.id, person.version),
-                                                   (SELECT person.id AS id, max(person.version) AS version
-                                                    FROM person
-                                                    WHERE equals(person.team_id, 99999)
-                                                    GROUP BY person.id
-                                                    HAVING and(ifNull(equals(argMax(person.is_deleted, person.version), 0), 0), ifNull(less(argMax(toTimeZone(person.created_at, 'UTC'), person.version), plus(now64(6, 'UTC'), toIntervalDay(1))), 0))))) SETTINGS optimize_aggregation_in_order=1) AS events__person ON equals(if(not(empty(events__override.distinct_id)), events__override.person_id, events.person_id), events__person.id)
-  WHERE and(equals(events.team_id, 99999), equals(events.event, '$exception'), isNotNull(if(not(empty(events__exception_issue_override.issue_id)), events__exception_issue_override.issue_id, accurateCastOrNull(replaceRegexpAll(nullIf(nullIf(JSONExtractRaw(events.properties, '$exception_issue_id'), ''), 'null'), '^"|"$', ''), 'UUID'))), and(less(toTimeZone(events.timestamp, 'UTC'), toDateTime64('explicit_redacted_timestamp', 6, 'UTC')), greaterOrEquals(toTimeZone(events.timestamp, 'UTC'), toDateTime64('explicit_redacted_timestamp', 6, 'UTC')), ifNull(notILike(toString(events__person.properties___email), '%@posthog.com%'), 1)), or(ifNull(greater(position(lower(replaceRegexpAll(nullIf(nullIf(JSONExtractRaw(events.properties, '$exception_types'), ''), 'null'), '^"|"$', '')), lower('databasenot')), 0), 0), ifNull(greater(position(lower(replaceRegexpAll(nullIf(nullIf(JSONExtractRaw(events.properties, '$exception_values'), ''), 'null'), '^"|"$', '')), lower('databasenot')), 0), 0), ifNull(greater(position(lower(replaceRegexpAll(nullIf(nullIf(JSONExtractRaw(events.properties, '$exception_sources'), ''), 'null'), '^"|"$', '')), lower('databasenot')), 0), 0), ifNull(greater(position(lower(replaceRegexpAll(nullIf(nullIf(JSONExtractRaw(events.properties, '$exception_functions'), ''), 'null'), '^"|"$', '')), lower('databasenot')), 0), 0)))
-=======
      WHERE and(equals(person.team_id, 99999), ifNull(in(tuple(person.id, person.version),
                                                           (SELECT person.id AS id, max(person.version) AS version
                                                            FROM person
@@ -374,17 +358,15 @@
                                                            GROUP BY person.id
                                                            HAVING and(ifNull(equals(argMax(person.is_deleted, person.version), 0), 0), ifNull(less(argMax(toTimeZone(person.created_at, 'UTC'), person.version), plus(now64(6, 'UTC'), toIntervalDay(1))), 0)))), 0)) SETTINGS optimize_aggregation_in_order=1) AS events__person ON equals(if(not(empty(events__override.distinct_id)), events__override.person_id, events.person_id), events__person.id)
   WHERE and(equals(events.team_id, 99999), equals(events.event, '$exception'), isNotNull(if(not(empty(events__exception_issue_override.issue_id)), events__exception_issue_override.issue_id, accurateCastOrNull(replaceRegexpAll(nullIf(nullIf(JSONExtractRaw(events.properties, '$exception_issue_id'), ''), 'null'), '^"|"$', ''), 'UUID'))), and(less(toTimeZone(events.timestamp, 'UTC'), toDateTime64('today', 6, 'UTC')), greaterOrEquals(toTimeZone(events.timestamp, 'UTC'), toDateTime64('today', 6, 'UTC')), ifNull(notILike(toString(events__person.properties___email), '%@posthog.com%'), 1)), or(ifNull(greater(position(lower(replaceRegexpAll(nullIf(nullIf(JSONExtractRaw(events.properties, '$exception_types'), ''), 'null'), '^"|"$', '')), lower('databasenot')), 0), 0), ifNull(greater(position(lower(replaceRegexpAll(nullIf(nullIf(JSONExtractRaw(events.properties, '$exception_values'), ''), 'null'), '^"|"$', '')), lower('databasenot')), 0), 0), ifNull(greater(position(lower(replaceRegexpAll(nullIf(nullIf(JSONExtractRaw(events.properties, '$exception_sources'), ''), 'null'), '^"|"$', '')), lower('databasenot')), 0), 0), ifNull(greater(position(lower(replaceRegexpAll(nullIf(nullIf(JSONExtractRaw(events.properties, '$exception_functions'), ''), 'null'), '^"|"$', '')), lower('databasenot')), 0), 0)))
->>>>>>> 0290c2c1
-  GROUP BY if(not(empty(events__exception_issue_override.issue_id)), events__exception_issue_override.issue_id, accurateCastOrNull(replaceRegexpAll(nullIf(nullIf(JSONExtractRaw(events.properties, '$exception_issue_id'), ''), 'null'), '^"|"$', ''), 'UUID'))
-  LIMIT 101
-  OFFSET 0 SETTINGS readonly=2,
-                    max_execution_time=60,
-                    allow_experimental_object_type=1,
-                    format_csv_allow_double_quotes=0,
-                    max_ast_elements=4000000,
-                    max_expanded_ast_elements=4000000,
-                    max_bytes_before_external_group_by=0,
-                    transform_null_in=1
+  GROUP BY if(not(empty(events__exception_issue_override.issue_id)), events__exception_issue_override.issue_id, accurateCastOrNull(replaceRegexpAll(nullIf(nullIf(JSONExtractRaw(events.properties, '$exception_issue_id'), ''), 'null'), '^"|"$', ''), 'UUID'))
+  LIMIT 101
+  OFFSET 0 SETTINGS readonly=2,
+                    max_execution_time=60,
+                    allow_experimental_object_type=1,
+                    format_csv_allow_double_quotes=0,
+                    max_ast_elements=4000000,
+                    max_expanded_ast_elements=4000000,
+                    max_bytes_before_external_group_by=0
   '''
 # ---
 # name: TestErrorTrackingQueryRunner.test_search_query_with_multiple_search_items
@@ -416,12 +398,12 @@
     (SELECT person.id AS id,
             replaceRegexpAll(nullIf(nullIf(JSONExtractRaw(person.properties, 'email'), ''), 'null'), '^"|"$', '') AS properties___email
      FROM person
-     WHERE and(equals(person.team_id, 99999), in(tuple(person.id, person.version),
-                                                   (SELECT person.id AS id, max(person.version) AS version
-                                                    FROM person
-                                                    WHERE equals(person.team_id, 99999)
-                                                    GROUP BY person.id
-                                                    HAVING and(ifNull(equals(argMax(person.is_deleted, person.version), 0), 0), ifNull(less(argMax(toTimeZone(person.created_at, 'UTC'), person.version), plus(now64(6, 'UTC'), toIntervalDay(1))), 0))))) SETTINGS optimize_aggregation_in_order=1) AS events__person ON equals(if(not(empty(events__override.distinct_id)), events__override.person_id, events.person_id), events__person.id)
+     WHERE and(equals(person.team_id, 99999), ifNull(in(tuple(person.id, person.version),
+                                                          (SELECT person.id AS id, max(person.version) AS version
+                                                           FROM person
+                                                           WHERE equals(person.team_id, 99999)
+                                                           GROUP BY person.id
+                                                           HAVING and(ifNull(equals(argMax(person.is_deleted, person.version), 0), 0), ifNull(less(argMax(toTimeZone(person.created_at, 'UTC'), person.version), plus(now64(6, 'UTC'), toIntervalDay(1))), 0)))), 0)) SETTINGS optimize_aggregation_in_order=1) AS events__person ON equals(if(not(empty(events__override.distinct_id)), events__override.person_id, events.person_id), events__person.id)
   WHERE and(equals(events.team_id, 99999), equals(events.event, '$exception'), isNotNull(if(not(empty(events__exception_issue_override.issue_id)), events__exception_issue_override.issue_id, accurateCastOrNull(replaceRegexpAll(nullIf(nullIf(JSONExtractRaw(events.properties, '$exception_issue_id'), ''), 'null'), '^"|"$', ''), 'UUID'))), ifNull(notILike(toString(events__person.properties___email), '%@posthog.com%'), 1), and(or(ifNull(greater(position(lower(replaceRegexpAll(nullIf(nullIf(JSONExtractRaw(events.properties, '$exception_types'), ''), 'null'), '^"|"$', '')), lower('databasenotfoundX')), 0), 0), ifNull(greater(position(lower(replaceRegexpAll(nullIf(nullIf(JSONExtractRaw(events.properties, '$exception_values'), ''), 'null'), '^"|"$', '')), lower('databasenotfoundX')), 0), 0), ifNull(greater(position(lower(replaceRegexpAll(nullIf(nullIf(JSONExtractRaw(events.properties, '$exception_sources'), ''), 'null'), '^"|"$', '')), lower('databasenotfoundX')), 0), 0), ifNull(greater(position(lower(replaceRegexpAll(nullIf(nullIf(JSONExtractRaw(events.properties, '$exception_functions'), ''), 'null'), '^"|"$', '')), lower('databasenotfoundX')), 0), 0)), or(ifNull(greater(position(lower(replaceRegexpAll(nullIf(nullIf(JSONExtractRaw(events.properties, '$exception_types'), ''), 'null'), '^"|"$', '')), lower('clickhouse/client/execute.py')), 0), 0), ifNull(greater(position(lower(replaceRegexpAll(nullIf(nullIf(JSONExtractRaw(events.properties, '$exception_values'), ''), 'null'), '^"|"$', '')), lower('clickhouse/client/execute.py')), 0), 0), ifNull(greater(position(lower(replaceRegexpAll(nullIf(nullIf(JSONExtractRaw(events.properties, '$exception_sources'), ''), 'null'), '^"|"$', '')), lower('clickhouse/client/execute.py')), 0), 0), ifNull(greater(position(lower(replaceRegexpAll(nullIf(nullIf(JSONExtractRaw(events.properties, '$exception_functions'), ''), 'null'), '^"|"$', '')), lower('clickhouse/client/execute.py')), 0), 0))))
   GROUP BY if(not(empty(events__exception_issue_override.issue_id)), events__exception_issue_override.issue_id, accurateCastOrNull(replaceRegexpAll(nullIf(nullIf(JSONExtractRaw(events.properties, '$exception_issue_id'), ''), 'null'), '^"|"$', ''), 'UUID'))
   LIMIT 101
@@ -431,8 +413,7 @@
                     format_csv_allow_double_quotes=0,
                     max_ast_elements=4000000,
                     max_expanded_ast_elements=4000000,
-                    max_bytes_before_external_group_by=0,
-                    transform_null_in=1
+                    max_bytes_before_external_group_by=0
   '''
 # ---
 # name: TestErrorTrackingQueryRunner.test_status
@@ -462,8 +443,7 @@
                     format_csv_allow_double_quotes=0,
                     max_ast_elements=4000000,
                     max_expanded_ast_elements=4000000,
-                    max_bytes_before_external_group_by=0,
-                    transform_null_in=1
+                    max_bytes_before_external_group_by=0
   '''
 # ---
 # name: TestErrorTrackingQueryRunner.test_status.1
@@ -493,8 +473,7 @@
                     format_csv_allow_double_quotes=0,
                     max_ast_elements=4000000,
                     max_expanded_ast_elements=4000000,
-                    max_bytes_before_external_group_by=0,
-                    transform_null_in=1
+                    max_bytes_before_external_group_by=0
   '''
 # ---
 # name: TestErrorTrackingQueryRunner.test_status.2
@@ -524,8 +503,7 @@
                     format_csv_allow_double_quotes=0,
                     max_ast_elements=4000000,
                     max_expanded_ast_elements=4000000,
-                    max_bytes_before_external_group_by=0,
-                    transform_null_in=1
+                    max_bytes_before_external_group_by=0
   '''
 # ---
 # name: TestErrorTrackingQueryRunner.test_status.3
@@ -555,8 +533,7 @@
                     format_csv_allow_double_quotes=0,
                     max_ast_elements=4000000,
                     max_expanded_ast_elements=4000000,
-                    max_bytes_before_external_group_by=0,
-                    transform_null_in=1
+                    max_bytes_before_external_group_by=0
   '''
 # ---
 # name: TestErrorTrackingQueryRunner.test_user_assignee
@@ -586,8 +563,7 @@
                     format_csv_allow_double_quotes=0,
                     max_ast_elements=4000000,
                     max_expanded_ast_elements=4000000,
-                    max_bytes_before_external_group_by=0,
-                    transform_null_in=1
+                    max_bytes_before_external_group_by=0
   '''
 # ---
 # name: TestErrorTrackingQueryRunner.test_user_group_assignee
@@ -617,8 +593,7 @@
                     format_csv_allow_double_quotes=0,
                     max_ast_elements=4000000,
                     max_expanded_ast_elements=4000000,
-                    max_bytes_before_external_group_by=0,
-                    transform_null_in=1
+                    max_bytes_before_external_group_by=0
   '''
 # ---
 # name: TestErrorTrackingQueryRunner.test_volume_aggregation_advanced
