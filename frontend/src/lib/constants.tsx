--- conflicted
+++ resolved
@@ -152,13 +152,10 @@
     GENERIC_SIGNUP_BENEFITS: 'generic-signup-benefits', // experiment, owner: @raquelmsmith
     // owner: team monitoring, only to be enabled for PostHog team testing
     EXCEPTION_AUTOCAPTURE: 'exception-autocapture',
-<<<<<<< HEAD
     DATA_WAREHOUSE: 'data-warehouse', // owner: @timgl
-=======
     FF_DASHBOARD_TEMPLATES: 'ff-dashboard-templates', // owner: @EDsCODE
     SHOW_PRODUCT_INTRO_EXISTING_PRODUCTS: 'show-product-intro-existing-products', // owner: @raquelmsmith
     SESSION_RECORDING_SHOW_CONSOLE_LOGS_FILTER: 'session-recording-show-console-logs-filter', // owner: #team-monitoring
->>>>>>> aa4feb65
 }
 
 /** Which self-hosted plan's features are available with Cloud's "Standard" plan (aka card attached). */
