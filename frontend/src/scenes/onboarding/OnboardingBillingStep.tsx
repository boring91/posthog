import { LemonButton } from '@posthog/lemon-ui'
import { useActions, useValues } from 'kea'
import { StarHog } from 'lib/components/hedgehogs'
import { IconCheckCircleOutline } from 'lib/lemon-ui/icons'
import { Spinner } from 'lib/lemon-ui/Spinner'
<<<<<<< HEAD
import { eventUsageLogic } from 'lib/utils/eventUsageLogic'
=======
import { BillingHero } from 'scenes/billing/BillingHero'
import { LemonBanner, LemonButton } from '@posthog/lemon-ui'
>>>>>>> 45575756
import { getUpgradeProductLink } from 'scenes/billing/billing-utils'
import { BillingHero } from 'scenes/billing/BillingHero'
import { billingLogic } from 'scenes/billing/billingLogic'
import { billingProductLogic } from 'scenes/billing/billingProductLogic'
import { PlanComparison } from 'scenes/billing/PlanComparison'

import { BillingProductV2Type } from '~/types'

import { onboardingLogic, OnboardingStepKey } from './onboardingLogic'
import { OnboardingStep } from './OnboardingStep'

export const OnboardingBillingStep = ({
    product,
    stepKey = OnboardingStepKey.BILLING,
}: {
    product: BillingProductV2Type
    stepKey?: OnboardingStepKey
}): JSX.Element => {
    const { billing, redirectPath } = useValues(billingLogic)
    const { productKey } = useValues(onboardingLogic)
    const { currentAndUpgradePlans } = useValues(billingProductLogic({ product }))
    const { reportBillingUpgradeClicked } = useActions(eventUsageLogic)
    const plan = currentAndUpgradePlans?.upgradePlan
    const currentPlan = currentAndUpgradePlans?.currentPlan

    return (
        <OnboardingStep
            title="Add credit card details"
            showSkip={!product.subscribed}
            stepKey={stepKey}
            continueOverride={
                product?.subscribed ? undefined : (
                    <LemonButton
                        // TODO: redirect path won't work properly until navigation is properly set up
                        to={getUpgradeProductLink(product, plan.plan_key || '', redirectPath, true)}
                        type="primary"
                        center
                        disableClientSideRouting
                        onClick={() => {
                            reportBillingUpgradeClicked(product.type)
                        }}
                    >
                        Subscribe
                    </LemonButton>
                )
            }
        >
            {billing?.products && productKey && product ? (
                <div className="mt-6">
                    {product.subscribed ? (
                        <div className="mb-8">
                            <div className="bg-success-highlight rounded p-6 flex justify-between items-center">
                                <div className="flex gap-x-4">
                                    <IconCheckCircleOutline className="text-success text-3xl mb-6" />
                                    <div>
                                        <h3 className="text-lg font-bold mb-1 text-left">Subscribe successful</h3>
                                        <p className="mx-0 mb-0">You're all ready to use {product.name}.</p>
                                    </div>
                                </div>
                                <div className="h-20">
                                    <StarHog className="h-full w-full" />
                                </div>
                            </div>
                            {currentPlan.initial_billing_limit && (
                                <div className="mt-2">
                                    <LemonBanner type="info">
                                        To protect your costs and ours, this product has an initial billing limit of $
                                        {currentPlan.initial_billing_limit}. You can change or remove this limit on the
                                        Billing page.
                                    </LemonBanner>
                                </div>
                            )}
                        </div>
                    ) : (
                        <>
                            <BillingHero />
                            <PlanComparison product={product} includeAddons />
                        </>
                    )}
                </div>
            ) : (
                <Spinner className="text-lg" />
            )}
        </OnboardingStep>
    )
}<|MERGE_RESOLUTION|>--- conflicted
+++ resolved
@@ -1,14 +1,9 @@
-import { LemonButton } from '@posthog/lemon-ui'
+import { LemonBanner, LemonButton } from '@posthog/lemon-ui'
 import { useActions, useValues } from 'kea'
 import { StarHog } from 'lib/components/hedgehogs'
 import { IconCheckCircleOutline } from 'lib/lemon-ui/icons'
 import { Spinner } from 'lib/lemon-ui/Spinner'
-<<<<<<< HEAD
 import { eventUsageLogic } from 'lib/utils/eventUsageLogic'
-=======
-import { BillingHero } from 'scenes/billing/BillingHero'
-import { LemonBanner, LemonButton } from '@posthog/lemon-ui'
->>>>>>> 45575756
 import { getUpgradeProductLink } from 'scenes/billing/billing-utils'
 import { BillingHero } from 'scenes/billing/BillingHero'
 import { billingLogic } from 'scenes/billing/billingLogic'
