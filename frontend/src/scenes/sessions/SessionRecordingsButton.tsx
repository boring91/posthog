--- conflicted
+++ resolved
@@ -15,16 +15,8 @@
     source: RecordingWatchedSource
 }
 
-<<<<<<< HEAD
-export function sessionPlayerUrl(sessionRecordingId: string): string {
-    return `/sessions?${toParams({
-        sessionRecordingId,
-        prev: location.href.substr(location.origin.length), // Absolute path with search params and hash
-    })}`
-=======
 export const sessionPlayerUrl = (sessionRecordingId: string, source: RecordingWatchedSource): string => {
     return `${location.pathname}?${toParams({ ...fromParams(), sessionRecordingId, source })}`
->>>>>>> 7b3defb9
 }
 
 export function SessionRecordingsButton({ sessionRecordings, source }: SessionRecordingsButtonProps): JSX.Element {
