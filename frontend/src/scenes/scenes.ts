import { combineUrl } from 'kea-router'
import { dayjs } from 'lib/dayjs'
import { lemonToast } from 'lib/lemon-ui/LemonToast/LemonToast'
import { getDefaultEventsSceneQuery } from 'scenes/events/defaults'
import { LoadedScene, Params, Scene, SceneConfig } from 'scenes/sceneTypes'
import { urls } from 'scenes/urls'

import { Error404 as Error404Component } from '~/layout/Error404'
import { ErrorNetwork as ErrorNetworkComponent } from '~/layout/ErrorNetwork'
import { ErrorProjectUnavailable as ErrorProjectUnavailableComponent } from '~/layout/ErrorProjectUnavailable'
import { EventsQuery } from '~/queries/schema'
import { ActivityScope, InsightShortId, PipelineAppTabs, PipelineTabs, PropertyFilterType, ReplayTabs } from '~/types'

export const emptySceneParams = { params: {}, searchParams: {}, hashParams: {} }

export const preloadedScenes: Record<string, LoadedScene> = {
    [Scene.Error404]: {
        id: Scene.Error404,
        component: Error404Component,
        sceneParams: emptySceneParams,
    },
    [Scene.ErrorNetwork]: {
        id: Scene.ErrorNetwork,
        component: ErrorNetworkComponent,
        sceneParams: emptySceneParams,
    },
    [Scene.ErrorProjectUnavailable]: {
        id: Scene.ErrorProjectUnavailable,
        component: ErrorProjectUnavailableComponent,
        sceneParams: emptySceneParams,
    },
}

export const sceneConfigurations: Record<Scene, SceneConfig> = {
    [Scene.Error404]: {
        name: 'Not found',
        projectBased: true,
    },
    [Scene.ErrorNetwork]: {
        name: 'Network error',
    },
    [Scene.ErrorProjectUnavailable]: {
        name: 'Project unavailable',
    },
    // Project-based routes
    [Scene.Dashboards]: {
        projectBased: true,
        name: 'Dashboards',
<<<<<<< HEAD
        activityScope: ActivityScope.DASHBOARD,
    },
    [Scene.Dashboard]: {
        projectBased: true,
        activityScope: ActivityScope.DASHBOARD,
=======
        defaultDocsPath: '/docs/product-analytics/dashboards',
    },
    [Scene.Dashboard]: {
        projectBased: true,
        defaultDocsPath: '/docs/product-analytics/dashboards',
>>>>>>> 8f33ae0a
    },

    [Scene.Insight]: {
        projectBased: true,
        name: 'Insights',
<<<<<<< HEAD
        activityScope: ActivityScope.INSIGHT,
=======
        defaultDocsPath: '/docs/product-analytics/insights',
>>>>>>> 8f33ae0a
    },
    [Scene.WebAnalytics]: {
        projectBased: true,
        name: 'Web analytics',
        layout: 'app-container',
        defaultDocsPath: '/docs/web-analytics',
    },
    [Scene.Cohort]: {
        projectBased: true,
        name: 'Cohort',
        defaultDocsPath: '/docs/data/cohorts',
    },
    [Scene.Events]: {
        projectBased: true,
        name: 'Event explorer',
        defaultDocsPath: '/docs/data/events',
    },
    [Scene.BatchExports]: {
        projectBased: true,
        name: 'Batch exports',
        defaultDocsPath: '/docs/cdp/batch-exports',
    },
    [Scene.BatchExportEdit]: {
        projectBased: true,
        name: 'Edit batch export',
        defaultDocsPath: '/docs/cdp/batch-exports',
    },
    [Scene.BatchExport]: {
        projectBased: true,
        name: 'Batch export',
        defaultDocsPath: '/docs/cdp/batch-exports',
    },
    [Scene.DataManagement]: {
        projectBased: true,
        name: 'Data management',
        activityScope: ActivityScope.DATA_MANAGEMENT,
    },
    [Scene.EventDefinition]: {
        projectBased: true,
        name: 'Data management',
<<<<<<< HEAD
        activityScope: ActivityScope.EVENT_DEFINITION,
=======
        defaultDocsPath: '/docs/data/events',
>>>>>>> 8f33ae0a
    },
    [Scene.PropertyDefinition]: {
        projectBased: true,
        name: 'Data management',
        activityScope: ActivityScope.PROPERTY_DEFINITION,
    },
    [Scene.Replay]: {
        projectBased: true,
        name: 'Session replay',
<<<<<<< HEAD
        activityScope: ActivityScope.REPLAY,
=======
        defaultDocsPath: '/docs/session-replay',
>>>>>>> 8f33ae0a
    },
    [Scene.ReplaySingle]: {
        projectBased: true,
        name: 'Replay recording',
<<<<<<< HEAD
        activityScope: ActivityScope.REPLAY,
=======
        defaultDocsPath: '/docs/session-replay',
>>>>>>> 8f33ae0a
    },
    [Scene.ReplayPlaylist]: {
        projectBased: true,
        name: 'Replay playlist',
<<<<<<< HEAD
        activityScope: ActivityScope.REPLAY,
=======
        defaultDocsPath: '/docs/session-replay',
>>>>>>> 8f33ae0a
    },
    [Scene.Person]: {
        projectBased: true,
        name: 'Person',
<<<<<<< HEAD
        activityScope: ActivityScope.PERSON,
=======
        defaultDocsPath: '/docs/session-replay',
>>>>>>> 8f33ae0a
    },
    [Scene.PersonsManagement]: {
        projectBased: true,
        name: 'People & groups',
<<<<<<< HEAD
        activityScope: ActivityScope.PERSON,
=======
        defaultDocsPath: '/docs/data/persons',
>>>>>>> 8f33ae0a
    },
    [Scene.Action]: {
        projectBased: true,
        name: 'Action',
        defaultDocsPath: '/docs/data/actions',
    },
    [Scene.Group]: {
        projectBased: true,
        name: 'People & groups',
        defaultDocsPath: '/docs/product-analytics/group-analytics',
    },
    [Scene.Pipeline]: {
        projectBased: true,
        name: 'Pipeline',
<<<<<<< HEAD
        activityScope: ActivityScope.PLUGIN,
=======
        defaultDocsPath: '/docs/cdp',
>>>>>>> 8f33ae0a
    },
    [Scene.PipelineApp]: {
        projectBased: true,
        name: 'Pipeline app',
<<<<<<< HEAD
        activityScope: ActivityScope.PLUGIN,
=======
        defaultDocsPath: '/docs/cdp',
>>>>>>> 8f33ae0a
    },
    [Scene.Experiments]: {
        projectBased: true,
        name: 'A/B testing',
        defaultDocsPath: '/docs/experiments',
    },
    [Scene.Experiment]: {
        projectBased: true,
        name: 'Experiment',
        defaultDocsPath: '/docs/experiments/creating-an-experiment',
    },
    [Scene.FeatureFlags]: {
        projectBased: true,
        name: 'Feature flags',
<<<<<<< HEAD
        activityScope: ActivityScope.FEATURE_FLAG,
    },
    [Scene.FeatureFlag]: {
        projectBased: true,
        activityScope: ActivityScope.FEATURE_FLAG,
=======
        defaultDocsPath: '/docs/feature-flags',
    },
    [Scene.FeatureFlag]: {
        projectBased: true,
        defaultDocsPath: '/docs/feature-flags/creating-feature-flags',
>>>>>>> 8f33ae0a
    },
    [Scene.Surveys]: {
        projectBased: true,
        name: 'Surveys',
        defaultDocsPath: '/docs/feature-flags/creating-feature-flags',
    },
    [Scene.Survey]: {
        projectBased: true,
        name: 'Survey',
        defaultDocsPath: '/docs/surveys',
    },
    [Scene.SurveyTemplates]: {
        projectBased: true,
        name: 'New survey',
        defaultDocsPath: '/docs/surveys/creating-surveys',
    },
    [Scene.DataWarehouse]: {
        projectBased: true,
        name: 'Data warehouse',
        defaultDocsPath: '/docs/feature-flags/creating-feature-flags',
    },
    [Scene.DataWarehousePosthog]: {
        projectBased: true,
        name: 'Data warehouse',
        defaultDocsPath: '/docs/data-warehouse',
    },
    [Scene.DataWarehouseExternal]: {
        projectBased: true,
        name: 'Data warehouse',
        defaultDocsPath: '/docs/data-warehouse/setup',
    },
    [Scene.DataWarehouseSavedQueries]: {
        projectBased: true,
        name: 'Data warehouse',
        defaultDocsPath: '/docs/data-warehouse/view',
    },
    [Scene.DataWarehouseSettings]: {
        projectBased: true,
        name: 'Data warehouse settings',
        defaultDocsPath: '/docs/data-warehouse',
    },
    [Scene.DataWarehouseTable]: {
        projectBased: true,
        name: 'Data warehouse table',
        defaultDocsPath: '/docs/data-warehouse',
    },
    [Scene.EarlyAccessFeatures]: {
        projectBased: true,
        defaultDocsPath: '/docs/data-warehouse',
    },
    [Scene.EarlyAccessFeature]: {
        projectBased: true,
        defaultDocsPath: '/docs/feature-flags/early-access-feature-management',
    },
    [Scene.Apps]: {
        projectBased: true,
        name: 'Apps',
<<<<<<< HEAD
        activityScope: ActivityScope.PLUGIN,
=======
        defaultDocsPath: '/docs/cdp',
>>>>>>> 8f33ae0a
    },
    [Scene.FrontendAppScene]: {
        projectBased: true,
        name: 'App',
<<<<<<< HEAD
        activityScope: ActivityScope.PLUGIN,
=======
        defaultDocsPath: '/docs/cdp',
>>>>>>> 8f33ae0a
    },
    [Scene.AppMetrics]: {
        projectBased: true,
        name: 'Apps',
<<<<<<< HEAD
        activityScope: ActivityScope.PLUGIN,
=======
        defaultDocsPath: '/docs/cdp',
>>>>>>> 8f33ae0a
    },
    [Scene.SavedInsights]: {
        projectBased: true,
        name: 'Product analytics',
<<<<<<< HEAD
        activityScope: ActivityScope.INSIGHT,
=======
        defaultDocsPath: '/docs/product-analytics',
>>>>>>> 8f33ae0a
    },
    [Scene.ProjectHomepage]: {
        projectBased: true,
        name: 'Homepage',
    },
    [Scene.IntegrationsRedirect]: {
        name: 'Integrations redirect',
    },
    [Scene.Products]: {
        projectBased: true,
        layout: 'plain',
    },
    [Scene.Onboarding]: {
        projectBased: true,
        layout: 'plain',
    },
    [Scene.ToolbarLaunch]: {
        projectBased: true,
        name: 'Launch toolbar',
        defaultDocsPath: '/docs/toolbar',
    },
    [Scene.Site]: {
        projectBased: true,
        hideProjectNotice: true,
        layout: 'app-raw',
    },
    // Organization-based routes
    [Scene.OrganizationCreateFirst]: {
        name: 'Organization creation',
        defaultDocsPath: '/docs/data/organizations-and-projects',
    },
    [Scene.OrganizationCreationConfirm]: {
        name: 'Confirm organization creation',
        onlyUnauthenticated: true,
        defaultDocsPath: '/docs/data/organizations-and-projects',
    },
    [Scene.ProjectCreateFirst]: {
        name: 'Project creation',
        organizationBased: true,
        defaultDocsPath: '/docs/data/organizations-and-projects',
    },
    // Onboarding/setup routes
    [Scene.Login]: {
        onlyUnauthenticated: true,
    },
    [Scene.Login2FA]: {
        onlyUnauthenticated: true,
    },
    [Scene.Signup]: {
        onlyUnauthenticated: true,
    },
    [Scene.PreflightCheck]: {
        onlyUnauthenticated: true,
    },
    [Scene.PasswordReset]: {
        onlyUnauthenticated: true,
    },
    [Scene.PasswordResetComplete]: {
        onlyUnauthenticated: true,
    },
    [Scene.InviteSignup]: {
        allowUnauthenticated: true,
        layout: 'plain',
    },
    // Instance management routes
    [Scene.SystemStatus]: {
        instanceLevel: true,
        name: 'Instance status & settings',
    },
    [Scene.AsyncMigrations]: {
        instanceLevel: true,
    },
    [Scene.DeadLetterQueue]: {
        instanceLevel: true,
    },
    // Cloud-only routes
    [Scene.Billing]: {
        hideProjectNotice: true,
        organizationBased: true,
        defaultDocsPath: '/pricing',
    },
    [Scene.Unsubscribe]: {
        allowUnauthenticated: true,
        layout: 'app-raw',
    },
    [Scene.DebugQuery]: {
        projectBased: true,
    },
    [Scene.VerifyEmail]: {
        allowUnauthenticated: true,
        layout: 'plain',
    },
    [Scene.Feedback]: {
        projectBased: true,
        name: 'Feedback',
    },
    [Scene.Notebook]: {
        projectBased: true,
        hideProjectNotice: true, // Currently doesn't render well...
        name: 'Notebook',
        layout: 'app-raw',
<<<<<<< HEAD
        activityScope: ActivityScope.NOTEBOOK,
=======
        defaultDocsPath: '/blog/introducing-notebooks',
>>>>>>> 8f33ae0a
    },
    [Scene.Notebooks]: {
        projectBased: true,
        name: 'Notebooks',
<<<<<<< HEAD
        activityScope: ActivityScope.NOTEBOOK,
=======
        defaultDocsPath: '/blog/introducing-notebooks',
>>>>>>> 8f33ae0a
    },
    [Scene.Canvas]: {
        projectBased: true,
        name: 'Canvas',
        layout: 'app-raw',
        defaultDocsPath: '/blog/introducing-notebooks',
    },
    [Scene.Settings]: {
        projectBased: true,
        name: 'Settings',
    },
}

const preserveParams = (url: string) => (_params: Params, searchParams: Params, hashParams: Params) => {
    const combined = combineUrl(url, searchParams, hashParams)
    return combined.url
}

// NOTE: These redirects will fully replace the URL. If you want to keep support for query and hash params then you should use the above `preserveParams` function.
export const redirects: Record<
    string,
    string | ((params: Params, searchParams: Params, hashParams: Params) => string)
> = {
    '/': preserveParams(urls.projectHomepage()),
    '/saved_insights': urls.savedInsights(),
    '/dashboards': urls.dashboards(),
    '/plugins': urls.projectApps(),
    '/project/plugins': urls.projectApps(),
    '/actions': urls.actions(),
    '/organization/members': urls.settings('organization'),
    '/i/:shortId': ({ shortId }) => urls.insightView(shortId),
    '/action/:id': ({ id }) => urls.action(id),
    '/action': urls.createAction(),
    '/events/actions': urls.actions(),
    '/events/stats': urls.eventDefinitions(),
    '/events/stats/:id': ({ id }) => urls.eventDefinition(id),
    '/events/:id/*': ({ id, _ }) => {
        const query = getDefaultEventsSceneQuery([
            {
                type: PropertyFilterType.HogQL,
                key: `uuid = '${id.replaceAll(/[^a-f0-9-]/g, '')}'`,
                value: null,
            },
        ])
        try {
            const timestamp = decodeURIComponent(_)
            const after = dayjs(timestamp).subtract(1, 'second').startOf('second').toISOString()
            const before = dayjs(timestamp).add(1, 'second').startOf('second').toISOString()
            Object.assign(query.source as EventsQuery, { before, after })
        } catch (e) {
            lemonToast.error('Invalid event timestamp')
        }
        return combineUrl(urls.events(), {}, { q: query }).url
    },
    '/events/properties': urls.propertyDefinitions(),
    '/events/properties/:id': ({ id }) => urls.propertyDefinition(id),
    '/annotations': () => urls.annotations(),
    '/annotations/:id': ({ id }) => urls.annotation(id),
    '/recordings/:id': ({ id }) => urls.replaySingle(id),
    '/recordings/playlists/:id': ({ id }) => urls.replayPlaylist(id),
    '/recordings': (_params, _searchParams, hashParams) => {
        if (hashParams.sessionRecordingId) {
            // Previous URLs for an individual recording were like: /recordings/#sessionRecordingId=foobar
            return urls.replaySingle(hashParams.sessionRecordingId)
        }
        return urls.replay()
    },
    '/replay': urls.replay(),
    '/exports': urls.batchExports(),
    '/settings': urls.settings(),
    '/project/settings': urls.settings('project'),
    '/organization/settings': urls.settings('organization'),
    '/me/settings': urls.settings('user'),
}

export const routes: Record<string, Scene> = {
    [urls.dashboards()]: Scene.Dashboards,
    [urls.dashboard(':id')]: Scene.Dashboard,
    [urls.dashboardTextTile(':id', ':textTileId')]: Scene.Dashboard,
    [urls.dashboardSharing(':id')]: Scene.Dashboard,
    [urls.dashboardSubcriptions(':id')]: Scene.Dashboard,
    [urls.dashboardSubcription(':id', ':subscriptionId')]: Scene.Dashboard,
    [urls.createAction()]: Scene.Action,
    [urls.copyAction(null)]: Scene.Action,
    [urls.action(':id')]: Scene.Action,
    [urls.ingestionWarnings()]: Scene.DataManagement,
    [urls.insightNew()]: Scene.Insight,
    [urls.insightEdit(':shortId' as InsightShortId)]: Scene.Insight,
    [urls.insightView(':shortId' as InsightShortId)]: Scene.Insight,
    [urls.insightSubcriptions(':shortId' as InsightShortId)]: Scene.Insight,
    [urls.insightSubcription(':shortId' as InsightShortId, ':subscriptionId')]: Scene.Insight,
    [urls.insightSharing(':shortId' as InsightShortId)]: Scene.Insight,
    [urls.savedInsights()]: Scene.SavedInsights,
    [urls.webAnalytics()]: Scene.WebAnalytics,
    [urls.actions()]: Scene.DataManagement,
    [urls.eventDefinitions()]: Scene.DataManagement,
    [urls.eventDefinition(':id')]: Scene.EventDefinition,
    [urls.batchExports()]: Scene.BatchExports,
    [urls.batchExportNew()]: Scene.BatchExportEdit,
    [urls.batchExport(':id')]: Scene.BatchExport,
    [urls.batchExportEdit(':id')]: Scene.BatchExportEdit,
    [urls.propertyDefinitions()]: Scene.DataManagement,
    [urls.propertyDefinition(':id')]: Scene.PropertyDefinition,
    [urls.dataManagementHistory()]: Scene.DataManagement,
    [urls.database()]: Scene.DataManagement,
    [urls.events()]: Scene.Events,
    [urls.replay()]: Scene.Replay,
    // One entry for every available tab
    ...Object.values(ReplayTabs).reduce((acc, tab) => {
        acc[urls.replay(tab)] = Scene.Replay
        return acc
    }, {} as Record<string, Scene>),
    [urls.replaySingle(':id')]: Scene.ReplaySingle,
    [urls.replayPlaylist(':id')]: Scene.ReplayPlaylist,
    [urls.personByDistinctId('*', false)]: Scene.Person,
    [urls.personByUUID('*', false)]: Scene.Person,
    [urls.persons()]: Scene.PersonsManagement,
    [urls.pipeline()]: Scene.Pipeline,
    // One entry for every available tab
    ...(Object.fromEntries(Object.values(PipelineTabs).map((tab) => [urls.pipeline(tab), Scene.Pipeline])) as Record<
        string,
        Scene
    >),
    // One entry for each available tab (key by app config id)
    ...(Object.fromEntries(
        Object.values(PipelineAppTabs).map((tab) => [urls.pipelineApp(':id', tab), Scene.PipelineApp])
    ) as Record<string, Scene>),
    [urls.groups(':groupTypeIndex')]: Scene.PersonsManagement,
    [urls.group(':groupTypeIndex', ':groupKey', false)]: Scene.Group,
    [urls.group(':groupTypeIndex', ':groupKey', false, ':groupTab')]: Scene.Group,
    [urls.cohort(':id')]: Scene.Cohort,
    [urls.cohorts()]: Scene.PersonsManagement,
    [urls.experiments()]: Scene.Experiments,
    [urls.experiment(':id')]: Scene.Experiment,
    [urls.earlyAccessFeatures()]: Scene.EarlyAccessFeatures,
    [urls.earlyAccessFeature(':id')]: Scene.EarlyAccessFeature,
    [urls.surveys()]: Scene.Surveys,
    [urls.survey(':id')]: Scene.Survey,
    [urls.surveyTemplates()]: Scene.SurveyTemplates,
    [urls.dataWarehouse()]: Scene.DataWarehouse,
    [urls.dataWarehouseTable()]: Scene.DataWarehouseTable,
    [urls.dataWarehousePosthog()]: Scene.DataWarehousePosthog,
    [urls.dataWarehouseExternal()]: Scene.DataWarehouseExternal,
    [urls.dataWarehouseSavedQueries()]: Scene.DataWarehouseSavedQueries,
    [urls.dataWarehouseSettings()]: Scene.DataWarehouseSettings,
    [urls.featureFlags()]: Scene.FeatureFlags,
    [urls.featureFlag(':id')]: Scene.FeatureFlag,
    [urls.annotations()]: Scene.DataManagement,
    [urls.annotation(':id')]: Scene.DataManagement,
    [urls.projectHomepage()]: Scene.ProjectHomepage,
    [urls.projectApps()]: Scene.Apps,
    [urls.projectApp(':id')]: Scene.Apps,
    [urls.projectAppLogs(':id')]: Scene.Apps,
    [urls.projectAppSource(':id')]: Scene.Apps,
    [urls.frontendApp(':id')]: Scene.FrontendAppScene,
    [urls.appMetrics(':pluginConfigId')]: Scene.AppMetrics,
    [urls.appHistoricalExports(':pluginConfigId')]: Scene.AppMetrics,
    [urls.appHistory(':pluginConfigId')]: Scene.AppMetrics,
    [urls.appLogs(':pluginConfigId')]: Scene.AppMetrics,
    [urls.projectCreateFirst()]: Scene.ProjectCreateFirst,
    [urls.organizationBilling()]: Scene.Billing,
    [urls.organizationCreateFirst()]: Scene.OrganizationCreateFirst,
    [urls.organizationCreationConfirm()]: Scene.OrganizationCreationConfirm,
    [urls.instanceStatus()]: Scene.SystemStatus,
    [urls.instanceSettings()]: Scene.SystemStatus,
    [urls.instanceStaffUsers()]: Scene.SystemStatus,
    [urls.instanceKafkaInspector()]: Scene.SystemStatus,
    [urls.instanceMetrics()]: Scene.SystemStatus,
    [urls.asyncMigrations()]: Scene.AsyncMigrations,
    [urls.asyncMigrationsFuture()]: Scene.AsyncMigrations,
    [urls.asyncMigrationsSettings()]: Scene.AsyncMigrations,
    [urls.deadLetterQueue()]: Scene.DeadLetterQueue,
    [urls.toolbarLaunch()]: Scene.ToolbarLaunch,
    [urls.site(':url')]: Scene.Site,
    // Onboarding / setup routes
    [urls.login()]: Scene.Login,
    [urls.login2FA()]: Scene.Login2FA,
    [urls.preflight()]: Scene.PreflightCheck,
    [urls.signup()]: Scene.Signup,
    [urls.inviteSignup(':id')]: Scene.InviteSignup,
    [urls.passwordReset()]: Scene.PasswordReset,
    [urls.passwordResetComplete(':uuid', ':token')]: Scene.PasswordResetComplete,
    [urls.products()]: Scene.Products,
    [urls.onboarding(':productKey')]: Scene.Onboarding,
    [urls.verifyEmail()]: Scene.VerifyEmail,
    [urls.verifyEmail(':uuid')]: Scene.VerifyEmail,
    [urls.verifyEmail(':uuid', ':token')]: Scene.VerifyEmail,
    [urls.unsubscribe()]: Scene.Unsubscribe,
    [urls.integrationsRedirect(':kind')]: Scene.IntegrationsRedirect,
    [urls.debugQuery()]: Scene.DebugQuery,
    [urls.feedback()]: Scene.Feedback,
    [urls.feedback() + '/*']: Scene.Feedback,
    [urls.notebook(':shortId')]: Scene.Notebook,
    [urls.notebooks()]: Scene.Notebooks,
    [urls.canvas()]: Scene.Canvas,
    [urls.settings(':section' as any)]: Scene.Settings,
}<|MERGE_RESOLUTION|>--- conflicted
+++ resolved
@@ -46,29 +46,23 @@
     [Scene.Dashboards]: {
         projectBased: true,
         name: 'Dashboards',
-<<<<<<< HEAD
         activityScope: ActivityScope.DASHBOARD,
     },
     [Scene.Dashboard]: {
         projectBased: true,
         activityScope: ActivityScope.DASHBOARD,
-=======
         defaultDocsPath: '/docs/product-analytics/dashboards',
     },
     [Scene.Dashboard]: {
         projectBased: true,
         defaultDocsPath: '/docs/product-analytics/dashboards',
->>>>>>> 8f33ae0a
     },
 
     [Scene.Insight]: {
         projectBased: true,
         name: 'Insights',
-<<<<<<< HEAD
         activityScope: ActivityScope.INSIGHT,
-=======
         defaultDocsPath: '/docs/product-analytics/insights',
->>>>>>> 8f33ae0a
     },
     [Scene.WebAnalytics]: {
         projectBased: true,
@@ -109,11 +103,8 @@
     [Scene.EventDefinition]: {
         projectBased: true,
         name: 'Data management',
-<<<<<<< HEAD
         activityScope: ActivityScope.EVENT_DEFINITION,
-=======
         defaultDocsPath: '/docs/data/events',
->>>>>>> 8f33ae0a
     },
     [Scene.PropertyDefinition]: {
         projectBased: true,
@@ -123,47 +114,32 @@
     [Scene.Replay]: {
         projectBased: true,
         name: 'Session replay',
-<<<<<<< HEAD
         activityScope: ActivityScope.REPLAY,
-=======
         defaultDocsPath: '/docs/session-replay',
->>>>>>> 8f33ae0a
     },
     [Scene.ReplaySingle]: {
         projectBased: true,
         name: 'Replay recording',
-<<<<<<< HEAD
         activityScope: ActivityScope.REPLAY,
-=======
         defaultDocsPath: '/docs/session-replay',
->>>>>>> 8f33ae0a
     },
     [Scene.ReplayPlaylist]: {
         projectBased: true,
         name: 'Replay playlist',
-<<<<<<< HEAD
         activityScope: ActivityScope.REPLAY,
-=======
         defaultDocsPath: '/docs/session-replay',
->>>>>>> 8f33ae0a
     },
     [Scene.Person]: {
         projectBased: true,
         name: 'Person',
-<<<<<<< HEAD
         activityScope: ActivityScope.PERSON,
-=======
         defaultDocsPath: '/docs/session-replay',
->>>>>>> 8f33ae0a
     },
     [Scene.PersonsManagement]: {
         projectBased: true,
         name: 'People & groups',
-<<<<<<< HEAD
         activityScope: ActivityScope.PERSON,
-=======
         defaultDocsPath: '/docs/data/persons',
->>>>>>> 8f33ae0a
     },
     [Scene.Action]: {
         projectBased: true,
@@ -178,20 +154,14 @@
     [Scene.Pipeline]: {
         projectBased: true,
         name: 'Pipeline',
-<<<<<<< HEAD
         activityScope: ActivityScope.PLUGIN,
-=======
         defaultDocsPath: '/docs/cdp',
->>>>>>> 8f33ae0a
     },
     [Scene.PipelineApp]: {
         projectBased: true,
         name: 'Pipeline app',
-<<<<<<< HEAD
         activityScope: ActivityScope.PLUGIN,
-=======
         defaultDocsPath: '/docs/cdp',
->>>>>>> 8f33ae0a
     },
     [Scene.Experiments]: {
         projectBased: true,
@@ -206,19 +176,16 @@
     [Scene.FeatureFlags]: {
         projectBased: true,
         name: 'Feature flags',
-<<<<<<< HEAD
         activityScope: ActivityScope.FEATURE_FLAG,
     },
     [Scene.FeatureFlag]: {
         projectBased: true,
         activityScope: ActivityScope.FEATURE_FLAG,
-=======
         defaultDocsPath: '/docs/feature-flags',
     },
     [Scene.FeatureFlag]: {
         projectBased: true,
         defaultDocsPath: '/docs/feature-flags/creating-feature-flags',
->>>>>>> 8f33ae0a
     },
     [Scene.Surveys]: {
         projectBased: true,
@@ -276,38 +243,26 @@
     [Scene.Apps]: {
         projectBased: true,
         name: 'Apps',
-<<<<<<< HEAD
         activityScope: ActivityScope.PLUGIN,
-=======
         defaultDocsPath: '/docs/cdp',
->>>>>>> 8f33ae0a
     },
     [Scene.FrontendAppScene]: {
         projectBased: true,
         name: 'App',
-<<<<<<< HEAD
         activityScope: ActivityScope.PLUGIN,
-=======
         defaultDocsPath: '/docs/cdp',
->>>>>>> 8f33ae0a
     },
     [Scene.AppMetrics]: {
         projectBased: true,
         name: 'Apps',
-<<<<<<< HEAD
         activityScope: ActivityScope.PLUGIN,
-=======
         defaultDocsPath: '/docs/cdp',
->>>>>>> 8f33ae0a
     },
     [Scene.SavedInsights]: {
         projectBased: true,
         name: 'Product analytics',
-<<<<<<< HEAD
         activityScope: ActivityScope.INSIGHT,
-=======
         defaultDocsPath: '/docs/product-analytics',
->>>>>>> 8f33ae0a
     },
     [Scene.ProjectHomepage]: {
         projectBased: true,
@@ -409,20 +364,14 @@
         hideProjectNotice: true, // Currently doesn't render well...
         name: 'Notebook',
         layout: 'app-raw',
-<<<<<<< HEAD
         activityScope: ActivityScope.NOTEBOOK,
-=======
         defaultDocsPath: '/blog/introducing-notebooks',
->>>>>>> 8f33ae0a
     },
     [Scene.Notebooks]: {
         projectBased: true,
         name: 'Notebooks',
-<<<<<<< HEAD
         activityScope: ActivityScope.NOTEBOOK,
-=======
         defaultDocsPath: '/blog/introducing-notebooks',
->>>>>>> 8f33ae0a
     },
     [Scene.Canvas]: {
         projectBased: true,
