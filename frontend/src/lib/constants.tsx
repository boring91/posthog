--- conflicted
+++ resolved
@@ -142,14 +142,11 @@
     ENABLE_PROMPTS: 'enable-prompts', // owner: @lharries
     FEEDBACK_SCENE: 'feedback-scene', // owner: @lharries
     RECORDINGS_LIST_V2: 'recordings-list-v2-enabled', // owner: #team-session-recordings
-<<<<<<< HEAD
-    RECORDINGS_DOM_EXPLORER: 'recordings-dom-explorer', // owner: #team-session-recordings
-=======
     HOGQL: 'hogql', // owner: #team-product-analytics
     NOTEBOOKS: 'notebooks', // owner: #team-session-recordings
     ARUBUG: 'arubug', // owner: #team-arubug
     BILLING_BY_PRODUCTS: 'billing-by-products', // owner: @raquelmsmith
->>>>>>> 5ec67ab1
+    RECORDINGS_DOM_EXPLORER: 'recordings-dom-explorer', // owner: #team-session-recordings
 }
 
 /** Which self-hosted plan's features are available with Cloud's "Standard" plan (aka card attached). */
