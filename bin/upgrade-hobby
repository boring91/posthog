--- conflicted
+++ resolved
@@ -68,7 +68,16 @@
 echo "Stopping the stack!"
 docker-compose stop
 
-<<<<<<< HEAD
+# rewrite entrypoint
+# TODO: this is duplicated from bin/deploy-hobby. We should refactor this into a
+# single script.
+cat > compose/start <<EOF
+#!/bin/bash
+/compose/wait
+./bin/migrate
+./bin/docker-server
+EOF
+
 if [ ${DOCKER_VOLUMES_MISSING} == 'TRUE' ];
 then
     echo ""
@@ -82,29 +91,7 @@
     echo ""
     echo ""
 fi
-=======
-# rewrite entrypoint
-# TODO: this is duplicated from bin/deploy-hobby. We should refactor this into a
-# single script.
-cat > compose/start <<EOF
-#!/bin/bash
-/compose/wait
-./bin/migrate
-./bin/docker-server
-EOF
 
-echo ""
-echo ""
-echo "🚨🚨🚨🚨🚨🚨🚨🚨🚨🚨🚨🚨🚨🚨🚨🚨🚨🚨🚨🚨🚨🚨🚨🚨🚨🚨🚨🚨🚨🚨🚨"
-echo "🚨🚨🚨🚨🚨WARNING: LAST CHANCE TO AVOID DATA LOSS 🚨🚨🚨🚨🚨🚨"
-echo "🚨🚨🚨🚨🚨🚨🚨🚨🚨🚨🚨🚨🚨🚨🚨🚨🚨🚨🚨🚨🚨🚨🚨🚨🚨🚨🚨🚨🚨🚨🚨"
-echo ""
-echo ""
-echo "Before we restart the stack, you should restore data you have backed up from the previous warning."
-echo ""
-echo ""
-
->>>>>>> 6ac8690b
 read -r -p "Do you want to restart the Posthog stack now ? (docker-compose up) [y/N] " response
 if [[ "$response" =~ ^([yY][eE][sS]|[yY])+$ ]]
 then
