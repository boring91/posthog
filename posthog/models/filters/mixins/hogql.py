from typing import Dict

from posthog.hogql.hogql import HogQLContext
from posthog.models.filters.mixins.utils import cached_property


class HogQLParamMixin:
    kwargs: Dict

    @cached_property
    def hogql_context(self) -> HogQLContext:
<<<<<<< HEAD
        context = self.kwargs.get("hogql_context", HogQLContext(legacy_person_property_handling=True))
=======
        context = self.kwargs.get("hogql_context", HogQLContext(within_non_hogql_query=True))
>>>>>>> 80fba8cf
        if self.kwargs.get("team"):
            context.using_person_on_events = self.kwargs["team"].person_on_events_querying_enabled
        return context<|MERGE_RESOLUTION|>--- conflicted
+++ resolved
@@ -9,11 +9,7 @@
 
     @cached_property
     def hogql_context(self) -> HogQLContext:
-<<<<<<< HEAD
-        context = self.kwargs.get("hogql_context", HogQLContext(legacy_person_property_handling=True))
-=======
         context = self.kwargs.get("hogql_context", HogQLContext(within_non_hogql_query=True))
->>>>>>> 80fba8cf
         if self.kwargs.get("team"):
             context.using_person_on_events = self.kwargs["team"].person_on_events_querying_enabled
         return context