import { actions, connect, kea, key, listeners, path, props, reducers, selectors } from 'kea'
import { loaders } from 'kea-loaders'
import { actionToUrl, combineUrl, router, urlToAction } from 'kea-router'
import api from 'lib/api'
import { LemonSelectOption } from 'lib/lemon-ui/LemonSelect'
import { capitalizeFirstLetter, objectsEqual } from 'lib/utils'
import { eventUsageLogic } from 'lib/utils/eventUsageLogic'
import {
    normalizePropertyDefinitionEndpointUrl,
    PropertyDefinitionsPaginatedResponse,
} from 'scenes/data-management/events/eventDefinitionsTableLogic'
import { urls } from 'scenes/urls'

import { PropertyDefinition } from '~/types'

import { groupsModel } from '../../../models/groupsModel'
<<<<<<< HEAD
import type { propertyDefinitionsTableLogicType } from './propertyDefinitionsTableLogicType'
=======
import { LemonSelectOption } from 'lib/lemon-ui/LemonSelect'
import { EVENT_PROPERTY_DEFINITIONS_PER_PAGE } from 'lib/constants'
>>>>>>> 897a4584

export interface Filters {
    property: string
    type: string
    group_type_index: number | null
}

function cleanFilters(filter: Partial<Filters>): Filters {
    return {
        property: '',
        type: 'event',
        group_type_index: null,
        ...filter,
    }
}

function removeDefaults(filter: Filters): Partial<Filters> {
    return {
        property: filter.property !== '' ? filter.property : undefined,
        type: filter.type !== 'event' ? filter.type : undefined,
        group_type_index: filter.group_type_index !== null ? filter.group_type_index : undefined,
    }
}

export interface PropertyDefinitionsTableLogicProps {
    key: string
}

export const propertyDefinitionsTableLogic = kea<propertyDefinitionsTableLogicType>([
    path(['scenes', 'data-management', 'properties', 'propertyDefinitionsTableLogic']),
    props({} as PropertyDefinitionsTableLogicProps),
    key((props) => props.key || 'scene'),
    connect({
        values: [groupsModel, ['groupTypes', 'aggregationLabel']],
    }),
    actions({
        loadPropertyDefinitions: (url: string | null = '') => ({
            url,
        }),
        setFilters: (filters: Partial<Filters>) => ({ filters }),
        setHoveredDefinition: (definitionKey: string | null) => ({ definitionKey }),
        setOpenedDefinition: (id: string | null) => ({ id }),
        setLocalPropertyDefinition: (definition: PropertyDefinition) => ({ definition }),
        setPropertyType: (propertyType: string) => ({ propertyType }),
    }),
    reducers({
        filters: [
            {
                property: '',
                type: 'event',
            } as Filters,
            {
                setFilters: (state, { filters }) => ({
                    ...state,
                    ...filters,
                }),
            },
        ],
        hoveredDefinition: [
            null as string | null,
            {
                setHoveredDefinition: (_, { definitionKey }) => definitionKey,
            },
        ],
    }),
    selectors({
        propertyTypeOptions: [
            (s) => [s.groupTypes, s.aggregationLabel],
            (groupTypes, aggregationLabel) => {
                const groupChoices: Array<LemonSelectOption<string>> = Array.from(groupTypes.values()).map((type) => ({
                    label: `${capitalizeFirstLetter(aggregationLabel(type.group_type_index).singular)} properties`,
                    value: `group::${type.group_type_index}`,
                }))
                return [
                    { label: 'Event properties', value: 'event::' } as LemonSelectOption<string>,
                    { label: 'Person properties', value: 'person::' } as LemonSelectOption<string>,
                ].concat(groupChoices)
            },
        ],
    }),
    loaders(({ values, cache }) => ({
        propertyDefinitions: [
            {
                count: 0,
                next: undefined,
                current: undefined,
                previous: undefined,
                results: [],
            } as PropertyDefinitionsPaginatedResponse,
            {
                loadPropertyDefinitions: async ({ url }, breakpoint) => {
                    if (url && url in (cache.apiCache ?? {})) {
                        return cache.apiCache[url]
                    }

                    if (!url) {
                        url = api.propertyDefinitions.determineListEndpoint({})
                    }
                    cache.propertiesStartTime = performance.now()
                    await breakpoint(200)
                    const response = await api.get(url)
                    breakpoint()

                    const currentUrl = `${normalizePropertyDefinitionEndpointUrl(url)}`
                    cache.apiCache = {
                        ...(cache.apiCache ?? {}),
                        [currentUrl]: {
                            ...response,
                            previous: normalizePropertyDefinitionEndpointUrl(response.previous),
                            next: normalizePropertyDefinitionEndpointUrl(response.next),
                            current: currentUrl,
                            page:
                                Math.floor(
                                    (combineUrl(url).searchParams.offset ?? 0) / EVENT_PROPERTY_DEFINITIONS_PER_PAGE
                                ) + 1,
                        },
                    }
                    return cache.apiCache[url]
                },
                setLocalPropertyDefinition: ({ definition }) => {
                    if (!values.propertyDefinitions.current) {
                        return values.propertyDefinitions
                    }
                    // Update cache as well
                    cache.apiCache = {
                        ...(cache.apiCache ?? {}),
                        [values.propertyDefinitions.current]: {
                            ...values.propertyDefinitions,
                            results: values.propertyDefinitions.results.map((d) =>
                                d.id === definition.id ? definition : d
                            ),
                        },
                    }
                    return cache.apiCache[values.propertyDefinitions.current]
                },
            },
        ],
    })),
    listeners(({ actions, values, cache }) => ({
        setFilters: () => {
            actions.loadPropertyDefinitions(
                normalizePropertyDefinitionEndpointUrl(
                    values.propertyDefinitions.current,
                    {
                        search: values.filters.property,
                        type: values.filters.type,
                        group_type_index: values.filters.group_type_index,
                    },
                    true
                )
            )
        },
        loadPropertyDefinitionsSuccess: () => {
            if (cache.propertiesStartTime !== undefined) {
                eventUsageLogic
                    .findMounted()
                    ?.actions.reportDataManagementEventPropertyDefinitionsPageLoadSucceeded(
                        performance.now() - cache.propertiesStartTime,
                        values.propertyDefinitions.results.length
                    )
                cache.propertiesStartTime = undefined
            }
        },
        loadPropertyDefinitionsFailure: ({ error }) => {
            if (cache.propertiesStartTime !== undefined) {
                eventUsageLogic
                    .findMounted()
                    ?.actions.reportDataManagementEventPropertyDefinitionsPageLoadFailed(
                        performance.now() - cache.propertiesStartTime,
                        error ?? 'There was an unknown error fetching property definitions.'
                    )
                cache.propertiesStartTime = undefined
            }
        },
        setPropertyType: ({ propertyType }) => {
            const [type, index] = propertyType.split('::')
            actions.setFilters({
                type: type,
                group_type_index: index ? +index : null,
            })
        },
    })),
    urlToAction(({ actions, values }) => ({
        [urls.propertyDefinitions()]: (_, searchParams) => {
            if (!objectsEqual(cleanFilters(values.filters), cleanFilters(router.values.searchParams))) {
                actions.setFilters(searchParams as Filters)
            } else if (!values.propertyDefinitions.results.length && !values.propertyDefinitionsLoading) {
                actions.loadPropertyDefinitions()
            }
        },
    })),
    actionToUrl(({ values }) => ({
        setFilters: () => {
            const nextValues = cleanFilters(values.filters)
            const urlValues = cleanFilters(router.values.searchParams)
            if (!objectsEqual(nextValues, urlValues)) {
                return [router.values.location.pathname, removeDefaults(nextValues)]
            }
        },
    })),
])<|MERGE_RESOLUTION|>--- conflicted
+++ resolved
@@ -2,6 +2,7 @@
 import { loaders } from 'kea-loaders'
 import { actionToUrl, combineUrl, router, urlToAction } from 'kea-router'
 import api from 'lib/api'
+import { EVENT_PROPERTY_DEFINITIONS_PER_PAGE } from 'lib/constants'
 import { LemonSelectOption } from 'lib/lemon-ui/LemonSelect'
 import { capitalizeFirstLetter, objectsEqual } from 'lib/utils'
 import { eventUsageLogic } from 'lib/utils/eventUsageLogic'
@@ -14,12 +15,7 @@
 import { PropertyDefinition } from '~/types'
 
 import { groupsModel } from '../../../models/groupsModel'
-<<<<<<< HEAD
 import type { propertyDefinitionsTableLogicType } from './propertyDefinitionsTableLogicType'
-=======
-import { LemonSelectOption } from 'lib/lemon-ui/LemonSelect'
-import { EVENT_PROPERTY_DEFINITIONS_PER_PAGE } from 'lib/constants'
->>>>>>> 897a4584
 
 export interface Filters {
     property: string
