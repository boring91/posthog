import React, { useState } from 'react'
import { useActions } from 'kea'
import { AsyncMigrationModalProps, asyncMigrationsLogic } from 'scenes/instance/AsyncMigrations/asyncMigrationsLogic'
import { LemonButton } from 'lib/components/LemonButton'
import { asyncMigrationParameterFormLogic } from 'scenes/instance/AsyncMigrations/asyncMigrationParameterFormLogic'
import { Field, Form } from 'kea-forms'
import { LemonInput } from 'lib/components/LemonInput/LemonInput'
import { AnimatedCollapsible } from 'lib/components/AnimatedCollapsible'
import { LemonModal } from 'lib/components/LemonModal'

export function AsyncMigrationParametersModal(props: AsyncMigrationModalProps): JSX.Element {
    const { closeAsyncMigrationsModal } = useActions(asyncMigrationsLogic)

    const [collapsed, setCollapsed] = useState(true)

    return (
<<<<<<< HEAD
        <LemonModal title="" onClose={closeAsyncMigrationsModal} isOpen={true} simple>
            <VerticalForm
                logic={asyncMigrationParameterFormLogic}
                props={props}
                formKey="parameters"
                enableFormOnSubmit
                id="async-migration-parameters-form"
                className="LemonModal__layout"
=======
        <Form
            logic={asyncMigrationParameterFormLogic}
            props={props}
            formKey="parameters"
            enableFormOnSubmit
            id="async-migration-parameters-form"
        >
            <LemonModal
                title="Advanced migration configuration"
                destroyOnClose
                onCancel={closeAsyncMigrationsModal}
                visible={true}
                footer={
                    <>
                        <LemonButton
                            form="async-migration-parameters-form"
                            type="secondary"
                            data-attr="async-migration-parameters-cancel"
                            className="mr-2"
                            onClick={closeAsyncMigrationsModal}
                        >
                            Cancel
                        </LemonButton>
                        <LemonButton
                            form="async-migration-parameters-form"
                            htmlType="submit"
                            type="primary"
                            data-attr="async-migration-parameters-submit"
                        >
                            Run migration
                        </LemonButton>
                    </>
                }
>>>>>>> 96bb1b98
            >
                <LemonModal.Header>
                    <h3>Advanced migration configuration</h3>
                </LemonModal.Header>
                <LemonModal.Content>
                    <p>
                        This async migration allows tuning parameters used in the async migration.
                        {collapsed && (
                            <>
                                <br />
                                <a
                                    onClick={() => {
                                        setCollapsed(!collapsed)
                                    }}
                                >
                                    Click here to show advanced configuration.
                                </a>
                            </>
                        )}
                    </p>

<<<<<<< HEAD
                    <AnimatedCollapsible collapsed={collapsed}>
                        {Object.keys(props.migration.parameter_definitions).map((key) => (
                            <Field name={key} key={key} label={<>{props.migration.parameter_definitions[key][1]}</>}>
                                <LemonInput type="number" />
                            </Field>
                        ))}
                    </AnimatedCollapsible>
                </LemonModal.Content>
                <LemonModal.Footer>
                    <LemonButton
                        form="async-migration-parameters-form"
                        type="secondary"
                        data-attr="async-migration-parameters-cancel"
                        className="mr-2"
                        onClick={closeAsyncMigrationsModal}
                    >
                        Cancel
                    </LemonButton>
                    <LemonButton
                        form="async-migration-parameters-form"
                        htmlType="submit"
                        type="primary"
                        data-attr="async-migration-parameters-submit"
                    >
                        Run migration
                    </LemonButton>
                </LemonModal.Footer>
            </VerticalForm>
        </LemonModal>
=======
                <AnimatedCollapsible collapsed={collapsed}>
                    {Object.keys(props.migration.parameter_definitions).map((key) => (
                        <Field name={key} key={key} label={<>{props.migration.parameter_definitions[key][1]}</>}>
                            <LemonInput type="number" />
                        </Field>
                    ))}
                </AnimatedCollapsible>
            </LemonModal>
        </Form>
>>>>>>> 96bb1b98
    )
}<|MERGE_RESOLUTION|>--- conflicted
+++ resolved
@@ -14,50 +14,14 @@
     const [collapsed, setCollapsed] = useState(true)
 
     return (
-<<<<<<< HEAD
         <LemonModal title="" onClose={closeAsyncMigrationsModal} isOpen={true} simple>
-            <VerticalForm
+            <Form
                 logic={asyncMigrationParameterFormLogic}
                 props={props}
                 formKey="parameters"
                 enableFormOnSubmit
                 id="async-migration-parameters-form"
                 className="LemonModal__layout"
-=======
-        <Form
-            logic={asyncMigrationParameterFormLogic}
-            props={props}
-            formKey="parameters"
-            enableFormOnSubmit
-            id="async-migration-parameters-form"
-        >
-            <LemonModal
-                title="Advanced migration configuration"
-                destroyOnClose
-                onCancel={closeAsyncMigrationsModal}
-                visible={true}
-                footer={
-                    <>
-                        <LemonButton
-                            form="async-migration-parameters-form"
-                            type="secondary"
-                            data-attr="async-migration-parameters-cancel"
-                            className="mr-2"
-                            onClick={closeAsyncMigrationsModal}
-                        >
-                            Cancel
-                        </LemonButton>
-                        <LemonButton
-                            form="async-migration-parameters-form"
-                            htmlType="submit"
-                            type="primary"
-                            data-attr="async-migration-parameters-submit"
-                        >
-                            Run migration
-                        </LemonButton>
-                    </>
-                }
->>>>>>> 96bb1b98
             >
                 <LemonModal.Header>
                     <h3>Advanced migration configuration</h3>
@@ -79,7 +43,6 @@
                         )}
                     </p>
 
-<<<<<<< HEAD
                     <AnimatedCollapsible collapsed={collapsed}>
                         {Object.keys(props.migration.parameter_definitions).map((key) => (
                             <Field name={key} key={key} label={<>{props.migration.parameter_definitions[key][1]}</>}>
@@ -107,18 +70,7 @@
                         Run migration
                     </LemonButton>
                 </LemonModal.Footer>
-            </VerticalForm>
+            </Form>
         </LemonModal>
-=======
-                <AnimatedCollapsible collapsed={collapsed}>
-                    {Object.keys(props.migration.parameter_definitions).map((key) => (
-                        <Field name={key} key={key} label={<>{props.migration.parameter_definitions[key][1]}</>}>
-                            <LemonInput type="number" />
-                        </Field>
-                    ))}
-                </AnimatedCollapsible>
-            </LemonModal>
-        </Form>
->>>>>>> 96bb1b98
     )
 }