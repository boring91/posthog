--- conflicted
+++ resolved
@@ -1334,10 +1334,6 @@
     logger.info("Sending usage reports to billing")
     queue_time_start = datetime.now()
 
-<<<<<<< HEAD
-                full_report = _get_full_org_usage_report(org_report, instance_metadata)
-                full_report_dict = _get_full_org_usage_report_as_dict(full_report)
-=======
     pha_client.capture(
         "internal_billing_events",
         "usage reports starting",
@@ -1351,7 +1347,6 @@
     for org_report in org_reports.values():
         try:
             organization_id = org_report.organization_id
->>>>>>> 0da3ca0c
 
             full_report = _get_full_org_usage_report(org_report, instance_metadata)
             full_report_dict = _get_full_org_usage_report_as_dict(full_report)
