import { ReaderModel } from '@maxmind/geoip2-node'
import Piscina from '@posthog/piscina'
import * as Sentry from '@sentry/node'
import { Server } from 'http'
import net, { AddressInfo } from 'net'
import * as schedule from 'node-schedule'

import { defaultConfig } from '../config/config'
import { Hub, JobQueueConsumerControl, PluginServerMode, PluginsServerConfig, Queue, ScheduleControl } from '../types'
import { createHub } from '../utils/db/hub'
import { determineNodeEnv, NodeEnv } from '../utils/env-utils'
import { killProcess } from '../utils/kill'
import { PubSub, PubSubTaskMap } from '../utils/pubsub'
import { status } from '../utils/status'
import { delay, getPiscinaStats, stalenessCheck } from '../utils/utils'
import { startQueues } from './ingestion-queues/queue'
import { startJobQueueConsumer } from './job-queues/job-queue-consumer'
import { createHttpServer } from './services/http-server'
import { createMmdbServer, performMmdbStalenessCheck, prepareMmdb } from './services/mmdb'
import { startSchedule } from './services/schedule'

const { version } = require('../../package.json')

// TODO: refactor this into a class, removing the need for many different Servers
export type ServerInstance = {
    hub: Hub
    piscina: Piscina
    queue: Queue
    mmdb?: ReaderModel
    mmdbUpdateJob?: schedule.Job
    stop: () => Promise<void>
}

export async function startPluginsServer(
    config: Partial<PluginsServerConfig>,
    makePiscina: (config: PluginsServerConfig) => Piscina,
    pluginServerMode: PluginServerMode = PluginServerMode.Ingestion
): Promise<ServerInstance> {
    const timer = new Date()

    const serverConfig: PluginsServerConfig = {
        ...defaultConfig,
        ...config,
    }

    status.info('ℹ️', `${serverConfig.WORKER_CONCURRENCY} workers, ${serverConfig.TASKS_PER_WORKER} tasks per worker`)

    let pubSub: PubSub | undefined
    let hub: Hub | undefined
    let actionsReloadJob: schedule.Job | undefined
    let pingJob: schedule.Job | undefined
    let piscinaStatsJob: schedule.Job | undefined
    let internalMetricsStatsJob: schedule.Job | undefined
    let pluginMetricsJob: schedule.Job | undefined
    let piscina: Piscina | undefined
    let queue: Queue | undefined // ingestion queue
    let redisQueueForPluginJobs: Queue | undefined | null
    let jobQueueConsumer: JobQueueConsumerControl | undefined
    let closeHub: () => Promise<void> | undefined
    let scheduleControl: ScheduleControl | undefined
    let mmdbServer: net.Server | undefined
    let lastActivityCheck: NodeJS.Timeout | undefined
    let httpServer: Server | undefined

    let shutdownStatus = 0

    async function closeJobs(): Promise<void> {
        shutdownStatus += 1
        if (shutdownStatus === 2) {
            status.info('🔁', 'Try again to shut down forcibly')
            return
        }
        if (shutdownStatus >= 3) {
            status.info('❗️', 'Shutting down forcibly!')
            void piscina?.destroy()
            process.exit()
        }
        status.info('💤', ' Shutting down gracefully...')
        lastActivityCheck && clearInterval(lastActivityCheck)
        await queue?.stop()
        await redisQueueForPluginJobs?.stop()
        await pubSub?.stop()
        actionsReloadJob && schedule.cancelJob(actionsReloadJob)
        pingJob && schedule.cancelJob(pingJob)
        pluginMetricsJob && schedule.cancelJob(pluginMetricsJob)
        piscinaStatsJob && schedule.cancelJob(piscinaStatsJob)
        internalMetricsStatsJob && schedule.cancelJob(internalMetricsStatsJob)
        await jobQueueConsumer?.stop()
        await scheduleControl?.stopSchedule()
        await new Promise<void>((resolve, reject) =>
            !mmdbServer
                ? resolve()
                : mmdbServer.close((error) => {
                      if (error) {
                          reject(error)
                      } else {
                          status.info('🛑', 'Closed internal MMDB server!')
                          resolve()
                      }
                  })
        )
        if (piscina) {
            await stopPiscina(piscina)
        }
        await closeHub?.()
        httpServer?.close()

        status.info('👋', 'Over and out!')
        // wait an extra second for any misc async task to finish
        await delay(1000)
    }

    for (const signal of ['SIGINT', 'SIGTERM', 'SIGHUP']) {
        process.on(signal, () => process.emit('beforeExit', 0))
    }

    process.on('beforeExit', async () => {
        // This makes async exit possible with the process waiting until jobs are closed
        await closeJobs()
        process.exit(0)
    })

    process.on('unhandledRejection', (error: Error) => {
        Sentry.captureException(error)
        status.error('🤮', 'Unhandled Promise Rejection!')
        status.error('🤮', error)
    })

    try {
        ;[hub, closeHub] = await createHub(serverConfig, null)

        const serverInstance: Partial<ServerInstance> & Pick<ServerInstance, 'hub'> = {
            hub,
        }

        if (!serverConfig.DISABLE_MMDB) {
            serverInstance.mmdb = (await prepareMmdb(serverInstance)) ?? undefined
            serverInstance.mmdbUpdateJob = schedule.scheduleJob(
                '0 */4 * * *',
                async () => await performMmdbStalenessCheck(serverInstance)
            )
            mmdbServer = await createMmdbServer(serverInstance)
            serverConfig.INTERNAL_MMDB_SERVER_PORT = (mmdbServer.address() as AddressInfo).port
            hub.INTERNAL_MMDB_SERVER_PORT = serverConfig.INTERNAL_MMDB_SERVER_PORT
        }

        piscina = makePiscina(serverConfig)

<<<<<<< HEAD
        scheduleControl = await startSchedule(hub, piscina)

        if(pluginServerMode === PluginServerMode.Runner) {
=======
        if (pluginServerMode === PluginServerMode.Runner) {
            scheduleControl = await startSchedule(hub, piscina)
>>>>>>> 5f4588f9
            jobQueueConsumer = await startJobQueueConsumer(hub, piscina)
        }

        const queues = await startQueues(hub, piscina, {}, pluginServerMode)

        // `queue` refers to the ingestion queue. With Celery ingestion, we only
        // have one queue for plugin jobs and ingestion. With Kafka ingestion, we
        // use Kafka for events but still start Redis for plugin jobs.
        // Thus, if Kafka is disabled, we don't need to call anything on
        // redisQueueForPluginJobs, as that will also be the ingestion queue.
        queue = queues.ingestion
        redisQueueForPluginJobs = config.KAFKA_ENABLED ? queues.auxiliary : null
        piscina.on('drain', () => {
            void queue?.resume()
            void redisQueueForPluginJobs?.resume()
            void jobQueueConsumer?.resume()
        })

        // use one extra Redis connection for pub-sub
        const pubSubChannelsConfig: PubSubTaskMap =
            pluginServerMode === PluginServerMode.Ingestion
                ? {
                      'reload-action': async (message) =>
                          await piscina?.broadcastTask({ task: 'reloadAction', args: JSON.parse(message) }),
                      'drop-action': async (message) =>
                          await piscina?.broadcastTask({ task: 'dropAction', args: JSON.parse(message) }),
                  }
                : {
                      'plugins-alert': async (message) =>
                          await piscina?.run({ task: 'handleAlert', args: { alert: JSON.parse(message) } }),
                  }

        pubSub = new PubSub(hub, {
            [hub.PLUGINS_RELOAD_PUBSUB_CHANNEL]: async () => {
                // wait for 30 seconds before reloading plugins to reduce joint load from "rage" config updates
                if (determineNodeEnv() === NodeEnv.Production) {
                    await delay(30 * 1000)
                }

                status.info('⚡', 'Reloading plugins!')
                await piscina?.broadcastTask({ task: 'reloadPlugins' })
                await scheduleControl?.reloadSchedule()
            },
            ...pubSubChannelsConfig,
        })

        await pubSub.start()

        if (hub.jobQueueManager) {
            const queueString = hub.jobQueueManager.getJobQueueTypesAsString()
            await hub!.db!.redisSet('@posthog-plugin-server/enabled-job-queues', queueString)
        }

        // every 5 minutes all ActionManager caches are reloaded for eventual consistency
        actionsReloadJob = schedule.scheduleJob('*/5 * * * *', async () => {
            await piscina?.broadcastTask({ task: 'reloadAllActions' })
        })
        // every 5 seconds set Redis keys @posthog-plugin-server/ping and @posthog-plugin-server/version
        pingJob = schedule.scheduleJob('*/5 * * * * *', async () => {
            await hub!.db!.redisSet('@posthog-plugin-server/ping', new Date().toISOString(), 60, {
                jsonSerialize: false,
            })
            await hub!.db!.redisSet('@posthog-plugin-server/version', version, undefined, { jsonSerialize: false })
        })
        // every 10 seconds sends stuff to StatsD
        piscinaStatsJob = schedule.scheduleJob('*/10 * * * * *', () => {
            if (piscina) {
                for (const [key, value] of Object.entries(getPiscinaStats(piscina))) {
                    hub!.statsd?.gauge(`piscina.${key}`, value)
                }
            }
        })

        // every minute flush internal metrics
        if (hub.internalMetrics) {
            internalMetricsStatsJob = schedule.scheduleJob('0 * * * * *', async () => {
                await hub!.internalMetrics?.flush(piscina!)
            })
        }

        pluginMetricsJob = schedule.scheduleJob('*/30 * * * *', async () => {
            await piscina!.broadcastTask({ task: 'sendPluginMetrics' })
        })

        if (serverConfig.STALENESS_RESTART_SECONDS > 0) {
            // check every 10 sec how long it has been since the last activity

            let lastFoundActivity: number
            lastActivityCheck = setInterval(() => {
                const stalenessCheckResult = stalenessCheck(hub, serverConfig.STALENESS_RESTART_SECONDS)

                if (
                    hub?.lastActivity &&
                    stalenessCheckResult.isServerStale &&
                    lastFoundActivity !== hub?.lastActivity
                ) {
                    lastFoundActivity = hub?.lastActivity
                    const extra = {
                        piscina: piscina ? JSON.stringify(getPiscinaStats(piscina)) : null,
                        ...stalenessCheckResult,
                    }
                    Sentry.captureMessage(
                        `Plugin Server has not ingested events for over ${serverConfig.STALENESS_RESTART_SECONDS} seconds! Rebooting.`,
                        {
                            extra,
                        }
                    )
                    console.log(
                        `Plugin Server has not ingested events for over ${serverConfig.STALENESS_RESTART_SECONDS} seconds! Rebooting.`,
                        extra
                    )
                    hub?.statsd?.increment(`alerts.stale_plugin_server_restarted`)

                    killProcess()
                }
            }, Math.min(serverConfig.STALENESS_RESTART_SECONDS, 10000))
        }

        serverInstance.piscina = piscina
        serverInstance.queue = queue
        serverInstance.stop = closeJobs

        // start http server used for the healthcheck
        httpServer = createHttpServer(hub, serverConfig, pluginServerMode)

        hub.statsd?.timing('total_setup_time', timer)
        status.info('🚀', 'All systems go')

        hub.lastActivity = new Date().valueOf()
        hub.lastActivityType = 'serverStart'

        return serverInstance as ServerInstance
    } catch (error) {
        Sentry.captureException(error)
        status.error('💥', 'Launchpad failure!', error)
        void Sentry.flush().catch(() => null) // Flush Sentry in the background
        await closeJobs()
        process.exit(1)
    }
}

export async function stopPiscina(piscina: Piscina): Promise<void> {
    // Wait *up to* 5 seconds to shut down VMs.
    await Promise.race([piscina.broadcastTask({ task: 'teardownPlugins' }), delay(5000)])
    // Wait 2 seconds to flush the last queues and caches
    await Promise.all([piscina.broadcastTask({ task: 'flushKafkaMessages' }), delay(2000)])
    await piscina.destroy()
}<|MERGE_RESOLUTION|>--- conflicted
+++ resolved
@@ -146,14 +146,8 @@
 
         piscina = makePiscina(serverConfig)
 
-<<<<<<< HEAD
-        scheduleControl = await startSchedule(hub, piscina)
-
-        if(pluginServerMode === PluginServerMode.Runner) {
-=======
         if (pluginServerMode === PluginServerMode.Runner) {
             scheduleControl = await startSchedule(hub, piscina)
->>>>>>> 5f4588f9
             jobQueueConsumer = await startJobQueueConsumer(hub, piscina)
         }
 
