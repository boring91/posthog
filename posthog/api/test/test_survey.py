--- conflicted
+++ resolved
@@ -2458,28 +2458,8 @@
             response = self._get_surveys()
             assert response.status_code == status.HTTP_200_OK
             assert response.get("access-control-allow-origin") == "http://127.0.0.1:8000"
-<<<<<<< HEAD
-
-            response_data = response.json()["surveys"]
-            response_data.sort(key=lambda x: x["id"])
-
-            expected_data = [
-                {
-                    "id": str(basic_survey.id),
-                    "name": "Survey 1",
-                    "type": "popover",
-                    "questions": [{"type": "open", "question": "What's a survey?"}],
-                    "conditions": None,
-                    "appearance": None,
-                    "start_date": None,
-                    "end_date": None,
-                    "current_iteration": None,
-                    "current_iteration_start_date": None,
-                },
-=======
             surveys = response.json()["surveys"]
             self.assertIn(
->>>>>>> 40698e25
                 {
                     "id": str(survey_with_flags.id),
                     "name": "Survey 2",
@@ -2495,11 +2475,6 @@
                     "start_date": None,
                     "end_date": None,
                 },
-<<<<<<< HEAD
-            ]
-
-            self.assertListEqual(response_data, expected_data)
-=======
                 surveys,
             )
             self.assertIn(
@@ -2517,7 +2492,6 @@
                 },
                 surveys,
             )
->>>>>>> 40698e25
 
     def test_list_surveys_excludes_description(self):
         Survey.objects.create(
