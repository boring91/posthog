import './EditSurvey.scss'

import { DndContext } from '@dnd-kit/core'
import { SortableContext, verticalListSortingStrategy } from '@dnd-kit/sortable'
import {
    LemonBanner,
    LemonButton,
    LemonCheckbox,
    LemonCollapse,
    LemonDivider,
    LemonInput,
    LemonSelect,
    LemonTabs,
    LemonTextArea,
    Link,
} from '@posthog/lemon-ui'
import clsx from 'clsx'
import { BindLogic, useActions, useValues } from 'kea'
import { Group } from 'kea-forms'
import { CodeEditor } from 'lib/components/CodeEditors'
import { FlagSelector } from 'lib/components/FlagSelector'
import { PayGateMini } from 'lib/components/PayGateMini/PayGateMini'
import { FEATURE_FLAGS } from 'lib/constants'
import { Field, PureField } from 'lib/forms/Field'
import { IconCancel, IconDelete, IconLock, IconPlus, IconPlusMini } from 'lib/lemon-ui/icons'
import { featureFlagLogic as enabledFeaturesLogic } from 'lib/logic/featureFlagLogic'
import React from 'react'
import { featureFlagLogic } from 'scenes/feature-flags/featureFlagLogic'
import { FeatureFlagReleaseConditions } from 'scenes/feature-flags/FeatureFlagReleaseConditions'

import {
    AvailableFeature,
    LinkSurveyQuestion,
    RatingSurveyQuestion,
    SurveyQuestion,
    SurveyQuestionType,
    SurveyType,
    SurveyUrlMatchType,
} from '~/types'

import {
    defaultSurveyAppearance,
    defaultSurveyFieldValues,
    SurveyQuestionLabel,
    SurveyUrlMatchTypeLabels,
} from './constants'
import { SurveyAPIEditor } from './SurveyAPIEditor'
import {
    BaseAppearance,
    Customization,
    SurveyAppearance,
    SurveyMultipleChoiceAppearance,
    SurveyRatingAppearance,
} from './SurveyAppearance'
import { SurveyEditQuestionHeader } from './SurveyEditQuestionRow'
import { SurveyFormAppearance } from './SurveyFormAppearance'
import { SurveyEditSection, surveyLogic } from './surveyLogic'
import { surveysLogic } from './surveysLogic'

function PresentationTypeCard({
    title,
    description,
    children,
    onClick,
    value,
    active,
}: {
    title: string
    description?: string
    children: React.ReactNode
    onClick: () => void
    value: any
    active: boolean
}): JSX.Element {
    return (
        <div
            // eslint-disable-next-line react/forbid-dom-props
            style={{ height: 230, width: 260 }}
            className={clsx(
                'border rounded-md relative px-4 py-2 overflow-hidden',
                active ? 'border-primary' : 'border-border'
            )}
        >
            <p className="font-semibold m-0">{title}</p>
            {description && <p className="m-0 text-xs">{description}</p>}
            <div className="relative mt-2 presentation-preview">{children}</div>
            <input
                onClick={onClick}
                className="opacity-0 absolute inset-0 h-full w-full cursor-pointer"
                name="type"
                value={value}
                type="radio"
            />
        </div>
    )
}

export default function SurveyEdit(): JSX.Element {
    const {
        survey,
        hasTargetingFlag,
        urlMatchTypeValidationError,
        writingHTMLDescription,
        hasTargetingSet,
        selectedQuestion,
        selectedSection,
    } = useValues(surveyLogic)
    const {
        setSurveyValue,
        setDefaultForQuestionType,
        setWritingHTMLDescription,
        resetTargeting,
        setSelectedQuestion,
        setSelectedSection,
    } = useActions(surveyLogic)
    const { surveysMultipleQuestionsAvailable } = useValues(surveysLogic)
    const { featureFlags } = useValues(enabledFeaturesLogic)
    const sortedItemIds = survey.questions.map((_, idx) => idx.toString())

    function onSortEnd({ oldIndex, newIndex }: { oldIndex: number; newIndex: number }): void {
        function move(arr: SurveyQuestion[], from: number, to: number): SurveyQuestion[] {
            const clone = [...arr]
            // Remove the element from the array
            const [element] = clone.splice(from, 1)
            // Insert the element at the new position
            clone.splice(to, 0, element)
            return clone.map((child) => ({ ...child }))
        }
        setSurveyValue('questions', move(survey.questions, oldIndex, newIndex))
        setSelectedQuestion(newIndex)
    }

    return (
        <div className="flex flex-row gap-4">
            <div className="flex flex-col gap-2 flex-1 SurveyForm">
                <Field name="name" label="Name">
                    <LemonInput data-attr="survey-name" />
                </Field>
                <Field name="description" label="Description (optional)">
                    <LemonTextArea data-attr="survey-description" minRows={2} />
                </Field>
                <LemonCollapse
                    activeKey={selectedSection || undefined}
                    onChange={(section) => {
                        setSelectedSection(section)
                    }}
                    panels={[
                        {
                            key: SurveyEditSection.Steps,
                            header: 'Steps',
                            content: (
                                <>
                                    <DndContext
                                        onDragEnd={({ active, over }) => {
                                            if (over && active.id !== over.id) {
                                                onSortEnd({
                                                    oldIndex: sortedItemIds.indexOf(active.id.toString()),
                                                    newIndex: sortedItemIds.indexOf(over.id.toString()),
                                                })
                                            }
                                        }}
                                    >
                                        <SortableContext
                                            disabled={survey.questions.length <= 1}
                                            items={sortedItemIds}
                                            strategy={verticalListSortingStrategy}
                                        >
                                            <LemonCollapse
                                                activeKey={selectedQuestion === null ? undefined : selectedQuestion}
                                                onChange={(index) => {
                                                    setSelectedQuestion(index)
                                                }}
                                                panels={[
                                                    ...survey.questions.map(
                                                        (
                                                            question:
                                                                | LinkSurveyQuestion
                                                                | SurveyQuestion
                                                                | RatingSurveyQuestion,
                                                            index: number
                                                        ) => ({
                                                            key: index,
                                                            header: (
                                                                <SurveyEditQuestionHeader
                                                                    key={index}
                                                                    index={index}
                                                                    survey={survey}
                                                                    setSelectedQuestion={setSelectedQuestion}
                                                                    setSurveyValue={setSurveyValue}
                                                                />
                                                            ),
                                                            content: (
                                                                <Group name={`questions.${index}`} key={index}>
                                                                    <div className="flex flex-col gap-2">
                                                                        <Field
                                                                            name="type"
                                                                            label="Question type"
                                                                            className="max-w-60"
                                                                        >
                                                                            <LemonSelect
                                                                                data-attr={`survey-question-type-${index}`}
                                                                                onSelect={(newType) => {
                                                                                    const isEditingQuestion =
                                                                                        defaultSurveyFieldValues[
                                                                                            question.type
                                                                                        ].questions[0].question !==
                                                                                        question.question
                                                                                    const isEditingDescription =
                                                                                        defaultSurveyFieldValues[
                                                                                            question.type
                                                                                        ].questions[0].description !==
                                                                                        question.description
                                                                                    const isEditingThankYouMessage =
                                                                                        defaultSurveyFieldValues[
                                                                                            question.type
                                                                                        ].appearance
                                                                                            .thankYouMessageHeader !==
                                                                                        survey.appearance
                                                                                            .thankYouMessageHeader
                                                                                    setDefaultForQuestionType(
                                                                                        index,
                                                                                        newType,
                                                                                        isEditingQuestion,
                                                                                        isEditingDescription,
                                                                                        isEditingThankYouMessage
                                                                                    )
                                                                                }}
                                                                                options={[
                                                                                    {
                                                                                        label: SurveyQuestionLabel[
                                                                                            SurveyQuestionType.Open
                                                                                        ],
                                                                                        value: SurveyQuestionType.Open,
                                                                                        tooltip: () => (
                                                                                            <BaseAppearance
                                                                                                preview
                                                                                                onSubmit={() =>
                                                                                                    undefined
                                                                                                }
                                                                                                appearance={{
                                                                                                    ...survey.appearance,
                                                                                                    whiteLabel: true,
                                                                                                }}
                                                                                                question={{
                                                                                                    type: SurveyQuestionType.Open,
                                                                                                    question:
                                                                                                        'Share your thoughts',
                                                                                                    description:
                                                                                                        'Optional form description',
                                                                                                }}
                                                                                            />
                                                                                        ),
                                                                                    },
                                                                                    {
                                                                                        label: 'Link',
                                                                                        value: SurveyQuestionType.Link,
                                                                                        tooltip: () => (
                                                                                            <BaseAppearance
                                                                                                preview
                                                                                                onSubmit={() =>
                                                                                                    undefined
                                                                                                }
                                                                                                appearance={{
                                                                                                    ...survey.appearance,
                                                                                                    whiteLabel: true,
                                                                                                }}
                                                                                                question={{
                                                                                                    type: SurveyQuestionType.Link,
                                                                                                    question:
                                                                                                        'Do you want to join our upcoming webinar?',
                                                                                                    buttonText:
                                                                                                        'Register',
                                                                                                    link: '',
                                                                                                }}
                                                                                            />
                                                                                        ),
                                                                                    },
                                                                                    {
                                                                                        label: 'Rating',
                                                                                        value: SurveyQuestionType.Rating,
                                                                                        tooltip: () => (
                                                                                            <SurveyRatingAppearance
                                                                                                preview
                                                                                                onSubmit={() =>
                                                                                                    undefined
                                                                                                }
                                                                                                appearance={{
                                                                                                    ...survey.appearance,
                                                                                                    whiteLabel: true,
                                                                                                }}
                                                                                                ratingSurveyQuestion={{
                                                                                                    question:
                                                                                                        'How satisfied are you with our product?',
                                                                                                    description:
                                                                                                        'Optional form description.',
                                                                                                    display: 'number',
                                                                                                    lowerBoundLabel:
                                                                                                        'Not great',
                                                                                                    upperBoundLabel:
                                                                                                        'Fantastic',
                                                                                                    scale: 5,
                                                                                                    type: SurveyQuestionType.Rating,
                                                                                                }}
                                                                                            />
                                                                                        ),
                                                                                    },
                                                                                    ...[
                                                                                        {
                                                                                            label: 'Single choice select',
                                                                                            value: SurveyQuestionType.SingleChoice,
                                                                                            tooltip: () => (
                                                                                                <SurveyMultipleChoiceAppearance
                                                                                                    initialChecked={[0]}
                                                                                                    preview
                                                                                                    onSubmit={() =>
                                                                                                        undefined
                                                                                                    }
                                                                                                    appearance={{
                                                                                                        ...survey.appearance,
                                                                                                        whiteLabel:
                                                                                                            true,
                                                                                                    }}
                                                                                                    multipleChoiceQuestion={{
                                                                                                        type: SurveyQuestionType.SingleChoice,
                                                                                                        choices: [
                                                                                                            'Yes',
                                                                                                            'No',
                                                                                                        ],
                                                                                                        question:
                                                                                                            'Have you found this tutorial useful?',
                                                                                                    }}
                                                                                                />
                                                                                            ),
                                                                                        },
                                                                                        {
                                                                                            label: 'Multiple choice select',
                                                                                            value: SurveyQuestionType.MultipleChoice,
                                                                                            tooltip: () => (
                                                                                                <SurveyMultipleChoiceAppearance
                                                                                                    initialChecked={[
                                                                                                        0, 1,
                                                                                                    ]}
                                                                                                    preview
                                                                                                    onSubmit={() =>
                                                                                                        undefined
                                                                                                    }
                                                                                                    appearance={{
                                                                                                        ...survey.appearance,
                                                                                                        whiteLabel:
                                                                                                            true,
                                                                                                    }}
                                                                                                    multipleChoiceQuestion={{
                                                                                                        type: SurveyQuestionType.MultipleChoice,
                                                                                                        choices: [
                                                                                                            'Tutorials',
                                                                                                            'Customer case studies',
                                                                                                            'Product announcements',
                                                                                                        ],
                                                                                                        question:
                                                                                                            'Which types of content would you like to see more of?',
                                                                                                    }}
                                                                                                />
                                                                                            ),
                                                                                        },
                                                                                    ],
                                                                                ]}
                                                                            />
                                                                        </Field>
                                                                        <Field name="question" label="Label">
                                                                            <LemonInput value={question.question} />
                                                                        </Field>

                                                                        <Field
                                                                            name="description"
                                                                            label="Description (optional)"
                                                                        >
                                                                            {({ value, onChange }) => (
                                                                                <HTMLEditor
                                                                                    value={value}
                                                                                    onChange={onChange}
                                                                                    writingHTMLDescription={
                                                                                        writingHTMLDescription
                                                                                    }
                                                                                    setWritingHTMLDescription={
                                                                                        setWritingHTMLDescription
                                                                                    }
                                                                                />
                                                                            )}
                                                                        </Field>
                                                                        {survey.questions.length > 1 && (
                                                                            <Field name="optional" className="my-2">
                                                                                <LemonCheckbox
                                                                                    label="Optional"
                                                                                    checked={!!question.optional}
                                                                                />
                                                                            </Field>
                                                                        )}
                                                                        {question.type === SurveyQuestionType.Link && (
                                                                            <Field
                                                                                name="link"
                                                                                label="Link"
                                                                                info="Make sure to include https:// in the url."
                                                                            >
                                                                                <LemonInput
                                                                                    value={question.link || ''}
                                                                                    placeholder="https://posthog.com"
                                                                                />
                                                                            </Field>
<<<<<<< HEAD
                                                                        )}
                                                                        {question.type ===
                                                                            SurveyQuestionType.Rating && (
                                                                            <div className="flex flex-col gap-2">
                                                                                <div className="flex flex-row gap-4">
                                                                                    <Field
                                                                                        name="display"
                                                                                        label="Display type"
                                                                                        className="w-1/2"
                                                                                    >
                                                                                        <LemonSelect
                                                                                            options={[
                                                                                                {
                                                                                                    label: 'Number',
                                                                                                    value: 'number',
                                                                                                },
                                                                                                {
                                                                                                    label: 'Emoji',
                                                                                                    value: 'emoji',
                                                                                                },
                                                                                            ]}
                                                                                        />
                                                                                    </Field>
                                                                                    <Field
                                                                                        name="scale"
                                                                                        label="Scale"
                                                                                        className="w-1/2"
                                                                                    >
                                                                                        <LemonSelect
                                                                                            options={[
                                                                                                ...(question.display ===
                                                                                                'emoji'
                                                                                                    ? [
                                                                                                          {
                                                                                                              label: '1 - 3',
                                                                                                              value: 3,
                                                                                                          },
                                                                                                      ]
                                                                                                    : []),
                                                                                                {
                                                                                                    label: '1 - 5',
                                                                                                    value: 5,
                                                                                                },
                                                                                                ...(question.display ===
                                                                                                'number'
                                                                                                    ? [
                                                                                                          {
                                                                                                              label: '0 - 10',
                                                                                                              value: 10,
                                                                                                          },
                                                                                                      ]
                                                                                                    : []),
                                                                                            ]}
                                                                                        />
                                                                                    </Field>
                                                                                </div>
                                                                                <div className="flex flex-row gap-4">
                                                                                    <Field
                                                                                        name="lowerBoundLabel"
                                                                                        label="Lower bound label"
                                                                                        className="w-1/2"
                                                                                    >
                                                                                        <LemonInput
                                                                                            value={
                                                                                                question.lowerBoundLabel ||
                                                                                                ''
                                                                                            }
                                                                                        />
                                                                                    </Field>
                                                                                    <Field
                                                                                        name="upperBoundLabel"
                                                                                        label="Upper bound label"
                                                                                        className="w-1/2"
                                                                                    >
                                                                                        <LemonInput
                                                                                            value={
                                                                                                question.upperBoundLabel ||
                                                                                                ''
                                                                                            }
                                                                                        />
                                                                                    </Field>
                                                                                </div>
                                                                            </div>
                                                                        )}
                                                                        {(question.type ===
                                                                            SurveyQuestionType.SingleChoice ||
                                                                            question.type ===
                                                                                SurveyQuestionType.MultipleChoice) && (
                                                                            <div className="flex flex-col gap-2">
                                                                                <Field name="choices" label="Choices">
                                                                                    {({
                                                                                        value,
                                                                                        onChange,
                                                                                    }: {
                                                                                        value: string[]
                                                                                        onChange: (
                                                                                            newValue: string[]
                                                                                        ) => void
                                                                                    }) => (
=======
                                                                        </div>
                                                                    </div>
                                                                )}
                                                                {(question.type === SurveyQuestionType.SingleChoice ||
                                                                    question.type ===
                                                                        SurveyQuestionType.MultipleChoice) && (
                                                                    <div className="flex flex-col gap-2">
                                                                        <Field name="hasOpenChoice">
                                                                            {({
                                                                                value: hasOpenChoice,
                                                                                onChange: toggleHasOpenChoice,
                                                                            }) => (
                                                                                <Field name="choices" label="Choices">
                                                                                    {({ value, onChange }) => (
>>>>>>> 2bb1234a
                                                                                        <div className="flex flex-col gap-2">
                                                                                            {(value || []).map(
                                                                                                (
                                                                                                    choice: string,
                                                                                                    index: number
<<<<<<< HEAD
                                                                                                ) => (
                                                                                                    <div
                                                                                                        className="flex flex-row gap-2"
                                                                                                        key={index}
                                                                                                    >
                                                                                                        <LemonInput
                                                                                                            value={
                                                                                                                choice
                                                                                                            }
                                                                                                            fullWidth
                                                                                                            onChange={(
                                                                                                                val
                                                                                                            ) => {
                                                                                                                const newChoices =
                                                                                                                    [
                                                                                                                        ...value,
                                                                                                                    ]
                                                                                                                newChoices[
                                                                                                                    index
                                                                                                                ] = val
                                                                                                                onChange(
                                                                                                                    newChoices
                                                                                                                )
                                                                                                            }}
                                                                                                        />
                                                                                                        <LemonButton
                                                                                                            icon={
                                                                                                                <IconDelete />
                                                                                                            }
                                                                                                            size="small"
                                                                                                            status="muted"
                                                                                                            noPadding
                                                                                                            onClick={() => {
                                                                                                                const newChoices =
                                                                                                                    [
                                                                                                                        ...value,
                                                                                                                    ]
                                                                                                                newChoices.splice(
                                                                                                                    index,
                                                                                                                    1
                                                                                                                )
                                                                                                                onChange(
                                                                                                                    newChoices
                                                                                                                )
                                                                                                            }}
                                                                                                        />
                                                                                                    </div>
                                                                                                )
                                                                                            )}
                                                                                            <div className="w-fit">
                                                                                                {(value || []).length <
                                                                                                    6 && (
                                                                                                    <LemonButton
                                                                                                        icon={
                                                                                                            <IconPlusMini />
                                                                                                        }
                                                                                                        type="secondary"
                                                                                                        fullWidth={
                                                                                                            false
                                                                                                        }
                                                                                                        onClick={() => {
                                                                                                            if (
                                                                                                                !value
                                                                                                            ) {
                                                                                                                onChange(
                                                                                                                    ['']
                                                                                                                )
                                                                                                            } else {
                                                                                                                onChange(
                                                                                                                    [
                                                                                                                        ...value,
                                                                                                                        '',
                                                                                                                    ]
                                                                                                                )
                                                                                                            }
                                                                                                        }}
                                                                                                    >
                                                                                                        Add choice
                                                                                                    </LemonButton>
=======
                                                                                                ) => {
                                                                                                    const isOpenChoice =
                                                                                                        hasOpenChoice &&
                                                                                                        index ===
                                                                                                            value?.length -
                                                                                                                1
                                                                                                    return (
                                                                                                        <div
                                                                                                            className="flex flex-row gap-2 relative"
                                                                                                            key={index}
                                                                                                        >
                                                                                                            <LemonInput
                                                                                                                value={
                                                                                                                    choice
                                                                                                                }
                                                                                                                fullWidth
                                                                                                                onChange={(
                                                                                                                    val
                                                                                                                ) => {
                                                                                                                    const newChoices =
                                                                                                                        [
                                                                                                                            ...value,
                                                                                                                        ]
                                                                                                                    newChoices[
                                                                                                                        index
                                                                                                                    ] =
                                                                                                                        val
                                                                                                                    onChange(
                                                                                                                        newChoices
                                                                                                                    )
                                                                                                                }}
                                                                                                            />
                                                                                                            {isOpenChoice && (
                                                                                                                <span className="question-choice-open-ended-footer">
                                                                                                                    open-ended
                                                                                                                </span>
                                                                                                            )}
                                                                                                            <LemonButton
                                                                                                                icon={
                                                                                                                    <IconDelete />
                                                                                                                }
                                                                                                                size="small"
                                                                                                                status="muted"
                                                                                                                noPadding
                                                                                                                onClick={() => {
                                                                                                                    const newChoices =
                                                                                                                        [
                                                                                                                            ...value,
                                                                                                                        ]
                                                                                                                    newChoices.splice(
                                                                                                                        index,
                                                                                                                        1
                                                                                                                    )
                                                                                                                    onChange(
                                                                                                                        newChoices
                                                                                                                    )
                                                                                                                    if (
                                                                                                                        isOpenChoice
                                                                                                                    ) {
                                                                                                                        toggleHasOpenChoice(
                                                                                                                            false
                                                                                                                        )
                                                                                                                    }
                                                                                                                }}
                                                                                                            />
                                                                                                        </div>
                                                                                                    )
                                                                                                }
                                                                                            )}
                                                                                            <div className="w-fit flex flex-row flex-wrap gap-2">
                                                                                                {(value || []).length <
                                                                                                    6 && (
                                                                                                    <>
                                                                                                        <LemonButton
                                                                                                            icon={
                                                                                                                <IconPlusMini />
                                                                                                            }
                                                                                                            type="secondary"
                                                                                                            fullWidth={
                                                                                                                false
                                                                                                            }
                                                                                                            onClick={() => {
                                                                                                                if (
                                                                                                                    !value
                                                                                                                ) {
                                                                                                                    onChange(
                                                                                                                        [
                                                                                                                            '',
                                                                                                                        ]
                                                                                                                    )
                                                                                                                } else if (
                                                                                                                    hasOpenChoice
                                                                                                                ) {
                                                                                                                    const newChoices =
                                                                                                                        value.slice(
                                                                                                                            0,
                                                                                                                            -1
                                                                                                                        )
                                                                                                                    newChoices.push(
                                                                                                                        ''
                                                                                                                    )
                                                                                                                    newChoices.push(
                                                                                                                        value[
                                                                                                                            value.length -
                                                                                                                                1
                                                                                                                        ]
                                                                                                                    )
                                                                                                                    onChange(
                                                                                                                        newChoices
                                                                                                                    )
                                                                                                                } else {
                                                                                                                    onChange(
                                                                                                                        [
                                                                                                                            ...value,
                                                                                                                            '',
                                                                                                                        ]
                                                                                                                    )
                                                                                                                }
                                                                                                            }}
                                                                                                        >
                                                                                                            Add choice
                                                                                                        </LemonButton>
                                                                                                        {featureFlags[
                                                                                                            FEATURE_FLAGS
                                                                                                                .SURVEYS_OPEN_CHOICE
                                                                                                        ] &&
                                                                                                            !hasOpenChoice && (
                                                                                                                <LemonButton
                                                                                                                    icon={
                                                                                                                        <IconPlusMini />
                                                                                                                    }
                                                                                                                    type="secondary"
                                                                                                                    fullWidth={
                                                                                                                        false
                                                                                                                    }
                                                                                                                    onClick={() => {
                                                                                                                        if (
                                                                                                                            !value
                                                                                                                        ) {
                                                                                                                            onChange(
                                                                                                                                [
                                                                                                                                    'Other',
                                                                                                                                ]
                                                                                                                            )
                                                                                                                        } else {
                                                                                                                            onChange(
                                                                                                                                [
                                                                                                                                    ...value,
                                                                                                                                    'Other',
                                                                                                                                ]
                                                                                                                            )
                                                                                                                        }
                                                                                                                        toggleHasOpenChoice(
                                                                                                                            true
                                                                                                                        )
                                                                                                                    }}
                                                                                                                >
                                                                                                                    Add
                                                                                                                    open-ended
                                                                                                                    choice
                                                                                                                </LemonButton>
                                                                                                            )}
                                                                                                    </>
>>>>>>> 2bb1234a
                                                                                                )}
                                                                                            </div>
                                                                                        </div>
                                                                                    )}
                                                                                </Field>
<<<<<<< HEAD
                                                                            </div>
                                                                        )}
                                                                        <Field name="buttonText" label="Button text">
                                                                            <LemonInput
                                                                                value={
                                                                                    question.buttonText === undefined
                                                                                        ? survey.appearance
                                                                                              .submitButtonText
                                                                                        : question.buttonText
                                                                                }
                                                                            />
=======
                                                                            )}
>>>>>>> 2bb1234a
                                                                        </Field>
                                                                    </div>
                                                                </Group>
                                                            ),
                                                        })
                                                    ),
                                                    ...(survey.appearance.displayThankYouMessage
                                                        ? [
                                                              {
                                                                  key: survey.questions.length,
                                                                  header: (
                                                                      <div className="flex flex-row w-full items-center justify-between">
                                                                          <b>Confirmation message</b>
                                                                          <LemonButton
                                                                              icon={<IconDelete />}
                                                                              status="primary-alt"
                                                                              data-attr={`delete-survey-confirmation`}
                                                                              onClick={(e) => {
                                                                                  e.stopPropagation()
                                                                                  setSelectedQuestion(
                                                                                      survey.questions.length - 1
                                                                                  )
                                                                                  setSurveyValue('appearance', {
                                                                                      ...survey.appearance,
                                                                                      displayThankYouMessage: false,
                                                                                  })
                                                                              }}
                                                                              tooltipPlacement="topRight"
                                                                          />
                                                                      </div>
                                                                  ),
                                                                  content: (
                                                                      <>
                                                                          <PureField label="Thank you header">
                                                                              <LemonInput
                                                                                  value={
                                                                                      survey.appearance
                                                                                          .thankYouMessageHeader
                                                                                  }
                                                                                  onChange={(val) =>
                                                                                      setSurveyValue('appearance', {
                                                                                          ...survey.appearance,
                                                                                          thankYouMessageHeader: val,
                                                                                      })
                                                                                  }
                                                                                  placeholder="ex: Thank you for your feedback!"
                                                                              />
                                                                          </PureField>
                                                                          <PureField
                                                                              label="Thank you description"
                                                                              className="mt-1"
                                                                          >
                                                                              <HTMLEditor
                                                                                  value={
                                                                                      survey.appearance
                                                                                          .thankYouMessageDescription
                                                                                  }
                                                                                  onChange={(val) =>
                                                                                      setSurveyValue('appearance', {
                                                                                          ...survey.appearance,
                                                                                          thankYouMessageDescription:
                                                                                              val,
                                                                                      })
                                                                                  }
                                                                                  writingHTMLDescription={
                                                                                      writingHTMLDescription
                                                                                  }
                                                                                  setWritingHTMLDescription={
                                                                                      setWritingHTMLDescription
                                                                                  }
                                                                                  textPlaceholder="ex: We really appreciate it."
                                                                              />
                                                                          </PureField>
                                                                      </>
                                                                  ),
                                                              },
                                                          ]
                                                        : []),
                                                ]}
                                            />
                                        </SortableContext>
                                    </DndContext>
                                    <div className="flex gap-2">
                                        {featureFlags[FEATURE_FLAGS.SURVEYS_MULTIPLE_QUESTIONS] && (
                                            <div className="flex items-center gap-2 mt-2">
                                                <LemonButton
                                                    type="secondary"
                                                    className="w-max"
                                                    icon={<IconPlus />}
                                                    sideIcon={
                                                        surveysMultipleQuestionsAvailable ? null : (
                                                            <IconLock className="ml-1 text-base text-muted" />
                                                        )
                                                    }
                                                    disabledReason={
                                                        surveysMultipleQuestionsAvailable
                                                            ? null
                                                            : 'Subscribe to surveys for multiple questions'
                                                    }
                                                    onClick={() => {
                                                        setSurveyValue('questions', [
                                                            ...survey.questions,
                                                            { ...defaultSurveyFieldValues.open.questions[0] },
                                                        ])
                                                        setSelectedQuestion(survey.questions.length)
                                                    }}
                                                >
                                                    Add question
                                                </LemonButton>
                                                {!surveysMultipleQuestionsAvailable && (
                                                    <Link to={'/organization/billing'} target="_blank" targetBlankIcon>
                                                        Subscribe
                                                    </Link>
                                                )}
                                            </div>
                                        )}
                                        {!survey.appearance.displayThankYouMessage && (
                                            <LemonButton
                                                type="secondary"
                                                className="w-max mt-2"
                                                icon={<IconPlus />}
                                                onClick={() => {
                                                    setSurveyValue('appearance', {
                                                        ...survey.appearance,
                                                        displayThankYouMessage: true,
                                                    })
                                                    setSelectedQuestion(survey.questions.length)
                                                }}
                                            >
                                                Add confirmation message
                                            </LemonButton>
                                        )}
                                    </div>
                                </>
                            ),
                        },
                        {
                            key: SurveyEditSection.Presentation,
                            header: 'Presentation',
                            content: (
                                <Field name="type">
                                    {({ onChange, value }) => {
                                        return (
                                            <div className="flex gap-4">
                                                <PresentationTypeCard
                                                    active={value === SurveyType.Popover}
                                                    onClick={() => onChange(SurveyType.Popover)}
                                                    title="Popover"
                                                    description="Automatically appears when PostHog JS is installed"
                                                    value={SurveyType.Popover}
                                                >
                                                    <div
                                                        style={{
                                                            transform: 'scale(.8)',
                                                            position: 'absolute',
                                                            top: '-1rem',
                                                            left: '-1rem',
                                                        }}
                                                    >
                                                        <SurveyAppearance
                                                            preview
                                                            type={survey.questions[0].type}
                                                            surveyQuestionItem={survey.questions[0]}
                                                            appearance={{
                                                                ...(survey.appearance || defaultSurveyAppearance),
                                                                ...(survey.questions.length > 1
                                                                    ? { submitButtonText: 'Next' }
                                                                    : null),
                                                            }}
                                                        />
                                                    </div>
                                                </PresentationTypeCard>
                                                <PresentationTypeCard
                                                    active={value === SurveyType.API}
                                                    onClick={() => onChange(SurveyType.API)}
                                                    title="API"
                                                    description="Use the PostHog API to show/hide your survey programmatically"
                                                    value={SurveyType.API}
                                                >
                                                    <div className="absolute left-4" style={{ width: 350 }}>
                                                        <SurveyAPIEditor survey={survey} />
                                                    </div>
                                                </PresentationTypeCard>
                                            </div>
                                        )
                                    }}
                                </Field>
                            ),
                        },
                        ...(survey.type !== SurveyType.API
                            ? [
                                  {
                                      key: SurveyEditSection.Customization,
                                      header: 'Customization',
                                      content: (
                                          <Field name="appearance" label="">
                                              {({ value, onChange }) => (
                                                  <Customization
                                                      appearance={value || defaultSurveyAppearance}
                                                      surveyQuestionItem={survey.questions[0]}
                                                      onAppearanceChange={(appearance) => {
                                                          onChange(appearance)
                                                      }}
                                                  />
                                              )}
                                          </Field>
                                      ),
                                  },
                              ]
                            : []),
                        {
                            key: SurveyEditSection.Targeting,
                            header: 'Targeting',
                            content: (
                                <PureField>
                                    <LemonSelect
                                        onChange={(value) => {
                                            if (value) {
                                                resetTargeting()
                                            } else {
                                                // TRICKY: When attempting to set user match conditions
                                                // we want a proxy value to be set so that the user
                                                // can then edit these, or decide to go back to all user targeting
                                                setSurveyValue('conditions', { url: '' })
                                            }
                                        }}
                                        value={!hasTargetingSet}
                                        options={[
                                            { label: 'All users', value: true },
                                            { label: 'Users who match...', value: false },
                                        ]}
                                    />
                                    {!hasTargetingSet ? (
                                        <span className="text-muted">
                                            Survey <b>will be released to everyone</b>
                                        </span>
                                    ) : (
                                        <>
                                            <Field
                                                name="linked_flag_id"
                                                label="Link feature flag (optional)"
                                                info={
                                                    <>
                                                        Connecting to a feature flag will automatically enable this
                                                        survey for everyone in the feature flag.
                                                    </>
                                                }
                                            >
                                                {({ value, onChange }) => (
                                                    <div className="flex">
                                                        <FlagSelector value={value} onChange={onChange} />
                                                        {value && (
                                                            <LemonButton
                                                                className="ml-2"
                                                                icon={<IconCancel />}
                                                                size="small"
                                                                status="stealth"
                                                                onClick={() => onChange(null)}
                                                                aria-label="close"
                                                            />
                                                        )}
                                                    </div>
                                                )}
                                            </Field>
                                            <Field name="conditions">
                                                {({ value, onChange }) => (
                                                    <>
                                                        <PureField
                                                            label="URL targeting"
                                                            error={urlMatchTypeValidationError}
                                                            info="Targeting by regex or exact match requires at least version 1.82 of posthog-js"
                                                        >
                                                            <div className="flex flex-row gap-2 items-center">
                                                                URL
                                                                <LemonSelect
                                                                    value={
                                                                        value?.urlMatchType ||
                                                                        SurveyUrlMatchType.Contains
                                                                    }
                                                                    onChange={(matchTypeVal) => {
                                                                        onChange({
                                                                            ...value,
                                                                            urlMatchType: matchTypeVal,
                                                                        })
                                                                    }}
                                                                    data-attr="survey-url-matching-type"
                                                                    options={Object.keys(SurveyUrlMatchTypeLabels).map(
                                                                        (key) => ({
                                                                            label: SurveyUrlMatchTypeLabels[key],
                                                                            value: key,
                                                                        })
                                                                    )}
                                                                />
                                                                <LemonInput
                                                                    value={value?.url}
                                                                    onChange={(urlVal) =>
                                                                        onChange({ ...value, url: urlVal })
                                                                    }
                                                                    placeholder="ex: https://app.posthog.com"
                                                                    fullWidth
                                                                />
                                                            </div>
                                                        </PureField>
                                                        <PureField label="CSS selector matches:">
                                                            <LemonInput
                                                                value={value?.selector}
                                                                onChange={(selectorVal) =>
                                                                    onChange({ ...value, selector: selectorVal })
                                                                }
                                                                placeholder="ex: .className or #id"
                                                            />
                                                        </PureField>
                                                        <PureField label="Survey wait period">
                                                            <div className="flex flex-row gap-2 items-center">
                                                                <LemonCheckbox
                                                                    checked={!!value?.seenSurveyWaitPeriodInDays}
                                                                    onChange={(checked) => {
                                                                        if (checked) {
                                                                            onChange({
                                                                                ...value,
                                                                                seenSurveyWaitPeriodInDays:
                                                                                    value?.seenSurveyWaitPeriodInDays ||
                                                                                    30,
                                                                            })
                                                                        } else {
                                                                            const {
                                                                                seenSurveyWaitPeriodInDays,
                                                                                ...rest
                                                                            } = value || {}
                                                                            onChange(rest)
                                                                        }
                                                                    }}
                                                                />
                                                                Do not display this survey to users who have already
                                                                seen a survey in the last
                                                                <LemonInput
                                                                    type="number"
                                                                    size="small"
                                                                    min={0}
                                                                    value={value?.seenSurveyWaitPeriodInDays}
                                                                    onChange={(val) => {
                                                                        if (val !== undefined && val > 0) {
                                                                            onChange({
                                                                                ...value,
                                                                                seenSurveyWaitPeriodInDays: val,
                                                                            })
                                                                        }
                                                                    }}
                                                                    className="w-16"
                                                                />{' '}
                                                                days.
                                                            </div>
                                                        </PureField>
                                                    </>
                                                )}
                                            </Field>
                                            <PureField label="User properties">
                                                <BindLogic
                                                    logic={featureFlagLogic}
                                                    props={{ id: survey.targeting_flag?.id || 'new' }}
                                                >
                                                    {!hasTargetingFlag && (
                                                        <LemonButton
                                                            type="secondary"
                                                            className="w-max"
                                                            onClick={() => {
                                                                setSurveyValue('targeting_flag_filters', { groups: [] })
                                                                setSurveyValue('remove_targeting_flag', false)
                                                            }}
                                                        >
                                                            Add user targeting
                                                        </LemonButton>
                                                    )}
                                                    {hasTargetingFlag && (
                                                        <>
                                                            <div className="mt-2">
                                                                <FeatureFlagReleaseConditions excludeTitle={true} />
                                                            </div>
                                                            <LemonButton
                                                                type="secondary"
                                                                status="danger"
                                                                className="w-max"
                                                                onClick={() => {
                                                                    setSurveyValue('targeting_flag_filters', null)
                                                                    setSurveyValue('targeting_flag', null)
                                                                    setSurveyValue('remove_targeting_flag', true)
                                                                }}
                                                            >
                                                                Remove all user properties
                                                            </LemonButton>
                                                        </>
                                                    )}
                                                </BindLogic>
                                            </PureField>
                                        </>
                                    )}
                                </PureField>
                            ),
                        },
                    ]}
                />
            </div>
            <LemonDivider vertical />
            <div className="max-w-80 mx-4 flex flex-col items-center h-full w-full sticky top-0 pt-8">
                <SurveyFormAppearance
                    activePreview={selectedQuestion || 0}
                    survey={survey}
                    setActivePreview={(preview) => setSelectedQuestion(preview)}
                />
            </div>
        </div>
    )
}

export function HTMLEditor({
    value,
    onChange,
    writingHTMLDescription,
    setWritingHTMLDescription,
    textPlaceholder,
}: {
    value?: string
    onChange: (value: any) => void
    writingHTMLDescription: boolean
    setWritingHTMLDescription: (writingHTML: boolean) => void
    textPlaceholder?: string
}): JSX.Element {
    const { surveysHTMLAvailable } = useValues(surveysLogic)
    return (
        <>
            <LemonTabs
                activeKey={writingHTMLDescription ? 'html' : 'text'}
                onChange={(key) => setWritingHTMLDescription(key === 'html')}
                tabs={[
                    {
                        key: 'text',
                        label: <span className="text-sm">Text</span>,
                        content: (
                            <LemonTextArea
                                minRows={2}
                                value={value}
                                onChange={(v) => onChange(v)}
                                placeholder={textPlaceholder}
                            />
                        ),
                    },
                    {
                        key: 'html',
                        label: (
                            <div>
                                <span className="text-sm">HTML</span>
                                {!surveysHTMLAvailable && <IconLock className="ml-2" />}
                            </div>
                        ),
                        content: (
                            <div>
                                {surveysHTMLAvailable ? (
                                    <CodeEditor
                                        className="border"
                                        language="html"
                                        value={value}
                                        onChange={(v) => onChange(v ?? '')}
                                        height={150}
                                        options={{
                                            minimap: {
                                                enabled: false,
                                            },
                                            scrollbar: {
                                                alwaysConsumeMouseWheel: false,
                                            },
                                            wordWrap: 'on',
                                            scrollBeyondLastLine: false,
                                            automaticLayout: true,
                                            fixedOverflowWidgets: true,
                                            lineNumbers: 'off',
                                            glyphMargin: false,
                                            folding: false,
                                        }}
                                    />
                                ) : (
                                    <PayGateMini feature={AvailableFeature.SURVEYS_TEXT_HTML}>
                                        <CodeEditor
                                            className="border"
                                            language="html"
                                            value={value}
                                            onChange={(v) => onChange(v ?? '')}
                                            height={150}
                                            options={{
                                                minimap: {
                                                    enabled: false,
                                                },
                                                scrollbar: {
                                                    alwaysConsumeMouseWheel: false,
                                                },
                                                wordWrap: 'on',
                                                scrollBeyondLastLine: false,
                                                automaticLayout: true,
                                                fixedOverflowWidgets: true,
                                                lineNumbers: 'off',
                                                glyphMargin: false,
                                                folding: false,
                                            }}
                                        />
                                    </PayGateMini>
                                )}
                            </div>
                        ),
                    },
                ]}
            />
            {value && value?.toLowerCase().includes('<script') && (
                <LemonBanner type="warning">
                    Scripts won't run in the survey popover and we'll remove these on save. Use the API question mode to
                    run your own scripts in surveys.
                </LemonBanner>
            )}
        </>
    )
}<|MERGE_RESOLUTION|>--- conflicted
+++ resolved
@@ -406,7 +406,6 @@
                                                                                     placeholder="https://posthog.com"
                                                                                 />
                                                                             </Field>
-<<<<<<< HEAD
                                                                         )}
                                                                         {question.type ===
                                                                             SurveyQuestionType.Rating && (
@@ -491,26 +490,7 @@
                                                                                 </div>
                                                                             </div>
                                                                         )}
-                                                                        {(question.type ===
-                                                                            SurveyQuestionType.SingleChoice ||
-                                                                            question.type ===
-                                                                                SurveyQuestionType.MultipleChoice) && (
-                                                                            <div className="flex flex-col gap-2">
-                                                                                <Field name="choices" label="Choices">
-                                                                                    {({
-                                                                                        value,
-                                                                                        onChange,
-                                                                                    }: {
-                                                                                        value: string[]
-                                                                                        onChange: (
-                                                                                            newValue: string[]
-                                                                                        ) => void
-                                                                                    }) => (
-=======
-                                                                        </div>
-                                                                    </div>
-                                                                )}
-                                                                {(question.type === SurveyQuestionType.SingleChoice ||
+                                                                                                                                        {(question.type === SurveyQuestionType.SingleChoice ||
                                                                     question.type ===
                                                                         SurveyQuestionType.MultipleChoice) && (
                                                                     <div className="flex flex-col gap-2">
@@ -521,93 +501,11 @@
                                                                             }) => (
                                                                                 <Field name="choices" label="Choices">
                                                                                     {({ value, onChange }) => (
->>>>>>> 2bb1234a
                                                                                         <div className="flex flex-col gap-2">
                                                                                             {(value || []).map(
                                                                                                 (
                                                                                                     choice: string,
                                                                                                     index: number
-<<<<<<< HEAD
-                                                                                                ) => (
-                                                                                                    <div
-                                                                                                        className="flex flex-row gap-2"
-                                                                                                        key={index}
-                                                                                                    >
-                                                                                                        <LemonInput
-                                                                                                            value={
-                                                                                                                choice
-                                                                                                            }
-                                                                                                            fullWidth
-                                                                                                            onChange={(
-                                                                                                                val
-                                                                                                            ) => {
-                                                                                                                const newChoices =
-                                                                                                                    [
-                                                                                                                        ...value,
-                                                                                                                    ]
-                                                                                                                newChoices[
-                                                                                                                    index
-                                                                                                                ] = val
-                                                                                                                onChange(
-                                                                                                                    newChoices
-                                                                                                                )
-                                                                                                            }}
-                                                                                                        />
-                                                                                                        <LemonButton
-                                                                                                            icon={
-                                                                                                                <IconDelete />
-                                                                                                            }
-                                                                                                            size="small"
-                                                                                                            status="muted"
-                                                                                                            noPadding
-                                                                                                            onClick={() => {
-                                                                                                                const newChoices =
-                                                                                                                    [
-                                                                                                                        ...value,
-                                                                                                                    ]
-                                                                                                                newChoices.splice(
-                                                                                                                    index,
-                                                                                                                    1
-                                                                                                                )
-                                                                                                                onChange(
-                                                                                                                    newChoices
-                                                                                                                )
-                                                                                                            }}
-                                                                                                        />
-                                                                                                    </div>
-                                                                                                )
-                                                                                            )}
-                                                                                            <div className="w-fit">
-                                                                                                {(value || []).length <
-                                                                                                    6 && (
-                                                                                                    <LemonButton
-                                                                                                        icon={
-                                                                                                            <IconPlusMini />
-                                                                                                        }
-                                                                                                        type="secondary"
-                                                                                                        fullWidth={
-                                                                                                            false
-                                                                                                        }
-                                                                                                        onClick={() => {
-                                                                                                            if (
-                                                                                                                !value
-                                                                                                            ) {
-                                                                                                                onChange(
-                                                                                                                    ['']
-                                                                                                                )
-                                                                                                            } else {
-                                                                                                                onChange(
-                                                                                                                    [
-                                                                                                                        ...value,
-                                                                                                                        '',
-                                                                                                                    ]
-                                                                                                                )
-                                                                                                            }
-                                                                                                        }}
-                                                                                                    >
-                                                                                                        Add choice
-                                                                                                    </LemonButton>
-=======
                                                                                                 ) => {
                                                                                                     const isOpenChoice =
                                                                                                         hasOpenChoice &&
@@ -771,15 +669,15 @@
                                                                                                                 </LemonButton>
                                                                                                             )}
                                                                                                     </>
->>>>>>> 2bb1234a
                                                                                                 )}
                                                                                             </div>
                                                                                         </div>
                                                                                     )}
                                                                                 </Field>
-<<<<<<< HEAD
-                                                                            </div>
-                                                                        )}
+                                                                            )}
+                                                                        </Field>
+                                                                    </div>
+                                                                )}
                                                                         <Field name="buttonText" label="Button text">
                                                                             <LemonInput
                                                                                 value={
@@ -789,9 +687,6 @@
                                                                                         : question.buttonText
                                                                                 }
                                                                             />
-=======
-                                                                            )}
->>>>>>> 2bb1234a
                                                                         </Field>
                                                                     </div>
                                                                 </Group>
