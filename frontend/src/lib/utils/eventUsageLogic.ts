--- conflicted
+++ resolved
@@ -80,16 +80,13 @@
         reportDashboardShareToggled: (isShared: boolean) => ({ isShared }),
         reportUpgradeModalShown: (featureName: string) => ({ featureName }),
         reportHotkeyNavigation: (scope: 'global' | 'insights', hotkey: HotKeys | GlobalHotKeys) => ({ scope, hotkey }),
-<<<<<<< HEAD
         reportIngestionLandingSeen: (isGridView: boolean) => ({ isGridView }),
-=======
         reportTimezoneComponentViewed: (
             component: 'label' | 'indicator',
             project_timezone?: string,
             device_timezone?: string
         ) => ({ component, project_timezone, device_timezone }),
         reportTestAccountFiltersUpdated: (filters: Record<string, any>[]) => ({ filters }),
->>>>>>> beb335a8
     },
     listeners: {
         reportAnnotationViewed: async ({ annotations }, breakpoint) => {
@@ -320,10 +317,6 @@
         reportHotkeyNavigation: async (payload) => {
             posthog.capture('hotkey navigation', payload)
         },
-<<<<<<< HEAD
-        reportIngestionLandingSeen: async ({ isGridView }) => {
-            posthog.capture('ingestion landing seen', { grid_view: isGridView })
-=======
         reportTimezoneComponentViewed: async (payload) => {
             posthog.capture('timezone component viewed', payload)
         },
@@ -335,7 +328,9 @@
                 }),
             }
             posthog.capture('test account filters updated', payload)
->>>>>>> beb335a8
+        },
+        reportIngestionLandingSeen: async ({ isGridView }) => {
+            posthog.capture('ingestion landing seen', { grid_view: isGridView })
         },
     },
 })