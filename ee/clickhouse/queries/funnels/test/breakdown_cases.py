--- conflicted
+++ resolved
@@ -1,11 +1,7 @@
 from dataclasses import dataclass
 from datetime import datetime
 from string import ascii_lowercase
-<<<<<<< HEAD
-from typing import List, cast
-=======
-from typing import Any, Dict, List, Literal, Optional, Union
->>>>>>> 3fd53907
+from typing import Any, Dict, List, cast, Literal, Optional, Union
 
 from ee.clickhouse.models.group import create_group
 from ee.clickhouse.queries.actor_base_query import SerializedGroup, SerializedPerson
@@ -261,16 +257,9 @@
                     ),
                 ],
             )
-<<<<<<< HEAD
             self.assertCountEqual(self._get_actor_ids_at_step(filter, 1, "Chrome"), [people["person1"].uuid])
             self.assertCountEqual(self._get_actor_ids_at_step(filter, 2, "Chrome"), [people["person1"].uuid])
-            assert_funnel_results_equal(
-=======
-            self.assertCountEqual(self._get_people_at_step(filter, 1, "Chrome"), [people["person1"].uuid])
-            self.assertCountEqual(self._get_people_at_step(filter, 2, "Chrome"), [people["person1"].uuid])
-
-            assert_funnel_breakdown_result_is_correct(
->>>>>>> 3fd53907
+            assert_funnel_breakdown_result_is_correct(
                 result[1],
                 [
                     FunnelStepResult(name="sign up", breakdown=["Safari"], count=2),
@@ -462,49 +451,36 @@
             )
 
             self.assertCountEqual(
-<<<<<<< HEAD
+                self._get_actor_ids_at_step(filter, 1, "Safari"), [people["person2"].uuid, people["person3"].uuid]
+            )
+            self.assertCountEqual(self._get_actor_ids_at_step(filter, 2, "Safari"), [people["person2"].uuid])
+
+            assert_funnel_breakdown_result_is_correct(
+                result[1],
+                [
+                    FunnelStepResult(name="sign up", breakdown=["Other"], count=3),
+                    FunnelStepResult(
+                        name="play movie",
+                        breakdown=["Other"],
+                        count=1,
+                        average_conversion_time=3600.0,
+                        median_conversion_time=3600.0,
+                    ),
+                    FunnelStepResult(
+                        name="buy",
+                        breakdown=["Other"],
+                        count=1,
+                        average_conversion_time=7200.0,
+                        median_conversion_time=7200.0,
+                    ),
+                ],
+            )
+
+            self.assertCountEqual(
                 self._get_actor_ids_at_step(filter, 1, "Other"),
                 [people["person1"].uuid, people["person4"].uuid, people["person5"].uuid],
             )
             self.assertCountEqual(self._get_actor_ids_at_step(filter, 2, "Other"), [people["person1"].uuid])
-=======
-                self._get_people_at_step(filter, 1, "Safari"), [people["person2"].uuid, people["person3"].uuid]
-            )
-            self.assertCountEqual(self._get_people_at_step(filter, 2, "Safari"), [people["person2"].uuid])
->>>>>>> 3fd53907
-
-            assert_funnel_breakdown_result_is_correct(
-                result[1],
-                [
-                    FunnelStepResult(name="sign up", breakdown=["Other"], count=3),
-                    FunnelStepResult(
-                        name="play movie",
-                        breakdown=["Other"],
-                        count=1,
-                        average_conversion_time=3600.0,
-                        median_conversion_time=3600.0,
-                    ),
-                    FunnelStepResult(
-                        name="buy",
-                        breakdown=["Other"],
-                        count=1,
-                        average_conversion_time=7200.0,
-                        median_conversion_time=7200.0,
-                    ),
-                ],
-            )
-
-            self.assertCountEqual(
-<<<<<<< HEAD
-                self._get_actor_ids_at_step(filter, 1, "Safari"), [people["person2"].uuid, people["person3"].uuid]
-            )
-            self.assertCountEqual(self._get_actor_ids_at_step(filter, 2, "Safari"), [people["person2"].uuid])
-=======
-                self._get_people_at_step(filter, 1, "Other"),
-                [people["person1"].uuid, people["person4"].uuid, people["person5"].uuid],
-            )
-            self.assertCountEqual(self._get_people_at_step(filter, 2, "Other"), [people["person1"].uuid])
->>>>>>> 3fd53907
 
         @test_with_materialized_columns(["$browser"])
         def test_funnel_step_breakdown_event_no_type(self):
@@ -568,17 +544,11 @@
                     ),
                 ],
             )
-<<<<<<< HEAD
+
             self.assertCountEqual(self._get_actor_ids_at_step(filter, 1, "Chrome"), [people["person1"].uuid])
             self.assertCountEqual(self._get_actor_ids_at_step(filter, 2, "Chrome"), [people["person1"].uuid])
-            assert_funnel_results_equal(
-=======
-
-            self.assertCountEqual(self._get_people_at_step(filter, 1, "Chrome"), [people["person1"].uuid])
-            self.assertCountEqual(self._get_people_at_step(filter, 2, "Chrome"), [people["person1"].uuid])
-
-            assert_funnel_breakdown_result_is_correct(
->>>>>>> 3fd53907
+
+            assert_funnel_breakdown_result_is_correct(
                 result[1],
                 [
                     FunnelStepResult(name="sign up", breakdown=["Safari"], count=2),
@@ -652,14 +622,9 @@
                     ),
                 ],
             )
-<<<<<<< HEAD
+
             self.assertCountEqual(self._get_actor_ids_at_step(filter, 1, "Chrome"), [person1.uuid])
             self.assertCountEqual(self._get_actor_ids_at_step(filter, 2, "Chrome"), [person1.uuid])
-=======
-
-            self.assertCountEqual(self._get_people_at_step(filter, 1, "Chrome"), [person1.uuid])
-            self.assertCountEqual(self._get_people_at_step(filter, 2, "Chrome"), [person1.uuid])
->>>>>>> 3fd53907
 
             assert_funnel_breakdown_result_is_correct(
                 result[1],
@@ -675,14 +640,9 @@
                     FunnelStepResult(name="buy", breakdown=["Safari"], count=0),
                 ],
             )
-<<<<<<< HEAD
+
             self.assertCountEqual(self._get_actor_ids_at_step(filter, 1, "Safari"), [person2.uuid])
             self.assertCountEqual(self._get_actor_ids_at_step(filter, 3, "Safari"), [])
-=======
-
-            self.assertCountEqual(self._get_people_at_step(filter, 1, "Safari"), [person2.uuid])
-            self.assertCountEqual(self._get_people_at_step(filter, 3, "Safari"), [])
->>>>>>> 3fd53907
 
         @test_with_materialized_columns(["some_breakdown_val"])
         def test_funnel_step_breakdown_limit(self):
@@ -877,42 +837,26 @@
             assert_funnel_breakdown_result_is_correct(
                 result[0], [FunnelStepResult(name="sign up", breakdown=["0"], count=1),]
             )
-<<<<<<< HEAD
+
             self.assertCountEqual(self._get_actor_ids_at_step(filter, 1, "0"), [people["person1"].uuid])
-=======
-
-            self.assertCountEqual(self._get_people_at_step(filter, 1, "0"), [people["person1"].uuid])
->>>>>>> 3fd53907
 
             assert_funnel_breakdown_result_is_correct(
                 result[1], [FunnelStepResult(name="sign up", count=1, breakdown=["Chrome"]),]
             )
-<<<<<<< HEAD
+
             self.assertCountEqual(self._get_actor_ids_at_step(filter, 1, "Chrome"), [people["person1"].uuid])
-=======
-
-            self.assertCountEqual(self._get_people_at_step(filter, 1, "Chrome"), [people["person1"].uuid])
->>>>>>> 3fd53907
 
             assert_funnel_breakdown_result_is_correct(
                 result[2], [FunnelStepResult(name="sign up", count=1, breakdown=["Mac"]),]
             )
-<<<<<<< HEAD
+
             self.assertCountEqual(self._get_actor_ids_at_step(filter, 1, "Mac"), [people["person1"].uuid])
-=======
-
-            self.assertCountEqual(self._get_people_at_step(filter, 1, "Mac"), [people["person1"].uuid])
->>>>>>> 3fd53907
 
             assert_funnel_breakdown_result_is_correct(
                 result[3], [FunnelStepResult(name="sign up", count=1, breakdown=["Safari"]),]
             )
-<<<<<<< HEAD
+
             self.assertCountEqual(self._get_actor_ids_at_step(filter, 1, "Safari"), [people["person1"].uuid])
-=======
-
-            self.assertCountEqual(self._get_people_at_step(filter, 1, "Safari"), [people["person1"].uuid])
->>>>>>> 3fd53907
 
         def test_funnel_step_breakdown_event_single_person_events_with_multiple_properties(self):
 
@@ -966,14 +910,9 @@
                     FunnelStepResult(name="play movie", count=0, breakdown=["Chrome"]),
                 ],
             )
-<<<<<<< HEAD
+
             self.assertCountEqual(self._get_actor_ids_at_step(filter, 1, "Chrome"), [people["person1"].uuid])
             self.assertCountEqual(self._get_actor_ids_at_step(filter, 2, "Chrome"), [])
-=======
-
-            self.assertCountEqual(self._get_people_at_step(filter, 1, "Chrome"), [people["person1"].uuid])
-            self.assertCountEqual(self._get_people_at_step(filter, 2, "Chrome"), [])
->>>>>>> 3fd53907
 
             assert_funnel_breakdown_result_is_correct(
                 result[1],
@@ -988,14 +927,9 @@
                     ),
                 ],
             )
-<<<<<<< HEAD
+
             self.assertCountEqual(self._get_actor_ids_at_step(filter, 1, "Safari"), [people["person1"].uuid])
             self.assertCountEqual(self._get_actor_ids_at_step(filter, 2, "Safari"), [people["person1"].uuid])
-=======
-
-            self.assertCountEqual(self._get_people_at_step(filter, 1, "Safari"), [people["person1"].uuid])
-            self.assertCountEqual(self._get_people_at_step(filter, 2, "Safari"), [people["person1"].uuid])
->>>>>>> 3fd53907
 
         @test_with_materialized_columns(person_properties=["key"], verify_no_jsonextract=False)
         def test_funnel_cohort_breakdown(self):
@@ -1297,16 +1231,10 @@
             )
 
             # Querying persons when aggregating by persons should be ok, despite group breakdown
-<<<<<<< HEAD
             self.assertCountEqual(self._get_actor_ids_at_step(filter, 1, "finance"), [people["person1"].uuid])
             self.assertCountEqual(self._get_actor_ids_at_step(filter, 2, "finance"), [people["person1"].uuid])
-            assert_funnel_results_equal(
-=======
-            self.assertCountEqual(self._get_people_at_step(filter, 1, "finance"), [people["person1"].uuid])
-            self.assertCountEqual(self._get_people_at_step(filter, 2, "finance"), [people["person1"].uuid])
-
-            assert_funnel_breakdown_result_is_correct(
->>>>>>> 3fd53907
+
+            assert_funnel_breakdown_result_is_correct(
                 result[1],
                 [
                     FunnelStepResult(name="sign up", breakdown="technology", count=2),
