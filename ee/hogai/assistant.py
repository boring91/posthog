import json
from collections.abc import Generator, Iterator
from contextlib import contextmanager
from typing import Any, Optional, cast
from uuid import UUID, uuid4

import posthoganalytics
import structlog
from langchain_core.callbacks.base import BaseCallbackHandler
from langchain_core.messages import AIMessageChunk
from langchain_core.runnables.config import RunnableConfig
from langgraph.graph.state import CompiledStateGraph
from posthoganalytics.ai.langchain.callbacks import CallbackHandler
from pydantic import BaseModel

from ee.hogai.funnels.nodes import FunnelGeneratorNode
from ee.hogai.graph import AssistantGraph
from ee.hogai.memory.nodes import MemoryInitializerNode
from ee.hogai.retention.nodes import RetentionGeneratorNode
from ee.hogai.schema_generator.nodes import SchemaGeneratorNode
from ee.hogai.trends.nodes import TrendsGeneratorNode
from ee.hogai.utils.asgi import SyncIterableToAsync
from ee.hogai.utils.exceptions import GenerationCanceled
from ee.hogai.utils.state import (
    GraphMessageUpdateTuple,
    GraphTaskStartedUpdateTuple,
    GraphValueUpdateTuple,
    is_message_update,
    is_state_update,
    is_task_started_update,
    is_value_update,
    validate_state_update,
    validate_value_update,
)
from ee.hogai.utils.types import AssistantNodeName, AssistantState, PartialAssistantState
from ee.models import Conversation
from posthog.event_usage import report_user_action
from posthog.models import Action, Team, User
from posthog.schema import (
    AssistantEventType,
    AssistantGenerationStatusEvent,
    AssistantGenerationStatusType,
    AssistantMessage,
    AssistantToolCallMessage,
    FailureMessage,
    HumanMessage,
    ReasoningMessage,
    VisualizationMessage,
)
from posthog.settings import SERVER_GATEWAY_INTERFACE

VISUALIZATION_NODES: dict[AssistantNodeName, type[SchemaGeneratorNode]] = {
    AssistantNodeName.TRENDS_GENERATOR: TrendsGeneratorNode,
    AssistantNodeName.FUNNEL_GENERATOR: FunnelGeneratorNode,
    AssistantNodeName.RETENTION_GENERATOR: RetentionGeneratorNode,
}

STREAMING_NODES: set[AssistantNodeName] = {
    AssistantNodeName.ROOT,
    AssistantNodeName.INKEEP_DOCS,
    AssistantNodeName.MEMORY_ONBOARDING,
    AssistantNodeName.MEMORY_INITIALIZER,
}
"""Nodes that can stream messages to the client."""


VERBOSE_NODES = STREAMING_NODES | {
    AssistantNodeName.MEMORY_INITIALIZER_INTERRUPT,
    AssistantNodeName.SESSION_RECORDINGS_FILTERS,
    AssistantNodeName.ROOT_TOOLS,
}
"""Nodes that can send messages to the client."""


logger = structlog.get_logger(__name__)


class Assistant:
    _team: Team
    _graph: CompiledStateGraph
    _user: Optional[User]
    _contextual_tools: dict[str, Any]
    _conversation: Conversation
    _latest_message: HumanMessage
    _state: Optional[AssistantState]
    _callback_handler: Optional[BaseCallbackHandler]
    _trace_id: Optional[str | UUID]

    def __init__(
        self,
        team: Team,
        conversation: Conversation,
        new_message: HumanMessage,
        *,
        user: Optional[User] = None,
        contextual_tools: Optional[dict[str, Any]] = None,
        is_new_conversation: bool = False,
        trace_id: Optional[str | UUID] = None,
    ):
        self._team = team
        self._contextual_tools = contextual_tools or {}
        self._user = user
        self._conversation = conversation
        self._latest_message = new_message.model_copy(deep=True, update={"id": str(uuid4())})
        self._is_new_conversation = is_new_conversation
        self._graph = AssistantGraph(team).compile_full_graph()
        self._chunks = AIMessageChunk(content="")
        self._state = None
        self._callback_handler = (
            CallbackHandler(
                posthoganalytics.default_client,
                distinct_id=user.distinct_id if user else None,
                properties={
                    "conversation_id": str(self._conversation.id),
                    "is_first_conversation": is_new_conversation,
                },
                trace_id=trace_id,
            )
            if posthoganalytics.default_client
            else None
        )
        self._trace_id = trace_id

    def stream(self):
        if SERVER_GATEWAY_INTERFACE == "ASGI":
            return self._astream()
        return self._stream()

    def _astream(self):
        return SyncIterableToAsync(self._stream())

    def _stream(self) -> Generator[str, None, None]:
        state = self._init_or_update_state()
        config = self._get_config()

        generator: Iterator[Any] = self._graph.stream(
            state, config=config, stream_mode=["messages", "values", "updates", "debug"]
        )

        with self._lock_conversation():
            # Assign the conversation id to the client.
            if self._is_new_conversation:
                yield self._serialize_conversation()

            # Send the last message with the initialized id.
            yield self._serialize_message(self._latest_message)

            try:
                last_viz_message = None
                for update in generator:
                    if message := self._process_update(update):
                        if isinstance(message, VisualizationMessage):
                            last_viz_message = message
                        yield self._serialize_message(message)

                # Check if the assistant has requested help.
                state = self._graph.get_state(config)
                if state.next:
                    interrupt_messages = []
                    for task in state.tasks:
                        for interrupt in task.interrupts:
                            interrupt_message = (
                                AssistantMessage(content=interrupt.value, id=str(uuid4()))
                                if isinstance(interrupt.value, str)
                                else interrupt.value
                            )
                            interrupt_messages.append(interrupt_message)
                            yield self._serialize_message(interrupt_message)

                    self._graph.update_state(
                        config,
                        PartialAssistantState(
                            messages=interrupt_messages,
                            # LangGraph by some reason doesn't store the interrupt exceptions in checkpoints.
                            graph_status="interrupted",
                        ),
                    )
                else:
                    self._report_conversation_state(last_viz_message)
            except Exception as e:
                # Reset the state, so that the next generation starts from the beginning.
                self._graph.update_state(config, PartialAssistantState.get_reset_state())

                if not isinstance(e, GenerationCanceled):
                    logger.exception("Error in assistant stream", error=e)
                    # This is an unhandled error, so we just stop further generation at this point
                    yield self._serialize_message(FailureMessage())
                    raise  # Re-raise, so that the error is printed or goes into Sentry

    @property
    def _initial_state(self) -> AssistantState:
        return AssistantState(messages=[self._latest_message], start_id=self._latest_message.id)

    def _get_config(self) -> RunnableConfig:
        callbacks = [self._callback_handler] if self._callback_handler else None
        config: RunnableConfig = {
            "recursion_limit": 48,
            "callbacks": callbacks,
<<<<<<< HEAD
            "configurable": {"thread_id": self._conversation.id, "contextual_tools": self._contextual_tools},
=======
            "configurable": {
                "thread_id": self._conversation.id,
                "trace_id": self._trace_id,
                "distinct_id": self._user.distinct_id if self._user else None,
            },
>>>>>>> aede7ca5
        }
        return config

    def _init_or_update_state(self):
        config = self._get_config()
        snapshot = self._graph.get_state(config)

        # If the graph previously hasn't reset the state, it is an interrupt. We resume from the point of interruption.
        if snapshot.next:
            saved_state = validate_state_update(snapshot.values)
            if saved_state.graph_status == "interrupted":
                self._state = saved_state
                self._graph.update_state(
                    config, PartialAssistantState(messages=[self._latest_message], graph_status="resumed")
                )
                # Return None to indicate that we want to continue the execution from the interrupted point.
                return None

        initial_state = self._initial_state
        self._state = initial_state
        return initial_state

    def _node_to_reasoning_message(
        self, node_name: AssistantNodeName, input: AssistantState
    ) -> Optional[ReasoningMessage]:
        match node_name:
            case (
                AssistantNodeName.TRENDS_PLANNER
                | AssistantNodeName.TRENDS_PLANNER_TOOLS
                | AssistantNodeName.FUNNEL_PLANNER
                | AssistantNodeName.FUNNEL_PLANNER_TOOLS
                | AssistantNodeName.RETENTION_PLANNER
                | AssistantNodeName.RETENTION_PLANNER_TOOLS
            ):
                substeps: list[str] = []
                if input:
                    if intermediate_steps := input.intermediate_steps:
                        for action, _ in intermediate_steps:
                            match action.tool:
                                case "retrieve_event_properties":
                                    substeps.append(f"Exploring `{action.tool_input}` event's properties")
                                case "retrieve_entity_properties":
                                    substeps.append(f"Exploring {action.tool_input} properties")
                                case "retrieve_event_property_values":
                                    assert isinstance(action.tool_input, dict)
                                    substeps.append(
                                        f"Analyzing `{action.tool_input['property_name']}` event's property `{action.tool_input['event_name']}`"
                                    )
                                case "retrieve_entity_property_values":
                                    assert isinstance(action.tool_input, dict)
                                    substeps.append(
                                        f"Analyzing {action.tool_input['entity']} property `{action.tool_input['property_name']}`"
                                    )
                                case "retrieve_action_properties" | "retrieve_action_property_values":
                                    id = (
                                        action.tool_input
                                        if isinstance(action.tool_input, str)
                                        else action.tool_input["action_id"]
                                    )
                                    try:
                                        action_model = Action.objects.get(pk=id, team__project_id=self._team.project_id)
                                        if action.tool == "retrieve_action_properties":
                                            substeps.append(f"Exploring `{action_model.name}` action properties")
                                        elif action.tool == "retrieve_action_property_values" and isinstance(
                                            action.tool_input, dict
                                        ):
                                            substeps.append(
                                                f"Analyzing `{action.tool_input['property_name']}` action property of `{action_model.name}`"
                                            )
                                    except Action.DoesNotExist:
                                        pass

                return ReasoningMessage(content="Picking relevant events and properties", substeps=substeps)
            case AssistantNodeName.TRENDS_GENERATOR:
                return ReasoningMessage(content="Creating trends query")
            case AssistantNodeName.FUNNEL_GENERATOR:
                return ReasoningMessage(content="Creating funnel query")
            case AssistantNodeName.RETENTION_GENERATOR:
                return ReasoningMessage(content="Creating retention query")
            case AssistantNodeName.INKEEP_DOCS:
                return ReasoningMessage(content="Checking PostHog docs")
            case AssistantNodeName.SESSION_RECORDINGS_FILTERS:
                return ReasoningMessage(content="Coming up with session recordings filters")
            case _:
                return None

    def _process_update(self, update: Any) -> BaseModel | None:
        if is_state_update(update):
            _, new_state = update
            self._state = validate_state_update(new_state)
        elif is_value_update(update) and (new_message := self._process_value_update(update)):
            return new_message
        elif is_message_update(update) and (new_message := self._process_message_update(update)):
            return new_message
        elif is_task_started_update(update) and (new_message := self._process_task_started_update(update)):
            return new_message
        return None

    def _process_value_update(self, update: GraphValueUpdateTuple) -> BaseModel | None:
        _, maybe_state_update = update
        state_update = validate_value_update(maybe_state_update)

        if intersected_nodes := state_update.keys() & VISUALIZATION_NODES.keys():
            # Reset chunks when schema validation fails.
            self._chunks = AIMessageChunk(content="")

            node_name = intersected_nodes.pop()
            node_val = state_update[node_name]
            if not isinstance(node_val, PartialAssistantState):
                return None
            if node_val.messages:
                return node_val.messages[0]
            elif node_val.intermediate_steps:
                return AssistantGenerationStatusEvent(type=AssistantGenerationStatusType.GENERATION_ERROR)

        for node_name in VERBOSE_NODES:
            if node_val := state_update.get(node_name):
                if isinstance(node_val, PartialAssistantState) and node_val.messages:
                    self._chunks = AIMessageChunk(content="")
                    for candidate_message in node_val.messages:
                        if (
                            # Filter out tool calls without a UI payload
                            not isinstance(candidate_message, AssistantToolCallMessage)
                            or candidate_message.ui_payload is not None
                        ) and (
                            # Also filter out empty assistant messages
                            not isinstance(candidate_message, AssistantMessage)
                            or isinstance(candidate_message, AssistantMessage)
                            and candidate_message.content
                        ):
                            return candidate_message

        return None

    def _process_message_update(self, update: GraphMessageUpdateTuple) -> BaseModel | None:
        langchain_message, langgraph_state = update[1]
        if isinstance(langchain_message, AIMessageChunk):
            node_name = langgraph_state["langgraph_node"]
            if node_name in STREAMING_NODES:
                self._chunks += langchain_message  # type: ignore
                if node_name == AssistantNodeName.MEMORY_INITIALIZER:
                    if not MemoryInitializerNode.should_process_message_chunk(langchain_message):
                        return None
                    else:
                        return AssistantMessage(
                            content=MemoryInitializerNode.format_message(cast(str, self._chunks.content))
                        )
                if self._chunks.content:
                    # Only return an in-progress message if there is already some content (and not e.g. just tool calls)
                    return AssistantMessage(content=self._chunks.content)
        return None

    def _process_task_started_update(self, update: GraphTaskStartedUpdateTuple) -> BaseModel | None:
        _, task_update = update
        node_name = task_update["payload"]["name"]  # type: ignore
        node_input = task_update["payload"]["input"]  # type: ignore
        if reasoning_message := self._node_to_reasoning_message(node_name, node_input):
            return reasoning_message
        return None

    def _serialize_message(self, message: BaseModel) -> str:
        output = ""
        if isinstance(message, AssistantGenerationStatusEvent):
            output += f"event: {AssistantEventType.STATUS}\n"
        else:
            output += f"event: {AssistantEventType.MESSAGE}\n"
        return output + f"data: {message.model_dump_json(exclude_none=True, exclude={'tool_calls'})}\n\n"

    def _serialize_conversation(self) -> str:
        output = f"event: {AssistantEventType.CONVERSATION}\n"
        json_conversation = json.dumps({"id": str(self._conversation.id)})
        output += f"data: {json_conversation}\n\n"
        return output

    def _report_conversation_state(self, message: Optional[VisualizationMessage]):
        human_message = self._latest_message
        if self._user and message:
            report_user_action(
                self._user,
                "chat with ai",
                {"prompt": human_message.content, "response": message.model_dump_json(exclude_none=True)},
            )

    @contextmanager
    def _lock_conversation(self):
        try:
            self._conversation.status = Conversation.Status.IN_PROGRESS
            self._conversation.save()
            yield
        finally:
            self._conversation.status = Conversation.Status.IDLE
            self._conversation.save()<|MERGE_RESOLUTION|>--- conflicted
+++ resolved
@@ -196,15 +196,12 @@
         config: RunnableConfig = {
             "recursion_limit": 48,
             "callbacks": callbacks,
-<<<<<<< HEAD
-            "configurable": {"thread_id": self._conversation.id, "contextual_tools": self._contextual_tools},
-=======
             "configurable": {
                 "thread_id": self._conversation.id,
                 "trace_id": self._trace_id,
                 "distinct_id": self._user.distinct_id if self._user else None,
+                "contextual_tools": self._contextual_tools,
             },
->>>>>>> aede7ca5
         }
         return config
 
