--- conflicted
+++ resolved
@@ -72,11 +72,13 @@
 
         send_events_for_early_access_feature_stage_change(feature.id, "concept", "beta")
 
-<<<<<<< HEAD
-        mock_capture.assert_not_called()
+        mock_client.capture.assert_not_called()
 
-    @patch("posthoganalytics.capture")
-    def test_sends_events_for_all_enrolled_users_over_default_hogql_limit(self, mock_capture: MagicMock) -> None:
+    @patch("posthog.tasks.early_access_feature.get_client")
+    def test_sends_events_for_all_enrolled_users_over_default_hogql_limit(self, mock_get_client: MagicMock) -> None:
+        mock_client = MagicMock()
+        mock_get_client.return_value = mock_client
+
         team = Team.objects.create(organization=self.organization)
         feature_flag = FeatureFlag.objects.create(team=team, key="test-limit-flag", filters={})
         feature = EarlyAccessFeature.objects.create(
@@ -100,7 +102,7 @@
 
         send_events_for_early_access_feature_stage_change(feature.id, "concept", "beta")
 
-        assert mock_capture.call_count == persons_count
+        assert mock_client.capture.call_count == persons_count
 
         expected_calls = [
             (
@@ -119,7 +121,4 @@
         ]
 
         for call in expected_calls:
-            mock_capture.assert_any_call(*call)
-=======
-        mock_client.capture.assert_not_called()
->>>>>>> a8c5130d
+            mock_client.capture.assert_any_call(*call)