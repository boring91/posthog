from datetime import datetime
from json import dumps as jdumps
from unittest.mock import call, patch

from freezegun import freeze_time

from posthog.constants import TREND_FILTER_TYPE_ACTIONS, TREND_FILTER_TYPE_EVENTS
from posthog.models import (
    Action,
    ActionStep,
    Cohort,
    Element,
    Entity,
    Event,
    Filter,
    Person,
    Team,
)

from .base import BaseTest, TransactionBaseTest


@patch("posthog.tasks.calculate_action.calculate_action.delay")
class TestCreateAction(BaseTest):
    TESTS_API = True

    def test_create_and_update_action(self, patch_delay):
        Event.objects.create(
            team=self.team,
            event="$autocapture",
            elements=[Element(tag_name="button", text="sign up NOW"), Element(tag_name="div"),],
        )
        response = self.client.post(
            "/api/action/",
            data={
                "name": "user signed up",
                "steps": [{"text": "sign up", "selector": "div > button", "url": "/signup", "isNew": "asdf",}],
            },
            content_type="application/json",
            HTTP_ORIGIN="http://testserver",
        ).json()
        action = Action.objects.get()
        self.assertEqual(action.name, "user signed up")
        self.assertEqual(action.team, self.team)
        self.assertEqual(action.steps.get().selector, "div > button")
        self.assertEqual(response["steps"][0]["text"], "sign up")

        # test no actions with same name
        user2 = self._create_user("tim2")
        self.client.force_login(user2)

        # Make sure the endpoint works with and without the trailing slash
        response = self.client.post(
            "/api/action",
            data={"name": "user signed up"},
            content_type="application/json",
            HTTP_ORIGIN="http://testserver",
        ).json()
        self.assertEqual(response["detail"], "action-exists")

        # test update
        event2 = Event.objects.create(
            team=self.team,
            event="$autocapture",
            properties={"$browser": "Chrome"},
            elements=[Element(tag_name="button", text="sign up NOW"), Element(tag_name="div"),],
        )
        response = self.client.patch(
            "/api/action/%s/" % action.pk,
            data={
                "name": "user signed up 2",
                "steps": [
                    {
                        "id": action.steps.get().pk,
                        "isNew": "asdf",
                        "text": "sign up NOW",
                        "selector": "div > button",
                        "properties": [{"key": "$browser", "value": "Chrome"}],
                        "url": None,
                    },
                    {"href": "/a-new-link"},
                ],
                "created_by": {
                    "id": 1,
                    "distinct_id": "BLKJzxHq4z2d8P1icfpg5wo4eIHaSrMtnotkwdtD8Ok",
                    "first_name": "person",
                    "email": "person@email.com",
                },
            },
            content_type="application/json",
            HTTP_ORIGIN="http://testserver",
        ).json()
        action = Action.objects.get()
        action.calculate_events()
        steps = action.steps.all().order_by("id")
        self.assertEqual(action.name, "user signed up 2")
        self.assertEqual(steps[0].text, "sign up NOW")
        self.assertEqual(steps[1].href, "/a-new-link")
        self.assertEqual(action.events.get(), event2)
        self.assertEqual(action.events.count(), 1)

        # test queries
        with self.assertNumQueries(6):
            response = self.client.get("/api/action/")

        # test remove steps
        response = self.client.patch(
            "/api/action/%s/" % action.pk,
            data={"name": "user signed up 2", "steps": [],},
            content_type="application/json",
            HTTP_ORIGIN="http://testserver",
        ).json()
        self.assertEqual(ActionStep.objects.count(), 0)

    # When we send a user to their own site, we give them a token.
    # Make sure you can only create actions if that token is set,
    # otherwise evil sites could create actions with a users' session.
    # NOTE: Origin header is only set on cross domain request
    def test_create_from_other_domain(self, patch_delay):
        # FIXME: BaseTest is using Django client to performe calls to a DRF endpoint.
        # Django HttpResponse does not have an attribute `data`. Better use rest_framework.test.APIClient.
        response = self.client.post(
            "/api/action/",
            data={"name": "user signed up",},
            content_type="application/json",
            HTTP_ORIGIN="https://evilwebsite.com",
        )
        self.assertEqual(response.status_code, 403)

        self.user.temporary_token = "token123"
        self.user.save()

        response = self.client.post(
            "/api/action/?temporary_token=token123",
            data={"name": "user signed up",},
            content_type="application/json",
            HTTP_ORIGIN="https://somewebsite.com",
        )
        self.assertEqual(response.status_code, 200)

        response = self.client.post(
            "/api/action/?temporary_token=token123",
            data={"name": "user signed up and post to slack", "post_to_slack": True,},
            content_type="application/json",
            HTTP_ORIGIN="https://somewebsite.com",
        )
        self.assertEqual(response.status_code, 200)
        self.assertEqual(response.json()["post_to_slack"], True)

        list_response = self.client.get(
            "/api/action/", content_type="application/json", HTTP_ORIGIN="https://evilwebsite.com",
        )
        self.assertEqual(list_response.status_code, 403)

        detail_response = self.client.get(
            f"/api/action/{response.json()['id']}/",
            content_type="application/json",
            HTTP_ORIGIN="https://evilwebsite.com",
        )
        self.assertEqual(detail_response.status_code, 403)

        self.client.logout()
        list_response = self.client.get(
            "/api/action/",
            data={"temporary_token": "token123",},
            content_type="application/json",
            HTTP_ORIGIN="https://somewebsite.com",
        )
        self.assertEqual(list_response.status_code, 200)

        response = self.client.post(
            "/api/action/?temporary_token=token123",
            data={"name": "user signed up 22",},
            content_type="application/json",
            HTTP_ORIGIN="https://somewebsite.com",
        )
        self.assertEqual(response.status_code, 200, response.json())

    # This case happens when someone is running behind a proxy, but hasn't set `IS_BEHIND_PROXY`
    def test_http_to_https(self, patch_delay):
        response = self.client.post(
            "/api/action/",
            data={"name": "user signed up again",},
            content_type="application/json",
            HTTP_ORIGIN="https://testserver/",
        )
<<<<<<< HEAD
        self.assertEqual(response.status_code, 200, response.json())


class TestTrends(TransactionBaseTest):
    TESTS_API = True

    def _create_events(self, use_time=False):
        no_events = Action.objects.create(team=self.team, name="no events")
        ActionStep.objects.create(action=no_events, event="no events")

        sign_up_action = Action.objects.create(team=self.team, name="sign up")
        ActionStep.objects.create(action=sign_up_action, event="sign up")

        person = Person.objects.create(team=self.team, distinct_ids=["blabla", "anonymous_id"])
        secondTeam = Team.objects.create(api_token="token123")

        freeze_without_time = ["2019-12-24", "2020-01-01", "2020-01-02"]
        freeze_with_time = [
            "2019-12-24 03:45:34",
            "2020-01-01 00:06:34",
            "2020-01-02 16:34:34",
        ]

        freeze_args = freeze_without_time
        if use_time:
            freeze_args = freeze_with_time

        with freeze_time(freeze_args[0]):
            Event.objects.create(
                team=self.team, event="sign up", distinct_id="blabla", properties={"$some_property": "value"},
            )

        with freeze_time(freeze_args[1]):
            Event.objects.create(
                team=self.team, event="sign up", distinct_id="blabla", properties={"$some_property": "value"},
            )
            Event.objects.create(team=self.team, event="sign up", distinct_id="anonymous_id")
            Event.objects.create(team=self.team, event="sign up", distinct_id="blabla")
        with freeze_time(freeze_args[2]):
            Event.objects.create(
                team=self.team,
                event="sign up",
                distinct_id="blabla",
                properties={"$some_property": "other_value", "$some_numerical_prop": 80,},
            )
            Event.objects.create(team=self.team, event="no events", distinct_id="blabla")

            # second team should have no effect
            Event.objects.create(
                team=secondTeam, event="sign up", distinct_id="blabla", properties={"$some_property": "other_value"},
            )
        return sign_up_action, person

    def _create_breakdown_events(self):
        freeze_without_time = ["2020-01-02"]

        sign_up_action = Action.objects.create(team=self.team, name="sign up")
        ActionStep.objects.create(action=sign_up_action, event="sign up")

        with freeze_time(freeze_without_time[0]):
            for i in range(25):
                Event.objects.create(
                    team=self.team, event="sign up", distinct_id="blabla", properties={"$some_property": i},
                )

    def _compare_entity_response(self, response1, response2, remove=("action", "label")):
        if len(response1):
            for attr in remove:
                response1[0].pop(attr)
        else:
            return False
        if len(response2):
            for attr in remove:
                response2[0].pop(attr)
        else:
            return False
        return str(response1[0]) == str(response2[0])

    def test_trends_per_day(self):
        self._create_events()
        with freeze_time("2020-01-04T13:00:01Z"):
            with self.assertNumQueries(16):
                action_response = self.client.get("/api/action/trends/?date_from=-7d").json()
                event_response = self.client.get(
                    "/api/action/trends/",
                    data={"date_from": "-7d", "events": jdumps([{"id": "sign up"}, {"id": "no events"}]),},
                ).json()

        self.assertEqual(action_response[0]["label"], "sign up")
        self.assertEqual(action_response[0]["labels"][4], "Wed. 1 January")
        self.assertEqual(action_response[0]["data"][4], 3.0)
        self.assertEqual(action_response[0]["labels"][5], "Thu. 2 January")
        self.assertEqual(action_response[0]["data"][5], 1.0)
        self.assertEqual(event_response[0]["label"], "sign up")

        self.assertTrue(self._compare_entity_response(action_response, event_response))

    def test_trends_per_day_48hours(self):
        self._create_events()
        with freeze_time("2020-01-03T13:00:01Z"):
            action_response = self.client.get("/api/action/trends/?date_from=-48h&interval=day").json()
            event_response = self.client.get(
                "/api/action/trends/",
                data={
                    "date_from": "-48h",
                    "events": jdumps([{"id": "sign up"}, {"id": "no events"}]),
                    "interval": "day",
                },
            ).json()

        self.assertEqual(action_response[0]["data"][1], 1.0)
        self.assertEqual(action_response[0]["labels"][1], "Thu. 2 January")

        self.assertTrue(self._compare_entity_response(action_response, event_response))

    def test_trends_per_day_cumulative(self):
        self._create_events()
        with freeze_time("2020-01-04T13:00:01Z"):
            with self.assertNumQueries(16):
                action_response = self.client.get(
                    "/api/action/trends/?date_from=-7d&display=ActionsLineGraphCumulative"
                ).json()
                event_response = self.client.get(
                    "/api/action/trends/",
                    data={
                        "date_from": "-7d",
                        "events": jdumps([{"id": "sign up"}, {"id": "no events"}]),
                        "display": "ActionsLineGraphCumulative",
                    },
                ).json()

        self.assertEqual(action_response[0]["label"], "sign up")
        self.assertEqual(action_response[0]["labels"][4], "Wed. 1 January")
        self.assertEqual(action_response[0]["data"][4], 3.0)
        self.assertEqual(action_response[0]["labels"][5], "Thu. 2 January")
        self.assertEqual(action_response[0]["data"][5], 4.0)
        self.assertEqual(event_response[0]["label"], "sign up")

        self.assertTrue(self._compare_entity_response(action_response, event_response))

    def test_trends_compare(self):
        self._create_events()
        with freeze_time("2020-01-04T13:00:01Z"):
            action_response = self.client.get("/api/action/trends/?date_from=-7d&compare=true").json()
            event_response = self.client.get(
                "/api/action/trends/",
                data={
                    "date_from": "-7d",
                    "events": jdumps([{"id": "sign up"}, {"id": "no events"}]),
                    "compare": "true",
                },
            ).json()

        self.assertEqual(action_response[0]["label"], "sign up - current")
        self.assertEqual(action_response[0]["labels"][4], "day 4")
        self.assertEqual(action_response[0]["data"][4], 3.0)
        self.assertEqual(action_response[0]["labels"][5], "day 5")
        self.assertEqual(action_response[0]["data"][5], 1.0)

        self.assertEqual(action_response[1]["label"], "sign up - previous")
        self.assertEqual(action_response[1]["labels"][4], "day 4")
        self.assertEqual(action_response[1]["data"][4], 1.0)
        self.assertEqual(action_response[1]["labels"][5], "day 5")
        self.assertEqual(action_response[1]["data"][5], 0.0)

        self.assertTrue(self._compare_entity_response(action_response, event_response))

    def test_property_filtering(self):
        self._create_events()
        with freeze_time("2020-01-04"):
            action_response = self.client.get(
                "/api/action/trends/", data={"properties": jdumps({"$some_property": "value"}),},
            ).json()
            event_response = self.client.get(
                "/api/action/trends/",
                data={
                    "events": jdumps([{"id": "sign up"}, {"id": "no events"}]),
                    "properties": jdumps({"$some_property": "value"}),
                },
            ).json()
        self.assertEqual(action_response[0]["labels"][4], "Wed. 1 January")
        self.assertEqual(action_response[0]["data"][4], 1.0)
        self.assertEqual(action_response[0]["labels"][5], "Thu. 2 January")
        self.assertEqual(action_response[0]["data"][5], 0)
        self.assertEqual(action_response[1]["count"], 0)

        self.assertTrue(self._compare_entity_response(action_response, event_response))

    def test_filter_events_by_cohort(self):
        person1 = Person.objects.create(team=self.team, distinct_ids=["person_1"], properties={"name": "John"})
        person2 = Person.objects.create(team=self.team, distinct_ids=["person_2"], properties={"name": "Jane"})

        event1 = Event.objects.create(
            event="event_name",
            team=self.team,
            distinct_id="person_1",
            properties={"$browser": "Safari"},
            timestamp=datetime.now(),
        )
        event2 = Event.objects.create(
            event="event_name",
            team=self.team,
            distinct_id="person_2",
            properties={"$browser": "Chrome"},
            timestamp=datetime.now(),
        )
        event3 = Event.objects.create(
            event="event_name",
            team=self.team,
            distinct_id="person_2",
            properties={"$browser": "Safari"},
            timestamp=datetime.now(),
        )

        cohort = Cohort.objects.create(team=self.team, groups=[{"properties": {"name": "Jane"}}])
        cohort.calculate_people()

        with self.assertNumQueries(6):
            response = self.client.get(
                "/api/action/trends/",
                data={
                    "properties": jdumps([{"key": "id", "value": cohort.pk, "type": "cohort"}]),
                    "events": jdumps([{"id": "event_name"}]),
                },
            ).json()
        self.assertEqual(response[0]["count"], 2)
        self.assertEqual(response[0]["data"][-1], 2)

    def test_date_filtering(self):
        self._create_events()
        with freeze_time("2020-01-02"):
            action_response = self.client.get("/api/action/trends/?date_from=2019-12-21").json()
            event_response = self.client.get(
                "/api/action/trends/",
                data={"date_from": "2019-12-21", "events": jdumps([{"id": "sign up"}, {"id": "no events"}]),},
            ).json()
        self.assertEqual(action_response[0]["labels"][3], "Tue. 24 December")
        self.assertEqual(action_response[0]["data"][3], 1.0)
        self.assertEqual(action_response[0]["data"][12], 1.0)

        self.assertTrue(self._compare_entity_response(action_response, event_response))

    def test_interval_filtering(self):
        self._create_events(use_time=True)

        # test minute
        with freeze_time("2020-01-02"):
            action_response = self.client.get("/api/action/trends/?date_from=2020-01-01&interval=minute").json()
        self.assertEqual(action_response[0]["labels"][6], "Wed. 1 January, 00:06")
        self.assertEqual(action_response[0]["data"][6], 3.0)

        # test hour
        with freeze_time("2020-01-02"):
            action_response = self.client.get("/api/action/trends/?date_from=2019-12-24&interval=hour").json()
        self.assertEqual(action_response[0]["labels"][3], "Tue. 24 December, 03:00")
        self.assertEqual(action_response[0]["data"][3], 1.0)
        # 217 - 24 - 1
        self.assertEqual(action_response[0]["data"][192], 3.0)

        # test week
        with freeze_time("2020-01-02"):
            action_response = self.client.get("/api/action/trends/?date_from=2019-11-24&interval=week").json()
        self.assertEqual(action_response[0]["labels"][4], "Sun. 22 December")
        self.assertEqual(action_response[0]["data"][4], 1.0)
        self.assertEqual(action_response[0]["labels"][5], "Sun. 29 December")
        self.assertEqual(action_response[0]["data"][5], 4.0)

        # test month
        with freeze_time("2020-01-02"):
            action_response = self.client.get("/api/action/trends/?date_from=2019-9-24&interval=month").json()
        self.assertEqual(action_response[0]["labels"][2], "Sat. 30 November")
        self.assertEqual(action_response[0]["data"][2], 1.0)
        self.assertEqual(action_response[0]["labels"][3], "Tue. 31 December")
        self.assertEqual(action_response[0]["data"][3], 4.0)

        with freeze_time("2020-01-02 23:30"):
            Event.objects.create(team=self.team, event="sign up", distinct_id="blabla")

        # test today + hourly
        with freeze_time("2020-01-02T23:31:00Z"):
            action_response = self.client.get(
                "/api/action/trends/", data={"date_from": "dStart", "interval": "hour",},
            ).json()
        self.assertEqual(action_response[0]["labels"][23], "Thu. 2 January, 23:00")
        self.assertEqual(action_response[0]["data"][23], 1.0)

    def test_all_dates_filtering(self):
        self._create_events(use_time=True)
        # automatically sets first day as first day of any events
        with freeze_time("2020-01-04T15:01:01Z"):
            action_response = self.client.get("/api/action/trends/?date_from=all").json()
            event_response = self.client.get(
                "/api/action/trends/",
                data={"date_from": "all", "events": jdumps([{"id": "sign up"}, {"id": "no events"}]),},
            ).json()
        self.assertEqual(action_response[0]["labels"][0], "Tue. 24 December")
        self.assertEqual(action_response[0]["data"][0], 1.0)

        self.assertTrue(self._compare_entity_response(action_response, event_response))

        # test empty response
        with freeze_time("2020-01-04"):
            empty = self.client.get(
                "/api/action/trends/?date_from=all&events=%s" % jdumps([{"id": "blabla"}, {"id": "sign up"}])
            ).json()
        self.assertEqual(empty[0]["data"][0], 0)

    def test_breakdown_filtering(self):
        self._create_events()
        # test breakdown filtering
        with freeze_time("2020-01-04T13:01:01Z"):
            action_response = self.client.get("/api/action/trends/?date_from=-14d&breakdown=$some_property").json()
            event_response = self.client.get(
                "/api/action/trends/?date_from=-14d&properties={}&actions=[]&display=ActionsTable&interval=day&breakdown=$some_property&events=%s"
                % jdumps([{"id": "sign up", "name": "sign up", "type": "events", "order": 0,}, {"id": "no events"},])
            ).json()

        self.assertEqual(event_response[0]["label"], "sign up - Other")
        self.assertEqual(event_response[1]["label"], "sign up - other_value")
        self.assertEqual(event_response[2]["label"], "sign up - value")
        self.assertEqual(event_response[3]["label"], "no events - Other")

        self.assertEqual(sum(event_response[0]["data"]), 2)
        self.assertEqual(event_response[0]["data"][4 + 7], 2)
        self.assertEqual(event_response[0]["breakdown_value"], "None")

        self.assertEqual(sum(event_response[1]["data"]), 1)
        self.assertEqual(event_response[1]["data"][5 + 7], 1)
        self.assertEqual(event_response[1]["breakdown_value"], "other_value")

        self.assertTrue(self._compare_entity_response(action_response, event_response))

        # check numerical breakdown
        with freeze_time("2020-01-04T13:01:01Z"):
            action_response = self.client.get(
                "/api/action/trends/?date_from=-14d&breakdown=$some_numerical_prop"
            ).json()
            event_response = self.client.get(
                "/api/action/trends/?date_from=-14d&properties={}&actions=[]&display=ActionsTable&interval=day&breakdown=$some_numerical_prop&events=%s"
                % jdumps([{"id": "sign up", "name": "sign up", "type": "events", "order": 0,}, {"id": "no events"},])
            ).json()
        self.assertEqual(event_response[0]["label"], "sign up - Other")
        self.assertEqual(event_response[0]["count"], 4.0)
        self.assertEqual(event_response[1]["label"], "sign up - 80.0")
        self.assertEqual(event_response[1]["count"], 1.0)

        self.assertTrue(self._compare_entity_response(action_response, event_response))

    def test_breakdown_filtering_limit(self):
        self._create_breakdown_events()
        with freeze_time("2020-01-04T13:01:01Z"):
            action_response = self.client.get("/api/action/trends/?date_from=-14d&breakdown=$some_property").json()
            event_response = self.client.get(
                "/api/action/trends/?date_from=-14d&properties={}&actions=[]&display=ActionsTable&interval=day&breakdown=$some_property&events=%s"
                % jdumps([{"id": "sign up", "name": "sign up", "type": "events", "order": 0}])
            ).json()
        self.assertEqual(len(action_response), 20)
        self.assertTrue(self._compare_entity_response(action_response, event_response))

    def test_action_filtering(self):
        sign_up_action, person = self._create_events()
        with freeze_time("2020-01-04"):
            action_response = self.client.get(
                "/api/action/trends/", data={"actions": jdumps([{"id": sign_up_action.id}]),},
            ).json()
            event_response = self.client.get(
                "/api/action/trends/", data={"events": jdumps([{"id": "sign up"}]),},
            ).json()
        self.assertEqual(len(action_response), 1)

        self.assertTrue(self._compare_entity_response(action_response, event_response))

    def test_trends_for_non_existing_action(self):
        with freeze_time("2020-01-04"):
            response = self.client.get("/api/action/trends/", {"actions": jdumps([{"id": 4000000}])}).json()
        self.assertEqual(len(response), 0)

        with freeze_time("2020-01-04"):
            response = self.client.get("/api/action/trends/", {"events": jdumps([{"id": "DNE"}])}).json()

        self.assertEqual(response[0]["data"], [0, 0, 0, 0, 0, 0, 0, 0])

    def test_dau_filtering(self):
        sign_up_action, person = self._create_events()
        with freeze_time("2020-01-02"):
            Person.objects.create(team=self.team, distinct_ids=["someone_else"])
            Event.objects.create(team=self.team, event="sign up", distinct_id="someone_else")
        with freeze_time("2020-01-04"):
            action_response = self.client.get(
                "/api/action/trends/", data={"actions": jdumps([{"id": sign_up_action.id, "math": "dau"}]),},
            ).json()
            event_response = self.client.get(
                "/api/action/trends/", data={"events": jdumps([{"id": "sign up", "math": "dau"}]),},
            ).json()
        self.assertEqual(action_response[0]["data"][4], 1)
        self.assertEqual(action_response[0]["data"][5], 2)

        self.assertTrue(self._compare_entity_response(action_response, event_response))

    def test_dau_with_breakdown_filtering(self):
        sign_up_action, _ = self._create_events()
        with freeze_time("2020-01-02"):
            Event.objects.create(
                team=self.team, event="sign up", distinct_id="blabla", properties={"$some_property": "other_value"},
            )
        with freeze_time("2020-01-04"):
            action_response = self.client.get(
                "/api/action/trends/?breakdown=$some_property&actions=%s"
                % jdumps([{"id": sign_up_action.id, "math": "dau"}])
            ).json()
            event_response = self.client.get(
                "/api/action/trends/?breakdown=$some_property&events=%s" % jdumps([{"id": "sign up", "math": "dau"}])
            ).json()

        self.assertEqual(event_response[0]["label"], "sign up - other_value")
        self.assertEqual(event_response[1]["label"], "sign up - value")
        self.assertEqual(event_response[2]["label"], "sign up - Other")

        self.assertEqual(sum(event_response[0]["data"]), 1)
        self.assertEqual(event_response[0]["data"][5], 1)

        self.assertEqual(sum(event_response[2]["data"]), 1)
        self.assertEqual(event_response[2]["data"][4], 1)  # property not defined

        self.assertTrue(self._compare_entity_response(action_response, event_response))

    def test_sum_filtering(self):
        sign_up_action, person = self._create_events()
        Person.objects.create(team=self.team, distinct_ids=["someone_else"])
        Event.objects.create(team=self.team, event="sign up", distinct_id="someone_else", properties={"some_number": 2})
        Event.objects.create(team=self.team, event="sign up", distinct_id="someone_else", properties={"some_number": 3})
        Event.objects.create(team=self.team, event="sign up", distinct_id="someone_else", properties={"some_number": 5})
        Event.objects.create(team=self.team, event="sign up", distinct_id="someone_else", properties={"some_number": 8})
        action_response = self.client.get(
            "/api/action/trends/",
            data={"actions": jdumps([{"id": sign_up_action.id, "math": "sum", "math_property": "some_number"}]),},
        ).json()
        event_response = self.client.get(
            "/api/action/trends/",
            data={"events": jdumps([{"id": "sign up", "math": "sum", "math_property": "some_number"}]),},
        ).json()
        self.assertEqual(action_response[0]["data"][-1], 18)
        self.assertTrue(self._compare_entity_response(action_response, event_response))

    def test_avg_filtering(self):
        sign_up_action, person = self._create_events()
        Person.objects.create(team=self.team, distinct_ids=["someone_else"])
        Event.objects.create(team=self.team, event="sign up", distinct_id="someone_else", properties={"some_number": 2})
        Event.objects.create(team=self.team, event="sign up", distinct_id="someone_else", properties={"some_number": 3})
        Event.objects.create(team=self.team, event="sign up", distinct_id="someone_else", properties={"some_number": 5})
        Event.objects.create(team=self.team, event="sign up", distinct_id="someone_else", properties={"some_number": 8})
        action_response = self.client.get(
            "/api/action/trends/",
            data={"actions": jdumps([{"id": sign_up_action.id, "math": "avg", "math_property": "some_number"}]),},
        ).json()
        event_response = self.client.get(
            "/api/action/trends/",
            data={"events": jdumps([{"id": "sign up", "math": "avg", "math_property": "some_number"}]),},
        ).json()
        self.assertEqual(action_response[0]["data"][-1], 4.5)
        self.assertTrue(self._compare_entity_response(action_response, event_response))

    def test_min_filtering(self):
        sign_up_action, person = self._create_events()
        Person.objects.create(team=self.team, distinct_ids=["someone_else"])
        Event.objects.create(team=self.team, event="sign up", distinct_id="someone_else", properties={"some_number": 2})
        Event.objects.create(team=self.team, event="sign up", distinct_id="someone_else", properties={"some_number": 3})
        Event.objects.create(team=self.team, event="sign up", distinct_id="someone_else", properties={"some_number": 5})
        Event.objects.create(team=self.team, event="sign up", distinct_id="someone_else", properties={"some_number": 8})
        action_response = self.client.get(
            "/api/action/trends/",
            data={"actions": jdumps([{"id": sign_up_action.id, "math": "min", "math_property": "some_number"}]),},
        ).json()
        event_response = self.client.get(
            "/api/action/trends/",
            data={"events": jdumps([{"id": "sign up", "math": "min", "math_property": "some_number"}]),},
        ).json()
        self.assertEqual(action_response[0]["data"][-1], 2)
        self.assertTrue(self._compare_entity_response(action_response, event_response))

    def test_max_filtering(self):
        sign_up_action, person = self._create_events()
        Person.objects.create(team=self.team, distinct_ids=["someone_else"])
        Event.objects.create(team=self.team, event="sign up", distinct_id="someone_else", properties={"some_number": 2})
        Event.objects.create(team=self.team, event="sign up", distinct_id="someone_else", properties={"some_number": 3})
        Event.objects.create(team=self.team, event="sign up", distinct_id="someone_else", properties={"some_number": 5})
        Event.objects.create(team=self.team, event="sign up", distinct_id="someone_else", properties={"some_number": 8})
        action_response = self.client.get(
            "/api/action/trends/",
            data={"actions": jdumps([{"id": sign_up_action.id, "math": "max", "math_property": "some_number"}]),},
        ).json()
        event_response = self.client.get(
            "/api/action/trends/",
            data={"events": jdumps([{"id": "sign up", "math": "max", "math_property": "some_number"}]),},
        ).json()
        self.assertEqual(action_response[0]["data"][-1], 8)
        self.assertTrue(self._compare_entity_response(action_response, event_response))

    def test_avg_filtering_non_number_resiliency(self):
        sign_up_action, person = self._create_events()
        Person.objects.create(team=self.team, distinct_ids=["someone_else"])
        Event.objects.create(team=self.team, event="sign up", distinct_id="someone_else", properties={"some_number": 2})
        Event.objects.create(
            team=self.team, event="sign up", distinct_id="someone_else", properties={"some_number": "x"}
        )
        Event.objects.create(
            team=self.team, event="sign up", distinct_id="someone_else", properties={"some_number": None}
        )
        Event.objects.create(team=self.team, event="sign up", distinct_id="someone_else", properties={"some_number": 8})
        action_response = self.client.get(
            "/api/action/trends/",
            data={"actions": jdumps([{"id": sign_up_action.id, "math": "avg", "math_property": "some_number"}]),},
        ).json()
        event_response = self.client.get(
            "/api/action/trends/",
            data={"events": jdumps([{"id": "sign up", "math": "avg", "math_property": "some_number"}]),},
        ).json()
        self.assertEqual(action_response[0]["data"][-1], 5)
        self.assertTrue(self._compare_entity_response(action_response, event_response))

    def test_people_endpoint(self):
        sign_up_action, person = self._create_events()
        person1 = Person.objects.create(team=self.team, distinct_ids=["person1"])
        Person.objects.create(team=self.team, distinct_ids=["person2"])
        Event.objects.create(
            team=self.team, event="sign up", distinct_id="person1", timestamp="2020-01-04T12:00:00Z",
        )
        Event.objects.create(
            team=self.team, event="sign up", distinct_id="person2", timestamp="2020-01-05T12:00:00Z",
        )
        # test people
        action_response = self.client.get(
            "/api/action/people/",
            data={
                "date_from": "2020-01-04",
                "date_to": "2020-01-04",
                "type": "actions",
                "entityId": sign_up_action.id,
            },
        ).json()
        event_response = self.client.get(
            "/api/action/people/",
            data={"date_from": "2020-01-04", "date_to": "2020-01-04", "type": "events", "entityId": "sign up",},
        ).json()

        self.assertEqual(action_response["results"][0]["people"][0]["id"], person1.pk)
        self.assertTrue(self._compare_entity_response(action_response["results"], event_response["results"], remove=[]))

    def test_people_endpoint_paginated(self):

        for index in range(0, 150):
            Person.objects.create(team=self.team, distinct_ids=["person" + str(index)])
            Event.objects.create(
                team=self.team, event="sign up", distinct_id="person" + str(index), timestamp="2020-01-04T12:00:00Z",
            )

        event_response = self.client.get(
            "/api/action/people/",
            data={"date_from": "2020-01-04", "date_to": "2020-01-04", "type": "events", "entityId": "sign up",},
        ).json()
        self.assertEqual(len(event_response["results"][0]["people"]), 100)
        event_response_next = self.client.get(event_response["next"]).json()
        self.assertEqual(len(event_response_next["results"][0]["people"]), 50)

    def test_people_endpoint_with_intervals(self):
        sign_up_action, person = self._create_events()

        person1 = Person.objects.create(team=self.team, distinct_ids=["person1"])
        person2 = Person.objects.create(team=self.team, distinct_ids=["person2"])
        person3 = Person.objects.create(team=self.team, distinct_ids=["person3"])
        person4 = Person.objects.create(team=self.team, distinct_ids=["person4"])
        person5 = Person.objects.create(team=self.team, distinct_ids=["person5"])
        person6 = Person.objects.create(team=self.team, distinct_ids=["person6"])
        person7 = Person.objects.create(team=self.team, distinct_ids=["person7"])

        # solo
        Event.objects.create(
            team=self.team, event="sign up", distinct_id="person1", timestamp="2020-01-04T14:10:00Z",
        )
        # group by hour
        Event.objects.create(
            team=self.team, event="sign up", distinct_id="person2", timestamp="2020-01-04T16:30:00Z",
        )
        # group by hour
        Event.objects.create(
            team=self.team, event="sign up", distinct_id="person3", timestamp="2020-01-04T16:50:00Z",
        )
        # group by min
        Event.objects.create(
            team=self.team, event="sign up", distinct_id="person4", timestamp="2020-01-04T19:20:00Z",
        )
        # group by min
        Event.objects.create(
            team=self.team, event="sign up", distinct_id="person5", timestamp="2020-01-04T19:20:00Z",
        )
        # group by week and month
        Event.objects.create(
            team=self.team, event="sign up", distinct_id="person6", timestamp="2019-11-05T16:30:00Z",
        )
        # group by week and month
        Event.objects.create(
            team=self.team, event="sign up", distinct_id="person7", timestamp="2019-11-07T16:50:00Z",
        )

        # check solo hour
        action_response = self.client.get(
            "/api/action/people/",
            data={
                "interval": "hour",
                "date_from": "2020-01-04 14:00:00",
                "date_to": "2020-01-04 14:00:00",
                "type": "actions",
                "entityId": sign_up_action.id,
            },
        ).json()
        event_response = self.client.get(
            "/api/action/people/",
            data={
                "interval": "hour",
                "date_from": "2020-01-04 14:00:00",
                "date_to": "2020-01-04 14:00:00",
                "type": "events",
                "entityId": "sign up",
            },
        ).json()
        self.assertEqual(action_response["results"][0]["people"][0]["id"], person1.pk)
        self.assertEqual(len(action_response["results"][0]["people"]), 1)
        self.assertTrue(self._compare_entity_response(action_response["results"], event_response["results"], remove=[]))

        # check grouped hour
        hour_grouped_action_response = self.client.get(
            "/api/action/people/",
            data={
                "interval": "hour",
                "date_from": "2020-01-04 16:00:00",
                "date_to": "2020-01-04 16:00:00",
                "type": "actions",
                "entityId": sign_up_action.id,
            },
        ).json()
        hour_grouped_grevent_response = self.client.get(
            "/api/action/people/",
            data={
                "interval": "hour",
                "date_from": "2020-01-04 16:00:00",
                "date_to": "2020-01-04 16:00:00",
                "type": "events",
                "entityId": "sign up",
            },
        ).json()
        self.assertEqual(hour_grouped_action_response["results"][0]["people"][0]["id"], person2.pk)
        self.assertEqual(hour_grouped_action_response["results"][0]["people"][1]["id"], person3.pk)
        self.assertEqual(len(hour_grouped_action_response["results"][0]["people"]), 2)
        self.assertTrue(
            self._compare_entity_response(
                hour_grouped_action_response["results"], hour_grouped_grevent_response["results"], remove=[],
            )
        )

        # check grouped minute
        min_grouped_action_response = self.client.get(
            "/api/action/people/",
            data={
                "interval": "hour",
                "date_from": "2020-01-04 19:20:00",
                "date_to": "2020-01-04 19:20:00",
                "type": "actions",
                "entityId": sign_up_action.id,
            },
        ).json()
        min_grouped_grevent_response = self.client.get(
            "/api/action/people/",
            data={
                "interval": "hour",
                "date_from": "2020-01-04 19:20:00",
                "date_to": "2020-01-04 19:20:00",
                "type": "events",
                "entityId": "sign up",
            },
        ).json()
        self.assertEqual(min_grouped_action_response["results"][0]["people"][0]["id"], person4.pk)
        self.assertEqual(min_grouped_action_response["results"][0]["people"][1]["id"], person5.pk)
        self.assertEqual(len(min_grouped_action_response["results"][0]["people"]), 2)
        self.assertTrue(
            self._compare_entity_response(
                min_grouped_action_response["results"], min_grouped_grevent_response["results"], remove=[],
            )
        )

        # check grouped week
        week_grouped_action_response = self.client.get(
            "/api/action/people/",
            data={
                "interval": "week",
                "date_from": "2019-11-01",
                "date_to": "2019-11-01",
                "type": "actions",
                "entityId": sign_up_action.id,
            },
        ).json()
        week_grouped_grevent_response = self.client.get(
            "/api/action/people/",
            data={
                "interval": "week",
                "date_from": "2019-11-01",
                "date_to": "2019-11-01",
                "type": "events",
                "entityId": "sign up",
            },
        ).json()
        self.assertEqual(week_grouped_action_response["results"][0]["people"][0]["id"], person6.pk)
        self.assertEqual(week_grouped_action_response["results"][0]["people"][1]["id"], person7.pk)
        self.assertEqual(len(week_grouped_action_response["results"][0]["people"]), 2)
        self.assertTrue(
            self._compare_entity_response(
                week_grouped_action_response["results"], week_grouped_grevent_response["results"], remove=[],
            )
        )

        # check grouped month
        month_group_action_response = self.client.get(
            "/api/action/people/",
            data={
                "interval": "month",
                "date_from": "2019-11-01",
                "date_to": "2019-11-01",
                "type": "actions",
                "entityId": sign_up_action.id,
            },
        ).json()
        month_group_grevent_response = self.client.get(
            "/api/action/people/",
            data={
                "interval": "month",
                "date_from": "2019-11-01",
                "date_to": "2019-11-01",
                "type": "events",
                "entityId": "sign up",
            },
        ).json()
        self.assertEqual(month_group_action_response["results"][0]["people"][0]["id"], person6.pk)
        self.assertEqual(month_group_action_response["results"][0]["people"][1]["id"], person7.pk)
        self.assertEqual(len(month_group_action_response["results"][0]["people"]), 2)
        self.assertTrue(
            self._compare_entity_response(
                month_group_action_response["results"], month_group_grevent_response["results"], remove=[],
            )
        )

    def _create_multiple_people(self):
        person1 = Person.objects.create(team=self.team, distinct_ids=["person1"], properties={"name": "person1"})
        Event.objects.create(
            team=self.team, event="watched movie", distinct_id="person1", timestamp="2020-01-01T12:00:00Z",
        )

        person2 = Person.objects.create(team=self.team, distinct_ids=["person2"], properties={"name": "person2"})
        Event.objects.create(
            team=self.team, event="watched movie", distinct_id="person2", timestamp="2020-01-01T12:00:00Z",
        )
        Event.objects.create(
            team=self.team, event="watched movie", distinct_id="person2", timestamp="2020-01-02T12:00:00Z",
        )
        # same day
        Event.objects.create(
            team=self.team, event="watched movie", distinct_id="person2", timestamp="2020-01-02T12:00:00Z",
        )

        person3 = Person.objects.create(team=self.team, distinct_ids=["person3"], properties={"name": "person3"})
        Event.objects.create(
            team=self.team, event="watched movie", distinct_id="person3", timestamp="2020-01-01T12:00:00Z",
        )
        Event.objects.create(
            team=self.team, event="watched movie", distinct_id="person3", timestamp="2020-01-02T12:00:00Z",
        )
        Event.objects.create(
            team=self.team, event="watched movie", distinct_id="person3", timestamp="2020-01-03T12:00:00Z",
        )

        person4 = Person.objects.create(team=self.team, distinct_ids=["person4"], properties={"name": "person4"})
        Event.objects.create(
            team=self.team, event="watched movie", distinct_id="person4", timestamp="2020-01-05T12:00:00Z",
        )
        return (person1, person2, person3, person4)

    def test_stickiness(self):
        person1 = self._create_multiple_people()[0]

        watched_movie = Action.objects.create(team=self.team)
        ActionStep.objects.create(action=watched_movie, event="watched movie")
        watched_movie.calculate_events()

        with freeze_time("2020-01-08T13:01:01Z"):
            action_response = self.client.get(
                "/api/action/trends/", data={"shown_as": "Stickiness", "actions": jdumps([{"id": watched_movie.id}]),},
            ).json()
            event_response = self.client.get(
                "/api/action/trends/",
                data={
                    "shown_as": "Stickiness",
                    "date_from": "2020-01-01",
                    "date_to": "2020-01-08",
                    "events": jdumps([{"id": "watched movie"}]),
                },
            ).json()
        self.assertEqual(action_response[0]["count"], 4)
        self.assertEqual(action_response[0]["labels"][0], "1 day")
        self.assertEqual(action_response[0]["data"][0], 2)
        self.assertEqual(action_response[0]["labels"][1], "2 days")
        self.assertEqual(action_response[0]["data"][1], 1)
        self.assertEqual(action_response[0]["labels"][2], "3 days")
        self.assertEqual(action_response[0]["data"][2], 1)
        self.assertEqual(action_response[0]["labels"][6], "7 days")
        self.assertEqual(action_response[0]["data"][6], 0)

        self.assertTrue(self._compare_entity_response(action_response, event_response))

        # test people
        action_response = self.client.get(
            "/api/action/people/",
            data={
                "shown_as": "Stickiness",
                "stickiness_days": 1,
                "date_from": "2020-01-01",
                "date_to": "2020-01-07",
                "type": "actions",
                "entityId": watched_movie.id,
            },
        ).json()
        event_response = self.client.get(
            "/api/action/people/",
            data={
                "shown_as": "Stickiness",
                "stickiness_days": 1,
                "date_from": "2020-01-01",
                "date_to": "2020-01-07",
                "type": "events",
                "entityId": "watched movie",
            },
        ).json()
        self.assertEqual(action_response["results"][0]["people"][0]["id"], person1.pk)

        self.assertTrue(self._compare_entity_response(action_response["results"], event_response["results"], remove=[]))

        # test all time
        response = self.client.get(
            "/api/action/trends/",
            data={
                "shown_as": "Stickiness",
                "date_from": "all",
                "date_to": "2020-01-07",
                "events": jdumps([{"id": "watched_movie"}]),
            },
        ).json()

        self.assertEqual(len(response[0]["data"]), 7)

    def test_breakdown_by_cohort(self):
        person1, person2, person3, person4 = self._create_multiple_people()
        cohort = Cohort.objects.create(name="cohort1", team=self.team, groups=[{"properties": {"name": "person1"}}])
        cohort2 = Cohort.objects.create(name="cohort2", team=self.team, groups=[{"properties": {"name": "person2"}}])
        cohort3 = Cohort.objects.create(
            name="cohort3",
            team=self.team,
            groups=[{"properties": {"name": "person1"}}, {"properties": {"name": "person2"}},],
        )
        cohort.calculate_people()
        cohort2.calculate_people()
        cohort3.calculate_people()
        action = Action.objects.create(name="watched movie", team=self.team)
        ActionStep.objects.create(action=action, event="watched movie")
        action.calculate_events()

        with freeze_time("2020-01-04T13:01:01Z"):
            event_response = self.client.get(
                "/api/action/trends/?date_from=-14d&breakdown=%s&breakdown_type=cohort&events=%s"
                % (
                    jdumps([cohort.pk, cohort2.pk, cohort3.pk, "all"]),
                    jdumps([{"id": "watched movie", "name": "watched movie", "type": "events", "order": 0,}]),
                )
            ).json()
            action_response = self.client.get(
                "/api/action/trends/?date_from=-14d&breakdown=%s&breakdown_type=cohort&actions=%s"
                % (
                    jdumps([cohort.pk, cohort2.pk, cohort3.pk, "all"]),
                    jdumps([{"id": action.pk, "type": "actions", "order": 0}]),
                )
            ).json()

        self.assertEqual(event_response[0]["label"], "watched movie - cohort1")
        self.assertEqual(event_response[1]["label"], "watched movie - cohort2")
        self.assertEqual(event_response[2]["label"], "watched movie - cohort3")
        self.assertEqual(event_response[3]["label"], "watched movie - all users")

        self.assertEqual(sum(event_response[0]["data"]), 1)
        self.assertEqual(event_response[0]["breakdown_value"], cohort.pk)

        self.assertEqual(sum(event_response[1]["data"]), 3)
        self.assertEqual(event_response[1]["breakdown_value"], cohort2.pk)

        self.assertEqual(sum(event_response[2]["data"]), 4)
        self.assertEqual(event_response[2]["breakdown_value"], cohort3.pk)

        self.assertEqual(sum(event_response[3]["data"]), 7)
        self.assertEqual(event_response[3]["breakdown_value"], "all")

        self.assertTrue(self._compare_entity_response(event_response, action_response,))

        people = self.client.get(
            "/api/action/people/",
            data={
                "date_from": "2020-01-01",
                "date_to": "2020-01-07",
                "type": "events",
                "entityId": "watched movie",
                "breakdown_type": "cohort",
                "breakdown_value": cohort.pk,
                "breakdown": [cohort.pk],  # this shouldn't do anything
            },
        ).json()
        self.assertEqual(len(people["results"][0]["people"]), 1)
        self.assertEqual(people["results"][0]["people"][0]["id"], person1.pk)

        # all people
        people = self.client.get(
            "/api/action/people/",
            data={
                "date_from": "2020-01-01",
                "date_to": "2020-01-07",
                "type": "events",
                "entityId": "watched movie",
                "breakdown_type": "cohort",
                "breakdown_value": "all",
                "breakdown": [cohort.pk],
            },
        ).json()
        self.assertEqual(len(people["results"][0]["people"]), 4)
        self.assertEqual(people["results"][0]["people"][0]["id"], person1.pk)

    def test_breakdown_by_person_property(self):
        person1, person2, person3, person4 = self._create_multiple_people()
        action = Action.objects.create(name="watched movie", team=self.team)
        ActionStep.objects.create(action=action, event="watched movie")
        action.calculate_events()

        with freeze_time("2020-01-04T13:01:01Z"):
            event_response = self.client.get(
                "/api/action/trends/?date_from=-14d&breakdown=%s&breakdown_type=person&events=%s"
                % ("name", jdumps([{"id": "watched movie", "name": "watched movie", "type": "events", "order": 0,}]),)
            ).json()
            action_response = self.client.get(
                "/api/action/trends/?date_from=-14d&breakdown=%s&breakdown_type=person&actions=%s"
                % ("name", jdumps([{"id": action.pk, "type": "actions", "order": 0}]),)
            ).json()

        self.assertEqual(event_response[0]["count"], 3)
        self.assertEqual(event_response[0]["breakdown_value"], "person2")

        self.assertEqual(event_response[1]["count"], 1)
        self.assertEqual(event_response[1]["breakdown_value"], "person1")

        self.assertEqual(event_response[2]["count"], 3)
        self.assertEqual(event_response[2]["breakdown_value"], "person3")

        self.assertEqual(event_response[3]["count"], 0)
        self.assertEqual(event_response[3]["breakdown_value"], "person4")

        self.assertTrue(self._compare_entity_response(event_response, action_response,))

        people = self.client.get(
            "/api/action/people/",
            data={
                "date_from": "2020-01-01",
                "date_to": "2020-01-07",
                "type": "events",
                "entityId": "watched movie",
                "breakdown_type": "person",
                "breakdown_value": "person3",
                "breakdown": "name",
            },
        ).json()
        self.assertEqual(len(people["results"][0]["people"]), 1)
        self.assertEqual(people["results"][0]["people"][0]["name"], "person3")


class TestRetention(TransactionBaseTest):
    def test_retention(self):
        person1 = Person.objects.create(team=self.team, distinct_ids=["person1", "alias1"])
        person2 = Person.objects.create(team=self.team, distinct_ids=["person2"])

        self._create_pageviews(
            [
                ("person1", self._date(0)),
                ("person1", self._date(1)),
                ("person1", self._date(2)),
                ("person1", self._date(5)),
                ("alias1", self._date(5, 9)),
                ("person1", self._date(6)),
                ("person2", self._date(1)),
                ("person2", self._date(2)),
                ("person2", self._date(3)),
                ("person2", self._date(6)),
            ]
        )

        result = calculate_retention(
            Filter(data={"date_from": self._date(0, hour=0)}), self.team, total_time=7, period="Day"
        )

        self.assertEqual(len(result["data"]), 7)
        self.assertEqual(
            self.pluck(result["data"], "label"), ["Day 0", "Day 1", "Day 2", "Day 3", "Day 4", "Day 5", "Day 6"],
        )
        self.assertEqual(result["data"][0]["date"], "Wed. 10 June ")

        self.assertEqual(
            self.pluck(result["data"], "values", "count"),
            [[1, 1, 1, 0, 0, 1, 1], [2, 2, 1, 0, 1, 2], [2, 1, 0, 1, 2], [1, 0, 0, 1], [0, 0, 0], [1, 1], [2],],
        )

    def test_retention_with_properties(self):
        person1 = Person.objects.create(
            team=self.team, distinct_ids=["person1", "alias1"], properties={"email": "person1@test.com"}
        )
        person2 = Person.objects.create(
            team=self.team, distinct_ids=["person2"], properties={"email": "person2@test.com"}
        )

        self._create_pageviews(
            [
                ("person1", self._date(0)),
                ("person1", self._date(1)),
                ("person1", self._date(2)),
                ("person1", self._date(5)),
                ("alias1", self._date(5, 9)),
                ("person1", self._date(6)),
                ("person2", self._date(1)),
                ("person2", self._date(2)),
                ("person2", self._date(3)),
                ("person2", self._date(6)),
            ]
        )

        result = calculate_retention(
            Filter(
                data={
                    "properties": [{"key": "email", "value": "person1@test.com", "type": "person"}],
                    "date_from": self._date(0, hour=0),
                }
            ),
            self.team,
            total_time=7,
            period="Day",
        )

        self.assertEqual(len(result["data"]), 7)
        self.assertEqual(
            self.pluck(result["data"], "label"), ["Day 0", "Day 1", "Day 2", "Day 3", "Day 4", "Day 5", "Day 6"],
        )
        self.assertEqual(result["data"][0]["date"], "Wed. 10 June ")
        self.assertEqual(
            self.pluck(result["data"], "values", "count"),
            [[1, 1, 1, 0, 0, 1, 1], [1, 1, 0, 0, 1, 1], [1, 0, 0, 1, 1], [0, 0, 0, 0], [0, 0, 0], [1, 1], [1]],
        )

    def test_retention_action_start_point(self):
        person1 = Person.objects.create(team=self.team, distinct_ids=["person1", "alias1"])
        person2 = Person.objects.create(team=self.team, distinct_ids=["person2"])

        action = self._create_signup_actions(
            [
                ("person1", self._date(0)),
                ("person1", self._date(1)),
                ("person1", self._date(2)),
                ("person1", self._date(5)),
                ("alias1", self._date(5, 9)),
                ("person1", self._date(6)),
                ("person2", self._date(1)),
                ("person2", self._date(2)),
                ("person2", self._date(3)),
                ("person2", self._date(6)),
            ]
        )

        start_entity = Entity({"id": action.pk, "type": TREND_FILTER_TYPE_ACTIONS})
        result = calculate_retention(
            Filter(data={"date_from": self._date(0, hour=0)}),
            self.team,
            period="Day",
            start_entity=start_entity,
            total_time=7,
        )

        self.assertEqual(len(result["data"]), 7)
        self.assertEqual(
            self.pluck(result["data"], "label"), ["Day 0", "Day 1", "Day 2", "Day 3", "Day 4", "Day 5", "Day 6"],
        )
        self.assertEqual(result["data"][0]["date"], "Wed. 10 June ")

        self.assertEqual(
            self.pluck(result["data"], "values", "count"),
            [[1, 1, 1, 0, 0, 1, 1], [2, 2, 1, 0, 1, 2], [2, 1, 0, 1, 2], [1, 0, 0, 1], [0, 0, 0], [1, 1], [2],],
        )

    def test_retention_period(self):
        Person.objects.create(
            team=self.team, distinct_ids=["person1", "alias1"], properties={"email": "person1@test.com"}
        )
        Person.objects.create(team=self.team, distinct_ids=["person2"], properties={"email": "person2@test.com"})

        self._create_pageviews(
            [
                ("person1", self._date(0)),
                ("person1", self._date(1)),
                ("person1", self._date(2, month=1)),
                ("person1", self._date(10, month=1)),
                ("person1", self._date(15)),
                ("person1", self._date(18)),
                ("person2", self._date(13)),
            ]
        )

        result = calculate_retention(
            Filter(data={"date_from": self._date(0, hour=0)}), self.team, total_time=7, period="Week"
        )

        self.assertEqual(
            self.pluck(result["data"], "values", "count"),
            [[2, 2, 0, 1, 0, 1, 0], [2, 0, 1, 0, 1, 0], [0, 0, 0, 0, 0], [1, 0, 1, 0], [0, 0, 0], [1, 0], [0]],
        )

    def _create_pageviews(self, user_and_timestamps):
        for distinct_id, timestamp in user_and_timestamps:
            Event.objects.create(
                team=self.team, event="$pageview", distinct_id=distinct_id, timestamp=timestamp,
            )

    def _create_signup_actions(self, user_and_timestamps):
        sign_up_action = Action.objects.create(team=self.team, name="sign up")
        ActionStep.objects.create(action=sign_up_action, event="sign up")
        for distinct_id, timestamp in user_and_timestamps:
            Event.objects.create(
                team=self.team, event="sign up", distinct_id=distinct_id, timestamp=timestamp,
            )
        return sign_up_action

    def _date(self, day, hour=5, month=0):
        return datetime(2020, 6 + month, 10 + day, hour).isoformat()

    def pluck(self, list_of_dicts, key, child_key=None):
        return [self.pluck(d[key], child_key) if child_key else d[key] for d in list_of_dicts]
=======
        self.assertEqual(response.status_code, 200, response.json())
>>>>>>> 46f72ba2
<|MERGE_RESOLUTION|>--- conflicted
+++ resolved
@@ -184,1157 +184,4 @@
             content_type="application/json",
             HTTP_ORIGIN="https://testserver/",
         )
-<<<<<<< HEAD
-        self.assertEqual(response.status_code, 200, response.json())
-
-
-class TestTrends(TransactionBaseTest):
-    TESTS_API = True
-
-    def _create_events(self, use_time=False):
-        no_events = Action.objects.create(team=self.team, name="no events")
-        ActionStep.objects.create(action=no_events, event="no events")
-
-        sign_up_action = Action.objects.create(team=self.team, name="sign up")
-        ActionStep.objects.create(action=sign_up_action, event="sign up")
-
-        person = Person.objects.create(team=self.team, distinct_ids=["blabla", "anonymous_id"])
-        secondTeam = Team.objects.create(api_token="token123")
-
-        freeze_without_time = ["2019-12-24", "2020-01-01", "2020-01-02"]
-        freeze_with_time = [
-            "2019-12-24 03:45:34",
-            "2020-01-01 00:06:34",
-            "2020-01-02 16:34:34",
-        ]
-
-        freeze_args = freeze_without_time
-        if use_time:
-            freeze_args = freeze_with_time
-
-        with freeze_time(freeze_args[0]):
-            Event.objects.create(
-                team=self.team, event="sign up", distinct_id="blabla", properties={"$some_property": "value"},
-            )
-
-        with freeze_time(freeze_args[1]):
-            Event.objects.create(
-                team=self.team, event="sign up", distinct_id="blabla", properties={"$some_property": "value"},
-            )
-            Event.objects.create(team=self.team, event="sign up", distinct_id="anonymous_id")
-            Event.objects.create(team=self.team, event="sign up", distinct_id="blabla")
-        with freeze_time(freeze_args[2]):
-            Event.objects.create(
-                team=self.team,
-                event="sign up",
-                distinct_id="blabla",
-                properties={"$some_property": "other_value", "$some_numerical_prop": 80,},
-            )
-            Event.objects.create(team=self.team, event="no events", distinct_id="blabla")
-
-            # second team should have no effect
-            Event.objects.create(
-                team=secondTeam, event="sign up", distinct_id="blabla", properties={"$some_property": "other_value"},
-            )
-        return sign_up_action, person
-
-    def _create_breakdown_events(self):
-        freeze_without_time = ["2020-01-02"]
-
-        sign_up_action = Action.objects.create(team=self.team, name="sign up")
-        ActionStep.objects.create(action=sign_up_action, event="sign up")
-
-        with freeze_time(freeze_without_time[0]):
-            for i in range(25):
-                Event.objects.create(
-                    team=self.team, event="sign up", distinct_id="blabla", properties={"$some_property": i},
-                )
-
-    def _compare_entity_response(self, response1, response2, remove=("action", "label")):
-        if len(response1):
-            for attr in remove:
-                response1[0].pop(attr)
-        else:
-            return False
-        if len(response2):
-            for attr in remove:
-                response2[0].pop(attr)
-        else:
-            return False
-        return str(response1[0]) == str(response2[0])
-
-    def test_trends_per_day(self):
-        self._create_events()
-        with freeze_time("2020-01-04T13:00:01Z"):
-            with self.assertNumQueries(16):
-                action_response = self.client.get("/api/action/trends/?date_from=-7d").json()
-                event_response = self.client.get(
-                    "/api/action/trends/",
-                    data={"date_from": "-7d", "events": jdumps([{"id": "sign up"}, {"id": "no events"}]),},
-                ).json()
-
-        self.assertEqual(action_response[0]["label"], "sign up")
-        self.assertEqual(action_response[0]["labels"][4], "Wed. 1 January")
-        self.assertEqual(action_response[0]["data"][4], 3.0)
-        self.assertEqual(action_response[0]["labels"][5], "Thu. 2 January")
-        self.assertEqual(action_response[0]["data"][5], 1.0)
-        self.assertEqual(event_response[0]["label"], "sign up")
-
-        self.assertTrue(self._compare_entity_response(action_response, event_response))
-
-    def test_trends_per_day_48hours(self):
-        self._create_events()
-        with freeze_time("2020-01-03T13:00:01Z"):
-            action_response = self.client.get("/api/action/trends/?date_from=-48h&interval=day").json()
-            event_response = self.client.get(
-                "/api/action/trends/",
-                data={
-                    "date_from": "-48h",
-                    "events": jdumps([{"id": "sign up"}, {"id": "no events"}]),
-                    "interval": "day",
-                },
-            ).json()
-
-        self.assertEqual(action_response[0]["data"][1], 1.0)
-        self.assertEqual(action_response[0]["labels"][1], "Thu. 2 January")
-
-        self.assertTrue(self._compare_entity_response(action_response, event_response))
-
-    def test_trends_per_day_cumulative(self):
-        self._create_events()
-        with freeze_time("2020-01-04T13:00:01Z"):
-            with self.assertNumQueries(16):
-                action_response = self.client.get(
-                    "/api/action/trends/?date_from=-7d&display=ActionsLineGraphCumulative"
-                ).json()
-                event_response = self.client.get(
-                    "/api/action/trends/",
-                    data={
-                        "date_from": "-7d",
-                        "events": jdumps([{"id": "sign up"}, {"id": "no events"}]),
-                        "display": "ActionsLineGraphCumulative",
-                    },
-                ).json()
-
-        self.assertEqual(action_response[0]["label"], "sign up")
-        self.assertEqual(action_response[0]["labels"][4], "Wed. 1 January")
-        self.assertEqual(action_response[0]["data"][4], 3.0)
-        self.assertEqual(action_response[0]["labels"][5], "Thu. 2 January")
-        self.assertEqual(action_response[0]["data"][5], 4.0)
-        self.assertEqual(event_response[0]["label"], "sign up")
-
-        self.assertTrue(self._compare_entity_response(action_response, event_response))
-
-    def test_trends_compare(self):
-        self._create_events()
-        with freeze_time("2020-01-04T13:00:01Z"):
-            action_response = self.client.get("/api/action/trends/?date_from=-7d&compare=true").json()
-            event_response = self.client.get(
-                "/api/action/trends/",
-                data={
-                    "date_from": "-7d",
-                    "events": jdumps([{"id": "sign up"}, {"id": "no events"}]),
-                    "compare": "true",
-                },
-            ).json()
-
-        self.assertEqual(action_response[0]["label"], "sign up - current")
-        self.assertEqual(action_response[0]["labels"][4], "day 4")
-        self.assertEqual(action_response[0]["data"][4], 3.0)
-        self.assertEqual(action_response[0]["labels"][5], "day 5")
-        self.assertEqual(action_response[0]["data"][5], 1.0)
-
-        self.assertEqual(action_response[1]["label"], "sign up - previous")
-        self.assertEqual(action_response[1]["labels"][4], "day 4")
-        self.assertEqual(action_response[1]["data"][4], 1.0)
-        self.assertEqual(action_response[1]["labels"][5], "day 5")
-        self.assertEqual(action_response[1]["data"][5], 0.0)
-
-        self.assertTrue(self._compare_entity_response(action_response, event_response))
-
-    def test_property_filtering(self):
-        self._create_events()
-        with freeze_time("2020-01-04"):
-            action_response = self.client.get(
-                "/api/action/trends/", data={"properties": jdumps({"$some_property": "value"}),},
-            ).json()
-            event_response = self.client.get(
-                "/api/action/trends/",
-                data={
-                    "events": jdumps([{"id": "sign up"}, {"id": "no events"}]),
-                    "properties": jdumps({"$some_property": "value"}),
-                },
-            ).json()
-        self.assertEqual(action_response[0]["labels"][4], "Wed. 1 January")
-        self.assertEqual(action_response[0]["data"][4], 1.0)
-        self.assertEqual(action_response[0]["labels"][5], "Thu. 2 January")
-        self.assertEqual(action_response[0]["data"][5], 0)
-        self.assertEqual(action_response[1]["count"], 0)
-
-        self.assertTrue(self._compare_entity_response(action_response, event_response))
-
-    def test_filter_events_by_cohort(self):
-        person1 = Person.objects.create(team=self.team, distinct_ids=["person_1"], properties={"name": "John"})
-        person2 = Person.objects.create(team=self.team, distinct_ids=["person_2"], properties={"name": "Jane"})
-
-        event1 = Event.objects.create(
-            event="event_name",
-            team=self.team,
-            distinct_id="person_1",
-            properties={"$browser": "Safari"},
-            timestamp=datetime.now(),
-        )
-        event2 = Event.objects.create(
-            event="event_name",
-            team=self.team,
-            distinct_id="person_2",
-            properties={"$browser": "Chrome"},
-            timestamp=datetime.now(),
-        )
-        event3 = Event.objects.create(
-            event="event_name",
-            team=self.team,
-            distinct_id="person_2",
-            properties={"$browser": "Safari"},
-            timestamp=datetime.now(),
-        )
-
-        cohort = Cohort.objects.create(team=self.team, groups=[{"properties": {"name": "Jane"}}])
-        cohort.calculate_people()
-
-        with self.assertNumQueries(6):
-            response = self.client.get(
-                "/api/action/trends/",
-                data={
-                    "properties": jdumps([{"key": "id", "value": cohort.pk, "type": "cohort"}]),
-                    "events": jdumps([{"id": "event_name"}]),
-                },
-            ).json()
-        self.assertEqual(response[0]["count"], 2)
-        self.assertEqual(response[0]["data"][-1], 2)
-
-    def test_date_filtering(self):
-        self._create_events()
-        with freeze_time("2020-01-02"):
-            action_response = self.client.get("/api/action/trends/?date_from=2019-12-21").json()
-            event_response = self.client.get(
-                "/api/action/trends/",
-                data={"date_from": "2019-12-21", "events": jdumps([{"id": "sign up"}, {"id": "no events"}]),},
-            ).json()
-        self.assertEqual(action_response[0]["labels"][3], "Tue. 24 December")
-        self.assertEqual(action_response[0]["data"][3], 1.0)
-        self.assertEqual(action_response[0]["data"][12], 1.0)
-
-        self.assertTrue(self._compare_entity_response(action_response, event_response))
-
-    def test_interval_filtering(self):
-        self._create_events(use_time=True)
-
-        # test minute
-        with freeze_time("2020-01-02"):
-            action_response = self.client.get("/api/action/trends/?date_from=2020-01-01&interval=minute").json()
-        self.assertEqual(action_response[0]["labels"][6], "Wed. 1 January, 00:06")
-        self.assertEqual(action_response[0]["data"][6], 3.0)
-
-        # test hour
-        with freeze_time("2020-01-02"):
-            action_response = self.client.get("/api/action/trends/?date_from=2019-12-24&interval=hour").json()
-        self.assertEqual(action_response[0]["labels"][3], "Tue. 24 December, 03:00")
-        self.assertEqual(action_response[0]["data"][3], 1.0)
-        # 217 - 24 - 1
-        self.assertEqual(action_response[0]["data"][192], 3.0)
-
-        # test week
-        with freeze_time("2020-01-02"):
-            action_response = self.client.get("/api/action/trends/?date_from=2019-11-24&interval=week").json()
-        self.assertEqual(action_response[0]["labels"][4], "Sun. 22 December")
-        self.assertEqual(action_response[0]["data"][4], 1.0)
-        self.assertEqual(action_response[0]["labels"][5], "Sun. 29 December")
-        self.assertEqual(action_response[0]["data"][5], 4.0)
-
-        # test month
-        with freeze_time("2020-01-02"):
-            action_response = self.client.get("/api/action/trends/?date_from=2019-9-24&interval=month").json()
-        self.assertEqual(action_response[0]["labels"][2], "Sat. 30 November")
-        self.assertEqual(action_response[0]["data"][2], 1.0)
-        self.assertEqual(action_response[0]["labels"][3], "Tue. 31 December")
-        self.assertEqual(action_response[0]["data"][3], 4.0)
-
-        with freeze_time("2020-01-02 23:30"):
-            Event.objects.create(team=self.team, event="sign up", distinct_id="blabla")
-
-        # test today + hourly
-        with freeze_time("2020-01-02T23:31:00Z"):
-            action_response = self.client.get(
-                "/api/action/trends/", data={"date_from": "dStart", "interval": "hour",},
-            ).json()
-        self.assertEqual(action_response[0]["labels"][23], "Thu. 2 January, 23:00")
-        self.assertEqual(action_response[0]["data"][23], 1.0)
-
-    def test_all_dates_filtering(self):
-        self._create_events(use_time=True)
-        # automatically sets first day as first day of any events
-        with freeze_time("2020-01-04T15:01:01Z"):
-            action_response = self.client.get("/api/action/trends/?date_from=all").json()
-            event_response = self.client.get(
-                "/api/action/trends/",
-                data={"date_from": "all", "events": jdumps([{"id": "sign up"}, {"id": "no events"}]),},
-            ).json()
-        self.assertEqual(action_response[0]["labels"][0], "Tue. 24 December")
-        self.assertEqual(action_response[0]["data"][0], 1.0)
-
-        self.assertTrue(self._compare_entity_response(action_response, event_response))
-
-        # test empty response
-        with freeze_time("2020-01-04"):
-            empty = self.client.get(
-                "/api/action/trends/?date_from=all&events=%s" % jdumps([{"id": "blabla"}, {"id": "sign up"}])
-            ).json()
-        self.assertEqual(empty[0]["data"][0], 0)
-
-    def test_breakdown_filtering(self):
-        self._create_events()
-        # test breakdown filtering
-        with freeze_time("2020-01-04T13:01:01Z"):
-            action_response = self.client.get("/api/action/trends/?date_from=-14d&breakdown=$some_property").json()
-            event_response = self.client.get(
-                "/api/action/trends/?date_from=-14d&properties={}&actions=[]&display=ActionsTable&interval=day&breakdown=$some_property&events=%s"
-                % jdumps([{"id": "sign up", "name": "sign up", "type": "events", "order": 0,}, {"id": "no events"},])
-            ).json()
-
-        self.assertEqual(event_response[0]["label"], "sign up - Other")
-        self.assertEqual(event_response[1]["label"], "sign up - other_value")
-        self.assertEqual(event_response[2]["label"], "sign up - value")
-        self.assertEqual(event_response[3]["label"], "no events - Other")
-
-        self.assertEqual(sum(event_response[0]["data"]), 2)
-        self.assertEqual(event_response[0]["data"][4 + 7], 2)
-        self.assertEqual(event_response[0]["breakdown_value"], "None")
-
-        self.assertEqual(sum(event_response[1]["data"]), 1)
-        self.assertEqual(event_response[1]["data"][5 + 7], 1)
-        self.assertEqual(event_response[1]["breakdown_value"], "other_value")
-
-        self.assertTrue(self._compare_entity_response(action_response, event_response))
-
-        # check numerical breakdown
-        with freeze_time("2020-01-04T13:01:01Z"):
-            action_response = self.client.get(
-                "/api/action/trends/?date_from=-14d&breakdown=$some_numerical_prop"
-            ).json()
-            event_response = self.client.get(
-                "/api/action/trends/?date_from=-14d&properties={}&actions=[]&display=ActionsTable&interval=day&breakdown=$some_numerical_prop&events=%s"
-                % jdumps([{"id": "sign up", "name": "sign up", "type": "events", "order": 0,}, {"id": "no events"},])
-            ).json()
-        self.assertEqual(event_response[0]["label"], "sign up - Other")
-        self.assertEqual(event_response[0]["count"], 4.0)
-        self.assertEqual(event_response[1]["label"], "sign up - 80.0")
-        self.assertEqual(event_response[1]["count"], 1.0)
-
-        self.assertTrue(self._compare_entity_response(action_response, event_response))
-
-    def test_breakdown_filtering_limit(self):
-        self._create_breakdown_events()
-        with freeze_time("2020-01-04T13:01:01Z"):
-            action_response = self.client.get("/api/action/trends/?date_from=-14d&breakdown=$some_property").json()
-            event_response = self.client.get(
-                "/api/action/trends/?date_from=-14d&properties={}&actions=[]&display=ActionsTable&interval=day&breakdown=$some_property&events=%s"
-                % jdumps([{"id": "sign up", "name": "sign up", "type": "events", "order": 0}])
-            ).json()
-        self.assertEqual(len(action_response), 20)
-        self.assertTrue(self._compare_entity_response(action_response, event_response))
-
-    def test_action_filtering(self):
-        sign_up_action, person = self._create_events()
-        with freeze_time("2020-01-04"):
-            action_response = self.client.get(
-                "/api/action/trends/", data={"actions": jdumps([{"id": sign_up_action.id}]),},
-            ).json()
-            event_response = self.client.get(
-                "/api/action/trends/", data={"events": jdumps([{"id": "sign up"}]),},
-            ).json()
-        self.assertEqual(len(action_response), 1)
-
-        self.assertTrue(self._compare_entity_response(action_response, event_response))
-
-    def test_trends_for_non_existing_action(self):
-        with freeze_time("2020-01-04"):
-            response = self.client.get("/api/action/trends/", {"actions": jdumps([{"id": 4000000}])}).json()
-        self.assertEqual(len(response), 0)
-
-        with freeze_time("2020-01-04"):
-            response = self.client.get("/api/action/trends/", {"events": jdumps([{"id": "DNE"}])}).json()
-
-        self.assertEqual(response[0]["data"], [0, 0, 0, 0, 0, 0, 0, 0])
-
-    def test_dau_filtering(self):
-        sign_up_action, person = self._create_events()
-        with freeze_time("2020-01-02"):
-            Person.objects.create(team=self.team, distinct_ids=["someone_else"])
-            Event.objects.create(team=self.team, event="sign up", distinct_id="someone_else")
-        with freeze_time("2020-01-04"):
-            action_response = self.client.get(
-                "/api/action/trends/", data={"actions": jdumps([{"id": sign_up_action.id, "math": "dau"}]),},
-            ).json()
-            event_response = self.client.get(
-                "/api/action/trends/", data={"events": jdumps([{"id": "sign up", "math": "dau"}]),},
-            ).json()
-        self.assertEqual(action_response[0]["data"][4], 1)
-        self.assertEqual(action_response[0]["data"][5], 2)
-
-        self.assertTrue(self._compare_entity_response(action_response, event_response))
-
-    def test_dau_with_breakdown_filtering(self):
-        sign_up_action, _ = self._create_events()
-        with freeze_time("2020-01-02"):
-            Event.objects.create(
-                team=self.team, event="sign up", distinct_id="blabla", properties={"$some_property": "other_value"},
-            )
-        with freeze_time("2020-01-04"):
-            action_response = self.client.get(
-                "/api/action/trends/?breakdown=$some_property&actions=%s"
-                % jdumps([{"id": sign_up_action.id, "math": "dau"}])
-            ).json()
-            event_response = self.client.get(
-                "/api/action/trends/?breakdown=$some_property&events=%s" % jdumps([{"id": "sign up", "math": "dau"}])
-            ).json()
-
-        self.assertEqual(event_response[0]["label"], "sign up - other_value")
-        self.assertEqual(event_response[1]["label"], "sign up - value")
-        self.assertEqual(event_response[2]["label"], "sign up - Other")
-
-        self.assertEqual(sum(event_response[0]["data"]), 1)
-        self.assertEqual(event_response[0]["data"][5], 1)
-
-        self.assertEqual(sum(event_response[2]["data"]), 1)
-        self.assertEqual(event_response[2]["data"][4], 1)  # property not defined
-
-        self.assertTrue(self._compare_entity_response(action_response, event_response))
-
-    def test_sum_filtering(self):
-        sign_up_action, person = self._create_events()
-        Person.objects.create(team=self.team, distinct_ids=["someone_else"])
-        Event.objects.create(team=self.team, event="sign up", distinct_id="someone_else", properties={"some_number": 2})
-        Event.objects.create(team=self.team, event="sign up", distinct_id="someone_else", properties={"some_number": 3})
-        Event.objects.create(team=self.team, event="sign up", distinct_id="someone_else", properties={"some_number": 5})
-        Event.objects.create(team=self.team, event="sign up", distinct_id="someone_else", properties={"some_number": 8})
-        action_response = self.client.get(
-            "/api/action/trends/",
-            data={"actions": jdumps([{"id": sign_up_action.id, "math": "sum", "math_property": "some_number"}]),},
-        ).json()
-        event_response = self.client.get(
-            "/api/action/trends/",
-            data={"events": jdumps([{"id": "sign up", "math": "sum", "math_property": "some_number"}]),},
-        ).json()
-        self.assertEqual(action_response[0]["data"][-1], 18)
-        self.assertTrue(self._compare_entity_response(action_response, event_response))
-
-    def test_avg_filtering(self):
-        sign_up_action, person = self._create_events()
-        Person.objects.create(team=self.team, distinct_ids=["someone_else"])
-        Event.objects.create(team=self.team, event="sign up", distinct_id="someone_else", properties={"some_number": 2})
-        Event.objects.create(team=self.team, event="sign up", distinct_id="someone_else", properties={"some_number": 3})
-        Event.objects.create(team=self.team, event="sign up", distinct_id="someone_else", properties={"some_number": 5})
-        Event.objects.create(team=self.team, event="sign up", distinct_id="someone_else", properties={"some_number": 8})
-        action_response = self.client.get(
-            "/api/action/trends/",
-            data={"actions": jdumps([{"id": sign_up_action.id, "math": "avg", "math_property": "some_number"}]),},
-        ).json()
-        event_response = self.client.get(
-            "/api/action/trends/",
-            data={"events": jdumps([{"id": "sign up", "math": "avg", "math_property": "some_number"}]),},
-        ).json()
-        self.assertEqual(action_response[0]["data"][-1], 4.5)
-        self.assertTrue(self._compare_entity_response(action_response, event_response))
-
-    def test_min_filtering(self):
-        sign_up_action, person = self._create_events()
-        Person.objects.create(team=self.team, distinct_ids=["someone_else"])
-        Event.objects.create(team=self.team, event="sign up", distinct_id="someone_else", properties={"some_number": 2})
-        Event.objects.create(team=self.team, event="sign up", distinct_id="someone_else", properties={"some_number": 3})
-        Event.objects.create(team=self.team, event="sign up", distinct_id="someone_else", properties={"some_number": 5})
-        Event.objects.create(team=self.team, event="sign up", distinct_id="someone_else", properties={"some_number": 8})
-        action_response = self.client.get(
-            "/api/action/trends/",
-            data={"actions": jdumps([{"id": sign_up_action.id, "math": "min", "math_property": "some_number"}]),},
-        ).json()
-        event_response = self.client.get(
-            "/api/action/trends/",
-            data={"events": jdumps([{"id": "sign up", "math": "min", "math_property": "some_number"}]),},
-        ).json()
-        self.assertEqual(action_response[0]["data"][-1], 2)
-        self.assertTrue(self._compare_entity_response(action_response, event_response))
-
-    def test_max_filtering(self):
-        sign_up_action, person = self._create_events()
-        Person.objects.create(team=self.team, distinct_ids=["someone_else"])
-        Event.objects.create(team=self.team, event="sign up", distinct_id="someone_else", properties={"some_number": 2})
-        Event.objects.create(team=self.team, event="sign up", distinct_id="someone_else", properties={"some_number": 3})
-        Event.objects.create(team=self.team, event="sign up", distinct_id="someone_else", properties={"some_number": 5})
-        Event.objects.create(team=self.team, event="sign up", distinct_id="someone_else", properties={"some_number": 8})
-        action_response = self.client.get(
-            "/api/action/trends/",
-            data={"actions": jdumps([{"id": sign_up_action.id, "math": "max", "math_property": "some_number"}]),},
-        ).json()
-        event_response = self.client.get(
-            "/api/action/trends/",
-            data={"events": jdumps([{"id": "sign up", "math": "max", "math_property": "some_number"}]),},
-        ).json()
-        self.assertEqual(action_response[0]["data"][-1], 8)
-        self.assertTrue(self._compare_entity_response(action_response, event_response))
-
-    def test_avg_filtering_non_number_resiliency(self):
-        sign_up_action, person = self._create_events()
-        Person.objects.create(team=self.team, distinct_ids=["someone_else"])
-        Event.objects.create(team=self.team, event="sign up", distinct_id="someone_else", properties={"some_number": 2})
-        Event.objects.create(
-            team=self.team, event="sign up", distinct_id="someone_else", properties={"some_number": "x"}
-        )
-        Event.objects.create(
-            team=self.team, event="sign up", distinct_id="someone_else", properties={"some_number": None}
-        )
-        Event.objects.create(team=self.team, event="sign up", distinct_id="someone_else", properties={"some_number": 8})
-        action_response = self.client.get(
-            "/api/action/trends/",
-            data={"actions": jdumps([{"id": sign_up_action.id, "math": "avg", "math_property": "some_number"}]),},
-        ).json()
-        event_response = self.client.get(
-            "/api/action/trends/",
-            data={"events": jdumps([{"id": "sign up", "math": "avg", "math_property": "some_number"}]),},
-        ).json()
-        self.assertEqual(action_response[0]["data"][-1], 5)
-        self.assertTrue(self._compare_entity_response(action_response, event_response))
-
-    def test_people_endpoint(self):
-        sign_up_action, person = self._create_events()
-        person1 = Person.objects.create(team=self.team, distinct_ids=["person1"])
-        Person.objects.create(team=self.team, distinct_ids=["person2"])
-        Event.objects.create(
-            team=self.team, event="sign up", distinct_id="person1", timestamp="2020-01-04T12:00:00Z",
-        )
-        Event.objects.create(
-            team=self.team, event="sign up", distinct_id="person2", timestamp="2020-01-05T12:00:00Z",
-        )
-        # test people
-        action_response = self.client.get(
-            "/api/action/people/",
-            data={
-                "date_from": "2020-01-04",
-                "date_to": "2020-01-04",
-                "type": "actions",
-                "entityId": sign_up_action.id,
-            },
-        ).json()
-        event_response = self.client.get(
-            "/api/action/people/",
-            data={"date_from": "2020-01-04", "date_to": "2020-01-04", "type": "events", "entityId": "sign up",},
-        ).json()
-
-        self.assertEqual(action_response["results"][0]["people"][0]["id"], person1.pk)
-        self.assertTrue(self._compare_entity_response(action_response["results"], event_response["results"], remove=[]))
-
-    def test_people_endpoint_paginated(self):
-
-        for index in range(0, 150):
-            Person.objects.create(team=self.team, distinct_ids=["person" + str(index)])
-            Event.objects.create(
-                team=self.team, event="sign up", distinct_id="person" + str(index), timestamp="2020-01-04T12:00:00Z",
-            )
-
-        event_response = self.client.get(
-            "/api/action/people/",
-            data={"date_from": "2020-01-04", "date_to": "2020-01-04", "type": "events", "entityId": "sign up",},
-        ).json()
-        self.assertEqual(len(event_response["results"][0]["people"]), 100)
-        event_response_next = self.client.get(event_response["next"]).json()
-        self.assertEqual(len(event_response_next["results"][0]["people"]), 50)
-
-    def test_people_endpoint_with_intervals(self):
-        sign_up_action, person = self._create_events()
-
-        person1 = Person.objects.create(team=self.team, distinct_ids=["person1"])
-        person2 = Person.objects.create(team=self.team, distinct_ids=["person2"])
-        person3 = Person.objects.create(team=self.team, distinct_ids=["person3"])
-        person4 = Person.objects.create(team=self.team, distinct_ids=["person4"])
-        person5 = Person.objects.create(team=self.team, distinct_ids=["person5"])
-        person6 = Person.objects.create(team=self.team, distinct_ids=["person6"])
-        person7 = Person.objects.create(team=self.team, distinct_ids=["person7"])
-
-        # solo
-        Event.objects.create(
-            team=self.team, event="sign up", distinct_id="person1", timestamp="2020-01-04T14:10:00Z",
-        )
-        # group by hour
-        Event.objects.create(
-            team=self.team, event="sign up", distinct_id="person2", timestamp="2020-01-04T16:30:00Z",
-        )
-        # group by hour
-        Event.objects.create(
-            team=self.team, event="sign up", distinct_id="person3", timestamp="2020-01-04T16:50:00Z",
-        )
-        # group by min
-        Event.objects.create(
-            team=self.team, event="sign up", distinct_id="person4", timestamp="2020-01-04T19:20:00Z",
-        )
-        # group by min
-        Event.objects.create(
-            team=self.team, event="sign up", distinct_id="person5", timestamp="2020-01-04T19:20:00Z",
-        )
-        # group by week and month
-        Event.objects.create(
-            team=self.team, event="sign up", distinct_id="person6", timestamp="2019-11-05T16:30:00Z",
-        )
-        # group by week and month
-        Event.objects.create(
-            team=self.team, event="sign up", distinct_id="person7", timestamp="2019-11-07T16:50:00Z",
-        )
-
-        # check solo hour
-        action_response = self.client.get(
-            "/api/action/people/",
-            data={
-                "interval": "hour",
-                "date_from": "2020-01-04 14:00:00",
-                "date_to": "2020-01-04 14:00:00",
-                "type": "actions",
-                "entityId": sign_up_action.id,
-            },
-        ).json()
-        event_response = self.client.get(
-            "/api/action/people/",
-            data={
-                "interval": "hour",
-                "date_from": "2020-01-04 14:00:00",
-                "date_to": "2020-01-04 14:00:00",
-                "type": "events",
-                "entityId": "sign up",
-            },
-        ).json()
-        self.assertEqual(action_response["results"][0]["people"][0]["id"], person1.pk)
-        self.assertEqual(len(action_response["results"][0]["people"]), 1)
-        self.assertTrue(self._compare_entity_response(action_response["results"], event_response["results"], remove=[]))
-
-        # check grouped hour
-        hour_grouped_action_response = self.client.get(
-            "/api/action/people/",
-            data={
-                "interval": "hour",
-                "date_from": "2020-01-04 16:00:00",
-                "date_to": "2020-01-04 16:00:00",
-                "type": "actions",
-                "entityId": sign_up_action.id,
-            },
-        ).json()
-        hour_grouped_grevent_response = self.client.get(
-            "/api/action/people/",
-            data={
-                "interval": "hour",
-                "date_from": "2020-01-04 16:00:00",
-                "date_to": "2020-01-04 16:00:00",
-                "type": "events",
-                "entityId": "sign up",
-            },
-        ).json()
-        self.assertEqual(hour_grouped_action_response["results"][0]["people"][0]["id"], person2.pk)
-        self.assertEqual(hour_grouped_action_response["results"][0]["people"][1]["id"], person3.pk)
-        self.assertEqual(len(hour_grouped_action_response["results"][0]["people"]), 2)
-        self.assertTrue(
-            self._compare_entity_response(
-                hour_grouped_action_response["results"], hour_grouped_grevent_response["results"], remove=[],
-            )
-        )
-
-        # check grouped minute
-        min_grouped_action_response = self.client.get(
-            "/api/action/people/",
-            data={
-                "interval": "hour",
-                "date_from": "2020-01-04 19:20:00",
-                "date_to": "2020-01-04 19:20:00",
-                "type": "actions",
-                "entityId": sign_up_action.id,
-            },
-        ).json()
-        min_grouped_grevent_response = self.client.get(
-            "/api/action/people/",
-            data={
-                "interval": "hour",
-                "date_from": "2020-01-04 19:20:00",
-                "date_to": "2020-01-04 19:20:00",
-                "type": "events",
-                "entityId": "sign up",
-            },
-        ).json()
-        self.assertEqual(min_grouped_action_response["results"][0]["people"][0]["id"], person4.pk)
-        self.assertEqual(min_grouped_action_response["results"][0]["people"][1]["id"], person5.pk)
-        self.assertEqual(len(min_grouped_action_response["results"][0]["people"]), 2)
-        self.assertTrue(
-            self._compare_entity_response(
-                min_grouped_action_response["results"], min_grouped_grevent_response["results"], remove=[],
-            )
-        )
-
-        # check grouped week
-        week_grouped_action_response = self.client.get(
-            "/api/action/people/",
-            data={
-                "interval": "week",
-                "date_from": "2019-11-01",
-                "date_to": "2019-11-01",
-                "type": "actions",
-                "entityId": sign_up_action.id,
-            },
-        ).json()
-        week_grouped_grevent_response = self.client.get(
-            "/api/action/people/",
-            data={
-                "interval": "week",
-                "date_from": "2019-11-01",
-                "date_to": "2019-11-01",
-                "type": "events",
-                "entityId": "sign up",
-            },
-        ).json()
-        self.assertEqual(week_grouped_action_response["results"][0]["people"][0]["id"], person6.pk)
-        self.assertEqual(week_grouped_action_response["results"][0]["people"][1]["id"], person7.pk)
-        self.assertEqual(len(week_grouped_action_response["results"][0]["people"]), 2)
-        self.assertTrue(
-            self._compare_entity_response(
-                week_grouped_action_response["results"], week_grouped_grevent_response["results"], remove=[],
-            )
-        )
-
-        # check grouped month
-        month_group_action_response = self.client.get(
-            "/api/action/people/",
-            data={
-                "interval": "month",
-                "date_from": "2019-11-01",
-                "date_to": "2019-11-01",
-                "type": "actions",
-                "entityId": sign_up_action.id,
-            },
-        ).json()
-        month_group_grevent_response = self.client.get(
-            "/api/action/people/",
-            data={
-                "interval": "month",
-                "date_from": "2019-11-01",
-                "date_to": "2019-11-01",
-                "type": "events",
-                "entityId": "sign up",
-            },
-        ).json()
-        self.assertEqual(month_group_action_response["results"][0]["people"][0]["id"], person6.pk)
-        self.assertEqual(month_group_action_response["results"][0]["people"][1]["id"], person7.pk)
-        self.assertEqual(len(month_group_action_response["results"][0]["people"]), 2)
-        self.assertTrue(
-            self._compare_entity_response(
-                month_group_action_response["results"], month_group_grevent_response["results"], remove=[],
-            )
-        )
-
-    def _create_multiple_people(self):
-        person1 = Person.objects.create(team=self.team, distinct_ids=["person1"], properties={"name": "person1"})
-        Event.objects.create(
-            team=self.team, event="watched movie", distinct_id="person1", timestamp="2020-01-01T12:00:00Z",
-        )
-
-        person2 = Person.objects.create(team=self.team, distinct_ids=["person2"], properties={"name": "person2"})
-        Event.objects.create(
-            team=self.team, event="watched movie", distinct_id="person2", timestamp="2020-01-01T12:00:00Z",
-        )
-        Event.objects.create(
-            team=self.team, event="watched movie", distinct_id="person2", timestamp="2020-01-02T12:00:00Z",
-        )
-        # same day
-        Event.objects.create(
-            team=self.team, event="watched movie", distinct_id="person2", timestamp="2020-01-02T12:00:00Z",
-        )
-
-        person3 = Person.objects.create(team=self.team, distinct_ids=["person3"], properties={"name": "person3"})
-        Event.objects.create(
-            team=self.team, event="watched movie", distinct_id="person3", timestamp="2020-01-01T12:00:00Z",
-        )
-        Event.objects.create(
-            team=self.team, event="watched movie", distinct_id="person3", timestamp="2020-01-02T12:00:00Z",
-        )
-        Event.objects.create(
-            team=self.team, event="watched movie", distinct_id="person3", timestamp="2020-01-03T12:00:00Z",
-        )
-
-        person4 = Person.objects.create(team=self.team, distinct_ids=["person4"], properties={"name": "person4"})
-        Event.objects.create(
-            team=self.team, event="watched movie", distinct_id="person4", timestamp="2020-01-05T12:00:00Z",
-        )
-        return (person1, person2, person3, person4)
-
-    def test_stickiness(self):
-        person1 = self._create_multiple_people()[0]
-
-        watched_movie = Action.objects.create(team=self.team)
-        ActionStep.objects.create(action=watched_movie, event="watched movie")
-        watched_movie.calculate_events()
-
-        with freeze_time("2020-01-08T13:01:01Z"):
-            action_response = self.client.get(
-                "/api/action/trends/", data={"shown_as": "Stickiness", "actions": jdumps([{"id": watched_movie.id}]),},
-            ).json()
-            event_response = self.client.get(
-                "/api/action/trends/",
-                data={
-                    "shown_as": "Stickiness",
-                    "date_from": "2020-01-01",
-                    "date_to": "2020-01-08",
-                    "events": jdumps([{"id": "watched movie"}]),
-                },
-            ).json()
-        self.assertEqual(action_response[0]["count"], 4)
-        self.assertEqual(action_response[0]["labels"][0], "1 day")
-        self.assertEqual(action_response[0]["data"][0], 2)
-        self.assertEqual(action_response[0]["labels"][1], "2 days")
-        self.assertEqual(action_response[0]["data"][1], 1)
-        self.assertEqual(action_response[0]["labels"][2], "3 days")
-        self.assertEqual(action_response[0]["data"][2], 1)
-        self.assertEqual(action_response[0]["labels"][6], "7 days")
-        self.assertEqual(action_response[0]["data"][6], 0)
-
-        self.assertTrue(self._compare_entity_response(action_response, event_response))
-
-        # test people
-        action_response = self.client.get(
-            "/api/action/people/",
-            data={
-                "shown_as": "Stickiness",
-                "stickiness_days": 1,
-                "date_from": "2020-01-01",
-                "date_to": "2020-01-07",
-                "type": "actions",
-                "entityId": watched_movie.id,
-            },
-        ).json()
-        event_response = self.client.get(
-            "/api/action/people/",
-            data={
-                "shown_as": "Stickiness",
-                "stickiness_days": 1,
-                "date_from": "2020-01-01",
-                "date_to": "2020-01-07",
-                "type": "events",
-                "entityId": "watched movie",
-            },
-        ).json()
-        self.assertEqual(action_response["results"][0]["people"][0]["id"], person1.pk)
-
-        self.assertTrue(self._compare_entity_response(action_response["results"], event_response["results"], remove=[]))
-
-        # test all time
-        response = self.client.get(
-            "/api/action/trends/",
-            data={
-                "shown_as": "Stickiness",
-                "date_from": "all",
-                "date_to": "2020-01-07",
-                "events": jdumps([{"id": "watched_movie"}]),
-            },
-        ).json()
-
-        self.assertEqual(len(response[0]["data"]), 7)
-
-    def test_breakdown_by_cohort(self):
-        person1, person2, person3, person4 = self._create_multiple_people()
-        cohort = Cohort.objects.create(name="cohort1", team=self.team, groups=[{"properties": {"name": "person1"}}])
-        cohort2 = Cohort.objects.create(name="cohort2", team=self.team, groups=[{"properties": {"name": "person2"}}])
-        cohort3 = Cohort.objects.create(
-            name="cohort3",
-            team=self.team,
-            groups=[{"properties": {"name": "person1"}}, {"properties": {"name": "person2"}},],
-        )
-        cohort.calculate_people()
-        cohort2.calculate_people()
-        cohort3.calculate_people()
-        action = Action.objects.create(name="watched movie", team=self.team)
-        ActionStep.objects.create(action=action, event="watched movie")
-        action.calculate_events()
-
-        with freeze_time("2020-01-04T13:01:01Z"):
-            event_response = self.client.get(
-                "/api/action/trends/?date_from=-14d&breakdown=%s&breakdown_type=cohort&events=%s"
-                % (
-                    jdumps([cohort.pk, cohort2.pk, cohort3.pk, "all"]),
-                    jdumps([{"id": "watched movie", "name": "watched movie", "type": "events", "order": 0,}]),
-                )
-            ).json()
-            action_response = self.client.get(
-                "/api/action/trends/?date_from=-14d&breakdown=%s&breakdown_type=cohort&actions=%s"
-                % (
-                    jdumps([cohort.pk, cohort2.pk, cohort3.pk, "all"]),
-                    jdumps([{"id": action.pk, "type": "actions", "order": 0}]),
-                )
-            ).json()
-
-        self.assertEqual(event_response[0]["label"], "watched movie - cohort1")
-        self.assertEqual(event_response[1]["label"], "watched movie - cohort2")
-        self.assertEqual(event_response[2]["label"], "watched movie - cohort3")
-        self.assertEqual(event_response[3]["label"], "watched movie - all users")
-
-        self.assertEqual(sum(event_response[0]["data"]), 1)
-        self.assertEqual(event_response[0]["breakdown_value"], cohort.pk)
-
-        self.assertEqual(sum(event_response[1]["data"]), 3)
-        self.assertEqual(event_response[1]["breakdown_value"], cohort2.pk)
-
-        self.assertEqual(sum(event_response[2]["data"]), 4)
-        self.assertEqual(event_response[2]["breakdown_value"], cohort3.pk)
-
-        self.assertEqual(sum(event_response[3]["data"]), 7)
-        self.assertEqual(event_response[3]["breakdown_value"], "all")
-
-        self.assertTrue(self._compare_entity_response(event_response, action_response,))
-
-        people = self.client.get(
-            "/api/action/people/",
-            data={
-                "date_from": "2020-01-01",
-                "date_to": "2020-01-07",
-                "type": "events",
-                "entityId": "watched movie",
-                "breakdown_type": "cohort",
-                "breakdown_value": cohort.pk,
-                "breakdown": [cohort.pk],  # this shouldn't do anything
-            },
-        ).json()
-        self.assertEqual(len(people["results"][0]["people"]), 1)
-        self.assertEqual(people["results"][0]["people"][0]["id"], person1.pk)
-
-        # all people
-        people = self.client.get(
-            "/api/action/people/",
-            data={
-                "date_from": "2020-01-01",
-                "date_to": "2020-01-07",
-                "type": "events",
-                "entityId": "watched movie",
-                "breakdown_type": "cohort",
-                "breakdown_value": "all",
-                "breakdown": [cohort.pk],
-            },
-        ).json()
-        self.assertEqual(len(people["results"][0]["people"]), 4)
-        self.assertEqual(people["results"][0]["people"][0]["id"], person1.pk)
-
-    def test_breakdown_by_person_property(self):
-        person1, person2, person3, person4 = self._create_multiple_people()
-        action = Action.objects.create(name="watched movie", team=self.team)
-        ActionStep.objects.create(action=action, event="watched movie")
-        action.calculate_events()
-
-        with freeze_time("2020-01-04T13:01:01Z"):
-            event_response = self.client.get(
-                "/api/action/trends/?date_from=-14d&breakdown=%s&breakdown_type=person&events=%s"
-                % ("name", jdumps([{"id": "watched movie", "name": "watched movie", "type": "events", "order": 0,}]),)
-            ).json()
-            action_response = self.client.get(
-                "/api/action/trends/?date_from=-14d&breakdown=%s&breakdown_type=person&actions=%s"
-                % ("name", jdumps([{"id": action.pk, "type": "actions", "order": 0}]),)
-            ).json()
-
-        self.assertEqual(event_response[0]["count"], 3)
-        self.assertEqual(event_response[0]["breakdown_value"], "person2")
-
-        self.assertEqual(event_response[1]["count"], 1)
-        self.assertEqual(event_response[1]["breakdown_value"], "person1")
-
-        self.assertEqual(event_response[2]["count"], 3)
-        self.assertEqual(event_response[2]["breakdown_value"], "person3")
-
-        self.assertEqual(event_response[3]["count"], 0)
-        self.assertEqual(event_response[3]["breakdown_value"], "person4")
-
-        self.assertTrue(self._compare_entity_response(event_response, action_response,))
-
-        people = self.client.get(
-            "/api/action/people/",
-            data={
-                "date_from": "2020-01-01",
-                "date_to": "2020-01-07",
-                "type": "events",
-                "entityId": "watched movie",
-                "breakdown_type": "person",
-                "breakdown_value": "person3",
-                "breakdown": "name",
-            },
-        ).json()
-        self.assertEqual(len(people["results"][0]["people"]), 1)
-        self.assertEqual(people["results"][0]["people"][0]["name"], "person3")
-
-
-class TestRetention(TransactionBaseTest):
-    def test_retention(self):
-        person1 = Person.objects.create(team=self.team, distinct_ids=["person1", "alias1"])
-        person2 = Person.objects.create(team=self.team, distinct_ids=["person2"])
-
-        self._create_pageviews(
-            [
-                ("person1", self._date(0)),
-                ("person1", self._date(1)),
-                ("person1", self._date(2)),
-                ("person1", self._date(5)),
-                ("alias1", self._date(5, 9)),
-                ("person1", self._date(6)),
-                ("person2", self._date(1)),
-                ("person2", self._date(2)),
-                ("person2", self._date(3)),
-                ("person2", self._date(6)),
-            ]
-        )
-
-        result = calculate_retention(
-            Filter(data={"date_from": self._date(0, hour=0)}), self.team, total_time=7, period="Day"
-        )
-
-        self.assertEqual(len(result["data"]), 7)
-        self.assertEqual(
-            self.pluck(result["data"], "label"), ["Day 0", "Day 1", "Day 2", "Day 3", "Day 4", "Day 5", "Day 6"],
-        )
-        self.assertEqual(result["data"][0]["date"], "Wed. 10 June ")
-
-        self.assertEqual(
-            self.pluck(result["data"], "values", "count"),
-            [[1, 1, 1, 0, 0, 1, 1], [2, 2, 1, 0, 1, 2], [2, 1, 0, 1, 2], [1, 0, 0, 1], [0, 0, 0], [1, 1], [2],],
-        )
-
-    def test_retention_with_properties(self):
-        person1 = Person.objects.create(
-            team=self.team, distinct_ids=["person1", "alias1"], properties={"email": "person1@test.com"}
-        )
-        person2 = Person.objects.create(
-            team=self.team, distinct_ids=["person2"], properties={"email": "person2@test.com"}
-        )
-
-        self._create_pageviews(
-            [
-                ("person1", self._date(0)),
-                ("person1", self._date(1)),
-                ("person1", self._date(2)),
-                ("person1", self._date(5)),
-                ("alias1", self._date(5, 9)),
-                ("person1", self._date(6)),
-                ("person2", self._date(1)),
-                ("person2", self._date(2)),
-                ("person2", self._date(3)),
-                ("person2", self._date(6)),
-            ]
-        )
-
-        result = calculate_retention(
-            Filter(
-                data={
-                    "properties": [{"key": "email", "value": "person1@test.com", "type": "person"}],
-                    "date_from": self._date(0, hour=0),
-                }
-            ),
-            self.team,
-            total_time=7,
-            period="Day",
-        )
-
-        self.assertEqual(len(result["data"]), 7)
-        self.assertEqual(
-            self.pluck(result["data"], "label"), ["Day 0", "Day 1", "Day 2", "Day 3", "Day 4", "Day 5", "Day 6"],
-        )
-        self.assertEqual(result["data"][0]["date"], "Wed. 10 June ")
-        self.assertEqual(
-            self.pluck(result["data"], "values", "count"),
-            [[1, 1, 1, 0, 0, 1, 1], [1, 1, 0, 0, 1, 1], [1, 0, 0, 1, 1], [0, 0, 0, 0], [0, 0, 0], [1, 1], [1]],
-        )
-
-    def test_retention_action_start_point(self):
-        person1 = Person.objects.create(team=self.team, distinct_ids=["person1", "alias1"])
-        person2 = Person.objects.create(team=self.team, distinct_ids=["person2"])
-
-        action = self._create_signup_actions(
-            [
-                ("person1", self._date(0)),
-                ("person1", self._date(1)),
-                ("person1", self._date(2)),
-                ("person1", self._date(5)),
-                ("alias1", self._date(5, 9)),
-                ("person1", self._date(6)),
-                ("person2", self._date(1)),
-                ("person2", self._date(2)),
-                ("person2", self._date(3)),
-                ("person2", self._date(6)),
-            ]
-        )
-
-        start_entity = Entity({"id": action.pk, "type": TREND_FILTER_TYPE_ACTIONS})
-        result = calculate_retention(
-            Filter(data={"date_from": self._date(0, hour=0)}),
-            self.team,
-            period="Day",
-            start_entity=start_entity,
-            total_time=7,
-        )
-
-        self.assertEqual(len(result["data"]), 7)
-        self.assertEqual(
-            self.pluck(result["data"], "label"), ["Day 0", "Day 1", "Day 2", "Day 3", "Day 4", "Day 5", "Day 6"],
-        )
-        self.assertEqual(result["data"][0]["date"], "Wed. 10 June ")
-
-        self.assertEqual(
-            self.pluck(result["data"], "values", "count"),
-            [[1, 1, 1, 0, 0, 1, 1], [2, 2, 1, 0, 1, 2], [2, 1, 0, 1, 2], [1, 0, 0, 1], [0, 0, 0], [1, 1], [2],],
-        )
-
-    def test_retention_period(self):
-        Person.objects.create(
-            team=self.team, distinct_ids=["person1", "alias1"], properties={"email": "person1@test.com"}
-        )
-        Person.objects.create(team=self.team, distinct_ids=["person2"], properties={"email": "person2@test.com"})
-
-        self._create_pageviews(
-            [
-                ("person1", self._date(0)),
-                ("person1", self._date(1)),
-                ("person1", self._date(2, month=1)),
-                ("person1", self._date(10, month=1)),
-                ("person1", self._date(15)),
-                ("person1", self._date(18)),
-                ("person2", self._date(13)),
-            ]
-        )
-
-        result = calculate_retention(
-            Filter(data={"date_from": self._date(0, hour=0)}), self.team, total_time=7, period="Week"
-        )
-
-        self.assertEqual(
-            self.pluck(result["data"], "values", "count"),
-            [[2, 2, 0, 1, 0, 1, 0], [2, 0, 1, 0, 1, 0], [0, 0, 0, 0, 0], [1, 0, 1, 0], [0, 0, 0], [1, 0], [0]],
-        )
-
-    def _create_pageviews(self, user_and_timestamps):
-        for distinct_id, timestamp in user_and_timestamps:
-            Event.objects.create(
-                team=self.team, event="$pageview", distinct_id=distinct_id, timestamp=timestamp,
-            )
-
-    def _create_signup_actions(self, user_and_timestamps):
-        sign_up_action = Action.objects.create(team=self.team, name="sign up")
-        ActionStep.objects.create(action=sign_up_action, event="sign up")
-        for distinct_id, timestamp in user_and_timestamps:
-            Event.objects.create(
-                team=self.team, event="sign up", distinct_id=distinct_id, timestamp=timestamp,
-            )
-        return sign_up_action
-
-    def _date(self, day, hour=5, month=0):
-        return datetime(2020, 6 + month, 10 + day, hour).isoformat()
-
-    def pluck(self, list_of_dicts, key, child_key=None):
-        return [self.pluck(d[key], child_key) if child_key else d[key] for d in list_of_dicts]
-=======
-        self.assertEqual(response.status_code, 200, response.json())
->>>>>>> 46f72ba2
+        self.assertEqual(response.status_code, 200, response.json())