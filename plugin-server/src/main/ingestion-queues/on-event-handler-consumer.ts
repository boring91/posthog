--- conflicted
+++ resolved
@@ -13,18 +13,12 @@
 import { OrganizationManager } from '../../worker/ingestion/organization-manager'
 import { TeamManager } from '../../worker/ingestion/team-manager'
 import Piscina from '../../worker/piscina'
-<<<<<<< HEAD
 import {
     eachBatchAppsOnEventHandlers,
-    eachBatchAsyncHandlers,
     eachBatchWebhooksHandlers,
     eachMessageWebhooksHandlers,
 } from './batch-processing/each-batch-async-handlers'
 import { KafkaJSIngestionConsumer, setupEventHandlers } from './kafka-queue'
-=======
-import { eachBatchAppsOnEventHandlers, eachBatchWebhooksHandlers } from './batch-processing/each-batch-async-handlers'
-import { KafkaJSIngestionConsumer } from './kafka-queue'
->>>>>>> 4ab152c7
 
 export const startAsyncOnEventHandlerConsumer = async ({
     hub, // TODO: remove needing to pass in the whole hub and be more selective on dependency injection.
