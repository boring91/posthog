import React from 'react'
import { Button, Col, Row, Table } from 'antd'
import Column from 'antd/lib/table/Column'
import { useActions, useValues } from 'kea'
import { RiseOutlined, FallOutlined } from '@ant-design/icons'
import { funnelLogic } from 'scenes/funnels/funnelLogic'
import { FunnelCorrelation, FunnelCorrelationType, FunnelStep } from '~/types'
import Checkbox from 'antd/lib/checkbox/Checkbox'
import { insightLogic } from 'scenes/insights/insightLogic'
import { ValueInspectorButton } from 'scenes/funnels/FunnelBarGraph'
import { PropertyKeyInfo } from 'lib/components/PropertyKeyInfo'

export function FunnelPropertyCorrelationTable(): JSX.Element | null {
    const { insightProps } = useValues(insightLogic)
    const logic = funnelLogic(insightProps)
<<<<<<< HEAD
    const {
        stepsWithCount,
        propertyCorrelationValues,
        propertyCorrelationTypes,
        excludedPropertyNames,
        parseDisplayNameForCorrelation,
    } = useValues(logic)
    const { setPropertyCorrelationTypes, setExcludedPropertyNames, openPersonsModal } = useActions(logic)
=======
    const { stepsWithCount, propertyCorrelationValues, propertyCorrelationTypes, parseDisplayNameForCorrelation } =
        useValues(logic)
    const { setPropertyCorrelationTypes, openPersonsModal } = useActions(logic)
>>>>>>> 32b828e2

    const onClickCorrelationType = (correlationType: FunnelCorrelationType): void => {
        if (propertyCorrelationTypes) {
            if (propertyCorrelationTypes.includes(correlationType)) {
                setPropertyCorrelationTypes(propertyCorrelationTypes.filter((types) => types !== correlationType))
            } else {
                setPropertyCorrelationTypes([...propertyCorrelationTypes, correlationType])
            }
        } else {
            setPropertyCorrelationTypes([correlationType])
        }
    }

    const parseBreakdownValue = (item: string): { breakdown: string; breakdown_value: string } => {
        const components = item.split('::')
        if (components.length === 1) {
            return { breakdown: components[0], breakdown_value: '' }
        } else {
            return {
                breakdown: components[0],
                breakdown_value: components[1],
            }
        }
    }

    // A sentinel node used to respect typings
    const emptyFunnelStep: FunnelStep = {
        action_id: '',
        average_conversion_time: null,
        count: 0,
        name: '',
        order: 0,
        type: 'new_entity',
    }

    const renderSuccessCount = (record: FunnelCorrelation): JSX.Element => {
        const { breakdown, breakdown_value } = parseBreakdownValue(record.event?.event || '')

        return (
            <ValueInspectorButton
                onClick={() => {
                    openPersonsModal(
                        { ...emptyFunnelStep, name: breakdown },
                        stepsWithCount.length,
                        breakdown_value,
                        breakdown,
                        'person',
                        undefined
                    )
                }}
            >
                {record.success_count}
            </ValueInspectorButton>
        )
    }

    const renderFailureCount = (record: FunnelCorrelation): JSX.Element => {
        const { breakdown, breakdown_value } = parseBreakdownValue(record.event?.event || '')

        return (
            <ValueInspectorButton
                onClick={() => {
                    openPersonsModal(
                        { ...emptyFunnelStep, name: breakdown },
                        -2,
                        breakdown_value,
                        breakdown,
                        'person',
                        Array.from(Array(stepsWithCount.length).keys()).slice(1) // returns array like: [1,2,3,.... stepsWithCount.length - 1]
                    )
                }}
            >
                {record.failure_count}
            </ValueInspectorButton>
        )
    }

    const renderOddsRatioTextRecord = (record: FunnelCorrelation): JSX.Element => {
        const get_friendly_numeric_value = (value: number): string => {
            if (value < 10 && !Number.isInteger(value)) {
                return value.toFixed(1)
            }

            return value.toFixed()
        }

        const is_success = record.correlation_type === FunnelCorrelationType.Success

        const { first_value, second_value } = parseDisplayNameForCorrelation(record)

        return (
            <>
                <h4>
                    {is_success ? (
                        <RiseOutlined style={{ color: 'green' }} />
                    ) : (
                        <FallOutlined style={{ color: 'red' }} />
                    )}{' '}
                    <PropertyKeyInfo value={first_value} />
                    {second_value !== undefined && (
                        <>
                            {' :: '}
                            <PropertyKeyInfo value={second_value} disablePopover />
                        </>
                    )}
                </h4>
                <div>
                    People who converted were{' '}
                    <mark>
                        <b>
                            {get_friendly_numeric_value(record.odds_ratio)}x {is_success ? 'more' : 'less'} likely
                        </b>
                    </mark>{' '}
                    to have this property value
                </div>
            </>
        )
    }

    return stepsWithCount.length > 1 ? (
        <Table
            dataSource={propertyCorrelationValues}
            scroll={{ x: 'max-content' }}
            size="small"
            rowKey="rowKey"
            pagination={{ pageSize: 100, hideOnSinglePage: true }}
            style={{ marginTop: '1rem' }}
            title={() => (
                <Row align="middle">
                    <Col xs={20} sm={20} xl={6}>
                        <b>Correlation Analysis for:</b>
                    </Col>
<<<<<<< HEAD
                    <Col>
                        Exclude:{' '}
                        <PropertyNamesSelect
                            // NOTE: we want to make sure that if the
                            // selected propertyNames change, we reset the
                            // internal state of the select
                            value={new Set(excludedPropertyNames)}
                            onChange={setExcludedPropertyNames}
                        />
                    </Col>
=======
>>>>>>> 32b828e2
                    <Col
                        xs={20}
                        sm={20}
                        xl={4}
                        className="tab-btn left ant-btn"
                        onClick={() => onClickCorrelationType(FunnelCorrelationType.Success)}
                    >
                        <Checkbox
                            checked={propertyCorrelationTypes.includes(FunnelCorrelationType.Success)}
                            style={{
                                pointerEvents: 'none',
                            }}
                        >
                            Success
                        </Checkbox>
                    </Col>
                    <Col
                        xs={20}
                        sm={20}
                        xl={4}
                        className="tab-btn left ant-btn"
                        onClick={() => onClickCorrelationType(FunnelCorrelationType.Failure)}
                    >
                        <Checkbox
                            checked={propertyCorrelationTypes.includes(FunnelCorrelationType.Failure)}
                            style={{
                                pointerEvents: 'none',
                            }}
                        >
                            Dropoff
                        </Checkbox>
                    </Col>
                </Row>
            )}
        >
            <Column
                title="Correlated Person Properties"
                key="propertName"
                render={(_, record: FunnelCorrelation) => renderOddsRatioTextRecord(record)}
                align="left"
            />
            <Column
                title="Completed"
                key="success_count"
                render={(_, record: FunnelCorrelation) => renderSuccessCount(record)}
                width={90}
                align="center"
            />
            <Column
                title="Dropped off"
                key="failure_count"
                render={(_, record: FunnelCorrelation) => renderFailureCount(record)}
                width={100}
                align="center"
            />
            <Column
                title="Actions"
                key="actions"
                render={(_, record: FunnelCorrelation) => <CorrelationActionsCell record={record} />}
                align="left"
            />
        </Table>
    ) : null
}

const CorrelationActionsCell = ({ record }: { record: FunnelCorrelation }): JSX.Element => {
    const { insightProps } = useValues(insightLogic)
    const logic = funnelLogic(insightProps)
    const { excludeProperty } = useActions(logic)
    const { isPropertyExcluded } = useValues(logic)
    const propertyName = (record.event?.event || '').split('::')[0]

    return (
        <Button disabled={isPropertyExcluded(propertyName)} onClick={() => excludeProperty(propertyName)}>
            Exclude property
        </Button>
    )
}<|MERGE_RESOLUTION|>--- conflicted
+++ resolved
@@ -9,11 +9,11 @@
 import { insightLogic } from 'scenes/insights/insightLogic'
 import { ValueInspectorButton } from 'scenes/funnels/FunnelBarGraph'
 import { PropertyKeyInfo } from 'lib/components/PropertyKeyInfo'
+import { PropertyNamesSelect } from 'lib/components/PropertyNamesSelect/PropertyNamesSelect'
 
 export function FunnelPropertyCorrelationTable(): JSX.Element | null {
     const { insightProps } = useValues(insightLogic)
     const logic = funnelLogic(insightProps)
-<<<<<<< HEAD
     const {
         stepsWithCount,
         propertyCorrelationValues,
@@ -22,11 +22,6 @@
         parseDisplayNameForCorrelation,
     } = useValues(logic)
     const { setPropertyCorrelationTypes, setExcludedPropertyNames, openPersonsModal } = useActions(logic)
-=======
-    const { stepsWithCount, propertyCorrelationValues, propertyCorrelationTypes, parseDisplayNameForCorrelation } =
-        useValues(logic)
-    const { setPropertyCorrelationTypes, openPersonsModal } = useActions(logic)
->>>>>>> 32b828e2
 
     const onClickCorrelationType = (correlationType: FunnelCorrelationType): void => {
         if (propertyCorrelationTypes) {
@@ -159,7 +154,6 @@
                     <Col xs={20} sm={20} xl={6}>
                         <b>Correlation Analysis for:</b>
                     </Col>
-<<<<<<< HEAD
                     <Col>
                         Exclude:{' '}
                         <PropertyNamesSelect
@@ -170,8 +164,6 @@
                             onChange={setExcludedPropertyNames}
                         />
                     </Col>
-=======
->>>>>>> 32b828e2
                     <Col
                         xs={20}
                         sm={20}
