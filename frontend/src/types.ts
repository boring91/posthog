--- conflicted
+++ resolved
@@ -484,12 +484,8 @@
     name: string
     short_id: string
     description?: string
-<<<<<<< HEAD
     favorited?: boolean
-    filters: Record<string, any>
-=======
     filters: Partial<FilterType>
->>>>>>> 152dfae5
     filters_hash: string
     order: number
     deleted: boolean
