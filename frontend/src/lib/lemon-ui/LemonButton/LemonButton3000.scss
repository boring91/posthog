.posthog-3000 {
<<<<<<< HEAD
    --lemon-button-chrome-depth: 0.25rem;
    --lemon-button-press-depth: 1px;
    --lemon-button-horizontal-padding: 0.75rem;
    --lemon-button-side-action-icon-width: 1.25rem;

=======
>>>>>>> 53f087db
    .LemonButton,
    .Link.LemonButton {
        --lemon-button-transition: opacity 200ms ease, transform 200ms ease;
        --lemon-button-border-width: 0;
        --lemon-button-bg-color: transparent;
        --button-border-color: none;
        --lemon-button-border-color-hover: none;
        --lemon-button-frame-bg-color: none;
        --lemon-button-font-size: 0.875rem;
        --lemon-button-height: 2.125rem;
        --lemon-button-gap: 0.5rem;
        --lemon-button-color: var(--default);

        position: relative;
        padding: 0;
        font-family: var(--font-title);
        cursor: pointer;
<<<<<<< HEAD
        background: transparent;
=======
        border-color: transparent;
        border-style: solid;
        border-width: var(--lemon-button-border-width);
        border-radius: var(--radius);
>>>>>>> 53f087db
        outline: none;
        transition: var(--lemon-button-transition);

        .LemonButton__chrome {
            position: relative;
            display: flex;
            flex-direction: row;
            flex-shrink: 0;
            gap: var(--lemon-button-gap);
            align-items: center;
            justify-content: flex-start;
            width: 100%;
            height: 100%;
            min-height: var(--lemon-button-height);
            padding: 0.25rem var(--lemon-button-horizontal-padding);
            font-size: var(--lemon-button-font-size);
            font-weight: 500;
            line-height: 1.5rem;
            color: var(--lemon-button-color);
            text-align: left;
            background: none;
            border-color: transparent;
            border-style: solid;
            border-width: var(--lemon-button-border-width);
<<<<<<< HEAD
=======
            border-radius: var(--radius);
>>>>>>> 53f087db
            transition: var(--transition);

            .LemonButton__icon {
                opacity: 0.5;
            }
        }

        &.LemonButton--xsmall {
            --lemon-button-chrome-depth: 0.1875rem;
            --lemon-button-press-depth: 1px;
            --lemon-button-horizontal-padding: 0.375rem;
            --lemon-button-font-size: 0.75rem;
            --lemon-button-height: 1.5rem;
            --lemon-button-gap: 0.25rem;
        }

        &.LemonButton--small {
            --lemon-button-horizontal-padding: 0.5rem;
            --lemon-button-height: 1.875rem;
        }

        &.LemonButton--large {
            --lemon-button-chrome-depth: 0.375rem;
            --lemon-button-press-depth: 2px;
            --lemon-button-font-size: 1rem;
            --lemon-button-height: 3rem;
            --lemon-button-gap: 0.75rem;

            &.LemonButton--has-icon:not(.LemonButton--no-content, .LemonButton--no-padding) {
                padding-left: 0;

                .LemonButton__chrome {
                    padding-left: 0.75rem;
                }
            }

            &.LemonButton--has-side-icon:not(.LemonButton--no-content, .LemonButton--no-padding) {
                padding-right: 0;

                .LemonButton__chrome {
                    padding-right: 0.75rem;
                }
            }
        }

        &.LemonButton--no-padding {
            min-height: 0;
            padding: 0;

            .LemonButton__chrome {
                min-height: 0;
                padding: 0;
            }
        }

        &.LemonButton--onboarding {
            --lemon-button-bg-color: var(--primary-3000-frame-bg-light);
            --lemon-button-bg-color-active: var(--lemon-button-bg-color);
            --button-border-color: var(--primary-3000-button-border);
            --lemon-button-border-color-hover: var(--primary-3000-button-border-hover);
            --lemon-button-frame-bg-color: var(--primary-3000-button-bg-dark);
            --lemon-button-color: var(--text-3000-light);

            .LemonButton__chrome {
                font-weight: 600;
            }
        }

        &.LemonButton--primary {
            --lemon-button-bg-color: var(--primary-3000-button-bg);
            --lemon-button-bg-color-active: var(--primary-3000-button-bg);
            --button-border-color: var(--primary-3000-button-border);
            --lemon-button-border-color-hover: var(--primary-3000-button-border-hover);
            --lemon-button-frame-bg-color: var(--primary-3000-frame-bg);
            --lemon-button-color: var(--text-3000-light);

            .LemonButton__chrome {
                font-weight: 600;
                background: var(--primary-3000-button-bg);
            }
        }

        &.LemonButton--is-stealth.LemonButton--active,
        &.LemonButton--is-stealth:hover,
        &.LemonButton--secondary:not(.LemonButton--is-stealth) {
            --button-border-color: var(--secondary-3000-button-border);
            --lemon-button-bg-color-active: var(--bg-light);
            --lemon-button-border-color-hover: var(--secondary-3000-button-border-hover);
            --lemon-button-frame-bg-color: var(--secondary-3000-frame-bg);
        }

        &.LemonButton--primary.LemonButton--status-danger,
        &.LemonButton--secondary.LemonButton--status-danger {
            --button-border-color: var(--danger-light);
            --lemon-button-bg-color-active: transparent;
            --lemon-button-border-color-hover: var(--danger-dark);
            --lemon-button-frame-bg-color: var(--danger-lighter);
        }

        &.LemonButton--is-stealth {
            --lemon-button-color: var(--muted);

            &.LemonButton--active,
            &:hover {
                --lemon-button-color: var(--default);
            }
        }

        &.LemonButton--primary,
        &.LemonButton--secondary,
        &.LemonButton--onboarding {
            --lemon-button-border-width: 1px;

            &:not([aria-disabled='true']):hover .LemonButton__chrome {
                &::after {
                    border-color: var(--lemon-button-border-color-hover);
                }
            }

            .LemonButton__chrome {
                padding: calc(0.25rem - var(--lemon-button-chrome-depth) * 0.5) var(--lemon-button-horizontal-padding)
                    calc(0.25rem + var(--lemon-button-chrome-depth) * 0.5) var(--lemon-button-horizontal-padding);
                background: transparent;

                & > * {
                    z-index: 1; // Places button content above the ::after element
                }

                &::before {
                    position: absolute;
                    inset: -1px;
                    z-index: 0;
                    content: '';
                    border: 1px solid var(--button-border-color);
                    border-radius: var(--radius);
                }

                &::after {
                    position: absolute;
                    inset: -1px -1px calc(var(--lemon-button-chrome-depth) - 1px) -1px;
                    z-index: 0;
                    content: '';
                    background: var(--lemon-button-bg-color);
                    border: 1px solid var(--button-border-color);
                    border-radius: var(--radius);
                    box-shadow: 0 var(--lemon-button-chrome-depth) 0 -1px var(--lemon-button-frame-bg-color);
                    transition: opacity 200ms ease;
                }
            }

            &.LemonButton--active,
            &:not([aria-disabled='true']):active {
                .LemonButton__chrome {
                    &::after {
                        border: 1px solid var(--lemon-button-border-color-hover);
                    }
                }
            }

            &:not([aria-disabled='true']):active {
                .LemonButton__chrome {
                    transform: translateY(var(--lemon-button-press-depth));

                    &::after {
                        box-shadow: 0 calc(var(--lemon-button-chrome-depth) - var(--lemon-button-press-depth)) 0 -1px var(--lemon-button-frame-bg-color);
                    }

                    &::before {
                        bottom: calc(var(--lemon-button-press-depth) - 1px);
                    }
                }
            }

            &.LemonButton--active {
                .LemonButton__chrome {
                    &::after {
                        background: var(--lemon-button-bg-color-active);
                    }
                }
            }
        }

        &.LemonButton--status-danger {
            --lemon-button-color: var(--danger);
        }

        &.LemonButton--tertiary {
            &:not([aria-disabled='true']):hover,
            &.LemonButton--active {
                background-color: var(--glass-border-3000);
            }

            &.LemonButton--status-danger {
                &:not([aria-disabled='true']):hover,
                &.LemonButton--active {
                    background-color: var(--danger-highlight);
                }
            }
        }
    }

    .LemonButtonWithSideAction__spacer {
        width: var(--lemon-button-side-action-icon-width);
        height: 1.25rem;
        color: var(--muted);

        &.LemonButtonWithSideAction__spacer--divider {
            padding: 0;
            margin-left: 0.25rem;
        }
    }

    // SideAction buttons are buttons next to other buttons in the DOM but layered on top. since they're on another button, we don't want them to look like buttons.
    .LemonButtonWithSideAction__side-button {
        top: 1px;
        right: 1px;
        bottom: calc(var(--lemon-button-chrome-depth) + 1px);
        border-top-right-radius: calc(var(--radius) - 1px);
        border-bottom-right-radius: calc(var(--radius) - 1px);
        transform: none;

        .LemonButton {
            width: calc(var(--lemon-button-side-action-icon-width) + var(--lemon-button-horizontal-padding));
            height: 100%;
        }

        .LemonButton__chrome {
            justify-content: center !important;
            padding: 0 !important;
            border: none !important;

            &::before,
            &::after {
                content: none !important;
            }
        }

        &:not([aria-disabled='true']):active {
            .LemonButton__chrome {
                transform: none !important;
            }
        }

        &:not([aria-disabled='true']):hover {
            background: rgb(0 0 0 / 10%);
        }
    }
}<|MERGE_RESOLUTION|>--- conflicted
+++ resolved
@@ -1,12 +1,9 @@
 .posthog-3000 {
-<<<<<<< HEAD
     --lemon-button-chrome-depth: 0.25rem;
     --lemon-button-press-depth: 1px;
     --lemon-button-horizontal-padding: 0.75rem;
     --lemon-button-side-action-icon-width: 1.25rem;
 
-=======
->>>>>>> 53f087db
     .LemonButton,
     .Link.LemonButton {
         --lemon-button-transition: opacity 200ms ease, transform 200ms ease;
@@ -24,14 +21,11 @@
         padding: 0;
         font-family: var(--font-title);
         cursor: pointer;
-<<<<<<< HEAD
-        background: transparent;
-=======
-        border-color: transparent;
-        border-style: solid;
-        border-width: var(--lemon-button-border-width);
-        border-radius: var(--radius);
->>>>>>> 53f087db
+        // background: transparent;
+        // border-color: transparent;
+        // border-style: solid;
+        // border-width: var(--lemon-button-border-width);
+        // border-radius: var(--radius);
         outline: none;
         transition: var(--lemon-button-transition);
 
@@ -56,10 +50,7 @@
             border-color: transparent;
             border-style: solid;
             border-width: var(--lemon-button-border-width);
-<<<<<<< HEAD
-=======
-            border-radius: var(--radius);
->>>>>>> 53f087db
+            // border-radius: var(--radius);
             transition: var(--transition);
 
             .LemonButton__icon {
