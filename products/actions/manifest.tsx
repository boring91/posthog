import { IconCursor } from '@posthog/icons'
import { urls } from 'scenes/urls'

import { ActionType, ProductManifest } from '../../frontend/src/types'

export const manifest: ProductManifest = {
    name: 'Actions',
    urls: {
        createAction: (): string => `/data-management/actions/new`,
        duplicateAction: (action: ActionType | null): string => {
            const queryParams = action ? `?copy=${encodeURIComponent(JSON.stringify(action))}` : ''
            return `/data-management/actions/new/${queryParams}`
        },
        action: (id: string | number): string => `/data-management/actions/${id}`,
        actions: (): string => '/data-management/actions',
    },
    fileSystemTypes: {
        action: {
            name: 'Action',
            icon: <IconCursor />,
            href: (ref: string) => urls.action(ref),
            filterKey: 'action',
        },
    },
    treeItemsNew: [
        {
            type: 'action',
            path: 'Action',
            href: urls.createAction(),
        },
    ],
    treeItemsMetadata: [
        {
            path: 'Actions',
<<<<<<< HEAD
            category: 'Definitions',
            iconType: 'rocket',
=======
            iconType: 'cursor',
>>>>>>> 4f3af03b
            href: urls.actions(),
        },
    ],
}<|MERGE_RESOLUTION|>--- conflicted
+++ resolved
@@ -32,12 +32,8 @@
     treeItemsMetadata: [
         {
             path: 'Actions',
-<<<<<<< HEAD
             category: 'Definitions',
-            iconType: 'rocket',
-=======
             iconType: 'cursor',
->>>>>>> 4f3af03b
             href: urls.actions(),
         },
     ],
