--- conflicted
+++ resolved
@@ -35,11 +35,8 @@
 from posthog.hogql.transforms.property_types import resolve_property_types
 from posthog.hogql.visitor import Visitor
 from posthog.models.property import PropertyName, TableColumn
-<<<<<<< HEAD
 from posthog.models.team.team import WeekStartDay
-=======
 from posthog.models.utils import UUIDT
->>>>>>> ec15c510
 from posthog.utils import PersonOnEventsMode
 
 
@@ -630,14 +627,6 @@
                 else:
                     args = [self.visit(arg) for arg in node.args]
 
-<<<<<<< HEAD
-                if node.name in ADD_TIMEZONE_TO_FUNCTIONS:
-                    if (func_meta.clickhouse_name == "now64" and len(node.args) == 0) or (
-                        func_meta.clickhouse_name == "parseDateTime64BestEffortOrNull" and len(node.args) == 1
-                    ):
-                        # These ClickHouse functions require the precision arg before timezone
-                        args.append("6")
-=======
                 relevant_clickhouse_name = func_meta.clickhouse_name
                 if func_meta.overloads:
                     first_arg_constant_type = (
@@ -657,7 +646,6 @@
                         relevant_clickhouse_name == "parseDateTime64BestEffortOrNull" and len(node.args) == 1
                     ):
                         args.append("6")  # These two CH functions require the precision argument before timezone
->>>>>>> ec15c510
                     args.append(self.visit(ast.Constant(value=self._get_timezone())))
                 if node.name == "toStartOfWeek" and len(node.args) == 1:
                     # If week mode hasn't been specified, use the project's default.
