// DEPRECATED in favor of TopNavigation.tsx & navigationLogic.ts
import React, { useState } from 'react'
import { useValues, useActions } from 'kea'
import { Button, Dropdown, Menu } from 'antd'
import {
    ProjectOutlined,
    SmileOutlined,
    DeploymentUnitOutlined,
    SettingOutlined,
    LogoutOutlined,
    PlusOutlined,
    EnterOutlined,
} from '@ant-design/icons'
import { userLogic } from 'scenes/userLogic'
import { red } from '@ant-design/colors'
import { guardPremiumFeature } from 'scenes/UpgradeModal'
import { sceneLogic } from 'scenes/sceneLogic'
import { Link } from 'lib/components/Link'
import api from 'lib/api'
import { CreateProjectModal } from 'scenes/project/CreateProjectModal'
import { CreateOrganizationModal } from 'scenes/organization/CreateOrganizationModal'

export function User(): JSX.Element {
    const { user } = useValues(userLogic)
    const { logout } = useActions(userLogic)

    return (
        <Dropdown
            overlay={
                <Menu>
                    <Menu.Item key="user-email">
                        <Link to="/me/settings" title="My Settings">
                            <SettingOutlined style={{ marginRight: '0.5rem' }} />
                            {user ? user.email : <i>loading</i>}
                        </Link>
                    </Menu.Item>
                    <Menu.Item key="user-organizations">
                        <Organization />
                    </Menu.Item>
                    <Menu.Item key="user-logout">
                        <a href="#" onClick={logout} data-attr="user-options-logout" style={{ color: red.primary }}>
                            <LogoutOutlined color={red.primary} style={{ marginRight: '0.5rem' }} />
                            Logout
                        </a>
                    </Menu.Item>
                </Menu>
            }
        >
            <Button data-attr="user-options-dropdown" icon={<SmileOutlined />} style={{ fontWeight: 500 }}>
                {user ? user.name || user.email : <i>loading</i>}
            </Button>
        </Dropdown>
    )
}

<<<<<<< HEAD
export function CreateOrganizationModal({
    isVisible,
    setIsVisible,
}: {
    isVisible: boolean
    setIsVisible?: Dispatch<SetStateAction<boolean>>
}): JSX.Element {
    const { currentOrganization } = useValues(organizationLogic)
    const { createOrganization } = useActions(organizationLogic)
    const [errorMessage, setErrorMessage] = useState<string | null>(null)
    const inputRef = useRef<Input | null>(null)

    const closeModal: () => void = useCallback(() => {
        setErrorMessage(null)
        if (setIsVisible) setIsVisible(false)
        if (inputRef.current) inputRef.current.setValue('')
    }, [inputRef, setIsVisible])

    return (
        <Modal
            title={currentOrganization?.name ? 'Creating an Organization' : 'Creating Your First Organization'}
            okText="Create Organization"
            cancelText="Cancel"
            onOk={() => {
                const name = inputRef.current?.state.value?.trim()
                if (name) {
                    setErrorMessage(null)
                    createOrganization(name)
                    closeModal()
                } else {
                    setErrorMessage('Your organization needs a name!')
                }
            }}
            onCancel={closeModal}
            visible={isVisible}
        >
            <p>Organizations gather people building products together.</p>
            <Input
                addonBefore="Name"
                ref={inputRef}
                placeholder='for example "Acme Corporation"'
                maxLength={64}
                autoFocus
            />
            {errorMessage && <Alert message={errorMessage} type="error" style={{ marginTop: '1rem' }} />}
        </Modal>
    )
}

=======
>>>>>>> ccf1f2a3
export function Organization(): JSX.Element {
    const { user } = useValues(userLogic)
    const { showUpgradeModal } = useActions(sceneLogic)
    const [isModalVisible, setIsModalVisible] = useState(false)

    return (
        <>
            <CreateOrganizationModal isVisible={isModalVisible} setIsVisible={setIsModalVisible} />
            <Dropdown
                overlay={
                    <Menu>
                        {user?.organizations.map(
                            (organization) =>
                                organization.id !== user.organization.id && (
                                    <Menu.Item key={organization.id}>
                                        <a
                                            href="#"
                                            onClick={() => {
                                                api.update('api/user', {
                                                    user: { current_organization_id: organization.id },
                                                }).then(() => {
                                                    location.reload()
                                                })
                                            }}
                                        >
                                            <EnterOutlined size={1} style={{ marginRight: '0.5rem' }} />
                                            {organization.name}
                                        </a>
                                    </Menu.Item>
                                )
                        )}
                        <Menu.Item>
                            <a
                                href="#"
                                onClick={() => {
                                    guardPremiumFeature(
                                        user,
                                        showUpgradeModal,
                                        'organizations_projects',
                                        'multiple organizations',
                                        () => {
                                            setIsModalVisible(true)
                                        }
                                    )
                                }}
                            >
                                <PlusOutlined size={1} style={{ marginRight: '0.5rem' }} />
                                <i>New Organization</i>
                            </a>
                        </Menu.Item>
                    </Menu>
                }
            >
                <div data-attr="user-organization-dropdown" title="Current Organization">
                    <DeploymentUnitOutlined size={1} style={{ marginRight: '0.5rem' }} />
                    {user ? user.organization.name : <i>loading</i>}
                </div>
            </Dropdown>
        </>
    )
}

<<<<<<< HEAD
export function CreateProjectModal({
    isVisible,
    setIsVisible,
}: {
    isVisible: boolean
    setIsVisible: Dispatch<SetStateAction<boolean>>
}): JSX.Element {
    const { createTeam } = useActions(teamLogic)
    const [errorMessage, setErrorMessage] = useState<string | null>(null)
    const inputRef = useRef<Input | null>(null)

    const closeModal: () => void = useCallback(() => {
        setErrorMessage(null)
        setIsVisible(false)
        if (inputRef.current) inputRef.current.setValue('')
    }, [inputRef, setIsVisible])

    return (
        <Modal
            title="Creating a Project"
            okText="Create Project"
            cancelText="Cancel"
            onOk={() => {
                const name = inputRef.current?.state.value?.trim()
                if (name) {
                    setErrorMessage(null)
                    createTeam(name)
                    closeModal()
                } else {
                    setErrorMessage('Your project needs a name!')
                }
            }}
            onCancel={closeModal}
            visible={isVisible}
        >
            <p>
                Projects are a way of tracking multiple products under the umbrella of a single organization.
                <br />
                All organization members will be able to access the new project.
            </p>
            <Input
                addonBefore="Name"
                ref={inputRef}
                placeholder='for example "Global Website"'
                maxLength={64}
                autoFocus
            />
            {errorMessage && <Alert message={errorMessage} type="error" style={{ marginTop: '1rem' }} />}
        </Modal>
    )
}

=======
>>>>>>> ccf1f2a3
export function Projects(): JSX.Element {
    const { user } = useValues(userLogic)
    const { showUpgradeModal } = useActions(sceneLogic)
    const [isModalVisible, setIsModalVisible] = useState(false)

    return (
        <>
            <CreateProjectModal isVisible={isModalVisible} setIsVisible={setIsModalVisible} />
            <Dropdown
                overlay={
                    <Menu>
                        {user?.organization.teams.map(
                            (team) =>
                                user?.team === null ||
                                (team.id !== user?.team.id && (
                                    <Menu.Item key={team.id}>
                                        <a
                                            href="#"
                                            onClick={() => {
                                                api.update('api/user', { user: { current_team_id: team.id } }).then(
                                                    () => {
                                                        location.reload()
                                                    }
                                                )
                                            }}
                                        >
                                            <EnterOutlined size={1} style={{ marginRight: '0.5rem' }} />
                                            {team.name}
                                        </a>
                                    </Menu.Item>
                                ))
                        )}
                        <Menu.Item>
                            <a
                                href="#"
                                onClick={() => {
                                    guardPremiumFeature(
                                        user,
                                        showUpgradeModal,
                                        'organizations_projects',
                                        'multiple projects',
                                        () => {
                                            setIsModalVisible(true)
                                        }
                                    )
                                }}
                            >
                                <PlusOutlined style={{ marginRight: '0.5rem' }} />
                                <i>New Project</i>
                            </a>
                        </Menu.Item>
                    </Menu>
                }
            >
                <Button
                    data-attr="user-project-dropdown"
                    style={{ marginRight: '0.75rem', fontWeight: 500 }}
                    icon={<ProjectOutlined />}
                >
                    {!user ? <i>loading</i> : user.team ? user.team.name : <i>none yet</i>}
                </Button>
            </Dropdown>
        </>
    )
}<|MERGE_RESOLUTION|>--- conflicted
+++ resolved
@@ -53,58 +53,6 @@
     )
 }
 
-<<<<<<< HEAD
-export function CreateOrganizationModal({
-    isVisible,
-    setIsVisible,
-}: {
-    isVisible: boolean
-    setIsVisible?: Dispatch<SetStateAction<boolean>>
-}): JSX.Element {
-    const { currentOrganization } = useValues(organizationLogic)
-    const { createOrganization } = useActions(organizationLogic)
-    const [errorMessage, setErrorMessage] = useState<string | null>(null)
-    const inputRef = useRef<Input | null>(null)
-
-    const closeModal: () => void = useCallback(() => {
-        setErrorMessage(null)
-        if (setIsVisible) setIsVisible(false)
-        if (inputRef.current) inputRef.current.setValue('')
-    }, [inputRef, setIsVisible])
-
-    return (
-        <Modal
-            title={currentOrganization?.name ? 'Creating an Organization' : 'Creating Your First Organization'}
-            okText="Create Organization"
-            cancelText="Cancel"
-            onOk={() => {
-                const name = inputRef.current?.state.value?.trim()
-                if (name) {
-                    setErrorMessage(null)
-                    createOrganization(name)
-                    closeModal()
-                } else {
-                    setErrorMessage('Your organization needs a name!')
-                }
-            }}
-            onCancel={closeModal}
-            visible={isVisible}
-        >
-            <p>Organizations gather people building products together.</p>
-            <Input
-                addonBefore="Name"
-                ref={inputRef}
-                placeholder='for example "Acme Corporation"'
-                maxLength={64}
-                autoFocus
-            />
-            {errorMessage && <Alert message={errorMessage} type="error" style={{ marginTop: '1rem' }} />}
-        </Modal>
-    )
-}
-
-=======
->>>>>>> ccf1f2a3
 export function Organization(): JSX.Element {
     const { user } = useValues(userLogic)
     const { showUpgradeModal } = useActions(sceneLogic)
@@ -167,61 +115,6 @@
     )
 }
 
-<<<<<<< HEAD
-export function CreateProjectModal({
-    isVisible,
-    setIsVisible,
-}: {
-    isVisible: boolean
-    setIsVisible: Dispatch<SetStateAction<boolean>>
-}): JSX.Element {
-    const { createTeam } = useActions(teamLogic)
-    const [errorMessage, setErrorMessage] = useState<string | null>(null)
-    const inputRef = useRef<Input | null>(null)
-
-    const closeModal: () => void = useCallback(() => {
-        setErrorMessage(null)
-        setIsVisible(false)
-        if (inputRef.current) inputRef.current.setValue('')
-    }, [inputRef, setIsVisible])
-
-    return (
-        <Modal
-            title="Creating a Project"
-            okText="Create Project"
-            cancelText="Cancel"
-            onOk={() => {
-                const name = inputRef.current?.state.value?.trim()
-                if (name) {
-                    setErrorMessage(null)
-                    createTeam(name)
-                    closeModal()
-                } else {
-                    setErrorMessage('Your project needs a name!')
-                }
-            }}
-            onCancel={closeModal}
-            visible={isVisible}
-        >
-            <p>
-                Projects are a way of tracking multiple products under the umbrella of a single organization.
-                <br />
-                All organization members will be able to access the new project.
-            </p>
-            <Input
-                addonBefore="Name"
-                ref={inputRef}
-                placeholder='for example "Global Website"'
-                maxLength={64}
-                autoFocus
-            />
-            {errorMessage && <Alert message={errorMessage} type="error" style={{ marginTop: '1rem' }} />}
-        </Modal>
-    )
-}
-
-=======
->>>>>>> ccf1f2a3
 export function Projects(): JSX.Element {
     const { user } = useValues(userLogic)
     const { showUpgradeModal } = useActions(sceneLogic)
