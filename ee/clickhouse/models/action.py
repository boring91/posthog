from typing import Counter, Dict, List, Tuple

from django.forms.models import model_to_dict

from ee.clickhouse.models.util import PersonPropertiesMode
from posthog.constants import AUTOCAPTURE_EVENT, TREND_FILTER_TYPE_ACTIONS
from posthog.models import Action, Entity, Filter
from posthog.models.action_step import ActionStep
from posthog.models.property import Property, PropertyIdentifier, PropertyName, PropertyType


def format_action_filter(
    action: Action,
    prepend: str = "action",
    use_loop: bool = False,
    filter_by_team=True,
    table_name: str = "",
    person_properties_mode: PersonPropertiesMode = PersonPropertiesMode.USING_SUBQUERY,
) -> Tuple[str, Dict]:
    # get action steps
    params = {"team_id": action.team.pk} if filter_by_team else {}
    steps = action.steps.all()
    if len(steps) == 0:
        # If no steps, it shouldn't match this part of the query
        return "1=2", {}

    or_queries = []
    for index, step in enumerate(steps):
        conditions: List[str] = []
        # filter element
        if step.event == AUTOCAPTURE_EVENT:
            from ee.clickhouse.models.property import filter_element  # prevent circular import

            el_condition, element_params = filter_element(model_to_dict(step), prepend=f"{action.pk}_{index}{prepend}")
            params = {**params, **element_params}
            if len(el_condition) > 0:
                conditions.append(el_condition)

        # filter event conditions (ie URL)
        event_conditions, event_params = filter_event(step, f"{action.pk}_{index}{prepend}", index, table_name)
        params = {**params, **event_params}
        conditions += event_conditions

        if step.properties:
            from ee.clickhouse.models.property import parse_prop_grouped_clauses

<<<<<<< HEAD
            prop_query, prop_params = parse_prop_clauses(
                team_id=action.team.pk if filter_by_team else None,
                filters=Filter(data={"properties": step.properties}).properties,
=======
            prop_query, prop_params = parse_prop_grouped_clauses(
                Filter(data={"properties": step.properties}).property_groups,
>>>>>>> c5fd66a5
                prepend=f"action_props_{action.pk}_{step.pk}",
                table_name=table_name,
                person_properties_mode=person_properties_mode,
            )
            conditions.append(prop_query.replace("AND", "", 1))
            params = {**params, **prop_params}

        if len(conditions) > 0:
            or_queries.append(" AND ".join(conditions))
    if use_loop:
        formatted_query = "SELECT uuid FROM events WHERE {} AND team_id = %(team_id)s".format(
            ") OR uuid IN (SELECT uuid FROM events WHERE team_id = %(team_id)s AND ".join(or_queries)
        )
    else:
        formatted_query = "(({}))".format(") OR (".join(or_queries))
    return formatted_query, params


def filter_event(
    step: ActionStep, prepend: str = "event", index: int = 0, table_name: str = ""
) -> Tuple[List[str], Dict]:
    from ee.clickhouse.models.property import get_property_string_expr

    params = {"{}_{}".format(prepend, index): step.event}
    conditions = []

    if table_name != "":
        table_name += "."

    if step.url:
        value_expr, _ = get_property_string_expr("events", "$current_url", "'$current_url'", f"{table_name}properties")
        prop_name = f"{prepend}_prop_val_{index}"
        if step.url_matching == ActionStep.EXACT:
            conditions.append(f"{value_expr} = %({prop_name})s")
            params.update({prop_name: step.url})
        elif step.url_matching == ActionStep.REGEX:
            conditions.append(f"match({value_expr}, %({prop_name})s)")
            params.update({prop_name: step.url})
        else:
            conditions.append(f"{value_expr} LIKE %({prop_name})s")
            params.update({prop_name: f"%{step.url}%"})

    conditions.append(f"event = %({prepend}_{index})s")

    return conditions, params


def format_entity_filter(entity: Entity, prepend: str = "action", filter_by_team=True) -> Tuple[str, Dict]:
    if entity.type == TREND_FILTER_TYPE_ACTIONS:
        action = entity.get_action()
        entity_filter, params = format_action_filter(action, prepend=prepend, filter_by_team=filter_by_team)
    else:
        key = f"{prepend}_event"
        entity_filter = f"event = %({key})s"
        params = {key: entity.id}

    return entity_filter, params


def get_action_tables_and_properties(action: Action) -> Counter[PropertyIdentifier]:
    from ee.clickhouse.models.property import extract_tables_and_properties

    result: Counter[PropertyIdentifier] = Counter()

    for action_step in action.steps.all():
        if action_step.url:
            result[("$current_url", "event", None)] += 1
        result += extract_tables_and_properties(Filter(data={"properties": action_step.properties or []}).properties)

    return result


def uses_elements_chain(action: Action) -> bool:
    for action_step in action.steps.all():
        if any(Property(**prop).type == "element" for prop in (action_step.properties or [])):
            return True
        if any(getattr(action_step, attribute) is not None for attribute in ["selector", "tag_name", "href", "text"]):
            return True
    return False<|MERGE_RESOLUTION|>--- conflicted
+++ resolved
@@ -44,14 +44,9 @@
         if step.properties:
             from ee.clickhouse.models.property import parse_prop_grouped_clauses
 
-<<<<<<< HEAD
-            prop_query, prop_params = parse_prop_clauses(
+            prop_query, prop_params = parse_prop_grouped_clauses(
                 team_id=action.team.pk if filter_by_team else None,
-                filters=Filter(data={"properties": step.properties}).properties,
-=======
-            prop_query, prop_params = parse_prop_grouped_clauses(
-                Filter(data={"properties": step.properties}).property_groups,
->>>>>>> c5fd66a5
+                property_group=Filter(data={"properties": step.properties}).property_groups,
                 prepend=f"action_props_{action.pk}_{step.pk}",
                 table_name=table_name,
                 person_properties_mode=person_properties_mode,
