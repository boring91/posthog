import { kea, props, key, path, actions, reducers, selectors, connect, listeners } from 'kea'
import { FilterType, InsightLogicProps } from '~/types'
import { keyForInsightLogicProps } from 'scenes/insights/sharedUtils'
import {
    BreakdownFilter,
    DataNode,
    DateRange,
    InsightFilter,
    InsightNodeKind,
    InsightQueryNode,
    InsightVizNode,
    Node,
    NodeKind,
} from '~/queries/schema'

import type { insightDataLogicType } from './insightDataLogicType'
import { insightLogic } from './insightLogic'
import { queryNodeToFilter } from '~/queries/nodes/InsightQuery/utils/queryNodeToFilter'
import { filtersToQueryNode } from '~/queries/nodes/InsightQuery/utils/filtersToQueryNode'
import {
    filterForQuery,
    filterPropertyForQuery,
    isTrendsQuery,
    isFunnelsQuery,
    isRetentionQuery,
    isPathsQuery,
    isStickinessQuery,
    isLifecycleQuery,
    isInsightVizNode,
} from '~/queries/utils'
import { featureFlagLogic } from 'lib/logic/featureFlagLogic'
import { FEATURE_FLAGS, NON_TIME_SERIES_DISPLAY_TYPES } from 'lib/constants'
import { cleanFilters } from './utils/cleanFilters'
import { trendsLogic } from 'scenes/trends/trendsLogic'
import { getBreakdown, getDisplay, getCompare, getSeries, getInterval } from '~/queries/nodes/InsightViz/utils'
import { nodeKindToDefaultQuery } from '~/queries/nodes/InsightQuery/defaults'
<<<<<<< HEAD
import { dataNodeLogic } from '~/queries/nodes/DataNode/dataNodeLogic'
import { insightVizDataNodeKey } from '~/queries/nodes/InsightViz/InsightViz'
import { subscriptions } from 'kea-subscriptions'
=======
import { queryExportContext } from '~/queries/query'
>>>>>>> 515e50e5

const defaultQuery = (insightProps: InsightLogicProps): InsightVizNode => {
    const filters = insightProps.cachedInsight?.filters
    return filters ? queryFromFilters(filters) : queryFromKind(NodeKind.TrendsQuery)
}

const queryFromFilters = (filters: Partial<FilterType>): InsightVizNode => ({
    kind: NodeKind.InsightVizNode,
    source: filtersToQueryNode(filters),
})

export const queryFromKind = (kind: InsightNodeKind): InsightVizNode => ({
    kind: NodeKind.InsightVizNode,
    source: nodeKindToDefaultQuery[kind],
})

export const insightDataLogic = kea<insightDataLogicType>([
    props({} as InsightLogicProps),
    key(keyForInsightLogicProps('new')),
    path((key) => ['scenes', 'insights', 'insightDataLogic', key]),

    connect((props: InsightLogicProps) => ({
        values: [
            insightLogic,
            ['insight'],
            featureFlagLogic,
            ['featureFlags'],
            trendsLogic,
            ['toggledLifecycles as trendsLifecycles'],
<<<<<<< HEAD
            // TODO: need to pass empty query here, as otherwise dataNodeLogic will throw
            dataNodeLogic({ key: insightVizDataNodeKey(props), query: {} as DataNode }),
            ['response'],
=======
>>>>>>> 515e50e5
        ],
        actions: [
            insightLogic,
            [
                'setFilters',
                'setInsight',
                'loadInsightSuccess',
                'loadResultsSuccess',
                'saveInsight as insightLogicSaveInsight',
            ],
            trendsLogic(props),
            ['setLifecycles as setTrendsLifecycles'],
        ],
    })),

    actions({
        setQuery: (query: Node) => ({ query }),
        updateQuerySource: (query: Omit<Partial<InsightQueryNode>, 'kind'>) => ({ query }),
        updateInsightFilter: (insightFilter: InsightFilter) => ({ insightFilter }),
        updateDateRange: (dateRange: DateRange) => ({ dateRange }),
        updateBreakdown: (breakdown: BreakdownFilter) => ({ breakdown }),
        saveInsight: (redirectToViewMode = true) => ({ redirectToViewMode }),
    }),

    reducers(({ props }) => ({
        query: [
            defaultQuery(props) as Node,
            {
                setQuery: (_, { query }) => query,
            },
        ],
    })),

    selectors({
        isTrends: [(s) => [s.querySource], (q) => isTrendsQuery(q)],
        isFunnels: [(s) => [s.querySource], (q) => isFunnelsQuery(q)],
        isRetention: [(s) => [s.querySource], (q) => isRetentionQuery(q)],
        isPaths: [(s) => [s.querySource], (q) => isPathsQuery(q)],
        isStickiness: [(s) => [s.querySource], (q) => isStickinessQuery(q)],
        isLifecycle: [(s) => [s.querySource], (q) => isLifecycleQuery(q)],
        isTrendsLike: [(s) => [s.querySource], (q) => isTrendsQuery(q) || isLifecycleQuery(q) || isStickinessQuery(q)],
        supportsDisplay: [(s) => [s.querySource], (q) => isTrendsQuery(q) || isStickinessQuery(q)],
        supportsCompare: [(s) => [s.querySource], (q) => isTrendsQuery(q) || isStickinessQuery(q)],

        querySource: [(s) => [s.query], (query) => (query as InsightVizNode).source],

        dateRange: [(s) => [s.querySource], (q) => q.dateRange],
        breakdown: [(s) => [s.querySource], (q) => getBreakdown(q)],
        display: [(s) => [s.querySource], (q) => getDisplay(q)],
        compare: [(s) => [s.querySource], (q) => getCompare(q)],
        series: [(s) => [s.querySource], (q) => getSeries(q)],
        interval: [(s) => [s.querySource], (q) => getInterval(q)],

        insightFilter: [(s) => [s.querySource], (q) => filterForQuery(q)],
        trendsFilter: [(s) => [s.querySource], (q) => (isTrendsQuery(q) ? q.trendsFilter : null)],
        funnelsFilter: [(s) => [s.querySource], (q) => (isFunnelsQuery(q) ? q.funnelsFilter : null)],
        retentionFilter: [(s) => [s.querySource], (q) => (isRetentionQuery(q) ? q.retentionFilter : null)],
        pathsFilter: [(s) => [s.querySource], (q) => (isPathsQuery(q) ? q.pathsFilter : null)],
        stickinessFilter: [(s) => [s.querySource], (q) => (isStickinessQuery(q) ? q.stickinessFilter : null)],
        lifecycleFilter: [(s) => [s.querySource], (q) => (isLifecycleQuery(q) ? q.lifecycleFilter : null)],

        isNonTimeSeriesDisplay: [
            (s) => [s.display],
            (display) => !!display && NON_TIME_SERIES_DISPLAY_TYPES.includes(display),
        ],

        isQueryBasedInsight: [
            (s) => [s.query],
            (query) => {
                return !isInsightVizNode(query) && !!query
            },
        ],

        exportContext: [
            (s) => [s.query, s.insight],
            (query, insight) => {
                const filename = ['export', insight.name || insight.derived_name].join('-')
                return { ...queryExportContext(query), filename }
            },
        ],
    }),

    listeners(({ actions, values }) => ({
        updateDateRange: ({ dateRange }) => {
            const newQuerySource = { ...values.querySource, dateRange }
            actions.updateQuerySource(newQuerySource)
        },
        updateBreakdown: ({ breakdown }) => {
            const newQuerySource = { ...values.querySource, breakdown }
            actions.updateQuerySource(newQuerySource)
        },
        updateInsightFilter: ({ insightFilter }) => {
            const filterProperty = filterPropertyForQuery(values.querySource)
            const newQuerySource = { ...values.querySource }
            newQuerySource[filterProperty] = {
                ...values.querySource[filterProperty],
                ...insightFilter,
            }
            actions.updateQuerySource(newQuerySource)
        },
        updateQuerySource: ({ query }) => {
            actions.setQuery({
                ...values.query,
                source: { ...(values.query as InsightVizNode).source, ...query },
            } as Node)
        },
        setQuery: ({ query }) => {
            // safeguard against accidentally overwriting filters for non-flagged users
            if (!values.featureFlags[FEATURE_FLAGS.DATA_EXPLORATION_INSIGHTS]) {
                return
            }

            const querySource = (query as InsightVizNode).source
            if (isLifecycleQuery(querySource)) {
                const filters = queryNodeToFilter(querySource)
                actions.setFilters(filters)

                if (querySource.lifecycleFilter?.toggledLifecycles !== values.trendsLifecycles) {
                    actions.setTrendsLifecycles(
                        querySource.lifecycleFilter?.toggledLifecycles
                            ? querySource.lifecycleFilter.toggledLifecycles
                            : ['new', 'resurrecting', 'returning', 'dormant']
                    )
                }
            }
        },
        setInsight: ({ insight: { filters }, options: { overrideFilter } }) => {
            if (overrideFilter) {
                actions.setQuery(queryFromFilters(cleanFilters(filters || {})))
            }
        },
        loadInsightSuccess: ({ insight }) => {
            if (!!insight.query) {
                actions.setQuery(insight.query)
            } else if (!!insight.filters && !!Object.keys(insight.filters).length) {
                const query = queryFromFilters(insight.filters)
                actions.setQuery(query)
            }
        },
        loadResultsSuccess: ({ insight }) => {
            if (!!insight.query) {
                actions.setQuery(insight.query)
            } else if (!!insight.filters && !!Object.keys(insight.filters).length) {
                const query = queryFromFilters(insight.filters)
                actions.setQuery(query)
            }
        },
        saveInsight: ({ redirectToViewMode }) => {
            actions.setInsight(
                {
                    ...values.insight,
                    ...(values.isQueryBasedInsight ? { query: values.query, filters: {} } : {}),
                },
                { overrideFilter: true, fromPersistentApi: false }
            )
            actions.insightLogicSaveInsight(redirectToViewMode)
        },
    })),
    subscriptions(({ values, actions }) => ({
        /**
         * This subscription updates the insight for all visualizations
         * that haven't been refactored to use the data exploration yet.
         */
        response: (response: Record<string, any> | null) => {
            actions.setInsight(
                {
                    ...values.insight,
                    result: response?.result,
                    next: response?.next,
                    // filters: queryNodeToFilter(query.source),
                },
                {}
            )
        },
    })),
])<|MERGE_RESOLUTION|>--- conflicted
+++ resolved
@@ -34,13 +34,10 @@
 import { trendsLogic } from 'scenes/trends/trendsLogic'
 import { getBreakdown, getDisplay, getCompare, getSeries, getInterval } from '~/queries/nodes/InsightViz/utils'
 import { nodeKindToDefaultQuery } from '~/queries/nodes/InsightQuery/defaults'
-<<<<<<< HEAD
 import { dataNodeLogic } from '~/queries/nodes/DataNode/dataNodeLogic'
 import { insightVizDataNodeKey } from '~/queries/nodes/InsightViz/InsightViz'
 import { subscriptions } from 'kea-subscriptions'
-=======
 import { queryExportContext } from '~/queries/query'
->>>>>>> 515e50e5
 
 const defaultQuery = (insightProps: InsightLogicProps): InsightVizNode => {
     const filters = insightProps.cachedInsight?.filters
@@ -70,12 +67,9 @@
             ['featureFlags'],
             trendsLogic,
             ['toggledLifecycles as trendsLifecycles'],
-<<<<<<< HEAD
             // TODO: need to pass empty query here, as otherwise dataNodeLogic will throw
             dataNodeLogic({ key: insightVizDataNodeKey(props), query: {} as DataNode }),
             ['response'],
-=======
->>>>>>> 515e50e5
         ],
         actions: [
             insightLogic,
