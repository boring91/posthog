--- conflicted
+++ resolved
@@ -204,50 +204,6 @@
             ]
         )
 
-<<<<<<< HEAD
-    @freeze_time("2022-02-08")
-    def test_activity_log_tracks_extra_settings(self):
-        self._assert_activity_log_is_empty()
-
-        response = self.client.patch("/api/projects/@current/", {"extra_settings": {"poe_v2_enabled": True}})
-        assert response.status_code == status.HTTP_200_OK, response.json()
-
-        response_data = response.json()
-        self.assertEqual(response_data["name"], self.team.name)
-        self.assertEqual(response_data["extra_settings"], {"poe_v2_enabled": True})
-
-        self._assert_activity_log(
-            [
-                {
-                    "activity": "updated",
-                    "created_at": "2022-02-08T00:00:00Z",
-                    "detail": {
-                        "changes": [
-                            {
-                                "action": "created",
-                                "after": {"poe_v2_enabled": True},
-                                "before": None,
-                                "field": "extra_settings",
-                                "type": "Team",
-                            },
-                        ],
-                        "name": "Default project",
-                        "short_id": None,
-                        "trigger": None,
-                        "type": None,
-                    },
-                    "item_id": str(self.team.pk),
-                    "scope": "Team",
-                    "user": {
-                        "email": "user1@posthog.com",
-                        "first_name": "",
-                    },
-                },
-            ]
-        )
-
-=======
->>>>>>> 2530eaa7
     def test_update_test_filter_default_checked(self):
         response = self.client.patch("/api/projects/@current/", {"test_account_filters_default_checked": "true"})
         self.assertEqual(response.status_code, status.HTTP_200_OK)
