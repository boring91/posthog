--- conflicted
+++ resolved
@@ -4,15 +4,12 @@
 import type { supportLogicType } from './supportLogicType'
 import { forms } from 'kea-forms'
 import { UserType } from '~/types'
-<<<<<<< HEAD
 import { uuid } from 'lib/utils'
 import posthog from 'posthog-js'
 import { eventUsageLogic } from 'lib/utils/eventUsageLogic'
-=======
 import { lemonToast } from 'lib/lemon-ui/lemonToast'
 import { actionToUrl, router, urlToAction } from 'kea-router'
 import { captureException } from '@sentry/react'
->>>>>>> d8ffad40
 
 function getSessionReplayLink(): string {
     const LOOK_BACK = 30
@@ -43,6 +40,7 @@
 }
 
 export const TARGET_AREA_TO_NAME = {
+    analytics: 'Product Analytics (Insights, Dashboards, Annotations)',
     app_performance: 'App Performance',
     apps: 'Apps',
     login: 'Authentication (Login / Sign-up / Invites)',
@@ -53,19 +51,11 @@
     ingestion: 'Event Ingestion',
     experiments: 'Experiments',
     feature_flags: 'Feature Flags',
-<<<<<<< HEAD
     login: 'Login',
     signup: 'Sign up / Invites',
-    session_reply: 'Session Replay',
-}
-
-export type supportTicketTargetArea = keyof typeof TargetAreaToName | null
-export type supportTicketKind = 'bug' | 'feedback' | null
-export const URLPathToTargetArea: Record<string, supportTicketTargetArea> = {
-=======
-    analytics: 'Product Analytics (Insights, Dashboards, Annotations)',
     session_replay: 'Session Replay (Recordings)',
 }
+
 export const SUPPORT_KIND_TO_SUBJECT = {
     bug: 'Bug Report',
     feedback: 'Feedback',
@@ -75,7 +65,6 @@
 export type SupportTicketKind = keyof typeof SUPPORT_KIND_TO_SUBJECT
 
 export const URL_PATH_TO_TARGET_AREA: Record<string, SupportTicketTargetArea> = {
->>>>>>> d8ffad40
     insights: 'analytics',
     recordings: 'session_replay',
     replay: 'session_replay',
@@ -106,28 +95,6 @@
     })),
     actions(() => ({
         closeSupportForm: () => true,
-<<<<<<< HEAD
-        // TODO: can these be combined reasonably?
-        openSupportForm: (kind: supportTicketKind = null, target_area: supportTicketTargetArea = null) => ({
-            kind,
-            target_area,
-        }),
-        openSupportLoggedOutForm: (
-            name: string | null = null,
-            email: string | null = null,
-            kind: supportTicketKind = null,
-            target_area: supportTicketTargetArea = null
-        ) => ({ name, email, kind, target_area }),
-        submitZendeskTicket: (
-            name: string,
-            email: string,
-            kind: supportTicketKind,
-            target_area: supportTicketTargetArea,
-            message: string
-        ) => ({
-            name,
-            email,
-=======
         openSupportForm: (
             kind: SupportTicketKind | null = null,
             target_area: SupportTicketTargetArea | null = null
@@ -135,12 +102,21 @@
             kind,
             target_area,
         }),
+        openSupportLoggedOutForm: (
+            name: string | null = null,
+            email: string | null = null,
+            kind: SupportTicketKind | null = null,
+            target_area: SupportTicketTargetArea | null = null
+        ) => ({ name, email, kind, target_area }),
         submitZendeskTicket: (
+            name: string,
+            email: string,
             kind: SupportTicketKind | null,
             target_area: SupportTicketTargetArea | null,
             message: string
         ) => ({
->>>>>>> d8ffad40
+            name,
+            email,
             kind,
             target_area,
             message,
@@ -182,8 +158,8 @@
             defaults: {} as unknown as {
                 name: string
                 email: string
-                kind: supportTicketKind
-                target_area: supportTicketTargetArea
+                kind: SupportTicketKind
+                target_area: SupportTicketTargetArea
                 message: string
             },
             errors: ({ name, email, message, kind, target_area }) => {
@@ -264,14 +240,10 @@
                         zendesk_ticket_id,
                         zendesk_ticket_link: `https://posthoghelp.zendesk.com/agent/tickets/${zendesk_ticket_id}`,
                     }
-<<<<<<< HEAD
                     actions.reportSupportFormSubmitted(properties)
-=======
-                    posthog.capture('support_ticket', properties)
                     lemonToast.success(
                         "Got the message! If we have follow-up information for you, we'll reply via email."
                     )
->>>>>>> d8ffad40
                 })
                 .catch((err) => {
                     captureException(err)
