--- conflicted
+++ resolved
@@ -51,15 +51,7 @@
         j = response.json()
         first_person = j["reults"][0]["people"][0]
         self.assertEqual(5, len(j["results"][0]["people"]))
-<<<<<<< HEAD
-        self.assertTrue(
-            "id" in j["results"][0]["people"][0]
-            and "name" in j["results"][0]["people"][0]
-            and "distinct_ids" in j["results"][0]["people"][0]
-        )
-=======
         self.assertTrue("id" in first_person and "name" in first_person and "distinct_ids" in first_person)
->>>>>>> af93ef1a
         self.assertEqual(5, j["results"][0]["count"])
 
     def test_basic_pagination(self):
