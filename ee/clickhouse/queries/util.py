--- conflicted
+++ resolved
@@ -1,10 +1,6 @@
 from dataclasses import dataclass
 from datetime import datetime
-<<<<<<< HEAD
-from typing import Optional, Sequence, Tuple
-=======
-from typing import Optional, Tuple, Union
->>>>>>> ac0ef1b3
+from typing import Optional, Sequence, Tuple, Union
 
 from dateutil.relativedelta import relativedelta
 from django.utils import timezone
