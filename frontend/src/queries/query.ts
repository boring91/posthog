--- conflicted
+++ resolved
@@ -20,6 +20,7 @@
 
 import { queryNodeToFilter } from './nodes/InsightQuery/utils/queryNodeToFilter'
 import { DataNode, HogQLQuery, HogQLQueryResponse, NodeKind, PersonsNode } from './schema'
+import { QueryStatus } from './schema'
 import { QueryStatus } from './schema'
 import {
     isActorsQuery,
@@ -39,7 +40,6 @@
     isTimeToSeeDataSessionsQuery,
     isTrendsQuery,
 } from './utils'
-import { QueryStatus} from './schema'
 
 const QUERY_ASYNC_MAX_INTERVAL_SECONDS = 5
 const QUERY_ASYNC_TOTAL_POLL_SECONDS = 10 * 60 + 6 // keep in sync with backend-side timeout (currently 10min) + a small buffer
@@ -134,13 +134,9 @@
         if (statusResponse.complete || statusResponse.error) {
             return statusResponse.results
         }
-<<<<<<< HEAD
-        if(setPollResponse) setPollResponse(statusResponse)
-=======
         if (setPollResponse) {
             setPollResponse(statusResponse)
         }
->>>>>>> 1dec9be7
     }
     throw new Error('Query timed out')
 }
