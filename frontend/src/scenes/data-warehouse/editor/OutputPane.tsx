import 'react-data-grid/lib/styles.css'

import { IconGear } from '@posthog/icons'
import { LemonButton, LemonTabs } from '@posthog/lemon-ui'
import clsx from 'clsx'
import { useActions, useValues } from 'kea'
import { AnimationType } from 'lib/animations/animations'
import { Animation } from 'lib/components/Animation/Animation'
import { ExportButton } from 'lib/components/ExportButton/ExportButton'
import { useMemo } from 'react'
import DataGrid from 'react-data-grid'
import { InsightErrorState, StatelessInsightLoadingState } from 'scenes/insights/EmptyStates'
import { HogQLBoldNumber } from 'scenes/insights/views/BoldNumber/BoldNumber'

import { KeyboardShortcut } from '~/layout/navigation-3000/components/KeyboardShortcut'
import { themeLogic } from '~/layout/navigation-3000/themeLogic'
import { dataNodeLogic } from '~/queries/nodes/DataNode/dataNodeLogic'
import { ElapsedTime } from '~/queries/nodes/DataNode/ElapsedTime'
import { LineGraph } from '~/queries/nodes/DataVisualization/Components/Charts/LineGraph'
import { SideBar } from '~/queries/nodes/DataVisualization/Components/SideBar'
import { Table } from '~/queries/nodes/DataVisualization/Components/Table'
import { TableDisplay } from '~/queries/nodes/DataVisualization/Components/TableDisplay'
import { AddVariableButton } from '~/queries/nodes/DataVisualization/Components/Variables/AddVariableButton'
import { VariablesForInsight } from '~/queries/nodes/DataVisualization/Components/Variables/Variables'
import { variablesLogic } from '~/queries/nodes/DataVisualization/Components/Variables/variablesLogic'
import { DataTableVisualizationProps } from '~/queries/nodes/DataVisualization/DataVisualization'
import { dataVisualizationLogic } from '~/queries/nodes/DataVisualization/dataVisualizationLogic'
import { HogQLQueryResponse } from '~/queries/schema'
import { ChartDisplayType, ExporterFormat } from '~/types'

import { dataWarehouseViewsLogic } from '../saved_queries/dataWarehouseViewsLogic'
import { multitabEditorLogic } from './multitabEditorLogic'
import { outputPaneLogic, OutputTab } from './outputPaneLogic'
import { InfoTab } from './OutputPaneTabs/InfoTab'

export function OutputPane(): JSX.Element {
    const { activeTab } = useValues(outputPaneLogic)
    const { setActiveTab } = useActions(outputPaneLogic)
    const { variablesForInsight } = useValues(variablesLogic)

    const { editingView, sourceQuery, exportContext, isValidView, error, editorKey } = useValues(multitabEditorLogic)
    const { saveAsInsight, saveAsView, setSourceQuery, runQuery } = useActions(multitabEditorLogic)
    const { isDarkModeOn } = useValues(themeLogic)
    const { response, responseLoading, responseError, queryId, pollResponse } = useValues(dataNodeLogic)
    const { dataWarehouseSavedQueriesLoading } = useValues(dataWarehouseViewsLogic)
    const { updateDataWarehouseSavedQuery } = useActions(dataWarehouseViewsLogic)
    const { visualizationType, queryCancelled } = useValues(dataVisualizationLogic)

    const vizKey = useMemo(() => `SQLEditorScene`, [])

    const columns = useMemo(() => {
        return (
            response?.columns?.map((column: string) => ({
                key: column,
                name: column,
                resizable: true,
            })) ?? []
        )
    }, [response])

    const rows = useMemo(() => {
        if (!response?.results) {
            return []
        }
        return response?.results?.map((row: any[]) => {
            const rowObject: Record<string, any> = {}
            response.columns.forEach((column: string, i: number) => {
                rowObject[column] = row[i]
            })
            return rowObject
        })
    }, [response])

<<<<<<< HEAD
    const ErrorState = useMemo((): JSX.Element | null => {
        return (
            <div className={clsx('flex-1 absolute top-0 left-0 right-0 bottom-0 overflow-scroll')}>
                <InsightErrorState
                    query={sourceQuery}
                    excludeDetail
                    title={
                        queryCancelled
                            ? 'The query was cancelled'
                            : response && 'error' in response
                            ? (response as any).error
                            : responseError
                    }
                />
            </div>
        )
    }, [responseError, sourceQuery, queryCancelled, response])

    const Content = (): JSX.Element | null => {
        if (activeTab === OutputTab.Results) {
            if (responseError) {
                return ErrorState
            }

            return responseLoading ? (
                <Spinner className="text-3xl" />
            ) : !response ? (
                <span className="text-muted mt-3">Query results will appear here</span>
            ) : (
                <div className="flex-1 absolute top-0 left-0 right-0 bottom-0">
                    <DataGrid
                        className={isDarkModeOn ? 'rdg-dark h-full' : 'rdg-light h-full'}
                        columns={columns}
                        rows={rows}
                    />
                </div>
            )
        }

        if (activeTab === OutputTab.Visualization) {
            if (responseError) {
                return ErrorState
            }

            return !response ? (
                <span className="text-muted mt-3">Query be results will be visualized here</span>
            ) : (
                <div className="flex-1 absolute top-0 left-0 right-0 bottom-0 px-4 py-1 hide-scrollbar">
                    <InternalDataTableVisualization
                        uniqueKey={vizKey}
                        query={sourceQuery}
                        setQuery={setSourceQuery}
                        context={{}}
                        cachedResults={undefined}
                        exportContext={exportContext}
                        onSaveInsight={saveAsInsight}
                    />
                </div>
            )
        }

        if (activeTab === OutputTab.Info) {
            return <InfoTab codeEditorKey={editorKey} />
        }

        return null
    }

=======
>>>>>>> ed0ba355
    return (
        <div className="flex flex-col w-full flex-1 bg-bg-3000">
            {variablesForInsight.length > 0 && (
                <div className="py-2 px-4">
                    <VariablesForInsight />
                </div>
            )}
            <div className="flex flex-row justify-between align-center py-2 px-4 w-full h-[55px]">
                <LemonTabs
                    activeKey={activeTab}
                    onChange={(tab) => setActiveTab(tab as OutputTab)}
                    tabs={[
                        {
                            key: OutputTab.Results,
                            label: 'Results',
                        },
                        {
                            key: OutputTab.Visualization,
                            label: 'Visualization',
                        },
                        {
                            key: OutputTab.Info,
                            label: 'Info',
                        },
                    ]}
                />
                <div className="flex gap-4">
                    <AddVariableButton />

                    {exportContext && (
                        <ExportButton
                            disabledReason={
                                visualizationType != ChartDisplayType.ActionsTable &&
                                'Only table results are exportable'
                            }
                            type="secondary"
                            items={[
                                {
                                    export_format: ExporterFormat.CSV,
                                    export_context: exportContext,
                                },
                                {
                                    export_format: ExporterFormat.XLSX,
                                    export_context: exportContext,
                                },
                            ]}
                        />
                    )}

                    {editingView ? (
                        <>
                            <LemonButton
                                loading={dataWarehouseSavedQueriesLoading}
                                type="secondary"
                                onClick={() =>
                                    updateDataWarehouseSavedQuery({
                                        id: editingView.id,
                                        query: sourceQuery.source,
                                        types: response?.types ?? [],
                                    })
                                }
                            >
                                Update view
                            </LemonButton>
                        </>
                    ) : (
                        <LemonButton
                            type="secondary"
                            onClick={() => saveAsView()}
                            disabledReason={isValidView ? '' : 'Some fields may need an alias'}
                        >
                            Save as view
                        </LemonButton>
                    )}
                    <LemonButton
                        disabledReason={error ? error : ''}
                        loading={responseLoading}
                        type="primary"
                        onClick={() => runQuery()}
                    >
                        <span className="mr-1">Run</span>
                        <KeyboardShortcut command enter />
                    </LemonButton>
                </div>
            </div>
<<<<<<< HEAD
            <div className="flex flex-1 relative bg-dark">
                <Content />
=======
            <div className="flex flex-1 relative bg-dark justify-center items-center">
                <Content
                    activeTab={activeTab}
                    responseError={responseError}
                    responseLoading={responseLoading}
                    response={response}
                    sourceQuery={sourceQuery}
                    queryCancelled={queryCancelled}
                    columns={columns}
                    rows={rows}
                    isDarkModeOn={isDarkModeOn}
                    vizKey={vizKey}
                    setSourceQuery={setSourceQuery}
                    exportContext={exportContext}
                    saveAsInsight={saveAsInsight}
                    queryId={queryId}
                    pollResponse={pollResponse}
                />
            </div>
            <div className="flex justify-end pr-2 border-t">
                <ElapsedTime />
>>>>>>> ed0ba355
            </div>
        </div>
    )
}

function InternalDataTableVisualization(
    props: DataTableVisualizationProps & { onSaveInsight: () => void }
): JSX.Element {
    const {
        query,
        visualizationType,
        showEditingUI,
        showResultControls,
        response,
        responseLoading,
        isChartSettingsPanelOpen,
    } = useValues(dataVisualizationLogic)

    const { toggleChartSettingsPanel } = useActions(dataVisualizationLogic)

    let component: JSX.Element | null = null

    // TODO(@Gilbert09): Better loading support for all components - e.g. using the `loading` param of `Table`
    if (!showEditingUI && (!response || responseLoading)) {
        component = (
            <div className="flex flex-col flex-1 justify-center items-center border rounded bg-bg-light">
                <Animation type={AnimationType.LaptopHog} />
            </div>
        )
    } else if (visualizationType === ChartDisplayType.ActionsTable) {
        component = (
            <Table
                uniqueKey={props.uniqueKey}
                query={query}
                context={props.context}
                cachedResults={props.cachedResults as HogQLQueryResponse | undefined}
            />
        )
    } else if (
        visualizationType === ChartDisplayType.ActionsLineGraph ||
        visualizationType === ChartDisplayType.ActionsBar ||
        visualizationType === ChartDisplayType.ActionsAreaGraph ||
        visualizationType === ChartDisplayType.ActionsStackedBar
    ) {
        component = <LineGraph />
    } else if (visualizationType === ChartDisplayType.BoldNumber) {
        component = <HogQLBoldNumber />
    }

    return (
        <div className="h-full hide-scrollbar flex flex-1 gap-2">
            <div className="relative w-full flex flex-col gap-4 flex-1">
                <div className="flex flex-1 flex-row gap-4 overflow-scroll hide-scrollbar">
                    {isChartSettingsPanelOpen && (
                        <div>
                            <SideBar />
                        </div>
                    )}
                    <div className={clsx('w-full h-full flex-1 overflow-auto')}>{component}</div>
                </div>
                {showResultControls && (
                    <>
                        <div className="flex gap-4 justify-between flex-wrap px-px py-2">
                            <div className="flex gap-4 items-center" />
                            <div className="flex gap-4 items-center">
                                <div className="flex gap-4 items-center flex-wrap">
                                    <TableDisplay />

                                    <LemonButton
                                        icon={<IconGear />}
                                        type={isChartSettingsPanelOpen ? 'primary' : 'secondary'}
                                        onClick={() => toggleChartSettingsPanel()}
                                        tooltip="Visualization settings"
                                    />

                                    <LemonButton type="primary" onClick={() => props.onSaveInsight()}>
                                        Create insight
                                    </LemonButton>
                                </div>
                            </div>
                        </div>
                    </>
                )}
            </div>
        </div>
    )
}

const ErrorState = ({ responseError, sourceQuery, queryCancelled, response }: any): JSX.Element | null => {
    return (
        <div className={clsx('flex-1 absolute top-0 left-0 right-0 bottom-0 overflow-scroll')}>
            <InsightErrorState
                query={sourceQuery}
                excludeDetail
                title={
                    queryCancelled
                        ? 'The query was cancelled'
                        : response && 'error' in response
                        ? response.error
                        : responseError
                }
            />
        </div>
    )
}

const Content = ({
    activeTab,
    responseError,
    responseLoading,
    response,
    sourceQuery,
    queryCancelled,
    columns,
    rows,
    isDarkModeOn,
    vizKey,
    setSourceQuery,
    exportContext,
    saveAsInsight,
    queryId,
    pollResponse,
}: any): JSX.Element | null => {
    if (activeTab === OutputTab.Results) {
        if (responseError) {
            return (
                <ErrorState
                    responseError={responseError}
                    sourceQuery={sourceQuery}
                    queryCancelled={queryCancelled}
                    response={response}
                />
            )
        }

        return responseLoading ? (
            <StatelessInsightLoadingState queryId={queryId} pollResponse={pollResponse} />
        ) : !response ? (
            <span className="text-muted mt-3">Query results will appear here</span>
        ) : (
            <div className="flex-1 absolute top-0 left-0 right-0 bottom-0">
                <DataGrid
                    className={isDarkModeOn ? 'rdg-dark h-full' : 'rdg-light h-full'}
                    columns={columns}
                    rows={rows}
                />
            </div>
        )
    }

    if (activeTab === OutputTab.Visualization) {
        if (responseError) {
            return (
                <ErrorState
                    responseError={responseError}
                    sourceQuery={sourceQuery}
                    queryCancelled={queryCancelled}
                    response={response}
                />
            )
        }

        return !response ? (
            <span className="text-muted mt-3">Query be results will be visualized here</span>
        ) : (
            <div className="flex-1 absolute top-0 left-0 right-0 bottom-0 px-4 py-1 hide-scrollbar">
                <InternalDataTableVisualization
                    uniqueKey={vizKey}
                    query={sourceQuery}
                    setQuery={setSourceQuery}
                    context={{}}
                    cachedResults={undefined}
                    exportContext={exportContext}
                    onSaveInsight={saveAsInsight}
                />
            </div>
        )
    }

    return null
}<|MERGE_RESOLUTION|>--- conflicted
+++ resolved
@@ -71,77 +71,6 @@
         })
     }, [response])
 
-<<<<<<< HEAD
-    const ErrorState = useMemo((): JSX.Element | null => {
-        return (
-            <div className={clsx('flex-1 absolute top-0 left-0 right-0 bottom-0 overflow-scroll')}>
-                <InsightErrorState
-                    query={sourceQuery}
-                    excludeDetail
-                    title={
-                        queryCancelled
-                            ? 'The query was cancelled'
-                            : response && 'error' in response
-                            ? (response as any).error
-                            : responseError
-                    }
-                />
-            </div>
-        )
-    }, [responseError, sourceQuery, queryCancelled, response])
-
-    const Content = (): JSX.Element | null => {
-        if (activeTab === OutputTab.Results) {
-            if (responseError) {
-                return ErrorState
-            }
-
-            return responseLoading ? (
-                <Spinner className="text-3xl" />
-            ) : !response ? (
-                <span className="text-muted mt-3">Query results will appear here</span>
-            ) : (
-                <div className="flex-1 absolute top-0 left-0 right-0 bottom-0">
-                    <DataGrid
-                        className={isDarkModeOn ? 'rdg-dark h-full' : 'rdg-light h-full'}
-                        columns={columns}
-                        rows={rows}
-                    />
-                </div>
-            )
-        }
-
-        if (activeTab === OutputTab.Visualization) {
-            if (responseError) {
-                return ErrorState
-            }
-
-            return !response ? (
-                <span className="text-muted mt-3">Query be results will be visualized here</span>
-            ) : (
-                <div className="flex-1 absolute top-0 left-0 right-0 bottom-0 px-4 py-1 hide-scrollbar">
-                    <InternalDataTableVisualization
-                        uniqueKey={vizKey}
-                        query={sourceQuery}
-                        setQuery={setSourceQuery}
-                        context={{}}
-                        cachedResults={undefined}
-                        exportContext={exportContext}
-                        onSaveInsight={saveAsInsight}
-                    />
-                </div>
-            )
-        }
-
-        if (activeTab === OutputTab.Info) {
-            return <InfoTab codeEditorKey={editorKey} />
-        }
-
-        return null
-    }
-
-=======
->>>>>>> ed0ba355
     return (
         <div className="flex flex-col w-full flex-1 bg-bg-3000">
             {variablesForInsight.length > 0 && (
@@ -227,10 +156,6 @@
                     </LemonButton>
                 </div>
             </div>
-<<<<<<< HEAD
-            <div className="flex flex-1 relative bg-dark">
-                <Content />
-=======
             <div className="flex flex-1 relative bg-dark justify-center items-center">
                 <Content
                     activeTab={activeTab}
@@ -248,11 +173,11 @@
                     saveAsInsight={saveAsInsight}
                     queryId={queryId}
                     pollResponse={pollResponse}
+                    editorKey={editorKey}
                 />
             </div>
             <div className="flex justify-end pr-2 border-t">
                 <ElapsedTime />
->>>>>>> ed0ba355
             </div>
         </div>
     )
@@ -375,6 +300,7 @@
     saveAsInsight,
     queryId,
     pollResponse,
+    editorKey,
 }: any): JSX.Element | null => {
     if (activeTab === OutputTab.Results) {
         if (responseError) {
@@ -432,5 +358,13 @@
         )
     }
 
+    if (activeTab === OutputTab.Info) {
+        return (
+            <div className="flex flex-1 relative bg-dark">
+                <InfoTab codeEditorKey={editorKey} />
+            </div>
+        )
+    }
+
     return null
 }