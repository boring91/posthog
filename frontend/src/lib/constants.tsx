import React from 'react'
import { AnnotationScope } from '../types'

// Sync these with the ChartDisplayType enum in types.ts
// ... and remove once all files have migrated to TypeScript
export const ACTIONS_LINE_GRAPH_LINEAR = 'ActionsLineGraph'
export const ACTIONS_LINE_GRAPH_CUMULATIVE = 'ActionsLineGraphCumulative'
export const ACTIONS_TABLE = 'ActionsTable'
export const ACTIONS_PIE_CHART = 'ActionsPie'
export const ACTIONS_BAR_CHART = 'ActionsBar'
export const ACTIONS_BAR_CHART_VALUE = 'ActionsBarValue'
export const PATHS_VIZ = 'PathsViz'
export const FUNNEL_VIZ = 'FunnelViz'

export enum OrganizationMembershipLevel {
    Member = 1,
    Admin = 8,
    Owner = 15,
}

/** See posthog/api/organization.py for details. */
export enum PluginsAccessLevel {
    None = 0,
    Config = 3,
    Install = 6,
    Root = 9,
}

export const organizationMembershipLevelToName = new Map<number, string>([
    [OrganizationMembershipLevel.Member, 'member'],
    [OrganizationMembershipLevel.Admin, 'administrator'],
    [OrganizationMembershipLevel.Owner, 'owner'],
])

export const annotationScopeToName = new Map<string, string>([
    [AnnotationScope.DashboardItem, 'dashboard item'],
    [AnnotationScope.Project, 'project'],
    [AnnotationScope.Organization, 'organization'],
])

export const PERSON_DISTINCT_ID_MAX_SIZE = 3

// Event constants
export const ACTION_TYPE = 'action_type'
export const EVENT_TYPE = 'event_type'

// TODO: Deprecated; should be removed once backend is updated
export enum ShownAsValue {
    VOLUME = 'Volume',
    STICKINESS = 'Stickiness',
    LIFECYCLE = 'Lifecycle',
}

// Retention constants
export const RETENTION_RECURRING = 'retention_recurring'
export const RETENTION_FIRST_TIME = 'retention_first_time'

// Properties constants
export const PROPERTY_MATH_TYPE = 'property'
export const EVENT_MATH_TYPE = 'event'
export const MATHS: Record<string, any> = {
    total: {
        name: 'Total count',
        description: (
            <>
                Total event count. Total number of times the event was performed by any user.
                <br />
                <br />
                <i>Example: If a user performs an event 3 times in the given period, it counts as 3.</i>
            </>
        ),
        onProperty: false,
        type: EVENT_MATH_TYPE,
    },
    dau: {
        name: 'Unique users',
        description: (
            <>
                Number of unique users who performed the event in the specified period.
                <br />
                <br />
                <i>
                    Example: If a single user performs an event 3 times in a given day/week/month, it counts only as 1.
                </i>
            </>
        ),
        onProperty: false,
        type: EVENT_MATH_TYPE,
    },
    weekly_active: {
        name: 'Weekly Active',
        description: (
            <>
                Users active in the past week (7 days).
                <br />
                This is a trailing count that aggregates distinct users in the past 7 days for each day in the time
                series
            </>
        ),
        onProperty: false,
        type: EVENT_MATH_TYPE,
    },
    monthly_active: {
        name: 'Monthly Active',
        description: (
            <>
                Users active in the past month (30 days).
                <br />
                This is a trailing count that aggregates distinct users in the past 30 days for each day in the time
                series
            </>
        ),
        onProperty: false,
        type: EVENT_MATH_TYPE,
    },
    avg: {
        name: 'Average',
        description: (
            <>
                Average of a property value within an event or action.
                <br />
                <br />
                For example 3 events captured with property <code>amount</code> equal to 10, 12 and 20, result in 14.
            </>
        ),
        onProperty: true,
        type: PROPERTY_MATH_TYPE,
    },
    sum: {
        name: 'Sum',
        description: (
            <>
                Sum of property values within an event or action.
                <br />
                <br />
                For example 3 events captured with property <code>amount</code> equal to 10, 12 and 20, result in 42.
            </>
        ),
        onProperty: true,
        type: PROPERTY_MATH_TYPE,
    },
    min: {
        name: 'Minimum',
        description: (
            <>
                Event property minimum.
                <br />
                <br />
                For example 3 events captured with property <code>amount</code> equal to 10, 12 and 20, result in 10.
            </>
        ),
        onProperty: true,
        type: PROPERTY_MATH_TYPE,
    },
    max: {
        name: 'Maximum',
        description: (
            <>
                Event property maximum.
                <br />
                <br />
                For example 3 events captured with property <code>amount</code> equal to 10, 12 and 20, result in 20.
            </>
        ),
        onProperty: true,
        type: PROPERTY_MATH_TYPE,
    },
    median: {
        name: 'Median',
        description: (
            <>
                Event property median (50th percentile).
                <br />
                <br />
                For example 100 events captured with property <code>amount</code> equal to 101..200, result in 150.
            </>
        ),
        onProperty: true,
        type: PROPERTY_MATH_TYPE,
    },
    p90: {
        name: '90th percentile',
        description: (
            <>
                Event property 90th percentile.
                <br />
                <br />
                For example 100 events captured with property <code>amount</code> equal to 101..200, result in 190.
            </>
        ),
        onProperty: true,
        type: 'property',
    },
    p95: {
        name: '95th percentile',
        description: (
            <>
                Event property 95th percentile.
                <br />
                <br />
                For example 100 events captured with property <code>amount</code> equal to 101..200, result in 195.
            </>
        ),
        onProperty: true,
        type: PROPERTY_MATH_TYPE,
    },
    p99: {
        name: '99th percentile',
        description: (
            <>
                Event property 90th percentile.
                <br />
                <br />
                For example 100 events captured with property <code>amount</code> equal to 101..200, result in 199.
            </>
        ),
        onProperty: true,
        type: PROPERTY_MATH_TYPE,
    },
}

export const WEBHOOK_SERVICES: Record<string, string> = {
    Slack: 'slack.com',
    Discord: 'discord.com',
    Teams: 'office.com',
}

export const FEATURE_FLAGS = {
    TEST_ENVIRONMENT: 'test-environment-3149',
    PAPERCUPS_ENABLED: 'papercups-enabled',
    INGESTION_GRID: 'ingestion-grid-exp-3',
    PROJECT_HOME: 'project-home-exp-5',
    TRAILING_WAU_MAU: '3638-trailing-wau-mau',
    EVENT_COLUMN_CONFIG: '4141-event-columns',
    NPS_PROMPT: '4562-nps',
    INGESTION_TAXONOMY: '4267-event-property-taxonomy',
    ENGAGEMENT_COHORTS: 'engagement-cohorts-4349',
    PLUGIN_METRICS: '4871-plugin-metrics',
    SESSIONS_TABLE: '4964-sessions-table', // Expand/collapse all in sessions table (performance consideration)
    TAXONOMIC_PROPERTY_FILTER: '4267-taxonomic-property-filter',
    INGESTION_HELP_BUTTON: '112-ingestion-help-button',
    SAVED_INSIGHTS: '3408-saved-insights',
    MULTIVARIATE_SUPPORT: '5440-multivariate-support',
    FUNNEL_HORIZONTAL_UI: '5730-funnel-horizontal-ui',
<<<<<<< HEAD
    PLUGINS_UI_JOBS: '5720-plugins-ui-jobs',
=======
    DIVE_DASHBOARDS: 'hackathon-dive-dashboards',
>>>>>>> 7266e32e
}

export const ENVIRONMENT_LOCAL_STORAGE_KEY = '$environment'

export enum Environments {
    PRODUCTION = 'production',
    TEST = 'test',
}

export const ENTITY_MATCH_TYPE = 'entities'
export const PROPERTY_MATCH_TYPE = 'properties'

export enum FunnelLayout {
    horizontal = 'horizontal',
    vertical = 'vertical',
}

export const BinCountAuto = 'auto'

export const ERROR_MESSAGES: Record<string, string> = {
    no_new_organizations:
        'Your email address is not associated with an account. Please ask your administrator for an invite.',
}

// Cohort types
export const COHORT_STATIC = 'static'
export const COHORT_DYNAMIC = 'dynamic'<|MERGE_RESOLUTION|>--- conflicted
+++ resolved
@@ -242,11 +242,8 @@
     SAVED_INSIGHTS: '3408-saved-insights',
     MULTIVARIATE_SUPPORT: '5440-multivariate-support',
     FUNNEL_HORIZONTAL_UI: '5730-funnel-horizontal-ui',
-<<<<<<< HEAD
     PLUGINS_UI_JOBS: '5720-plugins-ui-jobs',
-=======
     DIVE_DASHBOARDS: 'hackathon-dive-dashboards',
->>>>>>> 7266e32e
 }
 
 export const ENVIRONMENT_LOCAL_STORAGE_KEY = '$environment'
