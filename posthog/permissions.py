--- conflicted
+++ resolved
@@ -22,11 +22,7 @@
                 return object.project.organization  # type: ignore
             except AttributeError:
                 pass
-<<<<<<< HEAD
-    raise ValueError("Model not compatible with organization-based permissions!")
-=======
     raise ValueError("Object not compatible with organization-based permissions!")
->>>>>>> 96e4ee85
 
 
 class ProjectMembershipNecessaryPermissions(BasePermission):
