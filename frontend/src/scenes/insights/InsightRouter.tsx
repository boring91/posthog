import { Card, Col, Row, Skeleton } from 'antd'
import { useValues } from 'kea'
import { NotFound } from 'lib/components/NotFound'
import React from 'react'
import { SceneExport } from 'scenes/sceneTypes'
import { insightRouterLogic } from 'scenes/insights/insightRouterLogic'

<<<<<<< HEAD
const insightRouterLogic = kea<insightRouterLogicType>({
    path: ['scenes', 'insights', 'InsightRouter'],
    actions: {
        loadInsight: (id: string) => ({ id }),
        setError: true,
    },
    reducers: {
        error: [
            false,
            {
                setError: () => true,
            },
        ],
    },
    listeners: ({ actions }) => ({
        loadInsight: async ({ id }) => {
            const response = await api.get(`api/projects/${teamLogic.values.currentTeamId}/insights/?short_id=${id}`)
            if (response.results.length) {
                const item = response.results[0] as DashboardItemType
                eventUsageLogic.actions.reportInsightShortUrlVisited(true, item.filters.insight || null)
                router.actions.replace(
                    combineUrl('/insights', item.filters, {
                        fromItem: item.id,
                        fromItemName: item.name,
                        fromDashboard: item.dashboard,
                        id: item.short_id,
                    }).url
                )
            } else {
                eventUsageLogic.actions.reportInsightShortUrlVisited(false, null)
                actions.setError()
            }
        },
    }),
    urlToAction: ({ actions }) => ({
        '/i/:id': ({ id }) => {
            if (id) {
                actions.loadInsight(id)
            }
        },
    }),
})

/* Handles insights short links `/i/{id}` */
=======
/* Handles insights links `/i/{id}` and `/insights/new` */
>>>>>>> b11c4421
export function InsightRouter(): JSX.Element {
    const { error } = useValues(insightRouterLogic)
    return (
        <>
            {error ? (
                <NotFound object="insight" />
            ) : (
                <>
                    <Skeleton active paragraph={{ rows: 0 }} />
                    <Card>
                        <Row gutter={16}>
                            <Col md={18}>
                                <Skeleton active />
                            </Col>
                            <Col md={6} style={{ textAlign: 'center' }}>
                                <Skeleton active paragraph={{ rows: 0 }} />
                                <Skeleton active paragraph={{ rows: 0 }} />
                                <Skeleton active paragraph={{ rows: 0 }} />
                            </Col>
                        </Row>
                    </Card>
                    <Card style={{ minHeight: 600, marginTop: 16 }} />
                </>
            )}
        </>
    )
}

export const scene: SceneExport = {
    component: InsightRouter,
    logic: insightRouterLogic,
}<|MERGE_RESOLUTION|>--- conflicted
+++ resolved
@@ -5,54 +5,7 @@
 import { SceneExport } from 'scenes/sceneTypes'
 import { insightRouterLogic } from 'scenes/insights/insightRouterLogic'
 
-<<<<<<< HEAD
-const insightRouterLogic = kea<insightRouterLogicType>({
-    path: ['scenes', 'insights', 'InsightRouter'],
-    actions: {
-        loadInsight: (id: string) => ({ id }),
-        setError: true,
-    },
-    reducers: {
-        error: [
-            false,
-            {
-                setError: () => true,
-            },
-        ],
-    },
-    listeners: ({ actions }) => ({
-        loadInsight: async ({ id }) => {
-            const response = await api.get(`api/projects/${teamLogic.values.currentTeamId}/insights/?short_id=${id}`)
-            if (response.results.length) {
-                const item = response.results[0] as DashboardItemType
-                eventUsageLogic.actions.reportInsightShortUrlVisited(true, item.filters.insight || null)
-                router.actions.replace(
-                    combineUrl('/insights', item.filters, {
-                        fromItem: item.id,
-                        fromItemName: item.name,
-                        fromDashboard: item.dashboard,
-                        id: item.short_id,
-                    }).url
-                )
-            } else {
-                eventUsageLogic.actions.reportInsightShortUrlVisited(false, null)
-                actions.setError()
-            }
-        },
-    }),
-    urlToAction: ({ actions }) => ({
-        '/i/:id': ({ id }) => {
-            if (id) {
-                actions.loadInsight(id)
-            }
-        },
-    }),
-})
-
-/* Handles insights short links `/i/{id}` */
-=======
 /* Handles insights links `/i/{id}` and `/insights/new` */
->>>>>>> b11c4421
 export function InsightRouter(): JSX.Element {
     const { error } = useValues(insightRouterLogic)
     return (
