import json
import re
from typing import Dict, Optional, cast, Any, List

from django.http import HttpResponse, JsonResponse
from drf_spectacular.types import OpenApiTypes
from drf_spectacular.utils import OpenApiParameter
from pydantic import BaseModel
from rest_framework import viewsets
from rest_framework.decorators import action
from rest_framework.exceptions import ParseError, ValidationError, NotAuthenticated
from rest_framework.parsers import JSONParser
from rest_framework.permissions import IsAuthenticated
from rest_framework.request import Request
from rest_framework.response import Response
from sentry_sdk import capture_exception

from posthog import schema
from posthog.api.documentation import extend_schema
from posthog.api.routing import StructuredViewSetMixin
from posthog.clickhouse.query_tagging import tag_queries
from posthog.errors import ExposedCHQueryError
from posthog.hogql.ai import PromptUnclear, write_sql_from_prompt
from posthog.hogql.database.database import create_hogql_database, serialize_database
from posthog.hogql.errors import HogQLException
from posthog.hogql.metadata import get_hogql_metadata
from posthog.hogql.modifiers import create_default_modifiers_for_team

from posthog.hogql_queries.query_runner import get_query_runner
from posthog.models import Team
from posthog.models.user import User
from posthog.permissions import (
    ProjectMembershipNecessaryPermissions,
    TeamMemberAccessPermission,
)
from posthog.queries.time_to_see_data.serializers import (
    SessionEventsQuerySerializer,
    SessionsQuerySerializer,
)
from posthog.queries.time_to_see_data.sessions import get_session_events, get_sessions
from posthog.rate_limit import (
    AIBurstRateThrottle,
    AISustainedRateThrottle,
    TeamRateThrottle,
)
from posthog.schema import HogQLMetadata
from posthog.utils import refresh_requested_by_client

QUERY_WITH_RUNNER = [
    "LifecycleQuery",
    "TrendsQuery",
    "WebOverviewQuery",
    "WebTopSourcesQuery",
    "WebTopClicksQuery",
    "WebTopPagesQuery",
    "WebStatsTableQuery",
]
QUERY_WITH_RUNNER_NO_CACHE = ["EventsQuery", "PersonsQuery", "HogQLQuery", "SessionsTimelineQuery"]


class QueryThrottle(TeamRateThrottle):
    scope = "query"
    rate = "120/hour"


class QuerySchemaParser(JSONParser):
    """
    A query schema parser that ensures a valid query is present in the request
    """

    @staticmethod
    def validate_query(data) -> Dict:
        try:
            schema.QuerySchema.model_validate(data)
            # currently we have to return data not the parsed Model
            # because pydantic doesn't know to discriminate on 'kind'
            # if we can get this correctly typed we can return the parsed model
            return data
        except Exception as error:
            raise ParseError(detail=str(error))

    def parse(self, stream, media_type=None, parser_context=None):
        data = super(QuerySchemaParser, self).parse(stream, media_type, parser_context)
        QuerySchemaParser.validate_query(data.get("query"))
        return data


class QueryViewSet(StructuredViewSetMixin, viewsets.ViewSet):
    permission_classes = [
        IsAuthenticated,
        ProjectMembershipNecessaryPermissions,
        TeamMemberAccessPermission,
    ]

    parser_classes = (QuerySchemaParser,)

    def get_throttles(self):
        if self.action == "draft_sql":
            return [AIBurstRateThrottle(), AISustainedRateThrottle()]
        else:
            return [QueryThrottle()]

    @extend_schema(
        parameters=[
            OpenApiParameter(
                "query",
                OpenApiTypes.STR,
                description="Query node JSON string",
            ),
            OpenApiParameter(
                "client_query_id",
                OpenApiTypes.STR,
                description="Client provided query ID. Can be used to cancel queries.",
            ),
        ]
    )
    def list(self, request: Request, **kw) -> HttpResponse:
        self._tag_client_query_id(request.GET.get("client_query_id"))
        query_json = QuerySchemaParser.validate_query(self._query_json_from_request(request))
        # allow lists as well as dicts in response with safe=False
        try:
            return JsonResponse(process_query(self.team, query_json, request=request), safe=False)
        except HogQLException as e:
            raise ValidationError(str(e))
        except ExposedCHQueryError as e:
            raise ValidationError(str(e), e.code_name)

    def post(self, request, *args, **kwargs):
        request_json = request.data
        query_json = request_json.get("query")
        self._tag_client_query_id(request_json.get("client_query_id"))
        # allow lists as well as dicts in response with safe=False
        try:
            return JsonResponse(process_query(self.team, query_json, request=request), safe=False)
        except HogQLException as e:
            raise ValidationError(str(e))
        except ExposedCHQueryError as e:
            raise ValidationError(str(e), e.code_name)
        except Exception as e:
            self.handle_column_ch_error(e)
            capture_exception(e)
            raise e

    @action(methods=["GET"], detail=False)
    def draft_sql(self, request: Request, *args, **kwargs) -> Response:
        if not isinstance(request.user, User):
            raise NotAuthenticated()
        prompt = request.GET.get("prompt")
        current_query = request.GET.get("current_query")
        if not prompt:
            raise ValidationError({"prompt": ["This field is required."]}, code="required")
        if len(prompt) > 400:
            raise ValidationError({"prompt": ["This field is too long."]}, code="too_long")
        try:
            result = write_sql_from_prompt(prompt, current_query=current_query, user=request.user, team=self.team)
        except PromptUnclear as e:
            raise ValidationError({"prompt": [str(e)]}, code="unclear")
        return Response({"sql": result})

    def handle_column_ch_error(self, error):
        if getattr(error, "message", None):
            match = re.search(r"There's no column.*in table", error.message)
            if match:
                # TODO: remove once we support all column types
                raise ValidationError(
                    match.group(0) + ". Note: While in beta, not all column types may be fully supported"
                )
        return

    def _tag_client_query_id(self, query_id: str | None):
        if query_id is not None:
            tag_queries(client_query_id=query_id)

    def _query_json_from_request(self, request):
        if request.method == "POST":
            if request.content_type in ["", "text/plain", "application/json"]:
                query_source = request.body
            else:
                query_source = request.POST.get("query")
        else:
            query_source = request.GET.get("query")

        if query_source is None:
            raise ValidationError("Please provide a query in the request body or as a query parameter.")

        # TODO with improved pydantic validation we don't need the validation here
        try:

            def parsing_error(ex):
                raise ValidationError(ex)

            query = json.loads(
                query_source,
                parse_constant=lambda x: parsing_error(f"Unsupported constant found in JSON: {x}"),
            )
        except (json.JSONDecodeError, UnicodeDecodeError) as error_main:
            raise ValidationError("Invalid JSON: %s" % (str(error_main)))
        return query


def _unwrap_pydantic(response: Any) -> Dict | List:
    if isinstance(response, list):
        return [_unwrap_pydantic(item) for item in response]

    elif isinstance(response, BaseModel):
        resp1: Dict[str, Any] = {}
        for key in response.__fields__.keys():
            resp1[key] = _unwrap_pydantic(getattr(response, key))
        return resp1

    elif isinstance(response, dict):
        resp2: Dict[str, Any] = {}
        for key in response.keys():
            resp2[key] = _unwrap_pydantic(response.get(key))
        return resp2

    return response


def _unwrap_pydantic_dict(response: Any) -> Dict:
    return cast(dict, _unwrap_pydantic(response))


def process_query(
    team: Team,
    query_json: Dict,
<<<<<<< HEAD
    default_limit: Optional[int] = None,
=======
    in_export_context: Optional[bool] = False,
>>>>>>> 11b3745d
    request: Optional[Request] = None,
) -> Dict:
    # query_json has been parsed by QuerySchemaParser
    # it _should_ be impossible to end up in here with a "bad" query
    if isinstance(query_json, dict):
        query_kind = query_json.get("kind")
    else:
        # we can have a pydantic model for a query as well
        # this isn't typed accordingly, as type narrowing
        # below would get complicated
        query_kind = query_json.kind  # type: ignore

    tag_queries(query=query_json)

    if query_kind in QUERY_WITH_RUNNER:
        refresh_requested = refresh_requested_by_client(request) if request else False
        query_runner = get_query_runner(query_json, team, in_export_context=in_export_context)
        return _unwrap_pydantic_dict(query_runner.run(refresh_requested=refresh_requested))
    elif query_kind in QUERY_WITH_RUNNER_NO_CACHE:
        query_runner = get_query_runner(query_json, team, in_export_context=in_export_context)
        return _unwrap_pydantic_dict(query_runner.calculate())
    elif query_kind == "HogQLMetadata":
        metadata_query = HogQLMetadata.model_validate(query_json)
        metadata_response = get_hogql_metadata(query=metadata_query, team=team)
        return _unwrap_pydantic_dict(metadata_response)
    elif query_kind == "DatabaseSchemaQuery":
        database = create_hogql_database(team.pk, modifiers=create_default_modifiers_for_team(team))
        return serialize_database(database)
    elif query_kind == "TimeToSeeDataSessionsQuery":
        sessions_query_serializer = SessionsQuerySerializer(data=query_json)
        sessions_query_serializer.is_valid(raise_exception=True)
        return {"results": get_sessions(sessions_query_serializer).data}
    elif query_kind == "TimeToSeeDataQuery":
        serializer = SessionEventsQuerySerializer(
            data={
                "team_id": team.pk,
                "session_start": query_json["sessionStart"],
                "session_end": query_json["sessionEnd"],
                "session_id": query_json["sessionId"],
            }
        )
        serializer.is_valid(raise_exception=True)
        return get_session_events(serializer) or {}
    else:
        if query_json.get("source"):
            return process_query(team, query_json["source"])

        raise ValidationError(f"Unsupported query kind: {query_kind}")<|MERGE_RESOLUTION|>--- conflicted
+++ resolved
@@ -224,11 +224,7 @@
 def process_query(
     team: Team,
     query_json: Dict,
-<<<<<<< HEAD
-    default_limit: Optional[int] = None,
-=======
     in_export_context: Optional[bool] = False,
->>>>>>> 11b3745d
     request: Optional[Request] = None,
 ) -> Dict:
     # query_json has been parsed by QuerySchemaParser
