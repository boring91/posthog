import React, { useState, useEffect, useRef } from 'react'
import { useActions, useValues } from 'kea'
import Chart from 'chart.js'
import PropTypes from 'prop-types'
import { operatorMap } from '~/lib/utils'
import _ from 'lodash'
import { getChartColors } from 'lib/colors'
import { useWindowSize } from 'lib/hooks/useWindowSize'
<<<<<<< HEAD
import { Button, Row, Input, Checkbox } from 'antd'
const { TextArea } = Input
=======
>>>>>>> f021820c
import { toast } from 'react-toastify'
import { Annotations, annotationsLogic, AnnotationMarker } from 'lib/components/Annotations'
import { useEscapeKey } from 'lib/hooks/useEscapeKey'

//--Chart Style Options--//
// Chart.defaults.global.defaultFontFamily = "'PT Sans', sans-serif"
Chart.defaults.global.legend.display = false
Chart.defaults.global.animation.duration = 400
//--Chart Style Options--//

export function LineGraph({
    datasets,
    labels,
    color,
    type,
    isInProgress,
    onClick,
    ['data-attr']: dataAttr,
    dashboardItemId,
}) {
    const chartRef = useRef()
    const myLineChart = useRef()
    const [left, setLeft] = useState(0)
    const [holdLeft, setHoldLeft] = useState(0)
    const [enabled, setEnabled] = useState(false)
    const [focused, setFocused] = useState(false)
    const [annotationsFocused, setAnnotationsFocused] = useState(false)
    const [labelIndex, setLabelIndex] = useState(null)
    const [holdLabelIndex, setHoldLabelIndex] = useState(null)
    const [selectedDayLabel, setSelectedDayLabel] = useState(null)
    const { createAnnotation, createAnnotationNow, updateDiffType } = useActions(
        annotationsLogic({ pageKey: dashboardItemId ? dashboardItemId : null })
    )

    const { annotationsList, annotationsLoading } = useValues(
        annotationsLogic({ pageKey: dashboardItemId ? dashboardItemId : null })
    )
<<<<<<< HEAD
    const [textInput, setTextInput] = useState('')
    const [applyAll, setApplyAll] = useState(false)
=======
>>>>>>> f021820c
    const [leftExtent, setLeftExtent] = useState(0)
    const [interval, setInterval] = useState(0)
    const [topExtent, setTopExtent] = useState(0)
    const size = useWindowSize()

    const annotationsCondition = (!type || type === 'line') && datasets.length > 0 && !datasets[0].compare

    useEscapeKey(() => setFocused(false), [focused])

    useEffect(() => {
        buildChart()
    }, [datasets, color])

    // annotation related effects

    // update boundaries and axis padding when user hovers with mouse or annotations load
    useEffect(() => {
        if (annotationsCondition && myLineChart.current) {
            myLineChart.current.options.scales.xAxes[0].ticks.padding =
                enabled || annotationsList.length > 0 || focused ? 35 : 0
            myLineChart.current.update()
            calculateBoundaries()
        }
    }, [enabled, annotationsLoading, annotationsCondition])

    // recalculate diff if interval type selection changes
    useEffect(() => {
        if (annotationsCondition) {
            updateDiffType(datasets[0].days)
        }
    }, [datasets, type, annotationsCondition])

    // update only boundaries when window size changes or chart type changes
    useEffect(() => {
        if (annotationsCondition) {
            calculateBoundaries()
        }
    }, [myLineChart.current, size, type, annotationsCondition])

    function calculateBoundaries() {
        const leftExtent = myLineChart.current.scales['x-axis-0'].left
        const rightExtent = myLineChart.current.scales['x-axis-0'].right
        const ticks = myLineChart.current.scales['x-axis-0'].ticks.length
        const delta = rightExtent - leftExtent
        const interval = delta / (ticks - 1)
        const topExtent = myLineChart.current.scales['x-axis-0'].top + 12
        setLeftExtent(leftExtent)
        setInterval(interval)
        setTopExtent(topExtent)
    }

    function processDataset(dataset, index) {
        const colorList = getChartColors(color || 'white')

        return {
            borderColor: colorList[index],
            backgroundColor: (type === 'bar' || type === 'doughnut') && colorList[index],
            fill: false,
            borderWidth: 1,
            pointHitRadius: 8,
            ...dataset,
        }
    }

    function buildChart() {
        const myChartRef = chartRef.current.getContext('2d')

        const axisLabelColor = color === 'white' ? '#333' : 'rgba(255,255,255,0.8)'
        const axisLineColor = color === 'white' ? '#ddd' : 'rgba(255,255,255,0.2)'
        const axisColor = color === 'white' ? '#999' : 'rgba(255,255,255,0.6)'

        if (typeof myLineChart.current !== 'undefined') myLineChart.current.destroy()
        // if chart is line graph, make duplicate lines and overlay to show dotted lines
        datasets =
            !type || type === 'line'
                ? [
                      ...datasets.map((dataset, index) => {
                          let datasetCopy = Object.assign({}, dataset)
                          let data = [...dataset.data]
                          let labels = [...dataset.labels]
                          let days = [...dataset.days]
                          data.pop()
                          labels.pop()
                          days.pop()
                          datasetCopy.data = data
                          datasetCopy.labels = labels
                          datasetCopy.days = days
                          return processDataset(datasetCopy, index)
                      }),
                      ...datasets.map((dataset, index) => {
                          let datasetCopy = Object.assign({}, dataset)
                          let datasetLength = datasetCopy.data.length
                          datasetCopy.dotted = true

                          // if last date is still active show dotted line
                          if (isInProgress) {
                              datasetCopy.borderDash = [10, 10]
                          }

                          datasetCopy.data =
                              datasetCopy.data.length > 2
                                  ? datasetCopy.data.map((datum, index) =>
                                        index === datasetLength - 1 || index === datasetLength - 2 ? datum : null
                                    )
                                  : datasetCopy.data
                          return processDataset(datasetCopy, index)
                      }),
                  ]
                : datasets.map((dataset, index) => processDataset(dataset, index))

        myLineChart.current = new Chart(myChartRef, {
            type: type || 'line',
            data: {
                //Bring in data
                labels: labels,
                datasets: datasets,
            },
            options:
                type !== 'doughnut'
                    ? {
                          responsive: true,
                          maintainAspectRatio: false,
                          scaleShowHorizontalLines: false,
                          tooltips: {
                              yAlign: 'bottom',
                              enabled: true,
                              intersect: false,
                              mode: 'nearest',
                              bodySpacing: 5,
                              yPadding: 10,
                              xPadding: 10,
                              caretPadding: 0,
                              displayColors: false,
                              backgroundColor: '#1dc9b7',
                              titleFontColor: '#ffffff',
                              labelFontSize: 23,
                              cornerRadius: 4,
                              fontSize: 16,
                              footerSpacing: 0,
                              titleSpacing: 0,
                              callbacks: {
                                  label: function (tooltipItem, data) {
                                      let entityData = data.datasets[tooltipItem.datasetIndex]
                                      if (entityData.dotted && !(tooltipItem.index === entityData.data.length - 1))
                                          return null
                                      var label = entityData.chartLabel || entityData.label || ''
                                      if (
                                          entityData.action &&
                                          entityData.action.properties &&
                                          !_.isEmpty(entityData.action.properties)
                                      ) {
                                          label += ` (${entityData.action.properties
                                              .map(
                                                  (property) =>
                                                      operatorMap[property.operator || 'exact'].split(' ')[0] +
                                                      ' ' +
                                                      property.value
                                              )
                                              .join(', ')})`
                                      }

                                      return label + ' - ' + tooltipItem.yLabel.toLocaleString()
                                  },
                              },
                          },
                          hover: {
                              mode: 'nearest',
                              onHover(evt) {
                                  if (onClick) {
                                      const point = this.getElementAtEvent(evt)
                                      if (point.length) evt.target.style.cursor = 'pointer'
                                      else evt.target.style.cursor = 'default'
                                  }
                              },
                          },
                          scales: {
                              xAxes: [
                                  {
                                      display: true,
                                      gridLines: { lineWidth: 0, color: axisLineColor, zeroLineColor: axisColor },
                                      ticks: {
                                          autoSkip: true,
                                          beginAtZero: true,
                                          min: 0,
                                          fontColor: axisLabelColor,
                                          precision: 0,
                                          padding: annotationsLoading ? 0 : 35,
                                      },
                                  },
                              ],
                              yAxes: [
                                  {
                                      display: true,
                                      gridLines: { color: axisLineColor, zeroLineColor: axisColor },
                                      ticks: {
                                          autoSkip: true,
                                          beginAtZero: true,
                                          min: 0,
                                          fontColor: axisLabelColor,
                                          precision: 0,
                                      },
                                  },
                              ],
                          },
                          onClick: (_, [point]) => {
                              if (point && onClick) {
                                  const dataset = datasets[point._datasetIndex]
                                  onClick({
                                      point,
                                      dataset,
                                      index: point._index,
                                      label:
                                          typeof point._index !== 'undefined' && dataset.labels
                                              ? dataset.labels[point._index]
                                              : undefined,
                                      day:
                                          typeof point._index !== 'undefined' && dataset.days
                                              ? dataset['compare']
                                                  ? dataset.dates[point._index]
                                                  : dataset.days[point._index]
                                              : undefined,
                                      value:
                                          typeof point._index !== 'undefined' && dataset.data
                                              ? dataset.data[point._index]
                                              : undefined,
                                  })
                              }
                          },
                      }
                    : {
                          responsive: true,
                          maintainAspectRatio: false,
                          hover: { mode: 'index' },
                      },
        })
    }

    return (
        <div
            className="graph-container"
            data-attr={dataAttr}
            onMouseMove={(e) => {
                setEnabled(true)
                if (annotationsCondition && myLineChart.current) {
                    var rect = e.currentTarget.getBoundingClientRect(),
                        offsetX = e.clientX - rect.left

                    const leftExtent = myLineChart.current.scales['x-axis-0'].left
                    const rightExtent = myLineChart.current.scales['x-axis-0'].right
                    const ticks = myLineChart.current.scales['x-axis-0'].ticks.length
                    const delta = rightExtent - leftExtent
                    const interval = delta / (ticks - 1)
                    if (offsetX < leftExtent - interval / 2) return
                    const index = mapRange(offsetX, leftExtent - interval / 2, rightExtent + interval / 2, 0, ticks)
                    if (index >= 0 && index < ticks) {
                        setLeft(index * interval + leftExtent)
                        setLabelIndex(index)
                    }
                }
            }}
            onMouseLeave={() => setEnabled(false)}
        >
            <canvas
                ref={chartRef}
                onMouseOver={() => {
                    if (!focused) {
                        setEnabled(true)
                        setLeft(-1)
                    }
                }}
            />
            {annotationsCondition && (
                <Annotations
                    labeledDays={datasets[0].labels}
                    dates={datasets[0].days}
                    leftExtent={leftExtent}
                    interval={interval}
                    topExtent={topExtent}
                    dashboardItemId={dashboardItemId}
                    currentDateMarker={focused ? selectedDayLabel : datasets[0].days[labelIndex]}
                    onClick={() => {
                        setFocused(false)
                        setAnnotationsFocused(true)
                    }}
                    onClose={() => {
                        setAnnotationsFocused(false)
                    }}
                    color={color === 'white' ? null : 'white'}
                    accessoryColor={color === 'white' ? null : 'black'}
                />
            )}
            {annotationsCondition && !annotationsFocused && (enabled || focused) && left >= 0 && (
                <AnnotationMarker
                    dashboardItemId={dashboardItemId}
                    currentDateMarker={focused ? selectedDayLabel : datasets[0].days[labelIndex]}
                    onClick={() => {
                        setFocused(true)
                        setHoldLeft(left)
                        setHoldLabelIndex(labelIndex)
                        setSelectedDayLabel(datasets[0].days[labelIndex])
                    }}
<<<<<<< HEAD
                    visible={focused}
                    content={
                        <div>
                            <span style={{ marginBottom: 12 }}>{moment(selectedDayLabel).format('MMMM Do YYYY')}</span>
                            <TextArea
                                maxLength={300}
                                style={{ marginBottom: 12 }}
                                rows={4}
                                value={textInput}
                                onChange={(e) => setTextInput(e.target.value)}
                            />
                            <Checkbox
                                onChange={(e) => {
                                    setApplyAll(e.target.checked)
                                }}
                            >
                                Create for all charts
                            </Checkbox>
                            <Row justify="end">
                                <Button
                                    style={{ marginRight: 10 }}
                                    onClick={() => {
                                        setFocused(false)
                                        setTextInput('')
                                    }}
                                >
                                    Cancel
                                </Button>
                                <Button
                                    type="primary"
                                    onClick={() => {
                                        setFocused(false)
                                        if (dashboardItemId)
                                            createAnnotationNow(textInput, datasets[0].days[holdLabelIndex], applyAll)
                                        else {
                                            createAnnotation(textInput, datasets[0].days[holdLabelIndex], applyAll)
                                            toast(
                                                'This annotation will be saved if the graph is made into a dashboard item!'
                                            )
                                        }
                                        setTextInput('')
                                    }}
                                >
                                    Add
                                </Button>
                            </Row>
                        </div>
                    }
=======
                    onCreateAnnotation={(textInput) => {
                        if (dashboardItemId) createAnnotationNow(textInput, datasets[0].days[holdLabelIndex])
                        else {
                            createAnnotation(textInput, datasets[0].days[holdLabelIndex])
                            toast('This annotation will be saved if the graph is made into a dashboard item!')
                        }
                    }}
                    onCancelAnnotation={() => [setFocused(false)]}
                    onClose={() => setFocused(false)}
                    dynamic={true}
>>>>>>> f021820c
                    left={(focused ? holdLeft : left) - 12.5}
                    top={topExtent}
                    label={'Add Annotation'}
                    color={color === 'white' ? null : 'white'}
                    graphColor={color}
                    accessoryColor={color === 'white' ? null : 'black'}
                />
            )}
        </div>
    )
}

const mapRange = (value, x1, y1, x2, y2) => Math.floor(((value - x1) * (y2 - x2)) / (y1 - x1) + x2)

LineGraph.propTypes = {
    datasets: PropTypes.arrayOf(PropTypes.shape({ label: PropTypes.string, count: PropTypes.number })).isRequired,
    labels: PropTypes.array.isRequired,
    options: PropTypes.object,
    type: PropTypes.string,
    onClick: PropTypes.func,
}<|MERGE_RESOLUTION|>--- conflicted
+++ resolved
@@ -6,11 +6,6 @@
 import _ from 'lodash'
 import { getChartColors } from 'lib/colors'
 import { useWindowSize } from 'lib/hooks/useWindowSize'
-<<<<<<< HEAD
-import { Button, Row, Input, Checkbox } from 'antd'
-const { TextArea } = Input
-=======
->>>>>>> f021820c
 import { toast } from 'react-toastify'
 import { Annotations, annotationsLogic, AnnotationMarker } from 'lib/components/Annotations'
 import { useEscapeKey } from 'lib/hooks/useEscapeKey'
@@ -48,11 +43,7 @@
     const { annotationsList, annotationsLoading } = useValues(
         annotationsLogic({ pageKey: dashboardItemId ? dashboardItemId : null })
     )
-<<<<<<< HEAD
-    const [textInput, setTextInput] = useState('')
     const [applyAll, setApplyAll] = useState(false)
-=======
->>>>>>> f021820c
     const [leftExtent, setLeftExtent] = useState(0)
     const [interval, setInterval] = useState(0)
     const [topExtent, setTopExtent] = useState(0)
@@ -354,67 +345,19 @@
                         setHoldLabelIndex(labelIndex)
                         setSelectedDayLabel(datasets[0].days[labelIndex])
                     }}
-<<<<<<< HEAD
-                    visible={focused}
-                    content={
-                        <div>
-                            <span style={{ marginBottom: 12 }}>{moment(selectedDayLabel).format('MMMM Do YYYY')}</span>
-                            <TextArea
-                                maxLength={300}
-                                style={{ marginBottom: 12 }}
-                                rows={4}
-                                value={textInput}
-                                onChange={(e) => setTextInput(e.target.value)}
-                            />
-                            <Checkbox
-                                onChange={(e) => {
-                                    setApplyAll(e.target.checked)
-                                }}
-                            >
-                                Create for all charts
-                            </Checkbox>
-                            <Row justify="end">
-                                <Button
-                                    style={{ marginRight: 10 }}
-                                    onClick={() => {
-                                        setFocused(false)
-                                        setTextInput('')
-                                    }}
-                                >
-                                    Cancel
-                                </Button>
-                                <Button
-                                    type="primary"
-                                    onClick={() => {
-                                        setFocused(false)
-                                        if (dashboardItemId)
-                                            createAnnotationNow(textInput, datasets[0].days[holdLabelIndex], applyAll)
-                                        else {
-                                            createAnnotation(textInput, datasets[0].days[holdLabelIndex], applyAll)
-                                            toast(
-                                                'This annotation will be saved if the graph is made into a dashboard item!'
-                                            )
-                                        }
-                                        setTextInput('')
-                                    }}
-                                >
-                                    Add
-                                </Button>
-                            </Row>
-                        </div>
-                    }
-=======
                     onCreateAnnotation={(textInput) => {
-                        if (dashboardItemId) createAnnotationNow(textInput, datasets[0].days[holdLabelIndex])
+                        if (dashboardItemId) createAnnotationNow(textInput, datasets[0].days[holdLabelIndex], applyAll)
                         else {
-                            createAnnotation(textInput, datasets[0].days[holdLabelIndex])
+                            createAnnotation(textInput, datasets[0].days[holdLabelIndex], applyAll)
                             toast('This annotation will be saved if the graph is made into a dashboard item!')
                         }
+                    }}
+                    onChecked={(e) => {
+                        setApplyAll(e.target.checked)
                     }}
                     onCancelAnnotation={() => [setFocused(false)]}
                     onClose={() => setFocused(false)}
                     dynamic={true}
->>>>>>> f021820c
                     left={(focused ? holdLeft : left) - 12.5}
                     top={topExtent}
                     label={'Add Annotation'}
