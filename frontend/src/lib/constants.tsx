import { AvailableFeature, ChartDisplayType, LicensePlan, Region, SSOProvider } from '../types'

/** Display types which don't allow grouping by unit of time. Sync with backend NON_TIME_SERIES_DISPLAY_TYPES. */
export const NON_TIME_SERIES_DISPLAY_TYPES = [
    ChartDisplayType.ActionsTable,
    ChartDisplayType.ActionsPie,
    ChartDisplayType.ActionsBarValue,
    ChartDisplayType.WorldMap,
    ChartDisplayType.BoldNumber,
]
/** Display types for which `breakdown` is hidden and ignored. Sync with backend NON_BREAKDOWN_DISPLAY_TYPES. */
export const NON_BREAKDOWN_DISPLAY_TYPES = [ChartDisplayType.BoldNumber]
/** Display types which only work with a single series. */
export const SINGLE_SERIES_DISPLAY_TYPES = [ChartDisplayType.WorldMap, ChartDisplayType.BoldNumber]

export const NON_VALUES_ON_SERIES_DISPLAY_TYPES = [
    ChartDisplayType.ActionsTable,
    ChartDisplayType.WorldMap,
    ChartDisplayType.BoldNumber,
]

/** Display types for which a percent stack view is available. */
export const PERCENT_STACK_VIEW_DISPLAY_TYPE = [
    ChartDisplayType.ActionsBar,
    ChartDisplayType.ActionsLineGraph,
    ChartDisplayType.ActionsAreaGraph,
    ChartDisplayType.ActionsPie,
]

export enum OrganizationMembershipLevel {
    Member = 1,
    Admin = 8,
    Owner = 15,
}

export enum TeamMembershipLevel {
    Member = 1,
    Admin = 8,
}

export type EitherMembershipLevel = OrganizationMembershipLevel | TeamMembershipLevel

/** See posthog/api/organization.py for details. */
export enum PluginsAccessLevel {
    None = 0,
    Config = 3,
    Install = 6,
    Root = 9,
}

/** Collaboration restriction level (which is a dashboard setting). Sync with DashboardPrivilegeLevel. */
export enum DashboardRestrictionLevel {
    EveryoneInProjectCanEdit = 21,
    OnlyCollaboratorsCanEdit = 37,
}

/** Collaboration privilege level (which is a user property). Sync with DashboardRestrictionLevel. */
export enum DashboardPrivilegeLevel {
    CanView = 21,
    CanEdit = 37,
    /** This is not a value that can be set in the DB – it's inferred. */
    _ProjectAdmin = 888,
    /** This is not a value that can be set in the DB – it's inferred. */
    _Owner = 999,
}

export const privilegeLevelToName: Record<DashboardPrivilegeLevel, string> = {
    [DashboardPrivilegeLevel.CanView]: 'can view',
    [DashboardPrivilegeLevel.CanEdit]: 'can edit',
    [DashboardPrivilegeLevel._Owner]: 'owner',
    [DashboardPrivilegeLevel._ProjectAdmin]: 'can edit',
}

// Persons
export const PERSON_DISTINCT_ID_MAX_SIZE = 3
// Sync with .../api/person.py and .../ingestion/hooks.ts
export const PERSON_DEFAULT_DISPLAY_NAME_PROPERTIES = [
    'email',
    'Email',
    'name',
    'Name',
    'username',
    'Username',
    'UserName',
]

// Feature Flags & Experiments
export const INSTANTLY_AVAILABLE_PROPERTIES = [
    '$geoip_city_name',
    '$geoip_country_name',
    '$geoip_country_code',
    '$geoip_continent_name',
    '$geoip_continent_code',
    '$geoip_postal_code',
    '$geoip_time_zone',
]

// Event constants
export const ACTION_TYPE = 'action_type'
export const EVENT_TYPE = 'event_type'
export const STALE_EVENT_SECONDS = 30 * 24 * 60 * 60 // 30 days

/** @deprecated: should be removed once backend is updated */
export enum ShownAsValue {
    VOLUME = 'Volume',
    STICKINESS = 'Stickiness',
    LIFECYCLE = 'Lifecycle',
}

// Retention constants
export const RETENTION_RECURRING = 'retention_recurring'
export const RETENTION_FIRST_TIME = 'retention_first_time'

export const WEBHOOK_SERVICES: Record<string, string> = {
    Slack: 'slack.com',
    Discord: 'discord.com',
    Teams: 'office.com',
}

export const FEATURE_FLAGS = {
    // Cloud-only
    CLOUD_ANNOUNCEMENT: 'cloud-announcement',
    // Experiments / beta features
    FUNNELS_CUE_OPT_OUT: 'funnels-cue-opt-out-7301', // owner: @neilkakkar
    RETENTION_BREAKDOWN: 'retention-breakdown', // TODO: Dropped, remove
    SMOOTHING_INTERVAL: 'smoothing-interval', // owner: @timgl
    BILLING_LIMIT: 'billing-limit', // owner: @timgl
    KAFKA_INSPECTOR: 'kafka-inspector', // owner: @yakkomajuri
    HISTORICAL_EXPORTS_V2: 'historical-exports-v2', // owner @macobo
    PERSON_ON_EVENTS_ENABLED: 'person-on-events-enabled', //owner: @EDsCODE
    REGION_SELECT: 'region-select', // TODO: Rolled out, unflag
    INGESTION_WARNINGS_ENABLED: 'ingestion-warnings-enabled', // owner: @tiina303
    SESSION_RESET_ON_LOAD: 'session-reset-on-load', // owner: @benjackwhite
    DEBUG_REACT_RENDERS: 'debug-react-renders', // owner: @benjackwhite
    AUTO_ROLLBACK_FEATURE_FLAGS: 'auto-rollback-feature-flags', // owner: @EDsCODE
    ONBOARDING_V2_DEMO: 'onboarding-v2-demo', // owner: #team-growth
    ROLE_BASED_ACCESS: 'role-based-access', // owner: #team-experiments, @liyiy
    QUERY_RUNNING_TIME: 'query_running_time', // owner: @mariusandra
    QUERY_TIMINGS: 'query-timings', // owner: @mariusandra
    QUERY_ASYNC: 'query-async', // owner: @webjunkie
    POSTHOG_3000: 'posthog-3000', // owner: @Twixes
    POSTHOG_3000_NAV: 'posthog-3000-nav', // owner: @Twixes
    ENABLE_PROMPTS: 'enable-prompts', // owner: @lharries
    FEEDBACK_SCENE: 'feedback-scene', // owner: @lharries
    NOTEBOOKS: 'notebooks', // owner: #team-monitoring
    EARLY_ACCESS_FEATURE_SITE_BUTTON: 'early-access-feature-site-button', // owner: @neilkakkar
    HEDGEHOG_MODE_DEBUG: 'hedgehog-mode-debug', // owner: @benjackwhite
    GENERIC_SIGNUP_BENEFITS: 'generic-signup-benefits', // experiment, owner: @raquelmsmith
    WEB_ANALYTICS: 'web-analytics', // owner @robbie-c #team-web-analytics
    HIGH_FREQUENCY_BATCH_EXPORTS: 'high-frequency-batch-exports', // owner: @tomasfarias
    // owner: team monitoring, only to be enabled for PostHog team testing
    EXCEPTION_AUTOCAPTURE: 'exception-autocapture',
    DATA_WAREHOUSE: 'data-warehouse', // owner: @EDsCODE
    DATA_WAREHOUSE_VIEWS: 'data-warehouse-views', // owner: @EDsCODE
    DATA_WAREHOUSE_EXTERNAL_LINK: 'data-warehouse-external-link', // owner: @EDsCODE
    FF_DASHBOARD_TEMPLATES: 'ff-dashboard-templates', // owner: @EDsCODE
    SHOW_PRODUCT_INTRO_EXISTING_PRODUCTS: 'show-product-intro-existing-products', // owner: @raquelmsmith
    ARTIFICIAL_HOG: 'artificial-hog', // owner: @Twixes
    CS_DASHBOARDS: 'cs-dashboards', // owner: @pauldambra
    PRODUCT_SPECIFIC_ONBOARDING: 'product-specific-onboarding', // owner: @raquelmsmith
    REDIRECT_SIGNUPS_TO_INSTANCE: 'redirect-signups-to-instance', // owner: @raquelmsmith
    APPS_AND_EXPORTS_UI: 'apps-and-exports-ui', // owner: @benjackwhite
    SESSION_REPLAY_CORS_PROXY: 'session-replay-cors-proxy', // owner: #team-monitoring
    HOGQL_INSIGHTS: 'hogql-insights', // owner: @mariusandra
    HOGQL_INSIGHT_LIVE_COMPARE: 'hogql-insight-live-compare', // owner: @mariusandra
    WEBHOOKS_DENYLIST: 'webhooks-denylist', // owner: #team-pipeline
    SURVEYS_MULTIPLE_QUESTIONS: 'surveys-multiple-questions', // owner: @liyiy
    SURVEYS_RESULTS_VISUALIZATIONS: 'surveys-results-visualizations', // owner: @jurajmajerik
    SURVEYS_PAYGATES: 'surveys-paygates',
    CONSOLE_RECORDING_SEARCH: 'console-recording-search', // owner: #team-monitoring
    PERSONS_HOGQL_QUERY: 'persons-hogql-query', // owner: @mariusandra
    CMD_K_SEARCH: 'cmd-k-search', // owner: @thmsobrmlr
    PIPELINE_UI: 'pipeline-ui', // owner: #team-pipeline
    NOTEBOOK_CANVASES: 'notebook-canvases', // owner: #team-monitoring
    SESSION_RECORDING_SAMPLING: 'session-recording-sampling', // owner: #team-monitoring
    PERSON_FEED_CANVAS: 'person-feed-canvas', // owner: #project-canvas
    MULTI_PROJECT_FEATURE_FLAGS: 'multi-project-feature-flags', // owner: @jurajmajerik #team-feature-success
    NETWORK_PAYLOAD_CAPTURE: 'network-payload-capture', // owner: #team-monitoring
    FEATURE_FLAG_COHORT_CREATION: 'feature-flag-cohort-creation', // owner: @neilkakkar #team-feature-success
    INSIGHT_HORIZONTAL_CONTROLS: 'insight-horizontal-controls', // owner: @benjackwhite
<<<<<<< HEAD
    ALWAYS_SHOW_SEEKBAR_PREVIEW: 'always-show-seekbar-preview', // owner: @pauldambra
=======
    SURVEYS_OPEN_CHOICE: 'surveys-open-choice', // owner: @ssoonmi, #team-feature-success
>>>>>>> 3bc7f3f3
} as const
export type FeatureFlagKey = (typeof FEATURE_FLAGS)[keyof typeof FEATURE_FLAGS]

/** Which self-hosted plan's features are available with Cloud's "Standard" plan (aka card attached). */
export const POSTHOG_CLOUD_STANDARD_PLAN = LicensePlan.Scale
export const FEATURE_MINIMUM_PLAN: Partial<Record<AvailableFeature, LicensePlan>> = {
    [AvailableFeature.ZAPIER]: LicensePlan.Scale,
    [AvailableFeature.ORGANIZATIONS_PROJECTS]: LicensePlan.Scale,
    [AvailableFeature.SOCIAL_SSO]: LicensePlan.Scale,
    [AvailableFeature.DASHBOARD_COLLABORATION]: LicensePlan.Scale,
    [AvailableFeature.INGESTION_TAXONOMY]: LicensePlan.Scale,
    [AvailableFeature.PATHS_ADVANCED]: LicensePlan.Scale,
    [AvailableFeature.CORRELATION_ANALYSIS]: LicensePlan.Scale,
    [AvailableFeature.GROUP_ANALYTICS]: LicensePlan.Scale,
    [AvailableFeature.MULTIVARIATE_FLAGS]: LicensePlan.Scale,
    [AvailableFeature.EXPERIMENTATION]: LicensePlan.Scale,
    [AvailableFeature.TAGGING]: LicensePlan.Scale,
    [AvailableFeature.BEHAVIORAL_COHORT_FILTERING]: LicensePlan.Scale,
    [AvailableFeature.WHITE_LABELLING]: LicensePlan.Scale,
    [AvailableFeature.DASHBOARD_PERMISSIONING]: LicensePlan.Enterprise,
    [AvailableFeature.PROJECT_BASED_PERMISSIONING]: LicensePlan.Enterprise,
    [AvailableFeature.SAML]: LicensePlan.Enterprise,
    [AvailableFeature.SSO_ENFORCEMENT]: LicensePlan.Enterprise,
    [AvailableFeature.SUBSCRIPTIONS]: LicensePlan.Scale,
    [AvailableFeature.APP_METRICS]: LicensePlan.Scale,
    [AvailableFeature.RECORDINGS_PLAYLISTS]: LicensePlan.Scale,
    [AvailableFeature.ROLE_BASED_ACCESS]: LicensePlan.Enterprise,
    [AvailableFeature.RECORDINGS_FILE_EXPORT]: LicensePlan.Scale,
    [AvailableFeature.RECORDINGS_PERFORMANCE]: LicensePlan.Scale,
    [AvailableFeature.SURVEYS_STYLING]: LicensePlan.Scale,
    [AvailableFeature.SURVEYS_MULTIPLE_QUESTIONS]: LicensePlan.Scale,
    [AvailableFeature.SURVEYS_TEXT_HTML]: LicensePlan.Scale,
}

export const ENTITY_MATCH_TYPE = 'entities'
export const PROPERTY_MATCH_TYPE = 'properties'

export enum FunnelLayout {
    horizontal = 'horizontal',
    vertical = 'vertical',
}

export const BIN_COUNT_AUTO = 'auto' as const

// Cohort types
export enum CohortTypeEnum {
    Static = 'static',
    Dynamic = 'dynamic',
}

/**
 * Mock Node.js `process`, which is required by VFile that is used by ReactMarkdown.
 * See https://github.com/remarkjs/react-markdown/issues/339.
 */
export const MOCK_NODE_PROCESS = { cwd: () => '', env: {} } as unknown as NodeJS.Process

export const SSO_PROVIDER_NAMES: Record<SSOProvider, string> = {
    'google-oauth2': 'Google',
    github: 'GitHub',
    gitlab: 'GitLab',
    saml: 'Single sign-on (SAML)',
}

export const DOMAIN_REGEX = /^([a-z0-9]+(-[a-z0-9]+)*\.)+[a-z]{2,}$/
export const SECURE_URL_REGEX = /^(?:http(s)?:\/\/)[\w.-]+(?:\.[\w.-]+)+[\w\-._~:/?#[\]@!$&'()*+,;=]+$/gi

export const CLOUD_HOSTNAMES = {
    [Region.US]: 'app.posthog.com',
    [Region.EU]: 'eu.posthog.com',
}

export const SESSION_RECORDINGS_PLAYLIST_FREE_COUNT = 5

// If _any_ item on a dashboard is older than this, dashboard is automatically reloaded
export const AUTO_REFRESH_DASHBOARD_THRESHOLD_HOURS = 20

export const GENERATED_DASHBOARD_PREFIX = 'Generated Dashboard'

export const ACTIVITY_PAGE_SIZE = 20
export const EVENT_DEFINITIONS_PER_PAGE = 50
export const PROPERTY_DEFINITIONS_PER_EVENT = 5
export const EVENT_PROPERTY_DEFINITIONS_PER_PAGE = 50
export const LOGS_PORTION_LIMIT = 50<|MERGE_RESOLUTION|>--- conflicted
+++ resolved
@@ -178,11 +178,8 @@
     NETWORK_PAYLOAD_CAPTURE: 'network-payload-capture', // owner: #team-monitoring
     FEATURE_FLAG_COHORT_CREATION: 'feature-flag-cohort-creation', // owner: @neilkakkar #team-feature-success
     INSIGHT_HORIZONTAL_CONTROLS: 'insight-horizontal-controls', // owner: @benjackwhite
-<<<<<<< HEAD
+    SURVEYS_OPEN_CHOICE: 'surveys-open-choice', // owner: @ssoonmi, #team-feature-success
     ALWAYS_SHOW_SEEKBAR_PREVIEW: 'always-show-seekbar-preview', // owner: @pauldambra
-=======
-    SURVEYS_OPEN_CHOICE: 'surveys-open-choice', // owner: @ssoonmi, #team-feature-success
->>>>>>> 3bc7f3f3
 } as const
 export type FeatureFlagKey = (typeof FEATURE_FLAGS)[keyof typeof FEATURE_FLAGS]
 
