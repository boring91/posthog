import React from 'react'
import { Select } from 'antd'
import { operatorMap } from 'lib/utils'
import { PropertyValue } from './PropertyValue'
import { useValues, useActions } from 'kea'

<<<<<<< HEAD
export function PropertyFilter({ index, endpoint, onComplete, logic }) {
=======
export function PropertyFilter({ index, onComplete, logic }) {
>>>>>>> 7d02b9c7
    const { eventProperties, personProperties, filters } = useValues(logic)
    const { setFilter } = useActions(logic)
    let { key, value, operator, type } = filters[index]
    return (
        <div className="row" style={{ margin: '0.5rem -15px', minWidth: key ? 700 : 200 }}>
            <div className={key ? 'col-4' : 'col'}>
                <Select
                    showSearch
                    autoFocus={!key}
                    defaultOpen={!key}
                    placeholder="Property key"
                    value={key}
                    filterOption={(input, option) => option.children?.toLowerCase().indexOf(input.toLowerCase()) >= 0}
                    onChange={(_, new_key) => setFilter(index, new_key.children, undefined, operator, new_key.type)}
                    style={{ width: '100%' }}
                >
                    {eventProperties.length > 0 && (
                        <Select.OptGroup key="Event properties" lable="Event properties">
                            {eventProperties.map(item => (
                                <Select.Option key={'event_' + item.value} value={'event_' + item.value} type="event">
                                    {item.value}
                                </Select.Option>
                            ))}
                        </Select.OptGroup>
                    )}
                    {personProperties && (
                        <Select.OptGroup key="User properties" lable="User properties">
                            {personProperties.map(item => (
                                <Select.Option
                                    key={'person_' + item.value}
                                    value={'person_' + item.value}
                                    type="person"
                                >
                                    {item.value}
                                </Select.Option>
                            ))}
                        </Select.OptGroup>
                    )}
                </Select>
            </div>

            {key && (
                <div className="col-3 pl-0">
                    <Select
                        style={{ width: '100%' }}
                        defaultActiveFirstOption
                        labelInValue
                        value={{
                            value: operator || '=',
                            label: operatorMap[operator] || '= equals',
                        }}
                        placeholder="Property key"
                        onChange={(_, operator) => setFilter(index, key, value, operator.value, type)}
                    >
                        {Object.keys(operatorMap).map(operator => (
                            <Select.Option key={operator} value={operator}>
                                {operatorMap[operator] || '= equals'}
                            </Select.Option>
                        ))}
                    </Select>
                </div>
            )}
            {key && (
                <div className="col-5 pl-0">
                    <PropertyValue
                        type={type}
                        key={key}
                        propertyKey={key}
                        operator={operator}
                        value={value}
                        onSet={value => {
                            onComplete()
                            setFilter(index, key, value, operator, type)
                        }}
                    />
                    {(operator === 'gt' || operator === 'lt') && isNaN(value) && (
                        <p className="text-danger">Value needs to be a number. Try "equals" or "contains" instead.</p>
                    )}
                </div>
            )}
        </div>
    )
}<|MERGE_RESOLUTION|>--- conflicted
+++ resolved
@@ -4,11 +4,7 @@
 import { PropertyValue } from './PropertyValue'
 import { useValues, useActions } from 'kea'
 
-<<<<<<< HEAD
-export function PropertyFilter({ index, endpoint, onComplete, logic }) {
-=======
 export function PropertyFilter({ index, onComplete, logic }) {
->>>>>>> 7d02b9c7
     const { eventProperties, personProperties, filters } = useValues(logic)
     const { setFilter } = useActions(logic)
     let { key, value, operator, type } = filters[index]
