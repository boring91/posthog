--- conflicted
+++ resolved
@@ -5,11 +5,7 @@
 import { Button, Checkbox, Col, Collapse, InputNumber, Row, Select } from 'antd'
 import { InfoCircleOutlined } from '@ant-design/icons'
 import { TestAccountFilter } from '../../TestAccountFilter'
-<<<<<<< HEAD
-import { PathType, ViewType } from '~/types'
-=======
-import { PathEdgeParameters, PathType } from '~/types'
->>>>>>> 3a67367a
+import { PathType, ViewType, PathEdgeParameters } from '~/types'
 import './NewPathTab.scss'
 import { GlobalFiltersTitle } from '../../common'
 import useBreakpoint from 'antd/lib/grid/hooks/useBreakpoint'
@@ -19,21 +15,16 @@
 import { CloseButton } from 'lib/components/CloseButton'
 import { TaxonomicFilterGroupType } from 'lib/components/TaxonomicFilter/types'
 import { Tooltip } from 'lib/components/Tooltip'
-<<<<<<< HEAD
 import { PersonModal } from 'scenes/trends/PersonModal'
 import { personsModalLogic } from 'scenes/trends/personsModalLogic'
-=======
 import { featureFlagLogic } from 'lib/logic/featureFlagLogic'
 import { FEATURE_FLAGS } from 'lib/constants'
->>>>>>> 3a67367a
 
 export function NewPathTab(): JSX.Element {
     const { filter } = useValues(pathsLogic({ dashboardItemId: null }))
     const { setFilter, updateExclusions } = useActions(pathsLogic({ dashboardItemId: null }))
-<<<<<<< HEAD
     const { showingPeople, cohortModalVisible } = useValues(personsModalLogic)
     const { setCohortModalVisible } = useActions(personsModalLogic)
-=======
     const { featureFlags } = useValues(featureFlagLogic)
 
     const [localEdgeParameters, setLocalEdgeParameters] = useState<PathEdgeParameters>({
@@ -41,7 +32,6 @@
         min_edge_weight: filter.min_edge_weight,
         max_edge_weight: filter.max_edge_weight,
     })
->>>>>>> 3a67367a
 
     const screens = useBreakpoint()
     const isSmallScreen = screens.xs || (screens.sm && !screens.md)
