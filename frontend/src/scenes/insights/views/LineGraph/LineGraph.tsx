import { useEffect, useRef, useState } from 'react'
import ReactDOM from 'react-dom'
import { useValues } from 'kea'
import {
    ActiveElement,
    Chart,
    ChartDataset,
    ChartEvent,
    ChartItem,
    ChartOptions,
    ChartType,
    Color,
    InteractionItem,
    TickOptions,
    TooltipModel,
    TooltipOptions,
    ScriptableLineSegmentContext,
} from 'lib/Chart'
import ChartDataLabels from 'chartjs-plugin-datalabels'
import { CrosshairOptions } from 'chartjs-plugin-crosshair'
import 'chartjs-adapter-dayjs-3'
import { areObjectValuesEmpty, lightenDarkenColor, hexToRGBA } from '~/lib/utils'
import { getBarColorFromStatus, getGraphColors, getSeriesColor } from 'lib/colors'
import { AnnotationsOverlay } from 'lib/components/AnnotationsOverlay'
import { GraphDataset, GraphPoint, GraphPointPayload, GraphType, InsightType, TrendsFilterType } from '~/types'
import { InsightTooltip } from 'scenes/insights/InsightTooltip/InsightTooltip'
import { lineGraphLogic } from 'scenes/insights/views/LineGraph/lineGraphLogic'
import { TooltipConfig } from 'scenes/insights/InsightTooltip/insightTooltipUtils'
import { groupsModel } from '~/models/groupsModel'
import { ErrorBoundary } from '~/layout/ErrorBoundary'
import { formatAggregationAxisValue } from 'scenes/insights/aggregationAxisFormat'
import { insightLogic } from 'scenes/insights/insightLogic'
import { useResizeObserver } from 'lib/hooks/useResizeObserver'
import { PieChart } from 'scenes/insights/views/LineGraph/PieChart'

<<<<<<< HEAD
import './chartjsSetup'
import { themeLogic } from '~/layout/navigation-3000/themeLogic'

=======
>>>>>>> fbd0201d
export interface LineGraphProps {
    datasets: GraphDataset[]
    hiddenLegendKeys?: Record<string | number, boolean | undefined>
    labels: string[]
    type: GraphType
    isInProgress?: boolean
    onClick?: (payload: GraphPointPayload) => void
    ['data-attr']: string
    inSharedMode?: boolean
    showPersonsModal?: boolean
    tooltip?: TooltipConfig
    isCompare?: boolean
    inCardView?: boolean
    isArea?: boolean
    incompletenessOffsetFromEnd?: number // Number of data points at end of dataset to replace with a dotted line. Only used in line graphs.
    labelGroupType: number | 'people' | 'none'
    filters?: Partial<TrendsFilterType>
}

export function ensureTooltipElement(): HTMLElement {
    let tooltipEl = document.getElementById('InsightTooltipWrapper')
    if (!tooltipEl) {
        tooltipEl = document.createElement('div')
        tooltipEl.id = 'InsightTooltipWrapper'
        tooltipEl.classList.add('InsightTooltipWrapper')
        document.body.appendChild(tooltipEl)
    }
    return tooltipEl
}

export function onChartClick(
    event: ChartEvent,
    chart: Chart,
    datasets: GraphDataset[],
    onClick?: { (payload: GraphPointPayload): void | undefined }
): void {
    const nativeEvent = event.native
    if (!nativeEvent) {
        return
    }
    // Get all points along line
    const sortDirection = 'y'
    const sortPoints = (a: InteractionItem, b: InteractionItem): number =>
        Math.abs(a.element[sortDirection] - (event[sortDirection] ?? 0)) -
        Math.abs(b.element[sortDirection] - (event[sortDirection] ?? 0))
    const pointsIntersectingLine = chart
        .getElementsAtEventForMode(
            nativeEvent,
            'index',
            {
                intersect: false,
            },
            true
        )
        .sort(sortPoints)
    // Get all points intersecting clicked point
    const pointsIntersectingClick = chart
        .getElementsAtEventForMode(
            nativeEvent,
            'point',
            {
                intersect: true,
            },
            true
        )
        .sort(sortPoints)

    if (!pointsIntersectingClick.length && !pointsIntersectingLine.length) {
        return
    }

    const clickedPointNotLine = pointsIntersectingClick.length !== 0

    // Take first point when clicking a specific point.
    const referencePoint: GraphPoint = clickedPointNotLine
        ? { ...pointsIntersectingClick[0], dataset: datasets[pointsIntersectingClick[0].datasetIndex] }
        : { ...pointsIntersectingLine[0], dataset: datasets[pointsIntersectingLine[0].datasetIndex] }

    const crossDataset = datasets
        .filter((_dt) => !_dt.dotted)
        .map((_dt) => ({
            ..._dt,
            personUrl: _dt.persons_urls?.[referencePoint.index].url,
            pointValue: _dt.data[referencePoint.index],
        }))

    onClick?.({
        points: {
            pointsIntersectingLine: pointsIntersectingLine.map((p) => ({
                ...p,
                dataset: datasets[p.datasetIndex],
            })),
            pointsIntersectingClick: pointsIntersectingClick.map((p) => ({
                ...p,
                dataset: datasets[p.datasetIndex],
            })),
            clickedPointNotLine,
            referencePoint,
        },
        index: referencePoint.index,
        crossDataset,
        seriesId: datasets[referencePoint.datasetIndex].id,
    })
}

export const LineGraph = (props: LineGraphProps): JSX.Element => {
    return (
        <ErrorBoundary>
            {props.type === GraphType.Pie ? <PieChart {...props} /> : <LineGraph_ {...props} />}
        </ErrorBoundary>
    )
}

export function onChartHover(
    event: ChartEvent,
    chart: Chart,
    onClick?: ((payload: GraphPointPayload) => void) | undefined
): void {
    const nativeEvent = event.native
    if (!nativeEvent) {
        return
    }

    const target = nativeEvent?.target as HTMLDivElement
    const point = chart.getElementsAtEventForMode(nativeEvent, 'index', { intersect: true }, true)

    if (onClick && point.length) {
        // FIXME: Whole graph should have cursor: pointer from the get-go if it's persons modal-enabled
        // This code gives it that style, but only once the user hovers over a data point
        target.style.cursor = 'pointer'
    }
}

export const filterNestedDataset = (
    hiddenLegendKeys: Record<string | number, boolean | undefined> | undefined,
    datasets: GraphDataset[]
): GraphDataset[] => {
    if (!hiddenLegendKeys) {
        return datasets
    }
    // If series are nested (for ActionsHorizontalBar and Pie), filter out the series by index
    const filterFn = (_: any, i: number): boolean => !hiddenLegendKeys?.[i]
    return datasets.map((_data) => {
        // Performs a filter transformation on properties that contain arrayed data
        return Object.fromEntries(
            Object.entries(_data).map(([key, val]) =>
                Array.isArray(val) && val.length === datasets?.[0]?.actions?.length
                    ? [key, val?.filter(filterFn)]
                    : [key, val]
            )
        ) as GraphDataset
    })
}

function createPinstripePattern(color: string): CanvasPattern {
    const stripeWidth = 8 // 0.5rem
    const stripeAngle = -22.5

    // create the canvas and context
    const canvas = document.createElement('canvas')
    canvas.width = 1
    canvas.height = stripeWidth * 2
    // eslint-disable-next-line @typescript-eslint/no-non-null-assertion
    const ctx = canvas.getContext('2d')!

    // fill the canvas with given color
    ctx.fillStyle = color
    ctx.fillRect(0, 0, canvas.width, canvas.height)

    // overlay half-transparent white stripe
    ctx.fillStyle = 'rgba(255, 255, 255, 0.5)'
    ctx.fillRect(0, stripeWidth, 1, 2 * stripeWidth)

    // create a canvas pattern and rotate it
    // eslint-disable-next-line @typescript-eslint/no-non-null-assertion
    const pattern = ctx.createPattern(canvas, 'repeat')!
    const xAx = Math.cos(stripeAngle)
    const xAy = Math.sin(stripeAngle)
    pattern.setTransform(new DOMMatrix([xAx, xAy, -xAy, xAx, 0, 0]))

    return pattern
}

export function LineGraph_({
    datasets: _datasets,
    hiddenLegendKeys,
    labels,
    type,
    isInProgress = false,
    onClick,
    ['data-attr']: dataAttr,
    showPersonsModal = true,
    isCompare = false,
    inCardView,
    isArea = false,
    incompletenessOffsetFromEnd = -1,
    tooltip: tooltipConfig,
    labelGroupType,
    filters,
}: LineGraphProps): JSX.Element {
    let datasets = _datasets

    const { createTooltipData } = useValues(lineGraphLogic)
    const { insightProps, insight, timezone } = useValues(insightLogic)
    const { aggregationLabel } = useValues(groupsModel)
    const { isDarkModeOn } = useValues(themeLogic)

    const canvasRef = useRef<HTMLCanvasElement | null>(null)
    const [myLineChart, setMyLineChart] = useState<Chart<ChartType, any, string>>()

    // Relying on useResizeObserver instead of Chart's onResize because the latter was not reliable
    const { width: chartWidth, height: chartHeight } = useResizeObserver({ ref: canvasRef })

    const colors = getGraphColors(isDarkModeOn)
    const insightType = insight.filters?.insight
    const isHorizontal = type === GraphType.HorizontalBar
    const isPie = type === GraphType.Pie
    if (isPie) {
        throw new Error('Use PieChart not LineGraph for this `GraphType`')
    }

    const isBar = [GraphType.Bar, GraphType.HorizontalBar, GraphType.Histogram].includes(type)
    const isBackgroundBasedGraphType = [GraphType.Bar, GraphType.HorizontalBar].includes(type)
    const showAnnotations = (!insightType || insightType === InsightType.TRENDS) && !isHorizontal
    const shouldAutoResize = isHorizontal && !inCardView

    // Remove tooltip element on unmount
    useEffect(() => {
        return () => {
            const tooltipEl = document.getElementById('InsightTooltipWrapper')
            tooltipEl?.remove()
        }
    }, [])

    function processDataset(dataset: ChartDataset<any>): ChartDataset<any> {
        const mainColor = dataset?.status
            ? getBarColorFromStatus(dataset.status)
            : getSeriesColor(dataset.id, isCompare && !isArea)
        const hoverColor = dataset?.status ? getBarColorFromStatus(dataset.status, true) : mainColor
        const areaBackgroundColor = hexToRGBA(mainColor, 0.5)
        const areaIncompletePattern = createPinstripePattern(areaBackgroundColor)
        let backgroundColor: string | undefined = undefined
        if (isBackgroundBasedGraphType) {
            backgroundColor = mainColor
        } else if (isArea) {
            backgroundColor = areaBackgroundColor
        }

        // `horizontalBar` colors are set in `ActionsHorizontalBar.tsx` and overridden in spread of `dataset` below
        return {
            borderColor: mainColor,
            hoverBorderColor: isBackgroundBasedGraphType ? lightenDarkenColor(mainColor, -20) : hoverColor,
            hoverBackgroundColor: isBackgroundBasedGraphType ? lightenDarkenColor(mainColor, -20) : undefined,
            fill: isArea ? 'origin' : false,
            backgroundColor,
            segment: {
                borderDash: (ctx: ScriptableLineSegmentContext) => {
                    // If chart is line graph, show dotted lines for incomplete data
                    if (!(type === GraphType.Line && isInProgress)) {
                        return undefined
                    }

                    const isIncomplete = ctx.p1DataIndex >= dataset.data.length + incompletenessOffsetFromEnd
                    const isActive = !dataset.compare || dataset.compare_label != 'previous'
                    // if last date is still active show dotted line
                    return isIncomplete && isActive ? [10, 10] : undefined
                },
                backgroundColor: (ctx: ScriptableLineSegmentContext) => {
                    // If chart is area graph, show pinstripe pattern for incomplete data
                    if (!(type === GraphType.Line && isInProgress && isArea)) {
                        return undefined
                    }

                    const isIncomplete = ctx.p1DataIndex >= dataset.data.length + incompletenessOffsetFromEnd
                    const isActive = !dataset.compare || dataset.compare_label != 'previous'
                    // if last date is still active show dotted line
                    return isIncomplete && isActive ? areaIncompletePattern : undefined
                },
            },
            borderWidth: isBar ? 0 : 2,
            pointRadius: 0,
            hitRadius: 0,
            order: 1,
            ...(type === GraphType.Histogram ? { barPercentage: 1 } : {}),
            ...dataset,
            hoverBorderWidth: isBar ? 0 : 2,
            hoverBorderRadius: isBar ? 0 : 2,
            type: (isHorizontal ? GraphType.Bar : type) as ChartType,
        }
    }

    // Build chart
    useEffect(() => {
        // Hide intentionally hidden keys
        if (!areObjectValuesEmpty(hiddenLegendKeys)) {
            if (isHorizontal) {
                datasets = filterNestedDataset(hiddenLegendKeys, datasets)
            } else {
                datasets = datasets.filter((data) => !hiddenLegendKeys?.[data.id])
            }
        }

        datasets = datasets.map((dataset) => processDataset(dataset))

        const seriesMax = Math.max(...datasets.flatMap((d) => d.data).filter((n) => !!n))
        const precision = seriesMax < 5 ? 1 : seriesMax < 2 ? 2 : 0
        const tickOptions: Partial<TickOptions> = {
            color: colors.axisLabel as Color,
        }

        const tooltipOptions: Partial<TooltipOptions> = {
            enabled: false, // disable builtin tooltip (use custom markup)
            mode: 'nearest',
            // If bar, we want to only show the tooltip for what we're hovering over
            // to avoid confusion
            axis: isHorizontal ? 'y' : 'x',
            intersect: false,
            itemSort: (a, b) => a.label.localeCompare(b.label),
        }

        const options: ChartOptions = {
            responsive: true,
            maintainAspectRatio: false,
            elements: {
                line: {
                    tension: 0,
                },
            },
            plugins: {
                datalabels: {
                    color: 'white',
                    anchor: (context) => {
                        const datum = context.dataset.data[context.dataIndex]
                        return typeof datum !== 'number' ? 'end' : datum > 0 ? 'end' : 'start'
                    },
                    backgroundColor: (context) => {
                        return (context.dataset.borderColor as string) || 'black'
                    },
                    display: (context) => {
                        const datum = context.dataset.data[context.dataIndex]
                        return filters?.show_values_on_series === true && typeof datum === 'number' && datum !== 0
                            ? 'auto'
                            : false
                    },
                    formatter: (value: number) => formatAggregationAxisValue(filters, value),
                    borderWidth: 2,
                    borderRadius: 4,
                    borderColor: 'white',
                },
                legend: {
                    display: false,
                },
                tooltip: {
                    ...tooltipOptions,
                    external({ tooltip }: { chart: Chart; tooltip: TooltipModel<ChartType> }) {
                        if (!canvasRef.current) {
                            return
                        }

                        const tooltipEl = ensureTooltipElement()
                        if (tooltip.opacity === 0) {
                            tooltipEl.style.opacity = '0'
                            return
                        }

                        // Set caret position
                        // Reference: https://www.chartjs.org/docs/master/configuration/tooltip.html
                        tooltipEl.classList.remove('above', 'below', 'no-transform')
                        tooltipEl.classList.add(tooltip.yAlign || 'no-transform')
                        tooltipEl.style.opacity = '1'

                        if (tooltip.body) {
                            const referenceDataPoint = tooltip.dataPoints[0] // Use this point as reference to get the date
                            const dataset = datasets[referenceDataPoint.datasetIndex]
                            const seriesData = createTooltipData(tooltip.dataPoints, (dp) => {
                                const hasDotted =
                                    datasets.some((d) => d.dotted) &&
                                    dp.dataIndex - datasets?.[dp.datasetIndex]?.data?.length >=
                                        incompletenessOffsetFromEnd
                                return (
                                    dp.datasetIndex >= (hasDotted ? _datasets.length : 0) &&
                                    dp.datasetIndex < (hasDotted ? _datasets.length * 2 : _datasets.length)
                                )
                            })

                            ReactDOM.render(
                                <InsightTooltip
                                    date={dataset?.days?.[tooltip.dataPoints?.[0]?.dataIndex]}
                                    timezone={timezone}
                                    seriesData={seriesData}
                                    hideColorCol={isHorizontal || !!tooltipConfig?.hideColorCol}
                                    renderCount={
                                        tooltipConfig?.renderCount ||
                                        ((value: number): string => formatAggregationAxisValue(filters, value))
                                    }
                                    forceEntitiesAsColumns={isHorizontal}
                                    hideInspectActorsSection={!onClick || !showPersonsModal}
                                    groupTypeLabel={
                                        labelGroupType === 'people'
                                            ? 'people'
                                            : labelGroupType === 'none'
                                            ? ''
                                            : aggregationLabel(labelGroupType).plural
                                    }
                                    {...tooltipConfig}
                                />,
                                tooltipEl
                            )
                        }

                        const bounds = canvasRef.current.getBoundingClientRect()
                        const horizontalBarTopOffset = isHorizontal ? tooltip.caretY - tooltipEl.clientHeight / 2 : 0
                        const tooltipClientTop = bounds.top + window.pageYOffset + horizontalBarTopOffset

                        const chartClientLeft = bounds.left + window.pageXOffset
                        const defaultOffsetLeft = Math.max(chartClientLeft, chartClientLeft + tooltip.caretX + 8)
                        const maxXPosition = bounds.right - tooltipEl.clientWidth
                        const tooltipClientLeft =
                            defaultOffsetLeft > maxXPosition
                                ? chartClientLeft + tooltip.caretX - tooltipEl.clientWidth - 8 // If tooltip is too large (or close to the edge), show it to the left of the data point instead
                                : defaultOffsetLeft

                        tooltipEl.style.top = tooltipClientTop + 'px'
                        tooltipEl.style.left = tooltipClientLeft + 'px'
                    },
                },
                ...(!isBar
                    ? {
                          crosshair: {
                              snap: {
                                  enabled: true, // Snap crosshair to data points
                              },
                              sync: {
                                  enabled: false, // Sync crosshairs across multiple Chartjs instances
                              },
                              zoom: {
                                  enabled: false, // Allow drag to zoom
                              },
                              line: {
                                  color: colors.crosshair ?? undefined,
                                  width: 1,
                              },
                          },
                      }
                    : {
                          crosshair: false as CrosshairOptions,
                      }),
            },
            hover: {
                mode: isBar ? 'point' : 'nearest',
                axis: isHorizontal ? 'y' : 'x',
                intersect: false,
            },
            onHover(event: ChartEvent, _: ActiveElement[], chart: Chart) {
                onChartHover(event, chart, onClick)
            },
            onClick: (event: ChartEvent, _: ActiveElement[], chart: Chart) => {
                onChartClick(event, chart, datasets, onClick)
            },
        }

        if (type === GraphType.Bar) {
            options.scales = {
                x: {
                    beginAtZero: true,
                    stacked: true,
                    ticks: {
                        precision,
                        color: colors.axisLabel as string,
                    },
                },
                y: {
                    beginAtZero: true,
                    stacked: true,
                    ticks: {
                        precision,
                        color: colors.axisLabel as string,
                        callback: (value) => {
                            return formatAggregationAxisValue(filters, value)
                        },
                    },
                },
            }
        } else if (type === GraphType.Line) {
            options.scales = {
                x: {
                    beginAtZero: true,
                    display: true,
                    ticks: tickOptions,
                    grid: {
                        display: true,
                        drawOnChartArea: false,
                        borderColor: colors.axisLine as string,
                        tickLength: 12,
                    },
                },
                y: {
                    beginAtZero: true,
                    display: true,
                    stacked: isArea,
                    ticks: {
                        precision,
                        ...tickOptions,
                        callback: (value) => {
                            return formatAggregationAxisValue(filters, value)
                        },
                    },
                    grid: {
                        borderColor: colors.axisLine as string,
                    },
                },
            }
        } else if (isHorizontal) {
            options.scales = {
                x: {
                    beginAtZero: true,
                    display: true,
                    ticks: {
                        ...tickOptions,
                        precision,
                        callback: (value) => {
                            return formatAggregationAxisValue(filters, value)
                        },
                    },
                },
                y: {
                    beforeFit: (scale) => {
                        if (shouldAutoResize) {
                            // automatically resize the chart container to fit the number of rows
                            const MIN_HEIGHT = 575
                            const ROW_HEIGHT = 16
                            const dynamicHeight = scale.ticks.length * ROW_HEIGHT
                            const height = Math.max(dynamicHeight, MIN_HEIGHT)
                            const parentNode: any = scale.chart?.canvas?.parentNode
                            parentNode.style.height = `${height}px`
                        } else {
                            // display only as many bars, as we can fit labels
                            scale.max = scale.ticks.length
                        }
                    },
                    beginAtZero: true,
                    ticks: {
                        precision,
                        color: colors.axisLabel as string,
                        autoSkip: !shouldAutoResize,
                        callback: function _renderYLabel(_, i) {
                            const labelDescriptors = [
                                datasets?.[0]?.actions?.[i]?.custom_name ?? datasets?.[0]?.actions?.[i]?.name, // action name
                                datasets?.[0]?.breakdownValues?.[i], // breakdown value
                                datasets?.[0]?.compareLabels?.[i], // compare value
                            ].filter((l) => !!l)
                            return labelDescriptors.join(' - ')
                        },
                    },
                },
            }
            options.indexAxis = 'y'
        }

        const newChart = new Chart(canvasRef.current?.getContext('2d') as ChartItem, {
            type: (isBar ? GraphType.Bar : type) as ChartType,
            data: { labels, datasets },
            options,
            plugins: [ChartDataLabels],
        })
        setMyLineChart(newChart)
        return () => newChart.destroy()
    }, [datasets, hiddenLegendKeys, isDarkModeOn])

    return (
        <div
            className={`w-full h-full overflow-hidden ${shouldAutoResize ? 'mx-6 mb-6' : 'LineGraph absolute'}`}
            data-attr={dataAttr}
        >
            <canvas ref={canvasRef} />
            {showAnnotations && myLineChart && chartWidth && chartHeight ? (
                <AnnotationsOverlay
                    chart={myLineChart}
                    dates={datasets[0]?.days || []}
                    chartWidth={chartWidth}
                    chartHeight={chartHeight}
                    dashboardItemId={insightProps.dashboardItemId}
                    insightNumericId={insight.id || 'new'}
                />
            ) : null}
        </div>
    )
}<|MERGE_RESOLUTION|>--- conflicted
+++ resolved
@@ -32,13 +32,8 @@
 import { insightLogic } from 'scenes/insights/insightLogic'
 import { useResizeObserver } from 'lib/hooks/useResizeObserver'
 import { PieChart } from 'scenes/insights/views/LineGraph/PieChart'
-
-<<<<<<< HEAD
-import './chartjsSetup'
 import { themeLogic } from '~/layout/navigation-3000/themeLogic'
 
-=======
->>>>>>> fbd0201d
 export interface LineGraphProps {
     datasets: GraphDataset[]
     hiddenLegendKeys?: Record<string | number, boolean | undefined>
