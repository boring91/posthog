import { actions, afterMount, connect, kea, key, listeners, path, props, reducers } from 'kea'
import { forms } from 'kea-forms'
import { loaders } from 'kea-loaders'
import { beforeUnload, router, urlToAction } from 'kea-router'
import api from 'lib/api'
import { lemonToast } from 'lib/lemon-ui/LemonToast/LemonToast'
import { Link } from 'lib/lemon-ui/Link'
import { deleteWithUndo } from 'lib/utils/deleteWithUndo'
import { eventDefinitionsTableLogic } from 'scenes/data-management/events/eventDefinitionsTableLogic'
import { sceneLogic } from 'scenes/sceneLogic'
import { urls } from 'scenes/urls'

import { actionsModel } from '~/models/actionsModel'
import { tagsModel } from '~/models/tagsModel'
import { ActionStepType, ActionType } from '~/types'

import type { actionEditLogicType } from './actionEditLogicType'
import { actionLogic } from './actionLogic'

export interface SetActionProps {
    merge?: boolean
}

export interface ActionEditLogicProps {
    id?: number
<<<<<<< HEAD
    action?: ActionType | null
=======
    action?: ActionEditType
}

export const DEFAULT_ACTION_STEP: ActionStepType = {
    event: '$pageview',
    href_matching: 'contains',
>>>>>>> b10aa10d
}

export const actionEditLogic = kea<actionEditLogicType>([
    path((key) => ['scenes', 'actions', 'actionEditLogic', key]),
    props({} as ActionEditLogicProps),
    key((props) => props.id || 'new'),
    connect({
        actions: [
            actionsModel,
            ['loadActions'],
            eventDefinitionsTableLogic,
            ['loadEventDefinitions'],
            tagsModel,
            ['loadTags'],
        ],
        values: [sceneLogic, ['activeScene']],
    }),
    actions({
        setAction: (action: Partial<ActionType>, options: SetActionProps = { merge: true }) => ({
            action,
            options,
        }),
        setCreateNew: (createNew: boolean) => ({ createNew }),
        actionAlreadyExists: (actionId: number | null) => ({ actionId }),
        deleteAction: true,
    }),
    reducers({
        createNew: [
            false,
            {
                setCreateNew: (_, { createNew }) => createNew,
            },
        ],
    }),

    forms(({ actions, props }) => ({
        action: {
<<<<<<< HEAD
            defaults: { ...props.action } as ActionType,
            submit: (action) => {
                actions.saveAction(action)
=======
            defaults: props.action ?? {
                name: '',
                steps: [{ event: '$pageview' }],
            },

            submit: async (updatedAction, breakpoint) => {
                let action: ActionType
                try {
                    if (updatedAction.id) {
                        action = await api.actions.update(updatedAction.id, updatedAction)
                    } else {
                        action = await api.actions.create(updatedAction)
                    }
                    breakpoint()
                } catch (response: any) {
                    if (response.code === 'unique') {
                        // Below works because `detail` in the format:
                        // `This project already has an action with this name, ID ${errorActionId}`
                        const dupeId = response.detail.split(' ').pop()

                        lemonToast.error(
                            <>
                                Action with this name already exists. <Link to={urls.action(dupeId)}>Edit it</Link>
                            </>
                        )

                        return { ...updatedAction }
                    }
                    throw response
                }

                lemonToast.success(`Action saved`)
                actions.resetAction(updatedAction)
                if (!props.id) {
                    router.actions.push(urls.action(action.id))
                } else {
                    const id = parseInt(props.id.toString()) // props.id can be a string
                    const logic = actionLogic.findMounted(id)
                    logic?.actions.loadActionSuccess(action)
                }

                // reload actions so they are immediately available throughout the app
                actions.loadEventDefinitions()
                actions.loadActions()
                actions.loadTags() // reload tags in case new tags are being saved
                return action
>>>>>>> b10aa10d
            },
        },
    })),

    loaders(({ props, values }) => ({
        action: [
            { ...props.action } as ActionType,
            {
                setAction: ({ action, options: { merge } }) =>
<<<<<<< HEAD
                    (merge ? { ...values.action, ...action } : action) as ActionType,
                saveAction: async (updatedAction: ActionType, breakpoint) => {
                    let action: ActionType

                    try {
                        if (updatedAction.id) {
                            action = await api.actions.update(updatedAction.id, updatedAction)
                        } else {
                            action = await api.actions.create(updatedAction)
                        }
                        breakpoint()
                    } catch (response: any) {
                        if (response.code === 'unique') {
                            // Below works because `detail` in the format:
                            // `This project already has an action with this name, ID ${errorActionId}`
                            const dupeId = response.detail.split(' ').pop()

                            lemonToast.error(
                                <>
                                    Action with this name already exists. <Link to={urls.action(dupeId)}>Edit it</Link>
                                </>
                            )

                            return { ...updatedAction }
                        }
                        throw response
                    }

                    lemonToast.success(`Action saved`)
                    if (!props.id) {
                        router.actions.push(urls.action(action.id))
                    } else {
                        const id = parseInt(props.id.toString()) // props.id can be a string
                        const logic = actionLogic.findMounted(id)
                        logic?.actions.loadActionSuccess(action)
                    }

                    // reload actions so they are immediately available throughout the app
                    actions.loadEventDefinitions()
                    actions.loadActions()
                    actions.loadTags() // reload tags in case new tags are being saved
                    return action
                },
=======
                    (merge ? { ...values.action, ...action } : action) as ActionEditType,
>>>>>>> b10aa10d
            },
        ],
    })),

    listeners(({ values, actions }) => ({
        deleteAction: async () => {
<<<<<<< HEAD
            try {
                await deleteWithUndo({
                    endpoint: api.actions.determineDeleteEndpoint(),
                    object: values.action,
                    callback: () => {
                        router.actions.push(urls.actions())
                        actions.loadActions()
                    },
                })
            } catch (e: any) {
                lemonToast.error(`Error deleting action: ${e.detail}`)
            }
=======
            const actionId = values.action.id
            if (!actionId) {
                return
            }
            await deleteWithUndo({
                endpoint: api.actions.determineDeleteEndpoint(),
                object: values.action,
                callback: (undo: boolean) => {
                    if (undo) {
                        router.actions.push(urls.action(actionId))
                    } else {
                        actions.resetAction()
                        router.actions.push(urls.actions())
                        actions.loadActions()
                    }
                },
            })
>>>>>>> b10aa10d
        },
    })),

    afterMount(({ actions, props }) => {
        if (!props.id) {
            actions.setActionValue('steps', [{ ...DEFAULT_ACTION_STEP }])
        }
    }),

    urlToAction(({ actions }) => ({
        [urls.createAction()]: (_, searchParams) => {
            try {
                if (searchParams.copy) {
                    const {
                        id: _id,
                        created_at: _created_at,
                        created_by: _created_by,
                        last_calculated_at: _last_calculated_at,
                        ...actionToCopy
                    } = searchParams.copy

                    actions.setAction(
                        {
                            ...actionToCopy,
                            steps: actionToCopy.steps,
                            name: `${actionToCopy.name} (copy)`,
                        },
                        { merge: false }
                    )
                }
            } catch (e) {
                throw new Error('Could not parse action to copy from URL')
            }
        },
    })),

    beforeUnload(({ actions, values }) => ({
        enabled: () => values.actionChanged,
        message: 'Leave action?\nChanges you made will be discarded.',
        onConfirm: () => {
            actions.resetAction()
        },
    })),
])<|MERGE_RESOLUTION|>--- conflicted
+++ resolved
@@ -23,16 +23,12 @@
 
 export interface ActionEditLogicProps {
     id?: number
-<<<<<<< HEAD
     action?: ActionType | null
-=======
-    action?: ActionEditType
 }
 
 export const DEFAULT_ACTION_STEP: ActionStepType = {
     event: '$pageview',
     href_matching: 'contains',
->>>>>>> b10aa10d
 }
 
 export const actionEditLogic = kea<actionEditLogicType>([
@@ -70,11 +66,6 @@
 
     forms(({ actions, props }) => ({
         action: {
-<<<<<<< HEAD
-            defaults: { ...props.action } as ActionType,
-            submit: (action) => {
-                actions.saveAction(action)
-=======
             defaults: props.action ?? {
                 name: '',
                 steps: [{ event: '$pageview' }],
@@ -121,7 +112,6 @@
                 actions.loadActions()
                 actions.loadTags() // reload tags in case new tags are being saved
                 return action
->>>>>>> b10aa10d
             },
         },
     })),
@@ -131,91 +121,34 @@
             { ...props.action } as ActionType,
             {
                 setAction: ({ action, options: { merge } }) =>
-<<<<<<< HEAD
-                    (merge ? { ...values.action, ...action } : action) as ActionType,
-                saveAction: async (updatedAction: ActionType, breakpoint) => {
-                    let action: ActionType
-
-                    try {
-                        if (updatedAction.id) {
-                            action = await api.actions.update(updatedAction.id, updatedAction)
-                        } else {
-                            action = await api.actions.create(updatedAction)
-                        }
-                        breakpoint()
-                    } catch (response: any) {
-                        if (response.code === 'unique') {
-                            // Below works because `detail` in the format:
-                            // `This project already has an action with this name, ID ${errorActionId}`
-                            const dupeId = response.detail.split(' ').pop()
-
-                            lemonToast.error(
-                                <>
-                                    Action with this name already exists. <Link to={urls.action(dupeId)}>Edit it</Link>
-                                </>
-                            )
-
-                            return { ...updatedAction }
-                        }
-                        throw response
-                    }
-
-                    lemonToast.success(`Action saved`)
-                    if (!props.id) {
-                        router.actions.push(urls.action(action.id))
-                    } else {
-                        const id = parseInt(props.id.toString()) // props.id can be a string
-                        const logic = actionLogic.findMounted(id)
-                        logic?.actions.loadActionSuccess(action)
-                    }
-
-                    // reload actions so they are immediately available throughout the app
-                    actions.loadEventDefinitions()
-                    actions.loadActions()
-                    actions.loadTags() // reload tags in case new tags are being saved
-                    return action
-                },
-=======
                     (merge ? { ...values.action, ...action } : action) as ActionEditType,
->>>>>>> b10aa10d
             },
         ],
     })),
 
     listeners(({ values, actions }) => ({
         deleteAction: async () => {
-<<<<<<< HEAD
+            const actionId = values.action.id
+            if (!actionId) {
+                return
+            }
             try {
                 await deleteWithUndo({
                     endpoint: api.actions.determineDeleteEndpoint(),
                     object: values.action,
-                    callback: () => {
-                        router.actions.push(urls.actions())
-                        actions.loadActions()
+                    callback: (undo: boolean) => {
+                        if (undo) {
+                            router.actions.push(urls.action(actionId))
+                        } else {
+                            actions.resetAction()
+                            router.actions.push(urls.actions())
+                            actions.loadActions()
+                        }
                     },
                 })
             } catch (e: any) {
                 lemonToast.error(`Error deleting action: ${e.detail}`)
             }
-=======
-            const actionId = values.action.id
-            if (!actionId) {
-                return
-            }
-            await deleteWithUndo({
-                endpoint: api.actions.determineDeleteEndpoint(),
-                object: values.action,
-                callback: (undo: boolean) => {
-                    if (undo) {
-                        router.actions.push(urls.action(actionId))
-                    } else {
-                        actions.resetAction()
-                        router.actions.push(urls.actions())
-                        actions.loadActions()
-                    }
-                },
-            })
->>>>>>> b10aa10d
         },
     })),
 
