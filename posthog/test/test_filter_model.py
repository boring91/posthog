--- conflicted
+++ resolved
@@ -294,11 +294,7 @@
             filter = Filter(
                 data={
                     "properties": [
-                        {
-                            "key": "name",
-                            "value": json.dumps({"name": "Mary", "last_name": "Smith"}),
-                            "type": "person",
-                        }
+                        {"key": "name", "value": json.dumps({"name": "Mary", "last_name": "Smith"}), "type": "person",}
                     ]
                 }
             )
@@ -345,11 +341,7 @@
         filter = Filter(
             data={
                 "properties": [
-                    {
-                        "key": "name",
-                        "value": json.dumps({"name": "Mary", "last_name": "Smith"}),
-                        "type": "person",
-                    }
+                    {"key": "name", "value": json.dumps({"name": "Mary", "last_name": "Smith"}), "type": "person",}
                 ],
                 "date_from": "all",
             }
@@ -358,22 +350,6 @@
         self.assertEqual(date_filter_query, Q())
 
     def test_default_filter_by_date_from(self):
-<<<<<<< HEAD
-        filter = Filter(
-            data={
-                "properties": [
-                    {
-                        "key": "name",
-                        "value": json.dumps({"name": "Mary", "last_name": "Smith"}),
-                        "type": "person",
-                    }
-                ],
-            }
-        )
-        one_week_ago = timezone.now().replace(hour=0, minute=0, second=0, microsecond=0) - relativedelta(days=7)
-        date_filter_query = filter.date_filter_Q
-        self.assertEqual(date_filter_query, Q(timestamp__gte=one_week_ago))
-=======
 
         with freeze_time("2020-01-01T00:00:00Z"):
             filter = Filter(
@@ -389,5 +365,4 @@
             )
             one_week_ago = timezone.now().replace(hour=0, minute=0, second=0, microsecond=0) - relativedelta(days=7)
             date_filter_query = filter.date_filter_Q
-            self.assertEqual(date_filter_query, Q(timestamp__gte=one_week_ago, timestamp__lte=timezone.now()))
->>>>>>> 2ad796d7
+            self.assertEqual(date_filter_query, Q(timestamp__gte=one_week_ago, timestamp__lte=timezone.now()))