import { useActions, useValues } from 'kea'
import { SceneExport } from 'scenes/sceneTypes'
import { notebookLogic } from './Notebook/notebookLogic'
import { Notebook } from './Notebook/Notebook'
import { NotFound } from 'lib/components/NotFound'
import { NotebookSceneLogicProps, notebookSceneLogic } from './notebookSceneLogic'
import { LemonButton, LemonTag } from '@posthog/lemon-ui'
import { notebookPopoverLogic } from './Notebook/notebookPopoverLogic'
import { NotebookExpandButton, NotebookSyncInfo } from './Notebook/NotebookMeta'
import { UserActivityIndicator } from 'lib/components/UserActivityIndicator/UserActivityIndicator'
import {
    IconArrowRight,
    IconDelete,
    IconEllipsis,
    IconExport,
    IconHelpOutline,
    IconNotification,
} from 'lib/lemon-ui/icons'
import { LemonMenu } from 'lib/lemon-ui/LemonMenu'
import { notebooksModel } from '~/models/notebooksModel'
import { router } from 'kea-router'
import { urls } from 'scenes/urls'
import { LOCAL_NOTEBOOK_TEMPLATES } from './NotebookTemplates/notebookTemplates'
import './NotebookScene.scss'
import { featureFlagLogic } from 'lib/logic/featureFlagLogic'
import { FEATURE_FLAGS } from 'lib/constants'

interface NotebookSceneProps {
    shortId?: string
}

export const scene: SceneExport = {
    component: NotebookScene,
    logic: notebookSceneLogic,
    paramsToProps: ({ params: { shortId } }: { params: NotebookSceneProps }): NotebookSceneLogicProps => ({
        shortId: shortId || 'missing',
    }),
}

export function NotebookScene(): JSX.Element {
    const { notebookId } = useValues(notebookSceneLogic)
<<<<<<< HEAD
    const { notebook, notebookLoading, conflictWarningVisible } = useValues(notebookLogic({ shortId: notebookId }))
=======
    const { notebook, notebookLoading, conflictWarningVisible, showHistory } = useValues(
        notebookLogic({ shortId: notebookId })
    )
>>>>>>> 78dc9923
    const { exportJSON, setShowHistory } = useActions(notebookLogic({ shortId: notebookId }))
    const { selectNotebook, setVisibility } = useActions(notebookPopoverLogic)
    const { selectedNotebook, visibility } = useValues(notebookPopoverLogic)

    const { featureFlags } = useValues(featureFlagLogic)
    const buttonSize = featureFlags[FEATURE_FLAGS.POSTHOG_3000] ? 'small' : 'medium'

    if (!notebook && !notebookLoading && !conflictWarningVisible) {
        return <NotFound object="notebook" />
    }

    if (visibility === 'visible' && selectedNotebook === notebookId) {
        return (
            <div className="flex flex-col justify-center items-center h-full text-muted-alt mx-10">
                <h2 className="text-muted-alt">
                    This Notebook is open in the sidebar <IconArrowRight />
                </h2>

                <p>
                    You can navigate around PostHog and <b>drag and drop</b> thing into it. Or you can close the sidebar
                    and it will be full screen here instead.
                </p>

                <LemonButton type="secondary" onClick={() => setVisibility('hidden')}>
                    Open it here instead
                </LemonButton>
            </div>
        )
    }

    const isTemplate = notebook?.is_template

    return (
        <div className="NotebookScene">
            <div className="flex items-center justify-between border-b py-2 mb-2 sticky top-0 bg-bg-3000 z-10">
                <div className="flex gap-2 items-center">
                    {isTemplate && <LemonTag type="highlight">TEMPLATE</LemonTag>}
                    <UserActivityIndicator at={notebook?.last_modified_at} by={notebook?.last_modified_by} />
                </div>

                <div className="flex gap-2 items-center">
                    <NotebookSyncInfo shortId={notebookId} />

                    <LemonMenu
                        items={[
                            {
                                items: [
                                    {
                                        label: 'Export JSON',
                                        icon: <IconExport />,
                                        onClick: () => exportJSON(),
                                    },
                                    {
                                        label: 'History',
                                        icon: <IconNotification />,
<<<<<<< HEAD
                                        onClick: () => setShowHistory(true),
=======
                                        onClick: () => setShowHistory(!showHistory),
>>>>>>> 78dc9923
                                    },
                                    !isTemplate && {
                                        label: 'Delete',
                                        icon: <IconDelete />,
                                        status: 'danger',

                                        onClick: () => {
                                            notebooksModel.actions.deleteNotebook(notebookId, notebook?.title)
                                            router.actions.push(urls.notebooks())
                                        },
                                    },
                                ],
                            },
                        ]}
                        actionable
                    >
                        <LemonButton aria-label="more" icon={<IconEllipsis />} status="stealth" size="small" />
                    </LemonMenu>
                    <LemonButton
                        type="secondary"
                        icon={<IconHelpOutline />}
                        size={buttonSize}
                        onClick={() => {
                            selectNotebook(LOCAL_NOTEBOOK_TEMPLATES[0].short_id)
                            setVisibility('visible')
                        }}
                    >
                        Guide
                    </LemonButton>
                    <NotebookExpandButton type="secondary" size={buttonSize} />
                    <LemonButton
                        type="secondary"
                        size={buttonSize}
                        onClick={() => {
                            selectNotebook(notebookId)
                            setVisibility('visible')
                        }}
                        tooltip={
                            <>
                                Pins the notebook to the right, allowing you to view it while navigating the rest of
                                PostHog. This is great for dragging and dropping elements like Insights, Recordings or
                                even Feature Flags into your active Notebook.
                            </>
                        }
                    >
                        Pin to side
                    </LemonButton>
                </div>
            </div>

            <Notebook key={notebookId} shortId={notebookId} editable={!isTemplate} />
        </div>
    )
}<|MERGE_RESOLUTION|>--- conflicted
+++ resolved
@@ -39,13 +39,9 @@
 
 export function NotebookScene(): JSX.Element {
     const { notebookId } = useValues(notebookSceneLogic)
-<<<<<<< HEAD
-    const { notebook, notebookLoading, conflictWarningVisible } = useValues(notebookLogic({ shortId: notebookId }))
-=======
     const { notebook, notebookLoading, conflictWarningVisible, showHistory } = useValues(
         notebookLogic({ shortId: notebookId })
     )
->>>>>>> 78dc9923
     const { exportJSON, setShowHistory } = useActions(notebookLogic({ shortId: notebookId }))
     const { selectNotebook, setVisibility } = useActions(notebookPopoverLogic)
     const { selectedNotebook, visibility } = useValues(notebookPopoverLogic)
@@ -101,11 +97,7 @@
                                     {
                                         label: 'History',
                                         icon: <IconNotification />,
-<<<<<<< HEAD
-                                        onClick: () => setShowHistory(true),
-=======
                                         onClick: () => setShowHistory(!showHistory),
->>>>>>> 78dc9923
                                     },
                                     !isTemplate && {
                                         label: 'Delete',
