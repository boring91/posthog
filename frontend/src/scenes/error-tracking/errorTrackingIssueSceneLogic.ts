--- conflicted
+++ resolved
@@ -43,7 +43,7 @@
                 filtersLogic,
                 ['setDateRange', 'setFilterTestAccounts', 'setFilterGroup', 'setSearchQuery'],
                 issueActions,
-                ['updateIssueAssignee', 'updateIssueStatus'],
+                ['updateIssueAssignee', 'updateIssueStatus', 'updateIssueName'],
             ],
         }
     }),
@@ -53,12 +53,6 @@
         loadSummary: true,
         loadFirstSeenEvent: (timestamp: string) => ({ timestamp }),
         setIssue: (issue: ErrorTrackingRelationalIssue) => ({ issue }),
-<<<<<<< HEAD
-=======
-        updateStatus: (status: ErrorTrackingIssueStatus) => ({ status }),
-        updateAssignee: (assignee: ErrorTrackingIssueAssignee | null) => ({ assignee }),
-        updateName: (name: string) => ({ name }),
->>>>>>> 946ecd7f
         setLastSeen: (lastSeen: Dayjs) => ({ lastSeen }),
         selectEvent: (event: ErrorEventType | null) => ({
             event,
@@ -89,7 +83,7 @@
                 }
                 return state
             },
-            updateName: (state, { name }) => {
+            updateIssueName: (state, { name }) => {
                 return state ? { ...state, name } : null
             },
         },
@@ -102,70 +96,14 @@
                 return prevLastSeen
             },
         },
-<<<<<<< HEAD
         selectedEvent: {
             selectEvent: (_, { event }) => {
                 if (!event && values.firstSeenEvent) {
                     return values.firstSeenEvent
-=======
-    }),
-
-    selectors(({ asyncActions }) => ({
-        breadcrumbs: [
-            (s) => [s.issue],
-            (issue: ErrorTrackingRelationalIssue | null): Breadcrumb[] => {
-                const exceptionType: string = issue?.name || 'Issue'
-                return [
-                    {
-                        key: Scene.ErrorTracking,
-                        name: 'Error tracking',
-                        path: urls.errorTracking(),
-                    },
-                    {
-                        key: [Scene.ErrorTrackingIssue, exceptionType],
-                        name: exceptionType,
-                        onRename: async (name: string) => {
-                            return await asyncActions.updateName(name)
-                        },
-                    },
-                ]
-            },
-        ],
-
-        [SIDE_PANEL_CONTEXT_KEY]: [
-            (_, p) => [p.id],
-            (issueId): SidePanelSceneContext => {
-                return {
-                    activity_scope: ActivityScope.ERROR_TRACKING_ISSUE,
-                    activity_item_id: issueId,
->>>>>>> 946ecd7f
                 }
                 return event
             },
-<<<<<<< HEAD
-        },
-=======
-        ],
-
-        eventsQuery: [
-            (s) => [(_, props) => props.id, s.filterTestAccounts, s.searchQuery, s.filterGroup, s.dateRange],
-            (issueId, filterTestAccounts, searchQuery, filterGroup, dateRange) =>
-                errorTrackingIssueEventsQuery({
-                    issueId,
-                    filterTestAccounts,
-                    filterGroup,
-                    searchQuery,
-                    dateRange: resolveDateRange(dateRange).toDateRange(),
-                }),
-        ],
-
-        firstSeen: [
-            (s) => [s.issue],
-            (issue: ErrorTrackingRelationalIssue | null) => (issue ? dayjs(issue.first_seen) : null),
-        ],
-
-        aggregations: [(s) => [s.summary], (summary: ErrorTrackingIssueSummary | null) => summary?.aggregations],
->>>>>>> 946ecd7f
+        },
     })),
 
     loaders(({ values, actions, props }) => ({
@@ -235,7 +173,7 @@
         },
     })),
 
-    selectors({
+    selectors(({ asyncActions, props }) => ({
         breadcrumbs: [
             (s) => [s.issue],
             (issue: ErrorTrackingRelationalIssue | null): Breadcrumb[] => {
@@ -249,6 +187,9 @@
                     {
                         key: [Scene.ErrorTrackingIssue, exceptionType],
                         name: exceptionType,
+                        onRename: async (name: string) => {
+                            return await asyncActions.updateIssueName({ id: props.id, name })
+                        },
                     },
                 ]
             },
@@ -270,7 +211,7 @@
         ],
 
         aggregations: [(s) => [s.summary], (summary: ErrorTrackingIssueSummary | null) => summary?.aggregations],
-    }),
+    })),
 
     listeners(({ actions }) => {
         return {
@@ -285,21 +226,6 @@
                     router.actions.replace(urls.errorTrackingIssue(data.issue_id))
                 }
             },
-<<<<<<< HEAD
-=======
-            updateStatus: async ({ status }) => {
-                posthog.capture('error_tracking_issue_status_updated', { status, issue_id: props.id })
-                await api.errorTracking.updateIssue(props.id, { status })
-            },
-            updateAssignee: async ({ assignee }) => {
-                posthog.capture('error_tracking_issue_assigned', { issue_id: props.id })
-                await api.errorTracking.assignIssue(props.id, assignee)
-            },
-            updateName: async ({ name }) => {
-                posthog.capture('error_tracking_issue_name_updated', { name, issue_id: props.id })
-                await api.errorTracking.updateIssue(props.id, { name })
-            },
->>>>>>> 946ecd7f
         }
     }),
 ])
