from datetime import datetime, timedelta
from typing import Any, Literal, Optional
from zoneinfo import ZoneInfo

from dateutil.parser import isoparse
from freezegun import freeze_time
from pydantic import BaseModel

from posthog.hogql_queries.query_runner import ExecutionMode, QueryRunner
from posthog.models.team.team import Team
from posthog.schema import (
    CacheMissResponse,
    HogQLQuery,
    HogQLQueryModifiers,
    MaterializationMode,
    TestBasicQueryResponse,
    TestCachedBasicQueryResponse,
)
from posthog.test.base import BaseTest


class TestQuery(BaseModel):
    kind: Literal["TestQuery"] = "TestQuery"
    some_attr: str
    other_attr: Optional[list[Any]] = []


class TestQueryRunner(BaseTest):
    def setup_test_query_runner_class(self):
        """Setup required methods and attributes of the abstract base class."""

        class TestQueryRunner(QueryRunner):
            query: TestQuery
            response: TestBasicQueryResponse
            cached_response: TestCachedBasicQueryResponse

            def calculate(self):
                return TestBasicQueryResponse(
                    results=[
                        ["row", 1, 2, 3],
                        (i for i in range(10)),  # Test support of cache.set with iterators
                    ]
                )

            def _refresh_frequency(self) -> timedelta:
                return timedelta(minutes=4)

            def _is_stale(self, cached_result_package) -> bool:
                return isoparse(cached_result_package.last_refresh) + timedelta(minutes=10) <= datetime.now(
                    tz=ZoneInfo("UTC")
                )

        TestQueryRunner.__abstractmethods__ = frozenset()

        return TestQueryRunner

    def test_init_with_query_instance(self):
        TestQueryRunner = self.setup_test_query_runner_class()

        runner = TestQueryRunner(query=TestQuery(some_attr="bla"), team=self.team)

        self.assertEqual(runner.query, TestQuery(some_attr="bla"))

    def test_init_with_query_dict(self):
        TestQueryRunner = self.setup_test_query_runner_class()

        runner = TestQueryRunner(query={"some_attr": "bla"}, team=self.team)

        self.assertEqual(runner.query, TestQuery(some_attr="bla"))

    def test_cache_key(self):
        TestQueryRunner = self.setup_test_query_runner_class()
        # set the pk directly as it affects the hash in the _cache_key call
        team = Team.objects.create(pk=42, organization=self.organization)

        runner = TestQueryRunner(query={"some_attr": "bla"}, team=team)

        cache_key = runner.get_cache_key()
<<<<<<< HEAD
        self.assertEqual(cache_key, "cache_9cda9ff87ea6b02b0e030ac73e8104c0")
=======
        self.assertEqual(cache_key, "cache_151bd63c5cbbbcb8dec547811cc684f4")
>>>>>>> 9cdbbcfe

    def test_cache_key_runner_subclass(self):
        TestQueryRunner = self.setup_test_query_runner_class()

        class TestSubclassQueryRunner(TestQueryRunner):
            pass

        # set the pk directly as it affects the hash in the _cache_key call
        team = Team.objects.create(pk=42, organization=self.organization)

        runner = TestSubclassQueryRunner(query={"some_attr": "bla"}, team=team)

        cache_key = runner.get_cache_key()
<<<<<<< HEAD
        self.assertEqual(cache_key, "cache_5fd1c8be6e0dabde03820bc78c95ad09")
=======
        self.assertEqual(cache_key, "cache_23f3317da40b07e4ce7796c4bbd1615c")
>>>>>>> 9cdbbcfe

    def test_cache_key_different_timezone(self):
        TestQueryRunner = self.setup_test_query_runner_class()
        team = Team.objects.create(pk=42, organization=self.organization)
        team.timezone = "Europe/Vienna"
        team.save()

        runner = TestQueryRunner(query={"some_attr": "bla"}, team=team)

        cache_key = runner.get_cache_key()
<<<<<<< HEAD
        self.assertEqual(cache_key, "cache_899789dafacddad4804e0b2d4bb1dcfb")
=======
        self.assertEqual(cache_key, "cache_a687040d3a8e4116afbab194490be520")
>>>>>>> 9cdbbcfe

    def test_cache_response(self):
        TestQueryRunner = self.setup_test_query_runner_class()

        runner = TestQueryRunner(query={"some_attr": "bla"}, team=self.team)

        with freeze_time(datetime(2023, 2, 4, 13, 37, 42)):
            # in cache-only mode, returns cache miss response if uncached
            response = runner.run(execution_mode=ExecutionMode.CACHE_ONLY_NEVER_CALCULATE)
            self.assertIsInstance(response, CacheMissResponse)

            # returns fresh response if uncached
            response = runner.run(execution_mode=ExecutionMode.RECENT_CACHE_CALCULATE_IF_STALE)
            self.assertIsInstance(response, TestCachedBasicQueryResponse)
            self.assertEqual(response.is_cached, False)
            self.assertEqual(response.last_refresh, "2023-02-04T13:37:42Z")
            self.assertEqual(response.next_allowed_client_refresh, "2023-02-04T13:41:42Z")

            # returns cached response afterwards
            response = runner.run(execution_mode=ExecutionMode.RECENT_CACHE_CALCULATE_IF_STALE)
            self.assertIsInstance(response, TestCachedBasicQueryResponse)
            self.assertEqual(response.is_cached, True)

            # return fresh response if refresh requested
            response = runner.run(execution_mode=ExecutionMode.CALCULATION_ALWAYS)
            self.assertIsInstance(response, TestCachedBasicQueryResponse)
            self.assertEqual(response.is_cached, False)

        with freeze_time(datetime(2023, 2, 4, 13, 37 + 11, 42)):
            # returns fresh response if stale
            response = runner.run(execution_mode=ExecutionMode.RECENT_CACHE_CALCULATE_IF_STALE)
            self.assertIsInstance(response, TestCachedBasicQueryResponse)
            self.assertEqual(response.is_cached, False)

    def test_modifier_passthrough(self):
        try:
            from ee.clickhouse.materialized_columns.analyze import materialize
            from posthog.hogql_queries.hogql_query_runner import HogQLQueryRunner

            materialize("events", "$browser")
        except ModuleNotFoundError:
            # EE not available? Assume we're good
            self.assertEqual(1 + 2, 3)
            return

        runner = HogQLQueryRunner(
            query=HogQLQuery(query="select properties.$browser from events"),
            team=self.team,
            modifiers=HogQLQueryModifiers(materializationMode=MaterializationMode.legacy_null_as_string),
        )
        response = runner.calculate()
        assert response.clickhouse is not None
        assert "events.`mat_$browser" in response.clickhouse

        runner = HogQLQueryRunner(
            query=HogQLQuery(query="select properties.$browser from events"),
            team=self.team,
            modifiers=HogQLQueryModifiers(materializationMode=MaterializationMode.disabled),
        )
        response = runner.calculate()
        assert response.clickhouse is not None
        assert "events.`mat_$browser" not in response.clickhouse<|MERGE_RESOLUTION|>--- conflicted
+++ resolved
@@ -76,11 +76,7 @@
         runner = TestQueryRunner(query={"some_attr": "bla"}, team=team)
 
         cache_key = runner.get_cache_key()
-<<<<<<< HEAD
         self.assertEqual(cache_key, "cache_9cda9ff87ea6b02b0e030ac73e8104c0")
-=======
-        self.assertEqual(cache_key, "cache_151bd63c5cbbbcb8dec547811cc684f4")
->>>>>>> 9cdbbcfe
 
     def test_cache_key_runner_subclass(self):
         TestQueryRunner = self.setup_test_query_runner_class()
@@ -94,11 +90,7 @@
         runner = TestSubclassQueryRunner(query={"some_attr": "bla"}, team=team)
 
         cache_key = runner.get_cache_key()
-<<<<<<< HEAD
         self.assertEqual(cache_key, "cache_5fd1c8be6e0dabde03820bc78c95ad09")
-=======
-        self.assertEqual(cache_key, "cache_23f3317da40b07e4ce7796c4bbd1615c")
->>>>>>> 9cdbbcfe
 
     def test_cache_key_different_timezone(self):
         TestQueryRunner = self.setup_test_query_runner_class()
@@ -109,11 +101,7 @@
         runner = TestQueryRunner(query={"some_attr": "bla"}, team=team)
 
         cache_key = runner.get_cache_key()
-<<<<<<< HEAD
         self.assertEqual(cache_key, "cache_899789dafacddad4804e0b2d4bb1dcfb")
-=======
-        self.assertEqual(cache_key, "cache_a687040d3a8e4116afbab194490be520")
->>>>>>> 9cdbbcfe
 
     def test_cache_response(self):
         TestQueryRunner = self.setup_test_query_runner_class()
