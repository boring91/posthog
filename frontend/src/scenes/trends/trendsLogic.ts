--- conflicted
+++ resolved
@@ -209,7 +209,6 @@
     actions: () => ({
         setFilters: (filters, mergeFilters = true) => ({ filters, mergeFilters }),
         setDisplay: (display) => ({ display }),
-<<<<<<< HEAD
 
         loadPeople: (action, label, date_from, date_to, breakdown_value) => ({
             action,
@@ -218,9 +217,6 @@
             date_to,
             breakdown_value,
         }),
-=======
-        loadPeople: (action, label, day, breakdown_value) => ({ action, label, day, breakdown_value }),
->>>>>>> 93ec8ce8
         saveCohortWithFilters: (cohortName: string) => ({ cohortName }),
         loadMorePeople: true,
         refreshCohort: true,
@@ -306,7 +302,10 @@
     }),
 
     selectors: () => ({
-        filtersLoading: [() => [teamLogic.selectors.currentTeamLoading], (currentTeamLoading) => currentTeamLoading],
+        filtersLoading: [
+            () => [teamLogic.selectors.currentTeamLoading],
+            (currentTeamLoading: any) => currentTeamLoading,
+        ],
         results: [(selectors) => [selectors._results], (response) => response.result],
         resultsLoading: [(selectors) => [selectors._resultsLoading], (_resultsLoading) => _resultsLoading],
         loadMoreBreakdownUrl: [(selectors) => [selectors._results], (response) => response.next],
