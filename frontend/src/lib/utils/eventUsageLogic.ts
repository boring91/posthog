import { kea } from 'kea'
import { isPostHogProp, keyMappingKeys } from 'lib/components/PropertyKeyInfo'
import posthog from 'posthog-js'
import { userLogic } from 'scenes/userLogic'
import type { eventUsageLogicType } from './eventUsageLogicType'
import {
    AnnotationType,
    FilterType,
    DashboardType,
    PersonType,
    DashboardMode,
    EntityType,
    InsightModel,
    InsightType,
    HelpType,
    SessionRecordingUsageType,
    FunnelCorrelation,
    ItemMode,
    AnyPropertyFilter,
    Experiment,
    PropertyGroupFilter,
    FilterLogicalOperator,
    PropertyFilterValue,
    InsightShortId,
    SessionPlayerData,
    AnyPartialFilterType,
    Resource,
    AccessLevel,
    RecordingReportLoadTimes,
    SessionRecordingPlayerTab,
} from '~/types'
import type { Dayjs } from 'lib/dayjs'
import { preflightLogic } from 'scenes/PreflightCheck/preflightLogic'
import { convertPropertyGroupToProperties } from 'lib/utils'
import { TaxonomicFilterGroupType } from 'lib/components/TaxonomicFilter/types'
import { PlatformType, Framework } from 'scenes/ingestion/types'
import { now } from 'lib/dayjs'
import {
    isFilterWithDisplay,
    isFunnelsFilter,
    isPathsFilter,
    isRetentionFilter,
    isStickinessFilter,
    isTrendsFilter,
} from 'scenes/insights/sharedUtils'
import { isGroupPropertyFilter } from 'lib/components/PropertyFilters/utils'
import { EventIndex } from 'scenes/session-recordings/player/eventIndex'

export enum DashboardEventSource {
    LongPress = 'long_press',
    MoreDropdown = 'more_dropdown',
    DashboardHeader = 'dashboard_header',
    Hotkey = 'hotkey',
    InputEnter = 'input_enter',
    Toast = 'toast',
    Browser = 'browser',
    AddDescription = 'add_dashboard_description',
    MainNavigation = 'main_nav',
    DashboardsList = 'dashboards_list',
}

export enum InsightEventSource {
    LongPress = 'long_press',
    MoreDropdown = 'more_dropdown',
    InsightHeader = 'insight_header',
    Hotkey = 'hotkey',
    InputEnter = 'input_enter',
    Toast = 'toast',
    Browser = 'browser',
    AddDescription = 'add_insight_description',
}

export enum GraphSeriesAddedSource {
    Default = 'default',
    Duplicate = 'duplicate',
}

export enum SessionRecordingFilterType {
    Duration = 'duration',
    EventAndAction = 'event_and_action',
    PersonAndCohort = 'person_and_cohort',
    DateRange = 'date_range',
}

interface RecordingViewedProps {
    delay: number // Not reported: Number of delayed **seconds** to report event (useful to measure insights where users don't navigate immediately away)
    snapshots_load_time: number // How long it took to load all snapshots
    metadata_load_time: number // How long it took to load all metadata
    events_load_time: number // How long it took to load all events
    performance_events_load_time: number // How long it took to load all performance events
    first_paint_load_time: number // How long it took to first contentful paint (time it takes for user to see first frame)
    duration: number // How long is the total recording (milliseconds)
    start_time?: number // Start timestamp of the session
    end_time?: number // End timestamp of the session
    page_change_events_length: number
    recording_width?: number
    loadedFromBlobStorage: boolean

    load_time: number // DEPRECATE: How much time it took to load the session (backend) (milliseconds)
}

export interface RecordingViewedSummaryAnalytics {
    viewed_time_ms?: number
    recording_duration_ms?: number
    recording_age_days?: number
    meta_data_load_time_ms?: number
    first_snapshot_load_time_ms?: number
    first_snapshot_and_meta_load_time_ms?: number
    all_snapshots_load_time_ms?: number
    rrweb_warning_count: number
    error_count_during_recording_playback: number
}

function flattenProperties(properties: AnyPropertyFilter[]): string[] {
    const output = []
    for (const prop of properties || []) {
        if (prop.key && isPostHogProp(prop.key)) {
            output.push(prop.key)
        } else {
            output.push('redacted') // Custom property names are not reported
        }
    }
    return output
}

function hasGroupProperties(properties: AnyPropertyFilter[] | PropertyGroupFilter | undefined): boolean {
    const flattenedProperties = convertPropertyGroupToProperties(properties)
    return (
        !!flattenedProperties &&
        flattenedProperties.some(
            (property) => isGroupPropertyFilter(property) && property.group_type_index !== undefined
        )
    )
}

function usedCohortFilterIds(properties: AnyPropertyFilter[] | PropertyGroupFilter | undefined): PropertyFilterValue[] {
    const flattenedProperties = convertPropertyGroupToProperties(properties) || []
    const cohortIds = flattenedProperties
        .filter((p) => p.type === 'cohort')
        .map((p) => p.value)
        .filter((a) => !!a) as number[]

    return cohortIds || []
}

/*
    Takes a full list of filters for an insight and sanitizes any potentially sensitive info to report usage
*/
function sanitizeFilterParams(filters: AnyPartialFilterType): Record<string, any> {
    const { interval, date_from, date_to, filter_test_accounts, insight } = filters

    let properties_local: string[] = []

    // // If we're aggregating this query by groups
    // properties.aggregating_by_groups = filters.aggregation_group_type_index != undefined
    // // If groups are being used in this query
    // properties.using_groups =
    //     hasGroupProperties(filters.properties) || filters.breakdown_group_type_index != undefined

    // let totalEventActionFilters = 0
    // const entities = (filters.events || []).concat(filters.actions || [])
    // entities.forEach((entity) => {
    //     if (entity.properties?.length) {
    //         totalEventActionFilters += entity.properties.length
    //         properties.using_groups = properties.using_groups || hasGroupProperties(entity.properties)
    //     }
    //     if (entity.math_group_type_index != undefined) {
    //         properties.aggregating_by_groups = true
    //     }
    // })
    // properties.using_groups = properties.using_groups || properties.aggregating_by_groups

    const properties = Array.isArray(filters.properties) ? filters.properties : []
    const events = Array.isArray(filters.events) ? filters.events : []
    const actions = Array.isArray(filters.actions) ? filters.actions : []
    const entities = events.concat(actions)

    // If we're aggregating this query by groups
    let aggregating_by_groups = filters.aggregation_group_type_index != undefined
    const breakdown_by_groups = filters.breakdown_group_type_index != undefined
    // If groups are being used in this query
    let using_groups = hasGroupProperties(filters.properties)
    const used_cohort_filter_ids = usedCohortFilterIds(filters.properties)

    for (const entity of entities) {
        properties_local = properties_local.concat(flattenProperties(entity.properties || []))

        using_groups = using_groups || hasGroupProperties(entity.properties || [])
        if (entity.math_group_type_index != undefined) {
            aggregating_by_groups = true
        }
    }
    const properties_global = flattenProperties(properties)

    return {
        display: isFilterWithDisplay(filters) ? filters.display : undefined,
        interval,
        date_from,
        date_to,
        filter_test_accounts,
        formula: isTrendsFilter(filters) ? filters.formula : undefined,
        filters_count: properties?.length || 0,
        events_count: events?.length || 0,
        actions_count: actions?.length || 0,
        funnel_viz_type: isFunnelsFilter(filters) ? filters.funnel_viz_type : undefined,
        funnel_from_step: isFunnelsFilter(filters) ? filters.funnel_from_step : undefined,
        funnel_to_step: isFunnelsFilter(filters) ? filters.funnel_to_step : undefined,
        properties_global,
        properties_global_custom_count: properties_global.filter((item) => item === 'custom').length,
        properties_local,
        properties_local_custom_count: properties_local.filter((item) => item === 'custom').length,
        properties_all: properties_global.concat(properties_local),
        aggregating_by_groups,
        breakdown_by_groups,
        using_groups: using_groups || aggregating_by_groups || breakdown_by_groups,
        used_cohort_filter_ids,
        insight,
    }
}

export const eventUsageLogic = kea<eventUsageLogicType>({
    path: ['lib', 'utils', 'eventUsageLogic'],
    connect: {
        values: [preflightLogic, ['realm'], userLogic, ['user']],
    },
    actions: {
        reportEventsTablePollingReactedToPageVisibility: (pageIsVisible: boolean) => ({ pageIsVisible }),
        reportAnnotationViewed: (annotations: AnnotationType[] | null) => ({ annotations }),
        reportPersonDetailViewed: (person: PersonType) => ({ person }),
        reportInsightCreated: (insightType: InsightType | null) => ({ insightType }),
        reportInsightSaved: (filters: Partial<FilterType>, isNewInsight: boolean) => ({ filters, isNewInsight }),
        reportInsightViewed: (
            insightModel: Partial<InsightModel>,
            filters: Partial<FilterType>,
            insightMode: ItemMode,
            isFirstLoad: boolean,
            fromDashboard: boolean,
            delay?: number,
            changedFilters?: Record<string, any>,
            isUsingSessionAnalysis?: boolean
        ) => ({
            insightModel,
            filters,
            insightMode,
            isFirstLoad,
            fromDashboard,
            delay,
            changedFilters,
            isUsingSessionAnalysis,
        }),
        reportPersonsModalViewed: (params: any) => ({
            params,
        }),
        reportCohortCreatedFromPersonsModal: (filters: Partial<FilterType>) => ({ filters }),
        reportBookmarkletDragged: true,
        reportIngestionBookmarkletCollapsible: (activePanels: string[]) => ({ activePanels }),
        reportProjectCreationSubmitted: (projectCount: number, nameLength: number) => ({ projectCount, nameLength }),
        reportProjectNoticeDismissed: (key: string) => ({ key }),
        reportOnboardingStepTriggered: (stepKey: string, extraArgs: Record<string, string | number | boolean>) => ({
            stepKey,
            extraArgs,
        }),
        reportBulkInviteAttempted: (inviteesCount: number, namesCount: number) => ({ inviteesCount, namesCount }),
        reportInviteAttempted: (nameProvided: boolean, instanceEmailAvailable: boolean) => ({
            nameProvided,
            instanceEmailAvailable,
        }),
        reportFunnelCalculated: (
            eventCount: number,
            actionCount: number,
            interval: string,
            funnelVizType: string | undefined,
            success: boolean,
            error?: string
        ) => ({
            eventCount,
            actionCount,
            interval,
            funnelVizType,
            success,
            error,
        }),
        reportFunnelStepReordered: true,
        reportPersonPropertyUpdated: (
            action: 'added' | 'updated' | 'removed',
            totalProperties: number,
            oldPropertyType?: string,
            newPropertyType?: string
        ) => ({ action, totalProperties, oldPropertyType, newPropertyType }),
        reportDashboardViewed: (dashboard: DashboardType, lastRefreshed: Dayjs | null, delay?: number) => ({
            dashboard,
            delay,
            lastRefreshed,
        }),
        reportDashboardModeToggled: (mode: DashboardMode, source: DashboardEventSource | null) => ({ mode, source }),
        reportDashboardRefreshed: (dashboardId: number, lastRefreshed?: string | Dayjs | null) => ({
            dashboardId,
            lastRefreshed,
        }),
        reportDashboardItemRefreshed: (dashboardItem: InsightModel) => ({ dashboardItem }),
        reportDashboardDateRangeChanged: (dateFrom?: string | Dayjs | null, dateTo?: string | Dayjs | null) => ({
            dateFrom,
            dateTo,
        }),
        reportDashboardPropertiesChanged: true,
        reportDashboardPinToggled: (pinned: boolean, source: DashboardEventSource) => ({
            pinned,
            source,
        }),
        reportDashboardDropdownNavigation: true,
        reportDashboardFrontEndUpdate: (
            attribute: 'name' | 'description' | 'tags',
            originalLength: number,
            newLength: number
        ) => ({ attribute, originalLength, newLength }),
        reportDashboardShareToggled: (isShared: boolean) => ({ isShared }),
        reportUpgradeModalShown: (featureName: string) => ({ featureName }),
        reportIngestionLandingSeen: true,
        reportTimezoneComponentViewed: (
            component: 'label' | 'indicator',
            project_timezone?: string,
            device_timezone?: string | null
        ) => ({ component, project_timezone, device_timezone }),
        reportTestAccountFiltersUpdated: (filters: Record<string, any>[]) => ({ filters }),
        reportProjectHomeItemClicked: (
            module: string,
            item: string,
            extraProps?: Record<string, string | boolean | number | undefined>
        ) => ({ module, item, extraProps }),
        reportProjectHomeSeen: (teamHasData: boolean) => ({ teamHasData }),
        reportInsightHistoryItemClicked: (itemType: string, displayLocation?: string) => ({
            itemType,
            displayLocation,
        }),
        reportEventSearched: (searchTerm: string, extraProps?: Record<string, number>) => ({
            searchTerm,
            extraProps,
        }),
        reportInsightFilterUpdated: (index: number, name: string | null, type?: EntityType) => ({ type, index, name }),
        reportInsightFilterRemoved: (index: number) => ({ index }),
        reportInsightFilterAdded: (newLength: number, source: GraphSeriesAddedSource) => ({ newLength, source }),
        reportInsightFilterSet: (
            filters: Array<{
                id: string | number | null
                type?: EntityType
            }>
        ) => ({ filters }),
        reportEntityFilterVisibilitySet: (index: number, visible: boolean) => ({ index, visible }),
        reportPropertySelectOpened: true,
        reportCreatedDashboardFromModal: true,
        reportSavedInsightToDashboard: true,
        reportRemovedInsightFromDashboard: true,
        reportInsightsTabReset: true,
        reportInsightsTableCalcToggled: (mode: string) => ({ mode }),
        reportInsightShortUrlVisited: (valid: boolean, insight: InsightType | null) => ({ valid, insight }),
        reportSavedInsightTabChanged: (tab: string) => ({ tab }),
        reportSavedInsightFilterUsed: (filterKeys: string[]) => ({ filterKeys }),
        reportSavedInsightLayoutChanged: (layout: string) => ({ layout }),
        reportSavedInsightNewInsightClicked: (insightType: string) => ({ insightType }),
        reportPersonMerged: (merge_count: number) => ({ merge_count }),
        reportPersonSplit: (merge_count: number) => ({ merge_count }),
        reportRecording: (
            playerData: SessionPlayerData,
            durations: RecordingReportLoadTimes,
            type: SessionRecordingUsageType,
            delay?: number,
            loadedFromBlobStorage?: boolean
        ) => ({ playerData, durations, type, delay, loadedFromBlobStorage }),
        reportRecordingScrollTo: (rowIndex: number) => ({ rowIndex }),
        reportHelpButtonViewed: true,
        reportHelpButtonUsed: (help_type: HelpType) => ({ help_type }),
        reportCorrelationViewed: (filters: Partial<FilterType>, delay?: number, propertiesTable?: boolean) => ({
            filters,
            delay, // Number of delayed seconds to report event (useful to measure insights where users don't navigate immediately away)
            propertiesTable,
        }),
        reportCorrelationInteraction: (
            correlationType: FunnelCorrelation['result_type'],
            action: string,
            props?: Record<string, any>
        ) => ({ correlationType, action, props }),
        reportCorrelationAnalysisFeedback: (rating: number) => ({ rating }),
        reportCorrelationAnalysisDetailedFeedback: (rating: number, comments: string) => ({ rating, comments }),
        reportRecordingsListFetched: (loadTime: number) => ({ loadTime }),
        reportRecordingsListPropertiesFetched: (loadTime: number) => ({ loadTime }),
        reportRecordingsListFilterAdded: (filterType: SessionRecordingFilterType) => ({ filterType }),
        reportRecordingPlayerSeekbarEventHovered: true,
        reportRecordingPlayerSpeedChanged: (newSpeed: number) => ({ newSpeed }),
        reportRecordingPlayerSkipInactivityToggled: (skipInactivity: boolean) => ({ skipInactivity }),
        reportRecordingViewedSummary: (recordingViewedSummary: RecordingViewedSummaryAnalytics) => ({
            recordingViewedSummary,
        }),
        reportRecordingInspectorTabViewed: (tab: SessionRecordingPlayerTab) => ({ tab }),
        reportRecordingInspectorItemExpanded: (tab: SessionRecordingPlayerTab, index: number) => ({ tab, index }),
        reportRecordingInspectorMiniFilterViewed: (tab: SessionRecordingPlayerTab, minifilterKey: string) => ({
            tab,
            minifilterKey,
        }),
        reportNextRecordingTriggered: (automatic: boolean) => ({
            automatic,
        }),
        reportRecordingExportedToFile: true,
        reportRecordingLoadedFromFile: (data: { success: boolean; error?: string }) => data,
        reportRecordingListVisibilityToggled: (type: string, visible: boolean) => ({ type, visible }),
        reportRecordingPinnedToList: (pinned: boolean) => ({ pinned }),
        reportRecordingPlaylistCreated: (source: 'filters' | 'new' | 'pin' | 'duplicate') => ({ source }),
        reportExperimentArchived: (experiment: Experiment) => ({ experiment }),
        reportExperimentReset: (experiment: Experiment) => ({ experiment }),
        reportExperimentCreated: (experiment: Experiment) => ({ experiment }),
        reportExperimentViewed: (experiment: Experiment) => ({ experiment }),
        reportExperimentLaunched: (experiment: Experiment, launchDate: Dayjs) => ({ experiment, launchDate }),
        reportExperimentCompleted: (
            experiment: Experiment,
            endDate: Dayjs,
            duration: number,
            significant: boolean
        ) => ({
            experiment,
            endDate,
            duration,
            significant,
        }),
        reportPropertyGroupFilterAdded: true,
        reportChangeOuterPropertyGroupFiltersType: (type: FilterLogicalOperator, groupsLength: number) => ({
            type,
            groupsLength,
        }),
        reportChangeInnerPropertyGroupFiltersType: (type: FilterLogicalOperator, filtersLength: number) => ({
            type,
            filtersLength,
        }),
        reportPrimaryDashboardModalOpened: true,
        reportPrimaryDashboardChanged: true,
        // Definition Popover
        reportDataManagementDefinitionHovered: (type: TaxonomicFilterGroupType) => ({ type }),
        reportDataManagementDefinitionClickView: (type: TaxonomicFilterGroupType) => ({ type }),
        reportDataManagementDefinitionClickEdit: (type: TaxonomicFilterGroupType) => ({ type }),
        reportDataManagementDefinitionSaveSucceeded: (type: TaxonomicFilterGroupType, loadTime: number) => ({
            type,
            loadTime,
        }),
        reportDataManagementDefinitionSaveFailed: (
            type: TaxonomicFilterGroupType,
            loadTime: number,
            error: string
        ) => ({ type, loadTime, error }),
        reportDataManagementDefinitionCancel: (type: TaxonomicFilterGroupType) => ({ type }),
        // Data Management Pages
        reportDataManagementEventDefinitionsPageLoadSucceeded: (loadTime: number, resultsLength: number) => ({
            loadTime,
            resultsLength,
        }),
        reportDataManagementEventDefinitionsPageLoadFailed: (loadTime: number, error: string) => ({
            loadTime,
            error,
        }),
        reportDataManagementEventDefinitionsPageNestedPropertiesLoadSucceeded: (loadTime: number) => ({
            loadTime,
        }),
        reportDataManagementEventDefinitionsPageNestedPropertiesLoadFailed: (loadTime: number, error: string) => ({
            loadTime,
            error,
        }),
        reportDataManagementEventPropertyDefinitionsPageLoadSucceeded: (loadTime: number, resultsLength: number) => ({
            loadTime,
            resultsLength,
        }),
        reportDataManagementEventPropertyDefinitionsPageLoadFailed: (loadTime: number, error: string) => ({
            loadTime,
            error,
        }),
        reportInsightRefreshTime: (loadingMilliseconds: number, insightShortId: InsightShortId) => ({
            loadingMilliseconds,
            insightShortId,
        }),
        reportInsightOpenedFromRecentInsightList: true,
        reportRecordingOpenedFromRecentRecordingList: true,
        reportPersonOpenedFromNewlySeenPersonsList: true,
        reportIngestionSelectPlatformType: (platform: PlatformType) => ({ platform }),
        reportIngestionSelectFrameworkType: (framework: Framework) => ({ framework }),
        reportIngestionRecordingsTurnedOff: (
            session_recording_opt_in: boolean,
            capture_console_log_opt_in: boolean,
            capture_performance_opt_in: boolean
        ) => ({ session_recording_opt_in, capture_console_log_opt_in, capture_performance_opt_in }),
        reportIngestionAutocaptureToggled: (autocapture_opt_out: boolean) => ({ autocapture_opt_out }),
        reportIngestionHelpClicked: (type: string) => ({ type }),
        reportIngestionTryWithBookmarkletClicked: true,
        reportIngestionTryWithDemoDataClicked: true,
        reportIngestionContinueWithoutVerifying: true,
        reportIngestionContinueWithoutBilling: true,
        reportIngestionBillingCancelled: true,
        reportIngestionThirdPartyAboutClicked: (name: string) => ({ name }),
        reportIngestionThirdPartyConfigureClicked: (name: string) => ({ name }),
        reportIngestionThirdPartyPluginInstalled: (name: string) => ({ name }),
        reportFailedToCreateFeatureFlagWithCohort: (code: string, detail: string) => ({ code, detail }),
        reportInviteMembersButtonClicked: true,
        reportIngestionSidebarButtonClicked: (name: string) => ({ name }),
        reportDashboardLoadingTime: (loadingMilliseconds: number, dashboardId: number) => ({
            loadingMilliseconds,
            dashboardId,
        }),
        reportInstanceSettingChange: (name: string, value: string | boolean | number) => ({ name, value }),
        reportAxisUnitsChanged: (properties: Record<string, any>) => ({ ...properties }),
        reportTeamSettingChange: (name: string, value: any) => ({ name, value }),
        reportActivationSideBarShown: (
            activeTasksCount: number,
            completedTasksCount: number,
            completionPercent: number
        ) => ({ activeTasksCount, completedTasksCount, completionPercent }),
        reportActivationSideBarTaskClicked: (key: string) => ({ key }),
        reportBillingUpgradeClicked: (plan: string) => ({ plan }),
        reportRoleCreated: (role: string) => ({ role }),
        reportResourceAccessLevelUpdated: (resourceType: Resource, roleName: string, accessLevel: AccessLevel) => ({
            resourceType,
            roleName,
            accessLevel,
        }),
        reportRoleCustomAddedToAResource: (resourceType: Resource, rolesLength: number) => ({
            resourceType,
            rolesLength,
        }),
        reportFlagsCodeExampleInteraction: (optionType: string) => ({
            optionType,
        }),
<<<<<<< HEAD
        reportSupportFormSubmitted: (properties: Record<string, any>) => ({ ...properties }),
=======
        reportFlagsCodeExampleLanguage: (language: string) => ({
            language,
        }),
>>>>>>> d8ffad40
    },
    listeners: ({ values }) => ({
        reportAxisUnitsChanged: (properties) => {
            posthog.capture('axis units changed', properties)
        },
        reportInstanceSettingChange: ({ name, value }) => {
            posthog.capture('instance setting change', { name, value })
        },
        reportDashboardLoadingTime: async ({ loadingMilliseconds, dashboardId }) => {
            posthog.capture('dashboard loading time', { loadingMilliseconds, dashboardId })
        },
        reportInsightRefreshTime: async ({ loadingMilliseconds, insightShortId }) => {
            posthog.capture('insight refresh time', { loadingMilliseconds, insightShortId })
        },
        reportEventsTablePollingReactedToPageVisibility: async ({ pageIsVisible }) => {
            posthog.capture(`events table polling ${pageIsVisible ? 'resumed' : 'paused'}`, { pageIsVisible })
        },
        reportAnnotationViewed: async ({ annotations }, breakpoint) => {
            if (!annotations) {
                // If value is `null` the component has been unmounted, don't report
                return
            }

            await breakpoint(500) // Debounce calls to make sure we don't report accidentally hovering over an annotation.

            for (const annotation of annotations) {
                /* Report one event per annotation */
                const properties = {
                    total_items_count: annotations.length,
                    content_length: annotation.content.length,
                    scope: annotation.scope,
                    deleted: annotation.deleted,
                    created_by_me: annotation.created_by && annotation.created_by?.uuid === userLogic.values.user?.uuid,
                    creation_type: annotation.creation_type,
                    created_at: annotation.created_at,
                    updated_at: annotation.updated_at,
                }
                posthog.capture('annotation viewed', properties)
            }
        },
        reportPersonDetailViewed: async (
            {
                person,
            }: {
                person: PersonType
            },
            breakpoint
        ) => {
            await breakpoint(500)

            let custom_properties_count = 0
            let posthog_properties_count = 0
            for (const prop of Object.keys(person.properties)) {
                if (keyMappingKeys.includes(prop)) {
                    posthog_properties_count += 1
                } else {
                    custom_properties_count += 1
                }
            }

            const properties = {
                properties_count: Object.keys(person.properties).length,
                has_email: !!person.properties.email,
                has_name: !!person.properties.name,
                custom_properties_count,
                posthog_properties_count,
            }
            posthog.capture('person viewed', properties)
        },
        reportInsightCreated: async ({ insightType }, breakpoint) => {
            // "insight created" essentially means that the user clicked "New insight"
            await breakpoint(500) // Debounce to avoid multiple quick "New insight" clicks being reported
            posthog.capture('insight created', { insight: insightType })
        },
        reportInsightSaved: async ({ filters, isNewInsight }) => {
            // "insight saved" is a proxy for the new insight's results being valuable to the user
            posthog.capture('insight saved', { ...filters, is_new_insight: isNewInsight })
        },
        reportInsightViewed: ({
            insightModel,
            filters,
            insightMode,
            isFirstLoad,
            fromDashboard,
            delay,
            changedFilters,
            isUsingSessionAnalysis,
        }) => {
            const properties: Record<string, any> = {
                ...sanitizeFilterParams(filters),
                report_delay: delay,
                is_first_component_load: isFirstLoad,
                from_dashboard: fromDashboard,
            }

            properties.total_event_actions_count = (properties.events_count || 0) + (properties.actions_count || 0)

            let totalEventActionFilters = 0
            const entities = (filters.events || []).concat(filters.actions || [])
            entities.forEach((entity) => {
                if (entity.properties?.length) {
                    totalEventActionFilters += entity.properties.length
                }
            })

            // The total # of filters applied on events and actions.
            properties.total_event_action_filters_count = totalEventActionFilters

            // Custom properties for each insight
            if (isTrendsFilter(filters)) {
                properties.breakdown_type = filters.breakdown_type
                properties.breakdown = filters.breakdown
                properties.using_session_analysis = isUsingSessionAnalysis
                properties.compare = filters.compare // "Compare previous" option
                properties.show_legend = filters.show_legend
            } else if (isRetentionFilter(filters)) {
                properties.period = filters.period
                properties.date_to = filters.date_to
                properties.retention_type = filters.retention_type
                const cohortizingEvent = filters.target_entity
                const retainingEvent = filters.returning_entity
                properties.same_retention_and_cohortizing_event =
                    cohortizingEvent?.id == retainingEvent?.id && cohortizingEvent?.type == retainingEvent?.type
            } else if (isPathsFilter(filters)) {
                properties.path_type = filters.path_type
                properties.has_start_point = !!filters.start_point
                properties.has_end_point = !!filters.end_point
                properties.has_funnel_filter = Object.keys(filters.funnel_filter || {}).length > 0
                properties.funnel_paths = filters.funnel_paths
                properties.has_min_edge_weight = !!filters.min_edge_weight
                properties.has_max_edge_weight = !!filters.max_edge_weight
                properties.has_edge_limit = !!filters.edge_limit
                properties.has_local_cleaning_filters = (filters.local_path_cleaning_filters || []).length > 0
                properties.has_path_replacements = !!filters.path_replacements
                properties.has_wildcards = (filters.path_groupings || []).length > 0
                properties.using_advanced_features =
                    properties.has_min_edge_weight ||
                    properties.has_max_edge_weight ||
                    properties.has_edge_limit ||
                    properties.has_local_cleaning_filters ||
                    properties.has_path_replacements
                properties.using_basic_features =
                    properties.has_start_point ||
                    properties.has_end_point ||
                    properties.has_funnel_filter ||
                    properties.has_wildcards
            } else if (isStickinessFilter(filters)) {
                properties.stickiness_days = filters.stickiness_days
            }
            properties.mode = insightMode // View or edit
            properties.viewer_is_creator = insightModel.created_by?.uuid === values.user?.uuid ?? null // `null` means we couldn't determine this
            properties.is_saved = insightModel.saved
            properties.description_length = insightModel.description?.length ?? 0
            properties.tags_count = insightModel.tags?.length ?? 0

            const eventName = delay ? 'insight analyzed' : 'insight viewed'
            posthog.capture(eventName, { ...properties, ...(changedFilters ? changedFilters : {}) })
        },
        reportPersonsModalViewed: async ({ params }) => {
            posthog.capture('insight person modal viewed', params)
        },
        reportCohortCreatedFromPersonsModal: async ({ filters }) => {
            posthog.capture('person modal cohort created', sanitizeFilterParams(filters))
        },
        reportDashboardViewed: async ({ dashboard, lastRefreshed, delay }, breakpoint) => {
            if (!delay) {
                await breakpoint(500) // Debounce to avoid noisy events from continuous navigation
            }
            const { created_at, is_shared, pinned, creation_mode, id } = dashboard
            const properties: Record<string, any> = {
                created_at,
                is_shared,
                pinned,
                creation_mode,
                sample_items_count: 0,
                item_count: dashboard.tiles?.length || 0,
                created_by_system: !dashboard.created_by,
                dashboard_id: id,
                lastRefreshed: lastRefreshed?.toISOString(),
                refreshAge: lastRefreshed ? now().diff(lastRefreshed, 'seconds') : undefined,
            }

            for (const item of dashboard.tiles || []) {
                if (!!item.insight) {
                    const key = `${item.insight.filters?.insight?.toLowerCase() || InsightType.TRENDS}_count`
                    if (!properties[key]) {
                        properties[key] = 1
                    } else {
                        properties[key] += 1
                    }
                    properties.sample_items_count += item.insight.is_sample ? 1 : 0
                } else {
                    if (!properties['text_tiles_count']) {
                        properties['text_tiles_count'] = 1
                    } else {
                        properties['text_tiles_count'] += 1
                    }
                }
            }

            const eventName = delay ? 'dashboard analyzed' : 'viewed dashboard' // `viewed dashboard` name is kept for backwards compatibility
            posthog.capture(eventName, properties)
        },
        reportBookmarkletDragged: async (_, breakpoint) => {
            await breakpoint(500)
            posthog.capture('bookmarklet drag start')
        },
        reportIngestionBookmarkletCollapsible: async ({ activePanels }, breakpoint) => {
            breakpoint(500)
            const action = activePanels.includes('bookmarklet') ? 'shown' : 'hidden'
            posthog.capture(`ingestion bookmarklet panel ${action}`)
        },
        reportProjectCreationSubmitted: async ({
            projectCount,
            nameLength,
        }: {
            projectCount?: number
            nameLength: number
        }) => {
            posthog.capture('project create submitted', {
                current_project_count: projectCount,
                name_length: nameLength,
            })
        },
        reportProjectNoticeDismissed: async ({ key }) => {
            // ProjectNotice was previously called DemoWarning
            posthog.capture('demo warning dismissed', { warning_key: key })
        },
        reportOnboardingStepTriggered: async ({ stepKey, extraArgs }) => {
            // Fired after the user attempts to start an onboarding step (e.g. clicking on create project)
            posthog.capture('onboarding step triggered', { step: stepKey, ...extraArgs })
        },
        reportBulkInviteAttempted: async ({
            inviteesCount,
            namesCount,
        }: {
            inviteesCount: number
            namesCount: number
        }) => {
            // namesCount -> Number of invitees for which a name was provided
            posthog.capture('bulk invite attempted', { invitees_count: inviteesCount, name_count: namesCount })
            for (let i = 0; i < inviteesCount; i++) {
                posthog.capture('team member invited')
            }
        },
        reportInviteAttempted: async ({ nameProvided, instanceEmailAvailable }) => {
            posthog.capture('team member invited')
            posthog.capture('team invite attempted', {
                name_provided: nameProvided,
                instance_email_available: instanceEmailAvailable,
            })
        },
        reportFunnelCalculated: async ({ eventCount, actionCount, interval, funnelVizType, success, error }) => {
            posthog.capture('funnel result calculated', {
                event_count: eventCount,
                action_count: actionCount,
                total_count_actions_events: eventCount + actionCount,
                interval: interval,
                funnel_viz_type: funnelVizType,
                success: success,
                error: error,
            })
        },
        reportFunnelStepReordered: async () => {
            posthog.capture('funnel step reordered')
        },
        reportPersonPropertyUpdated: async ({ action, totalProperties, oldPropertyType, newPropertyType }) => {
            posthog.capture(`person property ${action}`, {
                old_property_type: oldPropertyType !== 'undefined' ? oldPropertyType : undefined,
                new_property_type: newPropertyType !== 'undefined' ? newPropertyType : undefined,
                total_properties: totalProperties,
            })
        },
        reportDashboardModeToggled: async ({ mode, source }) => {
            posthog.capture('dashboard mode toggled', { mode, source })
        },
        reportDashboardRefreshed: async ({ dashboardId, lastRefreshed }) => {
            posthog.capture(`dashboard refreshed`, {
                dashboard_id: dashboardId,
                last_refreshed: lastRefreshed?.toString(),
                refreshAge: lastRefreshed ? now().diff(lastRefreshed, 'seconds') : undefined,
            })
        },
        reportDashboardDateRangeChanged: async ({ dateFrom, dateTo }) => {
            posthog.capture(`dashboard date range changed`, {
                date_from: dateFrom?.toString() || 'Custom',
                date_to: dateTo?.toString(),
            })
        },
        reportDashboardPropertiesChanged: async () => {
            posthog.capture(`dashboard properties changed`)
        },
        reportDashboardPinToggled: async (payload) => {
            posthog.capture(`dashboard pin toggled`, payload)
        },
        reportDashboardDropdownNavigation: async () => {
            /* Triggered when a user navigates using the dropdown in the header.
             */
            posthog.capture(`dashboard dropdown navigated`)
        },
        reportDashboardFrontEndUpdate: async ({ attribute, originalLength, newLength }) => {
            posthog.capture(`dashboard frontend updated`, {
                attribute,
                original_length: originalLength,
                new_length: newLength,
            })
        },
        reportDashboardShareToggled: async ({ isShared }) => {
            posthog.capture(`dashboard share toggled`, { is_shared: isShared })
        },
        reportUpgradeModalShown: async (payload) => {
            posthog.capture('upgrade modal shown', payload)
        },
        reportTimezoneComponentViewed: async (payload) => {
            posthog.capture('timezone component viewed', payload)
        },
        reportTestAccountFiltersUpdated: async ({ filters }) => {
            const payload = {
                filters_count: filters.length,
                filters: filters.map((filter) => {
                    return { key: filter.key, operator: filter.operator, value_length: filter.value.length }
                }),
            }
            posthog.capture('test account filters updated', payload)
        },
        reportIngestionLandingSeen: async () => {
            posthog.capture('ingestion landing seen')
        },
        reportProjectHomeItemClicked: async ({ module, item, extraProps }) => {
            const defaultProps = { module, item }
            const eventProps = extraProps ? { ...defaultProps, ...extraProps } : defaultProps
            posthog.capture('project home item clicked', eventProps)
        },
        reportProjectHomeSeen: async ({ teamHasData }) => {
            posthog.capture('project home seen', { team_has_data: teamHasData })
        },

        reportInsightHistoryItemClicked: async ({ itemType, displayLocation }) => {
            posthog.capture('insight history item clicked', { item_type: itemType, display_location: displayLocation })
            if (displayLocation === 'project home') {
                // Special case to help w/ project home reporting.
                posthog.capture('project home item clicked', {
                    module: 'insights',
                    item: 'recent_analysis',
                    item_type: itemType,
                    display_location: displayLocation,
                })
            }
        },

        reportEventSearched: async ({ searchTerm, extraProps }) => {
            // This event is only captured on PostHog Cloud
            if (values.realm === 'cloud') {
                // Triggered when a search is executed for an action/event (mainly for use on insights)
                posthog.capture('event searched', { searchTerm, ...extraProps })
            }
        },
        reportInsightFilterUpdated: async ({ type, index, name }) => {
            posthog.capture('filter updated', { type, index, name })
        },
        reportInsightFilterRemoved: async ({ index }) => {
            posthog.capture('local filter removed', { index })
        },
        reportInsightFilterAdded: async ({ newLength }) => {
            posthog.capture('filter added', { newLength })
        },
        reportInsightFilterSet: async ({ filters }) => {
            posthog.capture('filters set', { filters })
        },
        reportEntityFilterVisibilitySet: async ({ index, visible }) => {
            posthog.capture('entity filter visbility set', { index, visible })
        },
        reportPropertySelectOpened: async () => {
            posthog.capture('property select toggle opened')
        },
        reportCreatedDashboardFromModal: async () => {
            posthog.capture('created new dashboard from modal')
        },
        reportSavedInsightToDashboard: async () => {
            posthog.capture('saved insight to dashboard')
        },
        reportRemovedInsightFromDashboard: async () => {
            posthog.capture('removed insight from dashboard')
        },
        reportInsightsTabReset: async () => {
            posthog.capture('insights tab reset')
        },
        reportInsightsTableCalcToggled: async (payload) => {
            posthog.capture('insights table calc toggled', payload)
        },
        reportInsightShortUrlVisited: (props) => {
            posthog.capture('insight short url visited', props)
        },
        reportSavedInsightFilterUsed: ({ filterKeys }) => {
            posthog.capture('saved insights list page filter used', { filter_keys: filterKeys })
        },
        reportSavedInsightTabChanged: ({ tab }) => {
            posthog.capture('saved insights list page tab changed', { tab })
        },
        reportSavedInsightLayoutChanged: ({ layout }) => {
            posthog.capture('saved insights list page layout changed', { layout })
        },
        reportSavedInsightNewInsightClicked: ({ insightType }) => {
            posthog.capture('saved insights new insight clicked', { insight_type: insightType })
        },
        reportRecording: ({ playerData, durations, type, loadedFromBlobStorage }) => {
            // @ts-expect-error
            const eventIndex = new EventIndex(playerData?.snapshots || [])
            const payload: Partial<RecordingViewedProps> = {
                snapshots_load_time: durations.snapshots?.duration,
                metadata_load_time: durations.metadata?.duration,
                events_load_time: durations.events?.duration,
                performance_events_load_time: durations.performanceEvents?.duration,
                first_paint_load_time: durations.firstPaint?.duration,
                duration: eventIndex.getDuration(),
                start_time: playerData.start?.valueOf() ?? 0,
                end_time: playerData.end?.valueOf() ?? 0,
                page_change_events_length: eventIndex.pageChangeEvents().length,
                recording_width: eventIndex.getRecordingScreenMetadata(0)[0]?.width,
                load_time: durations.firstPaint?.duration ?? 0, // TODO: DEPRECATED field. Keep around so dashboards don't break
                loadedFromBlobStorage,
            }
            posthog.capture(`recording ${type}`, payload)
        },
        reportPersonMerged: (props) => {
            posthog.capture('merge person completed', props)
        },
        reportPersonSplit: (props) => {
            posthog.capture('split person started', props)
        },
        reportHelpButtonViewed: () => {
            posthog.capture('help button viewed')
        },
        reportHelpButtonUsed: (props) => {
            posthog.capture('help button used', props)
        },
        reportCorrelationAnalysisFeedback: (props) => {
            posthog.capture('correlation analysis feedback', props)
        },
        reportCorrelationAnalysisDetailedFeedback: (props) => {
            posthog.capture('correlation analysis detailed feedback', props)
        },
        reportCorrelationInteraction: ({ correlationType, action, props }) => {
            posthog.capture('correlation interaction', { correlation_type: correlationType, action, ...props })
        },
        reportCorrelationViewed: ({ delay, filters, propertiesTable }) => {
            if (delay === 0) {
                posthog.capture(`correlation${propertiesTable ? ' properties' : ''} viewed`, { filters })
            } else {
                posthog.capture(`correlation${propertiesTable ? ' properties' : ''} analyzed`, {
                    filters,
                    delay,
                })
            }
        },
        reportRecordingsListFilterAdded: ({ filterType }) => {
            posthog.capture('recording list filter added', { filter_type: filterType })
        },
        reportRecordingsListFetched: ({ loadTime }) => {
            posthog.capture('recording list fetched', { load_time: loadTime })
        },
        reportRecordingsListPropertiesFetched: ({ loadTime }) => {
            posthog.capture('recording list properties fetched', { load_time: loadTime })
        },
        reportRecordingPlayerSeekbarEventHovered: () => {
            posthog.capture('recording player seekbar event hovered')
        },
        reportRecordingPlayerSpeedChanged: ({ newSpeed }) => {
            posthog.capture('recording player speed changed', { new_speed: newSpeed })
        },
        reportRecordingPlayerSkipInactivityToggled: ({ skipInactivity }) => {
            posthog.capture('recording player skip inactivity toggled', { skip_inactivity: skipInactivity })
        },
        reportRecordingViewedSummary: ({ recordingViewedSummary }) => {
            posthog.capture('recording viewed summary', { ...recordingViewedSummary })
        },
        reportRecordingInspectorTabViewed: ({ tab }) => {
            posthog.capture('recording inspector tab viewed', { tab })
        },
        reportRecordingInspectorItemExpanded: ({ tab, index }) => {
            posthog.capture('recording inspector item expanded', { tab, index })
        },
        reportRecordingInspectorMiniFilterViewed: ({ tab, minifilterKey }) => {
            posthog.capture('recording inspector minifilter selected', { tab, minifilterKey })
        },
        reportNextRecordingTriggered: ({ automatic }) => {
            posthog.capture('recording next recording triggered', { automatic })
        },
        reportRecordingExportedToFile: () => {
            posthog.capture('recording exported to file')
        },
        reportRecordingLoadedFromFile: (properties) => {
            posthog.capture('recording loaded from file', properties)
        },
        reportRecordingListVisibilityToggled: (properties) => {
            posthog.capture('recording list visibility toggled', properties)
        },
        reportRecordingPinnedToList: (properties) => {
            posthog.capture('recording pinned to list', properties)
        },
        reportRecordingPlaylistCreated: (properties) => {
            posthog.capture('recording playlist created', properties)
        },

        reportExperimentArchived: ({ experiment }) => {
            posthog.capture('experiment archived', {
                name: experiment.name,
                id: experiment.id,
                filters: sanitizeFilterParams(experiment.filters),
                parameters: experiment.parameters,
            })
        },
        reportExperimentReset: ({ experiment }) => {
            posthog.capture('experiment reset', {
                name: experiment.name,
                id: experiment.id,
                filters: sanitizeFilterParams(experiment.filters),
                parameters: experiment.parameters,
            })
        },
        reportExperimentCreated: ({ experiment }) => {
            posthog.capture('experiment created', {
                name: experiment.name,
                id: experiment.id,
                filters: sanitizeFilterParams(experiment.filters),
                parameters: experiment.parameters,
                secondary_metrics_count: experiment.secondary_metrics.length,
            })
        },
        reportExperimentViewed: ({ experiment }) => {
            posthog.capture('experiment viewed', {
                name: experiment.name,
                id: experiment.id,
                filters: sanitizeFilterParams(experiment.filters),
                parameters: experiment.parameters,
                secondary_metrics_count: experiment.secondary_metrics.length,
            })
        },
        reportExperimentLaunched: ({ experiment, launchDate }) => {
            posthog.capture('experiment launched', {
                name: experiment.name,
                id: experiment.id,
                filters: sanitizeFilterParams(experiment.filters),
                parameters: experiment.parameters,
                secondary_metrics_count: experiment.secondary_metrics.length,
                launch_date: launchDate.toISOString(),
            })
        },
        reportExperimentCompleted: ({ experiment, endDate, duration, significant }) => {
            posthog.capture('experiment completed', {
                name: experiment.name,
                id: experiment.id,
                filters: sanitizeFilterParams(experiment.filters),
                parameters: experiment.parameters,
                secondary_metrics_count: experiment.secondary_metrics.length,
                end_date: endDate.toISOString(),
                duration,
                significant,
            })
        },
        reportPropertyGroupFilterAdded: () => {
            posthog.capture('property group filter added')
        },
        reportChangeOuterPropertyGroupFiltersType: ({ type, groupsLength }) => {
            posthog.capture('outer match property groups type changed', { type, groupsLength })
        },
        reportChangeInnerPropertyGroupFiltersType: ({ type, filtersLength }) => {
            posthog.capture('inner match property group filters type changed', { type, filtersLength })
        },
        reportPrimaryDashboardModalOpened: () => {
            posthog.capture('primary dashboard modal opened')
        },
        reportPrimaryDashboardChanged: () => {
            posthog.capture('primary dashboard changed')
        },
        reportDataManagementDefinitionHovered: ({ type }) => {
            posthog.capture('definition hovered', { type })
        },
        reportDataManagementDefinitionClickView: ({ type }) => {
            posthog.capture('definition click view', { type })
        },
        reportDataManagementDefinitionClickEdit: ({ type }) => {
            posthog.capture('definition click edit', { type })
        },
        reportDataManagementDefinitionSaveSucceeded: ({ type, loadTime }) => {
            posthog.capture('definition save succeeded', { type, load_time: loadTime })
        },
        reportDataManagementDefinitionSaveFailed: ({ type, loadTime, error }) => {
            posthog.capture('definition save failed', { type, load_time: loadTime, error })
        },
        reportDataManagementDefinitionCancel: ({ type }) => {
            posthog.capture('definition cancelled', { type })
        },
        reportDataManagementEventDefinitionsPageLoadSucceeded: ({ loadTime, resultsLength }) => {
            posthog.capture('event definitions page load succeeded', {
                load_time: loadTime,
                num_results: resultsLength,
            })
        },
        reportDataManagementEventDefinitionsPageLoadFailed: ({ loadTime, error }) => {
            posthog.capture('event definitions page load failed', { load_time: loadTime, error })
        },
        reportDataManagementEventDefinitionsPageNestedPropertiesLoadSucceeded: ({ loadTime }) => {
            posthog.capture('event definitions page event nested properties load succeeded', { load_time: loadTime })
        },
        reportDataManagementEventDefinitionsPageNestedPropertiesLoadFailed: ({ loadTime, error }) => {
            posthog.capture('event definitions page event nested properties load failed', {
                load_time: loadTime,
                error,
            })
        },
        reportDataManagementEventPropertyDefinitionsPageLoadSucceeded: ({ loadTime, resultsLength }) => {
            posthog.capture('event property definitions page load succeeded', {
                load_time: loadTime,
                num_results: resultsLength,
            })
        },
        reportDataManagementEventPropertyDefinitionsPageLoadFailed: ({ loadTime, error }) => {
            posthog.capture('event property definitions page load failed', {
                load_time: loadTime,
                error,
            })
        },
        reportInsightOpenedFromRecentInsightList: () => {
            posthog.capture('insight opened from recent insight list')
        },
        reportRecordingOpenedFromRecentRecordingList: () => {
            posthog.capture('recording opened from recent recording list')
        },
        reportPersonOpenedFromNewlySeenPersonsList: () => {
            posthog.capture('person opened from newly seen persons list')
        },
        reportIngestionSelectPlatformType: ({ platform }) => {
            posthog.capture('ingestion select platform type', {
                platform: platform,
            })
        },
        reportIngestionSelectFrameworkType: ({ framework }) => {
            posthog.capture('ingestion select framework type', {
                framework: framework,
            })
        },
        reportIngestionRecordingsTurnedOff: ({
            session_recording_opt_in,
            capture_console_log_opt_in,
            capture_performance_opt_in,
        }) => {
            posthog.capture('ingestion recordings turned off', {
                session_recording_opt_in,
                capture_console_log_opt_in,
                capture_performance_opt_in,
            })
        },
        reportIngestionAutocaptureToggled: ({ autocapture_opt_out }) => {
            posthog.capture('ingestion autocapture toggled', {
                autocapture_opt_out,
            })
        },
        reportIngestionHelpClicked: ({ type }) => {
            posthog.capture('ingestion help clicked', {
                type: type,
            })
        },
        reportIngestionTryWithBookmarkletClicked: () => {
            posthog.capture('ingestion try posthog with bookmarklet clicked')
        },
        reportIngestionTryWithDemoDataClicked: () => {
            posthog.capture('ingestion try posthog with demo data clicked')
        },
        reportIngestionContinueWithoutVerifying: () => {
            posthog.capture('ingestion continue without verifying')
        },
        reportIngestionContinueWithoutBilling: () => {
            posthog.capture('ingestion continue without adding billing details')
        },
        reportIngestionBillingCancelled: () => {
            posthog.capture('ingestion billing cancelled')
        },
        reportIngestionThirdPartyAboutClicked: ({ name }) => {
            posthog.capture('ingestion third party about clicked', {
                name: name,
            })
        },
        reportIngestionThirdPartyConfigureClicked: ({ name }) => {
            posthog.capture('ingestion third party configure clicked', {
                name: name,
            })
        },
        reportIngestionThirdPartyPluginInstalled: ({ name }) => {
            posthog.capture('report ingestion third party plugin installed', {
                name: name,
            })
        },
        reportFailedToCreateFeatureFlagWithCohort: ({ detail, code }) => {
            posthog.capture('failed to create feature flag with cohort', { detail, code })
        },
        reportInviteMembersButtonClicked: () => {
            posthog.capture('invite members button clicked')
        },
        reportIngestionSidebarButtonClicked: ({ name }) => {
            posthog.capture('ingestion sidebar button clicked', {
                name: name,
            })
        },
        reportTeamSettingChange: ({ name, value }) => {
            posthog.capture(`${name} team setting updated`, {
                setting: name,
                value,
            })
        },
        reportActivationSideBarShown: ({ activeTasksCount, completedTasksCount, completionPercent }) => {
            posthog.capture('activation sidebar shown', {
                active_tasks_count: activeTasksCount,
                completed_tasks_count: completedTasksCount,
                completion_percent_count: completionPercent,
            })
        },
        reportActivationSideBarTaskClicked: ({ key }) => {
            posthog.capture('activation sidebar task clicked', {
                key,
            })
        },
        reportBillingUpgradeClicked: ({ plan }) => {
            posthog.capture('billing upgrade button clicked', {
                plan,
            })
        },
        reportRoleCreated: ({ role }) => {
            posthog.capture('new role created', {
                role,
            })
        },
        reportResourceAccessLevelUpdated: ({ resourceType, roleName, accessLevel }) => {
            posthog.capture('resource access level updated', {
                resource_type: resourceType,
                role_name: roleName,
                access_level: accessLevel,
            })
        },
        reportRoleCustomAddedToAResource: ({ resourceType, rolesLength }) => {
            posthog.capture('role custom added to a resource', {
                resource_type: resourceType,
                roles_length: rolesLength,
            })
        },
        reportFlagsCodeExampleInteraction: ({ optionType }) => {
            posthog.capture('flags code example option selected', {
                option_type: optionType,
            })
        },
<<<<<<< HEAD
        reportSupportFormSubmitted: (properties) => {
            posthog.capture('support form submitted', properties)
=======
        reportFlagsCodeExampleLanguage: ({ language }) => {
            posthog.capture('flags code example language selected', {
                language,
            })
>>>>>>> d8ffad40
        },
    }),
})<|MERGE_RESOLUTION|>--- conflicted
+++ resolved
@@ -523,13 +523,10 @@
         reportFlagsCodeExampleInteraction: (optionType: string) => ({
             optionType,
         }),
-<<<<<<< HEAD
         reportSupportFormSubmitted: (properties: Record<string, any>) => ({ ...properties }),
-=======
         reportFlagsCodeExampleLanguage: (language: string) => ({
             language,
         }),
->>>>>>> d8ffad40
     },
     listeners: ({ values }) => ({
         reportAxisUnitsChanged: (properties) => {
@@ -1280,15 +1277,13 @@
                 option_type: optionType,
             })
         },
-<<<<<<< HEAD
         reportSupportFormSubmitted: (properties) => {
             posthog.capture('support form submitted', properties)
-=======
+        },
         reportFlagsCodeExampleLanguage: ({ language }) => {
             posthog.capture('flags code example language selected', {
                 language,
             })
->>>>>>> d8ffad40
         },
     }),
 })