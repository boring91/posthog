--- conflicted
+++ resolved
@@ -185,12 +185,8 @@
 
     // Non-color vars
     --radius: 4px;
-<<<<<<< HEAD
+    --shadow: 0 20px 25px -5px rgb(0 0 0 / 10%), 0 8px 10px -6px rgb(0 0 0 / 10%);
     --shadow-elevation: 0px 16px 16px -16px rgb(0 0 0 / 35%);
-=======
-    --shadow: 0 20px 25px -5px rgba(0, 0, 0, 0.1), 0 8px 10px -6px rgba(0, 0, 0, 0.1);
-    --shadow-elevation: 0px 16px 16px -16px rgba(0, 0, 0, 0.35);
->>>>>>> 51609ed9
     --opacity-disabled: 0.6;
     --font-medium: 500;
     --font-semibold: 600;
