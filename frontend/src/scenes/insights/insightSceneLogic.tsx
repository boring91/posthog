import { actions, BuiltLogic, connect, kea, listeners, path, reducers, selectors, sharedListeners } from 'kea'
import { actionToUrl, beforeUnload, router, urlToAction } from 'kea-router'
import { CombinedLocation } from 'kea-router/lib/utils'
import { lemonToast } from 'lib/lemon-ui/LemonToast/LemonToast'
import { eventUsageLogic, InsightEventSource } from 'lib/utils/eventUsageLogic'
import { createEmptyInsight, insightLogic } from 'scenes/insights/insightLogic'
import { insightLogicType } from 'scenes/insights/insightLogicType'
import { cleanFilters } from 'scenes/insights/utils/cleanFilters'
import { preflightLogic } from 'scenes/PreflightCheck/preflightLogic'
import { sceneLogic } from 'scenes/sceneLogic'
import { Scene } from 'scenes/sceneTypes'
import { teamLogic } from 'scenes/teamLogic'
import { mathsLogic } from 'scenes/trends/mathsLogic'
import { urls } from 'scenes/urls'

import { ActivityFilters } from '~/layout/navigation-3000/sidepanel/panels/activity/activityForSceneLogic'
import { cohortsModel } from '~/models/cohortsModel'
import { groupsModel } from '~/models/groupsModel'
import { ActivityScope, Breadcrumb, FilterType, InsightShortId, InsightType, ItemMode } from '~/types'

import { insightDataLogic } from './insightDataLogic'
import { insightDataLogicType } from './insightDataLogicType'
import type { insightSceneLogicType } from './insightSceneLogicType'
import { summarizeInsight } from './summarizeInsight'

export const insightSceneLogic = kea<insightSceneLogicType>([
    path(['scenes', 'insights', 'insightSceneLogic']),
    connect(() => ({
        logic: [eventUsageLogic],
        values: [teamLogic, ['currentTeam'], sceneLogic, ['activeScene'], preflightLogic, ['disableNavigationHooks']],
    })),
    actions({
        setInsightId: (insightId: InsightShortId) => ({ insightId }),
        setInsightMode: (insightMode: ItemMode, source: InsightEventSource | null) => ({ insightMode, source }),
        setSceneState: (insightId: InsightShortId, insightMode: ItemMode, itemId: string | undefined) => ({
            insightId,
            insightMode,
            itemId,
        }),
        setInsightLogicRef: (logic: BuiltLogic<insightLogicType> | null, unmount: null | (() => void)) => ({
            logic,
            unmount,
        }),
        setInsightDataLogicRef: (logic: BuiltLogic<insightDataLogicType> | null, unmount: null | (() => void)) => ({
            logic,
            unmount,
        }),
    }),
    reducers({
        insightId: [
            null as null | 'new' | InsightShortId,
            {
                setSceneState: (_, { insightId }) => insightId,
            },
        ],
        insightMode: [
            ItemMode.View as ItemMode,
            {
                setSceneState: (_, { insightMode }) => insightMode,
            },
        ],
        itemId: [
            null as null | number | 'new',
            {
                setSceneState: (_, { itemId }) =>
                    itemId !== undefined ? (itemId === 'new' ? 'new' : parseInt(itemId, 10)) : null,
            },
        ],
        insightLogicRef: [
            null as null | {
                logic: BuiltLogic<insightLogicType>
                unmount: () => void
            },
            {
                setInsightLogicRef: (_, { logic, unmount }) => (logic && unmount ? { logic, unmount } : null),
            },
        ],
        insightDataLogicRef: [
            null as null | {
                logic: BuiltLogic<insightDataLogicType>
                unmount: () => void
            },
            {
                setInsightDataLogicRef: (_, { logic, unmount }) => (logic && unmount ? { logic, unmount } : null),
            },
        ],
    }),
    selectors(() => ({
        legacyInsightSelector: [
            (s) => [s.insightLogicRef],
            (insightLogicRef) => insightLogicRef?.logic.selectors.legacyInsight,
        ],
        legacyInsight: [
            (s) => [(state, props) => s.legacyInsightSelector?.(state, props)?.(state, props)],
            (insight) => insight,
        ],
        queryBasedInsightSelector: [
            (s) => [s.insightLogicRef],
            (insightLogicRef) => insightLogicRef?.logic.selectors.queryBasedInsight,
        ],
        queryBasedInsight: [
            (s) => [(state, props) => s.queryBasedInsightSelector?.(state, props)?.(state, props)],
            (insight) => insight,
        ],
        breadcrumbs: [
            (s) => [
                s.insightLogicRef,
                s.queryBasedInsight,
                groupsModel.selectors.aggregationLabel,
                cohortsModel.selectors.cohortsById,
                mathsLogic.selectors.mathDefinitions,
            ],
            (insightLogicRef, insight, aggregationLabel, cohortsById, mathDefinitions): Breadcrumb[] => {
                return [
                    {
                        key: Scene.SavedInsights,
                        name: 'Product analytics',
                        path: urls.savedInsights(),
                    },
                    {
                        key: [Scene.Insight, insight?.short_id || 'new'],
                        name:
                            insight?.name ||
                            summarizeInsight(insight?.query, {
                                aggregationLabel,
                                cohortsById,
                                mathDefinitions,
                            }),
                        onRename: async (name: string) => {
                            await insightLogicRef?.logic.asyncActions.setInsightMetadata({ name })
                        },
                    },
                ]
            },
        ],
        activityFilters: [
            (s) => [s.queryBasedInsight],
            (insight): ActivityFilters | null => {
                return insight
                    ? {
                          scope: ActivityScope.INSIGHT,
                          item_id: `${insight.id}`,
                      }
                    : null
            },
        ],
    })),
    sharedListeners(({ actions, values }) => ({
        reloadInsightLogic: () => {
            const logicInsightId = values.queryBasedInsight?.short_id ?? null
            const insightId = values.insightId ?? null

            if (logicInsightId !== insightId) {
                const oldRef = values.insightLogicRef // free old logic after mounting new one
                const oldRef2 = values.insightDataLogicRef // free old logic after mounting new one
                if (insightId) {
                    const insightProps = { dashboardItemId: insightId }

                    const logic = insightLogic.build(insightProps)
                    const unmount = logic.mount()
                    actions.setInsightLogicRef(logic, unmount)

                    const logic2 = insightDataLogic.build(insightProps)
                    const unmount2 = logic2.mount()
                    actions.setInsightDataLogicRef(logic2, unmount2)
                } else {
                    actions.setInsightLogicRef(null, null)
                    actions.setInsightDataLogicRef(null, null)
                }
                if (oldRef) {
                    oldRef.unmount()
                }
                if (oldRef2) {
                    oldRef2.unmount()
                }
            } else if (insightId && !values.queryBasedInsight?.result) {
                values.insightLogicRef?.logic.actions.loadInsight(insightId as InsightShortId)
            }
        },
    })),
    listeners(({ sharedListeners }) => ({
        setInsightMode: sharedListeners.reloadInsightLogic,
        setSceneState: sharedListeners.reloadInsightLogic,
    })),
    urlToAction(({ actions, values }) => ({
<<<<<<< HEAD
        '/data-warehouse': (_, __, { q }) => {
            actions.setSceneState(String('new-dataWarehouse') as InsightShortId, ItemMode.Edit, undefined)
            values.insightDataLogicRef?.logic.actions.setQuery(examples.DataWarehouse)
            values.insightLogicRef?.logic.actions.setInsight(
                {
                    ...createEmptyInsight('new-dataWarehouse', false),
                    ...(q ? { query: JSON.parse(q) } : {}),
                },
                {
                    fromPersistentApi: false,
                    overrideFilter: false,
                }
            )
        },
        '/data-warehouse/view/:id': (_, __, { q }) => {
            actions.setSceneState(String('new-dataWarehouse') as InsightShortId, ItemMode.Edit, undefined)
            values.insightDataLogicRef?.logic.actions.setQuery({
                kind: NodeKind.DataVisualizationNode,
                source: JSON.parse(q),
            } as DataVisualizationNode)
        },
        '/insights/:shortId(/:mode)(/:itemId)': (
            { shortId, mode, itemId }, // url params
=======
        '/insights/:shortId(/:mode)(/:subscriptionId)': (
            { shortId, mode, subscriptionId }, // url params
>>>>>>> 7d91d8bf
            { dashboard, ...searchParams }, // search params
            { filters: _filters, q }, // hash params
            { method, initial }, // "location changed" event payload
            { searchParams: previousSearchParams } // previous location
        ) => {
            const insightMode =
                mode === 'subscriptions'
                    ? ItemMode.Subscriptions
                    : mode === 'alerts'
                    ? ItemMode.Alerts
                    : mode === 'sharing'
                    ? ItemMode.Sharing
                    : mode === 'edit' || shortId === 'new'
                    ? ItemMode.Edit
                    : ItemMode.View
            const insightId = String(shortId) as InsightShortId

            const currentScene = sceneLogic.findMounted()?.values

            if (
                currentScene?.activeScene === Scene.Insight &&
                currentScene.activeSceneLogic?.values.insightId === insightId &&
                currentScene.activeSceneLogic?.values.mode === insightMode
            ) {
                // If nothing about the scene has changed, don't do anything
                return
            }

            if (previousSearchParams['event-correlation_page'] !== searchParams['event-correlation_page']) {
                // If a lemon table pagination param has changed, don't do anything
                return
            }

            if (insightId !== values.insightId || insightMode !== values.insightMode || itemId !== values.itemId) {
                actions.setSceneState(insightId, insightMode, itemId)
            }

            // capture any filters from the URL, either #filters={} or ?insight=X&bla=foo&bar=baz
            const filters: Partial<FilterType> | null =
                Object.keys(_filters || {}).length > 0 ? _filters : searchParams.insight ? searchParams : null

            // Redirect to a simple URL if we had filters in the URL
            if (filters || q) {
                router.actions.replace(
                    insightId === 'new'
                        ? urls.insightNew(undefined, dashboard)
                        : insightMode === ItemMode.Edit
                        ? urls.insightEdit(insightId)
                        : urls.insightView(insightId)
                )
            }

            // reset the insight's state if we have to
            if (initial || method === 'PUSH' || filters || q) {
                if (insightId === 'new') {
                    const teamFilterTestAccounts = values.currentTeam?.test_account_filters_default_checked || false
                    values.insightLogicRef?.logic.actions.setInsight(
                        {
                            ...createEmptyInsight('new', teamFilterTestAccounts),
                            ...(filters ? { filters: cleanFilters(filters || {}, teamFilterTestAccounts) } : {}),
                            ...(dashboard ? { dashboards: [dashboard] } : {}),
                            ...(q ? { query: JSON.parse(q) } : {}),
                        },
                        {
                            fromPersistentApi: false,
                            overrideFilter: true,
                        }
                    )

                    eventUsageLogic.actions.reportInsightCreated(filters?.insight || InsightType.TRENDS)
                }
            }

            // show a warning toast if opened `/edit#filters={...}`
            if (filters && insightMode === ItemMode.Edit && insightId !== 'new') {
                lemonToast.info(`This insight has unsaved changes! Click "Save" to not lose them.`)
            }
        },
    })),
    actionToUrl(({ values }) => {
        // Use the browser redirect to determine state to hook into beforeunload prevention
        const actionToUrl = ({
            insightMode = values.insightMode,
            insightId = values.insightId,
        }: {
            insightMode?: ItemMode
            insightId?: InsightShortId | 'new' | null
        }): string | undefined =>
            insightId && insightId !== 'new'
                ? insightMode === ItemMode.View
                    ? urls.insightView(insightId)
                    : urls.insightEdit(insightId)
                : undefined

        return {
            setInsightId: actionToUrl,
            setInsightMode: actionToUrl,
        }
    }),
    beforeUnload(({ values }) => ({
        enabled: (newLocation?: CombinedLocation) => {
            // safeguard against running this check on other scenes
            if (values.activeScene !== Scene.Insight) {
                return false
            }

            if (values.disableNavigationHooks) {
                return false
            }

            // If just the hash changes, don't show the prompt
            if (router.values.currentLocation.pathname === newLocation?.pathname) {
                return false
            }

            return (
                values.insightMode === ItemMode.Edit &&
                (!!values.insightLogicRef?.logic.values.insightChanged ||
                    !!values.insightDataLogicRef?.logic.values.queryChanged)
            )
        },
        message: 'Leave insight?\nChanges you made will be discarded.',
        onConfirm: () => {
            values.insightLogicRef?.logic.actions.cancelChanges()
            values.insightDataLogicRef?.logic.actions.cancelChanges()
        },
    })),
])<|MERGE_RESOLUTION|>--- conflicted
+++ resolved
@@ -183,34 +183,8 @@
         setSceneState: sharedListeners.reloadInsightLogic,
     })),
     urlToAction(({ actions, values }) => ({
-<<<<<<< HEAD
-        '/data-warehouse': (_, __, { q }) => {
-            actions.setSceneState(String('new-dataWarehouse') as InsightShortId, ItemMode.Edit, undefined)
-            values.insightDataLogicRef?.logic.actions.setQuery(examples.DataWarehouse)
-            values.insightLogicRef?.logic.actions.setInsight(
-                {
-                    ...createEmptyInsight('new-dataWarehouse', false),
-                    ...(q ? { query: JSON.parse(q) } : {}),
-                },
-                {
-                    fromPersistentApi: false,
-                    overrideFilter: false,
-                }
-            )
-        },
-        '/data-warehouse/view/:id': (_, __, { q }) => {
-            actions.setSceneState(String('new-dataWarehouse') as InsightShortId, ItemMode.Edit, undefined)
-            values.insightDataLogicRef?.logic.actions.setQuery({
-                kind: NodeKind.DataVisualizationNode,
-                source: JSON.parse(q),
-            } as DataVisualizationNode)
-        },
         '/insights/:shortId(/:mode)(/:itemId)': (
             { shortId, mode, itemId }, // url params
-=======
-        '/insights/:shortId(/:mode)(/:subscriptionId)': (
-            { shortId, mode, subscriptionId }, // url params
->>>>>>> 7d91d8bf
             { dashboard, ...searchParams }, // search params
             { filters: _filters, q }, // hash params
             { method, initial }, // "location changed" event payload
