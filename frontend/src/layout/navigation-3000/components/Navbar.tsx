import { LemonBadge } from '@posthog/lemon-ui'
import { useActions, useValues } from 'kea'
import { IconGear, IconDay, IconNight, IconAsterisk, IconSearch } from '@posthog/icons'
import { Popover } from 'lib/lemon-ui/Popover'
import { ProfilePicture } from 'lib/lemon-ui/ProfilePicture'
import { Scene } from 'scenes/sceneTypes'
import { userLogic } from 'scenes/userLogic'
import { navigationLogic } from '~/layout/navigation/navigationLogic'
import { SitePopoverOverlay } from '~/layout/navigation/TopBar/SitePopover'
import { navigation3000Logic } from '../navigationLogic'
import { themeLogic } from '../themeLogic'
import { NavbarButton } from './NavbarButton'
import { urls } from 'scenes/urls'
import { featureFlagLogic } from 'lib/logic/featureFlagLogic'
import { Resizer } from 'lib/components/Resizer/Resizer'
import { useRef } from 'react'
import { commandBarLogic } from 'lib/components/CommandBar/commandBarLogic'
import { KeyboardShortcut } from '~/layout/navigation-3000/components/KeyboardShortcut'
import { useFeatureFlag } from 'lib/hooks/useFeatureFlag'

export function ThemeIcon(): JSX.Element {
    const { isDarkModeOn, isThemeSyncedWithSystem } = useValues(themeLogic)

    const activeThemeIcon = isDarkModeOn ? <IconNight /> : <IconDay />

    return isThemeSyncedWithSystem ? (
        <div className="relative">
            {activeThemeIcon}
            <LemonBadge size="small" position="top-right" content={<IconAsterisk />} />
        </div>
    ) : (
        activeThemeIcon
    )
}

export function Navbar(): JSX.Element {
    const { user } = useValues(userLogic)
    const { isSitePopoverOpen } = useValues(navigationLogic)
    const { closeSitePopover, toggleSitePopover } = useActions(navigationLogic)
    const { isSidebarShown, activeNavbarItemId, navbarItems } = useValues(navigation3000Logic)
    const { showSidebar, hideSidebar, toggleNavCollapsed } = useActions(navigation3000Logic)
    const { darkModeSavedPreference, darkModeSystemPreference } = useValues(themeLogic)
    const { toggleTheme } = useActions(themeLogic)
    const { featureFlags } = useValues(featureFlagLogic)
    const { toggleSearchBar } = useActions(commandBarLogic)

    const containerRef = useRef<HTMLDivElement | null>(null)
    const isUsingNewNav = useFeatureFlag('POSTHOG_3000_NAV')

    return (
        <nav className="Navbar3000" ref={containerRef}>
            <div className="Navbar3000__content">
                <div className="Navbar3000__top">
                    {navbarItems.map((section, index) => (
                        <ul key={index}>
                            {section.map((item) =>
                                item.featureFlag && !featureFlags[item.featureFlag] ? null : (
                                    <NavbarButton
                                        key={item.identifier}
                                        title={item.label}
                                        identifier={item.identifier}
                                        icon={item.icon}
                                        tag={item.tag}
                                        to={'to' in item ? item.to : undefined}
                                        onClick={
                                            'logic' in item
                                                ? () => {
                                                      if (activeNavbarItemId === item.identifier && isSidebarShown) {
                                                          hideSidebar()
                                                      } else {
                                                          showSidebar(item.identifier)
                                                      }
                                                  }
                                                : undefined
                                        }
                                        active={activeNavbarItemId === item.identifier && isSidebarShown}
                                    />
                                )
                            )}
                        </ul>
                    ))}
                </div>
                <div className="Navbar3000__bottom">
                    <ul>
                        <NavbarButton
<<<<<<< HEAD
                            icon={<ThemeIcon />}
=======
                            identifier="search-button"
                            icon={<IconSearch />}
                            title="Search"
                            onClick={toggleSearchBar}
                            sideIcon={
                                !isUsingNewNav ? (
                                    <span className="text-xs">
                                        <KeyboardShortcut shift k />
                                    </span>
                                ) : (
                                    <></>
                                )
                            }
                        />
                        <NavbarButton
                            icon={
                                isThemeSyncedWithSystem ? (
                                    <div className="relative">
                                        {activeThemeIcon}
                                        <LemonBadge size="small" position="top-right" content={<IconAsterisk />} />
                                    </div>
                                ) : (
                                    activeThemeIcon
                                )
                            }
>>>>>>> d78450e4
                            identifier="theme-button"
                            title={
                                darkModeSavedPreference === false
                                    ? `Sync theme with system preference (${
                                          darkModeSystemPreference ? 'dark' : 'light'
                                      } mode)`
                                    : darkModeSavedPreference
                                    ? 'Switch to light mode'
                                    : 'Switch to dark mode'
                            }
                            shortTitle="Toggle theme"
                            onClick={() => toggleTheme()}
                            persistentTooltip
                        />
                        <NavbarButton
                            icon={<IconGear />}
                            identifier={Scene.Settings}
                            title="Project settings"
                            to={urls.settings('project')}
                        />

                        <Popover
                            overlay={<SitePopoverOverlay />}
                            visible={isSitePopoverOpen}
                            onClickOutside={closeSitePopover}
                            placement="right-end"
                        >
                            <NavbarButton
                                icon={<ProfilePicture name={user?.first_name} email={user?.email} size="md" />}
                                identifier="me"
                                title={`Hi${user?.first_name ? `, ${user?.first_name}` : ''}!`}
                                shortTitle={user?.first_name || user?.email}
                                onClick={toggleSitePopover}
                            />
                        </Popover>
                    </ul>
                </div>
            </div>
            <Resizer
                placement={'right'}
                containerRef={containerRef}
                closeThreshold={100}
                onToggleClosed={(shouldBeClosed) => toggleNavCollapsed(shouldBeClosed)}
                onDoubleClick={() => toggleNavCollapsed()}
            />
        </nav>
    )
}<|MERGE_RESOLUTION|>--- conflicted
+++ resolved
@@ -83,9 +83,6 @@
                 <div className="Navbar3000__bottom">
                     <ul>
                         <NavbarButton
-<<<<<<< HEAD
-                            icon={<ThemeIcon />}
-=======
                             identifier="search-button"
                             icon={<IconSearch />}
                             title="Search"
@@ -101,17 +98,7 @@
                             }
                         />
                         <NavbarButton
-                            icon={
-                                isThemeSyncedWithSystem ? (
-                                    <div className="relative">
-                                        {activeThemeIcon}
-                                        <LemonBadge size="small" position="top-right" content={<IconAsterisk />} />
-                                    </div>
-                                ) : (
-                                    activeThemeIcon
-                                )
-                            }
->>>>>>> d78450e4
+                            icon={<ThemeIcon />}
                             identifier="theme-button"
                             title={
                                 darkModeSavedPreference === false
