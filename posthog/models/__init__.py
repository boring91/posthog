--- conflicted
+++ resolved
@@ -1,13 +1,8 @@
 from .action import Action
 from .action_step import ActionStep
-<<<<<<< HEAD
-from .dashboard import DashboardItem
-from .cohort import Cohort, CohortPeople
-=======
 from .dashboard import Dashboard
 from .dashboard_item import DashboardItem
-from .cohort import Cohort
->>>>>>> c3245820
+from .cohort import Cohort, CohortPeople
 from .element import Element
 from .element_group import ElementGroup
 from .event import Event
