--- conflicted
+++ resolved
@@ -6,7 +6,6 @@
 
 all_assets = load_assets_from_modules([ch_examples, orm_examples])
 
-<<<<<<< HEAD
 # Schedule to run deletes at 10 PM on Saturdays
 deletes_schedule = ScheduleDefinition(
     job=deletes_job,
@@ -14,7 +13,6 @@
     execution_timezone="UTC",
     name="deletes_schedule",
 )
-=======
 env = "local" if settings.DEBUG else "prod"
 
 # Define resources for different environments
@@ -34,7 +32,6 @@
 
 # Get resources for current environment, fallback to local if env not found
 resources = resources_by_env.get(env, resources_by_env["local"])
->>>>>>> b6f14aa3
 
 defs = Definitions(
     assets=all_assets,
