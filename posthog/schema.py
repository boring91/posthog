--- conflicted
+++ resolved
@@ -5833,7 +5833,6 @@
     ]
 
 
-<<<<<<< HEAD
 class AssistantRetentionFilter(BaseModel):
     model_config = ConfigDict(
         extra="forbid",
@@ -5912,7 +5911,9 @@
     retentionFilter: AssistantRetentionFilter = Field(..., description="Properties specific to the retention insight")
     samplingFactor: Optional[float] = Field(
         default=None, description="Sampling rate from 0 to 1 where 1 is 100% of the data."
-=======
+    )
+
+
 class CachedErrorTrackingQueryResponse(BaseModel):
     model_config = ConfigDict(
         extra="forbid",
@@ -5944,7 +5945,6 @@
     timezone: str
     timings: Optional[list[QueryTiming]] = Field(
         default=None, description="Measured timings for different parts of the query generation process"
->>>>>>> 5d08a6a0
     )
 
 
@@ -6429,7 +6429,6 @@
     trendsFilter: Optional[TrendsFilter] = Field(default=None, description="Properties specific to the trends insight")
 
 
-<<<<<<< HEAD
 class VisualizationMessage(BaseModel):
     model_config = ConfigDict(
         extra="forbid",
@@ -6439,7 +6438,8 @@
     initiator: Optional[str] = None
     plan: Optional[str] = None
     type: Literal["ai/viz"] = "ai/viz"
-=======
+
+
 class WebVitalsPathBreakdownQuery(BaseModel):
     model_config = ConfigDict(
         extra="forbid",
@@ -6460,7 +6460,6 @@
     sampling: Optional[Sampling] = None
     thresholds: list[float] = Field(..., max_length=2, min_length=2)
     useSessionsTable: Optional[bool] = None
->>>>>>> 5d08a6a0
 
 
 class CachedExperimentTrendsQueryResponse(BaseModel):
