import React, { useEffect, useState } from 'react'
import { Loading, toParams } from '../../lib/utils'
import { LineGraph } from './LineGraph'
import { useActions, useValues } from 'kea'
import { trendsLogic } from 'scenes/trends/trendsLogic'
<<<<<<< HEAD
import { ACTIONS_LINE_GRAPH_STACKED, ACTIONS_LINE_GRAPH_CUMULATIVE_STACKED } from '~/lib/constants'
=======
import { router } from 'kea-router'
>>>>>>> 34939f7e

export function ActionsLineGraph({ dashboardItemId = null, color = 'white', filters: filtersParam }) {
    const { filters, results, resultsLoading } = useValues(trendsLogic({ dashboardItemId, filters: filtersParam }))
    const { loadResults, loadPeople } = useActions(trendsLogic({ dashboardItemId, filters: filtersParam }))

<<<<<<< HEAD
    const { people_action, people_day, ...otherFilters } = filters
    const isStacked =
        filters.display === ACTIONS_LINE_GRAPH_STACKED || filters.display === ACTIONS_LINE_GRAPH_CUMULATIVE_STACKED
=======
    const { people_action, people_day, ...otherFilters } = filters // eslint-disable-line
    const [{ fromItem }] = useState(router.values.hashParams)
>>>>>>> 34939f7e

    useEffect(() => {
        loadResults()
    }, [toParams(otherFilters)])
    return results && !resultsLoading ? (
        filters.session || results.reduce((total, item) => total + item.count, 0) > 0 ? (
            <LineGraph
                pageKey={'trends-annotations'}
                data-attr="trend-line-graph"
                type="line"
                isStacked={isStacked}
                color={color}
                datasets={results}
                labels={(results[0] && results[0].labels) || []}
                isInProgress={!filters.date_to}
                dashboardItemId={dashboardItemId || fromItem}
                onClick={
                    dashboardItemId
                        ? null
                        : (point) => {
                              const { dataset, day } = point
                              loadPeople(dataset.action || 'session', dataset.label, day, dataset.breakdown_value)
                          }
                }
            />
        ) : (
            <p style={{ textAlign: 'center', paddingTop: '4rem' }}>
                We couldn't find any matching events. Try changing dates or pick another action or event.
            </p>
        )
    ) : (
        <Loading />
    )
}<|MERGE_RESOLUTION|>--- conflicted
+++ resolved
@@ -3,24 +3,18 @@
 import { LineGraph } from './LineGraph'
 import { useActions, useValues } from 'kea'
 import { trendsLogic } from 'scenes/trends/trendsLogic'
-<<<<<<< HEAD
 import { ACTIONS_LINE_GRAPH_STACKED, ACTIONS_LINE_GRAPH_CUMULATIVE_STACKED } from '~/lib/constants'
-=======
 import { router } from 'kea-router'
->>>>>>> 34939f7e
 
 export function ActionsLineGraph({ dashboardItemId = null, color = 'white', filters: filtersParam }) {
     const { filters, results, resultsLoading } = useValues(trendsLogic({ dashboardItemId, filters: filtersParam }))
     const { loadResults, loadPeople } = useActions(trendsLogic({ dashboardItemId, filters: filtersParam }))
 
-<<<<<<< HEAD
     const { people_action, people_day, ...otherFilters } = filters
     const isStacked =
         filters.display === ACTIONS_LINE_GRAPH_STACKED || filters.display === ACTIONS_LINE_GRAPH_CUMULATIVE_STACKED
-=======
     const { people_action, people_day, ...otherFilters } = filters // eslint-disable-line
     const [{ fromItem }] = useState(router.values.hashParams)
->>>>>>> 34939f7e
 
     useEffect(() => {
         loadResults()
