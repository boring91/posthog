import React, { useEffect, useState } from 'react'
import { Loading, toParams } from '../../lib/utils'
import { LineGraph } from './LineGraph'
import { useActions, useValues } from 'kea'
import { trendsLogic } from 'scenes/trends/trendsLogic'
import { router } from 'kea-router'

<<<<<<< HEAD
export function ActionsLineGraph({ dashboardItemId = null, color = 'white', filters: filtersParam, view }) {
    const { filters, results, resultsLoading } = useValues(
        trendsLogic({ dashboardItemId, view, filters: filtersParam })
    )
    const { loadResults, loadPeople } = useActions(trendsLogic({ dashboardItemId, view, filters: filtersParam }))
=======
export function ActionsLineGraph({
    dashboardItemId = null,
    color = 'white',
    filters: filtersParam,
    cachedResults,
    inSharedMode,
}) {
    const logic = trendsLogic({ dashboardItemId, filters: filtersParam, cachedResults })
    const { filters, results, resultsLoading } = useValues(logic)
    const { loadResults, loadPeople } = useActions(logic)
>>>>>>> b75a46d5

    const { people_action, people_day, ...otherFilters } = filters // eslint-disable-line
    const [{ fromItem }] = useState(router.values.hashParams)

    useEffect(() => {
        loadResults()
    }, [toParams(otherFilters)])

    return results && !resultsLoading ? (
        filters.session || results.reduce((total, item) => total + item.count, 0) > 0 ? (
            <LineGraph
                pageKey={'trends-annotations'}
                data-attr="trend-line-graph"
                type="line"
                color={color}
                datasets={results}
                labels={(results[0] && results[0].labels) || []}
                isInProgress={!filters.date_to}
                dashboardItemId={dashboardItemId || fromItem}
                inSharedMode={inSharedMode}
                onClick={
                    dashboardItemId
                        ? null
                        : (point) => {
                              const { dataset, day } = point
                              loadPeople(dataset.action || 'session', dataset.label, day, dataset.breakdown_value)
                          }
                }
            />
        ) : (
            <p style={{ textAlign: 'center', paddingTop: '4rem' }}>
                We couldn't find any matching events. Try changing dates or pick another action or event.
            </p>
        )
    ) : (
        <Loading />
    )
}<|MERGE_RESOLUTION|>--- conflicted
+++ resolved
@@ -5,24 +5,17 @@
 import { trendsLogic } from 'scenes/trends/trendsLogic'
 import { router } from 'kea-router'
 
-<<<<<<< HEAD
-export function ActionsLineGraph({ dashboardItemId = null, color = 'white', filters: filtersParam, view }) {
-    const { filters, results, resultsLoading } = useValues(
-        trendsLogic({ dashboardItemId, view, filters: filtersParam })
-    )
-    const { loadResults, loadPeople } = useActions(trendsLogic({ dashboardItemId, view, filters: filtersParam }))
-=======
 export function ActionsLineGraph({
     dashboardItemId = null,
     color = 'white',
     filters: filtersParam,
     cachedResults,
     inSharedMode,
+    view,
 }) {
-    const logic = trendsLogic({ dashboardItemId, filters: filtersParam, cachedResults })
+    const logic = trendsLogic({ dashboardItemId, view, filters: filtersParam, cachedResults })
     const { filters, results, resultsLoading } = useValues(logic)
     const { loadResults, loadPeople } = useActions(logic)
->>>>>>> b75a46d5
 
     const { people_action, people_day, ...otherFilters } = filters // eslint-disable-line
     const [{ fromItem }] = useState(router.values.hashParams)
