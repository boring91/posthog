--- conflicted
+++ resolved
@@ -272,7 +272,6 @@
                             </Menu.Item>
                         )}
 
-<<<<<<< HEAD
                         {(!user.is_multi_tenancy || (user.is_multi_tenancy && user.is_staff)) && user.ee_available && (
                             <Menu.Item key="instanceLicenses" style={itemStyle} data-attr="menu-item-instance-licenses">
                                 <LockOutlined />
@@ -286,30 +285,10 @@
                             <Link to={'/me/settings'} onClick={collapseSidebar} />
                         </Menu.Item>
                     </Menu.SubMenu>
-=======
-                            {user.ee_available && (
-                                <Menu.Item
-                                    key="instanceLicenses"
-                                    style={itemStyle}
-                                    data-attr="menu-item-instance-licenses"
-                                >
-                                    <LockOutlined />
-                                    <span className="sidebar-label">Licenses</span>
-                                    <Link to={'/instance/licenses'} onClick={collapseSidebar} />
-                                </Menu.Item>
-                            )}
-                        </Menu.SubMenu>
-                    )}
-                    <Menu.Item key="mySettings" style={itemStyle} data-attr="menu-item-my-settings">
-                        <SmileOutlined />
-                        <span className="sidebar-label">Me</span>
-                        <Link to={'/me/settings'} onClick={collapseSidebar} />
-                    </Menu.Item>
                     <Menu.Item key="inviteTeamMember" style={itemStyle} data-attr="menu-item-inviteTeam">
                         <PlusOutlined />
                         <CreateOrgInviteModalWithButton type="text" />
                     </Menu.Item>
->>>>>>> 30cb3d60
                 </Menu>
 
                 <Modal
