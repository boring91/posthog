@import '../styles/mixins';

<<<<<<< HEAD
html.export-type-image {
    // We don't want scrollbars to show in image captures
    ::-webkit-scrollbar {
        display: none;
    }

    body {
        // We put Inter first so that rendered images are the same no matter which platform it is rendered on.
        font-family: 'Inter', 'Segoe UI', 'Roboto', Helvetica, Arial, sans-serif, 'Apple Color Emoji', 'Segoe UI Emoji',
            'Segoe UI Symbol';
    }
}

html.export-type-embed {
    overflow: hidden;
    overflow-y: auto;

    .Exporter {
        padding: 0;
        min-height: 100vh;
    }
}

=======
>>>>>>> 74c03097
.Exporter {
    padding: 1rem;
    min-height: 100vh;
    display: flex;
    flex-direction: column;

    &--recording {
        height: 100vh;
        max-height: 100vh;
    }

    .SharedDashboard-header {
        .SharedDashboard-header-team {
            display: none;
        }

        @include screen($md) {
            display: flex;
            justify-content: space-between;
            align-items: center;
            gap: 1rem;

            .SharedDashboard-header-title {
                max-width: 50%;
                text-align: center;
            }

            .SharedDashboard-header-team {
                display: block;
            }
        }
    }
}

html.export-type-image {
    // We don't want scrollbars to show in image captures
    ::-webkit-scrollbar {
        display: none;
    }

    body {
        // We put Inter first so that rendered images are the same no matter which platform it is rendered on.
        font-family: Inter, 'Segoe UI', Roboto, Helvetica, Arial, sans-serif, 'Apple Color Emoji', 'Segoe UI Emoji',
            'Segoe UI Symbol';
    }
}

html.export-type-embed {
    overflow: hidden;
    overflow-y: auto;

    .Exporter {
        padding: 0;

        // Insights can resize to fit any height, whereas dashboards cannot
        &--insight {
            height: 100vh;
            max-height: 100vh;
        }
    }
}<|MERGE_RESOLUTION|>--- conflicted
+++ resolved
@@ -1,31 +1,5 @@
 @import '../styles/mixins';
 
-<<<<<<< HEAD
-html.export-type-image {
-    // We don't want scrollbars to show in image captures
-    ::-webkit-scrollbar {
-        display: none;
-    }
-
-    body {
-        // We put Inter first so that rendered images are the same no matter which platform it is rendered on.
-        font-family: 'Inter', 'Segoe UI', 'Roboto', Helvetica, Arial, sans-serif, 'Apple Color Emoji', 'Segoe UI Emoji',
-            'Segoe UI Symbol';
-    }
-}
-
-html.export-type-embed {
-    overflow: hidden;
-    overflow-y: auto;
-
-    .Exporter {
-        padding: 0;
-        min-height: 100vh;
-    }
-}
-
-=======
->>>>>>> 74c03097
 .Exporter {
     padding: 1rem;
     min-height: 100vh;
@@ -68,7 +42,7 @@
 
     body {
         // We put Inter first so that rendered images are the same no matter which platform it is rendered on.
-        font-family: Inter, 'Segoe UI', Roboto, Helvetica, Arial, sans-serif, 'Apple Color Emoji', 'Segoe UI Emoji',
+        font-family: 'Inter', 'Segoe UI', 'Roboto', Helvetica, Arial, sans-serif, 'Apple Color Emoji', 'Segoe UI Emoji',
             'Segoe UI Symbol';
     }
 }
@@ -79,11 +53,6 @@
 
     .Exporter {
         padding: 0;
-
-        // Insights can resize to fit any height, whereas dashboards cannot
-        &--insight {
-            height: 100vh;
-            max-height: 100vh;
-        }
+        min-height: 100vh;
     }
 }