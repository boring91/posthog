--- conflicted
+++ resolved
@@ -21,7 +21,7 @@
 import { PipelineAppKind, ProductKey } from '~/types'
 
 import { appMetricsLogic } from './appMetricsLogic'
-import { DestinationType, pipelineDestinationsLogic } from './destinationsLogic'
+import { DestinationType, PipelineAppBackend, pipelineDestinationsLogic } from './destinationsLogic'
 import { NewButton } from './NewButton'
 import { RenderApp } from './utils'
 
@@ -100,48 +100,9 @@
                         },
                     },
                     {
-<<<<<<< HEAD
                         title: 'Success rate',
                         render: function RenderSuccessRate(_, destination) {
                             return <DestinationSparkLine destination={destination} />
-=======
-                        title: '24h', // TODO: two options 24h or 7d selected
-                        render: function Render24hDeliveryRate(_, destination) {
-                            if (destination.backend === 'plugin') {
-                                let tooltip = 'No events exported in the past 24 hours'
-                                let value = '-'
-                                let tagType: LemonTagType = 'muted'
-                                const deliveryRate = destination.success_rates['24h']
-                                if (deliveryRate !== null) {
-                                    value = `${Math.floor(deliveryRate * 100)}%`
-                                    tooltip = 'Success rate for past 24 hours'
-                                    if (deliveryRate >= 0.99) {
-                                        tagType = 'success'
-                                    } else if (deliveryRate >= 0.75) {
-                                        tagType = 'warning'
-                                    } else {
-                                        tagType = 'danger'
-                                    }
-                                }
-                                return (
-                                    <Tooltip title={tooltip}>
-                                        <Link to={destination.metrics_url}>
-                                            <LemonTag type={tagType}>{value}</LemonTag>
-                                        </Link>
-                                    </Tooltip>
-                                )
-                            } else {
-                                // Batch exports // TODO: fix this
-                                const tooltip = 'No events exported in the past 24 hours'
-                                return (
-                                    <Tooltip title={tooltip}>
-                                        <Link to={destination.metrics_url}>
-                                            <LemonTag type="muted">-</LemonTag>
-                                        </Link>
-                                    </Tooltip>
-                                )
-                            }
->>>>>>> 35e34dda
                         },
                     },
                     updatedAtColumn() as LemonTableColumn<DestinationType, any>,
@@ -251,7 +212,7 @@
 }
 
 function DestinationSparkLine({ destination }: { destination: DestinationType }): JSX.Element {
-    if (destination.type === 'batch_export') {
+    if (destination.backend === PipelineAppBackend.BatchExport) {
         return <></> // TODO: not ready yet
     } else {
         const logic = appMetricsLogic({ pluginConfigId: destination.id })
