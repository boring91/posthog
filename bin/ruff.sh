#!/bin/bash
if [ -z "$VIRTUAL_ENV" ]; then
    if [ -d ".flox/env" ]; then
        source .flox/cache/venv/bin/activate
<<<<<<< HEAD
    else
=======
    elif [ -d ".venv" ]; then
        source .venv/bin/activate
    elif [ -d "env" ]; then
>>>>>>> ea1ed088
        source env/bin/activate
    fi
fi

python -m ruff "$@" <|MERGE_RESOLUTION|>--- conflicted
+++ resolved
@@ -2,13 +2,9 @@
 if [ -z "$VIRTUAL_ENV" ]; then
     if [ -d ".flox/env" ]; then
         source .flox/cache/venv/bin/activate
-<<<<<<< HEAD
-    else
-=======
     elif [ -d ".venv" ]; then
         source .venv/bin/activate
     elif [ -d "env" ]; then
->>>>>>> ea1ed088
         source env/bin/activate
     fi
 fi
