--- conflicted
+++ resolved
@@ -34,11 +34,8 @@
 import { AuthorizedUrlListType } from 'lib/components/AuthorizedUrlList/authorizedUrlListLogic'
 import { IngestionInfo } from './IngestionInfo'
 import { ExtraTeamSettings } from './ExtraTeamSettings'
-<<<<<<< HEAD
 import { WeekStartConfig } from './WeekStartConfig'
-=======
 import { LemonBanner } from 'lib/lemon-ui/LemonBanner'
->>>>>>> ec15c510
 
 export const scene: SceneExport = {
     component: ProjectSettings,
