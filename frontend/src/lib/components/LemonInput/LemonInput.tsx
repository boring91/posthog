import './LemonInput.scss'
import React, { useRef, useState } from 'react'
import clsx from 'clsx'
import { LemonButton } from 'lib/components/LemonButton'
import { IconClose, IconEyeHidden, IconEyeVisible, IconMagnifier } from 'lib/components/icons'

type LemonInputPropsBase = Pick<
    // NOTE: We explicitly pick rather than omit to ensure thes components aren't used incorrectly
    React.InputHTMLAttributes<HTMLInputElement>,
    | 'className'
    | 'onFocus'
    | 'onBlur'
    | 'width'
    | 'autoFocus'
    | 'maxLength'
    | 'onKeyDown'
    | 'onKeyUp'
    | 'onKeyPress'
    | 'autoComplete'
    | 'autoCorrect'
    | 'autoCapitalize'
    | 'spellCheck'
> & {
    ref?: React.Ref<HTMLInputElement>
    id?: string
    placeholder?: string
    /** Whether there should be a clear icon to the right allowing you to reset the input. The `suffix` prop will be ignored if clearing is allowed. */
    allowClear?: boolean
    /** Element to prefix input field */
    prefix?: React.ReactElement | null
    /** Element to suffix input field */
    suffix?: React.ReactElement | null
    /** Whether input field is disabled */
    disabled?: boolean
    /** Whether input field is full width */
    fullWidth?: boolean

    'data-attr'?: string
    'data-tooltip'?: string
    'aria-label'?: string
}

<<<<<<< HEAD
type LemonInputPropsText = LemonInputPropsBase & {
    type?: 'text' | 'email' | 'search' | 'password'
=======
interface LemonInputPropsText extends LemonInputPropsBase {
    type?: 'text' | 'email' | 'search' | 'url'
>>>>>>> 8d90b107
    value?: string
    defaultValue?: string
    onChange?: (newValue: string) => void
    onPressEnter?: (newValue: string) => void
}

type LemonInputPropsNumber = LemonInputPropsBase &
    Pick<React.InputHTMLAttributes<HTMLInputElement>, 'step' | 'min' | 'max'> & {
        type: 'number'
        value?: number
        defaultValue?: number
        onChange?: (newValue: number) => void
        onPressEnter?: (newValue: number) => void
    }

export type LemonInputProps = LemonInputPropsText | LemonInputPropsNumber

export const LemonInput = React.forwardRef<HTMLInputElement, LemonInputProps>(function _LemonInput(
    {
        className,
        onChange,
        onFocus,
        onBlur,
        onPressEnter,
        allowClear,
        fullWidth,
        prefix,
        suffix,
        type,
        value,
        width,
        ...textProps
    },
    ref
): JSX.Element {
    const _ref = useRef<HTMLInputElement | null>(null)
    const inputRef = ref || _ref
    const [focused, setFocused] = useState<boolean>(Boolean(textProps.autoFocus))
    const [passwordVisible, setPasswordVisible] = useState<boolean>(false)

    const focus = (): void => {
        if (inputRef && 'current' in inputRef) {
            inputRef.current?.focus()
        }
        setFocused(true)
    }

    // Type=search has some special overrides
    allowClear = allowClear ?? (type === 'search' ? true : false)
    fullWidth = fullWidth ?? (type === 'search' ? false : true)
    prefix = prefix ?? (type === 'search' ? <IconMagnifier /> : undefined)
    width = width ?? (type === 'search' && !fullWidth ? 240 : undefined)

    // Type=password has some special overrides
    suffix =
        suffix ??
        (type === 'password' ? (
            <LemonButton
                size="small"
                noPadding
                icon={passwordVisible ? <IconEyeHidden /> : <IconEyeVisible />}
                status="muted-alt"
                tooltip={passwordVisible ? 'Hide password' : 'Show password'}
                onClick={(e) => {
                    e.stopPropagation()
                    focus()
                    setPasswordVisible(!passwordVisible)
                }}
            />
        ) : undefined)

    // allowClear button takes precedence if set
    suffix =
        allowClear && value ? (
            <LemonButton
                size="small"
                noPadding
                icon={<IconClose />}
                status="muted-alt"
                tooltip="Clear input"
                onClick={(e) => {
                    e.stopPropagation()
                    if (type === 'number') {
                        onChange?.(0)
                    } else {
                        onChange?.('')
                    }
                    focus()
                }}
            />
        ) : (
            suffix
        )

    return (
        <span
            className={clsx(
                'LemonInput',
                !textProps.disabled && focused && 'LemonInput--focused',
                value && 'LemonInput--hasContent',
                fullWidth && 'LemonInput--full-width',
                className
            )}
            onKeyDown={(event) => {
                if (onPressEnter && event.key === 'Enter') {
                    if (type === 'number') {
                        onPressEnter(value ?? 0)
                    } else {
                        onPressEnter(value?.toString() ?? '')
                    }
                }
            }}
            onClick={() => focus()}
        >
            {prefix}
            <input
                className="LemonInput__input"
                ref={inputRef}
                type={(type === 'password' && passwordVisible ? 'text' : type) || 'text'}
                value={value}
                onChange={(event) => {
                    if (type === 'number') {
                        onChange?.(event.currentTarget.valueAsNumber)
                    } else {
                        onChange?.(event.currentTarget.value ?? '')
                    }
                }}
                onFocus={(event) => {
                    setFocused(true)
                    onFocus?.(event)
                }}
                onBlur={(event) => {
                    setFocused(false)
                    onBlur?.(event)
                }}
                {...textProps}
            />
            {suffix}
        </span>
    )
})<|MERGE_RESOLUTION|>--- conflicted
+++ resolved
@@ -40,13 +40,8 @@
     'aria-label'?: string
 }
 
-<<<<<<< HEAD
 type LemonInputPropsText = LemonInputPropsBase & {
-    type?: 'text' | 'email' | 'search' | 'password'
-=======
-interface LemonInputPropsText extends LemonInputPropsBase {
-    type?: 'text' | 'email' | 'search' | 'url'
->>>>>>> 8d90b107
+    type?: 'text' | 'email' | 'search' | 'url' | 'password'
     value?: string
     defaultValue?: string
     onChange?: (newValue: string) => void
