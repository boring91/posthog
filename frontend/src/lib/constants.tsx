--- conflicted
+++ resolved
@@ -146,11 +146,8 @@
     FF_CODE_EXAMPLE: 'ff-code-example', // owner: @liyiy
     FEEDBACK_SCENE: 'feedback-scene', // owner: @lharries
     DATABASE: 'database', // owner @mariusandra
-<<<<<<< HEAD
     NOTEBOOKS: 'notebooks', // owner: #team-session-recordings
-=======
     RECORDINGS_LIST_V2: 'recordings-list-v2-enabled', // owner: #team-session-recordings
->>>>>>> 5063f466
 }
 
 /** Which self-hosted plan's features are available with Cloud's "Standard" plan (aka card attached). */
