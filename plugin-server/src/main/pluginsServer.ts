import * as Sentry from '@sentry/node'
import fs from 'fs'
import { Server } from 'http'
import { CompressionCodecs, CompressionTypes, KafkaJSProtocolError } from 'kafkajs'
import SnappyCodec from 'kafkajs-snappy'
import LZ4 from 'lz4-kafkajs'
import * as schedule from 'node-schedule'
import { Counter } from 'prom-client'
import v8Profiler from 'v8-profiler-next'

import { getPluginServerCapabilities } from '../capabilities'
import { CdpApi } from '../cdp/cdp-api'
import { CdpCyclotronWorkerPlugins } from '../cdp/consumers/cdp-cyclotron-plugins-worker.consumer'
import { CdpCyclotronWorker, CdpCyclotronWorkerFetch } from '../cdp/consumers/cdp-cyclotron-worker.consumer'
import { CdpInternalEventsConsumer } from '../cdp/consumers/cdp-internal-event.consumer'
import { CdpProcessedEventsConsumer } from '../cdp/consumers/cdp-processed-events.consumer'
import { defaultConfig } from '../config/config'
import {
    KAFKA_EVENTS_PLUGIN_INGESTION,
    KAFKA_EVENTS_PLUGIN_INGESTION_HISTORICAL,
    KAFKA_EVENTS_PLUGIN_INGESTION_OVERFLOW,
} from '../config/kafka-topics'
import { IngestionConsumer } from '../ingestion/ingestion-consumer'
import { KafkaProducerWrapper } from '../kafka/producer'
import { Hub, PluginServerCapabilities, PluginServerService, PluginsServerConfig } from '../types'
import { closeHub, createHub, createKafkaClient } from '../utils/db/hub'
import { PostgresRouter } from '../utils/db/postgres'
import { createRedisClient } from '../utils/db/redis'
import { cancelAllScheduledJobs } from '../utils/node-schedule'
import { captureException } from '../utils/posthog'
import { flush as posthogFlush, shutdown as posthogShutdown } from '../utils/posthog'
import { PubSub } from '../utils/pubsub'
import { status } from '../utils/status'
import { delay } from '../utils/utils'
import { ActionManager } from '../worker/ingestion/action-manager'
import { ActionMatcher } from '../worker/ingestion/action-matcher'
import { AppMetrics } from '../worker/ingestion/app-metrics'
import { GroupTypeManager } from '../worker/ingestion/group-type-manager'
import { OrganizationManager } from '../worker/ingestion/organization-manager'
import { TeamManager } from '../worker/ingestion/team-manager'
import { teardownPlugins } from '../worker/plugins/teardown'
import { RustyHook } from '../worker/rusty-hook'
import { initPlugins as _initPlugins, reloadPlugins } from '../worker/tasks'
import { syncInlinePlugins } from '../worker/vm/inline/inline'
import { populatePluginCapabilities } from '../worker/vm/lazy'
import {
    startAsyncOnEventHandlerConsumer,
    startAsyncWebhooksHandlerConsumer,
} from './ingestion-queues/on-event-handler-consumer'
import { SessionRecordingIngester } from './ingestion-queues/session-recording/session-recordings-consumer'
import { DefaultBatchConsumerFactory } from './ingestion-queues/session-recording-v2/batch-consumer-factory'
import { SessionRecordingIngester as SessionRecordingIngesterV2 } from './ingestion-queues/session-recording-v2/consumer'
import { expressApp, setupCommonRoutes } from './services/http-server'
import { getObjectStorage } from './services/object_storage'

CompressionCodecs[CompressionTypes.Snappy] = SnappyCodec
CompressionCodecs[CompressionTypes.LZ4] = new LZ4().codec

const { version } = require('../../package.json')

export type ServerInstance = {
    hub?: Hub
    stop: () => Promise<void>
}

const pluginServerStartupTimeMs = new Counter({
    name: 'plugin_server_startup_time_ms',
    help: 'Time taken to start the plugin server, in milliseconds',
})

export async function startPluginsServer(
    config: Partial<PluginsServerConfig>,
    capabilities?: PluginServerCapabilities
): Promise<ServerInstance> {
    const timer = new Date()

    const serverConfig: PluginsServerConfig = {
        ...defaultConfig,
        ...config,
    }

    status.updatePrompt(serverConfig.PLUGIN_SERVER_MODE)
    status.info('ℹ️', `${serverConfig.TASKS_PER_WORKER} tasks per worker`)
    runStartupProfiles(serverConfig)

    // Used to trigger reloads of plugin code/config
    let pubSub: PubSub | undefined

    const services: PluginServerService[] = []

    // Kafka consumer. Handles events that we couldn't find an existing person
    // to associate. The buffer handles delaying the ingestion of these events
    // (default 60 seconds) to allow for the person to be created in the
    // meantime.
    let httpServer: Server | undefined // server
    let lastActivityCheck: NodeJS.Timeout | undefined
    let stopEventLoopMetrics: (() => void) | undefined

    let shuttingDown = false
    async function closeJobs(): Promise<void> {
        shuttingDown = true
        status.info('💤', ' Shutting down gracefully...')
        lastActivityCheck && clearInterval(lastActivityCheck)

        // HACKY: Stop all consumers and the graphile worker, as well as the
        // http server. Note that we close the http server before the others to
        // ensure that e.g. if something goes wrong and we deadlock, then if
        // we're running in k8s, the liveness check will fail, and thus k8s will
        // kill the pod.
        //
        // I say hacky because we've got a weak dependency on the liveness check
        // configuration.
        httpServer?.close()
        cancelAllScheduledJobs()
        stopEventLoopMetrics?.()
        await Promise.allSettled([
            pubSub?.stop(),
            ...services.map((service) => service.onShutdown()),
            posthogShutdown(),
        ])

        if (serverInstance.hub) {
            // Wait *up to* 5 seconds to shut down VMs.
            await Promise.race([teardownPlugins(serverInstance.hub), delay(5000)])
            // Wait 2 seconds to flush the last queues and caches
            await Promise.all([serverInstance.hub?.kafkaProducer.flush(), delay(2000)])

            await closeHub(serverInstance.hub)
        }
    }

    for (const signal of ['SIGINT', 'SIGTERM', 'SIGHUP']) {
        process.on(signal, () => process.emit('beforeExit', 0))
    }

    process.on('beforeExit', async () => {
        // This makes async exit possible with the process waiting until jobs are closed
        status.info('👋', 'process handling beforeExit event. Closing jobs...')
        await closeJobs()
        status.info('👋', 'Over and out!')
        process.exit(0)
    })

    // Code list in https://kafka.apache.org/0100/protocol.html
    const kafkaJSIgnorableCodes = new Set([
        22, // ILLEGAL_GENERATION
        25, // UNKNOWN_MEMBER_ID
        27, // REBALANCE_IN_PROGRESS
    ])

    process.on('unhandledRejection', (error: Error | any, promise: Promise<any>) => {
        status.error('🤮', `Unhandled Promise Rejection`, { error, promise })

        if (error instanceof KafkaJSProtocolError) {
            kafkaProtocolErrors.inc({
                type: error.type,
                code: error.code,
            })

            // Ignore some "business as usual" Kafka errors, send the rest to sentry
            if (error.code in kafkaJSIgnorableCodes) {
                return
            }
        }

        captureException(error, {
            extra: { detected_at: `pluginServer.ts on unhandledRejection` },
        })
    })

    process.on('uncaughtException', async (error: Error) => {
        // If there are unhandled exceptions anywhere, perform a graceful
        // shutdown. The initial trigger for including this handler is due to
        // the graphile-worker code throwing an exception when it can't call
        // `nudge` on a worker. Unsure as to why this happens, but at any rate,
        // to ensure that we gracefully shutdown Kafka consumers, for which
        // unclean shutdowns can cause considerable delay in starting to consume
        // again, we try to gracefully shutdown.
        //
        // See https://nodejs.org/api/process.html#event-uncaughtexception for
        // details on the handler.
        if (shuttingDown) {
            return
        }
        status.error('🤮', `uncaught_exception`, { error: error.stack })
        await closeJobs()

        process.exit(1)
    })

    capabilities = capabilities ?? getPluginServerCapabilities(serverConfig)
    const serverInstance: ServerInstance = {
        stop: closeJobs,
    }

    const hub = await createHub(serverConfig, capabilities)
    serverInstance.hub = hub

    let _initPluginsPromise: Promise<void> | undefined

    const initPlugins = () => {
        if (!_initPluginsPromise) {
            _initPluginsPromise = _initPlugins(hub)
        }

        return _initPluginsPromise
    }

    // Creating a dedicated single-connection redis client to this Redis, as it's not relevant for hobby
    // and cloud deploys don't have concurrent uses. We should abstract multi-Redis into a router util.
    const captureRedis = serverConfig.CAPTURE_CONFIG_REDIS_HOST
        ? await createRedisClient(serverConfig.CAPTURE_CONFIG_REDIS_HOST)
        : undefined

    try {
        if (capabilities.ingestionV2Combined) {
            // NOTE: This is for single process deployments like local dev and hobby - it runs all possible consumers
            // in a single process. In production these are each separate Deployments of the standard ingestion consumer

            const consumersOptions = [
                {
                    topic: KAFKA_EVENTS_PLUGIN_INGESTION,
                    group_id: `clickhouse-ingestion`,
                },
                {
                    topic: KAFKA_EVENTS_PLUGIN_INGESTION_HISTORICAL,
                    group_id: `clickhouse-ingestion-historical`,
                },
                { topic: KAFKA_EVENTS_PLUGIN_INGESTION_OVERFLOW, group_id: 'clickhouse-ingestion-overflow' },
                { topic: 'client_iwarnings_ingestion', group_id: 'client_iwarnings_ingestion' },
                { topic: 'heatmaps_ingestion', group_id: 'heatmaps_ingestion' },
                { topic: 'exceptions_ingestion', group_id: 'exceptions_ingestion' },
            ]

            for (const consumerOption of consumersOptions) {
                await initPlugins()

                const consumer = new IngestionConsumer(hub, {
                    INGESTION_CONSUMER_CONSUME_TOPIC: consumerOption.topic,
                    INGESTION_CONSUMER_GROUP_ID: consumerOption.group_id,
                })
                await consumer.start()
                services.push(consumer.service)
            }
<<<<<<< HEAD
        } else {
            if (capabilities.ingestionV2) {
                await initPlugins()
                const consumer = new IngestionConsumer(hub)
                await consumer.start()
                services.push(consumer.service)
            }
=======
        } else if (capabilities.ingestionV2) {
            await initPlugins()
            const consumer = new IngestionConsumer(hub)
            await consumer.start()
            services.push(consumer.service)
>>>>>>> bafa0b04
        }

        if (capabilities.processAsyncOnEventHandlers) {
            await initPlugins()
            services.push(
                await startAsyncOnEventHandlerConsumer({
                    hub: hub,
                })
            )
        }

        if (capabilities.processAsyncWebhooksHandlers) {
            const hub = serverInstance.hub
            // If we have a hub, then reuse some of it's attributes, otherwise
            // we need to create them. We only initialize the ones we need.
            const postgres = hub?.postgres ?? new PostgresRouter(serverConfig)
            const kafka = hub?.kafka ?? createKafkaClient(serverConfig)
            const teamManager = hub?.teamManager ?? new TeamManager(postgres)
            const organizationManager = hub?.organizationManager ?? new OrganizationManager(postgres, teamManager)
            const kafkaProducerWrapper = hub?.kafkaProducer ?? (await KafkaProducerWrapper.create(serverConfig))
            const rustyHook = hub?.rustyHook ?? new RustyHook(serverConfig)
            const appMetrics =
                hub?.appMetrics ??
                new AppMetrics(
                    kafkaProducerWrapper,
                    serverConfig.APP_METRICS_FLUSH_FREQUENCY_MS,
                    serverConfig.APP_METRICS_FLUSH_MAX_QUEUE_SIZE
                )

            const actionManager = hub?.actionManager ?? new ActionManager(postgres, serverConfig)
            const actionMatcher = hub?.actionMatcher ?? new ActionMatcher(postgres, actionManager)
            const groupTypeManager = new GroupTypeManager(postgres, teamManager, serverConfig.SITE_URL)

            services.push(
                await startAsyncWebhooksHandlerConsumer({
                    postgres,
                    kafka,
                    teamManager,
                    organizationManager,
                    serverConfig,
                    rustyHook,
                    appMetrics,
                    actionMatcher,
                    actionManager,
                    groupTypeManager,
                })
            )
        }

        if (capabilities.syncInlinePlugins) {
            await initPlugins()
            await syncInlinePlugins(hub)
        }

        if (serverInstance.hub) {
            const hub = serverInstance.hub
            pubSub = new PubSub(hub, {
                [hub.PLUGINS_RELOAD_PUBSUB_CHANNEL]: async () => {
                    status.info('⚡', 'Reloading plugins!')
                    await reloadPlugins(hub)
                },
                'reset-available-product-features-cache': (message) => {
                    hub.organizationManager.resetAvailableProductFeaturesCache(JSON.parse(message).organization_id)
                },
                'populate-plugin-capabilities': async (message) => {
                    // We need this to be done in only once
                    if (hub?.capabilities.appManagementSingleton) {
                        await populatePluginCapabilities(hub, Number(JSON.parse(message).plugin_id))
                    }
                },
            })

            await pubSub.start()

            if (capabilities.preflightSchedules) {
                startPreflightSchedules(hub)
            }

            serverInstance.stop = closeJobs

            pluginServerStartupTimeMs.inc(Date.now() - timer.valueOf())
            status.info('🚀', 'All systems go')
        }

        if (capabilities.sessionRecordingBlobIngestion) {
            const hub = serverInstance.hub
            const postgres = hub?.postgres ?? new PostgresRouter(serverConfig)
            const s3 = hub?.objectStorage ?? getObjectStorage(serverConfig)

            if (!s3) {
                throw new Error("Can't start session recording blob ingestion without object storage")
            }
            // NOTE: We intentionally pass in the original serverConfig as the ingester uses both kafkas
            const ingester = new SessionRecordingIngester(serverConfig, postgres, s3, false, captureRedis)
            await ingester.start()

            services.push({
                id: 'session-recordings-blob',
                onShutdown: async () => await ingester.stop(),
                healthcheck: () => ingester.isHealthy() ?? false,
                batchConsumer: ingester.batchConsumer,
            })
        }

        if (capabilities.sessionRecordingBlobOverflowIngestion) {
            const hub = serverInstance.hub
            const postgres = hub?.postgres ?? new PostgresRouter(serverConfig)
            const s3 = hub?.objectStorage ?? getObjectStorage(serverConfig)

            if (!s3) {
                throw new Error("Can't start session recording blob ingestion without object storage")
            }
            // NOTE: We intentionally pass in the original serverConfig as the ingester uses both kafkas
            // NOTE: We don't pass captureRedis to disable overflow computation on the overflow topic
            const ingester = new SessionRecordingIngester(serverConfig, postgres, s3, true, undefined)
            await ingester.start()
            services.push(ingester.service)
        }

        if (capabilities.sessionRecordingBlobIngestionV2) {
            const postgres = hub?.postgres ?? new PostgresRouter(serverConfig)
            const batchConsumerFactory = new DefaultBatchConsumerFactory(serverConfig)
            const producer = hub?.kafkaProducer ?? (await KafkaProducerWrapper.create(serverConfig))
            const ingester = new SessionRecordingIngesterV2(
                serverConfig,
                false,
                postgres,
                batchConsumerFactory,
                producer
            )
            await ingester.start()
            services.push(ingester.service)
        }

        if (capabilities.sessionRecordingBlobIngestionV2Overflow) {
            const postgres = hub?.postgres ?? new PostgresRouter(serverConfig)
            const batchConsumerFactory = new DefaultBatchConsumerFactory(serverConfig)
            const producer = hub?.kafkaProducer ?? (await KafkaProducerWrapper.create(serverConfig))
            const ingester = new SessionRecordingIngesterV2(
                serverConfig,
                true,
                postgres,
                batchConsumerFactory,
                producer
            )
            await ingester.start()
            services.push(ingester.service)
        }

        if (capabilities.cdpProcessedEvents) {
            const consumer = new CdpProcessedEventsConsumer(hub)
            await consumer.start()
            services.push(consumer.service)
        }

        if (capabilities.cdpInternalEvents) {
            const consumer = new CdpInternalEventsConsumer(hub)
            await consumer.start()
            services.push(consumer.service)
        }

        if (capabilities.cdpApi) {
            await initPlugins()
            const api = new CdpApi(hub)
            await api.start()
            services.push(api.service)
            expressApp.use('/', api.router())
        }

        if (capabilities.cdpCyclotronWorker) {
            if (!hub.CYCLOTRON_DATABASE_URL) {
                status.error('💥', 'Cyclotron database URL not set.')
            } else {
                const worker = new CdpCyclotronWorker(hub)
                await worker.start()
                services.push(worker.service)

                if (process.env.EXPERIMENTAL_CDP_FETCH_WORKER) {
                    const workerFetch = new CdpCyclotronWorkerFetch(hub)
                    await workerFetch.start()
                    services.push(workerFetch.service)
                }
            }
        }

        if (capabilities.cdpCyclotronWorkerPlugins) {
            if (!hub.CYCLOTRON_DATABASE_URL) {
                status.error('💥', 'Cyclotron database URL not set.')
            } else {
                const worker = new CdpCyclotronWorkerPlugins(hub)
                await worker.start()
                services.push(worker.service)
            }
        }

        if (capabilities.http) {
            const app = setupCommonRoutes(services)

            httpServer = app.listen(serverConfig.HTTP_SERVER_PORT, () => {
                status.info('🩺', `Status server listening on port ${serverConfig.HTTP_SERVER_PORT}`)
            })
        }

        // If join rejects or throws, then the consumer is unhealthy and we should shut down the process.
        // Ideally we would also join all the other background tasks as well to ensure we stop the
        // server if we hit any errors and don't end up with zombie instances, but I'll leave that
        // refactoring for another time. Note that we have the liveness health checks already, so in K8s
        // cases zombies should be reaped anyway, albeit not in the most efficient way.

        services.forEach((service) => {
            service.batchConsumer?.join().catch(async (error) => {
                status.error('💥', 'Unexpected task joined!', { error: error.stack ?? error })
                await closeJobs()
                process.exit(1)
            })
        })

        return serverInstance
    } catch (error) {
        captureException(error)
        status.error('💥', 'Launchpad failure!', { error: error.stack ?? error })
        void Sentry.flush().catch(() => null) // Flush Sentry in the background
        posthogFlush()
        status.error('💥', 'Exception while starting server, shutting down!', { error })
        await closeJobs()
        process.exit(1)
    }
}

const startPreflightSchedules = (hub: Hub) => {
    // These are used by the preflight checks in the Django app to determine if
    // the plugin-server is running.
    schedule.scheduleJob('*/5 * * * * *', async () => {
        await hub.db.redisSet('@posthog-plugin-server/ping', new Date().toISOString(), 'preflightSchedules', 60, {
            jsonSerialize: false,
        })
        await hub.db.redisSet('@posthog-plugin-server/version', version, 'preflightSchedules', undefined, {
            jsonSerialize: false,
        })
    })
}

const kafkaProtocolErrors = new Counter({
    name: 'kafka_protocol_errors_total',
    help: 'Kafka protocol errors encountered, by type',
    labelNames: ['type', 'code'],
})

function runStartupProfiles(config: PluginsServerConfig) {
    if (config.STARTUP_PROFILE_CPU) {
        status.info('🩺', `Collecting cpu profile...`)
        v8Profiler.setGenerateType(1)
        v8Profiler.startProfiling('startup', true)
        setTimeout(() => {
            const profile = v8Profiler.stopProfiling('startup')
            fs.writeFileSync('./startup.cpuprofile', JSON.stringify(profile))
            status.info('🩺', `Wrote cpu profile to disk`)
            profile.delete()
        }, config.STARTUP_PROFILE_DURATION_SECONDS * 1000)
    }
    if (config.STARTUP_PROFILE_HEAP) {
        status.info('🩺', `Collecting heap profile...`)
        v8Profiler.startSamplingHeapProfiling(config.STARTUP_PROFILE_HEAP_INTERVAL, config.STARTUP_PROFILE_HEAP_DEPTH)
        setTimeout(() => {
            const profile = v8Profiler.stopSamplingHeapProfiling()
            fs.writeFileSync('./startup.heapprofile', JSON.stringify(profile))
            status.info('🩺', `Wrote heap profile to disk`)
        }, config.STARTUP_PROFILE_DURATION_SECONDS * 1000)
    }
}<|MERGE_RESOLUTION|>--- conflicted
+++ resolved
@@ -242,21 +242,11 @@
                 await consumer.start()
                 services.push(consumer.service)
             }
-<<<<<<< HEAD
-        } else {
-            if (capabilities.ingestionV2) {
-                await initPlugins()
-                const consumer = new IngestionConsumer(hub)
-                await consumer.start()
-                services.push(consumer.service)
-            }
-=======
         } else if (capabilities.ingestionV2) {
             await initPlugins()
             const consumer = new IngestionConsumer(hub)
             await consumer.start()
             services.push(consumer.service)
->>>>>>> bafa0b04
         }
 
         if (capabilities.processAsyncOnEventHandlers) {
