--- conflicted
+++ resolved
@@ -217,21 +217,12 @@
         self.assertEqual(result[1]["count"], 1)
 
         self.assertCountEqual(
-<<<<<<< HEAD
             self._get_actor_ids_at_step(filter, 1),
-            [person1_stopped_after_two_signups.uuid, person2_stopped_after_signup.uuid],
-        )
-
-        self.assertCountEqual(
-            self._get_actor_ids_at_step(filter, 2), [person1_stopped_after_two_signups.uuid],
-=======
-            self._get_people_at_step(filter, 1),
             [people["stopped_after_signup1"].uuid, people["stopped_after_signup2"].uuid],
         )
 
         self.assertCountEqual(
-            self._get_people_at_step(filter, 2), [people["stopped_after_signup1"].uuid],
->>>>>>> 3fd53907
+            self._get_actor_ids_at_step(filter, 2), [people["stopped_after_signup1"].uuid],
         )
 
         filters = {
@@ -537,21 +528,12 @@
         )
 
         self.assertCountEqual(
-<<<<<<< HEAD
             self._get_actor_ids_at_step(filter, 4),
-            [person4_stopped_after_three_pageview.uuid, person5_stopped_after_many_pageview.uuid],
-        )
-
-        self.assertCountEqual(
-            self._get_actor_ids_at_step(filter, 5), [person5_stopped_after_many_pageview.uuid],
-=======
-            self._get_people_at_step(filter, 4),
             [people["stopped_after_pageview3"].uuid, people["stopped_after_pageview4"].uuid,],
         )
 
         self.assertCountEqual(
-            self._get_people_at_step(filter, 5), [people["stopped_after_pageview4"].uuid,],
->>>>>>> 3fd53907
+            self._get_actor_ids_at_step(filter, 5), [people["stopped_after_pageview4"].uuid,],
         )
 
     def test_advanced_funnel_with_repeat_steps_out_of_order_events(self):
@@ -938,13 +920,8 @@
         )
 
         self.assertCountEqual(
-<<<<<<< HEAD
             self._get_actor_ids_at_step(filter, 4),
-            [person4_stopped_after_three_pageview.uuid, person5_stopped_after_many_pageview.uuid],
-=======
-            self._get_people_at_step(filter, 4),
             [people["stopped_after_pageview3"].uuid, people["stopped_after_pageview4"].uuid,],
->>>>>>> 3fd53907
         )
 
         self.assertCountEqual(
