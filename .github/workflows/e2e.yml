--- conflicted
+++ resolved
@@ -83,11 +83,7 @@
                       **/node_modules/cypress
                       **/node_modules/cypress-terminal-report
                       **/node_modules/@cypress
-<<<<<<< HEAD
-                  key: ${{ runner.os }}-cypress-6.7.0
-=======
                   key: ${{ runner.os }}-cypress-6.7.0-v1
->>>>>>> 5edffe2c
             - name: Install cypress
               if: steps.cypress-cache.outputs.cache-hit != 'true'
               run: |
