--- conflicted
+++ resolved
@@ -898,12 +898,12 @@
 
         # Run the DAG
         run_model_activity_inputs = RunDagActivityInputs(team_id=inputs.team_id, dag=dag)
-<<<<<<< HEAD
         try:
             results = await temporalio.workflow.execute_activity(
                 run_dag_activity,
                 run_model_activity_inputs,
                 start_to_close_timeout=dt.timedelta(hours=1),
+                heartbeat_timeout=dt.timedelta(minutes=1),
                 retry_policy=temporalio.common.RetryPolicy(
                     maximum_attempts=1,
                 ),
@@ -928,18 +928,6 @@
 
             temporalio.workflow.logger.error(f"Activity failed during model run: {str(e)}")
             return Results(set(), set(), set())
-
-=======
-        results = await temporalio.workflow.execute_activity(
-            run_dag_activity,
-            run_model_activity_inputs,
-            start_to_close_timeout=dt.timedelta(hours=1),
-            heartbeat_timeout=dt.timedelta(minutes=1),
-            retry_policy=temporalio.common.RetryPolicy(
-                maximum_attempts=1,
-            ),
-        )
->>>>>>> 2e2f9ab4
         completed, failed, ancestor_failed = results
 
         # publish metrics
