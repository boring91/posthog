--- conflicted
+++ resolved
@@ -1,25 +1,15 @@
 import './ErrorDisplay.scss'
 
-<<<<<<< HEAD
 import { IconFlag, IconUpload } from '@posthog/icons'
-import { LemonButton, LemonCollapse } from '@posthog/lemon-ui'
-import { useActions } from 'kea'
-=======
-import { IconFlag } from '@posthog/icons'
-import { LemonBanner, LemonCollapse } from '@posthog/lemon-ui'
+import { LemonBanner, LemonButton, LemonCollapse, Tooltip } from '@posthog/lemon-ui'
 import { useActions, useValues } from 'kea'
->>>>>>> fb17df22
 import { TitledSnack } from 'lib/components/TitledSnack'
 import { LemonDivider } from 'lib/lemon-ui/LemonDivider'
 import { LemonSwitch } from 'lib/lemon-ui/LemonSwitch'
 import { LemonTag } from 'lib/lemon-ui/LemonTag/LemonTag'
 import { Link } from 'lib/lemon-ui/Link'
-<<<<<<< HEAD
-import { useState } from 'react'
+import { useEffect, useState } from 'react'
 import { errorTrackingSymbolSetLogic } from 'scenes/error-tracking/errorTrackingSymbolSetLogic'
-=======
-import { useEffect, useState } from 'react'
->>>>>>> fb17df22
 
 import { EventType } from '~/types'
 
@@ -41,87 +31,60 @@
 }): JSX.Element | null {
     const { frameContexts } = useValues(stackFrameLogic)
     const { loadFrameContexts } = useActions(stackFrameLogic)
+    const { setUploadSymbolSetReference } = useActions(errorTrackingSymbolSetLogic)
     const displayFrames = showAllFrames ? frames : frames.filter((f) => f.in_app)
 
     useEffect(() => {
         loadFrameContexts({ frames })
     }, [frames, loadFrameContexts])
 
-<<<<<<< HEAD
-function StackTrace({
-    frames,
-    showAllFrames,
-    resolved,
-}: {
-    frames: StackFrame[]
-    showAllFrames: boolean
-    resolved: boolean
-}): JSX.Element | null {
-    const { setUploadSymbolSetReference } = useActions(errorTrackingSymbolSetLogic)
-    const displayFrames = showAllFrames ? frames : frames.filter((f) => f.in_app)
-=======
     const initiallyActiveIndex = displayFrames.findIndex((f) => f.in_app) || 0
->>>>>>> fb17df22
-
-    const panels = displayFrames.map(({ raw_id, source, line, column, resolved_name, lang }, index) => {
-        const frameContext = frameContexts[raw_id]
-        return {
-            key: index,
-            header: (
-<<<<<<< HEAD
-                <div className="flex flex-1 justify-between items-center">
-                    <div className="flex flex-wrap space-x-0.5">
-                        <span>{filename}</span>
-                        {functionName ? (
-                            <div className="flex space-x-0.5">
-                                <span className="text-muted">in</span>
-                                <span>{functionName}</span>
+
+    const panels = displayFrames.map(
+        ({ raw_id, source, line, column, resolved_name, lang, resolved, resolve_failure }, index) => {
+            const frameContext = frameContexts[raw_id]
+            return {
+                key: index,
+                header: (
+                    <div className="flex flex-1 justify-between items-center">
+                        <div className="flex flex-wrap space-x-0.5">
+                            <span>{source}</span>
+                            {resolved_name ? (
+                                <div className="flex space-x-0.5">
+                                    <span className="text-muted">in</span>
+                                    <span>{resolved_name}</span>
+                                </div>
+                            ) : null}
+                            {line ? (
+                                <div className="flex space-x-0.5">
+                                    <span className="text-muted">@</span>
+                                    <span>
+                                        {line}
+                                        {column && `:${column}`}
+                                    </span>
+                                </div>
+                            ) : null}
+                        </div>
+                        {!resolved && (
+                            <div className="flex items-center space-x-1">
+                                <Tooltip title={resolve_failure}>
+                                    <LemonTag>Unresolved</LemonTag>
+                                </Tooltip>
+                                <LemonButton
+                                    icon={<IconUpload />}
+                                    size="xsmall"
+                                    onClick={() => setUploadSymbolSetReference(source)}
+                                    tooltip="Upload source map"
+                                />
                             </div>
-                        ) : null}
-                        {lineno && colno ? (
-                            <div className="flex space-x-0.5">
-                                <span className="text-muted">at line</span>
-                                <span>
-                                    {lineno}:{colno}
-                                </span>
-                            </div>
-                        ) : null}
+                        )}
                     </div>
-                    {!resolved && (
-                        <div className="flex items-center space-x-1">
-                            <span>
-                                <LemonTag>Unresolved</LemonTag>
-=======
-                <div className="flex flex-wrap space-x-0.5">
-                    <span>{source}</span>
-                    {resolved_name ? (
-                        <div className="flex space-x-0.5">
-                            <span className="text-muted">in</span>
-                            <span>{resolved_name}</span>
-                        </div>
-                    ) : null}
-                    {line ? (
-                        <div className="flex space-x-0.5">
-                            <span className="text-muted">@</span>
-                            <span>
-                                {line}
-                                {column && `:${column}`}
->>>>>>> fb17df22
-                            </span>
-                            <LemonButton
-                                icon={<IconUpload />}
-                                size="xsmall"
-                                onClick={() => setUploadSymbolSetReference(filename)}
-                                tooltip="Upload source map"
-                            />
-                        </div>
-                    )}
-                </div>
-            ),
-            content: frameContext ? <FrameContext context={frameContext} language={getLanguage(lang)} /> : null,
-            className: 'p-0',
+                ),
+                content: frameContext ? <FrameContext context={frameContext} language={getLanguage(lang)} /> : null,
+                className: 'p-0',
+            }
         }
-    })
+    )
 
     return <LemonCollapse defaultActiveKeys={[initiallyActiveIndex]} multiple panels={panels} size="xsmall" />
 }
@@ -197,24 +160,6 @@
                 </LemonBanner>
             )}
             {exceptionList.map(({ stacktrace, value }, index) => {
-<<<<<<< HEAD
-                const { frames, type } = stacktrace || {}
-                if (!showAllFrames && !frames?.some((frame) => frame.in_app)) {
-                    // if we're not showing all frames and there are no in_app frames, skip this exception
-                    return null
-                }
-
-                return (
-                    <div key={index} className="ErrorDisplay__stacktrace flex flex-col gap-1 mt-6">
-                        <h3 className="mb-0">{value}</h3>
-                        <StackTrace
-                            frames={frames || []}
-                            resolved={type === 'resolved'}
-                            showAllFrames={showAllFrames}
-                        />
-                    </div>
-                )
-=======
                 if (stacktrace.type === 'resolved') {
                     const { frames } = stacktrace
                     if (!showAllFrames && !frames?.some((frame) => frame.in_app)) {
@@ -231,7 +176,6 @@
                 }
 
                 return null
->>>>>>> fb17df22
             })}
         </>
     )
