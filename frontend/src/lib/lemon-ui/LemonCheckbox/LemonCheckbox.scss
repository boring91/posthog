.LemonCheckbox {
    display: flex;
    width: fit-content;
    font-weight: 500;
    align-items: center;
    line-height: 1.5rem;

    .LemonCheckbox__input {
        appearance: none !important;
        width: 0 !important; // Some ant-form styles override this so we mark as important
        height: 0 !important;
    }

    label {
        --tick-length: 12.73; // Approximation of tick length, which is (3 + 6) * sqrt(2)
<<<<<<< HEAD
        --box-color: var(--primary-3000);
=======
        --box-color: var(--primary);

>>>>>>> 7f851ce8
        display: flex;
        align-items: center;
        cursor: pointer;
        gap: 0.5rem;
        min-height: 1.5rem;

        > .LemonCheckbox__box {
            width: 1rem;
            height: 1rem;
            transition: border 200ms ease, background 200ms ease;
            background: var(--bg-light);
            border: 1.5px solid var(--border-bold);
            border-radius: 3px; // Intentionally a bit smaller than --radius
            flex-shrink: 0;

            path {
                transition: stroke-dashoffset 200ms ease;
                stroke: var(--bg-light);
                stroke-dasharray: var(--tick-length);
                stroke-dashoffset: var(--tick-length);
            }
        }
    }

    &.LemonCheckbox--disabled label {
        cursor: not-allowed;
        color: var(--muted);
    }

    &.LemonCheckbox--full-width {
        width: 100%;

        label {
            width: 100%;
        }
    }

    &.LemonCheckbox--indeterminate label {
        --tick-length: 9;
    }

    &.LemonCheckbox:not(.LemonCheckbox--disabled):hover,
    &.LemonCheckbox:not(.LemonCheckbox--disabled):active {
        label {
            --box-color: var(--primary-3000-hover);

            .LemonCheckbox__box {
                border-color: var(--box-color);
            }
        }
    }

    &.LemonCheckbox:not(.LemonCheckbox--disabled):active label {
        --box-color: var(--primary-3000-active);
    }

    &.LemonCheckbox--checked {
        label {
            .LemonCheckbox__box {
                background: var(--box-color);
                border-color: transparent;

                path {
                    stroke-dashoffset: 0;
                }
            }
        }
    }

    &.LemonCheckbox--bordered {
        label {
            padding: 0 0.75rem;
            border-radius: var(--radius);
            border: 1px solid var(--border);
            background: var(--bg-light);
            min-height: 2.5rem;
        }

        &.LemonCheckbox--small {
            label {
                padding: 0 0.5rem;
                min-height: 2rem;
            }
        }

        .Field--error & {
            label {
                border: 1px solid var(--danger);
            }
        }
    }
}<|MERGE_RESOLUTION|>--- conflicted
+++ resolved
@@ -13,12 +13,12 @@
 
     label {
         --tick-length: 12.73; // Approximation of tick length, which is (3 + 6) * sqrt(2)
-<<<<<<< HEAD
-        --box-color: var(--primary-3000);
-=======
         --box-color: var(--primary);
 
->>>>>>> 7f851ce8
+        .posthog-3000 & {
+            --box-color: var(--primary-3000);
+        }
+
         display: flex;
         align-items: center;
         cursor: pointer;
