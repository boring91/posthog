import { LogLevel, PluginsServerConfig } from '../types'
import { isDevEnv, isTestEnv, stringToBoolean } from '../utils/env-utils'
import { KAFKAJS_LOG_LEVEL_MAPPING } from './constants'
import {
    KAFKA_EVENTS_JSON,
    KAFKA_EVENTS_PLUGIN_INGESTION,
    KAFKA_EVENTS_PLUGIN_INGESTION_OVERFLOW,
} from './kafka-topics'

export const defaultConfig = overrideWithEnv(getDefaultConfig())

export function getDefaultConfig(): PluginsServerConfig {
    return {
        DATABASE_URL: isTestEnv()
            ? 'postgres://posthog:posthog@localhost:5432/test_posthog'
            : isDevEnv()
            ? 'postgres://posthog:posthog@localhost:5432/posthog'
            : '',
        POSTHOG_DB_NAME: null,
        POSTHOG_DB_USER: 'postgres',
        POSTHOG_DB_PASSWORD: '',
        POSTHOG_POSTGRES_HOST: 'localhost',
        POSTHOG_POSTGRES_PORT: 5432,
        CLICKHOUSE_HOST: 'localhost',
        CLICKHOUSE_OFFLINE_CLUSTER_HOST: null,
        CLICKHOUSE_DATABASE: isTestEnv() ? 'posthog_test' : 'default',
        CLICKHOUSE_USER: 'default',
        CLICKHOUSE_PASSWORD: null,
        CLICKHOUSE_CA: null,
        CLICKHOUSE_SECURE: false,
        CLICKHOUSE_DISABLE_EXTERNAL_SCHEMAS: true,
        EVENT_OVERFLOW_BUCKET_CAPACITY: 1000,
        EVENT_OVERFLOW_BUCKET_REPLENISH_RATE: 1.0,
        KAFKA_HOSTS: 'kafka:9092', // KEEP IN SYNC WITH posthog/settings/data_stores.py
<<<<<<< HEAD
        KAFKA_CLIENT_CERT_B64: null,
        KAFKA_CLIENT_CERT_KEY_B64: null,
        KAFKA_TRUSTED_CERT_B64: null,
        KAFKA_SECURITY_PROTOCOL: null,
        KAFKA_SASL_MECHANISM: null,
        KAFKA_SASL_USER: null,
        KAFKA_SASL_PASSWORD: null,
        KAFKA_CONSUMPTION_USE_RDKAFKA: false, // Transitional setting, ignored for consumers that only support one library
=======
        KAFKA_CLIENT_CERT_B64: undefined,
        KAFKA_CLIENT_CERT_KEY_B64: undefined,
        KAFKA_TRUSTED_CERT_B64: undefined,
        KAFKA_SECURITY_PROTOCOL: undefined,
        KAFKA_SASL_MECHANISM: undefined,
        KAFKA_SASL_USER: undefined,
        KAFKA_SASL_PASSWORD: undefined,
        KAFKA_CLIENT_RACK: undefined,
>>>>>>> e475c34b
        KAFKA_CONSUMPTION_MAX_BYTES: 10_485_760, // Default value for kafkajs
        KAFKA_CONSUMPTION_MAX_BYTES_PER_PARTITION: 1_048_576, // Default value for kafkajs, must be bigger than message size
        KAFKA_CONSUMPTION_MAX_WAIT_MS: 1_000, // Down from the 5s default for kafkajs
        KAFKA_CONSUMPTION_ERROR_BACKOFF_MS: 500, // Timeout when a partition read fails (possibly because empty)
        KAFKA_CONSUMPTION_BATCHING_TIMEOUT_MS: 500, // Timeout on reads from the prefetch buffer before running consumer loops
        KAFKA_CONSUMPTION_TOPIC: KAFKA_EVENTS_PLUGIN_INGESTION,
        KAFKA_CONSUMPTION_OVERFLOW_TOPIC: KAFKA_EVENTS_PLUGIN_INGESTION_OVERFLOW,
        KAFKA_CONSUMPTION_REBALANCE_TIMEOUT_MS: null,
        KAFKA_PRODUCER_MAX_QUEUE_SIZE: isTestEnv() ? 0 : 1000,
        KAFKA_PRODUCER_WAIT_FOR_ACK: true, // Turning it off can lead to dropped data
        KAFKA_MAX_MESSAGE_BATCH_SIZE: isDevEnv() ? 0 : 900_000,
        KAFKA_FLUSH_FREQUENCY_MS: isTestEnv() ? 5 : 500,
        APP_METRICS_FLUSH_FREQUENCY_MS: isTestEnv() ? 5 : 20_000,
        REDIS_URL: 'redis://127.0.0.1',
        POSTHOG_REDIS_PASSWORD: '',
        POSTHOG_REDIS_HOST: '',
        POSTHOG_REDIS_PORT: 6379,
        BASE_DIR: '.',
        PLUGINS_RELOAD_PUBSUB_CHANNEL: 'reload-plugins',
        WORKER_CONCURRENCY: 1,
        TASK_TIMEOUT: 30,
        TASKS_PER_WORKER: 10,
        INGESTION_CONCURRENCY: 10,
        INGESTION_BATCH_SIZE: 500,
        LOG_LEVEL: isTestEnv() ? LogLevel.Warn : LogLevel.Info,
        SENTRY_DSN: null,
        SENTRY_PLUGIN_SERVER_TRACING_SAMPLE_RATE: 0,
        SENTRY_PLUGIN_SERVER_PROFILING_SAMPLE_RATE: 0,
        STATSD_HOST: null,
        STATSD_PORT: 8125,
        STATSD_PREFIX: 'plugin-server.',
        SCHEDULE_LOCK_TTL: 60,
        REDIS_POOL_MIN_SIZE: 1,
        REDIS_POOL_MAX_SIZE: 3,
        DISABLE_MMDB: isTestEnv(),
        DISTINCT_ID_LRU_SIZE: 10000,
        EVENT_PROPERTY_LRU_SIZE: 10000,
        JOB_QUEUES: 'graphile',
        JOB_QUEUE_GRAPHILE_URL: '',
        JOB_QUEUE_GRAPHILE_SCHEMA: 'graphile_worker',
        JOB_QUEUE_GRAPHILE_PREPARED_STATEMENTS: false,
        JOB_QUEUE_GRAPHILE_CONCURRENCY: 1,
        JOB_QUEUE_S3_AWS_ACCESS_KEY: '',
        JOB_QUEUE_S3_AWS_SECRET_ACCESS_KEY: '',
        JOB_QUEUE_S3_AWS_REGION: 'us-west-1',
        JOB_QUEUE_S3_BUCKET_NAME: '',
        JOB_QUEUE_S3_PREFIX: '',
        CRASH_IF_NO_PERSISTENT_JOB_QUEUE: false,
        HEALTHCHECK_MAX_STALE_SECONDS: 2 * 60 * 60, // 2 hours
        PISCINA_USE_ATOMICS: true,
        PISCINA_ATOMICS_TIMEOUT: 5000,
        SITE_URL: null,
        MAX_PENDING_PROMISES_PER_WORKER: 100,
        KAFKA_PARTITIONS_CONSUMED_CONCURRENTLY: 1,
        RECORDING_PARTITIONS_CONSUMED_CONCURRENTLY: 5,
        CLICKHOUSE_DISABLE_EXTERNAL_SCHEMAS_TEAMS: '',
        CLICKHOUSE_JSON_EVENTS_KAFKA_TOPIC: KAFKA_EVENTS_JSON,
        CONVERSION_BUFFER_ENABLED: false,
        CONVERSION_BUFFER_ENABLED_TEAMS: '',
        CONVERSION_BUFFER_TOPIC_ENABLED_TEAMS: '',
        BUFFER_CONVERSION_SECONDS: isDevEnv() ? 2 : 60, // KEEP IN SYNC WITH posthog/settings/ingestion.py
        PERSON_INFO_CACHE_TTL: 5 * 60, // 5 min
        KAFKA_HEALTHCHECK_SECONDS: 20,
        OBJECT_STORAGE_ENABLED: true,
        OBJECT_STORAGE_ENDPOINT: 'http://localhost:19000',
        OBJECT_STORAGE_REGION: 'us-east-1',
        OBJECT_STORAGE_ACCESS_KEY_ID: 'object_storage_root_user',
        OBJECT_STORAGE_SECRET_ACCESS_KEY: 'object_storage_root_password',
        OBJECT_STORAGE_BUCKET: 'posthog',
        PLUGIN_SERVER_MODE: null,
        KAFKAJS_LOG_LEVEL: 'WARN',
        HISTORICAL_EXPORTS_ENABLED: true,
        HISTORICAL_EXPORTS_MAX_RETRY_COUNT: 15,
        HISTORICAL_EXPORTS_INITIAL_FETCH_TIME_WINDOW: 10 * 60 * 1000,
        HISTORICAL_EXPORTS_FETCH_WINDOW_MULTIPLIER: 1.5,
        APP_METRICS_GATHERED_FOR_ALL: isDevEnv() ? true : false,
        MAX_TEAM_ID_TO_BUFFER_ANONYMOUS_EVENTS_FOR: 0,
        USE_KAFKA_FOR_SCHEDULED_TASKS: true,
        CLOUD_DEPLOYMENT: 'default', // Used as a Sentry tag

        SESSION_RECORDING_KAFKA_HOSTS: 'kafka:9092',
        SESSION_RECORDING_KAFKA_SECURITY_PROTOCOL: undefined,
        SESSION_RECORDING_BLOB_PROCESSING_TEAMS: '', // TODO: Change this to 'all' when we release it fully
        SESSION_RECORDING_LOCAL_DIRECTORY: '.tmp/sessions',
        // NOTE: 10 minutes
        SESSION_RECORDING_MAX_BUFFER_AGE_SECONDS: 60 * 10,
        SESSION_RECORDING_MAX_BUFFER_SIZE_KB: ['dev', 'test'].includes(process.env.NODE_ENV || 'undefined')
            ? 1024 // NOTE: ~1MB in dev or test, so that even with gzipped content we still flush pretty frequently
            : 1024 * 50, // ~50MB after compression in prod
        SESSION_RECORDING_REMOTE_FOLDER: 'session_recordings',
    }
}

export function overrideWithEnv(
    config: PluginsServerConfig,
    env: Record<string, string | undefined> = process.env
): PluginsServerConfig {
    const defaultConfig = getDefaultConfig() as any // to make typechecker happy to use defaultConfig[key]

    const tmpConfig: any = { ...config }
    for (const key of Object.keys(config)) {
        if (typeof env[key] !== 'undefined') {
            if (typeof defaultConfig[key] === 'number') {
                tmpConfig[key] = env[key]?.indexOf('.') ? parseFloat(env[key]!) : parseInt(env[key]!)
            } else if (typeof defaultConfig[key] === 'boolean') {
                tmpConfig[key] = stringToBoolean(env[key])
            } else {
                tmpConfig[key] = env[key]
            }
        }
    }
    const newConfig: PluginsServerConfig = { ...tmpConfig }

    if (
        ![
            'ingestion',
            'async',
            'exports',
            'scheduler',
            'jobs',
            'ingestion-overflow',
            'analytics-ingestion',
            'recordings-ingestion',
            'recordings-blob-ingestion',
            null,
        ].includes(newConfig.PLUGIN_SERVER_MODE)
    ) {
        throw Error(`Invalid PLUGIN_SERVER_MODE ${newConfig.PLUGIN_SERVER_MODE}`)
    }

    if (!newConfig.DATABASE_URL && !newConfig.POSTHOG_DB_NAME) {
        throw Error(
            'You must specify either DATABASE_URL or the database options POSTHOG_DB_NAME, POSTHOG_DB_USER, POSTHOG_DB_PASSWORD, POSTHOG_POSTGRES_HOST, POSTHOG_POSTGRES_PORT!'
        )
    }

    if (!newConfig.DATABASE_URL) {
        const encodedUser = encodeURIComponent(newConfig.POSTHOG_DB_USER)
        const encodedPassword = encodeURIComponent(newConfig.POSTHOG_DB_PASSWORD)
        newConfig.DATABASE_URL = `postgres://${encodedUser}:${encodedPassword}@${newConfig.POSTHOG_POSTGRES_HOST}:${newConfig.POSTHOG_POSTGRES_PORT}/${newConfig.POSTHOG_DB_NAME}`
    }

    if (!newConfig.JOB_QUEUE_GRAPHILE_URL) {
        newConfig.JOB_QUEUE_GRAPHILE_URL = newConfig.DATABASE_URL
    }

    if (!Object.keys(KAFKAJS_LOG_LEVEL_MAPPING).includes(newConfig.KAFKAJS_LOG_LEVEL)) {
        throw Error(
            `Invalid KAFKAJS_LOG_LEVEL ${newConfig.KAFKAJS_LOG_LEVEL}. Valid: ${Object.keys(
                KAFKAJS_LOG_LEVEL_MAPPING
            ).join(', ')}`
        )
    }
    return newConfig
}<|MERGE_RESOLUTION|>--- conflicted
+++ resolved
@@ -32,16 +32,6 @@
         EVENT_OVERFLOW_BUCKET_CAPACITY: 1000,
         EVENT_OVERFLOW_BUCKET_REPLENISH_RATE: 1.0,
         KAFKA_HOSTS: 'kafka:9092', // KEEP IN SYNC WITH posthog/settings/data_stores.py
-<<<<<<< HEAD
-        KAFKA_CLIENT_CERT_B64: null,
-        KAFKA_CLIENT_CERT_KEY_B64: null,
-        KAFKA_TRUSTED_CERT_B64: null,
-        KAFKA_SECURITY_PROTOCOL: null,
-        KAFKA_SASL_MECHANISM: null,
-        KAFKA_SASL_USER: null,
-        KAFKA_SASL_PASSWORD: null,
-        KAFKA_CONSUMPTION_USE_RDKAFKA: false, // Transitional setting, ignored for consumers that only support one library
-=======
         KAFKA_CLIENT_CERT_B64: undefined,
         KAFKA_CLIENT_CERT_KEY_B64: undefined,
         KAFKA_TRUSTED_CERT_B64: undefined,
@@ -50,7 +40,7 @@
         KAFKA_SASL_USER: undefined,
         KAFKA_SASL_PASSWORD: undefined,
         KAFKA_CLIENT_RACK: undefined,
->>>>>>> e475c34b
+        KAFKA_CONSUMPTION_USE_RDKAFKA: false, // Transitional setting, ignored for consumers that only support one library
         KAFKA_CONSUMPTION_MAX_BYTES: 10_485_760, // Default value for kafkajs
         KAFKA_CONSUMPTION_MAX_BYTES_PER_PARTITION: 1_048_576, // Default value for kafkajs, must be bigger than message size
         KAFKA_CONSUMPTION_MAX_WAIT_MS: 1_000, // Down from the 5s default for kafkajs
