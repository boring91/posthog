import { kea } from 'kea'
import api from 'lib/api'
import { posthogEvents } from 'lib/utils'
import { router } from 'kea-router'
import { userLogicType } from 'types/scenes/userLogicType'
import { UserType, UserUpdateType } from '~/types'

interface EventProperty {
    value: string
    label: string
}

export const userLogic = kea<userLogicType<UserType, EventProperty, UserUpdateType>>({
    actions: () => ({
        loadUser: (resetOnFailure?: boolean) => ({ resetOnFailure }),
        setUser: (user: UserType | null, updateKey?: string) => ({
            user: user && ({ ...user } as UserType),
            updateKey,
        }), // make and use a copy of user to patch some legacy issues
        userUpdateRequest: (update: UserUpdateType, updateKey?: string) => ({ update, updateKey }),
        userUpdateSuccess: (user: UserType, updateKey?: string) => ({ user, updateKey }),
        userUpdateFailure: (error: string, updateKey?: string) => ({ updateKey, error }),
        completedOnboarding: true,
        logout: true,
    }),

    reducers: {
        user: [
            null as UserType | null,
            {
                setUser: (_, payload) => payload.user,
                userUpdateSuccess: (_, payload) => payload.user,
            },
        ],
    },

    events: ({ actions }) => ({
        afterMount: () => actions.loadUser(true),
    }),

    selectors: ({ selectors }) => ({
        eventProperties: [
            () => [selectors.user],
            (user): EventProperty[] =>
                user?.team
                    ? user.team.event_properties.map(
                          (property: string) => ({ value: property, label: property } as EventProperty)
                      )
                    : [],
        ],
        eventPropertiesNumerical: [
            () => [selectors.user],
            (user): EventProperty[] =>
                user?.team
                    ? user.team.event_properties_numerical.map(
                          (property: string) => ({ value: property, label: property } as EventProperty)
                      )
                    : [],
        ],
        eventNames: [() => [selectors.user], (user) => user?.team?.event_names ?? []],
        customEventNames: [
            () => [selectors.eventNames],
            (eventNames) => {
                return eventNames.filter((event: string) => !event.startsWith('!'))
            },
        ],
        eventNamesGrouped: [
            () => [selectors.user],
            (user) => {
                const data = [
                    { label: 'Custom events', options: [] as EventProperty[] },
                    { label: 'PostHog events', options: [] as EventProperty[] },
                ]
                if (user?.team)
                    user.team.event_names.forEach((name: string) => {
                        const format = { label: name, value: name } as EventProperty
                        if (posthogEvents.includes(name)) return data[1].options.push(format)
                        data[0].options.push(format)
                    })
                return data
            },
        ],
    }),

    listeners: ({ actions }) => ({
<<<<<<< HEAD
        setUser: ({ user }) => {
            if (user && !user.team) router.actions.push('/organization/members')
        },
        loadUser: async () => {
=======
        loadUser: async ({ resetOnFailure }) => {
>>>>>>> 58ca5539
            try {
                const user = await api.get('api/user')
                actions.setUser(user)

                if (user && user.id) {
                    const Sentry = (window as any).Sentry
                    Sentry?.setUser({
                        email: user.email,
                        id: user.id,
                    })

                    const posthog = (window as any).posthog
                    if (posthog) {
                        if (posthog.get_distinct_id() !== user.distinct_id) {
                            posthog.reset()
                        }

                        posthog.identify(user.distinct_id, {
                            email: user.anonymize_data ? null : user.email,
                        })
                        posthog.register({
                            posthog_version: user.posthog_version,
                            has_slack_webhook: !!user.team.slack_incoming_webhook,
                        })
                    }
                }
            } catch {
                if (resetOnFailure) {
                    actions.setUser(null)
                }
            }
        },
        userUpdateRequest: async ({ update, updateKey }) => {
            try {
                const user = await api.update('api/user', update)
                actions.userUpdateSuccess(user, updateKey)
            } catch (error) {
                actions.userUpdateFailure(error, updateKey)
            }
        },
        logout: () => {
            window.posthog?.reset()
            window.location.href = '/logout'
        },
    }),
})<|MERGE_RESOLUTION|>--- conflicted
+++ resolved
@@ -83,14 +83,10 @@
     }),
 
     listeners: ({ actions }) => ({
-<<<<<<< HEAD
         setUser: ({ user }) => {
             if (user && !user.team) router.actions.push('/organization/members')
         },
-        loadUser: async () => {
-=======
         loadUser: async ({ resetOnFailure }) => {
->>>>>>> 58ca5539
             try {
                 const user = await api.get('api/user')
                 actions.setUser(user)
