--- conflicted
+++ resolved
@@ -338,17 +338,12 @@
                 response_data["result"]["session_recording"]["start_and_end_times_by_window_id"],
                 {
                     "": {
-<<<<<<< HEAD
-                        "start_time": base_time.replace(tzinfo=timezone.utc).strftime("%Y-%m-%dT%H:%M:%S.%fZ"),
-                        "end_time": (base_time + relativedelta(seconds=30)).strftime("%Y-%m-%dT%H:%M:%S.%fZ"),
                         "is_active": False,
                         "window_id": "",
-=======
                         "start_time": now().replace(tzinfo=timezone.utc).strftime("%Y-%m-%dT%H:%M:%SZ"),
                         "end_time": (
                             now() + relativedelta(minutes=num_chunks - 1, seconds=snapshots_per_chunk - 1)
                         ).strftime("%Y-%m-%dT%H:%M:%SZ"),
->>>>>>> 86e570bb
                     }
                 },
             )
@@ -366,155 +361,6 @@
                 ],
             )
             self.assertEqual(response_data["result"]["session_recording"]["viewed"], False)
-<<<<<<< HEAD
-            self.assertEqual(response_data["result"]["session_recording"]["session_id"], session_recording_id)
-
-        def test_get_default_limit_of_chunks(self):
-            base_time = now()
-            num_snapshots = DEFAULT_RECORDING_CHUNK_LIMIT + 10
-
-            for _ in range(num_snapshots):
-                self.create_snapshot("user", "1", base_time)
-
-            response = self.client.get(f"/api/projects/{self.team.id}/session_recordings/1/snapshots")
-            response_data = response.json()
-            self.assertEqual(
-                len(response_data["result"]["snapshot_data_by_window_id"][""]), DEFAULT_RECORDING_CHUNK_LIMIT
-            )
-
-        def test_get_snapshots_is_compressed(self):
-            base_time = now()
-            num_snapshots = 2  # small contents aren't compressed, needs to be enough data to trigger compression
-
-            for _ in range(num_snapshots):
-                self.create_snapshot("user", "1", base_time)
-
-            custom_headers = {"HTTP_ACCEPT_ENCODING": "gzip"}
-            response = self.client.get(
-                f"/api/projects/{self.team.id}/session_recordings/1/snapshots",
-                data=None,
-                follow=False,
-                secure=False,
-                **custom_headers,
-            )
-
-            self.assertEqual(response.status_code, status.HTTP_200_OK)
-            self.assertEqual(response.headers.get("Content-Encoding", None), "gzip")
-
-        def test_get_snapshots_for_chunked_session_recording(self):
-            chunked_session_id = "chunk_id"
-            expected_num_requests = 3
-            num_chunks = 60
-            snapshots_per_chunk = 2
-
-            with freeze_time("2020-09-13T12:26:40.000Z"):
-                start_time = now()
-                for index, s in enumerate(range(num_chunks)):
-                    self.create_chunked_snapshots(
-                        snapshots_per_chunk,
-                        "user",
-                        chunked_session_id,
-                        start_time + relativedelta(minutes=s),
-                        window_id="1" if index % 2 == 0 else "2",
-                    )
-
-                next_url = f"/api/projects/{self.team.id}/session_recordings/{chunked_session_id}/snapshots"
-
-                for i in range(expected_num_requests):
-                    response = self.client.get(next_url)
-                    response_data = response.json()
-
-                    self.assertEqual(
-                        len(response_data["result"]["snapshot_data_by_window_id"]["1"]),
-                        snapshots_per_chunk * DEFAULT_RECORDING_CHUNK_LIMIT / 2,
-                    )
-                    self.assertEqual(
-                        len(response_data["result"]["snapshot_data_by_window_id"]["2"]),
-                        snapshots_per_chunk * DEFAULT_RECORDING_CHUNK_LIMIT / 2,
-                    )
-                    if i == expected_num_requests - 1:
-                        self.assertIsNone(response_data["result"]["next"])
-                    else:
-                        self.assertIsNotNone(response_data["result"]["next"])
-
-                    next_url = response_data["result"]["next"]
-
-        def test_get_metadata_for_chunked_session_recording(self):
-
-            with freeze_time("2020-09-13T12:26:40.000Z"):
-                p = Person.objects.create(
-                    team=self.team, distinct_ids=["d1"], properties={"$some_prop": "something", "email": "bob@bob.com"}
-                )
-                chunked_session_id = "chunked_session_id"
-                num_chunks = 60
-                snapshots_per_chunk = 2
-                for index in range(num_chunks):
-                    self.create_chunked_snapshots(
-                        snapshots_per_chunk, "d1", chunked_session_id, now() + relativedelta(minutes=index)
-                    )
-                response = self.client.get(f"/api/projects/{self.team.id}/session_recordings/{chunked_session_id}")
-                response_data = response.json()
-                self.assertEqual(response_data["result"]["person"]["id"], p.pk)
-                self.assertEqual(
-                    response_data["result"]["session_recording"]["start_and_end_times_by_window_id"],
-                    {
-                        "": {
-                            "start_time": now().replace(tzinfo=timezone.utc).strftime("%Y-%m-%dT%H:%M:%SZ"),
-                            "end_time": (
-                                now() + relativedelta(minutes=num_chunks - 1, seconds=snapshots_per_chunk - 1)
-                            ).strftime("%Y-%m-%dT%H:%M:%SZ"),
-                            "is_active": False,
-                            "window_id": "",
-                        }
-                    },
-                )
-                self.assertEqual(
-                    response_data["result"]["session_recording"]["segments"],
-                    [
-                        {
-                            "start_time": now().replace(tzinfo=timezone.utc).strftime("%Y-%m-%dT%H:%M:%SZ"),
-                            "end_time": (
-                                now() + relativedelta(minutes=num_chunks - 1, seconds=snapshots_per_chunk - 1)
-                            ).strftime("%Y-%m-%dT%H:%M:%SZ"),
-                            "is_active": False,
-                            "window_id": "",
-                        }
-                    ],
-                )
-                self.assertEqual(response_data["result"]["session_recording"]["viewed"], False)
-                self.assertEqual(response_data["result"]["session_recording"]["session_id"], chunked_session_id)
-
-        def test_single_session_recording_doesnt_leak_teams(self):
-            another_team = Team.objects.create(organization=self.organization)
-            self.create_snapshot("user", "id_no_team_leaking", now() - relativedelta(days=1), team_id=another_team.pk)
-            response = self.client.get(f"/api/projects/{self.team.id}/session_recordings/id_no_team_leaking")
-            self.assertEqual(response.status_code, status.HTTP_404_NOT_FOUND)
-
-            response = self.client.get(f"/api/projects/{self.team.id}/session_recordings/id_no_team_leaking/snapshots")
-            self.assertEqual(response.status_code, status.HTTP_404_NOT_FOUND)
-
-        def test_session_recording_with_no_person(self):
-            self.create_snapshot("d1", "id_no_person", now() - relativedelta(days=1))
-            response = self.client.get(f"/api/projects/{self.team.id}/session_recordings/id_no_person")
-            response_data = response.json()
-            self.assertEqual(response_data["result"]["person"], {"properties": None})
-
-        def test_session_recording_doesnt_exist(self):
-            response = self.client.get(f"/api/projects/{self.team.id}/session_recordings/non_existent_id")
-            self.assertEqual(response.status_code, status.HTTP_404_NOT_FOUND)
-
-            response = self.client.get(f"/api/projects/{self.team.id}/session_recordings/non_existent_id/snapshots")
-            self.assertEqual(response.status_code, status.HTTP_404_NOT_FOUND)
-
-        def test_request_to_another_teams_endpoint_returns_401(self):
-            org = Organization.objects.create(name="Separate Org")
-            another_team = Team.objects.create(organization=org)
-            self.create_snapshot("user", "id_no_team_leaking", now() - relativedelta(days=1), team_id=another_team.pk)
-            response = self.client.get(f"/api/projects/{another_team.pk}/session_recordings/id_no_team_leaking")
-            self.assertEqual(response.status_code, status.HTTP_403_FORBIDDEN)
-
-    return TestSessionRecordings
-=======
             self.assertEqual(response_data["result"]["session_recording"]["session_id"], chunked_session_id)
 
     def test_single_session_recording_doesnt_leak_teams(self):
@@ -544,5 +390,4 @@
         another_team = Team.objects.create(organization=org)
         self.create_snapshot("user", "id_no_team_leaking", now() - relativedelta(days=1), team_id=another_team.pk)
         response = self.client.get(f"/api/projects/{another_team.pk}/session_recordings/id_no_team_leaking")
-        self.assertEqual(response.status_code, status.HTTP_403_FORBIDDEN)
->>>>>>> 86e570bb
+        self.assertEqual(response.status_code, status.HTTP_403_FORBIDDEN)