import React from 'react'
import { useValues, useActions, BindLogic } from 'kea'
import { PersonsTable } from './PersonsTable'
import { Button, Row } from 'antd'
import { ExportOutlined } from '@ant-design/icons'
import { PersonLogicProps, personsLogic } from './personsLogic'
import { CohortType } from '~/types'
import { PersonsSearch } from './PersonsSearch'
import { SceneExport } from 'scenes/sceneTypes'
import { PersonPageHeader } from './PersonPageHeader'
import { PropertyFilters } from 'lib/components/PropertyFilters'
import { TaxonomicFilterGroupType } from 'lib/components/TaxonomicFilter/types'

export const scene: SceneExport = {
    component: Persons,
    logic: personsLogic,
    paramsToProps: () => ({ syncWithUrl: true }),
}

interface PersonsProps {
    cohort?: CohortType
}

export function Persons({ cohort }: PersonsProps = {}): JSX.Element {
    const personsLogicProps: PersonLogicProps = { cohort: cohort?.id, syncWithUrl: !cohort }
    const { loadPersons, setListFilters } = useActions(personsLogic(personsLogicProps))
    const { persons, listFilters, personsLoading } = useValues(personsLogic(personsLogicProps))

    return (
        <BindLogic logic={personsLogic} props={personsLogicProps}>
            <div className="persons-list">
                <PersonPageHeader hideGroupTabs={!!cohort} />
<<<<<<< HEAD
                <Row style={{ gap: '0.75rem' }} className="mb" align="middle" justify="space-between">
                    <PersonsSearch autoFocus={!cohort} />
                    <Row style={{ gap: '0.75rem' }} align="middle">
                        <Radio.Group
                            buttonStyle="solid"
                            onChange={(e) => {
                                const key = e.target.value
                                setListFilters({ is_identified: key === 'all' ? undefined : key })
                                loadPersons()
                            }}
                            value={
                                listFilters.is_identified !== undefined ? listFilters.is_identified.toString() : 'all'
                            }
                        >
                            <Radio.Button data-attr="people-types-tab-all" value="all">
                                All persons
                            </Radio.Button>
                            <Radio.Button data-attr="people-types-tab-identified" value="true">
                                Identified
                            </Radio.Button>
                            <Radio.Button data-attr="people-types-tab-anonymous" value="false">
                                Unidentified
                            </Radio.Button>
                        </Radio.Group>
                        <Button
                            type="default"
                            icon={<ExportOutlined />}
                            href={'/api/person.csv' + (listFilters.cohort ? '?cohort=' + listFilters.cohort : '')}
                        >
                            Export
                        </Button>
                        {/* TODO: Hidden until new cohorts UX is defined */}
                        <Link to="/cohorts/new" style={{ display: 'none' }} className="ml">
                            <Button type="default" icon={<PlusOutlined />}>
                                New Cohort
                            </Button>
                        </Link>
                    </Row>
                </Row>
                {listFilters.is_identified === 'false' && (
                    <div className="mb">
                        {/* TODO: Product suggestion: We'll want to turn these off for advanced users  */}
                        <Alert
                            type="info"
                            closable
                            message={
                                <>
                                    Unidentified persons are usually anonymous visitors to your app or website that have
                                    not been identified to you. To mark a person as identified, call{' '}
                                    <code>posthog.identify</code> on your frontend.{' '}
                                    <a
                                        href="https://posthog.com/docs/integrations/js-integration?utm_medium=in-product&utm_campaign=persons-unidentified#identifying-users"
                                        target="_blank"
                                        style={{ display: 'inline-flex', alignItems: 'center' }}
                                    >
                                        <IconExternalLink /> Learn more
                                    </a>
                                </>
                            }
                            showIcon
                        />
                    </div>
                )}
                <PersonsTable
                    people={persons.results}
                    loading={personsLoading}
                    hasPrevious={!!persons.previous}
                    hasNext={!!persons.next}
                    loadPrevious={() => loadPersons(persons.previous)}
                    loadNext={() => loadPersons(persons.next)}
                />
=======
                <Row style={{ gap: '0.75rem' }} className="mb">
                    <div style={{ flexGrow: 1, maxWidth: 600 }}>
                        <PersonsSearch autoFocus={!cohort} />
                    </div>
                </Row>
                <PropertyFilters
                    pageKey="persons-list-page"
                    propertyFilters={listFilters.properties}
                    onChange={(properties) => {
                        setListFilters({ properties })
                        loadPersons()
                    }}
                    endpoint="person"
                    taxonomicGroupTypes={[TaxonomicFilterGroupType.PersonProperties, TaxonomicFilterGroupType.Cohorts]}
                    showConditionBadge
                />
                <div className="mb text-right">
                    {cohort ? (
                        <LinkButton
                            to={`/sessions?${toParams({
                                properties: [{ key: 'id', value: cohort.id, type: 'cohort' }],
                            })}`}
                            target="_blank"
                        >
                            <ClockCircleFilled /> View sessions
                        </LinkButton>
                    ) : null}
                    <Button
                        type="default"
                        icon={<ExportOutlined />}
                        href={'/api/person.csv' + (listFilters.cohort ? '?cohort=' + listFilters.cohort : '')}
                        style={{ marginLeft: 8 }}
                    >
                        Export
                    </Button>
                </div>

                <div>
                    <PersonsTable
                        people={persons.results}
                        loading={personsLoading}
                        hasPrevious={!!persons.previous}
                        hasNext={!!persons.next}
                        loadPrevious={() => loadPersons(persons.previous)}
                        loadNext={() => loadPersons(persons.next)}
                        allColumns
                    />
                </div>
>>>>>>> 3558e4dd
            </div>
        </BindLogic>
    )
}<|MERGE_RESOLUTION|>--- conflicted
+++ resolved
@@ -1,8 +1,8 @@
 import React from 'react'
 import { useValues, useActions, BindLogic } from 'kea'
 import { PersonsTable } from './PersonsTable'
-import { Button, Row } from 'antd'
-import { ExportOutlined } from '@ant-design/icons'
+import { Button } from 'antd'
+import { ExportOutlined, ClockCircleFilled } from '@ant-design/icons'
 import { PersonLogicProps, personsLogic } from './personsLogic'
 import { CohortType } from '~/types'
 import { PersonsSearch } from './PersonsSearch'
@@ -10,13 +10,14 @@
 import { PersonPageHeader } from './PersonPageHeader'
 import { PropertyFilters } from 'lib/components/PropertyFilters'
 import { TaxonomicFilterGroupType } from 'lib/components/TaxonomicFilter/types'
+import { LinkButton } from 'lib/components/LinkButton'
+import { toParams } from 'lib/utils'
 
 export const scene: SceneExport = {
     component: Persons,
     logic: personsLogic,
     paramsToProps: () => ({ syncWithUrl: true }),
 }
-
 interface PersonsProps {
     cohort?: CohortType
 }
@@ -30,84 +31,9 @@
         <BindLogic logic={personsLogic} props={personsLogicProps}>
             <div className="persons-list">
                 <PersonPageHeader hideGroupTabs={!!cohort} />
-<<<<<<< HEAD
-                <Row style={{ gap: '0.75rem' }} className="mb" align="middle" justify="space-between">
+                <div className="mb">
                     <PersonsSearch autoFocus={!cohort} />
-                    <Row style={{ gap: '0.75rem' }} align="middle">
-                        <Radio.Group
-                            buttonStyle="solid"
-                            onChange={(e) => {
-                                const key = e.target.value
-                                setListFilters({ is_identified: key === 'all' ? undefined : key })
-                                loadPersons()
-                            }}
-                            value={
-                                listFilters.is_identified !== undefined ? listFilters.is_identified.toString() : 'all'
-                            }
-                        >
-                            <Radio.Button data-attr="people-types-tab-all" value="all">
-                                All persons
-                            </Radio.Button>
-                            <Radio.Button data-attr="people-types-tab-identified" value="true">
-                                Identified
-                            </Radio.Button>
-                            <Radio.Button data-attr="people-types-tab-anonymous" value="false">
-                                Unidentified
-                            </Radio.Button>
-                        </Radio.Group>
-                        <Button
-                            type="default"
-                            icon={<ExportOutlined />}
-                            href={'/api/person.csv' + (listFilters.cohort ? '?cohort=' + listFilters.cohort : '')}
-                        >
-                            Export
-                        </Button>
-                        {/* TODO: Hidden until new cohorts UX is defined */}
-                        <Link to="/cohorts/new" style={{ display: 'none' }} className="ml">
-                            <Button type="default" icon={<PlusOutlined />}>
-                                New Cohort
-                            </Button>
-                        </Link>
-                    </Row>
-                </Row>
-                {listFilters.is_identified === 'false' && (
-                    <div className="mb">
-                        {/* TODO: Product suggestion: We'll want to turn these off for advanced users  */}
-                        <Alert
-                            type="info"
-                            closable
-                            message={
-                                <>
-                                    Unidentified persons are usually anonymous visitors to your app or website that have
-                                    not been identified to you. To mark a person as identified, call{' '}
-                                    <code>posthog.identify</code> on your frontend.{' '}
-                                    <a
-                                        href="https://posthog.com/docs/integrations/js-integration?utm_medium=in-product&utm_campaign=persons-unidentified#identifying-users"
-                                        target="_blank"
-                                        style={{ display: 'inline-flex', alignItems: 'center' }}
-                                    >
-                                        <IconExternalLink /> Learn more
-                                    </a>
-                                </>
-                            }
-                            showIcon
-                        />
-                    </div>
-                )}
-                <PersonsTable
-                    people={persons.results}
-                    loading={personsLoading}
-                    hasPrevious={!!persons.previous}
-                    hasNext={!!persons.next}
-                    loadPrevious={() => loadPersons(persons.previous)}
-                    loadNext={() => loadPersons(persons.next)}
-                />
-=======
-                <Row style={{ gap: '0.75rem' }} className="mb">
-                    <div style={{ flexGrow: 1, maxWidth: 600 }}>
-                        <PersonsSearch autoFocus={!cohort} />
-                    </div>
-                </Row>
+                </div>
                 <PropertyFilters
                     pageKey="persons-list-page"
                     propertyFilters={listFilters.properties}
@@ -139,19 +65,14 @@
                         Export
                     </Button>
                 </div>
-
-                <div>
-                    <PersonsTable
-                        people={persons.results}
-                        loading={personsLoading}
-                        hasPrevious={!!persons.previous}
-                        hasNext={!!persons.next}
-                        loadPrevious={() => loadPersons(persons.previous)}
-                        loadNext={() => loadPersons(persons.next)}
-                        allColumns
-                    />
-                </div>
->>>>>>> 3558e4dd
+                <PersonsTable
+                    people={persons.results}
+                    loading={personsLoading}
+                    hasPrevious={!!persons.previous}
+                    hasNext={!!persons.next}
+                    loadPrevious={() => loadPersons(persons.previous)}
+                    loadNext={() => loadPersons(persons.next)}
+                />
             </div>
         </BindLogic>
     )
