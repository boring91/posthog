import { kea } from 'kea'
import api from 'lib/api'
import { ViewType, insightLogic } from 'scenes/insights/insightLogic'
import { autocorrectInterval, objectsEqual, uuid } from 'lib/utils'
import { insightHistoryLogic } from 'scenes/insights/InsightHistoryPanel/insightHistoryLogic'
import { funnelsModel } from '~/models/funnelsModel'
import { dashboardItemsModel } from '~/models/dashboardItemsModel'
import { eventUsageLogic } from 'lib/utils/eventUsageLogic'
import { funnelLogicType } from './funnelLogicType'
import {
    ChartDisplayType,
    EntityTypes,
    FilterType,
    FunnelResult,
    FunnelStep,
    FunnelsTimeConversionResult,
    PathType,
    PersonType,
} from '~/types'
import { featureFlagLogic } from 'lib/logic/featureFlagLogic'
import { FEATURE_FLAGS, FunnelLayout } from 'lib/constants'
import { preflightLogic } from 'scenes/PreflightCheck/logic'
import { FunnelStepReference } from 'scenes/insights/InsightTabs/FunnelTab/FunnelStepReferencePicker'
import { eventDefinitionsModel } from '~/models/eventDefinitionsModel'
import { calcPercentage } from './funnelUtils'
import { personsModalLogic } from 'scenes/trends/personsModalLogic'

function wait(ms = 1000): Promise<any> {
    return new Promise((resolve) => {
        setTimeout(resolve, ms)
    })
}

const SECONDS_TO_POLL = 3 * 60

interface TimeStepOption {
    label: string
    value: number
    average_conversion_time: number
    count: number
}

async function pollFunnel(params: Record<string, any>): Promise<FunnelResult & FunnelsTimeConversionResult> {
    const { refresh, ...bodyParams } = params
    let result = await api.create('api/insight/funnel/?' + (refresh ? 'refresh=true' : ''), bodyParams)
    const start = window.performance.now()
    while (result.result.loading && (window.performance.now() - start) / 1000 < SECONDS_TO_POLL) {
        await wait()
        result = await api.create('api/insight/funnel', bodyParams)
    }
    // if endpoint is still loading after 3 minutes just return default
    if (result.loading) {
        throw { status: 0, statusText: 'Funnel timeout' }
    }
    return result
}

export const cleanFunnelParams = (filters: FilterType): FilterType => {
    return {
        ...filters,
        ...(filters.date_from ? { date_from: filters.date_from } : {}),
        ...(filters.date_to ? { date_to: filters.date_to } : {}),
        ...(filters.actions ? { actions: filters.actions } : {}),
        ...(filters.events ? { events: filters.events } : {}),
        ...(filters.display ? { display: filters.display } : {}),
        ...(filters.interval ? { interval: filters.interval } : {}),
        ...(filters.properties ? { properties: filters.properties } : {}),
        ...(filters.filter_test_accounts ? { filter_test_accounts: filters.filter_test_accounts } : {}),
        ...(filters.funnel_step ? { funnel_step: filters.funnel_step } : {}),
        ...(filters.funnel_viz_type ? { funnel_viz_type: filters.funnel_viz_type } : {}),
        ...(filters.funnel_step ? { funnel_to_step: filters.funnel_step } : {}),
        interval: autocorrectInterval(filters),
        insight: ViewType.FUNNELS,
    }
}

const isStepsEmpty = (filters: FilterType): boolean =>
    [...(filters.actions || []), ...(filters.events || [])].length === 0

export const funnelLogic = kea<funnelLogicType<TimeStepOption>>({
    key: (props) => {
        return props.dashboardItemId || 'some_funnel'
    },

    actions: () => ({
        setSteps: (steps: FunnelStep[]) => ({ steps }),
        clearFunnel: true,
        setFilters: (filters: FilterType, refresh = false, mergeWithExisting = true) => ({
            filters,
            refresh,
            mergeWithExisting,
        }),
        saveFunnelInsight: (name: string) => ({ name }),
        setStepsWithCountLoading: (stepsWithCountLoading: boolean) => ({ stepsWithCountLoading }),
        loadConversionWindow: (days: number) => ({ days }),
        setConversionWindowInDays: (days: number) => ({ days }),
        openPersonsModal: (step: FunnelStep, stepNumber: number) => ({ step, stepNumber }),
        setStepReference: (stepReference: FunnelStepReference) => ({ stepReference }),
        setBarGraphLayout: (barGraphLayout: FunnelLayout) => ({ barGraphLayout }),
        setTimeConversionBins: (timeConversionBins: number[]) => ({ timeConversionBins }),
        changeHistogramStep: (histogramStep: number) => ({ histogramStep }),
        setIsGroupingOutliers: (isGroupingOutliers) => ({ isGroupingOutliers }),
    }),

    connect: {
        actions: [insightHistoryLogic, ['createInsight'], funnelsModel, ['loadFunnels']],
        values: [featureFlagLogic, ['featureFlags'], preflightLogic, ['preflight']],
    },

    loaders: ({ props, values, actions }) => ({
        results: [
            [] as FunnelStep[],
            {
                loadResults: async (refresh = false, breakpoint): Promise<FunnelStep[]> => {
                    actions.setStepsWithCountLoading(true)
                    if (props.cachedResults && !refresh && values.filters === props.filters) {
                        return props.cachedResults as FunnelStep[]
                    }

                    const { from_dashboard } = values.filters
                    const cleanedParams = cleanFunnelParams(values.filters)
                    const params = {
                        ...(refresh ? { refresh: true } : {}),
                        ...(from_dashboard ? { from_dashboard } : {}),
                        ...cleanedParams,
                        funnel_window_days: values.conversionWindowInDays,
                        ...(!values.featureFlags[FEATURE_FLAGS.FUNNEL_BAR_VIZ]
                            ? { breakdown: null, breakdown_type: null }
                            : {}),
                    }
                    let result: FunnelResult
                    const queryId = uuid()
                    insightLogic.actions.startQuery(queryId)

                    const eventCount = params.events?.length || 0
                    const actionCount = params.actions?.length || 0
                    const interval = params.interval || ''
                    try {
                        result = await pollFunnel(params)
                        eventUsageLogic.actions.reportFunnelCalculated(eventCount, actionCount, interval, true)
                    } catch (e) {
                        insightLogic.actions.endQuery(queryId, ViewType.FUNNELS, null, e)
                        eventUsageLogic.actions.reportFunnelCalculated(
                            eventCount,
                            actionCount,
                            interval,
                            false,
                            e.message
                        )
                        return []
                    }
                    breakpoint()
                    insightLogic.actions.endQuery(queryId, ViewType.FUNNELS, result.last_refresh)
                    actions.setSteps(result.result as FunnelStep[])

                    // We make another api call to api/funnels for time conversion data
                    let binsResult: FunnelsTimeConversionResult
                    if (params.display === ChartDisplayType.FunnelsTimeToConvert && values.stepsWithCount.length > 1) {
                        try {
                            params.funnel_viz_type = 'time_to_convert'
                            params.funnel_to_step = values.histogramStep
                            binsResult = await pollFunnel(params)
                        } catch (e) {
                            insightLogic.actions.endQuery(queryId, ViewType.FUNNELS, null, e)
                            eventUsageLogic.actions.reportFunnelCalculated(
                                eventCount,
                                actionCount,
                                interval,
                                false,
                                e.message
                            )
                            return []
                        }
                        insightLogic.actions.endQuery(queryId, ViewType.FUNNELS, binsResult.last_refresh)
                        actions.setTimeConversionBins(binsResult.result as number[])
                    }
                    return result.result
                },
            },
        ],
        people: [
            [] as any[],
            {
                loadPeople: async (steps) => {
                    return (await api.get('api/person/?uuid=' + steps[0].people.join(','))).results
                },
            },
        ],
    }),

    reducers: ({ props }) => ({
        filters: [
            (props.filters || {}) as FilterType,
            {
                setFilters: (state, { filters, mergeWithExisting }) =>
                    mergeWithExisting ? { ...state, ...filters } : filters,
                clearFunnel: (state) => ({ new_entity: state.new_entity }),
            },
        ],
        stepsWithCount: [
            [] as FunnelStep[],
            {
                clearFunnel: () => [],
                setSteps: (_, { steps }) => steps,
                setFilters: () => [],
            },
        ],
        stepsWithCountLoading: [
            false,
            {
                setStepsWithCountLoading: (_, { stepsWithCountLoading }) => stepsWithCountLoading,
            },
        ],
        people: {
            clearFunnel: () => [],
        },
        conversionWindowInDays: [
            14,
            {
                setConversionWindowInDays: (state, { days }) => {
                    return days >= 1 && days <= 365 ? Math.round(days) : state
                },
            },
        ],
        stepReference: [
            FunnelStepReference.total as FunnelStepReference,
            {
                setStepReference: (_, { stepReference }) => stepReference,
            },
        ],
        barGraphLayout: [
            FunnelLayout.vertical as FunnelLayout,
            {
                setBarGraphLayout: (_, { barGraphLayout }) => barGraphLayout,
            },
        ],
        timeConversionBins: [
            [],
            {
                setTimeConversionBins: (_, { timeConversionBins }) => timeConversionBins,
            },
        ],
        histogramStep: [
            1,
            {
                changeHistogramStep: (_, { histogramStep }) => histogramStep,
            },
        ],
        isGroupingOutliers: [
            true,
            {
                setIsGroupingOutliers: (_, { isGroupingOutliers }) => isGroupingOutliers,
            },
        ],
    }),

    selectors: ({ selectors }) => ({
        peopleSorted: [
            () => [selectors.stepsWithCount, selectors.people],
            (steps, people) => {
                if (!people) {
                    return null
                }
                const score = (person: PersonType): number => {
                    return steps.reduce(
                        (val, step) => (person.uuid && step.people?.indexOf(person.uuid) > -1 ? val + 1 : val),
                        0
                    )
                }
                return people.sort((a, b) => score(b) - score(a))
            },
        ],
        isStepsEmpty: [
            () => [selectors.filters],
            (filters: FilterType) => {
                return isStepsEmpty(filters)
            },
        ],
        propertiesForUrl: [() => [selectors.filters], (filters: FilterType) => cleanFunnelParams(filters)],
        isValidFunnel: [
            () => [selectors.stepsWithCount, selectors.timeConversionBins],
            (stepsWithCount: FunnelStep[], timeConversionBins: number[]) => {
                return (
                    (stepsWithCount && stepsWithCount[0] && stepsWithCount[0].count > -1) ||
                    timeConversionBins?.length > 0
                )
            },
        ],
        clickhouseFeatures: [
            () => [selectors.featureFlags, selectors.preflight],
            (featureFlags, preflight) => {
                // Controls auto-calculation of results and ability to break down values
                return !!(featureFlags[FEATURE_FLAGS.FUNNEL_BAR_VIZ] && preflight?.is_clickhouse_enabled)
            },
        ],
        funnelPersonsEnabled: [
            () => [selectors.featureFlags, selectors.preflight],
            (featureFlags, preflight) =>
                featureFlags[FEATURE_FLAGS.FUNNEL_PERSONS_MODAL] && preflight?.is_clickhouse_enabled,
        ],
        histogramGraphData: [
            () => [selectors.timeConversionBins],
            (timeConversionBins) => {
                if (timeConversionBins.length < 2) {
                    return []
                }
                const binSize = timeConversionBins[1][0] - timeConversionBins[0][0]
                return timeConversionBins.map(([id, count]: [id: number, count: number]) => {
                    const value = Math.max(0, id)
                    return {
                        id: value,
                        bin0: value,
                        bin1: value + binSize,
                        count,
                    }
                })
            },
        ],
        histogramStepsDropdown: [
            () => [selectors.stepsWithCount],
            (stepsWithCount) => {
                const stepsDropdown: TimeStepOption[] = []
                stepsWithCount.forEach((_, idx) => {
                    if (stepsWithCount[idx + 1]) {
                        stepsDropdown.push({
                            label: `Steps ${idx + 1} and ${idx + 2}`,
                            value: idx + 1,
                            count: stepsWithCount[idx + 1].count,
                            average_conversion_time: stepsWithCount[idx + 1].average_conversion_time,
                        })
                    }
                })
                return stepsDropdown
            },
        ],
<<<<<<< HEAD
        totalConversionRate: [
            () => [selectors.stepsWithCount],
            (stepsWithCount) =>
                stepsWithCount.length > 1
                    ? calcPercentage(stepsWithCount[stepsWithCount.length - 1].count, stepsWithCount[0].count)
                    : 0,
=======
        areFiltersValid: [
            () => [selectors.filters],
            (filters) => {
                return (filters.events?.length || 0) + (filters.actions?.length || 0) > 1
            },
>>>>>>> 824635b9
        ],
    }),

    listeners: ({ actions, values, props }) => ({
        setSteps: async () => {
            if (values.stepsWithCount[0]?.people?.length > 0) {
                actions.loadPeople(values.stepsWithCount)
            }
            actions.setStepsWithCountLoading(false)
        },
        setFilters: ({ refresh }) => {
            // FUNNEL_BAR_VIZ removes the Calculate button
            // Query performance is suboptimal on psql
            const { clickhouseFeatures } = values
            if (refresh || clickhouseFeatures) {
                actions.loadResults()
            }
            const cleanedParams = cleanFunnelParams(values.filters)
            insightLogic.actions.setAllFilters(cleanedParams)
            insightLogic.actions.setLastRefresh(null)
        },
        saveFunnelInsight: async ({ name }) => {
            await api.create('api/insight', {
                filters: values.filters,
                name,
                saved: true,
            })
            actions.loadFunnels()
        },
        clearFunnel: async () => {
            insightLogic.actions.setAllFilters({})
        },
        [dashboardItemsModel.actionTypes.refreshAllDashboardItems]: (filters) => {
            if (props.dashboardItemId) {
                actions.setFilters(filters, true)
            }
        },
        loadConversionWindow: async ({ days }, breakpoint) => {
            await breakpoint(1000)
            actions.setConversionWindowInDays(days)
            actions.loadResults()
        },
        openPersonsModal: ({ step, stepNumber }) => {
            personsModalLogic.actions.setShowingPeople(true)
            personsModalLogic.actions.loadPeople({
                action: { id: step.action_id, name: step.name, properties: [], type: step.type },
                label: `Persons who completed Step #${stepNumber} - "${step.name}"`,
                date_from: '',
                date_to: '',
                filters: values.filters,
                saveOriginal: true,
                funnelStep: stepNumber,
            })
        },
        changeHistogramStep: () => {
            actions.loadResults()
        },
    }),
    actionToUrl: ({ values, props }) => ({
        setSteps: () => {
            if (!props.dashboardItemId) {
                return ['/insights', values.propertiesForUrl, undefined, { replace: true }]
            }
        },
        clearFunnel: () => {
            if (!props.dashboardItemId) {
                return ['/insights', { insight: ViewType.FUNNELS }, undefined, { replace: true }]
            }
        },
    }),
    urlToAction: ({ actions, values, props }) => ({
        '/insights': (_, searchParams) => {
            if (props.dashboardItemId) {
                return
            }
            if (searchParams.insight === ViewType.FUNNELS) {
                const paramsToCheck = {
                    date_from: searchParams.date_from,
                    date_to: searchParams.date_to,
                    actions: searchParams.actions,
                    events: searchParams.events,
                    display: searchParams.display,
                    interval: searchParams.interval,
                    properties: searchParams.properties,
                }
                const _filters = {
                    date_from: values.filters.date_from,
                    date_to: values.filters.date_to,
                    actions: values.filters.actions,
                    events: values.filters.events,
                    interval: values.filters.interval,
                    properties: values.filters.properties,
                }

                if (!objectsEqual(_filters, paramsToCheck)) {
                    const cleanedParams = cleanFunnelParams(searchParams)

                    if (isStepsEmpty(cleanedParams)) {
                        const event = eventDefinitionsModel.values.eventNames.includes(PathType.PageView)
                            ? PathType.PageView
                            : eventDefinitionsModel.values.eventNames[0]
                        cleanedParams.events = [
                            {
                                id: event,
                                name: event,
                                type: EntityTypes.EVENTS,
                                order: 0,
                            },
                        ]
                    }
                    actions.setFilters(cleanedParams, true, false)
                }
            }
        },
    }),
})<|MERGE_RESOLUTION|>--- conflicted
+++ resolved
@@ -333,20 +333,18 @@
                 return stepsDropdown
             },
         ],
-<<<<<<< HEAD
         totalConversionRate: [
             () => [selectors.stepsWithCount],
             (stepsWithCount) =>
                 stepsWithCount.length > 1
                     ? calcPercentage(stepsWithCount[stepsWithCount.length - 1].count, stepsWithCount[0].count)
                     : 0,
-=======
+        ],
         areFiltersValid: [
             () => [selectors.filters],
             (filters) => {
                 return (filters.events?.length || 0) + (filters.actions?.length || 0) > 1
             },
->>>>>>> 824635b9
         ],
     }),
 
