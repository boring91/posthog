--- conflicted
+++ resolved
@@ -1,8 +1,5 @@
 import {
-<<<<<<< HEAD
-=======
     BuiltLogic,
->>>>>>> f8cb641a
     actions,
     connect,
     kea,
@@ -10,10 +7,7 @@
     listeners,
     path,
     props,
-<<<<<<< HEAD
     propsChanged,
-=======
->>>>>>> f8cb641a
     reducers,
     selectors,
     sharedListeners,
@@ -116,9 +110,9 @@
             knownStartingPosition,
         }),
     }),
-    reducers(({ props }) => ({
+    reducers(({props}) => ({
         localContent: [
-            props.cachedNotebook?.content || null,
+            props.cachedNotebook?.content ||  null,
             { persist: true },
             {
                 setLocalContent: (_, { jsonContent }) => {
@@ -147,9 +141,6 @@
                 loadNotebookSuccess: () => false,
             },
         ],
-<<<<<<< HEAD
-    })),
-=======
         selectedNodeId: [
             null as string | null,
             {
@@ -196,8 +187,7 @@
                 setEditable: (_, { editable }) => editable,
             },
         ],
-    }),
->>>>>>> f8cb641a
+    })),
     loaders(({ values, props, actions }) => ({
         notebook: [
             null as NotebookType | null,
@@ -346,9 +336,6 @@
                 return 'unsaved'
             },
         ],
-<<<<<<< HEAD
-    })),
-=======
         selectedNodeLogic: [
             (s) => [s.selectedNodeId, s.nodeLogics],
             (selectedNodeId, nodeLogics) =>
@@ -378,8 +365,7 @@
                 return !!selectedNodeLogic?.values.widgets.length
             },
         ],
-    }),
->>>>>>> f8cb641a
+    })),
     sharedListeners(({ values, actions }) => ({
         onNotebookChange: () => {
             // Keep the list logic up to date with any changes
