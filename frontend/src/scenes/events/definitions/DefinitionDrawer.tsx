import { useActions, useValues } from 'kea'
import { Drawer } from 'lib/components/Drawer'
import React from 'react'
import { definitionDrawerLogic } from './definitionDrawerLogic'
import Title from 'antd/lib/typography/Title'
import '../VolumeTable.scss'
import { Alert, Button, Col, Collapse, Row } from 'antd'
import { ObjectTags } from 'lib/components/ObjectTags/ObjectTags'
import { humanFriendlyDetailedTime } from 'lib/utils'
import { InfoCircleOutlined } from '@ant-design/icons'
import { preflightLogic } from 'scenes/PreflightCheck/logic'
import { EventPropertiesStats } from './EventPropertiesStats'
import { DefinitionOwnerDropdown } from './DefinitionOwnerDropdown'
import { DefinitionDescription } from './DefinitionDescription'
import { EventsTableSnippet } from './EventsTableSnippet'
import { UsageDisabledWarning } from '../UsageDisabledWarning'
import { Tooltip } from 'lib/components/Tooltip'
import { AvailableFeature } from '~/types'
import { userLogic } from 'scenes/userLogic'

export function DefinitionDrawer(): JSX.Element {
    const { drawerState, definition, tagLoading, type, eventDefinitionTags, propertyDefinitionTags } =
        useValues(definitionDrawerLogic)
    const { closeDrawer, setDefinition, saveAll } = useActions(definitionDrawerLogic)
    const { preflight } = useValues(preflightLogic)
    const { hasAvailableFeature } = useValues(userLogic)
    const { Panel } = Collapse
    const definitionTags = type === 'event' ? eventDefinitionTags : propertyDefinitionTags

    return (
        <>
            {definition && (
                <div className="definition-drawer">
                    <Drawer
                        placement="right"
                        headerStyle={{ paddingBottom: 0 }}
                        title={<Title level={3}>{definition.name}</Title>}
                        visible={drawerState}
                        onClose={closeDrawer}
                        width={'60vw'}
                        bodyStyle={{ padding: 14, paddingTop: 0 }}
                        className="definition-drawer"
                        footer={
                            <Button style={{ float: 'right' }} type="primary" onClick={saveAll}>
                                Save
                            </Button>
                        }
                    >
                        {preflight && !preflight?.is_event_property_usage_enabled ? (
                            <div style={{ marginTop: 8 }}>
                                <UsageDisabledWarning tab={type === 'event' ? 'Events Stats' : 'Property Stats'} />
                            </div>
                        ) : (
                            definition.volume_30_day === null && (
                                <>
                                    <Alert
                                        type="warning"
                                        message="We haven't been able to get usage and volume data yet. Please check later."
                                    />
                                </>
                            )
                        )}

                        <Collapse
                            defaultActiveKey={['1']}
                            expandIconPosition="right"
                            ghost
                            style={{ borderBottom: '1px solid #D9D9D9' }}
                        >
                            <Panel header="General" key="1" className="l3">
                                <Row className="panel-wrapper">
                                    <Col style={{ marginRight: 14 }}>
                                        <DefinitionDescription />
                                    </Col>
                                    <Col>
<<<<<<< HEAD
                                        {hasAvailableFeature(AvailableFeature.TAGGING) && (
                                            <Row>
                                                <Col>
                                                    <h4 className="l4">Tags</h4>
                                                    <ObjectTags
                                                        tags={definition.tags || []}
                                                        onTagSave={setNewTag}
                                                        onTagDelete={deleteTag}
                                                        saving={tagLoading}
                                                        tagsAvailable={definitionTags?.filter(
                                                            (tag) => !definition.tags?.includes(tag)
                                                        )}
                                                    />
                                                </Col>
                                            </Row>
                                        )}
=======
                                        <Row>
                                            <Col>
                                                <h4 className="l4">Tags</h4>
                                                <ObjectTags
                                                    tags={definition.tags || []}
                                                    onChange={(_, tags) => setDefinition({ tags })}
                                                    saving={tagLoading}
                                                    tagsAvailable={definitionTags?.filter(
                                                        (tag) => !definition.tags?.includes(tag)
                                                    )}
                                                />
                                            </Col>
                                        </Row>
>>>>>>> d2c1d73b
                                        {type === 'event' && (
                                            <Row>
                                                <DefinitionOwnerDropdown owner={definition.owner || null} />
                                            </Row>
                                        )}
                                    </Col>
                                </Row>
                                <Row className="detail-status">
                                    {type === 'event' && (
                                        <div style={{ paddingRight: 32, textAlign: 'center' }}>
                                            <div
                                                style={{
                                                    display: 'flex',
                                                    flexDirection: 'row',
                                                    alignItems: 'center',
                                                    textAlign: 'center',
                                                }}
                                            >
                                                <h4 className="l4" style={{ marginBottom: 0 }}>
                                                    Total count (30 days)
                                                </h4>
                                                <Tooltip
                                                    placement="right"
                                                    title="Total number of events over the last 30 days. Can be delayed by up to an hour."
                                                >
                                                    <InfoCircleOutlined className="info-indicator" />
                                                </Tooltip>
                                            </div>
                                            <span>{definition.volume_30_day || '-'}</span>
                                        </div>
                                    )}
                                    <div style={{ textAlign: 'center' }}>
                                        <div style={{ display: 'flex', flexDirection: 'row', alignItems: 'center' }}>
                                            <h4 className="l4" style={{ marginBottom: 0 }}>
                                                Query Usage (30 days)
                                            </h4>
                                            <Tooltip
                                                placement="right"
                                                title={`Number of queries in PostHog that included a filter on this ${type}`}
                                            >
                                                <InfoCircleOutlined className="info-indicator" />
                                            </Tooltip>
                                        </div>
                                        <span>{definition.query_usage_30_day || '-'}</span>
                                    </div>
                                    <div>
                                        <h4 className="l4">Last modified</h4>
                                        <span>{humanFriendlyDetailedTime(definition.updated_at || null)}</span>
                                    </div>
                                    <div>
                                        <h4 className="l4">Last modified by</h4>
                                        <span>{definition.updated_by?.first_name || '-'}</span>
                                    </div>
                                </Row>
                            </Panel>
                        </Collapse>

                        {type === 'event' && (
                            <Collapse defaultActiveKey={['2']} expandIconPosition="right" ghost>
                                <Panel header="Properties" key="2" className="l3">
                                    <EventPropertiesStats />
                                </Panel>
                            </Collapse>
                        )}

                        <Collapse
                            style={{ paddingBottom: 32 }}
                            defaultActiveKey={['3']}
                            expandIconPosition="right"
                            ghost
                        >
                            <Panel header="Recent" key="3" className="l3 events-table">
                                <span className="text-muted" style={{ fontWeight: 400, fontSize: 14 }}>
                                    Most recent events received
                                </span>
                                <EventsTableSnippet />
                            </Panel>
                        </Collapse>
                    </Drawer>
                </div>
            )}
        </>
    )
}<|MERGE_RESOLUTION|>--- conflicted
+++ resolved
@@ -73,15 +73,13 @@
                                         <DefinitionDescription />
                                     </Col>
                                     <Col>
-<<<<<<< HEAD
                                         {hasAvailableFeature(AvailableFeature.TAGGING) && (
                                             <Row>
                                                 <Col>
                                                     <h4 className="l4">Tags</h4>
                                                     <ObjectTags
                                                         tags={definition.tags || []}
-                                                        onTagSave={setNewTag}
-                                                        onTagDelete={deleteTag}
+                                                        onChange={(_, tags) => setDefinition({ tags })}
                                                         saving={tagLoading}
                                                         tagsAvailable={definitionTags?.filter(
                                                             (tag) => !definition.tags?.includes(tag)
@@ -90,21 +88,6 @@
                                                 </Col>
                                             </Row>
                                         )}
-=======
-                                        <Row>
-                                            <Col>
-                                                <h4 className="l4">Tags</h4>
-                                                <ObjectTags
-                                                    tags={definition.tags || []}
-                                                    onChange={(_, tags) => setDefinition({ tags })}
-                                                    saving={tagLoading}
-                                                    tagsAvailable={definitionTags?.filter(
-                                                        (tag) => !definition.tags?.includes(tag)
-                                                    )}
-                                                />
-                                            </Col>
-                                        </Row>
->>>>>>> d2c1d73b
                                         {type === 'event' && (
                                             <Row>
                                                 <DefinitionOwnerDropdown owner={definition.owner || null} />
