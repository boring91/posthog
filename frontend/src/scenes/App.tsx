--- conflicted
+++ resolved
@@ -21,14 +21,10 @@
 import { LemonModal } from '@posthog/lemon-ui'
 import { Setup2FA } from './authentication/Setup2FA'
 import { membersLogic } from './organization/Settings/membersLogic'
-<<<<<<< HEAD
 import { FEATURE_FLAGS } from 'lib/constants'
 import { Navigation as Navigation3000 } from '~/layout/navigation-3000/Navigation'
 import { useEffect } from 'react'
-=======
 import { Prompt } from 'lib/logic/newPrompt/Prompt'
-import { FEATURE_FLAGS } from 'lib/constants'
->>>>>>> fbd0201d
 
 export const appLogic = kea<appLogicType>({
     path: ['scenes', 'App'],
@@ -124,7 +120,6 @@
     const { activeScene, activeLoadedScene, sceneParams, params, loadedScenes, sceneConfig } = useValues(sceneLogic)
     const { showingDelayedSpinner } = useValues(appLogic)
     const { featureFlags } = useValues(featureFlagLogic)
-<<<<<<< HEAD
 
     useEffect(() => {
         if (featureFlags[FEATURE_FLAGS.POSTHOG_3000]) {
@@ -133,8 +128,6 @@
             document.body.classList.remove('posthog-3000')
         }
     }, [featureFlags])
-=======
->>>>>>> fbd0201d
 
     const SceneComponent: (...args: any[]) => JSX.Element | null =
         (activeScene ? loadedScenes[activeScene]?.component : null) ||
