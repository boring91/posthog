--- conflicted
+++ resolved
@@ -96,25 +96,18 @@
                             key: OutputTab.Visualization,
                             label: 'Visualization',
                         },
-<<<<<<< HEAD
-                        {
-                            key: OutputTab.Info,
-                            label: 'Info',
-                        },
-                        {
-                            key: OutputTab.Lineage,
-                            label: 'Lineage',
-                        },
-=======
                         ...(featureFlags[FEATURE_FLAGS.DATA_MODELING]
                             ? [
                                   {
                                       key: OutputTab.Info,
                                       label: 'Info',
                                   },
+                                  {
+                                      key: OutputTab.Lineage,
+                                      label: 'Lineage',
+                                  },
                               ]
                             : []),
->>>>>>> 75dea84d
                     ]}
                 />
                 <div className="flex gap-4">
