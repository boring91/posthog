<<<<<<< HEAD
=======
import json
from dataclasses import dataclass
>>>>>>> c12179b5
from enum import Enum, auto
from typing import Any, List, Optional, Tuple, Union

from rest_framework import request, serializers, status
from sentry_sdk import capture_exception
from statshog.defaults.django import statsd

from posthog.exceptions import RequestParsingError, generate_exception_response
from posthog.models import Entity
from posthog.models.entity import MATH_TYPE
from posthog.models.filters.filter import Filter
from posthog.models.filters.stickiness_filter import StickinessFilter
from posthog.models.team import Team
from posthog.models.user import User
from posthog.utils import cors_response, load_data_from_request


class PaginationMode(Enum):
    next = auto()
    previous = auto()


def get_target_entity(filter: Union[Filter, StickinessFilter]) -> Entity:
    if not filter.target_entity_id:
        raise ValueError("An entity id and the entity type must be provided to determine an entity")

    entity_math = filter.target_entity_math or "total"  # make math explicit

    possible_entity = retrieve_entity_from(
        filter.target_entity_id, filter.target_entity_type, entity_math, filter.events, filter.actions
    )
    if possible_entity:
        return possible_entity
    elif filter.target_entity_type:
        return Entity({"id": filter.target_entity_id, "type": filter.target_entity_type, "math": entity_math})
    else:
        raise ValueError("An entity must be provided for target entity to be determined")


def retrieve_entity_from(
    entity_id: str, entity_type: Optional[str], entity_math: MATH_TYPE, events: List[Entity], actions: List[Entity]
) -> Optional[Entity]:
    """
    Retrieves the entity from the events and actions.

    NOTE: entity_id here is considered always to be a string. event ids are
    strings, and action ids are ints. Elsewhere we get the `entity_id` from a
    get request, from which we do not get type information, and we do not
    require the entity type to be provided. A more complete solution might be to
    require entity type information, but to resolve the issue we cast the action
    id to a string, such that we can get equality.

    This doesn't preclude ths issue that an event name could be a string that is
    also a valid number however, but this should be an unlikely occurance.
    """

    if entity_type == "actions":
        for action in actions:
            if action.id == entity_id and (action.math or "total") == entity_math:
                return action
    else:
        for event in events:
            if event.id == entity_id and (event.math or "total") == entity_math:
                return event
    return None


def format_paginated_url(request: request.Request, offset: int, page_size: int, mode=PaginationMode.next):
    result = request.get_full_path()
    if not result:
        return None

    new_offset = offset - page_size if mode == PaginationMode.previous else offset + page_size

    if new_offset < 0:
        return None

    if "offset" in result:
        result = result[1:]
        result = result.replace(f"offset={offset}", f"offset={new_offset}")
    else:
        result = request.build_absolute_uri("{}{}offset={}".format(result, "&" if "?" in result else "?", new_offset))
    return result


def get_token(data, request) -> Optional[str]:
    token = None
    if request.method == "GET":
        if request.GET.get("token"):
            token = request.GET.get("token")  # token passed as query param
        elif request.GET.get("api_key"):
            token = request.GET.get("api_key")  # api_key passed as query param

    if not token:
        if request.POST.get("api_key"):
            token = request.POST["api_key"]
        elif request.POST.get("token"):
            token = request.POST["token"]
        elif data:
            if isinstance(data, list):
                data = data[0]  # Mixpanel Swift SDK
            if isinstance(data, dict):
                if data.get("$token"):
                    token = data["$token"]  # JS identify call
                elif data.get("token"):
                    token = data["token"]  # JS reloadFeatures call
                elif data.get("api_key"):
                    token = data["api_key"]  # server-side libraries like posthog-python and posthog-ruby
                elif data.get("properties") and data["properties"].get("token"):
                    token = data["properties"]["token"]  # JS capture call
    return token


def get_project_id(data, request) -> Optional[int]:
    if request.GET.get("project_id"):
        return int(request.POST["project_id"])
    if request.POST.get("project_id"):
        return int(request.POST["project_id"])
    if isinstance(data, list):
        data = data[0]  # Mixpanel Swift SDK
    if data.get("project_id"):
        return int(data["project_id"])
    return None


def get_data(request):
    data = None
    try:
        data = load_data_from_request(request)
    except RequestParsingError as error:
        capture_exception(error)  # We still capture this on Sentry to identify actual potential bugs
        return (
            None,
            cors_response(
                request,
                generate_exception_response("capture", f"Malformed request data: {error}", code="invalid_payload"),
            ),
        )

    if not data:
        return (
            None,
            cors_response(
                request,
                generate_exception_response(
                    "capture",
                    "No data found. Make sure to use a POST request when sending the payload in the body of the request.",
                    code="no_data",
                ),
            ),
        )

    return data, None


@dataclass
class EventIngestionContext:
    """
    Specifies the data needed to process inbound `Event`s. Specifically we need
    to know which team_id to attach to an event, and if we should exclude ip
    address information.

    Prior to this structure we were pulling in the entirety of
    `posthog.models.Team`, which includes many variables that are not specific
    to the context of ingestion. With this structure we can be deliberate about
    our ingestion interfaces.

    The initial driver for this was to reduce the amount of data we were
    fetching from postgresql db.
    """

    team_id: int
    anonymize_ips: bool


def get_event_ingestion_context(
    request, data, token
) -> Tuple[Optional[EventIngestionContext], Optional[str], Optional[Any]]:
    db_error = None
    ingestion_context = None
    error_response = None

    try:
        ingestion_context = get_event_ingestion_context_for_token(token)
    except Exception as e:
        capture_exception(e)
        statsd.incr("capture_endpoint_fetch_team_fail")

        db_error = getattr(e, "message", repr(e))

        return None, db_error, error_response

    if ingestion_context is None:
        try:
            project_id = get_project_id(data, request)
        except ValueError:
            error_response = cors_response(
                request,
                generate_exception_response(
                    "capture", "Invalid Project ID.", code="invalid_project", attr="project_id"
                ),
            )
            return None, db_error, error_response

        if not project_id:
            error_response = cors_response(
                request,
                generate_exception_response(
                    "capture",
                    "Project API key invalid. You can find your project API key in PostHog project settings.",
                    type="authentication_error",
                    code="invalid_api_key",
                    status_code=status.HTTP_401_UNAUTHORIZED,
                ),
            )
            return None, db_error, error_response

        ingestion_context = get_event_ingestion_context_for_personal_api_key(
            personal_api_key=token, project_id=project_id
        )
        if ingestion_context is None:
            error_response = cors_response(
                request,
                generate_exception_response(
                    "capture",
                    "Invalid Personal API key.",
                    type="authentication_error",
                    code="invalid_personal_api_key",
                    status_code=status.HTTP_401_UNAUTHORIZED,
                ),
            )
            return None, db_error, error_response

    # if we still haven't found a ingestion_context, return an error to the client
    if not ingestion_context:
        error_response = cors_response(
            request,
            generate_exception_response(
                "capture",
                "No team found for API Key",
                type="authentication_error",
                code="invalid_personal_api_key",
                status_code=status.HTTP_401_UNAUTHORIZED,
            ),
        )

<<<<<<< HEAD
    return team, db_error, error_response


class WritableSerializerMethodField(serializers.SerializerMethodField):
    def __init__(self, method_name=None, **kwargs):
        self.method_name = method_name
        self.setter_method_name = kwargs.pop("setter_method_name", None)

        kwargs["source"] = "*"
        super(serializers.SerializerMethodField, self).__init__(**kwargs)

    def bind(self, field_name, parent):
        retval = super().bind(field_name, parent)
        if not self.setter_method_name:
            self.setter_method_name = f"set_{field_name}"

        return retval

    def to_internal_value(self, value):
        method = getattr(self.parent, self.setter_method_name)
        method(value, self.parent.instance)
        return {}
=======
    return ingestion_context, db_error, error_response


def get_event_ingestion_context_for_token(token: str) -> Optional[EventIngestionContext]:
    """
    Based on a token associated with a Team, retrieve the context that is
    required to ingest events.
    """
    try:
        team_id, anonymize_ips = Team.objects.values_list("id", "anonymize_ips").get(api_token=token)
        # NOTE: Not sure why, but I needed to do this cast otherwise I got
        # `Optional[bool]` instead of `bool` from mypy, even though
        # anonymize_ips is non-null in the model
        anonymize_ips = cast(bool, anonymize_ips)
        return EventIngestionContext(team_id=team_id, anonymize_ips=anonymize_ips)
    except Team.DoesNotExist:
        return None


def get_event_ingestion_context_for_personal_api_key(
    personal_api_key: str, project_id: int
) -> Optional[EventIngestionContext]:
    """
    Some events use the personal_api_key on a `User` for authentication, along
    with a `project_id`.
    """
    user = User.objects.get_from_personal_api_key(personal_api_key)

    if user is None:
        return None

    try:
        team_id, anonymize_ips = user.teams.values_list("id", "anonymize_ips").get(id=project_id)
        return EventIngestionContext(team_id=team_id, anonymize_ips=anonymize_ips)
    except Team.DoesNotExist:
        return None
>>>>>>> c12179b5
<|MERGE_RESOLUTION|>--- conflicted
+++ resolved
@@ -1,10 +1,6 @@
-<<<<<<< HEAD
-=======
-import json
 from dataclasses import dataclass
->>>>>>> c12179b5
 from enum import Enum, auto
-from typing import Any, List, Optional, Tuple, Union
+from typing import Any, List, Optional, Tuple, Union, cast
 
 from rest_framework import request, serializers, status
 from sentry_sdk import capture_exception
@@ -249,30 +245,6 @@
             ),
         )
 
-<<<<<<< HEAD
-    return team, db_error, error_response
-
-
-class WritableSerializerMethodField(serializers.SerializerMethodField):
-    def __init__(self, method_name=None, **kwargs):
-        self.method_name = method_name
-        self.setter_method_name = kwargs.pop("setter_method_name", None)
-
-        kwargs["source"] = "*"
-        super(serializers.SerializerMethodField, self).__init__(**kwargs)
-
-    def bind(self, field_name, parent):
-        retval = super().bind(field_name, parent)
-        if not self.setter_method_name:
-            self.setter_method_name = f"set_{field_name}"
-
-        return retval
-
-    def to_internal_value(self, value):
-        method = getattr(self.parent, self.setter_method_name)
-        method(value, self.parent.instance)
-        return {}
-=======
     return ingestion_context, db_error, error_response
 
 
@@ -309,4 +281,24 @@
         return EventIngestionContext(team_id=team_id, anonymize_ips=anonymize_ips)
     except Team.DoesNotExist:
         return None
->>>>>>> c12179b5
+
+
+class WritableSerializerMethodField(serializers.SerializerMethodField):
+    def __init__(self, method_name=None, **kwargs):
+        self.method_name = method_name
+        self.setter_method_name = kwargs.pop("setter_method_name", None)
+
+        kwargs["source"] = "*"
+        super(serializers.SerializerMethodField, self).__init__(**kwargs)
+
+    def bind(self, field_name, parent):
+        retval = super().bind(field_name, parent)
+        if not self.setter_method_name:
+            self.setter_method_name = f"set_{field_name}"
+
+        return retval
+
+    def to_internal_value(self, value):
+        method = getattr(self.parent, self.setter_method_name)
+        method(value, self.parent.instance)
+        return {}