import React, { CSSProperties } from 'react'
import moment from 'moment'
import PropTypes from 'prop-types'
import { PropertyKeyInfo } from './PropertyKeyInfo'
import { Table, Tooltip } from 'antd'
import { EditOutlined, NumberOutlined, CalendarOutlined, BulbOutlined, StopOutlined } from '@ant-design/icons'
import { isURL } from 'lib/utils'

type HandledType = 'string' | 'string, parsable as datetime' | 'number' | 'bigint' | 'boolean' | 'undefined' | 'null'
type Type = HandledType | 'symbol' | 'object' | 'function'

const iconStyle: CSSProperties = { marginRight: '0.5rem', opacity: 0.75 }

const typeToIcon: Record<string, JSX.Element> = {
    string: <EditOutlined style={iconStyle} />,
    'string, parsable as datetime': <CalendarOutlined style={iconStyle} />,
    number: <NumberOutlined style={iconStyle} />,
    bigint: <NumberOutlined style={iconStyle} />,
    boolean: <BulbOutlined style={iconStyle} />,
    undefined: <StopOutlined style={iconStyle} />,
    null: <StopOutlined style={iconStyle} />,
}

<<<<<<< HEAD
function PropertyDisplay({ properties }: { properties: any }): JSX.Element {
    let propertiesType: Type = typeof properties
    if (properties === null) propertiesType = 'null'
    else if (propertiesType === 'string' && moment(properties).isValid())
        propertiesType = 'string, parsable as datetime'

    return typeToIcon[propertiesType] ? (
=======
function ValueDisplay({ value }: { value: any }): JSX.Element {
    let valueType: Type = typeof value
    if (value === null) valueType = 'null'
    else if (valueType === 'string' && moment(value).isValid()) valueType = 'string, parsable as datetime'
    return typeToIcon[valueType] ? (
>>>>>>> c9fc4ac2
        <>
            <Tooltip title={`Property of type ${valueType}.`}>{typeToIcon[valueType]}</Tooltip>
            {isURL(value) ? (
                <a href={value} target="_blank" rel="noopener noreferrer">
                    {String(value)}
                </a>
            ) : (
                String(value)
            )}
        </>
    ) : (
        value
    )
}

const columns = [
    {
        title: 'key',
        render: function Key(item): JSX.Element {
            return <PropertyKeyInfo value={item[0]} />
        },
    },
    {
        title: 'value',
        render: function Value(item): JSX.Element {
            return <PropertiesTable properties={item[1]} />
        },
    },
]

export function PropertiesTable({ properties }: { properties: any }): JSX.Element {
    if (Array.isArray(properties))
        return (
            <div>
                {properties.map((item, index) => (
                    <span key={index}>
                        <PropertiesTable properties={item} />
                        <br />
                    </span>
                ))}
            </div>
        )
    if (properties instanceof Object)
        return (
            <Table
                columns={columns}
                showHeader={false}
                rowKey={(item) => item[0]}
                size="small"
                pagination={false}
                dataSource={Object.entries(properties)}
            />
        )
    // if none of above, it's a value
    return <ValueDisplay value={properties} />
}

PropertiesTable.propTypes = {
    properties: PropTypes.any,
}<|MERGE_RESOLUTION|>--- conflicted
+++ resolved
@@ -21,21 +21,11 @@
     null: <StopOutlined style={iconStyle} />,
 }
 
-<<<<<<< HEAD
-function PropertyDisplay({ properties }: { properties: any }): JSX.Element {
-    let propertiesType: Type = typeof properties
-    if (properties === null) propertiesType = 'null'
-    else if (propertiesType === 'string' && moment(properties).isValid())
-        propertiesType = 'string, parsable as datetime'
-
-    return typeToIcon[propertiesType] ? (
-=======
 function ValueDisplay({ value }: { value: any }): JSX.Element {
     let valueType: Type = typeof value
     if (value === null) valueType = 'null'
     else if (valueType === 'string' && moment(value).isValid()) valueType = 'string, parsable as datetime'
     return typeToIcon[valueType] ? (
->>>>>>> c9fc4ac2
         <>
             <Tooltip title={`Property of type ${valueType}.`}>{typeToIcon[valueType]}</Tooltip>
             {isURL(value) ? (
