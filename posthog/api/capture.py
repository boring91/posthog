--- conflicted
+++ resolved
@@ -12,13 +12,10 @@
 import json
 import secrets
 import base64
-<<<<<<< HEAD
 from urllib.parse import urlparse
 from typing import Dict, Union, Optional, List
 from urllib.parse import urlparse
-=======
 import gzip
->>>>>>> 5426c870
 
 TEAM_ID_CACHE: Dict[str, int] = {}
 
