--- conflicted
+++ resolved
@@ -2,13 +2,9 @@
 from unittest.mock import patch
 from inline_snapshot import snapshot
 import pytest
-<<<<<<< HEAD
 from posthog.models.action.action import Action
 from posthog.models.feature_flag.feature_flag import FeatureFlag
 from posthog.models.feedback.survey import Survey
-=======
-from posthog.models.feature_flag.feature_flag import FeatureFlag
->>>>>>> 675f1f6f
 from posthog.models.hog_functions.hog_function import HogFunction, HogFunctionType
 from posthog.models.plugin import Plugin, PluginConfig, PluginSourceFile
 from posthog.models.project import Project
@@ -117,7 +113,6 @@
         assert self.remote_config.config["sessionRecording"]["sampleRate"] == "0.50"
 
 
-<<<<<<< HEAD
 class TestRemoteConfigSurveys(_RemoteConfigBase):
     # Largely copied from TestSurveysAPIList
     def setUp(self):
@@ -325,8 +320,6 @@
     #         assert surveys[1]["name"] == "Survey 2"
 
 
-=======
->>>>>>> 675f1f6f
 class TestRemoteConfigCaching(_RemoteConfigBase):
     def setUp(self):
         super().setUp()
@@ -367,12 +360,8 @@
 
         assert data == self.remote_config.build_js_config()
 
-<<<<<<< HEAD
-    def test_gets_array_js_via_redis_cache(self):
-=======
     @patch("posthog.models.remote_config.get_array_js_content", return_value="[MOCKED_ARRAY_JS_CONTENT]")
     def test_gets_array_js_via_redis_cache(self, mock_get_array_js_content):
->>>>>>> 675f1f6f
         with self.assertNumQueries(3):
             RemoteConfig.get_array_js_via_token(self.team.api_token)
 
