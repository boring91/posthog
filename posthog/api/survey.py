--- conflicted
+++ resolved
@@ -364,8 +364,7 @@
         instance = super().update(instance, validated_data)
 
         self._add_user_survey_interacted_filters(instance, end_date)
-<<<<<<< HEAD
-
+        self._associate_actions(instance, validated_data.get("conditions"))
         team = Team.objects.get(id=self.context["team_id"])
         changes = changes_between("Survey", previous=before_update, current=instance)
         log_activity(
@@ -378,9 +377,6 @@
             activity="updated",
             detail=Detail(changes=changes, name=instance.name),
         )
-=======
-        self._associate_actions(instance, validated_data.get("conditions"))
->>>>>>> 40698e25
         return instance
 
     def _associate_actions(self, instance: Survey, conditions):
