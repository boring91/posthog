--- conflicted
+++ resolved
@@ -29,7 +29,6 @@
             grouped_elements[element["elements_hash"]].append(element)
         return grouped_elements
 
-<<<<<<< HEAD
     def _get_people(self, query_result: List[Dict], team: Team) -> Dict[str, Any]:
         distinct_ids = [event[5] for event in query_result]
         persons = get_persons_by_distinct_ids(team.pk, distinct_ids)
@@ -40,8 +39,6 @@
                 distinct_to_person[distinct_id] = person
         return distinct_id_to_person
 
-=======
->>>>>>> 095dca9e
     def list(self, request: Request, *args: Any, **kwargs: Any) -> Response:
 
         if not endpoint_enabled(CH_EVENT_ENDPOINT, request.user.distinct_id):
@@ -53,11 +50,7 @@
             filter._date_from = request.GET["after"]
         if request.GET.get("before"):
             filter._date_to = request.GET["before"]
-<<<<<<< HEAD
-        limit = "LIMIT 101" if not filter._date_from and not filter._date_to else ""
-=======
         limit = "LIMIT 101"
->>>>>>> 095dca9e
         conditions, condition_params = determine_event_conditions(request.GET.dict())
         prop_filters, prop_filter_params = parse_filter(filter.properties)
 
@@ -73,16 +66,12 @@
             )
 
         result = ClickhouseEventSerializer(
-<<<<<<< HEAD
             query_result,
             many=True,
             context={
                 "elements": self._get_elements(query_result, team),
                 "people": self._get_people(query_result, team),
             },
-=======
-            query_result, many=True, context={"elements": self._get_elements(query_result, team), "people": None}
->>>>>>> 095dca9e
         ).data
 
         if len(query_result) > 100:
