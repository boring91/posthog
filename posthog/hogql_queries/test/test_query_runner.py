--- conflicted
+++ resolved
@@ -76,11 +76,7 @@
         runner = TestQueryRunner(query={"some_attr": "bla"}, team=team)
 
         cache_key = runner.get_cache_key()
-<<<<<<< HEAD
         self.assertEqual(cache_key, "cache_dab38b39ff519359567966c68039d175")
-=======
-        self.assertEqual(cache_key, "cache_151bd63c5cbbbcb8dec547811cc684f4")
->>>>>>> 9cdbbcfe
 
     def test_cache_key_runner_subclass(self):
         TestQueryRunner = self.setup_test_query_runner_class()
@@ -94,11 +90,7 @@
         runner = TestSubclassQueryRunner(query={"some_attr": "bla"}, team=team)
 
         cache_key = runner.get_cache_key()
-<<<<<<< HEAD
         self.assertEqual(cache_key, "cache_9a21e8b579b853a58f0492ccbbb52e1c")
-=======
-        self.assertEqual(cache_key, "cache_23f3317da40b07e4ce7796c4bbd1615c")
->>>>>>> 9cdbbcfe
 
     def test_cache_key_different_timezone(self):
         TestQueryRunner = self.setup_test_query_runner_class()
@@ -109,11 +101,7 @@
         runner = TestQueryRunner(query={"some_attr": "bla"}, team=team)
 
         cache_key = runner.get_cache_key()
-<<<<<<< HEAD
         self.assertEqual(cache_key, "cache_3d45f92fb589f0a7bdd39d95cb3627e8")
-=======
-        self.assertEqual(cache_key, "cache_a687040d3a8e4116afbab194490be520")
->>>>>>> 9cdbbcfe
 
     def test_cache_response(self):
         TestQueryRunner = self.setup_test_query_runner_class()
