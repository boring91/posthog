--- conflicted
+++ resolved
@@ -1,22 +1,8 @@
 import re
 from collections import Counter
-<<<<<<< HEAD
-from typing import (
-    Any,
-    Callable,
-    Dict,
-    List,
-    Literal,
-    Optional,
-    Tuple,
-    Union,
-    cast,
-)
-=======
 from typing import Any, Callable
 from typing import Counter as TCounter
 from typing import Dict, List, Literal, Optional, Tuple, Union, cast
->>>>>>> 67d59fb3
 
 from clickhouse_driver.util.escape import escape_param
 from rest_framework import exceptions
