import { PluginEvent, ProcessedPluginEvent } from '@posthog/plugin-scaffold'
import * as Sentry from '@sentry/node'

import { Hub, IngestionEvent } from '../../../types'
import { timeoutGuard } from '../../../utils/db/utils'
import { status } from '../../../utils/status'
import { generateEventDeadLetterQueueMessage } from '../utils'
import { emitToBufferStep } from './1-emitToBufferStep'
import { processPersonsStep } from './2-processPersonsStep'
import { pluginsProcessEventStep } from './3-pluginsProcessEventStep'
import { updatePersonIfTouchedByPlugins } from './4-updatePersonIfTouchedByPlugins'
import { prepareEventStep } from './5-prepareEventStep'
import { createEventStep } from './6-createEventStep'
import { runAsyncHandlersStep } from './7-runAsyncHandlersStep'

export type StepParameters<T extends (...args: any[]) => any> = T extends (
    runner: EventPipelineRunner,
    ...args: infer P
) => any
    ? P
    : never

const EVENT_PIPELINE_STEPS = {
    emitToBufferStep,
    processPersonsStep,
    pluginsProcessEventStep,
    updatePersonIfTouchedByPlugins,
    prepareEventStep,
    createEventStep,
    runAsyncHandlersStep,
}

export type EventPipelineStepsType = typeof EVENT_PIPELINE_STEPS
export type StepType = keyof EventPipelineStepsType
export type NextStep<Step extends StepType> = [StepType, StepParameters<EventPipelineStepsType[Step]>]

export type StepResult =
    | null
    | NextStep<'emitToBufferStep'>
    | NextStep<'processPersonsStep'>
    | NextStep<'pluginsProcessEventStep'>
    | NextStep<'updatePersonIfTouchedByPlugins'>
    | NextStep<'prepareEventStep'>
    | NextStep<'createEventStep'>
    | NextStep<'runAsyncHandlersStep'>

// Only used in tests
export type EventPipelineResult = {
    lastStep: StepType
    args: any[]
    error?: string
}

const STEPS_TO_EMIT_TO_DLQ_ON_FAILURE: Array<StepType> = [
    'emitToBufferStep',
    'processPersonsStep',
    'pluginsProcessEventStep',
    'updatePersonIfTouchedByPlugins',
    'prepareEventStep',
    'createEventStep',
]

export class EventPipelineRunner {
    hub: Hub
    originalEvent: PluginEvent | ProcessedPluginEvent

    constructor(hub: Hub, originalEvent: PluginEvent | ProcessedPluginEvent) {
        this.hub = hub
        this.originalEvent = originalEvent
    }

    async runEventPipeline(event: PluginEvent): Promise<EventPipelineResult> {
        this.hub.statsd?.increment('kafka_queue.event_pipeline.start', { pipeline: 'event' })
        const result = await this.runPipeline('emitToBufferStep', event)
        this.hub.statsd?.increment('kafka_queue.single_event.processed_and_ingested')
        return result
    }

    async runBufferEventPipeline(event: PluginEvent): Promise<EventPipelineResult> {
        this.hub.statsd?.increment('kafka_queue.event_pipeline.start', { pipeline: 'buffer' })
        const person = await this.hub.db.fetchPerson(event.team_id, event.distinct_id)
<<<<<<< HEAD
        const result = await this.runPipeline('processPersonsStep', event, person)
        this.hub.statsd?.increment('kafka_queue.buffer_event.processed_and_ingested')
=======
        const result = await this.runPipeline('pluginsProcessEventStep', event, person)
        this.hub.statsd?.increment('kafka_queue.buffer_event.processed_and_ingested', {
            didPersonExistAtStart: String(!person),
        })
>>>>>>> 2123fb31
        return result
    }

    async runAsyncHandlersEventPipeline(event: IngestionEvent): Promise<EventPipelineResult> {
        this.hub.statsd?.increment('kafka_queue.event_pipeline.start', { pipeline: 'asyncHandlers' })
        const person = await this.hub.db.fetchPerson(event.teamId, event.distinctId)
        const result = await this.runPipeline('runAsyncHandlersStep', { ...event, person })
        this.hub.statsd?.increment('kafka_queue.async_handlers.processed')
        return result
    }

    private async runPipeline<Step extends StepType, ArgsType extends StepParameters<EventPipelineStepsType[Step]>>(
        name: Step,
        ...args: ArgsType
    ): Promise<EventPipelineResult> {
        let currentStepName: StepType = name
        let currentArgs: any = args

        while (true) {
            const timer = new Date()
            try {
                const stepResult = await this.runStep(currentStepName, ...currentArgs)

                this.hub.statsd?.increment('kafka_queue.event_pipeline.step', { step: currentStepName })
                this.hub.statsd?.timing('kafka_queue.event_pipeline.step.timing', timer, { step: currentStepName })

                if (stepResult) {
                    ;[currentStepName, currentArgs] = stepResult
                } else {
                    this.hub.statsd?.increment('kafka_queue.event_pipeline.step.last', {
                        step: currentStepName,
                        team_id: String(this.originalEvent?.team_id),
                    })
                    return {
                        lastStep: currentStepName,
                        args: currentArgs,
                    }
                }
            } catch (error) {
                await this.handleError(error, currentStepName, currentArgs)
                return {
                    lastStep: currentStepName,
                    args: currentArgs,
                    error: error.message,
                }
            }
        }
    }

    protected runStep<Step extends StepType, ArgsType extends StepParameters<EventPipelineStepsType[Step]>>(
        name: Step,
        ...args: ArgsType
    ): Promise<StepResult> {
        const timeout = timeoutGuard('Event pipeline step stalled. Timeout warning after 30 sec!', {
            step: name,
            event: JSON.stringify(this.originalEvent),
        })
        try {
            // eslint-disable-next-line @typescript-eslint/ban-ts-comment
            // @ts-expect-error
            return EVENT_PIPELINE_STEPS[name](this, ...args)
        } finally {
            clearTimeout(timeout)
        }
    }

    nextStep<Step extends StepType, ArgsType extends StepParameters<EventPipelineStepsType[Step]>>(
        name: Step,
        ...args: ArgsType
    ): NextStep<Step> {
        return [name, args]
    }

    private async handleError(err: any, currentStepName: StepType, currentArgs: any) {
        status.info('🔔', err)
        Sentry.captureException(err, { extra: { currentStepName, currentArgs, originalEvent: this.originalEvent } })
        this.hub.statsd?.increment('kafka_queue.event_pipeline.step.error', { step: currentStepName })

        if (STEPS_TO_EMIT_TO_DLQ_ON_FAILURE.includes(currentStepName)) {
            try {
                const message = generateEventDeadLetterQueueMessage(this.originalEvent, err)
                await this.hub.db.kafkaProducer!.queueMessage(message)
                this.hub.statsd?.increment('events_added_to_dead_letter_queue')
            } catch (dlqError) {
                status.info('🔔', `Errored trying to add event to dead letter queue. Error: ${dlqError}`)
                Sentry.captureException(dlqError, {
                    extra: { currentStepName, currentArgs, originalEvent: this.originalEvent, err },
                })
            }
        }
    }
}<|MERGE_RESOLUTION|>--- conflicted
+++ resolved
@@ -79,15 +79,10 @@
     async runBufferEventPipeline(event: PluginEvent): Promise<EventPipelineResult> {
         this.hub.statsd?.increment('kafka_queue.event_pipeline.start', { pipeline: 'buffer' })
         const person = await this.hub.db.fetchPerson(event.team_id, event.distinct_id)
-<<<<<<< HEAD
         const result = await this.runPipeline('processPersonsStep', event, person)
-        this.hub.statsd?.increment('kafka_queue.buffer_event.processed_and_ingested')
-=======
-        const result = await this.runPipeline('pluginsProcessEventStep', event, person)
         this.hub.statsd?.increment('kafka_queue.buffer_event.processed_and_ingested', {
             didPersonExistAtStart: String(!person),
         })
->>>>>>> 2123fb31
         return result
     }
 
