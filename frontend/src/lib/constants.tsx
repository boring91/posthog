import { urls } from 'scenes/urls'
import { AvailableFeature, ChartDisplayType, LicensePlan, Region, SSOProviders } from '../types'

/** Display types which don't allow grouping by unit of time. Sync with backend NON_TIME_SERIES_DISPLAY_TYPES. */
export const NON_TIME_SERIES_DISPLAY_TYPES = [
    ChartDisplayType.ActionsTable,
    ChartDisplayType.ActionsPie,
    ChartDisplayType.ActionsBarValue,
    ChartDisplayType.WorldMap,
    ChartDisplayType.BoldNumber,
]
/** Display types for which `breakdown` is hidden and ignored. Sync with backend NON_BREAKDOWN_DISPLAY_TYPES. */
export const NON_BREAKDOWN_DISPLAY_TYPES = [ChartDisplayType.BoldNumber]
/** Display types which only work with a single series. */
export const SINGLE_SERIES_DISPLAY_TYPES = [ChartDisplayType.WorldMap, ChartDisplayType.BoldNumber]

export enum OrganizationMembershipLevel {
    Member = 1,
    Admin = 8,
    Owner = 15,
}

export enum TeamMembershipLevel {
    Member = 1,
    Admin = 8,
}

/** See posthog/api/organization.py for details. */
export enum PluginsAccessLevel {
    None = 0,
    Config = 3,
    Install = 6,
    Root = 9,
}

/** Collaboration restriction level (which is a dashboard setting). Sync with DashboardPrivilegeLevel. */
export enum DashboardRestrictionLevel {
    EveryoneInProjectCanEdit = 21,
    OnlyCollaboratorsCanEdit = 37,
}

/** Collaboration privilege level (which is a user property). Sync with DashboardRestrictionLevel. */
export enum DashboardPrivilegeLevel {
    CanView = 21,
    CanEdit = 37,
    /** This is not a value that can be set in the DB – it's inferred. */
    _ProjectAdmin = 888,
    /** This is not a value that can be set in the DB – it's inferred. */
    _Owner = 999,
}

export const privilegeLevelToName: Record<DashboardPrivilegeLevel, string> = {
    [DashboardPrivilegeLevel.CanView]: 'can view',
    [DashboardPrivilegeLevel.CanEdit]: 'can edit',
    [DashboardPrivilegeLevel._Owner]: 'owner',
    [DashboardPrivilegeLevel._ProjectAdmin]: 'can edit',
}

// Persons
export const PERSON_DISTINCT_ID_MAX_SIZE = 3
export const PERSON_DEFAULT_DISPLAY_NAME_PROPERTIES = [
    'email',
    'Email',
    'name',
    'Name',
    'username',
    'Username',
    'UserName',
]

// Feature Flags & Experiments
export const INSTANTLY_AVAILABLE_PROPERTIES = [
    '$geoip_city_name',
    '$geoip_country_name',
    '$geoip_country_code',
    '$geoip_continent_name',
    '$geoip_continent_code',
    '$geoip_postal_code',
    '$geoip_time_zone',
]

// Event constants
export const ACTION_TYPE = 'action_type'
export const EVENT_TYPE = 'event_type'
export const STALE_EVENT_SECONDS = 30 * 24 * 60 * 60 // 30 days

// TODO: Deprecated; should be removed once backend is updated
export enum ShownAsValue {
    VOLUME = 'Volume',
    STICKINESS = 'Stickiness',
    LIFECYCLE = 'Lifecycle',
}

// Retention constants
export const RETENTION_RECURRING = 'retention_recurring'
export const RETENTION_FIRST_TIME = 'retention_first_time'

export const WEBHOOK_SERVICES: Record<string, string> = {
    Slack: 'slack.com',
    Discord: 'discord.com',
    Teams: 'office.com',
}

export const FEATURE_FLAGS = {
    // Cloud-only
    CLOUD_ANNOUNCEMENT: 'cloud-announcement',
    NPS_PROMPT: '4562-nps', // owner: @marcushyett-ph
    // Experiments / beta features
    BREAKDOWN_BY_MULTIPLE_PROPERTIES: '938-breakdown-by-multiple-properties', // owner: @pauldambra
    FUNNELS_CUE_OPT_OUT: 'funnels-cue-opt-out-7301', // owner: @neilkakkar
    RETENTION_BREAKDOWN: 'retention-breakdown', // owner: @hazzadous
    WEB_PERFORMANCE: 'hackathon-apm', //owner: @pauldambra
    NEW_INSIGHT_COHORTS: '7569-insight-cohorts', // owner: @EDsCODE
    SMOOTHING_INTERVAL: 'smoothing-interval', // owner: @timgl
    BILLING_LIMIT: 'billing-limit', // owner: @timgl
    KAFKA_INSPECTOR: 'kafka-inspector', // owner: @yakkomajuri
    INSIGHT_EDITOR_PANELS: '8929-insight-editor-panels', // owner: @mariusandra
    BILLING_LOCK_EVERYTHING: 'billing-lock-everything', // owner @timgl
    CANCEL_RUNNING_QUERIES: 'cancel-running-queries', // owner @timgl
    HISTORICAL_EXPORTS_V2: 'historical-exports-v2', // owner @macobo
    ACTOR_ON_EVENTS_QUERYING: 'person-on-events-enabled', //owner: @EDsCODE
    REGION_SELECT: 'region-select', //owner: @kappa90
    INGESTION_WARNINGS_ENABLED: 'ingestion-warnings-enabled', // owner: @tiina303
    HOG_BOOK: 'hog-book', // owner: @pauldambra
    EVENT_COUNT_PER_ACTOR: 'event-count-per-actor', // owner: @Twixes
    TEXT_CARDS: 'text-cards', // owner: @pauldambra
    SESSION_RESET_ON_LOAD: 'session-reset-on-load', // owner: @benjackwhite
    FEEDBACK_BUTTON: 'feedback-button', // owner: @luke
    RECORDINGS_ON_FEATURE_FLAGS: 'recordings-on-feature-flags', // owner: @EDsCODE
<<<<<<< HEAD
    EXPOSURES_ON_FEATURE_FLAGS: 'exposures-on-feature-flags', // owner: @EDsCODE
=======
    AUTO_ROLLBACK_FEATURE_FLAGS: 'auto-rollback-feature-flags', // owner: @EDsCODE
    WEBSITE_ANALYTICS_TEMPLATE: 'website-analytics-template', // owner: @pauldambra
>>>>>>> 016d211f
}

/** Which self-hosted plan's features are available with Cloud's "Standard" plan (aka card attached). */
export const POSTHOG_CLOUD_STANDARD_PLAN = LicensePlan.Scale
export const FEATURE_MINIMUM_PLAN: Record<AvailableFeature, LicensePlan> = {
    [AvailableFeature.ZAPIER]: LicensePlan.Scale,
    [AvailableFeature.ORGANIZATIONS_PROJECTS]: LicensePlan.Scale,
    [AvailableFeature.GOOGLE_LOGIN]: LicensePlan.Scale,
    [AvailableFeature.DASHBOARD_COLLABORATION]: LicensePlan.Scale,
    [AvailableFeature.INGESTION_TAXONOMY]: LicensePlan.Scale,
    [AvailableFeature.PATHS_ADVANCED]: LicensePlan.Scale,
    [AvailableFeature.CORRELATION_ANALYSIS]: LicensePlan.Scale,
    [AvailableFeature.GROUP_ANALYTICS]: LicensePlan.Scale,
    [AvailableFeature.MULTIVARIATE_FLAGS]: LicensePlan.Scale,
    [AvailableFeature.EXPERIMENTATION]: LicensePlan.Scale,
    [AvailableFeature.TAGGING]: LicensePlan.Scale,
    [AvailableFeature.BEHAVIORAL_COHORT_FILTERING]: LicensePlan.Scale,
    [AvailableFeature.WHITE_LABELLING]: LicensePlan.Scale,
    [AvailableFeature.DASHBOARD_PERMISSIONING]: LicensePlan.Enterprise,
    [AvailableFeature.PROJECT_BASED_PERMISSIONING]: LicensePlan.Enterprise,
    [AvailableFeature.SAML]: LicensePlan.Enterprise,
    [AvailableFeature.SSO_ENFORCEMENT]: LicensePlan.Enterprise,
    [AvailableFeature.SUBSCRIPTIONS]: LicensePlan.Scale,
    [AvailableFeature.APP_METRICS]: LicensePlan.Scale,
}

export const ENTITY_MATCH_TYPE = 'entities'
export const PROPERTY_MATCH_TYPE = 'properties'

export enum FunnelLayout {
    horizontal = 'horizontal',
    vertical = 'vertical',
}

export const BIN_COUNT_AUTO = 'auto' as const

// Cohort types
export enum CohortTypeEnum {
    Static = 'static',
    Dynamic = 'dynamic',
}

/**
 * Mock Node.js `process`, which is required by VFile that is used by ReactMarkdown.
 * See https://github.com/remarkjs/react-markdown/issues/339.
 */
export const MOCK_NODE_PROCESS = { cwd: () => '', env: {} } as unknown as NodeJS.Process

export const SSO_PROVIDER_NAMES: Record<SSOProviders, string> = {
    'google-oauth2': 'Google',
    github: 'GitHub',
    gitlab: 'GitLab',
    saml: 'single sign-on (SAML)',
}

// TODO: Support checking minimum plan required for specific feature and highlight the relevant plan in the
// pricing page (or billing page). Requires updating the pricing page to support this highlighting first.
export const UPGRADE_LINK = (cloud?: boolean): { url: string; target?: '_blank' } =>
    cloud ? { url: urls.organizationBilling() } : { url: 'https://posthog.com/pricing', target: '_blank' }

export const DOMAIN_REGEX = /^([a-z0-9]+(-[a-z0-9]+)*\.)+[a-z]{2,}$/
export const SECURE_URL_REGEX = /^(?:http(s)?:\/\/)[\w.-]+(?:\.[\w\.-]+)+[\w\-\._~:\/?#[\]@!\$&'\(\)\*\+,;=.]+$/gi

export const CLOUD_HOSTNAMES = {
    [Region.US]: 'app.posthog.com',
    [Region.EU]: 'eu.posthog.com',
}<|MERGE_RESOLUTION|>--- conflicted
+++ resolved
@@ -127,12 +127,9 @@
     SESSION_RESET_ON_LOAD: 'session-reset-on-load', // owner: @benjackwhite
     FEEDBACK_BUTTON: 'feedback-button', // owner: @luke
     RECORDINGS_ON_FEATURE_FLAGS: 'recordings-on-feature-flags', // owner: @EDsCODE
-<<<<<<< HEAD
     EXPOSURES_ON_FEATURE_FLAGS: 'exposures-on-feature-flags', // owner: @EDsCODE
-=======
     AUTO_ROLLBACK_FEATURE_FLAGS: 'auto-rollback-feature-flags', // owner: @EDsCODE
     WEBSITE_ANALYTICS_TEMPLATE: 'website-analytics-template', // owner: @pauldambra
->>>>>>> 016d211f
 }
 
 /** Which self-hosted plan's features are available with Cloud's "Standard" plan (aka card attached). */
