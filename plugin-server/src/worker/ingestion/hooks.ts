import { captureException } from '@sentry/node'
import { StatsD } from 'hot-shots'
import { Client, Pool } from 'pg'
import { Histogram } from 'prom-client'
import { format } from 'util'

import { Action, Hook, PostIngestionEvent, Team } from '../../types'
import { postgresQuery } from '../../utils/db/postgres'
import fetch from '../../utils/fetch'
import { status } from '../../utils/status'
import { getPropertyValueByPath, stringify } from '../../utils/utils'
import { OrganizationManager } from './organization-manager'
import { TeamManager } from './team-manager'

export const webhookProcessStepDuration = new Histogram({
    name: 'webhook_process_event_duration',
    help: 'Processing step latency to during webhooks processing, per tag',
    labelNames: ['tag'],
})

export async function instrumentWebhookStep<T>(tag: string, run: () => Promise<T>): Promise<T> {
    const end = webhookProcessStepDuration
        .labels({
            tag: tag,
        })
        .startTimer()
    const res = await run()
    end()
    return res
}

export enum WebhookType {
    Slack = 'slack',
    Discord = 'discord',
    Teams = 'teams',
}

export function determineWebhookType(url: string): WebhookType {
    url = url.toLowerCase()
    if (url.includes('slack.com')) {
        return WebhookType.Slack
    }
    if (url.includes('discord.com')) {
        return WebhookType.Discord
    }
    return WebhookType.Teams
}

// https://api.slack.com/reference/surfaces/formatting#escaping
function escapeSlack(text: string): string {
    return text.replaceAll('&', '&amp;').replaceAll('<', '&lt;').replaceAll('>', '&gt;')
}

function escapeMarkdown(text: string): string {
    const markdownChars: string[] = ['\\', '`', '*', '_', '{', '}', '[', ']', '(', ')', '!']
    const lineStartChars: string[] = ['#', '-', '+']

    let escapedText = ''
    let isNewLine = true

    for (const char of text) {
        if (isNewLine && lineStartChars.includes(char)) {
            escapedText += '\\' + char
        } else if (!isNewLine && markdownChars.includes(char)) {
            escapedText += '\\' + char
        } else {
            escapedText += char
        }

        isNewLine = char === '\n' || char === '\r'
    }

    return escapedText
}

export function webhookEscape(text: string, webhookType: WebhookType): string {
    if (webhookType === WebhookType.Slack) {
        return escapeSlack(stringify(text))
    }
    return escapeMarkdown(stringify(text))
}

export function toWebhookLink(text: string | null, url: string, webhookType: WebhookType): [string, string] {
    const name = stringify(text)
    if (webhookType === WebhookType.Slack) {
        return [escapeSlack(name), `<${escapeSlack(url)}|${escapeSlack(name)}>`]
    } else {
        return [escapeMarkdown(name), `[${escapeMarkdown(name)}](${escapeMarkdown(url)})`]
    }
}

// Sync with .../api/person.py and .../lib/constants.tsx
export const PERSON_DEFAULT_DISPLAY_NAME_PROPERTIES = [
    'email',
    'Email',
    'name',
    'Name',
    'username',
    'Username',
    'UserName',
]

export function getPersonLink(event: PostIngestionEvent, siteUrl: string): string {
    return `${siteUrl}/person/${encodeURIComponent(event.distinctId)}`
}
export function getPersonDetails(
    event: PostIngestionEvent,
    siteUrl: string,
    webhookType: WebhookType,
    team: Team
): [string, string] {
    // Sync the logic below with the frontend `asDisplay`
    const personDisplayNameProperties = team.person_display_name_properties ?? PERSON_DEFAULT_DISPLAY_NAME_PROPERTIES
    const customPropertyKey = personDisplayNameProperties.find((x) => event.person_properties?.[x])
    const propertyIdentifier = customPropertyKey ? event.person_properties[customPropertyKey] : undefined

    const customIdentifier: string =
        typeof propertyIdentifier !== 'string' ? JSON.stringify(propertyIdentifier) : propertyIdentifier

    const display: string | undefined = (customIdentifier || event.distinctId)?.trim()

    return toWebhookLink(display, getPersonLink(event, siteUrl), webhookType)
}

export function getActionLink(action: Action, siteUrl: string): string {
    return `${siteUrl}/action/${action.id}`
}
export function getActionDetails(action: Action, siteUrl: string, webhookType: WebhookType): [string, string] {
    return toWebhookLink(action.name, getActionLink(action, siteUrl), webhookType)
}

export function getEventLink(event: PostIngestionEvent, siteUrl: string): string {
    return `${siteUrl}/events/${encodeURIComponent(event.eventUuid)}/${encodeURIComponent(event.timestamp)}`
}
export function getEventDetails(
    event: PostIngestionEvent,
    siteUrl: string,
    webhookType: WebhookType
): [string, string] {
    return toWebhookLink(event.event, getEventLink(event, siteUrl), webhookType)
}

export function getTokens(messageFormat: string): [string[], string] {
    // This finds property value tokens, basically any string contained in square brackets
    // Examples: "[foo]" is matched in "bar [foo]", "[action.name]" is matched in "action [action.name]"
    const TOKENS_REGEX = /(?<=\[)(.*?)(?=\])/g
    const matchedTokens = messageFormat.match(TOKENS_REGEX) || []
    let tokenizedMessage = messageFormat
    if (matchedTokens.length) {
        tokenizedMessage = tokenizedMessage.replace(/\[(.*?)\]/g, '%s')
    }
    return [matchedTokens, tokenizedMessage]
}

export function getValueOfToken(
    action: Action,
    event: PostIngestionEvent,
    team: Team,
    siteUrl: string,
    webhookType: WebhookType,
    tokenParts: string[]
): [string, string] {
    let text = ''
    let markdown = ''

    if (tokenParts[0] === 'user') {
        // [user.name] and [user.foo] are DEPRECATED as they had odd mechanics
        // [person] OR [event.properties.bar] should be used instead
        if (tokenParts[1] === 'name') {
            ;[text, markdown] = getPersonDetails(event, siteUrl, webhookType, team)
        } else {
            const propertyName = `$${tokenParts[1]}`
            const property = event.properties?.[propertyName]
            markdown = text = webhookEscape(property, webhookType)
        }
    } else if (tokenParts[0] === 'person') {
        if (tokenParts.length === 1) {
            ;[text, markdown] = getPersonDetails(event, siteUrl, webhookType, team)
        } else if (tokenParts[1] === 'link') {
            markdown = text = webhookEscape(getPersonLink(event, siteUrl), webhookType)
        } else if (tokenParts[1] === 'properties' && tokenParts.length > 2) {
            const property = event.person_properties
                ? getPropertyValueByPath(event.person_properties, tokenParts.slice(2))
                : undefined
            markdown = text = webhookEscape(property, webhookType)
        }
    } else if (tokenParts[0] === 'action') {
        if (tokenParts[1] === 'name') {
            ;[text, markdown] = getActionDetails(action, siteUrl, webhookType)
        } else if (tokenParts[1] === 'link') {
            markdown = text = webhookEscape(getActionLink(action, siteUrl), webhookType)
        }
    } else if (tokenParts[0] === 'event') {
        if (tokenParts.length === 1) {
            ;[text, markdown] = getEventDetails(event, siteUrl, webhookType)
        } else if (tokenParts[1] === 'link') {
            markdown = text = webhookEscape(getEventLink(event, siteUrl), webhookType)
        } else if (tokenParts[1] === 'uuid') {
            markdown = text = webhookEscape(event.eventUuid, webhookType)
        } else if (tokenParts[1] === 'name') {
            // deprecated
            markdown = text = webhookEscape(event.event, webhookType)
        } else if (tokenParts[1] === 'event') {
            markdown = text = webhookEscape(event.event, webhookType)
        } else if (tokenParts[1] === 'distinct_id') {
            markdown = text = webhookEscape(event.distinctId, webhookType)
        } else if (tokenParts[1] === 'properties' && tokenParts.length > 2) {
            const property = event.properties
                ? getPropertyValueByPath(event.properties, tokenParts.slice(2))
                : undefined
            markdown = text = webhookEscape(property, webhookType)
        }
    } else {
        throw new Error()
    }
    return [text, markdown]
}

export function getFormattedMessage(
    action: Action,
    event: PostIngestionEvent,
    team: Team,
    siteUrl: string,
    webhookType: WebhookType
): [string, string] {
    const messageFormat = action.slack_message_format || '[action.name] was triggered by [person]'
    let messageText: string
    let messageMarkdown: string

    try {
        const [tokens, tokenizedMessage] = getTokens(messageFormat)
        const values: string[] = []
        const markdownValues: string[] = []

        for (const token of tokens) {
            const tokenParts = token.split('.') || []

            const [value, markdownValue] = getValueOfToken(action, event, team, siteUrl, webhookType, tokenParts)
            values.push(value)
            markdownValues.push(markdownValue)
        }
        messageText = format(tokenizedMessage, ...values)
        messageMarkdown = format(tokenizedMessage, ...markdownValues)
    } catch (error) {
        const [actionName, actionMarkdown] = getActionDetails(action, siteUrl, webhookType)
        messageText = `⚠ Error: There are one or more formatting errors in the message template for action "${actionName}".`
        messageMarkdown = `*⚠ Error: There are one or more formatting errors in the message template for action "${actionMarkdown}".*`
    }

    return [messageText, messageMarkdown]
}

export class HookCommander {
    postgres: Client | Pool
    teamManager: TeamManager
    organizationManager: OrganizationManager
    statsd: StatsD | undefined
    siteUrl: string

    /** Hook request timeout in ms. */
    EXTERNAL_REQUEST_TIMEOUT = 10 * 1000

    constructor(
        postgres: Client | Pool,
        teamManager: TeamManager,
        organizationManager: OrganizationManager,
        statsd?: StatsD
    ) {
        this.postgres = postgres
        this.teamManager = teamManager
        this.organizationManager = organizationManager
        if (process.env.SITE_URL) {
            this.siteUrl = process.env.SITE_URL
        } else {
            status.warn('⚠️', 'SITE_URL env is not set for webhooks')
            this.siteUrl = ''
        }
        this.statsd = statsd
    }

    public async findAndFireHooks(event: PostIngestionEvent, actionMatches: Action[]): Promise<void> {
        status.debug('🔍', `Looking for hooks to fire for event "${event.event}"`)
        if (!actionMatches.length) {
            status.debug('🔍', `No hooks to fire for event "${event.event}"`)
            return
        }
        status.debug('🔍', `Found ${actionMatches.length} matching actions`)

        const team = await this.teamManager.fetchTeam(event.teamId)

        if (!team) {
            return
        }

        const webhookUrl = team.slack_incoming_webhook

        if (webhookUrl) {
            await instrumentWebhookStep('postWebhook', async () => {
                const webhookRequests = actionMatches
                    .filter((action) => action.post_to_slack)
                    .map((action) => this.postWebhook(webhookUrl, action, event, team))
                await Promise.all(webhookRequests).catch((error) =>
                    captureException(error, { tags: { team_id: event.teamId } })
                )
            })
        }

        if (await this.organizationManager.hasAvailableFeature(team.id, 'zapier')) {
            await instrumentWebhookStep('postRestHook', async () => {
                const restHooks = actionMatches.map(({ hooks }) => hooks).flat()

                if (restHooks.length > 0) {
                    const restHookRequests = restHooks.map((hook) => this.postRestHook(hook, event))
                    await Promise.all(restHookRequests).catch((error) =>
                        captureException(error, { tags: { team_id: event.teamId } })
                    )

                    this.statsd?.increment('zapier_hooks_fired', {
                        team_id: String(team.id),
                    })
                }
            })
        }
    }

    private formatMessage(
        webhookUrl: string,
        action: Action,
        event: PostIngestionEvent,
        team: Team
    ): Record<string, any> {
        const webhookType = determineWebhookType(webhookUrl)
        const [messageText, messageMarkdown] = getFormattedMessage(action, event, team, this.siteUrl, webhookType)
        if (webhookType === WebhookType.Slack) {
            return {
                text: messageText,
                blocks: [{ type: 'section', text: { type: 'mrkdwn', text: messageMarkdown } }],
            }
        } else {
            return {
                text: messageMarkdown,
            }
        }
    }

<<<<<<< HEAD
    private async postWebhook(
        webhookUrl: string,
        action: Action,
        event: PostIngestionEvent,
        team: Team
    ): Promise<void> {
        const end = webhookProcessStepDuration.labels('messageFormatting').startTimer()
        const message = this.formatMessage(webhookUrl, action, event, team)
        end()

        const timeout = setTimeout(() => {
            console.log(
                `⌛⌛⌛ Posting Webhook slow. Timeout warning after 5 sec! url=${webhookUrl} team_id=${team.id} event_id=${event.eventUuid}`
            )
        }, 5000)
        try {
            await instrumentWebhookStep('fetch', async () => {
                await fetch(webhookUrl, {
                    method: 'POST',
                    body: JSON.stringify(message, undefined, 4),
                    headers: { 'Content-Type': 'application/json' },
                    timeout: this.EXTERNAL_REQUEST_TIMEOUT,
                })
            })
            this.statsd?.increment('webhook_firings', {
                team_id: event.teamId.toString(),
            })
        } finally {
            clearTimeout(timeout)
        }
=======
        const request = await fetch(webhookUrl, {
            method: 'POST',
            body: JSON.stringify(message, undefined, 4),
            headers: { 'Content-Type': 'application/json' },
            timeout: this.EXTERNAL_REQUEST_TIMEOUT,
        })
        if (!request.ok) {
            status.warn('⚠️', `HTTP status ${request.status} for team ${team.id}`)
        }
        this.statsd?.increment('webhook_firings', {
            team_id: event.teamId.toString(),
        })
>>>>>>> 74267b03
    }

    public async postRestHook(hook: Hook, event: PostIngestionEvent): Promise<void> {
        let sendablePerson: Record<string, any> = {}
        const { person_id, person_created_at, person_properties, ...data } = event
        if (person_id) {
            sendablePerson = {
                uuid: person_id,
                properties: person_properties,
                created_at: person_created_at,
            }
        }

        const payload = {
            hook: { id: hook.id, event: hook.event, target: hook.target },
            data: { ...data, person: sendablePerson },
        }

        const timeout = setTimeout(() => {
            console.log(
                `⌛⌛⌛ Posting RestHook slow. Timeout warning after 5 sec! url=${hook.target} team_id=${event.teamId} event_id=${event.eventUuid}`
            )
        }, 5000)
        try {
            const request = await fetch(hook.target, {
                method: 'POST',
                body: JSON.stringify(payload, undefined, 4),
                headers: { 'Content-Type': 'application/json' },
                timeout: this.EXTERNAL_REQUEST_TIMEOUT,
            })
            if (request.status === 410) {
                // Delete hook on our side if it's gone on Zapier's
                await this.deleteRestHook(hook.id)
            }
            this.statsd?.increment('rest_hook_firings')
        } finally {
            clearTimeout(timeout)
        }
<<<<<<< HEAD
=======
        if (!request.ok) {
            status.warn('⚠️', `Rest hook failed status ${request.status} for team ${event.teamId}`)
        }
        this.statsd?.increment('rest_hook_firings')
>>>>>>> 74267b03
    }

    private async deleteRestHook(hookId: Hook['id']): Promise<void> {
        await postgresQuery(this.postgres, `DELETE FROM ee_hook WHERE id = $1`, [hookId], 'deleteRestHook')
    }
}<|MERGE_RESOLUTION|>--- conflicted
+++ resolved
@@ -343,7 +343,6 @@
         }
     }
 
-<<<<<<< HEAD
     private async postWebhook(
         webhookUrl: string,
         action: Action,
@@ -361,12 +360,15 @@
         }, 5000)
         try {
             await instrumentWebhookStep('fetch', async () => {
-                await fetch(webhookUrl, {
+                const request = await fetch(webhookUrl, {
                     method: 'POST',
                     body: JSON.stringify(message, undefined, 4),
                     headers: { 'Content-Type': 'application/json' },
                     timeout: this.EXTERNAL_REQUEST_TIMEOUT,
                 })
+                if (!request.ok) {
+                    status.warn('⚠️', `HTTP status ${request.status} for team ${team.id}`)
+                }
             })
             this.statsd?.increment('webhook_firings', {
                 team_id: event.teamId.toString(),
@@ -374,20 +376,6 @@
         } finally {
             clearTimeout(timeout)
         }
-=======
-        const request = await fetch(webhookUrl, {
-            method: 'POST',
-            body: JSON.stringify(message, undefined, 4),
-            headers: { 'Content-Type': 'application/json' },
-            timeout: this.EXTERNAL_REQUEST_TIMEOUT,
-        })
-        if (!request.ok) {
-            status.warn('⚠️', `HTTP status ${request.status} for team ${team.id}`)
-        }
-        this.statsd?.increment('webhook_firings', {
-            team_id: event.teamId.toString(),
-        })
->>>>>>> 74267b03
     }
 
     public async postRestHook(hook: Hook, event: PostIngestionEvent): Promise<void> {
@@ -422,17 +410,13 @@
                 // Delete hook on our side if it's gone on Zapier's
                 await this.deleteRestHook(hook.id)
             }
+            if (!request.ok) {
+                status.warn('⚠️', `Rest hook failed status ${request.status} for team ${event.teamId}`)
+            }
             this.statsd?.increment('rest_hook_firings')
         } finally {
             clearTimeout(timeout)
         }
-<<<<<<< HEAD
-=======
-        if (!request.ok) {
-            status.warn('⚠️', `Rest hook failed status ${request.status} for team ${event.teamId}`)
-        }
-        this.statsd?.increment('rest_hook_firings')
->>>>>>> 74267b03
     }
 
     private async deleteRestHook(hookId: Hook['id']): Promise<void> {
