--- conflicted
+++ resolved
@@ -98,6 +98,7 @@
     acceptText?: string
     rejectText?: string
     diffShowRunButton?: boolean
+    source?: 'max_ai' | 'hogql_fixer'
     onAccept: (
         shouldRunQuery: boolean,
         actions: multitabEditorLogicType['actions'],
@@ -181,19 +182,11 @@
         editInsight: (query: string, insight: QueryBasedInsightModel) => ({ query, insight }),
         updateQueryTabState: (skipBreakpoint?: boolean) => ({ skipBreakpoint }),
         setLastRunQuery: (lastRunQuery: DataVisualizationNode | null) => ({ lastRunQuery }),
-<<<<<<< HEAD
-        setSuggestedQueryInput: (suggestedQueryInput: string) => ({ suggestedQueryInput }),
         _setSuggestionPayload: (payload: SuggestionPayload | null) => ({ payload }),
-=======
-        setSuggestedQueryInput: (suggestedQueryInput: string, source?: 'max_ai' | 'hogql_fixer') => ({
+        setSuggestedQueryInput: (suggestedQueryInput: string, source?: SuggestionPayload['source']) => ({
             suggestedQueryInput,
             source,
         }),
-        _setSuggestedQueryInput: (suggestedQueryInput: string, source?: 'max_ai' | 'hogql_fixer') => ({
-            suggestedQueryInput,
-            source,
-        }),
->>>>>>> 1cc9a26c
         onAcceptSuggestedQueryInput: (shouldRunQuery?: boolean) => ({ shouldRunQuery }),
         onRejectSuggestedQueryInput: true,
         setResponse: (response: Record<string, any> | null) => ({ response, currentTab: values.activeModelUri }),
@@ -350,12 +343,6 @@
                 _setSuggestionPayload: (_, { payload }) => payload,
             },
         ],
-        suggestedSource: [
-            null as 'max_ai' | 'hogql_fixer' | null,
-            {
-                _setSuggestedQueryInput: (_, { source }) => source ?? null,
-            },
-        ],
         isHistoryModalOpen: [
             false as boolean,
             {
@@ -435,18 +422,15 @@
         },
         setSuggestedQueryInput: ({ suggestedQueryInput, source }) => {
             if (values.queryInput) {
-<<<<<<< HEAD
                 actions._setSuggestionPayload({
                     suggestedValue: suggestedQueryInput,
                     acceptText: aiSuggestionOnAcceptText,
                     rejectText: aiSuggestionOnRejectText,
                     onAccept: aiSuggestionOnAccept,
                     onReject: aiSuggestionOnReject,
+                    source,
                     diffShowRunButton: true,
                 })
-=======
-                actions._setSuggestedQueryInput(suggestedQueryInput, source)
->>>>>>> 1cc9a26c
             } else {
                 actions.setQueryInput(suggestedQueryInput)
             }
@@ -1160,6 +1144,12 @@
         },
     })),
     selectors({
+        suggestedSource: [
+            (s) => [s.suggestionPayload],
+            (suggestionPayload) => {
+                return suggestionPayload?.source ?? null
+            },
+        ],
         diffShowRunButton: [
             (s) => [s.suggestionPayload],
             (suggestionPayload) => {
