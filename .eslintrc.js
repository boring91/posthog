/* global module */
module.exports = {
    ignorePatterns: ['node_modules', 'plugin-server'],
    env: {
        browser: true,
        es6: true,
        'cypress/globals': true,
    },
    settings: {
        react: {
            version: 'detect',
        },
    },
    extends: [
        'plugin:@typescript-eslint/recommended',
        'plugin:react/recommended',
        'plugin:eslint-comments/recommended',
        'plugin:storybook/recommended',
        'prettier',
    ],
    globals: {
        Atomics: 'readonly',
        SharedArrayBuffer: 'readonly',
    },
    parser: '@typescript-eslint/parser',
    parserOptions: {
        ecmaFeatures: {
            jsx: true,
        },
        ecmaVersion: 2018,
        sourceType: 'module',
    },
    plugins: ['prettier', 'react', 'cypress', '@typescript-eslint', 'no-only-tests'],
    rules: {
        'no-only-tests/no-only-tests': 'error',
        'react/prop-types': [0],
        'react/no-unescaped-entities': [0],
        'react/jsx-no-target-blank': [0],
        'react/self-closing-comp': [
            'error',
            {
                component: true,
                html: true,
            },
        ],
        'no-unused-vars': 'off',
        '@typescript-eslint/no-unused-vars': [
            'error',
            {
                ignoreRestSiblings: true,
            },
        ],
        '@typescript-eslint/prefer-ts-expect-error': 'error',
        '@typescript-eslint/explicit-function-return-type': 'off',
        '@typescript-eslint/explicit-module-boundary-types': 'off',
        '@typescript-eslint/no-empty-function': 'off',
        '@typescript-eslint/no-inferrable-types': 'off',
        '@typescript-eslint/ban-ts-comment': 'off',
        '@typescript-eslint/no-non-null-assertion': 'error',
        curly: 'error',
        'no-restricted-imports': [
            'error',
            {
                paths: [
                    {
                        name: 'dayjs',
                        message: 'Do not directly import dayjs. Only import the dayjs exported from lib/dayjs.',
                    },
                ],
            },
        ],
        'react/forbid-dom-props': [
            1,
            {
                forbid: [
                    {
                        propName: 'style',
                        message:
                            'style should be avoided in favor of utility CSS classes - see https://storybook.posthog.net/?path=/docs/lemon-ui-utilities--overview',
                    },
                ],
            },
        ],
        'react/forbid-elements': [
            1,
            {
                forbid: [
                    {
                        element: 'Row',
                        message:
                            'use flex utility classes instead e.g. <Row align="middle"> could be <div className="flex items-center">',
                    },
                    {
                        element: 'Col',
                        message: 'use flex utility classes instead. Most of the time can simply be a plain <div>',
                    },
                    {
                        element: 'Button',
                        message: 'use <LemonButton> instead',
                    },
                    {
                        element: 'Input.TextArea',
                        message: 'use <LemonTextArea> instead',
                    },
                    {
                        element: 'Input',
                        message: 'use <LemonInput> instead',
                    },
                    {
<<<<<<< HEAD
                        element: 'Skeleton',
                        message: 'use <LemonSkeleton> instead',
=======
                        element: 'a',
                        message: 'use <Link> instead',
>>>>>>> 5e2ffeb5
                    },
                ],
            },
        ],
    },
    overrides: [
        {
            // enable the rule specifically for TypeScript files
            files: ['*Type.ts', '*Type.tsx'],
            rules: {
                '@typescript-eslint/no-explicit-any': ['off'],
                '@typescript-eslint/ban-types': ['off'],
            },
        },
        {
            // enable the rule specifically for TypeScript files
            files: ['*.ts', '*.tsx'],
            rules: {
                '@typescript-eslint/no-explicit-any': ['off'],
                '@typescript-eslint/explicit-function-return-type': [
                    'error',
                    {
                        allowExpressions: true,
                    },
                ],
                '@typescript-eslint/explicit-module-boundary-types': [
                    'error',
                    {
                        allowArgumentsExplicitlyTypedAsAny: true,
                    },
                ],
            },
        },
        {
            files: ['*.js'],
            rules: {
                '@typescript-eslint/no-var-requires': 'off',
            },
        },
    ],
    reportUnusedDisableDirectives: true,
}<|MERGE_RESOLUTION|>--- conflicted
+++ resolved
@@ -107,13 +107,12 @@
                         message: 'use <LemonInput> instead',
                     },
                     {
-<<<<<<< HEAD
                         element: 'Skeleton',
                         message: 'use <LemonSkeleton> instead',
-=======
+                    },
+                    {
                         element: 'a',
                         message: 'use <Link> instead',
->>>>>>> 5e2ffeb5
                     },
                 ],
             },
