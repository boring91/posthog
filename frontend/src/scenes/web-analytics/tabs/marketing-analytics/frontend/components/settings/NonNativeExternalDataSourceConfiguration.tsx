--- conflicted
+++ resolved
@@ -13,31 +13,8 @@
 
 const VALID_MARKETING_SOURCES: ExternalDataSource['source_type'][] = ['BigQuery']
 
-<<<<<<< HEAD
 const transformSourcesIntoTables = (sources: ExternalDataSource[]): SimpleDataWarehouseTable[] => {
     return sources
-=======
-type SimpleDataWarehouseTable = {
-    name: string
-    source_type: ExternalDataSource['source_type']
-    id: string
-    source_id: string
-    source_prefix: string
-    columns?: { name: string; type: string }[]
-}
-
-// This allows users to map columns from data warehouse sources (BigQuery, Postgres, etc.)
-// to the correct fields in the Marketing Analytics product.
-// These sources don't have predefined schemas like native integrations, so users need to manually map their columns.
-export function NonNativeExternalDataSourceConfiguration(): JSX.Element {
-    const { dataWarehouseSources } = useValues(dataWarehouseSettingsLogic)
-    const { sources_map } = useValues(marketingAnalyticsSettingsLogic)
-    const { updateSourceMapping } = useActions(marketingAnalyticsSettingsLogic)
-    const marketingSources =
-        dataWarehouseSources?.results.filter((source) => VALID_MARKETING_SOURCES.includes(source.source_type)) ?? []
-
-    const tables = marketingSources
->>>>>>> 2ba44b65
         .map((source) =>
             source.schemas.map((schema) => ({
                 ...schema,
@@ -51,9 +28,9 @@
         .flat()
 }
 
-// This is to map tables that are not natively integrated with PostHog.
-// It's a workaround to allow users to map columns to the correct fields in the Marketing Analytics product.
-// An example of native integration is the Google Ads integration.
+// This allows users to map columns from data warehouse sources (BigQuery, Postgres, etc.)
+// to the correct fields in the Marketing Analytics product.
+// These sources don't have predefined schemas like native integrations, so users need to manually map their columns.
 export function NonNativeExternalDataSourceConfiguration(): JSX.Element {
     const { dataWarehouseSources } = useValues(dataWarehouseSettingsLogic)
 
