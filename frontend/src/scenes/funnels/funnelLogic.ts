import { kea } from 'kea'
import equal from 'fast-deep-equal'
import api from 'lib/api'
import { insightLogic } from 'scenes/insights/insightLogic'
import { average, eventToName, successToast, sum } from 'lib/utils'
import { funnelsModel } from '~/models/funnelsModel'
import { eventUsageLogic } from 'lib/utils/eventUsageLogic'
import { funnelLogicType } from './funnelLogicType'
import {
    FilterType,
    FunnelVizType,
    FunnelStep,
    FunnelsTimeConversionBins,
    PersonType,
    ViewType,
    FunnelStepWithNestedBreakdown,
    FunnelTimeConversionMetrics,
    FlattenedFunnelStep,
    FunnelStepWithConversionMetrics,
    BinCountValue,
    FunnelConversionWindow,
    FunnelConversionWindowTimeUnit,
    FunnelStepRangeEntityFilter,
    InsightLogicProps,
    FlattenedFunnelStepByBreakdown,
    FunnelCorrelation,
    FunnelCorrelationType,
    FunnelStepReference,
    FunnelAPIResponse,
    TrendResult,
    BreakdownType,
    FunnelCorrelationResultsType,
} from '~/types'
import { FunnelLayout, BinCountAuto, FEATURE_FLAGS } from 'lib/constants'
import { preflightLogic } from 'scenes/PreflightCheck/logic'
import {
    aggregateBreakdownResult,
    formatDisplayPercentage,
    getClampedStepRangeFilter,
    getLastFilledStep,
    getMeanAndStandardDeviation,
    getReferenceStep,
    getVisibilityIndex,
    isBreakdownFunnelResults,
    isStepsEmpty,
    isValidBreakdownParameter,
} from './funnelUtils'
import { personsModalLogic } from 'scenes/trends/personsModalLogic'
import { dashboardsModel } from '~/models/dashboardsModel'
import { featureFlagLogic } from 'lib/logic/featureFlagLogic'
import { cleanFilters } from 'scenes/insights/utils/cleanFilters'
import { keyForInsightLogicProps } from 'scenes/insights/sharedUtils'
import posthog from 'posthog-js'
import { teamLogic } from '../teamLogic'

const DEVIATION_SIGNIFICANCE_MULTIPLIER = 1.5
// Chosen via heuristics by eyeballing some values
// Assuming a normal distribution, then 90% of values are within 1.5 standard deviations of the mean
// which gives a ballpark of 1 highlighting every 10 breakdown values

export const funnelLogic = kea<funnelLogicType>({
    props: {} as InsightLogicProps,
    key: keyForInsightLogicProps('insight_funnel'),

    connect: (props: InsightLogicProps) => ({
        values: [insightLogic(props), ['filters', 'insight', 'insightLoading'], teamLogic, ['currentTeamId']],
        actions: [insightLogic(props), ['loadResults', 'loadResultsSuccess'], funnelsModel, ['loadFunnels']],
        logic: [eventUsageLogic, dashboardsModel],
    }),

    actions: () => ({
        clearFunnel: true,
        setFilters: (filters: Partial<FilterType>, refresh = false, mergeWithExisting = true) => ({
            filters,
            refresh,
            mergeWithExisting,
        }),
        setEventExclusionFilters: (filters: Partial<FilterType>) => ({ filters }),
        setOneEventExclusionFilter: (eventFilter: FunnelStepRangeEntityFilter, index: number) => ({
            eventFilter,
            index,
        }),
        saveFunnelInsight: (name: string) => ({ name }),
        setConversionWindow: (conversionWindow: FunnelConversionWindow) => ({ conversionWindow }),
        openPersonsModal: (
            step: FunnelStep | FunnelStepWithNestedBreakdown,
            stepNumber: number,
            breakdown_value?: string | number,
            breakdown?: string,
            breakdown_type?: BreakdownType,
            customSteps?: number[]
        ) => ({
            step,
            stepNumber,
            breakdown_value,
            breakdown,
            breakdown_type,
            customSteps,
        }),
        openCorrelationPersonsModal: (entity: Record<string, any>, converted: boolean) => ({
            entity,
            converted,
        }),
        setStepReference: (stepReference: FunnelStepReference) => ({ stepReference }),
        changeStepRange: (funnel_from_step?: number, funnel_to_step?: number) => ({
            funnel_from_step,
            funnel_to_step,
        }),
        setIsGroupingOutliers: (isGroupingOutliers) => ({ isGroupingOutliers }),
        setBinCount: (binCount: BinCountValue) => ({ binCount }),
        toggleVisibility: (index: string) => ({ index }),
        toggleVisibilityByBreakdown: (breakdownValue?: number | string) => ({ breakdownValue }),
        setHiddenById: (entry: Record<string, boolean | undefined>) => ({ entry }),

        // Correlation related actions
        setCorrelationTypes: (types: FunnelCorrelationType[]) => ({ types }),
        setPropertyCorrelationTypes: (types: FunnelCorrelationType[]) => ({ types }),
        setCorrelationDetailedFeedback: (comment: string) => ({ comment }),
        setCorrelationFeedbackRating: (rating: number) => ({ rating }),
        setCorrelationDetailedFeedbackVisible: (visible: boolean) => ({ visible }),
        sendCorrelationAnalysisFeedback: true,
        hideSkewWarning: true,

        setExcludedPropertyNames: (excludedPropertyNames: string[]) => ({ excludedPropertyNames }),
        excludeProperty: (propertyName: string) => ({ propertyName }),

        hideCorrelationAnalysisFeedback: true,
    }),

    loaders: ({ values }) => ({
        people: [
            [] as any[],
            {
                loadPeople: async (steps) => {
                    return (await api.get('api/person/?uuid=' + steps[0].people.join(','))).results
                },
            },
        ],
        correlations: [
            { events: [] } as Record<'events', FunnelCorrelation[]>,
            {
                loadCorrelations: async () => {
                    const results: Omit<FunnelCorrelation, 'result_type'>[] = (
                        await api.create(`api/projects/${values.currentTeamId}/insights/funnel/correlation`, {
                            ...values.apiParams,
                            funnel_correlation_type: 'events',
                        })
                    ).result?.events

                    return {
                        events: results.map((result) => ({
                            ...result,
                            result_type: FunnelCorrelationResultsType.Events,
                        })),
                    }
                },
            },
        ],
        propertyCorrelations: [
            {
                events: [],
            } as Record<'events', FunnelCorrelation[]>,
            {
                loadPropertyCorrelations: async () => {
                    const results: Omit<FunnelCorrelation, 'result_type'>[] = (
                        await api.create(`api/projects/${values.currentTeamId}/insights/funnel/correlation`, {
                            ...values.apiParams,
                            funnel_correlation_type: 'properties',
                            funnel_correlation_names: ['$all'],
                            funnel_correlation_exclude_names: values.excludedPropertyNames,
                        })
                    ).result?.events

                    return {
                        events: results.map((result) => ({
                            ...result,
                            result_type: FunnelCorrelationResultsType.Properties,
                        })),
                    }
                },
            },
        ],
        eventWithPropertyCorrelations: [
            {} as Record<string, FunnelCorrelation[]>,
            {
                loadEventWithPropertyCorrelations: async (eventName: string) => {
                    const results: Omit<FunnelCorrelation, 'result_type'>[] = (
                        await api.create(`api/projects/${values.currentTeamId}/insights/funnel/correlation`, {
                            ...values.apiParams,
                            funnel_correlation_type: 'event_with_properties',
                            funnel_correlation_event_names: [eventName],
                        })
                    ).result?.events

                    return {
                        [eventName]: results.map((result) => ({
                            ...result,
                            result_type: FunnelCorrelationResultsType.EventWithProperties,
                        })),
                    }
                },
            },
        ],
    }),

    reducers: ({ props }) => ({
        people: {
            clearFunnel: () => [],
        },
        conversionWindow: [
            {
                funnel_window_interval_unit: FunnelConversionWindowTimeUnit.Day,
                funnel_window_interval: 14,
            } as FunnelConversionWindow,
            {
                setConversionWindow: (
                    state,
                    { conversionWindow: { funnel_window_interval_unit, funnel_window_interval } }
                ) => {
                    return {
                        ...state,
                        ...(funnel_window_interval_unit ? { funnel_window_interval_unit } : {}),
                        ...(funnel_window_interval ? { funnel_window_interval } : {}),
                    }
                },
            },
        ],
        stepReference: [
            FunnelStepReference.total as FunnelStepReference,
            {
                setStepReference: (_, { stepReference }) => stepReference,
            },
        ],
        isGroupingOutliers: [
            true,
            {
                setIsGroupingOutliers: (_, { isGroupingOutliers }) => isGroupingOutliers,
            },
        ],
        error: [
            null as any,
            {
                [insightLogic(props).actionTypes.startQuery]: () => null,
                [insightLogic(props).actionTypes.endQuery]: (_: any, { exception }: any) => exception ?? null,
                [insightLogic(props).actionTypes.abortQuery]: (_: any, { exception }: any) => exception ?? null,
            },
        ],
        correlationTypes: [
            [FunnelCorrelationType.Success, FunnelCorrelationType.Failure] as FunnelCorrelationType[],
            {
                setCorrelationTypes: (_, { types }) => types,
            },
        ],
        propertyCorrelationTypes: [
            [FunnelCorrelationType.Success, FunnelCorrelationType.Failure] as FunnelCorrelationType[],
            {
                setPropertyCorrelationTypes: (_, { types }) => types,
            },
        ],
        skewWarningHidden: [
            false,
            {
                hideSkewWarning: () => true,
            },
        ],
        correlationFeedbackHidden: [
            false,
            { persist: true },
            {
                sendCorrelationAnalysisFeedback: () => true,
                hideCorrelationAnalysisFeedback: () => true,
            },
        ],
        correlationDetailedFeedbackVisible: [
            false,
            {
                setCorrelationDetailedFeedbackVisible: (_, { visible }) => visible,
            },
        ],
        correlationFeedbackRating: [
            0,
            {
                setCorrelationFeedbackRating: (_, { rating }) => rating,
            },
        ],
        correlationDetailedFeedback: [
            '',
            {
                setCorrelationDetailedFeedback: (_, { comment }) => comment,
            },
        ],
        eventWithPropertyCorrelations: {
            loadEventWithPropertyCorrelationsSuccess: (state, { eventWithPropertyCorrelations }) => {
                return {
                    ...state,
                    ...eventWithPropertyCorrelations,
                }
            },
        },
        excludedPropertyNames: [
            [] as string[],
            {
                persist: true,
            },
            {
                setExcludedPropertyNames: (_, { excludedPropertyNames }) => excludedPropertyNames,
            },
        ],
    }),

    selectors: ({ selectors }) => ({
        isLoading: [(s) => [s.insightLoading], (insightLoading) => insightLoading],
        loadedFilters: [(s) => [s.insight], ({ filters }) => (filters?.insight === ViewType.FUNNELS ? filters : {})],
        results: [
            (s) => [s.insight],
            ({ filters, result }): FunnelAPIResponse => (filters?.insight === ViewType.FUNNELS ? result : []),
        ],
        resultsLoading: [(s) => [s.insightLoading], (insightLoading) => insightLoading],
        stepResults: [
            (s) => [s.results, s.filters],
            (results, filters) =>
                filters.funnel_viz_type !== FunnelVizType.TimeToConvert
                    ? (results as FunnelStep[] | FunnelStep[][])
                    : [],
        ],
        timeConversionResults: [
            (s) => [s.results, s.filters],
            (results, filters): FunnelsTimeConversionBins | null => {
                return filters.funnel_viz_type === FunnelVizType.TimeToConvert
                    ? (results as FunnelsTimeConversionBins)
                    : null
            },
        ],
        peopleSorted: [
            () => [selectors.stepsWithCount, selectors.people],
            (steps, people) => {
                if (!people) {
                    return null
                }
                const score = (person: PersonType): number => {
                    return steps.reduce(
                        (val, step) => (person.uuid && (step.people?.indexOf(person.uuid) ?? -1) > -1 ? val + 1 : val),
                        0
                    )
                }
                return [...people].sort((a, b) => score(b) - score(a))
            },
        ],
        isStepsEmpty: [() => [selectors.filters], (filters: FilterType) => isStepsEmpty(filters)],
        propertiesForUrl: [() => [selectors.filters], (filters: FilterType) => cleanFilters(filters)],
        isValidFunnel: [
            () => [selectors.filters, selectors.stepsWithCount, selectors.histogramGraphData],
            (filters, stepsWithCount, histogramGraphData) => {
                if (filters.funnel_viz_type === FunnelVizType.Steps || !filters.funnel_viz_type) {
                    return !!(stepsWithCount && stepsWithCount[0] && stepsWithCount[0].count > -1)
                }
                if (filters.funnel_viz_type === FunnelVizType.TimeToConvert) {
                    return (histogramGraphData?.length ?? 0) > 0
                }
                if (filters.funnel_viz_type === FunnelVizType.Trends) {
                    return (stepsWithCount?.length ?? 0) > 0 && stepsWithCount?.[0]?.labels
                }
                return false
            },
        ],
        filtersDirty: [
            () => [selectors.filters, selectors.loadedFilters],
            (filters, lastFilters): boolean => !equal(cleanFilters(filters), cleanFilters(lastFilters)),
        ],
        barGraphLayout: [() => [selectors.filters], ({ layout }): FunnelLayout => layout || FunnelLayout.vertical],
        clickhouseFeaturesEnabled: [
            () => [preflightLogic.selectors.preflight],
            // Controls auto-calculation of results and ability to break down values
            (preflight): boolean => !!preflight?.is_clickhouse_enabled,
        ],
        histogramGraphData: [
            () => [selectors.timeConversionResults],
            (timeConversionResults: FunnelsTimeConversionBins) => {
                if ((timeConversionResults?.bins?.length ?? 0) < 2) {
                    return []
                }
                const binSize = timeConversionResults.bins[1][0] - timeConversionResults.bins[0][0]
                const totalCount = sum(timeConversionResults.bins.map(([, count]) => count))
                return timeConversionResults.bins.map(([id, count]: [id: number, count: number]) => {
                    const value = Math.max(0, id)
                    const percent = count / totalCount
                    return {
                        id: value,
                        bin0: value,
                        bin1: value + binSize,
                        count,
                        label: percent === 0 ? '' : `${formatDisplayPercentage(percent)}%`,
                    }
                })
            },
        ],
        areFiltersValid: [
            () => [selectors.numberOfSeries],
            (numberOfSeries) => {
                return numberOfSeries > 1
            },
        ],
        numberOfSeries: [
            () => [selectors.filters],
            (filters): number => (filters.events?.length || 0) + (filters.actions?.length || 0),
        ],
        conversionMetrics: [
            () => [selectors.stepsWithCount, selectors.loadedFilters, selectors.timeConversionResults],
            (stepsWithCount, loadedFilters, timeConversionResults): FunnelTimeConversionMetrics => {
                // stepsWithCount should be empty in time conversion view. Return metrics precalculated on backend
                if (loadedFilters.funnel_viz_type === FunnelVizType.TimeToConvert) {
                    return {
                        averageTime: timeConversionResults?.average_conversion_time ?? 0,
                        stepRate: 0,
                        totalRate: 0,
                    }
                }

                // Handle metrics for trends
                if (loadedFilters.funnel_viz_type === FunnelVizType.Trends) {
                    return {
                        averageTime: 0,
                        stepRate: 0,
                        totalRate: average((stepsWithCount?.[0] as unknown as TrendResult)?.data ?? []) / 100,
                    }
                }

                // Handle metrics for steps and trends
                if (stepsWithCount.length <= 1) {
                    return {
                        averageTime: 0,
                        stepRate: 0,
                        totalRate: 0,
                    }
                }

                const isAllSteps = loadedFilters.funnel_from_step === -1
                const fromStep = isAllSteps
                    ? getReferenceStep(stepsWithCount, FunnelStepReference.total)
                    : stepsWithCount[loadedFilters.funnel_from_step ?? 0]
                const toStep = isAllSteps
                    ? getLastFilledStep(stepsWithCount)
                    : stepsWithCount[loadedFilters.funnel_to_step ?? 0]

                return {
                    averageTime: toStep?.average_conversion_time || 0,
                    stepRate: toStep.count / fromStep.count,
                    totalRate: stepsWithCount[stepsWithCount.length - 1].count / stepsWithCount[0].count,
                }
            },
        ],
        isSkewed: [
            (s) => [s.conversionMetrics, s.skewWarningHidden],
            (conversionMetrics, skewWarningHidden): boolean => {
                return !skewWarningHidden && (conversionMetrics.totalRate < 0.1 || conversionMetrics.totalRate > 0.9)
            },
        ],
        apiParams: [
            (s) => [s.filters],
            (filters) => {
                /* TODO: Related to #4329. We're mixing `from_dashboard` as both which causes hard to manage code:
                    a) a boolean-based hash param to determine if the insight is saved in a dashboard (when viewing insights page)
                    b) dashboard ID passed as a filter in certain kind of insights when viewing in the dashboard page
                */
                const { from_dashboard } = filters
                const cleanedParams = cleanFilters(filters)
                return {
                    ...(from_dashboard ? { from_dashboard } : {}),
                    ...cleanedParams,
                }
            },
        ],
        filterSteps: [
            () => [selectors.apiParams],
            (apiParams) =>
                [...(apiParams.events ?? []), ...(apiParams.actions ?? [])].sort((a, b) => a.order - b.order),
        ],
        eventCount: [() => [selectors.apiParams], (apiParams) => apiParams.events?.length || 0],
        actionCount: [() => [selectors.apiParams], (apiParams) => apiParams.actions?.length || 0],
        interval: [() => [selectors.apiParams], (apiParams) => apiParams.interval || ''],
        stepsWithNestedBreakdown: [
            () => [selectors.stepResults, selectors.apiParams],
            (results, params) => {
                if (isBreakdownFunnelResults(results) && isValidBreakdownParameter(params.breakdown)) {
                    return aggregateBreakdownResult(results, params.breakdown ?? undefined).sort(
                        (a, b) => a.order - b.order
                    )
                }
                return []
            },
        ],
        steps: [
            () => [selectors.stepResults, selectors.stepsWithNestedBreakdown, selectors.filters],
            (results, stepsWithNestedBreakdown, filters): FunnelStepWithNestedBreakdown[] => {
                if (!Array.isArray(results)) {
                    return []
                }
                return !!filters.breakdown
                    ? stepsWithNestedBreakdown
                    : ([...results] as FunnelStep[]).sort((a, b) => a.order - b.order)
            },
        ],
        stepsWithCount: [() => [selectors.steps], (steps) => steps.filter((step) => typeof step.count === 'number')],
        stepsWithConversionMetrics: [
            () => [selectors.steps, selectors.stepReference],
            (steps, stepReference): FunnelStepWithConversionMetrics[] => {
                const stepsWithConversionMetrics = steps.map((step, i) => {
                    const previousCount = i > 0 ? steps[i - 1].count : step.count // previous is faked for the first step
                    const droppedOffFromPrevious = Math.max(previousCount - step.count, 0)

                    const nestedBreakdown = step.nested_breakdown?.map((breakdown, breakdownIndex) => {
                        const previousBreakdownCount =
                            (i > 0 && steps[i - 1].nested_breakdown?.[breakdownIndex].count) || 0
                        const firstBreakdownCount = steps[0]?.nested_breakdown?.[breakdownIndex].count || 0
                        const _droppedOffFromPrevious = Math.max(previousBreakdownCount - breakdown.count, 0)
                        const conversionRates = {
                            fromPrevious: previousBreakdownCount === 0 ? 0 : breakdown.count / previousBreakdownCount,
                            total: breakdown.count / firstBreakdownCount,
                        }
                        return {
                            ...breakdown,
                            droppedOffFromPrevious: _droppedOffFromPrevious,
                            conversionRates: {
                                ...conversionRates,
                                fromBasisStep:
                                    stepReference === FunnelStepReference.total
                                        ? conversionRates.total
                                        : conversionRates.fromPrevious,
                            },
                        }
                    })
                    const conversionRates = {
                        fromPrevious: previousCount === 0 ? 0 : step.count / previousCount,
                        total: step.count / steps[0].count,
                    }
                    return {
                        ...step,
                        droppedOffFromPrevious,
                        nested_breakdown: nestedBreakdown,
                        conversionRates: {
                            ...conversionRates,
                            fromBasisStep:
                                i > 0
                                    ? stepReference === FunnelStepReference.total
                                        ? conversionRates.total
                                        : conversionRates.fromPrevious
                                    : conversionRates.total,
                        },
                    }
                })

                if (!stepsWithConversionMetrics.length || !stepsWithConversionMetrics[0].nested_breakdown) {
                    return stepsWithConversionMetrics
                }

                return stepsWithConversionMetrics.map((step) => {
                    // Per step breakdown significance
                    const [meanFromPrevious, stdDevFromPrevious] = getMeanAndStandardDeviation(
                        step.nested_breakdown?.map((item) => item.conversionRates.fromPrevious)
                    )
                    const [meanFromBasis, stdDevFromBasis] = getMeanAndStandardDeviation(
                        step.nested_breakdown?.map((item) => item.conversionRates.fromBasisStep)
                    )
                    const [meanTotal, stdDevTotal] = getMeanAndStandardDeviation(
                        step.nested_breakdown?.map((item) => item.conversionRates.total)
                    )

                    const isOutlier = (value: number, mean: number, stdDev: number): boolean => {
                        return (
                            value > mean + stdDev * DEVIATION_SIGNIFICANCE_MULTIPLIER ||
                            value < mean - stdDev * DEVIATION_SIGNIFICANCE_MULTIPLIER
                        )
                    }

                    const nestedBreakdown = step.nested_breakdown?.map((item) => {
                        return {
                            ...item,
                            significant: {
                                fromPrevious: isOutlier(
                                    item.conversionRates.fromPrevious,
                                    meanFromPrevious,
                                    stdDevFromPrevious
                                ),
                                fromBasisStep: isOutlier(
                                    item.conversionRates.fromBasisStep,
                                    meanFromBasis,
                                    stdDevFromBasis
                                ),
                                total: isOutlier(item.conversionRates.total, meanTotal, stdDevTotal),
                            },
                        }
                    })

                    return {
                        ...step,
                        nested_breakdown: nestedBreakdown,
                    }
                })
            },
        ],
        hiddenLegendKeys: [
            () => [selectors.filters],
            (filters) => {
                if (!featureFlagLogic.values.featureFlags[FEATURE_FLAGS.FUNNEL_VERTICAL_BREAKDOWN]) {
                    return {}
                }
                return filters.hiddenLegendKeys ?? {}
            },
        ],
        visibleStepsWithConversionMetrics: [
            () => [
                selectors.stepsWithConversionMetrics,
                selectors.hiddenLegendKeys,
                selectors.flattenedStepsByBreakdown,
            ],
            (steps, hiddenLegendKeys, flattenedStepsByBreakdown) => {
                const baseLineSteps = flattenedStepsByBreakdown.find((b) => b.isBaseline)
                return steps.map((step, stepIndex) => ({
                    ...step,
                    nested_breakdown: (!!baseLineSteps?.steps
                        ? [baseLineSteps.steps[stepIndex], ...(step?.nested_breakdown ?? [])]
                        : step?.nested_breakdown
                    )
                        ?.map((b, breakdownIndex) => ({
                            ...b,
                            order: breakdownIndex,
                        }))
                        ?.filter((b) => {
                            return !hiddenLegendKeys[getVisibilityIndex(step, b.breakdown_value)]
                        }),
                }))
            },
        ],
        flattenedSteps: [
            () => [selectors.stepsWithConversionMetrics],
            (steps): FlattenedFunnelStep[] => {
                const flattenedSteps: FlattenedFunnelStep[] = []
                steps.forEach((step) => {
                    flattenedSteps.push({
                        ...step,
                        rowKey: step.order,
                        nestedRowKeys: step.nested_breakdown
                            ? step.nested_breakdown.map((breakdownStep) =>
                                  getVisibilityIndex(step, breakdownStep.breakdown_value)
                              )
                            : [],
                        isBreakdownParent: !!step.nested_breakdown?.length,
                    })
                    if (step.nested_breakdown?.length) {
                        step.nested_breakdown.forEach((breakdownStep, i) => {
                            flattenedSteps.push({
                                ...breakdownStep,
                                rowKey: getVisibilityIndex(step, breakdownStep.breakdown_value),
                                breakdownIndex: i,
                            })
                        })
                    }
                })
                return flattenedSteps
            },
        ],
        flattenedStepsByBreakdown: [
            () => [selectors.stepsWithConversionMetrics, selectors.barGraphLayout],
            (steps, layout): FlattenedFunnelStepByBreakdown[] => {
                // Initialize with two rows for rendering graph and header
                const flattenedStepsByBreakdown: FlattenedFunnelStepByBreakdown[] = [
                    { rowKey: 'steps-meta' },
                    { rowKey: 'graph' },
                    { rowKey: 'table-header' },
                ]

                if (steps.length > 0) {
                    const baseStep = steps[0]
                    const lastStep = steps[steps.length - 1]
                    const hasBaseline =
                        layout === FunnelLayout.vertical &&
                        (!baseStep.breakdown || (baseStep.nested_breakdown?.length ?? 0) > 1)
                    // Baseline - total step to step metrics, only add if more than 1 breakdown or not breakdown
                    if (hasBaseline) {
                        flattenedStepsByBreakdown.push({
                            rowKey: 'baseline',
                            isBaseline: true,
                            breakdown: (baseStep.breakdown as string) ?? 'baseline',
                            breakdown_value: 'Baseline',
                            breakdownIndex: 0,
                            steps: steps.map((s) =>
                                Object.assign({}, s, { nested_breakdown: undefined, breakdown_value: 'Baseline' })
                            ),
                            conversionRates: {
                                total: (lastStep?.count ?? 0) / (baseStep?.count ?? 1),
                            },
                        })
                    }
                    // Per Breakdown
                    if (baseStep.nested_breakdown?.length) {
                        baseStep.nested_breakdown.forEach((breakdownStep, i) => {
                            const stepsInBreakdown = steps
                                .filter((s) => !!s?.nested_breakdown?.[i])
                                .map((s) => s.nested_breakdown?.[i] as FunnelStepWithConversionMetrics)
                            const offset = hasBaseline ? 1 : 0
                            flattenedStepsByBreakdown.push({
                                rowKey: breakdownStep.breakdown_value ?? i + offset,
                                isBaseline: false,
                                breakdown: (breakdownStep.breakdown as string | number) || 'Other',
                                breakdown_value: breakdownStep.breakdown_value || 'Other',
                                breakdownIndex: i + offset,
                                steps: stepsInBreakdown,
                                conversionRates: {
                                    total:
                                        (stepsInBreakdown[stepsInBreakdown.length - 1]?.count ?? 0) /
                                        (stepsInBreakdown[0]?.count ?? 1),
                                },
                                significant: stepsInBreakdown.some((step) =>
                                    step.significant ? Object.values(step.significant).some((val) => val) : false
                                ),
                            })
                        })
                    }
                }
                return flattenedStepsByBreakdown
            },
        ],
        flattenedBreakdowns: [
            () => [selectors.flattenedStepsByBreakdown],
            (breakdowns): FlattenedFunnelStepByBreakdown[] => {
                return breakdowns.filter((b) => b.breakdown)
            },
        ],
        numericBinCount: [
            () => [selectors.filters, selectors.timeConversionResults],
            (filters, timeConversionResults): number => {
                if (filters.bin_count === BinCountAuto) {
                    return timeConversionResults?.bins?.length ?? 0
                }
                return filters.bin_count ?? 0
            },
        ],
        exclusionDefaultStepRange: [
            () => [selectors.numberOfSeries, selectors.areFiltersValid],
            (numberOfSeries, areFiltersValid): Omit<FunnelStepRangeEntityFilter, 'id' | 'name'> => ({
                funnel_from_step: 0,
                funnel_to_step: areFiltersValid ? numberOfSeries - 1 : 1,
            }),
        ],
        exclusionFilters: [
            () => [selectors.filters],
            (filters: FilterType): FilterType => ({
                events: filters.exclusions,
            }),
        ],
        areExclusionFiltersValid: [
            () => [selectors.error],
            (e: any): boolean => {
                return !(e?.status === 400 && e?.type === 'validation_error')
            },
        ],
        correlationValues: [
            () => [selectors.correlations, selectors.correlationTypes],
            (correlations, correlationTypes): FunnelCorrelation[] => {
                return correlations.events
                    ?.filter((correlation) => correlationTypes.includes(correlation.correlation_type))
                    .map((value) => {
                        return {
                            ...value,
                            odds_ratio:
                                value.correlation_type === FunnelCorrelationType.Success
                                    ? value.odds_ratio
                                    : 1 / value.odds_ratio,
                        }
                    })
                    .sort((first, second) => {
                        return second.odds_ratio - first.odds_ratio
                    })
            },
        ],
        propertyCorrelationValues: [
            () => [selectors.propertyCorrelations, selectors.propertyCorrelationTypes],
            (propertyCorrelations, propertyCorrelationTypes): FunnelCorrelation[] => {
                return propertyCorrelations.events
                    ?.filter((correlation) => propertyCorrelationTypes.includes(correlation.correlation_type))
                    .map((value) => {
                        return {
                            ...value,
                            odds_ratio:
                                value.correlation_type === FunnelCorrelationType.Success
                                    ? value.odds_ratio
                                    : 1 / value.odds_ratio,
                        }
                    })
                    .sort((first, second) => {
                        return second.odds_ratio - first.odds_ratio
                    })
            },
        ],
        eventWithPropertyCorrelationsValues: [
            () => [selectors.eventWithPropertyCorrelations, selectors.correlationTypes],
            (eventWithPropertyCorrelations, correlationTypes): Record<string, FunnelCorrelation[]> => {
                const eventWithPropertyCorrelationsValues: Record<string, FunnelCorrelation[]> = {}
                for (const key in eventWithPropertyCorrelations) {
                    if (eventWithPropertyCorrelations.hasOwnProperty(key)) {
                        eventWithPropertyCorrelationsValues[key] = eventWithPropertyCorrelations[key]
                            ?.filter((correlation) => correlationTypes.includes(correlation.correlation_type))
                            .map((value) => {
                                return {
                                    ...value,
                                    odds_ratio:
                                        value.correlation_type === FunnelCorrelationType.Success
                                            ? value.odds_ratio
                                            : 1 / value.odds_ratio,
                                }
                            })
                            .sort((first, second) => {
                                return second.odds_ratio - first.odds_ratio
                            })
                    }
                }
                return eventWithPropertyCorrelationsValues
            },
        ],
        eventHasPropertyCorrelations: [
            () => [selectors.eventWithPropertyCorrelationsValues],
            (eventWithPropertyCorrelationsValues): ((eventName: string) => boolean) => {
                return (eventName) => {
                    return !!eventWithPropertyCorrelationsValues[eventName]
                }
            },
        ],
        parseDisplayNameForCorrelation: [
            () => [],
            (): ((record: FunnelCorrelation) => { first_value: string; second_value?: string }) => {
                return (record) => {
                    let first_value = undefined
                    let second_value = undefined
                    const values = record.event.event.split('::')

                    if (record.result_type === FunnelCorrelationResultsType.Events) {
                        first_value = record.event.event
                        return { first_value, second_value }
                    } else if (record.result_type === FunnelCorrelationResultsType.Properties) {
                        first_value = values[0]
                        second_value = values[1]
                        return { first_value, second_value }
                    } else if (values[0] === '$autocapture' && values[1] === 'elements_chain') {
                        // special case for autocapture elements_chain
                        first_value = eventToName({ ...record.event, event: '$autocapture' })
                        return { first_value, second_value }
                    } else {
                        // FunnelCorrelationResultsType.EventWithProperties
                        // Events here come in the form of event::property::value
                        return { first_value: values[1], second_value: values[2] }
                    }
                }
            },
        ],

        isPropertyExcluded: [
            () => [selectors.excludedPropertyNames],
            (excludedPropertyNames) => (propertyName: string) =>
                excludedPropertyNames.find((name) => name === propertyName) !== undefined,
        ],
    }),

    listeners: ({ actions, values, props }) => ({
        loadResultsSuccess: async ({ insight }) => {
            if (insight.filters?.insight !== ViewType.FUNNELS) {
                return
            }
            // hide all but the first five breakdowns for each step
            values.steps?.forEach((step) => {
                values.flattenedStepsByBreakdown
                    ?.filter((s) => !!s.breakdown)
                    ?.slice(5)
                    .forEach((b) => {
                        actions.setHiddenById({ [getVisibilityIndex(step, b.breakdown_value)]: true })
                    })
            })

            // load the old people table
            if (!values.clickhouseFeaturesEnabled) {
                if ((values.stepsWithCount[0]?.people?.length ?? 0) > 0) {
                    actions.loadPeople(values.stepsWithCount)
                }
            }

            // load correlation table after funnel. Maybe parallel?
            if (
                featureFlagLogic.values.featureFlags[FEATURE_FLAGS.CORRELATION_ANALYSIS] &&
                values.clickhouseFeaturesEnabled
            ) {
                actions.loadCorrelations()
                actions.loadPropertyCorrelations()
            }
        },
        toggleVisibilityByBreakdown: ({ breakdownValue }) => {
            values.visibleStepsWithConversionMetrics?.forEach((step) => {
                const key = getVisibilityIndex(step, breakdownValue)
                const currentIsHidden = !!values.hiddenLegendKeys?.[key]

                actions.setHiddenById({ [key]: currentIsHidden ? undefined : true })
            })
        },
        toggleVisibility: ({ index }) => {
            const currentIsHidden = !!values.hiddenLegendKeys?.[index]

            actions.setFilters({
                hiddenLegendKeys: {
                    ...values.hiddenLegendKeys,
                    [`${index}`]: currentIsHidden ? undefined : true,
                },
            })
        },
        setHiddenById: ({ entry }) => {
            const nextEntries = Object.fromEntries(
                Object.entries(entry).map(([index, hiddenState]) => [index, hiddenState ? true : undefined])
            )

            actions.setFilters({
                hiddenLegendKeys: {
                    ...values.hiddenLegendKeys,
                    ...nextEntries,
                },
            })
        },
        setFilters: ({ filters, mergeWithExisting }) => {
            const cleanedParams = cleanFilters(
                mergeWithExisting ? { ...values.filters, ...filters } : filters,
                values.filters
            )
            insightLogic(props).actions.setFilters(cleanedParams)
        },
        setEventExclusionFilters: ({ filters }) => {
            actions.setFilters({
                ...values.filters,
                exclusions: filters.events as FunnelStepRangeEntityFilter[],
            })
        },
        setOneEventExclusionFilter: ({ eventFilter, index }) => {
            actions.setFilters({
                ...values.filters,
                exclusions: values.filters.exclusions
                    ? values.filters.exclusions.map((e, e_i) =>
                          e_i === index
                              ? getClampedStepRangeFilter({ stepRange: eventFilter, filters: values.filters })
                              : e
                      )
                    : [],
            })
        },
        clearFunnel: ({}) => {
            actions.setFilters({ new_entity: values.filters.new_entity }, false, true)
        },
        saveFunnelInsight: async ({ name }) => {
            await api.create(`api/projects/${values.currentTeamId}/insights`, {
                filters: values.filters,
                name,
                saved: true,
            })
            actions.loadFunnels()
        },
        openPersonsModal: ({ step, stepNumber, breakdown_value, breakdown, breakdown_type, customSteps }) => {
            personsModalLogic.actions.loadPeople({
                action: 'session',
                breakdown_value: breakdown_value !== undefined ? breakdown_value : undefined,
                label: step.name,
                date_from: '',
                date_to: '',
                filters: { ...values.filters, breakdown, breakdown_type, funnel_custom_steps: customSteps },
                saveOriginal: true,
                funnelStep: stepNumber,
            })
        },
        openCorrelationPersonsModal: ({ entity, converted }) => {
            personsModalLogic.actions.loadPeople({
                action: { id: entity.id, name: entity.name, properties: entity.properties, type: entity.type },
                label: entity.id,
                date_from: '',
                date_to: '',
                filters: {
                    ...values.filters,
                    funnel_correlation_person_converted: converted ? 'true' : 'false',
                    funnel_correlation_person_entity: entity,
                },
            })
        },
        changeStepRange: ({ funnel_from_step, funnel_to_step }) => {
            actions.setFilters({
                funnel_from_step,
                funnel_to_step,
            })
        },
        setBinCount: async ({ binCount }) => {
            actions.setFilters(binCount && binCount !== BinCountAuto ? { bin_count: binCount } : {})
        },
        setConversionWindow: async () => {
            actions.setFilters(values.conversionWindow)
        },
<<<<<<< HEAD

        excludeProperty: async ({ propertyName }) => {
            actions.setExcludedPropertyNames([...values.excludedPropertyNames, propertyName])
        },

        setExcludedPropertyNames: async () => {
            actions.loadPropertyCorrelations()
        },

        sendCorrelationAnalysisFeedback: ({ rating, comment }) => {
            posthog.capture('correlation analysis feedback', { rating, comment })

=======
        sendCorrelationAnalysisFeedback: () => {
            posthog.capture('correlation analysis feedback', {
                rating: values.correlationFeedbackRating,
                comment: values.correlationDetailedFeedback,
            })
            actions.setCorrelationFeedbackRating(0)
            actions.setCorrelationDetailedFeedback('')
>>>>>>> 1991cc9b
            successToast('Thanks for your feedback!', ' ')
        },
        setCorrelationFeedbackRating: ({ rating }) => {
            const feedbackBoxVisible = rating > 0

            actions.setCorrelationDetailedFeedbackVisible(feedbackBoxVisible)
        },
    }),
})<|MERGE_RESOLUTION|>--- conflicted
+++ resolved
@@ -994,7 +994,6 @@
         setConversionWindow: async () => {
             actions.setFilters(values.conversionWindow)
         },
-<<<<<<< HEAD
 
         excludeProperty: async ({ propertyName }) => {
             actions.setExcludedPropertyNames([...values.excludedPropertyNames, propertyName])
@@ -1004,10 +1003,6 @@
             actions.loadPropertyCorrelations()
         },
 
-        sendCorrelationAnalysisFeedback: ({ rating, comment }) => {
-            posthog.capture('correlation analysis feedback', { rating, comment })
-
-=======
         sendCorrelationAnalysisFeedback: () => {
             posthog.capture('correlation analysis feedback', {
                 rating: values.correlationFeedbackRating,
@@ -1015,7 +1010,6 @@
             })
             actions.setCorrelationFeedbackRating(0)
             actions.setCorrelationDetailedFeedback('')
->>>>>>> 1991cc9b
             successToast('Thanks for your feedback!', ' ')
         },
         setCorrelationFeedbackRating: ({ rating }) => {
