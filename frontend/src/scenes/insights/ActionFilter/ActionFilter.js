import React, { useEffect } from 'react'
import { useActions, useValues } from 'kea'
import { entityFilterLogic } from './entityFilterLogic'
import { ActionFilterRow } from './ActionFilterRow'
import { Button } from 'antd'
import { PlusCircleOutlined } from '@ant-design/icons'

export function ActionFilter({ setFilters, filters, typeKey, hideMathSelector, copy = '', disabled = false }) {
    const logic = entityFilterLogic({ setFilters, filters, typeKey })

    const { localFilters } = useValues(logic)
    const { addFilter, setLocalFilters } = useActions(logic)

    // No way around this. Somehow the ordering of the logic calling each other causes stale "localFilters"
    // to be shown on the /funnels page, even if we try to use a selector with props to hydrate it
    useEffect(() => {
        setLocalFilters(filters)
    }, [filters])

    return (
        <div>
            {localFilters &&
                localFilters.map((filter, index) => (
                    <ActionFilterRow
                        logic={logic}
                        filter={filter}
                        index={index}
                        key={index}
                        hideMathSelector={hideMathSelector}
                    />
                ))}
            <div className="mt">
                <Button
                    type="primary"
                    onClick={() => addFilter()}
                    style={{ marginTop: '0.5rem' }}
                    data-attr="add-action-event-button"
<<<<<<< HEAD
                    icon={<PlusCircleOutlined />}
=======
                    icon={featureFlags['actions-ux-201012'] && <PlusCircleOutlined />}
                    disabled={disabled}
>>>>>>> 7a4a5e7d
                >
                    {copy || 'Action or event'}
                </Button>
            </div>
        </div>
    )
}<|MERGE_RESOLUTION|>--- conflicted
+++ resolved
@@ -35,12 +35,8 @@
                     onClick={() => addFilter()}
                     style={{ marginTop: '0.5rem' }}
                     data-attr="add-action-event-button"
-<<<<<<< HEAD
                     icon={<PlusCircleOutlined />}
-=======
-                    icon={featureFlags['actions-ux-201012'] && <PlusCircleOutlined />}
                     disabled={disabled}
->>>>>>> 7a4a5e7d
                 >
                     {copy || 'Action or event'}
                 </Button>
