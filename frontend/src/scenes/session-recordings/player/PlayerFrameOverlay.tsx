import './PlayerFrameOverlay.scss'

import { IconPlay } from '@posthog/icons'
import clsx from 'clsx'
import { useActions, useValues } from 'kea'
import { useFeatureFlag } from 'lib/hooks/useFeatureFlag'
import { IconErrorOutline } from 'lib/lemon-ui/icons'
import { LemonButton } from 'lib/lemon-ui/LemonButton'
import { useState } from 'react'
import { sessionRecordingPlayerLogic } from 'scenes/session-recordings/player/sessionRecordingPlayerLogic'

import { getCurrentExporterData } from '~/exporter/exporterViewLogic'
import { SessionPlayerState } from '~/types'

import { PlayerUpNext } from './PlayerUpNext'
import { SimilarRecordings } from './SimilarRecordings'

const PlayerFrameOverlayContent = (): JSX.Element | null => {
    const { currentPlayerState } = useValues(sessionRecordingPlayerLogic)
<<<<<<< HEAD

=======
>>>>>>> 668ea16f
    let content = null
    const pausedState =
        currentPlayerState === SessionPlayerState.PAUSE || currentPlayerState === SessionPlayerState.READY
    const isInExportContext = !!getCurrentExporterData()

    if (currentPlayerState === SessionPlayerState.ERROR) {
        content = (
            <div className="flex flex-col justify-center items-center p-6 bg-bg-light rounded m-6 gap-2 max-w-120 shadow">
                <IconErrorOutline className="text-danger text-5xl" />
                <div className="font-bold text-default text-lg">We're unable to play this recording</div>
                <div className="text-muted text-sm text-center">
                    An error occurred that is preventing this recording from being played. You can refresh the page to
                    reload the recording.
                </div>
                <LemonButton
                    onClick={() => {
                        window.location.reload()
                    }}
                    type="primary"
                    fullWidth
                    center
                >
                    Reload
                </LemonButton>
                <LemonButton
                    targetBlank
                    to="https://posthog.com/support?utm_medium=in-product&utm_campaign=recording-not-found"
                    type="secondary"
                    fullWidth
                    center
                >
                    Contact support
                </LemonButton>
            </div>
        )
    }
    if (currentPlayerState === SessionPlayerState.BUFFER) {
        content = (
            <div className="SessionRecordingPlayer--buffering text-3xl italic font-medium text-white">Buffering…</div>
        )
    }
    if (pausedState) {
        content = <IconPlay className="text-6xl text-white" />
    }
    if (currentPlayerState === SessionPlayerState.SKIP) {
        content = <div className="text-3xl italic font-medium text-white">Skipping inactivity</div>
    }
    return content ? (
        <div
            className={clsx(
                'PlayerFrameOverlay__content',
                pausedState && !isInExportContext && 'PlayerFrameOverlay__content--only-hover'
            )}
            aria-busy={currentPlayerState === SessionPlayerState.BUFFER}
        >
            {content}
        </div>
    ) : null
}

export function PlayerFrameOverlay(): JSX.Element {
    const { playlistLogic } = useValues(sessionRecordingPlayerLogic)
    const { togglePlayPause } = useActions(sessionRecordingPlayerLogic)
    const hasSimilarRecordings = useFeatureFlag('REPLAY_SIMILAR_RECORDINGS')

    const [interrupted, setInterrupted] = useState(false)

    return (
        <div
            className="PlayerFrameOverlay"
            onClick={togglePlayPause}
            onMouseMove={() => setInterrupted(true)}
            onMouseOut={() => setInterrupted(false)}
        >
            <PlayerFrameOverlayContent />
            {hasSimilarRecordings && <SimilarRecordings />}
            {playlistLogic ? (
                <PlayerUpNext
                    playlistLogic={playlistLogic}
                    interrupted={interrupted}
                    clearInterrupted={() => setInterrupted(false)}
                />
            ) : undefined}
        </div>
    )
}<|MERGE_RESOLUTION|>--- conflicted
+++ resolved
@@ -17,10 +17,7 @@
 
 const PlayerFrameOverlayContent = (): JSX.Element | null => {
     const { currentPlayerState } = useValues(sessionRecordingPlayerLogic)
-<<<<<<< HEAD
 
-=======
->>>>>>> 668ea16f
     let content = null
     const pausedState =
         currentPlayerState === SessionPlayerState.PAUSE || currentPlayerState === SessionPlayerState.READY
