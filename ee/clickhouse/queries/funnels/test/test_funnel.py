--- conflicted
+++ resolved
@@ -1,4 +1,3 @@
-import operator
 from uuid import uuid4
 
 from rest_framework.exceptions import ValidationError
@@ -935,7 +934,6 @@
         self.assertEqual(result[1]["average_conversion_time"], 6000)
         self.assertEqual(result[2]["average_conversion_time"], 5400)
 
-<<<<<<< HEAD
     def test_funnel_exclusions_invalid_params(self):
         filters = {
             "events": [
@@ -1082,7 +1080,7 @@
         self.assertCountEqual(
             self._get_people_at_step(filter, 2), [person1.uuid, person3.uuid],
         )
-=======
+
     def test_funnel_with_denormalised_properties(self):
         filters = {
             "events": [
@@ -1121,5 +1119,4 @@
                 result = funnel.run()
 
             self.assertEqual(result[0]["name"], "user signed up")
-            self.assertEqual(result[0]["count"], 1)
->>>>>>> 3ca42efd
+            self.assertEqual(result[0]["count"], 1)