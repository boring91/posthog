--- conflicted
+++ resolved
@@ -1,13 +1,7 @@
-<<<<<<< HEAD
-=======
-import { HTMLProps } from 'react'
-import { copyToClipboard } from 'lib/utils/copyToClipboard'
-import { Tooltip } from 'lib/lemon-ui/Tooltip'
->>>>>>> 897a4584
 import { IconCopy } from 'lib/lemon-ui/icons'
 import { LemonButton } from 'lib/lemon-ui/LemonButton'
 import { Tooltip } from 'lib/lemon-ui/Tooltip'
-import { copyToClipboard } from 'lib/utils'
+import { copyToClipboard } from 'lib/utils/copyToClipboard'
 import { HTMLProps } from 'react'
 
 interface InlinePropsBase extends HTMLProps<HTMLSpanElement> {
