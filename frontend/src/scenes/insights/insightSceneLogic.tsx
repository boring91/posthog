import { actions, BuiltLogic, connect, kea, listeners, path, reducers, selectors, sharedListeners } from 'kea'
import { actionToUrl, beforeUnload, router, urlToAction } from 'kea-router'
import { CombinedLocation } from 'kea-router/lib/utils'
import { lemonToast } from 'lib/lemon-ui/LemonToast/LemonToast'
import { eventUsageLogic, InsightEventSource } from 'lib/utils/eventUsageLogic'
import { createEmptyInsight, insightLogic } from 'scenes/insights/insightLogic'
import { insightLogicType } from 'scenes/insights/insightLogicType'
import { cleanFilters } from 'scenes/insights/utils/cleanFilters'
import { preflightLogic } from 'scenes/PreflightCheck/preflightLogic'
import { sceneLogic } from 'scenes/sceneLogic'
import { Scene } from 'scenes/sceneTypes'
import { teamLogic } from 'scenes/teamLogic'
import { mathsLogic } from 'scenes/trends/mathsLogic'
import { urls } from 'scenes/urls'

import { ActivityFilters } from '~/layout/navigation-3000/sidepanel/panels/activity/activityForSceneLogic'
import { cohortsModel } from '~/models/cohortsModel'
import { groupsModel } from '~/models/groupsModel'
import { examples } from '~/queries/examples'
import { DataVisualizationNode, NodeKind } from '~/queries/schema'
import { ActivityScope, Breadcrumb, FilterType, InsightShortId, InsightType, ItemMode } from '~/types'

import { insightDataLogic } from './insightDataLogic'
import { insightDataLogicType } from './insightDataLogicType'
import type { insightSceneLogicType } from './insightSceneLogicType'
import { summarizeInsight } from './summarizeInsight'

export const insightSceneLogic = kea<insightSceneLogicType>([
    path(['scenes', 'insights', 'insightSceneLogic']),
    connect(() => ({
        logic: [eventUsageLogic],
        values: [teamLogic, ['currentTeam'], sceneLogic, ['activeScene'], preflightLogic, ['isDev']],
    })),
    actions({
        setInsightId: (insightId: InsightShortId) => ({ insightId }),
        setInsightMode: (insightMode: ItemMode, source: InsightEventSource | null) => ({ insightMode, source }),
        setSceneState: (insightId: InsightShortId, insightMode: ItemMode, itemId: string | undefined) => ({
            insightId,
            insightMode,
            itemId,
        }),
        setInsightLogicRef: (logic: BuiltLogic<insightLogicType> | null, unmount: null | (() => void)) => ({
            logic,
            unmount,
        }),
        setInsightDataLogicRef: (logic: BuiltLogic<insightDataLogicType> | null, unmount: null | (() => void)) => ({
            logic,
            unmount,
        }),
    }),
    reducers({
        insightId: [
            null as null | 'new' | InsightShortId,
            {
                setSceneState: (_, { insightId }) => insightId,
            },
        ],
        insightMode: [
            ItemMode.View as ItemMode,
            {
                setSceneState: (_, { insightMode }) => insightMode,
            },
        ],
        itemId: [
            null as null | number | 'new',
            {
                setSceneState: (_, { itemId }) =>
                    itemId !== undefined ? (itemId === 'new' ? 'new' : parseInt(itemId, 10)) : null,
            },
        ],
        insightLogicRef: [
            null as null | {
                logic: BuiltLogic<insightLogicType>
                unmount: () => void
            },
            {
                setInsightLogicRef: (_, { logic, unmount }) => (logic && unmount ? { logic, unmount } : null),
            },
        ],
        insightDataLogicRef: [
            null as null | {
                logic: BuiltLogic<insightDataLogicType>
                unmount: () => void
            },
            {
                setInsightDataLogicRef: (_, { logic, unmount }) => (logic && unmount ? { logic, unmount } : null),
            },
        ],
    }),
    selectors(() => ({
        legacyInsightSelector: [
            (s) => [s.insightLogicRef],
            (insightLogicRef) => insightLogicRef?.logic.selectors.legacyInsight,
        ],
        legacyInsight: [
            (s) => [(state, props) => s.legacyInsightSelector?.(state, props)?.(state, props)],
            (insight) => insight,
        ],
        queryBasedInsightSelector: [
            (s) => [s.insightLogicRef],
            (insightLogicRef) => insightLogicRef?.logic.selectors.queryBasedInsight,
        ],
        queryBasedInsight: [
            (s) => [(state, props) => s.queryBasedInsightSelector?.(state, props)?.(state, props)],
            (insight) => insight,
        ],
        breadcrumbs: [
            (s) => [
                s.insightLogicRef,
                s.queryBasedInsight,
                groupsModel.selectors.aggregationLabel,
                cohortsModel.selectors.cohortsById,
                mathsLogic.selectors.mathDefinitions,
            ],
            (insightLogicRef, insight, aggregationLabel, cohortsById, mathDefinitions): Breadcrumb[] => {
                return [
                    {
                        key: Scene.SavedInsights,
                        name: 'Product analytics',
                        path: urls.savedInsights(),
                    },
                    {
                        key: [Scene.Insight, insight?.short_id || 'new'],
                        name:
                            insight?.name ||
                            summarizeInsight(insight?.query, {
                                aggregationLabel,
                                cohortsById,
                                mathDefinitions,
                            }),
                        onRename: async (name: string) => {
                            await insightLogicRef?.logic.asyncActions.setInsightMetadata({ name })
                        },
                    },
                ]
            },
        ],
        activityFilters: [
            (s) => [s.queryBasedInsight],
            (insight): ActivityFilters | null => {
                return insight
                    ? {
                          scope: ActivityScope.INSIGHT,
                          item_id: `${insight.id}`,
                      }
                    : null
            },
        ],
    })),
    sharedListeners(({ actions, values }) => ({
        reloadInsightLogic: () => {
            const logicInsightId = values.queryBasedInsight?.short_id ?? null
            const insightId = values.insightId ?? null

            if (logicInsightId !== insightId) {
                const oldRef = values.insightLogicRef // free old logic after mounting new one
                const oldRef2 = values.insightDataLogicRef // free old logic after mounting new one
                if (insightId) {
                    const insightProps = { dashboardItemId: insightId }

                    const logic = insightLogic.build(insightProps)
                    const unmount = logic.mount()
                    actions.setInsightLogicRef(logic, unmount)

                    const logic2 = insightDataLogic.build(insightProps)
                    const unmount2 = logic2.mount()
                    actions.setInsightDataLogicRef(logic2, unmount2)
                } else {
                    actions.setInsightLogicRef(null, null)
                    actions.setInsightDataLogicRef(null, null)
                }
                if (oldRef) {
                    oldRef.unmount()
                }
                if (oldRef2) {
                    oldRef2.unmount()
                }
            } else if (insightId && !values.queryBasedInsight?.result) {
                values.insightLogicRef?.logic.actions.loadInsight(insightId as InsightShortId)
            }
        },
    })),
    listeners(({ sharedListeners }) => ({
        setInsightMode: sharedListeners.reloadInsightLogic,
        setSceneState: sharedListeners.reloadInsightLogic,
    })),
    urlToAction(({ actions, values }) => ({
        '/data-warehouse': (_, __, { q }) => {
            actions.setSceneState(String('new') as InsightShortId, ItemMode.Edit, undefined)
            values.insightDataLogicRef?.logic.actions.setQuery(examples.DataVisualization)
            values.insightLogicRef?.logic.actions.setInsight(
                {
                    ...createEmptyInsight('new', false),
                    ...(q ? { query: JSON.parse(q) } : {}),
                },
                {
                    fromPersistentApi: false,
                    overrideFilter: false,
                }
            )
        },
<<<<<<< HEAD
        '/insights/:shortId(/:mode)(/:itemId)': (
            { shortId, mode, itemId }, // url params
=======
        '/data-warehouse/view/:id': (_, __, { q }) => {
            actions.setSceneState(String('new') as InsightShortId, ItemMode.Edit, undefined)
            values.insightDataLogicRef?.logic.actions.setQuery({
                kind: NodeKind.DataVisualizationNode,
                source: JSON.parse(q),
            } as DataVisualizationNode)
        },
        '/insights/:shortId(/:mode)(/:subscriptionId)': (
            { shortId, mode, subscriptionId }, // url params
>>>>>>> a2dc6084
            { dashboard, ...searchParams }, // search params
            { filters: _filters, q }, // hash params
            { method, initial }, // "location changed" event payload
            { searchParams: previousSearchParams } // previous location
        ) => {
            const insightMode =
                mode === 'subscriptions'
                    ? ItemMode.Subscriptions
                    : mode === 'alerts'
                    ? ItemMode.Alerts
                    : mode === 'sharing'
                    ? ItemMode.Sharing
                    : mode === 'edit' || shortId === 'new'
                    ? ItemMode.Edit
                    : ItemMode.View
            const insightId = String(shortId) as InsightShortId

            const currentScene = sceneLogic.findMounted()?.values

            if (
                currentScene?.activeScene === Scene.Insight &&
                currentScene.activeSceneLogic?.values.insightId === insightId &&
                currentScene.activeSceneLogic?.values.mode === insightMode
            ) {
                // If nothing about the scene has changed, don't do anything
                return
            }

            if (previousSearchParams['event-correlation_page'] !== searchParams['event-correlation_page']) {
                // If a lemon table pagination param has changed, don't do anything
                return
            }

            if (insightId !== values.insightId || insightMode !== values.insightMode || itemId !== values.itemId) {
                actions.setSceneState(insightId, insightMode, itemId)
            }

            // capture any filters from the URL, either #filters={} or ?insight=X&bla=foo&bar=baz
            const filters: Partial<FilterType> | null =
                Object.keys(_filters || {}).length > 0 ? _filters : searchParams.insight ? searchParams : null

            // Redirect to a simple URL if we had filters in the URL
            if (filters || q) {
                router.actions.replace(
                    insightId === 'new'
                        ? urls.insightNew(undefined, dashboard)
                        : insightMode === ItemMode.Edit
                        ? urls.insightEdit(insightId)
                        : urls.insightView(insightId)
                )
            }

            // reset the insight's state if we have to
            if (initial || method === 'PUSH' || filters || q) {
                if (insightId === 'new') {
                    const teamFilterTestAccounts = values.currentTeam?.test_account_filters_default_checked || false
                    values.insightLogicRef?.logic.actions.setInsight(
                        {
                            ...createEmptyInsight('new', teamFilterTestAccounts),
                            ...(filters ? { filters: cleanFilters(filters || {}, teamFilterTestAccounts) } : {}),
                            ...(dashboard ? { dashboards: [dashboard] } : {}),
                            ...(q ? { query: JSON.parse(q) } : {}),
                        },
                        {
                            fromPersistentApi: false,
                            overrideFilter: true,
                        }
                    )

                    eventUsageLogic.actions.reportInsightCreated(filters?.insight || InsightType.TRENDS)
                }
            }

            // show a warning toast if opened `/edit#filters={...}`
            if (filters && insightMode === ItemMode.Edit && insightId !== 'new') {
                lemonToast.info(`This insight has unsaved changes! Click "Save" to not lose them.`)
            }
        },
    })),
    actionToUrl(({ values }) => {
        // Use the browser redirect to determine state to hook into beforeunload prevention
        const actionToUrl = ({
            insightMode = values.insightMode,
            insightId = values.insightId,
        }: {
            insightMode?: ItemMode
            insightId?: InsightShortId | 'new' | null
        }): string | undefined =>
            insightId && insightId !== 'new'
                ? insightMode === ItemMode.View
                    ? urls.insightView(insightId)
                    : urls.insightEdit(insightId)
                : undefined

        return {
            setInsightId: actionToUrl,
            setInsightMode: actionToUrl,
        }
    }),
    beforeUnload(({ values }) => ({
        enabled: (newLocation?: CombinedLocation) => {
            // safeguard against running this check on other scenes
            if (values.activeScene !== Scene.Insight) {
                return false
            }

            if (values.isDev) {
                // TRICKY: We disable beforeUnload handling in dev, but ONLY for insights
                return false
            }

            // If just the hash changes, don't show the prompt
            if (router.values.currentLocation.pathname === newLocation?.pathname) {
                return false
            }

            return (
                values.insightMode === ItemMode.Edit &&
                (!!values.insightLogicRef?.logic.values.insightChanged ||
                    !!values.insightDataLogicRef?.logic.values.queryChanged)
            )
        },
        message: 'Leave insight?\nChanges you made will be discarded.',
        onConfirm: () => {
            values.insightLogicRef?.logic.actions.cancelChanges()
            values.insightDataLogicRef?.logic.actions.cancelChanges()
        },
    })),
])<|MERGE_RESOLUTION|>--- conflicted
+++ resolved
@@ -199,10 +199,6 @@
                 }
             )
         },
-<<<<<<< HEAD
-        '/insights/:shortId(/:mode)(/:itemId)': (
-            { shortId, mode, itemId }, // url params
-=======
         '/data-warehouse/view/:id': (_, __, { q }) => {
             actions.setSceneState(String('new') as InsightShortId, ItemMode.Edit, undefined)
             values.insightDataLogicRef?.logic.actions.setQuery({
@@ -210,9 +206,8 @@
                 source: JSON.parse(q),
             } as DataVisualizationNode)
         },
-        '/insights/:shortId(/:mode)(/:subscriptionId)': (
-            { shortId, mode, subscriptionId }, // url params
->>>>>>> a2dc6084
+        '/insights/:shortId(/:mode)(/:itemId)': (
+            { shortId, mode, itemId }, // url params
             { dashboard, ...searchParams }, // search params
             { filters: _filters, q }, // hash params
             { method, initial }, // "location changed" event payload
