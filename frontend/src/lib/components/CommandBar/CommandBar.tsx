import './index.scss'

import { useActions, useValues } from 'kea'
import { useOutsideClickHandler } from 'lib/hooks/useOutsideClickHandler'
import { forwardRef, useRef } from 'react'

import { ActionBar } from './ActionBar'
import { commandBarLogic } from './commandBarLogic'
import { SearchBar } from './SearchBar'
import { Shortcuts } from './Shortcuts'
import { BarStatus } from './types'

interface CommandBarOverlayProps {
    barStatus: BarStatus
    children?: React.ReactNode
}

const CommandBarOverlay = forwardRef<HTMLDivElement, CommandBarOverlayProps>(function CommandBarOverlayInternal(
    { barStatus, children },
    ref
): JSX.Element {
    return (
        <div
            className="fixed top-0 left-0 w-full h-full flex flex-col items-center justify-center p-3"
            // eslint-disable-next-line react/forbid-dom-props
            style={{
                zIndex: 'var(--z-command-palette)',
                backgroundColor: 'var(--modal-backdrop-color)',
                backdropFilter: 'blur(var(--modal-backdrop-blur))',
            }}
        >
<<<<<<< HEAD
            <div className="h-160 w-full max-w-248">
=======
            <div className="w-full h-full max-h-160 max-w-lg overflow-hidden">
>>>>>>> cb97d1b8
                <div
                    data-attr="command-bar"
                    className={`w-full ${
                        barStatus === BarStatus.SHOW_SEARCH && 'h-full'
                    } bg-bg-3000 rounded overflow-hidden border`}
                    ref={ref}
                >
                    {children}
                </div>
            </div>
        </div>
    )
})

export function CommandBar(): JSX.Element | null {
    const containerRef = useRef<HTMLDivElement | null>(null)
    const { barStatus } = useValues(commandBarLogic)
    const { hideCommandBar } = useActions(commandBarLogic)

    useOutsideClickHandler(containerRef, hideCommandBar, [])

    if (barStatus === BarStatus.HIDDEN) {
        return null
    }

    return (
        <CommandBarOverlay barStatus={barStatus} ref={containerRef}>
            {barStatus === BarStatus.SHOW_SEARCH && <SearchBar />}
            {barStatus === BarStatus.SHOW_ACTIONS && <ActionBar />}
            {barStatus === BarStatus.SHOW_SHORTCUTS && <Shortcuts />}
        </CommandBarOverlay>
    )
}<|MERGE_RESOLUTION|>--- conflicted
+++ resolved
@@ -29,11 +29,7 @@
                 backdropFilter: 'blur(var(--modal-backdrop-blur))',
             }}
         >
-<<<<<<< HEAD
-            <div className="h-160 w-full max-w-248">
-=======
-            <div className="w-full h-full max-h-160 max-w-lg overflow-hidden">
->>>>>>> cb97d1b8
+            <div className="w-full h-full max-h-160 max-w-248 overflow-hidden">
                 <div
                     data-attr="command-bar"
                     className={`w-full ${
