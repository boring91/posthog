import React from 'react'
import { router } from 'kea-router'
import { isExternalLink } from 'lib/utils'

type RoutePart = string | Record<string, any>

export type LinkProps = Pick<
    React.HTMLProps<HTMLAnchorElement>,
    'target' | 'className' | 'onClick' | 'children' | 'title'
> & {
    /** The location to go to. This can be a kea-location or a "href"-like string */
    to?: string | [string, RoutePart?, RoutePart?]
    /** If true, in-app navigation will not be used and the link will navigate with a page load */
    forceReload?: boolean
    preventClick?: boolean
}

<<<<<<< HEAD
/**
 * Link
 *
 * This component wraps an <a> element to ensure that proper tags are added related to target="_blank"
 * as well deciding when a given "to" link should be opened as a standard navigation (i.e. a standard href)
 * or whether to be routed internally via kea-router
 */
export function Link({ to, target, forceReload, preventClick = false, ...props }: LinkProps): JSX.Element {
=======
// Some URLs we want to enforce a full reload such as billing which is redirected by Django
const FORCE_PAGE_LOAD = ['/billing/']

const shouldForcePageLoad = (input: any): boolean => {
    if (!input || typeof input !== 'string') {
        return false
    }
    return !!FORCE_PAGE_LOAD.find((x) => input.startsWith(x))
}

export function Link({ to, href, preventClick = false, tag = 'a', ...props }: LinkProps): JSX.Element {
>>>>>>> f6ae7aee
    const onClick = (event: React.MouseEvent<HTMLAnchorElement>): void => {
        if (event.metaKey || event.ctrlKey) {
            event.stopPropagation()
            return
        }

<<<<<<< HEAD
        if (!target && !isExternalLink(to) && !forceReload) {
=======
        if (!props.target && to && !isExternalLink(to) && !shouldForcePageLoad(to)) {
>>>>>>> f6ae7aee
            event.preventDefault()
            if (to && to !== '#' && !preventClick) {
                if (Array.isArray(to)) {
                    router.actions.push(...to)
                } else {
                    router.actions.push(to)
                }
            }
        }
        props.onClick?.(event)
    }

    return (
        // eslint-disable-next-line react/forbid-elements
        <a
            {...props}
            href={typeof to === 'string' ? to : '#'}
            onClick={onClick}
            target={target}
            rel={target === '_blank' ? 'noopener noreferrer' : undefined}
        />
    )
}<|MERGE_RESOLUTION|>--- conflicted
+++ resolved
@@ -15,16 +15,6 @@
     preventClick?: boolean
 }
 
-<<<<<<< HEAD
-/**
- * Link
- *
- * This component wraps an <a> element to ensure that proper tags are added related to target="_blank"
- * as well deciding when a given "to" link should be opened as a standard navigation (i.e. a standard href)
- * or whether to be routed internally via kea-router
- */
-export function Link({ to, target, forceReload, preventClick = false, ...props }: LinkProps): JSX.Element {
-=======
 // Some URLs we want to enforce a full reload such as billing which is redirected by Django
 const FORCE_PAGE_LOAD = ['/billing/']
 
@@ -35,19 +25,21 @@
     return !!FORCE_PAGE_LOAD.find((x) => input.startsWith(x))
 }
 
-export function Link({ to, href, preventClick = false, tag = 'a', ...props }: LinkProps): JSX.Element {
->>>>>>> f6ae7aee
+/**
+ * Link
+ *
+ * This component wraps an <a> element to ensure that proper tags are added related to target="_blank"
+ * as well deciding when a given "to" link should be opened as a standard navigation (i.e. a standard href)
+ * or whether to be routed internally via kea-router
+ */
+export function Link({ to, target, forceReload, preventClick = false, ...props }: LinkProps): JSX.Element {
     const onClick = (event: React.MouseEvent<HTMLAnchorElement>): void => {
         if (event.metaKey || event.ctrlKey) {
             event.stopPropagation()
             return
         }
 
-<<<<<<< HEAD
-        if (!target && !isExternalLink(to) && !forceReload) {
-=======
-        if (!props.target && to && !isExternalLink(to) && !shouldForcePageLoad(to)) {
->>>>>>> f6ae7aee
+        if (!target && to && !isExternalLink(to) && !forceReload && !shouldForcePageLoad(to)) {
             event.preventDefault()
             if (to && to !== '#' && !preventClick) {
                 if (Array.isArray(to)) {
