--- conflicted
+++ resolved
@@ -33,7 +33,6 @@
     /** Key for the entityFilterLogic */
     filterKey: string
     canEditSeriesNameInline?: boolean
-    className?: string
 }
 
 const CALC_COLUMN_LABELS: Record<CalcColumnState, string> = {
@@ -65,7 +64,6 @@
     showTotalCount = false,
     filterKey,
     canEditSeriesNameInline,
-    className,
 }: InsightsTableProps): JSX.Element | null {
     const { insightProps } = useValues(insightLogic)
     const { indexedResults, hiddenLegendKeys, filters, resultsLoading } = useValues(trendsLogic(insightProps))
@@ -263,20 +261,15 @@
 
     return (
         <LemonTable
-<<<<<<< HEAD
             dataSource={isLegend ? indexedResults : indexedResults.filter((r) => !hiddenLegendKeys?.[r.id])}
-=======
-            dataSource={indexedResults}
             embedded={embedded}
             style={embedded ? { borderTop: '1px solid var(--border)' } : undefined}
->>>>>>> 63b95b3c
             columns={columns}
             rowKey="id"
             pagination={{ pageSize: 100, hideOnSinglePage: true }}
             loading={resultsLoading}
             emptyState="No insight results yet…"
             data-attr="insights-table-graph"
-            className={className}
         />
     )
 }
