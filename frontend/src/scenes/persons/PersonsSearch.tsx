--- conflicted
+++ resolved
@@ -7,16 +7,11 @@
 
 export const PersonsSearch = ({ autoFocus = true }: { autoFocus?: boolean }): JSX.Element => {
     const { loadPersons, setListFilters } = useActions(personsLogic)
-<<<<<<< HEAD
     const { listFilters } = useValues(personsLogic)
     const [searchTerm, setSearchTerm] = useState('')
-=======
-    const { exampleEmail, listFilters } = useValues(personsLogic)
-    const [searchTerm, setSearchTerm] = useState('' as string | undefined)
->>>>>>> 3558e4dd
 
     useEffect(() => {
-        setSearchTerm(listFilters.search)
+        setSearchTerm(listFilters.search || '')
     }, [])
 
     return (
