--- conflicted
+++ resolved
@@ -67,42 +67,7 @@
                     <ActivationSidebarToggle />
                 </div>
                 <div className="TopBar__segment TopBar__segment--right">
-<<<<<<< HEAD
-                    {!!featureFlags[FEATURE_FLAGS.SAMPLING] && (
-                        <Tooltip
-                            title={
-                                !globalSessionFilters.sampling_factor
-                                    ? 'Turning on lightning mode will automatically enable 10% sampling for all new insights, speeding up the calculation of results'
-                                    : ''
-                            }
-                            placement="bottom"
-                        >
-                            <div>
-                                <LemonSwitch
-                                    onChange={(checked) =>
-                                        checked
-                                            ? setGlobalSessionFilters({ sampling_factor: 0.1 })
-                                            : setGlobalSessionFilters({})
-                                    }
-                                    checked={!!globalSessionFilters.sampling_factor}
-                                    icon={
-                                        <ThunderboltFilled
-                                            style={
-                                                !!globalSessionFilters.sampling_factor
-                                                    ? { color: 'var(--primary)' }
-                                                    : {}
-                                            }
-                                        />
-                                    }
-                                    className="TopBar__lightning-mode-box"
-                                    bordered
-                                />
-                            </div>
-                        </Tooltip>
-                    )}
                     {!!featureFlags[FEATURE_FLAGS.NOTEBOOKS] && null}
-=======
->>>>>>> 63a94538
                     {!!featureFlags[FEATURE_FLAGS.FEEDBACK_BUTTON] && <FeedbackButton />}
                     {!!featureFlags[FEATURE_FLAGS.HOG_BOOK] && <NotificationBell />}
                     <HelpButton />
