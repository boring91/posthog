import { LogLevel, PluginsServerConfig } from '../types'
import { isDevEnv, isTestEnv, stringToBoolean } from '../utils/env-utils'
import { KAFKAJS_LOG_LEVEL_MAPPING } from './constants'
import {
    KAFKA_EVENTS_JSON,
    KAFKA_EVENTS_PLUGIN_INGESTION,
    KAFKA_EVENTS_PLUGIN_INGESTION_OVERFLOW,
} from './kafka-topics'

export const defaultConfig = overrideWithEnv(getDefaultConfig())

export function getDefaultConfig(): PluginsServerConfig {
    return {
        DATABASE_URL: isTestEnv()
            ? 'postgres://posthog:posthog@localhost:5432/test_posthog'
            : isDevEnv()
            ? 'postgres://posthog:posthog@localhost:5432/posthog'
            : '',
        POSTHOG_DB_NAME: null,
        POSTHOG_DB_USER: 'postgres',
        POSTHOG_DB_PASSWORD: '',
        POSTHOG_POSTGRES_HOST: 'localhost',
        POSTHOG_POSTGRES_PORT: 5432,
        CLICKHOUSE_HOST: 'localhost',
        CLICKHOUSE_OFFLINE_CLUSTER_HOST: null,
        CLICKHOUSE_DATABASE: isTestEnv() ? 'posthog_test' : 'default',
        CLICKHOUSE_USER: 'default',
        CLICKHOUSE_PASSWORD: null,
        CLICKHOUSE_CA: null,
        CLICKHOUSE_SECURE: false,
        CLICKHOUSE_DISABLE_EXTERNAL_SCHEMAS: true,
        EVENT_OVERFLOW_BUCKET_CAPACITY: 1000,
        EVENT_OVERFLOW_BUCKET_REPLENISH_RATE: 1.0,
        KAFKA_HOSTS: 'kafka:9092', // KEEP IN SYNC WITH posthog/settings/data_stores.py
        KAFKA_CLIENT_CERT_B64: null,
        KAFKA_CLIENT_CERT_KEY_B64: null,
        KAFKA_TRUSTED_CERT_B64: null,
        KAFKA_SECURITY_PROTOCOL: null,
        KAFKA_SASL_MECHANISM: null,
        KAFKA_SASL_USER: null,
        KAFKA_SASL_PASSWORD: null,
        KAFKA_CONSUMPTION_MAX_BYTES: 10_485_760, // Default value for kafkajs
<<<<<<< HEAD
        KAFKA_CONSUMPTION_MAX_BYTES_PER_PARTITION: 1_048_576, // Default value for kafkajs, must be bigger than message size
        KAFKA_CONSUMPTION_MAX_WAIT_MS: 1_000, // Down from the 5s default for kafkajs
=======
        KAFKA_CONSUMPTION_MAX_BYTES_PER_PARTITION: 5_242_880,
        KAFKA_CONSUMPTION_MAX_WAIT_MS: 500, // Timeout on PER PARTITION reads into the prefetch buffer
        KAFKA_CONSUMPTION_ERROR_BACKOFF_MS: 500, // Timeout when a partition read fails (possibly because empty)
        KAFKA_CONSUMPTION_BATCHING_TIMEOUT_MS: 500, // Timeout on reads from the prefetch buffer before running consumer loops
>>>>>>> 41c1999e
        KAFKA_CONSUMPTION_TOPIC: KAFKA_EVENTS_PLUGIN_INGESTION,
        KAFKA_CONSUMPTION_OVERFLOW_TOPIC: KAFKA_EVENTS_PLUGIN_INGESTION_OVERFLOW,
        KAFKA_PRODUCER_MAX_QUEUE_SIZE: isTestEnv() ? 0 : 1000,
        KAFKA_PRODUCER_WAIT_FOR_ACK: true, // Turning it off can lead to dropped data
        KAFKA_MAX_MESSAGE_BATCH_SIZE: isDevEnv() ? 0 : 900_000,
        KAFKA_FLUSH_FREQUENCY_MS: isTestEnv() ? 5 : 500,
        APP_METRICS_FLUSH_FREQUENCY_MS: isTestEnv() ? 5 : 20_000,
        REDIS_URL: 'redis://127.0.0.1',
        POSTHOG_REDIS_PASSWORD: '',
        POSTHOG_REDIS_HOST: '',
        POSTHOG_REDIS_PORT: 6379,
        BASE_DIR: '.',
        PLUGINS_RELOAD_PUBSUB_CHANNEL: 'reload-plugins',
        WORKER_CONCURRENCY: 1,
        TASK_TIMEOUT: 30,
        TASKS_PER_WORKER: 10,
        INGESTION_CONCURRENCY: 10,
        INGESTION_BATCH_SIZE: 500,
        LOG_LEVEL: isTestEnv() ? LogLevel.Warn : LogLevel.Info,
        SENTRY_DSN: null,
        SENTRY_PLUGIN_SERVER_TRACING_SAMPLE_RATE: 0,
        STATSD_HOST: null,
        STATSD_PORT: 8125,
        STATSD_PREFIX: 'plugin-server.',
        SCHEDULE_LOCK_TTL: 60,
        REDIS_POOL_MIN_SIZE: 1,
        REDIS_POOL_MAX_SIZE: 3,
        DISABLE_MMDB: isTestEnv(),
        DISTINCT_ID_LRU_SIZE: 10000,
        EVENT_PROPERTY_LRU_SIZE: 10000,
        JOB_QUEUES: 'graphile',
        JOB_QUEUE_GRAPHILE_URL: '',
        JOB_QUEUE_GRAPHILE_SCHEMA: 'graphile_worker',
        JOB_QUEUE_GRAPHILE_PREPARED_STATEMENTS: false,
        JOB_QUEUE_GRAPHILE_CONCURRENCY: 1,
        JOB_QUEUE_S3_AWS_ACCESS_KEY: '',
        JOB_QUEUE_S3_AWS_SECRET_ACCESS_KEY: '',
        JOB_QUEUE_S3_AWS_REGION: 'us-west-1',
        JOB_QUEUE_S3_BUCKET_NAME: '',
        JOB_QUEUE_S3_PREFIX: '',
        CRASH_IF_NO_PERSISTENT_JOB_QUEUE: false,
        HEALTHCHECK_MAX_STALE_SECONDS: 2 * 60 * 60, // 2 hours
        PISCINA_USE_ATOMICS: true,
        PISCINA_ATOMICS_TIMEOUT: 5000,
        SITE_URL: null,
        MAX_PENDING_PROMISES_PER_WORKER: 100,
        KAFKA_PARTITIONS_CONSUMED_CONCURRENTLY: 1,
        RECORDING_PARTITIONS_CONSUMED_CONCURRENTLY: 5,
        CLICKHOUSE_DISABLE_EXTERNAL_SCHEMAS_TEAMS: '',
        CLICKHOUSE_JSON_EVENTS_KAFKA_TOPIC: KAFKA_EVENTS_JSON,
        CONVERSION_BUFFER_ENABLED: false,
        CONVERSION_BUFFER_ENABLED_TEAMS: '',
        CONVERSION_BUFFER_TOPIC_ENABLED_TEAMS: '',
        BUFFER_CONVERSION_SECONDS: isDevEnv() ? 2 : 60, // KEEP IN SYNC WITH posthog/settings/ingestion.py
        PERSON_INFO_CACHE_TTL: 5 * 60, // 5 min
        KAFKA_HEALTHCHECK_SECONDS: 20,
        OBJECT_STORAGE_ENABLED: true,
        OBJECT_STORAGE_ENDPOINT: 'http://localhost:19000',
        OBJECT_STORAGE_REGION: 'us-east-1',
        OBJECT_STORAGE_ACCESS_KEY_ID: 'object_storage_root_user',
        OBJECT_STORAGE_SECRET_ACCESS_KEY: 'object_storage_root_password',
        OBJECT_STORAGE_BUCKET: 'posthog',
        PLUGIN_SERVER_MODE: null,
        KAFKAJS_LOG_LEVEL: 'WARN',
        HISTORICAL_EXPORTS_ENABLED: true,
        HISTORICAL_EXPORTS_MAX_RETRY_COUNT: 15,
        HISTORICAL_EXPORTS_INITIAL_FETCH_TIME_WINDOW: 10 * 60 * 1000,
        HISTORICAL_EXPORTS_FETCH_WINDOW_MULTIPLIER: 1.5,
        APP_METRICS_GATHERED_FOR_ALL: isDevEnv() ? true : false,
        MAX_TEAM_ID_TO_BUFFER_ANONYMOUS_EVENTS_FOR: 0,
        USE_KAFKA_FOR_SCHEDULED_TASKS: true,
        CLOUD_DEPLOYMENT: 'default', // Used as a Sentry tag

        SESSION_RECORDING_BLOB_PROCESSING_TEAMS: '', // TODO: Change this to 'all' when we release it fully
        SESSION_RECORDING_LOCAL_DIRECTORY: '.tmp/sessions',
        // NOTE: 10 minutes
        SESSION_RECORDING_MAX_BUFFER_AGE_SECONDS: 60 * 10,
        SESSION_RECORDING_MAX_BUFFER_SIZE_KB: ['dev', 'test'].includes(process.env.NODE_ENV || 'undefined')
            ? 1024 // NOTE: ~1MB in dev or test, so that even with gzipped content we still flush pretty frequently
            : 1024 * 50, // ~50MB after compression in prod
        SESSION_RECORDING_REMOTE_FOLDER: 'session_recordings',
    }
}

export function overrideWithEnv(
    config: PluginsServerConfig,
    env: Record<string, string | undefined> = process.env
): PluginsServerConfig {
    const defaultConfig = getDefaultConfig() as any // to make typechecker happy to use defaultConfig[key]

    const tmpConfig: any = { ...config }
    for (const key of Object.keys(config)) {
        if (typeof env[key] !== 'undefined') {
            if (typeof defaultConfig[key] === 'number') {
                tmpConfig[key] = env[key]?.indexOf('.') ? parseFloat(env[key]!) : parseInt(env[key]!)
            } else if (typeof defaultConfig[key] === 'boolean') {
                tmpConfig[key] = stringToBoolean(env[key])
            } else {
                tmpConfig[key] = env[key]
            }
        }
    }
    const newConfig: PluginsServerConfig = { ...tmpConfig }

    if (
        ![
            'ingestion',
            'async',
            'exports',
            'scheduler',
            'jobs',
            'ingestion-overflow',
            'analytics-ingestion',
            'recordings-ingestion',
            'recordings-blob-ingestion',
            null,
        ].includes(newConfig.PLUGIN_SERVER_MODE)
    ) {
        throw Error(`Invalid PLUGIN_SERVER_MODE ${newConfig.PLUGIN_SERVER_MODE}`)
    }

    if (!newConfig.DATABASE_URL && !newConfig.POSTHOG_DB_NAME) {
        throw Error(
            'You must specify either DATABASE_URL or the database options POSTHOG_DB_NAME, POSTHOG_DB_USER, POSTHOG_DB_PASSWORD, POSTHOG_POSTGRES_HOST, POSTHOG_POSTGRES_PORT!'
        )
    }

    if (!newConfig.DATABASE_URL) {
        const encodedUser = encodeURIComponent(newConfig.POSTHOG_DB_USER)
        const encodedPassword = encodeURIComponent(newConfig.POSTHOG_DB_PASSWORD)
        newConfig.DATABASE_URL = `postgres://${encodedUser}:${encodedPassword}@${newConfig.POSTHOG_POSTGRES_HOST}:${newConfig.POSTHOG_POSTGRES_PORT}/${newConfig.POSTHOG_DB_NAME}`
    }

    if (!newConfig.JOB_QUEUE_GRAPHILE_URL) {
        newConfig.JOB_QUEUE_GRAPHILE_URL = newConfig.DATABASE_URL
    }

    if (!Object.keys(KAFKAJS_LOG_LEVEL_MAPPING).includes(newConfig.KAFKAJS_LOG_LEVEL)) {
        throw Error(
            `Invalid KAFKAJS_LOG_LEVEL ${newConfig.KAFKAJS_LOG_LEVEL}. Valid: ${Object.keys(
                KAFKAJS_LOG_LEVEL_MAPPING
            ).join(', ')}`
        )
    }
    return newConfig
}<|MERGE_RESOLUTION|>--- conflicted
+++ resolved
@@ -40,15 +40,10 @@
         KAFKA_SASL_USER: null,
         KAFKA_SASL_PASSWORD: null,
         KAFKA_CONSUMPTION_MAX_BYTES: 10_485_760, // Default value for kafkajs
-<<<<<<< HEAD
         KAFKA_CONSUMPTION_MAX_BYTES_PER_PARTITION: 1_048_576, // Default value for kafkajs, must be bigger than message size
         KAFKA_CONSUMPTION_MAX_WAIT_MS: 1_000, // Down from the 5s default for kafkajs
-=======
-        KAFKA_CONSUMPTION_MAX_BYTES_PER_PARTITION: 5_242_880,
-        KAFKA_CONSUMPTION_MAX_WAIT_MS: 500, // Timeout on PER PARTITION reads into the prefetch buffer
         KAFKA_CONSUMPTION_ERROR_BACKOFF_MS: 500, // Timeout when a partition read fails (possibly because empty)
         KAFKA_CONSUMPTION_BATCHING_TIMEOUT_MS: 500, // Timeout on reads from the prefetch buffer before running consumer loops
->>>>>>> 41c1999e
         KAFKA_CONSUMPTION_TOPIC: KAFKA_EVENTS_PLUGIN_INGESTION,
         KAFKA_CONSUMPTION_OVERFLOW_TOPIC: KAFKA_EVENTS_PLUGIN_INGESTION_OVERFLOW,
         KAFKA_PRODUCER_MAX_QUEUE_SIZE: isTestEnv() ? 0 : 1000,
