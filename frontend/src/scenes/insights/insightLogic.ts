import { kea } from 'kea'
import { prompt } from 'lib/logic/prompt'
<<<<<<< HEAD
import { clamp, getEventNamesForAction, objectsEqual, toParams, uuid } from 'lib/utils'
=======
import { getEventNamesForAction, objectsEqual, sum, toParams, uuid } from 'lib/utils'
>>>>>>> 7b8d6ce3
import posthog from 'posthog-js'
import { eventUsageLogic, InsightEventSource } from 'lib/utils/eventUsageLogic'
import type { insightLogicType } from './insightLogicType'
import {
    ActionType,
    FilterType,
    InsightLogicProps,
    InsightModel,
    InsightResponseStatus,
    InsightShortId,
    InsightType,
    ItemMode,
    SetInsightOptions,
} from '~/types'
import { captureInternalMetric } from 'lib/internalMetrics'
import { router } from 'kea-router'
import api from 'lib/api'
import { lemonToast } from 'lib/components/lemonToast'
import { filterTrendsClientSideParams, keyForInsightLogicProps } from 'scenes/insights/sharedUtils'
import { cleanFilters } from 'scenes/insights/utils/cleanFilters'
import { dashboardsModel } from '~/models/dashboardsModel'
import { extractObjectDiffKeys, findInsightFromMountedLogic, getInsightId, summarizeInsightFilters } from './utils'
import { teamLogic } from '../teamLogic'
import { Scene } from 'scenes/sceneTypes'
import { sceneLogic } from 'scenes/sceneLogic'
import { savedInsightsLogic } from 'scenes/saved-insights/savedInsightsLogic'
import { urls } from 'scenes/urls'
import { featureFlagLogic } from 'lib/logic/featureFlagLogic'
import { actionsModel } from '~/models/actionsModel'
import * as Sentry from '@sentry/react'
import { DashboardPrivilegeLevel, FEATURE_FLAGS } from 'lib/constants'
import { groupsModel } from '~/models/groupsModel'
import { cohortsModel } from '~/models/cohortsModel'
import { mathsLogic } from 'scenes/trends/mathsLogic'
import { insightSceneLogic } from 'scenes/insights/insightSceneLogic'
import { TriggerExportProps } from 'lib/components/ExportButton/exporter'
import { parseProperties } from 'lib/components/PropertyFilters/utils'

const IS_TEST_MODE = process.env.NODE_ENV === 'test'
const SHOW_TIMEOUT_MESSAGE_AFTER = 15000

<<<<<<< HEAD
const INITIAL_STATUS_OBJECT: InsightResponseStatus = {
    num_rows: 0,
    total_rows: 0,
    complete: false,
    error: false,
    error_message: null,
}

export const defaultFilterTestAccounts = (): boolean => {
    return localStorage.getItem('default_filter_test_accounts') === 'true' || false
=======
export const defaultFilterTestAccounts = (current_filter_test_accounts: boolean): boolean => {
    // if the current _global_ value is true respect that over any local preference
    return localStorage.getItem('default_filter_test_accounts') === 'true' || current_filter_test_accounts
>>>>>>> 7b8d6ce3
}

function emptyFilters(filters: Partial<FilterType> | undefined): boolean {
    return (
        !filters ||
        (Object.keys(filters).length < 2 && JSON.stringify(cleanFilters(filters)) === JSON.stringify(cleanFilters({})))
    )
}

export const createEmptyInsight = (
    insightId: InsightShortId | `new-${string}` | 'new',
    filterTestAccounts: boolean
): Partial<InsightModel> => ({
    short_id: insightId !== 'new' && !insightId.startsWith('new-') ? (insightId as InsightShortId) : undefined,
    name: '',
    description: '',
    tags: [],
    filters: filterTestAccounts ? { filter_test_accounts: true } : {},
    result: null,
})

export const insightLogic = kea<insightLogicType>({
    props: {} as InsightLogicProps,
    key: keyForInsightLogicProps('new'),
    path: (key) => ['scenes', 'insights', 'insightLogic', key],

    connect: {
        values: [
            teamLogic,
            ['currentTeamId', 'currentTeam'],
            featureFlagLogic,
            ['featureFlags'],
            groupsModel,
            ['aggregationLabel'],
            cohortsModel,
            ['cohortsById'],
            mathsLogic,
            ['mathDefinitions'],
        ],
        logic: [eventUsageLogic, dashboardsModel, prompt({ key: `save-as-insight` })],
    },

    actions: () => ({
        setActiveView: (type: InsightType) => ({ type }),
        updateActiveView: (type: InsightType) => ({ type }),
        setFilters: (filters: Partial<FilterType>, insightMode?: ItemMode) => ({ filters, insightMode }),
        reportInsightViewedForRecentInsights: () => true,
        reportInsightViewed: (
            insightModel: Partial<InsightModel>,
            filters: Partial<FilterType>,
            previousFilters?: Partial<FilterType>
        ) => ({
            insightModel,
            filters,
            previousFilters,
        }),
        startQuery: (queryId: string) => ({ queryId }),
        endQuery: (
            queryId: string,
            view: InsightType,
            lastRefresh: string | null,
            exception?: Record<string, any>
        ) => ({
            queryId,
            view,
            lastRefresh,
            exception,
        }),
        abortQuery: (queryId: string, view: InsightType, scene: Scene | null, exception?: Record<string, any>) => ({
            queryId,
            view,
            scene,
            exception,
        }),
        setShowTimeoutMessage: (showTimeoutMessage: boolean) => ({ showTimeoutMessage }),
        setShowErrorMessage: (showErrorMessage: boolean) => ({ showErrorMessage }),
        setIsLoading: (isLoading: boolean) => ({ isLoading }),
        setTimeout: (timeout: number | null) => ({ timeout }),
        setLastRefresh: (lastRefresh: string | null) => ({ lastRefresh }),
        setNotFirstLoad: true,
        setInsight: (insight: Partial<InsightModel>, options: SetInsightOptions) => ({
            insight,
            options,
        }),
        saveAs: true,
        saveAsNamingSuccess: (name: string) => ({ name }),
        cancelChanges: (goToViewMode?: boolean) => ({ goToViewMode }),
        setInsightDescription: (description: string) => ({ description }),
        saveInsight: (redirectToViewMode = true) => ({ redirectToViewMode }),
        saveInsightSuccess: true,
        saveInsightFailure: true,
        setTagLoading: (tagLoading: boolean) => ({ tagLoading }),
        fetchedResults: (filters: Partial<FilterType>) => ({ filters }),
        loadInsight: (shortId: InsightShortId) => ({
            shortId,
        }),
        updateInsight: (insight: Partial<InsightModel>, callback?: (insight: Partial<InsightModel>) => void) => ({
            insight,
            callback,
        }),
        loadResultsWithProgress: (refresh = false) => ({ refresh }),
        checkForResults: () => true,
        loadResults: (refresh = false) => ({ refresh, queryId: uuid() }),
        setInsightMetadata: (metadata: Partial<InsightModel>) => ({ metadata }),
        toggleInsightLegend: true,
        toggleVisibility: (index: number) => ({ index }),
        setHiddenById: (entry: Record<string, boolean | undefined>) => ({ entry }),
    }),
    loaders: ({ actions, cache, values, props }) => ({
        insight: [
            props.cachedInsight ??
                createEmptyInsight(
                    props.dashboardItemId || 'new',
                    values.currentTeam?.test_account_filters_default_checked || false
                ),
            {
                loadInsight: async ({ shortId }) => {
                    const response = await api.get(
                        `api/projects/${teamLogic.values.currentTeamId}/insights/?short_id=${encodeURIComponent(
                            shortId
                        )}`
                    )
                    if (response?.results?.[0]) {
                        return response.results[0]
                    }
                    lemonToast.error(`Insight "${shortId}" not found`)
                    throw new Error(`Insight "${shortId}" not found`)
                },
                updateInsight: async ({ insight, callback }, breakpoint) => {
                    if (!Object.entries(insight).length) {
                        return values.insight
                    }

                    if ('filters' in insight && emptyFilters(insight.filters)) {
                        const error = new Error('Will not override empty filters in updateInsight.')
                        Sentry.captureException(error, {
                            extra: {
                                filters: JSON.stringify(insight.filters),
                                insight: JSON.stringify(insight),
                                valuesInsight: JSON.stringify(values.insight),
                            },
                        })
                        throw error
                    }

                    const response = await api.update(
                        `api/projects/${teamLogic.values.currentTeamId}/insights/${values.insight.id}`,
                        insight
                    )
                    breakpoint()
                    const updatedInsight: InsightModel = {
                        ...response,
                        result: response.result || values.insight.result,
                    }
                    callback?.(updatedInsight)

                    const removedDashboards = (values.insight.dashboards || []).filter(
                        (d) => !updatedInsight.dashboards?.includes(d)
                    )
                    dashboardsModel.actions.updateDashboardInsight(updatedInsight, removedDashboards)
                    return updatedInsight
                },
                setInsightMetadata: async ({ metadata }, breakpoint) => {
                    const editMode =
                        insightSceneLogic.isMounted() &&
                        insightSceneLogic.values.insight === values.insight &&
                        insightSceneLogic.values.insightMode === ItemMode.Edit

                    if (editMode) {
                        return { ...values.insight, ...metadata }
                    }

                    if (metadata.filters) {
                        const error = new Error(`Will not override filters in setInsightMetadata`)
                        Sentry.captureException(error, {
                            extra: {
                                filters: JSON.stringify(values.insight.filters),
                                insight: JSON.stringify(values.insight),
                            },
                        })
                        throw error
                    }

                    const beforeUpdates = {}
                    for (const key of Object.keys(metadata)) {
                        beforeUpdates[key] = values.savedInsight[key]
                    }

                    const response = await api.update(
                        `api/projects/${teamLogic.values.currentTeamId}/insights/${values.insight.id}`,
                        metadata
                    )
                    breakpoint()

                    // only update the fields that we changed
                    const updatedInsight = { ...values.insight } as InsightModel
                    for (const key of Object.keys(metadata)) {
                        updatedInsight[key] = response[key]
                    }

                    savedInsightsLogic.findMounted()?.actions.loadInsights()
                    dashboardsModel.actions.updateDashboardInsight(updatedInsight)

                    lemonToast.success(`Updated insight`, {
                        button: {
                            label: 'Undo',
                            dataAttr: 'edit-insight-undo',
                            action: async () => {
                                const response = await api.update(
                                    `api/projects/${teamLogic.values.currentTeamId}/insights/${values.insight.id}`,
                                    beforeUpdates
                                )
                                // only update the fields that we changed
                                const revertedInsight = { ...values.insight } as InsightModel
                                for (const key of Object.keys(beforeUpdates)) {
                                    revertedInsight[key] = response[key]
                                }
                                savedInsightsLogic.findMounted()?.actions.loadInsights()
                                dashboardsModel.actions.updateDashboardInsight(revertedInsight)
                                actions.setInsight(revertedInsight, { overrideFilter: false, fromPersistentApi: true })
                                lemonToast.success('Insight change reverted')
                            },
                        },
                    })
                    return updatedInsight
                },
                // using values.filters, query for new insight results
                loadResults: async ({ refresh, queryId }, breakpoint) => {
                    // fetch this now, as it might be different when we report below
                    const scene = sceneLogic.isMounted() ? sceneLogic.values.scene : null

                    // If a query is in progress, kill that query
                    if (cache.abortController) {
                        cache.abortController.abort()
                    }
                    cache.abortController = new AbortController()

                    const { filters } = values

                    const insight = (filters.insight as InsightType | undefined) || InsightType.TRENDS
                    const params = { ...filters, ...(refresh ? { refresh: true } : {}), client_query_id: queryId }

                    const dashboardItemId = props.dashboardItemId
                    actions.startQuery(queryId)
                    if (dashboardItemId && dashboardsModel.isMounted()) {
                        dashboardsModel.actions.updateDashboardRefreshStatus(dashboardItemId, true, null)
                    }

                    let response
                    const { currentTeamId } = values
                    if (!currentTeamId) {
                        throw new Error("Can't load insight before current project is determined.")
                    }
                    try {
                        if (
                            values.savedInsight?.id &&
                            objectsEqual(cleanFilters(filters), cleanFilters(values.savedInsight.filters ?? {}))
                        ) {
                            // Instead of making a search for filters, reload the insight via its id if possible.
                            // This makes sure we update the insight's cache key if we get new default filters.
                            response = await api.get(
                                `api/projects/${currentTeamId}/insights/${values.savedInsight.id}/?refresh=true`,
                                cache.abortController.signal
                            )
                        } else if (
                            insight === InsightType.TRENDS ||
                            insight === InsightType.STICKINESS ||
                            insight === InsightType.LIFECYCLE
                        ) {
                            response = await api.get(
                                `api/projects/${currentTeamId}/insights/trend/?${toParams(
                                    filterTrendsClientSideParams(params)
                                )}`,
                                cache.abortController.signal
                            )
                        } else if (insight === InsightType.RETENTION) {
                            response = await api.get(
                                `api/projects/${currentTeamId}/insights/retention/?${toParams(params)}`,
                                cache.abortController.signal
                            )
                        } else if (insight === InsightType.FUNNELS) {
                            const { refresh, ...bodyParams } = params
                            response = await api.create(
                                `api/projects/${currentTeamId}/insights/funnel/${refresh ? '?refresh=true' : ''}`,
                                bodyParams,
                                cache.abortController.signal
                            )
                        } else if (insight === InsightType.PATHS) {
<<<<<<< HEAD
                            response = await api.create(`api/projects/${currentTeamId}/insights/path`, params)
                        } else if (insight === InsightType.USER_SQL) {
                            // SUPER HACK to enable loadResultsWithProgress in this case
                            response = {
                                result: [],
                                next: null,
                            }
=======
                            response = await api.create(
                                `api/projects/${currentTeamId}/insights/path`,
                                params,
                                cache.abortController.signal
                            )
>>>>>>> 7b8d6ce3
                        } else {
                            throw new Error(`Cannot load insight of type ${insight}`)
                        }
                    } catch (e: any) {
                        if (e.name === 'AbortError' || e.message?.name === 'AbortError') {
                            actions.abortQuery(queryId, insight, scene, e)
                        }
                        breakpoint()
                        cache.abortController = null
                        actions.endQuery(queryId, insight, null, e)
                        if (dashboardItemId && dashboardsModel.isMounted()) {
                            dashboardsModel.actions.updateDashboardRefreshStatus(dashboardItemId, false, null)
                        }
                        if (filters.insight === InsightType.FUNNELS) {
                            eventUsageLogic.actions.reportFunnelCalculated(
                                filters.events?.length || 0,
                                filters.actions?.length || 0,
                                filters.interval || '',
                                filters.funnel_viz_type,
                                false,
                                e.message
                            )
                        }
                        throw e
                    }
                    breakpoint()
                    cache.abortController = null
                    actions.endQuery(
                        queryId,
                        (values.filters.insight as InsightType) || InsightType.TRENDS,
                        response.last_refresh
                    )
                    if (dashboardItemId && dashboardsModel.isMounted()) {
                        dashboardsModel.actions.updateDashboardRefreshStatus(
                            dashboardItemId,
                            false,
                            response.last_refresh
                        )
                    }
                    if (filters.insight === InsightType.FUNNELS) {
                        eventUsageLogic.actions.reportFunnelCalculated(
                            filters.events?.length || 0,
                            filters.actions?.length || 0,
                            filters.interval || '',
                            filters.funnel_viz_type,
                            true
                        )
                    }

                    return {
                        ...values.insight,
                        result: response.result,
                        next: response.next,
<<<<<<< HEAD
                        source_query: response.source_query,
                        status: response.status,
=======
                        timezone: response.timezone,
>>>>>>> 7b8d6ce3
                        filters,
                    } as Partial<InsightModel>
                },
                loadResultsWithProgress: async () => {
                    const { currentTeamId } = values
                    const { filters } = values
                    const insight = (filters.insight as InsightType | undefined) || InsightType.TRENDS
                    const params = { refresh: true, ...filters }
                    let queryResultId = null
                    if (insight === InsightType.USER_SQL) {
                        if (params.user_sql) {
                            const response = await api.get(
                                `api/projects/${currentTeamId}/insights/user_sql?${toParams(params)}`
                            )
                            queryResultId = response.query_id
                        }
                    }
                    return {
                        ...values.insight,
                        resultQueryId: queryResultId,
                        status: INITIAL_STATUS_OBJECT,
                    }
                },

                checkInsightResultProgress: async () => {
                    const { currentTeamId } = values
                    const resultQueryId = values.insight.resultQueryId
                    const response = await api.get(
                        `api/projects/${currentTeamId}/insights/check_insight_result?${toParams({
                            query_id: resultQueryId,
                        })}`
                    )
                    const status = response.status as InsightResponseStatus
                    delete status['results']

                    const result = status.complete ? response.result : undefined

                    return {
                        ...values.insight,
                        result,
                        status,
                    }
                },
            },
        ],
    }),
    reducers: ({ props }) => ({
        insight: {
            loadInsight: (state, { shortId }) =>
                shortId === state.short_id
                    ? state
                    : {
                          // blank slate if switched to a new insight
                          short_id: shortId,
                          tags: [],
                          result: null,
                          filters: {},
                      },
            setInsight: (_state, { insight }) => ({
                ...insight,
            }),
            setInsightMetadata: (state, { metadata }) => ({ ...state, ...metadata }),
            [dashboardsModel.actionTypes.updateDashboardInsight]: (state, { item, extraDashboardIds }) => {
                // TODO when is this called without changes originating in this logic
                const targetDashboards = (item.dashboards || []).concat(extraDashboardIds || [])
                const updateIsForThisDashboard =
                    item.short_id === state.short_id &&
                    props.dashboardId &&
                    targetDashboards.includes(props.dashboardId)
                if (updateIsForThisDashboard) {
                    return { ...state, ...item }
                } else {
                    return state
                }
            },
        },
        /* filters contains the in-flight filters, might not (yet?) be the same as insight.filters */
        filters: [
            () => props.cachedInsight?.filters || ({} as Partial<FilterType>),
            {
                setFilters: (state, { filters }) => cleanFilters(filters, state),
                setInsight: (state, { insight: { filters }, options: { overrideFilter } }) =>
                    overrideFilter ? cleanFilters(filters || {}) : state,
                loadInsightSuccess: (state, { insight }) =>
                    Object.keys(state).length === 0 && insight.filters ? insight.filters : state,
                loadResultsSuccess: (state, { insight }) =>
                    Object.keys(state).length === 0 && insight.filters ? insight.filters : state,
            },
        ],
        /** The insight's state as it is in the database. */
        savedInsight: [
            () => props.cachedInsight || ({} as InsightModel),
            {
                setInsight: (state, { insight, options: { fromPersistentApi } }) =>
                    fromPersistentApi ? { ...insight, filters: cleanFilters(insight.filters || {}) } : state,
                loadInsightSuccess: (_, { insight }) => ({ ...insight, filters: cleanFilters(insight.filters || {}) }),
                updateInsightSuccess: (_, { insight }) => ({
                    ...insight,
                    filters: cleanFilters(insight.filters || {}),
                }),
            },
        ],
        showTimeoutMessage: [false, { setShowTimeoutMessage: (_, { showTimeoutMessage }) => showTimeoutMessage }],
        maybeShowTimeoutMessage: [
            false,
            {
                // Only show timeout message if timer is still running
                setShowTimeoutMessage: (_, { showTimeoutMessage }) => showTimeoutMessage,
                endQuery: (_, { exception }) => !!exception && exception.status !== 500,
                startQuery: () => false,
                setActiveView: () => false,
            },
        ],
        showErrorMessage: [false, { setShowErrorMessage: (_, { showErrorMessage }) => showErrorMessage }],
        maybeShowErrorMessage: [
            false,
            {
                endQuery: (_, { exception }) => {
                    const isHTTPErrorStatus = exception?.status >= 400
                    const isBrowserErrorStatus = exception?.status === 0
                    return isHTTPErrorStatus || isBrowserErrorStatus
                },
                loadInsightFailure: (_, { errorObject }) => errorObject?.status === 0,
                loadResultsFailure: (_, { errorObject }) => errorObject?.status === 0,
                startQuery: () => false,
                setActiveView: () => false,
            },
        ],
        timeout: [null as number | null, { setTimeout: (_, { timeout }) => timeout }],
        lastRefresh: [
            null as string | null,
            {
                setLastRefresh: (_, { lastRefresh }) => lastRefresh,
                loadInsightSuccess: (_, { insight }) => insight.last_refresh || null,
                setActiveView: () => null,
            },
        ],
        insightLoading: [
            false,
            {
                setIsLoading: (_, { isLoading }) => isLoading,
                loadInsight: () => true,
                loadInsightSuccess: () => false,
                loadInsightFailure: () => false,
            },
        ],
        /*
        isFirstLoad determines if this is the first graph being shown after the component is mounted (used for analytics)
        */
        isFirstLoad: [
            true,
            {
                setNotFirstLoad: () => false,
            },
        ],
        queryStartTimes: [
            {} as Record<string, number>,
            {
                startQuery: (state, { queryId }) => ({ ...state, [queryId]: new Date().getTime() }),
            },
        ],
        tagLoading: [
            false,
            {
                setTagLoading: (_, { tagLoading }) => tagLoading,
            },
        ],
        insightSaving: [
            false,
            {
                saveInsight: () => true,
                saveInsightSuccess: () => false,
                saveInsightFailure: () => false,
            },
        ],
    }),
    selectors: {
        /** filters for data that's being displayed, might not be same as `savedInsight.filters` or filters */
        loadedFilters: [(s) => [s.insight], (insight) => insight.filters],
        insightProps: [() => [(_, props) => props], (props): InsightLogicProps => props],
        derivedName: [
            (s) => [s.insight, s.aggregationLabel, s.cohortsById, s.mathDefinitions],
            (insight, aggregationLabel, cohortsById, mathDefinitions) =>
                summarizeInsightFilters(insight.filters || {}, aggregationLabel, cohortsById, mathDefinitions).slice(
                    0,
                    400
                ),
        ],
        percentResultsLoaded: [
            (s) => [s.insight],
            (insight) => {
                if (!insight?.status) {
                    return 0
                }
                if (insight.status.complete === true) {
                    return 100
                }

                if (insight.status.complete === false) {
                    const percentComplete = (100 * insight.status.num_rows) / insight.status.total_rows
                    return clamp(percentComplete, 10, 90)
                }
                return 0
            },
        ],
        insightName: [(s) => [s.insight, s.derivedName], (insight, derivedName) => insight.name || derivedName],
        insightId: [(s) => [s.insight], (insight) => insight?.id || null],
        canEditInsight: [
            (s) => [s.insight],
            (insight) =>
                insight.effective_privilege_level == undefined ||
                insight.effective_privilege_level >= DashboardPrivilegeLevel.CanEdit,
        ],
        activeView: [(s) => [s.filters], (filters) => filters.insight || InsightType.TRENDS],
        loadedView: [
            (s) => [s.insight, s.activeView],
            ({ filters }, activeView) => filters?.insight || activeView || InsightType.TRENDS,
        ],
        insightChanged: [
            (s) => [s.insight, s.savedInsight, s.filters],
            (insight, savedInsight, filters): boolean =>
                (insight.name || '') !== (savedInsight.name || '') ||
                (insight.description || '') !== (savedInsight.description || '') ||
                !objectsEqual(insight.tags || [], savedInsight.tags || []) ||
                !objectsEqual(cleanFilters(savedInsight.filters || {}), cleanFilters(filters || {})),
        ],
        isInDashboardContext: [
            () => [router.selectors.location],
            ({ pathname }) =>
                pathname.startsWith('/dashboard') ||
                pathname.startsWith('/home') ||
                pathname.startsWith('/shared-dashboard'),
        ],
        allEventNames: [
            (s) => [s.filters, actionsModel.selectors.actions],
            (filters, actions: ActionType[]) => {
                const allEvents = [
                    ...(filters.events || []).map((e) => String(e.id)),
                    ...(filters.actions || []).flatMap((action) => getEventNamesForAction(action.id, actions)),
                ]
                // remove duplicates and empty events
                return Array.from(new Set(allEvents.filter((a): a is string => !!a)))
            },
        ],
        hiddenLegendKeys: [
            (s) => [s.filters],
            (filters) => {
                return filters.hidden_legend_keys ?? {}
            },
        ],
        filtersKnown: [
            (s) => [s.insight],
            ({ filters }) => {
                // any real filter will have the `insight` key in it
                return 'insight' in (filters ?? {})
            },
        ],
        filterPropertiesCount: [
            (s) => [s.filters],
            (filters): number => {
                return Array.isArray(filters.properties)
                    ? filters.properties.length
                    : sum(filters.properties?.values?.map((x) => x.values.length) || [])
            },
        ],
        intervalUnit: [(s) => [s.filters], (filters) => filters?.interval || 'day'],
        timezone: [(s) => [s.insight], (insight) => insight?.timezone || 'UTC'],
        exporterResourceParams: [
            (s) => [s.filters, s.currentTeamId, s.insight],
            (
                filters: Partial<FilterType>,
                currentTeamId: number,
                insight: Partial<InsightModel>
            ): TriggerExportProps['export_context'] | null => {
                const insightType = (filters.insight as InsightType | undefined) || InsightType.TRENDS
                const params = { ...filters }

                const filename = ['export', insight.name || insight.derived_name].join('-')

                if (
                    insightType === InsightType.TRENDS ||
                    insightType === InsightType.STICKINESS ||
                    insightType === InsightType.LIFECYCLE
                ) {
                    return {
                        path: `api/projects/${currentTeamId}/insights/trend/?${toParams(
                            filterTrendsClientSideParams(params)
                        )}`,
                        filename,
                    }
                } else if (insightType === InsightType.RETENTION) {
                    return { filename, path: `api/projects/${currentTeamId}/insights/retention/?${toParams(params)}` }
                } else if (insightType === InsightType.FUNNELS) {
                    return {
                        filename,
                        method: 'POST',
                        path: `api/projects/${currentTeamId}/insights/funnel`,
                        body: params,
                    }
                } else if (insightType === InsightType.PATHS) {
                    return {
                        filename,
                        method: 'POST',
                        path: `api/projects/${currentTeamId}/insights/path`,
                        body: params,
                    }
                } else {
                    return null
                }
            },
        ],
        isUsingSessionAnalysis: [
            (s) => [s.filters],
            (filters: Partial<FilterType>): boolean => {
                const entities = (filters.events || []).concat(filters.actions ?? [])
                const using_session_breakdown = filters.breakdown_type === 'session'
                const using_session_math = entities.some((entity) => entity.math === 'unique_session')
                const using_session_property_math = entities.some((entity) => {
                    // Should be made more generic is we ever add more session properties
                    return entity.math_property === '$session_duration'
                })
                const using_entity_session_property_filter = entities.some((entity) => {
                    return parseProperties(entity.properties).some((property) => property.type === 'session')
                })
                const using_global_session_property_filter = parseProperties(filters.properties).some(
                    (property) => property.type === 'session'
                )
                return (
                    using_session_breakdown ||
                    using_session_math ||
                    using_session_property_math ||
                    using_entity_session_property_filter ||
                    using_global_session_property_filter
                )
            },
        ],
    },
    listeners: ({ actions, selectors, values }) => ({
        setFilters: async ({ filters }, _, __, previousState) => {
            const previousFilters = selectors.filters(previousState)
            if (objectsEqual(previousFilters, filters)) {
                return
            }
            const dupeFilters = { ...filters }
            const dupePrevFilters = { ...selectors.filters(previousState) }
            delete dupeFilters.new_entity
            delete dupePrevFilters.new_entity

            if (objectsEqual(dupePrevFilters, dupeFilters)) {
                return
            }

            actions.reportInsightViewed(values.insight, filters, previousFilters)

            const backendFilterChanged = !objectsEqual(
                Object.assign({}, values.filters, {
                    layout: undefined,
                    hidden_legend_keys: undefined,
                    funnel_advanced: undefined,
                    show_legend: undefined,
                }),
                Object.assign({}, values.loadedFilters, {
                    layout: undefined,
                    hidden_legend_keys: undefined,
                    funnel_advanced: undefined,
                    show_legend: undefined,
                })
            )

            // (Re)load results when filters have changed or if there's no result yet
            if (backendFilterChanged || !values.insight?.result) {
                actions.loadResults()
            }
        },
        reportInsightViewedForRecentInsights: async () => {
            // Report the insight being viewed to our '/viewed' endpoint. Used for "recently viewed insights"

            // TODO: This should be merged into the same action as `reportInsightViewed`, but we can't right now
            // because there are some issues with `reportInsightViewed` not being called when the
            // insightLogic is already loaded.
            // For example, if the user navigates to an insight after viewing it on a dashboard, `reportInsightViewed`
            // will not be called. This should be fixed when we refactor insightLogic, but the logic is a bit tangled
            // right now
            if (values.insight.id) {
                api.create(`api/projects/${teamLogic.values.currentTeamId}/insights/${values.insight.id}/viewed`)
            }
        },
        reportInsightViewed: async ({ filters, previousFilters }, breakpoint) => {
            await breakpoint(IS_TEST_MODE ? 1 : 500) // Debounce to avoid noisy events from changing filters multiple times
            if (!values.isInDashboardContext) {
                const { fromDashboard } = router.values.hashParams
                const changedKeysObj: Record<string, any> | undefined =
                    previousFilters && extractObjectDiffKeys(previousFilters, filters)

                const insightMode =
                    insightSceneLogic.isMounted() && insightSceneLogic.values.insight === values.insight
                        ? insightSceneLogic.values.insightMode
                        : ItemMode.View

                eventUsageLogic.actions.reportInsightViewed(
                    values.insight,
                    filters || {},
                    insightMode,
                    values.isFirstLoad,
                    Boolean(fromDashboard),
                    0,
                    changedKeysObj,
                    values.isUsingSessionAnalysis
                )

                actions.setNotFirstLoad()
                await breakpoint(IS_TEST_MODE ? 1 : 10000) // Tests will wait for all breakpoints to finish

                eventUsageLogic.actions.reportInsightViewed(
                    values.insight,
                    filters || {},
                    insightMode,
                    values.isFirstLoad,
                    Boolean(fromDashboard),
                    10,
                    changedKeysObj,
                    values.isUsingSessionAnalysis
                )
            }
        },
        startQuery: () => {
            actions.setShowTimeoutMessage(false)
            actions.setShowErrorMessage(false)
            values.timeout && clearTimeout(values.timeout || undefined)
            const view = values.activeView
            actions.setTimeout(
                window.setTimeout(() => {
                    if (values && view == values.activeView) {
                        actions.setShowTimeoutMessage(true)
                        const tags = {
                            insight: values.activeView,
                            scene: sceneLogic.isMounted() ? sceneLogic.values.scene : null,
                        }
                        posthog.capture('insight timeout message shown', tags)
                        captureInternalMetric({ method: 'incr', metric: 'insight_timeout', value: 1, tags })
                    }
                }, SHOW_TIMEOUT_MESSAGE_AFTER)
            )
            actions.setIsLoading(true)
        },
        abortQuery: ({ queryId, view, scene, exception }) => {
            const { currentTeamId } = values
            const duration = new Date().getTime() - values.queryStartTimes[queryId]
            const tags = {
                insight: view,
                scene: scene,
                success: !exception,
                ...exception,
            }

            if (values.featureFlags[FEATURE_FLAGS.CANCEL_RUNNING_QUERIES]) {
                api.create(`api/projects/${currentTeamId}/insights/cancel`, { client_query_id: queryId })
            }
            captureInternalMetric({ method: 'timing', metric: 'insight_abort_time', value: duration, tags })
        },
        endQuery: ({ queryId, view, lastRefresh, exception }) => {
            if (values.timeout) {
                clearTimeout(values.timeout)
            }
            if (view === values.activeView) {
                actions.setShowTimeoutMessage(values.maybeShowTimeoutMessage)
                actions.setShowErrorMessage(values.maybeShowErrorMessage)
                actions.setLastRefresh(lastRefresh || null)
                actions.setIsLoading(false)

                const duration = new Date().getTime() - values.queryStartTimes[queryId]
                const tags = {
                    insight: values.activeView,
                    scene: sceneLogic.isMounted() ? sceneLogic.values.scene : null,
                    success: !exception,
                    ...exception,
                }

                posthog.capture('insight loaded', { ...tags, duration })
                captureInternalMetric({ method: 'timing', metric: 'insight_load_time', value: duration, tags })
                if (values.maybeShowErrorMessage) {
                    posthog.capture('insight error message shown', { ...tags, duration })
                }
            }
        },
        setActiveView: ({ type }) => {
            actions.setFilters(cleanFilters({ ...values.filters, insight: type as InsightType }, values.filters))
            actions.setShowTimeoutMessage(false)
            actions.setShowErrorMessage(false)
            if (values.timeout) {
                clearTimeout(values.timeout)
            }
        },
        saveInsight: async ({ redirectToViewMode }) => {
            const insightNumericId =
                values.insight.id || (values.insight.short_id ? await getInsightId(values.insight.short_id) : undefined)
            const { name, description, favorited, filters, deleted, color, dashboards, tags } = values.insight
            let savedInsight: InsightModel

            try {
                if (insightNumericId && emptyFilters(values.insight.filters)) {
                    const error = new Error('Will not override empty filters in saveInsight.')

                    Sentry.captureException(error, {
                        extra: {
                            filters: JSON.stringify(values.insight.filters),
                            insight: JSON.stringify(values.insight),
                        },
                    })
                    throw error
                }

                // We don't want to send ALL of the insight back to the API, so only grabbing fields that might have changed
                const insightRequest: Partial<InsightModel> = {
                    name,
                    derived_name: values.derivedName,
                    description,
                    favorited,
                    filters,
                    deleted,
                    saved: true,
                    color,
                    dashboards,
                    tags,
                }

                savedInsight = insightNumericId
                    ? await api.update(
                          `api/projects/${teamLogic.values.currentTeamId}/insights/${insightNumericId}`,
                          insightRequest
                      )
                    : await api.create(`api/projects/${teamLogic.values.currentTeamId}/insights/`, insightRequest)
                actions.saveInsightSuccess()
            } catch (e) {
                actions.saveInsightFailure()
                throw e
            }

            actions.setInsight(
                { ...savedInsight, result: savedInsight.result || values.insight.result },
                { fromPersistentApi: true, overrideFilter: true }
            )
            lemonToast.success(`Insight saved${dashboards?.length === 1 ? ' & added to dashboard' : ''}`, {
                button: {
                    label: 'View Insights list',
                    action: () => router.actions.push(urls.savedInsights()),
                },
            })

            dashboardsModel.actions.updateDashboardInsight(savedInsight)

            if (redirectToViewMode) {
                const mountedInsightSceneLogic = insightSceneLogic.findMounted()
                if (!insightNumericId && dashboards?.length === 1) {
                    // redirect new insights added to dashboard to the dashboard
                    router.actions.push(urls.dashboard(dashboards[0], savedInsight.short_id))
                } else if (insightNumericId) {
                    mountedInsightSceneLogic?.actions.setInsightMode(ItemMode.View, InsightEventSource.InsightHeader)
                } else {
                    router.actions.push(urls.insightView(savedInsight.short_id))
                }
            }
        },
        saveAs: async () => {
            prompt({ key: `save-as-insight` }).actions.prompt({
                title: 'Save as new insight',
                placeholder: 'Please enter the new name',
                value: `${values.insight.name || values.insight.derived_name} (copy)`,
                error: 'You must enter a name',
                success: actions.saveAsNamingSuccess,
            })
        },
        saveAsNamingSuccess: async ({ name }) => {
            const insight: InsightModel = await api.create(`api/projects/${teamLogic.values.currentTeamId}/insights/`, {
                name,
                filters: values.filters,
                saved: true,
            })
            lemonToast.info(`You're now working on a copy of ${values.insight.name ?? values.insight.derived_name}`)
            actions.setInsight(insight, { fromPersistentApi: true, overrideFilter: true })
            savedInsightsLogic.findMounted()?.actions.loadInsights()
            router.actions.push(urls.insightEdit(insight.short_id))
        },
        loadInsightSuccess: async ({ insight }) => {
            actions.reportInsightViewed(insight, insight?.filters || {})
            // loaded `/api/projects/:id/insights`, but it didn't have `results`, so make another query
            if (!insight.result && values.filters) {
                actions.loadResults()
            }
        },
        loadResultsWithProgressSuccess: async () => {
            actions.checkInsightResultProgress()
        },
        checkInsightResultProgressSuccess: async () => {
            if (!values.insight.status?.complete && !values.insight.status?.error) {
                setTimeout(actions.checkInsightResultProgress, 100)
            }
        },

        toggleInsightLegend: () => {
            actions.setFilters({ ...values.filters, show_legend: !values.filters.show_legend })
        },
        toggleVisibility: ({ index }) => {
            const currentIsHidden = !!values.hiddenLegendKeys?.[index]

            actions.setFilters({
                ...values.filters,
                hidden_legend_keys: {
                    ...values.hiddenLegendKeys,
                    [`${index}`]: currentIsHidden ? undefined : true,
                },
            })
        },
        setHiddenById: ({ entry }) => {
            const nextEntries = Object.fromEntries(
                Object.entries(entry).map(([index, hiddenState]) => [index, hiddenState ? true : undefined])
            )

            actions.setFilters({
                ...values.filters,
                hidden_legend_keys: {
                    ...values.hiddenLegendKeys,
                    ...nextEntries,
                },
            })
        },
        cancelChanges: ({ goToViewMode }) => {
            actions.setFilters(values.savedInsight.filters || {})
            if (goToViewMode) {
                insightSceneLogic.findMounted()?.actions.setInsightMode(ItemMode.View, InsightEventSource.InsightHeader)
                eventUsageLogic.actions.reportInsightsTabReset()
            }
        },
    }),

    events: ({ actions, cache, props, values }) => ({
        afterMount: () => {
            if (!props.cachedInsight || !props.cachedInsight?.result || !!props.cachedInsight?.filters) {
                if (
                    props.dashboardItemId &&
                    props.dashboardItemId !== 'new' &&
                    !props.dashboardItemId.startsWith('new-')
                ) {
                    const insight = findInsightFromMountedLogic(props.dashboardItemId, props.dashboardId)
                    if (insight) {
                        actions.setInsight(insight, { overrideFilter: true, fromPersistentApi: true })
                        if (insight?.result) {
                            actions.reportInsightViewed(insight, insight.filters || {})
                        } else {
                            actions.loadResults()
                        }
                        return
                    }
                }
                if (!props.doNotLoad) {
                    if (props.cachedInsight?.filters) {
                        actions.loadResults()
                    } else if (
                        props.dashboardItemId &&
                        props.dashboardItemId !== 'new' &&
                        !props.dashboardItemId.startsWith('new-')
                    ) {
                        actions.loadInsight(props.dashboardItemId as InsightShortId)
                    }
                }
            }
        },
        beforeUnmount: () => {
            cache.abortController?.abort()
            if (values.timeout) {
                clearTimeout(values.timeout)
            }
            lemonToast.dismiss()
        },
    }),
})<|MERGE_RESOLUTION|>--- conflicted
+++ resolved
@@ -1,10 +1,6 @@
 import { kea } from 'kea'
 import { prompt } from 'lib/logic/prompt'
-<<<<<<< HEAD
-import { clamp, getEventNamesForAction, objectsEqual, toParams, uuid } from 'lib/utils'
-=======
 import { getEventNamesForAction, objectsEqual, sum, toParams, uuid } from 'lib/utils'
->>>>>>> 7b8d6ce3
 import posthog from 'posthog-js'
 import { eventUsageLogic, InsightEventSource } from 'lib/utils/eventUsageLogic'
 import type { insightLogicType } from './insightLogicType'
@@ -46,22 +42,9 @@
 const IS_TEST_MODE = process.env.NODE_ENV === 'test'
 const SHOW_TIMEOUT_MESSAGE_AFTER = 15000
 
-<<<<<<< HEAD
-const INITIAL_STATUS_OBJECT: InsightResponseStatus = {
-    num_rows: 0,
-    total_rows: 0,
-    complete: false,
-    error: false,
-    error_message: null,
-}
-
-export const defaultFilterTestAccounts = (): boolean => {
-    return localStorage.getItem('default_filter_test_accounts') === 'true' || false
-=======
 export const defaultFilterTestAccounts = (current_filter_test_accounts: boolean): boolean => {
     // if the current _global_ value is true respect that over any local preference
     return localStorage.getItem('default_filter_test_accounts') === 'true' || current_filter_test_accounts
->>>>>>> 7b8d6ce3
 }
 
 function emptyFilters(filters: Partial<FilterType> | undefined): boolean {
@@ -350,21 +333,11 @@
                                 cache.abortController.signal
                             )
                         } else if (insight === InsightType.PATHS) {
-<<<<<<< HEAD
-                            response = await api.create(`api/projects/${currentTeamId}/insights/path`, params)
-                        } else if (insight === InsightType.USER_SQL) {
-                            // SUPER HACK to enable loadResultsWithProgress in this case
-                            response = {
-                                result: [],
-                                next: null,
-                            }
-=======
                             response = await api.create(
                                 `api/projects/${currentTeamId}/insights/path`,
                                 params,
                                 cache.abortController.signal
                             )
->>>>>>> 7b8d6ce3
                         } else {
                             throw new Error(`Cannot load insight of type ${insight}`)
                         }
@@ -418,12 +391,7 @@
                         ...values.insight,
                         result: response.result,
                         next: response.next,
-<<<<<<< HEAD
-                        source_query: response.source_query,
-                        status: response.status,
-=======
                         timezone: response.timezone,
->>>>>>> 7b8d6ce3
                         filters,
                     } as Partial<InsightModel>
                 },
