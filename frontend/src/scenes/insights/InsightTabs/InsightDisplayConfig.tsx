import { ChartFilter } from 'lib/components/ChartFilter'
import { CompareFilter } from 'lib/components/CompareFilter/CompareFilter'
import { IntervalFilter } from 'lib/components/IntervalFilter'
import { TZIndicator } from 'lib/components/TimezoneAware'
import {
    ACTIONS_BAR_CHART_VALUE,
    ACTIONS_LINE_GRAPH_LINEAR,
    ACTIONS_PIE_CHART,
    ACTIONS_TABLE,
    FEATURE_FLAGS,
} from 'lib/constants'
import React from 'react'
import { ChartDisplayType, FilterType } from '~/types'
import { ViewType } from '../insightLogic'
import { CalendarOutlined } from '@ant-design/icons'
import { InsightDateFilter } from '../InsightDateFilter'
import { RetentionDatePicker } from '../RetentionDatePicker'
import { featureFlagLogic } from 'lib/logic/featureFlagLogic'
<<<<<<< HEAD
import { FunnelStepReferencePicker } from './FunnelTab/FunnelStepReferencePicker'
import { useValues } from 'kea'
import { FunnelDisplayLayoutPicker } from './FunnelTab/FunnelDisplayLayoutPicker'

=======
import { SaveToDashboard } from 'lib/components/SaveToDashboard/SaveToDashboard'
>>>>>>> 660999f7
interface InsightDisplayConfigProps {
    clearAnnotationsToCreate: () => void
    allFilters: FilterType
    activeView: ViewType
    annotationsToCreate: Record<string, any>[] // TODO: Annotate properly
}

const showIntervalFilter = function (activeView: ViewType, filter: FilterType): boolean {
    switch (activeView) {
        case ViewType.FUNNELS:
            return filter.display === ACTIONS_LINE_GRAPH_LINEAR
        case ViewType.RETENTION:
        case ViewType.PATHS:
            return false
        case ViewType.TRENDS:
        case ViewType.STICKINESS:
        case ViewType.LIFECYCLE:
        case ViewType.SESSIONS:
        default:
            return ![ACTIONS_PIE_CHART, ACTIONS_TABLE, ACTIONS_BAR_CHART_VALUE].includes(filter.display || '') // sometimes insights aren't set for trends
    }
}

const showChartFilter = function (activeView: ViewType): boolean {
    switch (activeView) {
        case ViewType.TRENDS:
        case ViewType.STICKINESS:
        case ViewType.SESSIONS:
        case ViewType.RETENTION:
        case ViewType.FUNNELS:
            return !featureFlagLogic.values.featureFlags[FEATURE_FLAGS.FUNNEL_BAR_VIZ]
        case ViewType.LIFECYCLE:
        case ViewType.PATHS:
            return false
        default:
            return true // sometimes insights aren't set for trends
    }
}

const showDateFilter = {
    [`${ViewType.TRENDS}`]: true,
    [`${ViewType.STICKINESS}`]: true,
    [`${ViewType.LIFECYCLE}`]: true,
    [`${ViewType.SESSIONS}`]: true,
    [`${ViewType.FUNNELS}`]: true,
    [`${ViewType.RETENTION}`]: false,
    [`${ViewType.PATHS}`]: true,
}

const showComparePrevious = {
    [`${ViewType.TRENDS}`]: true,
    [`${ViewType.STICKINESS}`]: true,
    [`${ViewType.LIFECYCLE}`]: false,
    [`${ViewType.SESSIONS}`]: true,
    [`${ViewType.FUNNELS}`]: false,
    [`${ViewType.RETENTION}`]: false,
    [`${ViewType.PATHS}`]: false,
}

const isFunnelEmpty = (filters: FilterType): boolean => {
    return (!filters.actions && !filters.events) || (filters.actions?.length === 0 && filters.events?.length === 0)
}

export function InsightDisplayConfig({
    allFilters,
    activeView,
    annotationsToCreate,
    clearAnnotationsToCreate,
}: InsightDisplayConfigProps): JSX.Element {
    const { featureFlags } = useValues(featureFlagLogic)
    const dateFilterDisabled = activeView === ViewType.FUNNELS && isFunnelEmpty(allFilters)
    const showFunnelBarOptions = activeView === ViewType.FUNNELS && featureFlags[FEATURE_FLAGS.FUNNEL_BAR_VIZ]

    return (
        <div className="display-config-inner">
            <span className="hide-lte-md">
                <TZIndicator style={{ float: 'left', fontSize: '0.75rem', marginRight: 16 }} placement="topRight" />
            </span>
            <div style={{ width: '100%', textAlign: 'right' }}>
                {showChartFilter(activeView) && (
                    <ChartFilter
                        onChange={(display: ChartDisplayType) => {
                            if (display === ACTIONS_TABLE || display === ACTIONS_PIE_CHART) {
                                clearAnnotationsToCreate()
                            }
                        }}
                        filters={allFilters}
                        disabled={allFilters.insight === ViewType.LIFECYCLE}
                    />
                )}
                {showIntervalFilter(activeView, allFilters) && <IntervalFilter view={activeView} />}

                {activeView === ViewType.RETENTION && <RetentionDatePicker />}

                {showFunnelBarOptions && (
                    <>
                        <FunnelDisplayLayoutPicker />
                        <FunnelStepReferencePicker />
                    </>
                )}

                {showDateFilter[activeView] && (
                    <>
                        <InsightDateFilter
                            defaultValue="Last 7 days"
                            disabled={dateFilterDisabled}
                            bordered={false}
                            makeLabel={(key) => (
                                <>
                                    <CalendarOutlined /> {key}
                                </>
                            )}
                        />
                    </>
                )}

                {activeView === ViewType.FUNNELS && (
                    <SaveToDashboard
                        item={{
                            entity: {
                                filters: allFilters,
                                annotations: annotationsToCreate,
                            },
                        }}
                    />
                )}

                {showComparePrevious[activeView] && <CompareFilter />}
            </div>
        </div>
    )
}<|MERGE_RESOLUTION|>--- conflicted
+++ resolved
@@ -16,14 +16,11 @@
 import { InsightDateFilter } from '../InsightDateFilter'
 import { RetentionDatePicker } from '../RetentionDatePicker'
 import { featureFlagLogic } from 'lib/logic/featureFlagLogic'
-<<<<<<< HEAD
 import { FunnelStepReferencePicker } from './FunnelTab/FunnelStepReferencePicker'
 import { useValues } from 'kea'
 import { FunnelDisplayLayoutPicker } from './FunnelTab/FunnelDisplayLayoutPicker'
+import { SaveToDashboard } from 'lib/components/SaveToDashboard/SaveToDashboard'
 
-=======
-import { SaveToDashboard } from 'lib/components/SaveToDashboard/SaveToDashboard'
->>>>>>> 660999f7
 interface InsightDisplayConfigProps {
     clearAnnotationsToCreate: () => void
     allFilters: FilterType
