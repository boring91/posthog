<<<<<<< HEAD
import { IconBrackets, IconDatabase, IconGear } from '@posthog/icons'
import { LemonButton, Link } from '@posthog/lemon-ui'
=======
import { IconGear } from '@posthog/icons'
import { LemonButton, LemonTabs, Link } from '@posthog/lemon-ui'
>>>>>>> 281cddfc
import { useActions, useValues } from 'kea'
import { router } from 'kea-router'
import { PageHeader } from 'lib/components/PageHeader'
import { FEATURE_FLAGS } from 'lib/constants'
import { featureFlagLogic } from 'lib/logic/featureFlagLogic'
import { SceneExport } from 'scenes/sceneTypes'
import { urls } from 'scenes/urls'

import { DataWarehouseSceneTab } from '../types'
import { viewLinkLogic } from '../viewLinkLogic'
import { DataWarehouseJoins } from './DataWarehouseJoins'
import { dataWarehouseSceneLogic } from './dataWarehouseSceneLogic'
import { DataWarehouseTables } from './DataWarehouseTables'

export const scene: SceneExport = {
    component: DataWarehouseExternalScene,
    logic: dataWarehouseSceneLogic,
}

const TABS_TO_CONTENT = {
    [DataWarehouseSceneTab.Tables]: {
        label: 'Tables',
        content: <DataWarehouseTables />,
    },
    [DataWarehouseSceneTab.Joins]: {
        label: 'Joins',
        content: <DataWarehouseJoins />,
    },
}

export function DataWarehouseExternalScene(): JSX.Element {
    const { activeSceneTab } = useValues(dataWarehouseSceneLogic)
    const { toggleSourceModal, setSceneTab } = useActions(dataWarehouseSceneLogic)
    const { featureFlags } = useValues(featureFlagLogic)
<<<<<<< HEAD

    const deleteButton = (selectedRow: DataWarehouseTableType | null): JSX.Element => {
        if (!selectedRow) {
            return <></>
        }

        if (selectedRow.type === DataWarehouseRowType.View) {
            return (
                <LemonButton
                    type="secondary"
                    onClick={() => {
                        deleteDataWarehouseSavedQuery(selectedRow.payload)
                    }}
                >
                    Delete
                </LemonButton>
            )
        }

        if (selectedRow.type === DataWarehouseRowType.ExternalTable) {
            return (
                <LemonButton
                    type="secondary"
                    onClick={() => {
                        deleteDataWarehouseTable(selectedRow.payload)
                    }}
                >
                    Delete
                </LemonButton>
            )
        }

        if (selectedRow.type === DataWarehouseRowType.PostHogTable) {
            return <></>
        }

        return <></>
    }

    const treeItems = (): TreeItem[] => {
        const items = [
            {
                name: 'External',
                items: externalTables.map((table) => ({
                    table: table,
                    icon: <IconDatabase />,
                })),
                emptyLabel: (
                    <span className="text-muted">
                        No tables found.{' '}
                        <Link
                            onClick={() => {
                                toggleSourceModal()
                            }}
                        >
                            Link source
                        </Link>
                    </span>
                ),
            },
            {
                name: 'PostHog',
                items: posthogTables.map((table) => ({
                    table: table,
                    icon: <IconDatabase />,
                })),
            },
        ]

        if (featureFlags[FEATURE_FLAGS.DATA_WAREHOUSE_VIEWS]) {
            items.push({
                name: 'Views',
                items: savedQueriesFormatted.map((table) => ({
                    table: table,
                    icon: <IconBrackets />,
                })),
            })
        }

        return items
    }
=======
    const { toggleNewJoinModal } = useActions(viewLinkLogic)
>>>>>>> 281cddfc

    return (
        <div>
            <PageHeader
                buttons={
                    <>
                        {activeSceneTab === DataWarehouseSceneTab.Tables && (
                            <>
                                {featureFlags[FEATURE_FLAGS.DATA_WAREHOUSE] && (
                                    <LemonButton
                                        type="primary"
                                        data-attr="new-data-warehouse-view"
                                        key="new-data-warehouse-view"
                                        to={urls.insightNewHogQL('SELECT event AS event FROM events LIMIT 100')}
                                    >
                                        Create View
                                    </LemonButton>
                                )}
                                <LemonButton
                                    type="primary"
                                    data-attr="new-data-warehouse-easy-link"
                                    key="new-data-warehouse-easy-link"
                                    onClick={() => toggleSourceModal()}
                                >
                                    Link Source
                                </LemonButton>
                            </>
                        )}

                        {activeSceneTab === DataWarehouseSceneTab.Joins && (
                            <LemonButton
                                type="primary"
                                key="new-data-warehouse-join"
                                onClick={() => toggleNewJoinModal()}
                            >
                                Add Join
                            </LemonButton>
                        )}

                        <LemonButton
                            type="primary"
                            icon={<IconGear />}
                            data-attr="new-data-warehouse-settings-link"
                            key="new-data-warehouse-settings-link"
                            onClick={() => router.actions.push(urls.dataWarehouseSettings())}
                        />
                    </>
                }
                caption={
                    <div>
                        Below are all the sources that can be queried within PostHog with{' '}
                        <Link to="https://posthog.com/manual/hogql" target="_blank">
                            HogQL
                        </Link>
                        . Connect your own tables from S3 to query data from outside PostHog.{' '}
                        <Link to="https://posthog.com/docs/data/data-warehouse">Learn more</Link>
                    </div>
                }
            />

            <LemonTabs
                activeKey={activeSceneTab}
                onChange={(tab) => setSceneTab(tab as DataWarehouseSceneTab)}
                tabs={Object.values(TABS_TO_CONTENT).map((tab, index) => ({
                    label: tab.label,
                    key: Object.keys(TABS_TO_CONTENT)[index],
                    content: tab.content,
                }))}
            />
        </div>
    )
}<|MERGE_RESOLUTION|>--- conflicted
+++ resolved
@@ -1,10 +1,5 @@
-<<<<<<< HEAD
-import { IconBrackets, IconDatabase, IconGear } from '@posthog/icons'
-import { LemonButton, Link } from '@posthog/lemon-ui'
-=======
 import { IconGear } from '@posthog/icons'
 import { LemonButton, LemonTabs, Link } from '@posthog/lemon-ui'
->>>>>>> 281cddfc
 import { useActions, useValues } from 'kea'
 import { router } from 'kea-router'
 import { PageHeader } from 'lib/components/PageHeader'
@@ -39,91 +34,7 @@
     const { activeSceneTab } = useValues(dataWarehouseSceneLogic)
     const { toggleSourceModal, setSceneTab } = useActions(dataWarehouseSceneLogic)
     const { featureFlags } = useValues(featureFlagLogic)
-<<<<<<< HEAD
-
-    const deleteButton = (selectedRow: DataWarehouseTableType | null): JSX.Element => {
-        if (!selectedRow) {
-            return <></>
-        }
-
-        if (selectedRow.type === DataWarehouseRowType.View) {
-            return (
-                <LemonButton
-                    type="secondary"
-                    onClick={() => {
-                        deleteDataWarehouseSavedQuery(selectedRow.payload)
-                    }}
-                >
-                    Delete
-                </LemonButton>
-            )
-        }
-
-        if (selectedRow.type === DataWarehouseRowType.ExternalTable) {
-            return (
-                <LemonButton
-                    type="secondary"
-                    onClick={() => {
-                        deleteDataWarehouseTable(selectedRow.payload)
-                    }}
-                >
-                    Delete
-                </LemonButton>
-            )
-        }
-
-        if (selectedRow.type === DataWarehouseRowType.PostHogTable) {
-            return <></>
-        }
-
-        return <></>
-    }
-
-    const treeItems = (): TreeItem[] => {
-        const items = [
-            {
-                name: 'External',
-                items: externalTables.map((table) => ({
-                    table: table,
-                    icon: <IconDatabase />,
-                })),
-                emptyLabel: (
-                    <span className="text-muted">
-                        No tables found.{' '}
-                        <Link
-                            onClick={() => {
-                                toggleSourceModal()
-                            }}
-                        >
-                            Link source
-                        </Link>
-                    </span>
-                ),
-            },
-            {
-                name: 'PostHog',
-                items: posthogTables.map((table) => ({
-                    table: table,
-                    icon: <IconDatabase />,
-                })),
-            },
-        ]
-
-        if (featureFlags[FEATURE_FLAGS.DATA_WAREHOUSE_VIEWS]) {
-            items.push({
-                name: 'Views',
-                items: savedQueriesFormatted.map((table) => ({
-                    table: table,
-                    icon: <IconBrackets />,
-                })),
-            })
-        }
-
-        return items
-    }
-=======
     const { toggleNewJoinModal } = useActions(viewLinkLogic)
->>>>>>> 281cddfc
 
     return (
         <div>
