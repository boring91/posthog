import React from 'react'
import { useValues } from 'kea'
import { Divider } from 'antd'
import { IPCapture } from './IPCapture'
import { JSSnippet } from 'lib/components/JSSnippet'
import { OptOutCapture } from './OptOutCapture'
import { UpdateEmailPreferences } from './UpdateEmailPreferences'
import { EditAppUrls } from 'lib/components/AppEditorLink/EditAppUrls'

import { userLogic } from 'scenes/userLogic'
import { DeleteDemoData } from './DeleteDemoData'
import { WebhookIntegration } from 'scenes/setup/WebhookIntegration'
import { ChangePassword } from './ChangePassword'
import { useAnchor } from 'lib/hooks/useAnchor'
import { router } from 'kea-router'
import { hot } from 'react-hot-loader/root'
import { ToolbarSettings } from 'scenes/setup/ToolbarSettings'
<<<<<<< HEAD
import { CodeSnippet } from 'scenes/onboarding/FrameworkInstructions/CodeSnippet'
=======
import { PersonalAPIKeys } from 'lib/components/PersonalAPIKeys'
>>>>>>> c040601f

export const Setup = hot(_Setup)
function _Setup() {
    const { user } = useValues(userLogic)
    const { location } = useValues(router)

    useAnchor(location.hash)

    return (
        <div>
            <h2 id="snippet">Integrate PostHog</h2>
            To integrate PostHog, copy and paste the following snippet to your website. Ideally, put it just above the{' '}
            <pre style={{ display: 'inline' }}>&lt;/head&gt;</pre> tag.{' '}
            <a href="https://posthog.com/docs/integrations/js-integration">
                See docs for instructions on how to identify users.
            </a>
            <JSSnippet user={user} />
<<<<<<< HEAD
            <h2 id="custom events">Send Custom Events</h2>
            To send custom events visit our <a href="https://posthog.com/docs/integrations">docs</a> and integrate the
            library in specific language you're building in (Python/Ruby/Node/Go/PHP/iOS/Android etc.) <Divider />
            <h2 id="apikey">API key</h2>
            You can use this api key in any of our
            <a href="https://posthog.com/docs/integrations"> libraries</a>.
            <CodeSnippet>{user.team.api_token}</CodeSnippet>
            This key is write-only, in that it can only create new events. It can't read any events or any of your other
            data stored on PostHog.
=======
            <h2 id="custom-events">Send Custom Events</h2>
            To send custom events <a href="https://posthog.com/docs/integrations">visit our docs</a> and integrate the
            library for the specific language or platform you're using (Python, Ruby, Node, Go, PHP, iOS, Android, and
            more).
            <Divider />
            <h2 id="team-api-key">Team API Key</h2>
            You can use this write-only key in any one of{' '}
            <a href="https://posthog.com/docs/integrations">our libraries</a>.
            <pre className="code">{user.team.api_token}</pre>
            Write-only means it can only create new events. It can't read events or any of your other data stored with
            PostHog, so it's safe to use in public apps. Still, if possible, include it in the build as an environment
            variable instead of hard-coding.
            <Divider />
            <h2 id="personal-api-keys">Personal API Keys</h2>
            <PersonalAPIKeys />
>>>>>>> c040601f
            <Divider />
            <h2 id="urls">Permitted Domains/URLs</h2>
            These are the domains and URLs where the Toolbar will automatically open if you're logged in. It's also
            where you'll be able to create Actions.
            <EditAppUrls />
            <Divider />
            <h2 id="webhook">Slack / Microsoft Teams Integration</h2>
            <WebhookIntegration />
            <Divider />
            <h2 id="demodata">Delete HogFlix Demo Data</h2>
            <DeleteDemoData />
            <Divider />
            <h2 id="password">Change Password</h2>
            <ChangePassword />
            <Divider />
            <h2 id="optout">Anonymize Data Collection</h2>
            <OptOutCapture />
            <Divider />
            <h2 id="datacapture">Data Capture Configuration</h2>
            <IPCapture />
            <Divider />
            <h2>Security and Feature Updates</h2>
            <UpdateEmailPreferences />
            <Divider />
            <h2>
                PostHog Toolbar <span style={{ color: 'red' }}>[BETA]</span>
            </h2>
            <ToolbarSettings />
        </div>
    )
}<|MERGE_RESOLUTION|>--- conflicted
+++ resolved
@@ -15,11 +15,8 @@
 import { router } from 'kea-router'
 import { hot } from 'react-hot-loader/root'
 import { ToolbarSettings } from 'scenes/setup/ToolbarSettings'
-<<<<<<< HEAD
 import { CodeSnippet } from 'scenes/onboarding/FrameworkInstructions/CodeSnippet'
-=======
 import { PersonalAPIKeys } from 'lib/components/PersonalAPIKeys'
->>>>>>> c040601f
 
 export const Setup = hot(_Setup)
 function _Setup() {
@@ -37,17 +34,6 @@
                 See docs for instructions on how to identify users.
             </a>
             <JSSnippet user={user} />
-<<<<<<< HEAD
-            <h2 id="custom events">Send Custom Events</h2>
-            To send custom events visit our <a href="https://posthog.com/docs/integrations">docs</a> and integrate the
-            library in specific language you're building in (Python/Ruby/Node/Go/PHP/iOS/Android etc.) <Divider />
-            <h2 id="apikey">API key</h2>
-            You can use this api key in any of our
-            <a href="https://posthog.com/docs/integrations"> libraries</a>.
-            <CodeSnippet>{user.team.api_token}</CodeSnippet>
-            This key is write-only, in that it can only create new events. It can't read any events or any of your other
-            data stored on PostHog.
-=======
             <h2 id="custom-events">Send Custom Events</h2>
             To send custom events <a href="https://posthog.com/docs/integrations">visit our docs</a> and integrate the
             library for the specific language or platform you're using (Python, Ruby, Node, Go, PHP, iOS, Android, and
@@ -56,14 +42,13 @@
             <h2 id="team-api-key">Team API Key</h2>
             You can use this write-only key in any one of{' '}
             <a href="https://posthog.com/docs/integrations">our libraries</a>.
-            <pre className="code">{user.team.api_token}</pre>
+            <CodeSnippet>{user.team.api_token}</CodeSnippet>
             Write-only means it can only create new events. It can't read events or any of your other data stored with
             PostHog, so it's safe to use in public apps. Still, if possible, include it in the build as an environment
             variable instead of hard-coding.
             <Divider />
             <h2 id="personal-api-keys">Personal API Keys</h2>
             <PersonalAPIKeys />
->>>>>>> c040601f
             <Divider />
             <h2 id="urls">Permitted Domains/URLs</h2>
             These are the domains and URLs where the Toolbar will automatically open if you're logged in. It's also
