--- conflicted
+++ resolved
@@ -1109,36 +1109,18 @@
             },
         )
 
-    @patch("posthog.kafka_client.client._KafkaProducer.produce")
-<<<<<<< HEAD
-    def test_event_with_minimal_recording_data_succeeds(self, kafka_produce) -> None:
-        with self.settings(WRITE_RECORDINGS_TO_OBJECT_STORAGE_FOR_TEAM=self.team.pk):
-            event_without_timestamp = {
-                "event": "$snapshot",
-                "properties": {
-                    "$snapshot_data": {"timestamp": 0, "type": 1},
-                    "$session_id": "session_id",
-                    "distinct_id": "distinct_id",
-                },
-                "offset": 1993,
-            }
-            self.client.post(
-                "/s/", data={"data": json.dumps([event_without_timestamp]), "api_key": self.team.api_token}
-            )
-            self.assertEqual(kafka_produce.call_count, 2)
-
     def test_get_distinct_id_non_json_properties(self) -> None:
         with self.assertRaises(ValueError):
             get_distinct_id({"properties": "str"})
 
         with self.assertRaises(ValueError):
             get_distinct_id({"properties": 123})
-=======
+
+    @patch("posthog.kafka_client.client._KafkaProducer.produce")
     def test_large_recording_data_is_split_into_multiple_messages(self, kafka_produce) -> None:
         data = [
             random.choice(string.ascii_letters) for _ in range(700 * 1024)
         ]  # 512 * 1024 is the max size of a single message and random letters shouldn't be compressible, so this should be at least 2 messages
         self._send_session_recording_event(event_data=data)
         topic_counter = Counter([call[1]["topic"] for call in kafka_produce.call_args_list])
-        self.assertGreater(topic_counter[KAFKA_EVENTS_PLUGIN_INGESTION_TOPIC], 1)
->>>>>>> fa1fd0d3
+        self.assertGreater(topic_counter[KAFKA_EVENTS_PLUGIN_INGESTION_TOPIC], 1)