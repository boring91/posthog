# serializer version: 1
# name: TestInCohort.test_in_cohort_conjoined_dynamic
  '''
  -- ClickHouse
  
  SELECT events.event AS event 
  FROM events LEFT JOIN (
  SELECT cohortpeople.person_id AS cohort_person_id, 1 AS matched, cohortpeople.cohort_id AS cohort_id 
  FROM cohortpeople 
  WHERE and(equals(cohortpeople.team_id, 99999), equals(cohortpeople.cohort_id, XX), equals(cohortpeople.version, 0))) AS __in_cohort ON equals(__in_cohort.cohort_person_id, events.person_id) 
  WHERE and(equals(events.team_id, 99999), and(1, equals(events.event, %(hogql_val_0)s)), ifNull(equals(__in_cohort.matched, 1), 0)) 
  LIMIT 100 
  SETTINGS readonly=2, max_execution_time=60, allow_experimental_object_type=1, format_csv_allow_double_quotes=0, max_ast_elements=4000000, max_expanded_ast_elements=4000000, max_bytes_before_external_group_by=0
  
  -- HogQL
  
  SELECT event 
  FROM events LEFT JOIN (
  SELECT person_id AS cohort_person_id, 1 AS matched, cohort_id 
  FROM raw_cohort_people 
  WHERE and(equals(cohort_id, XX), equals(version, 0))) AS __in_cohort ON equals(__in_cohort.cohort_person_id, person_id) 
  WHERE and(and(1, equals(event, 'RANDOM_TEST_ID::UUID')), equals(__in_cohort.matched, 1)) 
  LIMIT 100
  '''
# ---
# name: TestInCohort.test_in_cohort_conjoined_int
  '''
  -- ClickHouse
  
  SELECT events.event AS event 
  FROM events LEFT JOIN (
  SELECT person_static_cohort.person_id AS cohort_person_id, 1 AS matched, person_static_cohort.cohort_id AS cohort_id 
  FROM person_static_cohort 
<<<<<<< HEAD
  WHERE and(equals(person_static_cohort.team_id, 420), in(person_static_cohort.cohort_id, [6]))) AS __in_cohort ON equals(__in_cohort.cohort_person_id, events.person_id) 
  WHERE and(equals(events.team_id, 420), 1, ifNull(equals(__in_cohort.matched, 1), 0)) 
=======
  WHERE and(equals(person_static_cohort.team_id, 99999), in(person_static_cohort.cohort_id, [1, 2, 3, 4, 5 /* ... */]))) AS __in_cohort ON equals(__in_cohort.cohort_person_id, events.person_id) 
  WHERE and(equals(events.team_id, 99999), 1, ifNull(equals(__in_cohort.matched, 1), 0)) 
>>>>>>> f5cf024f
  LIMIT 100 
  SETTINGS readonly=2, max_execution_time=60, allow_experimental_object_type=1, format_csv_allow_double_quotes=0, max_ast_elements=4000000, max_expanded_ast_elements=4000000, max_bytes_before_external_group_by=0
  
  -- HogQL
  
  SELECT event 
  FROM events LEFT JOIN (
  SELECT person_id AS cohort_person_id, 1 AS matched, cohort_id 
  FROM static_cohort_people 
  WHERE in(cohort_id, [6])) AS __in_cohort ON equals(__in_cohort.cohort_person_id, person_id) 
  WHERE and(1, equals(__in_cohort.matched, 1)) 
  LIMIT 100
  '''
# ---
# name: TestInCohort.test_in_cohort_conjoined_string
  '''
  -- ClickHouse
  
  SELECT events.event AS event 
  FROM events LEFT JOIN (
  SELECT person_static_cohort.person_id AS cohort_person_id, 1 AS matched, person_static_cohort.cohort_id AS cohort_id 
  FROM person_static_cohort 
<<<<<<< HEAD
  WHERE and(equals(person_static_cohort.team_id, 420), in(person_static_cohort.cohort_id, [7]))) AS __in_cohort ON equals(__in_cohort.cohort_person_id, events.person_id) 
  WHERE and(equals(events.team_id, 420), 1, ifNull(equals(__in_cohort.matched, 1), 0)) 
=======
  WHERE and(equals(person_static_cohort.team_id, 99999), in(person_static_cohort.cohort_id, [1, 2, 3, 4, 5 /* ... */]))) AS __in_cohort ON equals(__in_cohort.cohort_person_id, events.person_id) 
  WHERE and(equals(events.team_id, 99999), 1, ifNull(equals(__in_cohort.matched, 1), 0)) 
>>>>>>> f5cf024f
  LIMIT 100 
  SETTINGS readonly=2, max_execution_time=60, allow_experimental_object_type=1, format_csv_allow_double_quotes=0, max_ast_elements=4000000, max_expanded_ast_elements=4000000, max_bytes_before_external_group_by=0
  
  -- HogQL
  
  SELECT event 
  FROM events LEFT JOIN (
  SELECT person_id AS cohort_person_id, 1 AS matched, cohort_id 
  FROM static_cohort_people 
  WHERE in(cohort_id, [7])) AS __in_cohort ON equals(__in_cohort.cohort_person_id, person_id) 
  WHERE and(1, equals(__in_cohort.matched, 1)) 
  LIMIT 100
  '''
# ---
# name: TestInCohort.test_in_cohort_dynamic
  '''
  -- ClickHouse
  
  SELECT events.event AS event 
  FROM events LEFT JOIN (
  SELECT cohortpeople.person_id AS person_id, 1 AS matched 
  FROM cohortpeople 
  WHERE and(equals(cohortpeople.team_id, 99999), equals(cohortpeople.cohort_id, XX)) 
  GROUP BY cohortpeople.person_id, cohortpeople.cohort_id, cohortpeople.version 
  HAVING ifNull(greater(sum(cohortpeople.sign), 0), 0)) AS in_cohort__XX ON equals(in_cohort__XX.person_id, events.person_id) 
  WHERE and(equals(events.team_id, 99999), ifNull(equals(in_cohort__XX.matched, 1), 0), equals(events.event, %(hogql_val_0)s)) 
  LIMIT 100 
  SETTINGS readonly=2, max_execution_time=60, allow_experimental_object_type=1, format_csv_allow_double_quotes=0, max_ast_elements=4000000, max_expanded_ast_elements=4000000, max_bytes_before_external_group_by=0
  
  -- HogQL
  
  SELECT event 
  FROM events LEFT JOIN (
  SELECT person_id, 1 AS matched 
  FROM raw_cohort_people 
  WHERE equals(cohort_id, XX) 
  GROUP BY person_id, cohort_id, version 
  HAVING greater(sum(sign), 0)) AS in_cohort__XX ON equals(in_cohort__XX.person_id, person_id) 
  WHERE and(equals(in_cohort__XX.matched, 1), equals(event, 'RANDOM_TEST_ID::UUID')) 
  LIMIT 100
  '''
# ---
# name: TestInCohort.test_in_cohort_static
  '''
  -- ClickHouse
  
  SELECT events.event AS event 
  FROM events LEFT JOIN (
  SELECT person_static_cohort.person_id AS person_id, 1 AS matched 
  FROM person_static_cohort 
  WHERE and(equals(person_static_cohort.team_id, 99999), equals(person_static_cohort.cohort_id, XX))) AS in_cohort__XX ON equals(in_cohort__XX.person_id, events.person_id) 
  WHERE and(equals(events.team_id, 99999), ifNull(equals(in_cohort__XX.matched, 1), 0)) 
  LIMIT 100 
  SETTINGS readonly=2, max_execution_time=60, allow_experimental_object_type=1, format_csv_allow_double_quotes=0, max_ast_elements=4000000, max_expanded_ast_elements=4000000, max_bytes_before_external_group_by=0
  
  -- HogQL
  
  SELECT event 
  FROM events LEFT JOIN (
  SELECT person_id, 1 AS matched 
  FROM static_cohort_people 
  WHERE equals(cohort_id, XX)) AS in_cohort__XX ON equals(in_cohort__XX.person_id, person_id) 
  WHERE equals(in_cohort__XX.matched, 1) 
  LIMIT 100
  '''
# ---
# name: TestInCohort.test_in_cohort_strings
  '''
  -- ClickHouse
  
  SELECT events.event AS event 
  FROM events LEFT JOIN (
  SELECT person_static_cohort.person_id AS person_id, 1 AS matched 
  FROM person_static_cohort 
  WHERE and(equals(person_static_cohort.team_id, 99999), equals(person_static_cohort.cohort_id, XX))) AS in_cohort__XX ON equals(in_cohort__XX.person_id, events.person_id) 
  WHERE and(equals(events.team_id, 99999), ifNull(equals(in_cohort__XX.matched, 1), 0)) 
  LIMIT 100 
  SETTINGS readonly=2, max_execution_time=60, allow_experimental_object_type=1, format_csv_allow_double_quotes=0, max_ast_elements=4000000, max_expanded_ast_elements=4000000, max_bytes_before_external_group_by=0
  
  -- HogQL
  
  SELECT event 
  FROM events LEFT JOIN (
  SELECT person_id, 1 AS matched 
  FROM static_cohort_people 
  WHERE equals(cohort_id, XX)) AS in_cohort__XX ON equals(in_cohort__XX.person_id, person_id) 
  WHERE equals(in_cohort__XX.matched, 1) 
  LIMIT 100
  '''
# ---<|MERGE_RESOLUTION|>--- conflicted
+++ resolved
@@ -31,13 +31,8 @@
   FROM events LEFT JOIN (
   SELECT person_static_cohort.person_id AS cohort_person_id, 1 AS matched, person_static_cohort.cohort_id AS cohort_id 
   FROM person_static_cohort 
-<<<<<<< HEAD
-  WHERE and(equals(person_static_cohort.team_id, 420), in(person_static_cohort.cohort_id, [6]))) AS __in_cohort ON equals(__in_cohort.cohort_person_id, events.person_id) 
-  WHERE and(equals(events.team_id, 420), 1, ifNull(equals(__in_cohort.matched, 1), 0)) 
-=======
   WHERE and(equals(person_static_cohort.team_id, 99999), in(person_static_cohort.cohort_id, [1, 2, 3, 4, 5 /* ... */]))) AS __in_cohort ON equals(__in_cohort.cohort_person_id, events.person_id) 
   WHERE and(equals(events.team_id, 99999), 1, ifNull(equals(__in_cohort.matched, 1), 0)) 
->>>>>>> f5cf024f
   LIMIT 100 
   SETTINGS readonly=2, max_execution_time=60, allow_experimental_object_type=1, format_csv_allow_double_quotes=0, max_ast_elements=4000000, max_expanded_ast_elements=4000000, max_bytes_before_external_group_by=0
   
@@ -60,13 +55,8 @@
   FROM events LEFT JOIN (
   SELECT person_static_cohort.person_id AS cohort_person_id, 1 AS matched, person_static_cohort.cohort_id AS cohort_id 
   FROM person_static_cohort 
-<<<<<<< HEAD
-  WHERE and(equals(person_static_cohort.team_id, 420), in(person_static_cohort.cohort_id, [7]))) AS __in_cohort ON equals(__in_cohort.cohort_person_id, events.person_id) 
-  WHERE and(equals(events.team_id, 420), 1, ifNull(equals(__in_cohort.matched, 1), 0)) 
-=======
   WHERE and(equals(person_static_cohort.team_id, 99999), in(person_static_cohort.cohort_id, [1, 2, 3, 4, 5 /* ... */]))) AS __in_cohort ON equals(__in_cohort.cohort_person_id, events.person_id) 
   WHERE and(equals(events.team_id, 99999), 1, ifNull(equals(__in_cohort.matched, 1), 0)) 
->>>>>>> f5cf024f
   LIMIT 100 
   SETTINGS readonly=2, max_execution_time=60, allow_experimental_object_type=1, format_csv_allow_double_quotes=0, max_ast_elements=4000000, max_expanded_ast_elements=4000000, max_bytes_before_external_group_by=0
   
