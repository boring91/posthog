--- conflicted
+++ resolved
@@ -7,12 +7,8 @@
 import { HogFunctionInvocation, HogFunctionType } from '../../../src/cdp/types'
 import { Hub } from '../../../src/types'
 import { createHub } from '../../../src/utils/db/hub'
-<<<<<<< HEAD
 import { logger } from '../../../src/utils/logger'
-=======
-import { status } from '../../../src/utils/status'
 import { parseJSON } from '../../utils/json-parse'
->>>>>>> 81117d1d
 import { HOG_EXAMPLES, HOG_FILTERS_EXAMPLES, HOG_INPUTS_EXAMPLES } from '../_tests/examples'
 import { createHogExecutionGlobals, createHogFunction, createInvocation } from '../_tests/fixtures'
 
