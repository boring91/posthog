--- conflicted
+++ resolved
@@ -13,16 +13,13 @@
 import { LemonBanner } from 'lib/lemon-ui/LemonBanner'
 import { BridgePage } from 'lib/components/BridgePage/BridgePage'
 import RegionSelect from './RegionSelect'
-<<<<<<< HEAD
 import SupportForm from 'lib/components/Support/SupportForm'
 import { supportLogic } from 'lib/components/Support/supportLogic'
 import { IconBugShield } from 'lib/lemon-ui/icons'
-=======
 import { redirectIfLoggedInOtherInstance } from './redirectToLoggedInInstance'
 import { featureFlagLogic } from 'lib/logic/featureFlagLogic'
 import { FEATURE_FLAGS } from 'lib/constants'
 import { captureException } from '@sentry/react'
->>>>>>> d8ffad40
 
 export const ERROR_MESSAGES: Record<string, string | JSX.Element> = {
     no_new_organizations:
@@ -59,11 +56,8 @@
     const { precheck } = useActions(loginLogic)
     const { precheckResponse, precheckResponseLoading, login, isLoginSubmitting, generalError } = useValues(loginLogic)
     const { preflight } = useValues(preflightLogic)
-<<<<<<< HEAD
     const { openSupportLoggedOutForm } = useActions(supportLogic)
-=======
     const { featureFlags } = useValues(featureFlagLogic)
->>>>>>> d8ffad40
 
     const passwordInputRef = useRef<HTMLInputElement>(null)
     const isPasswordHidden = precheckResponse.status === 'pending' || precheckResponse.sso_enforcement
