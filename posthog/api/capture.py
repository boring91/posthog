--- conflicted
+++ resolved
@@ -20,6 +20,7 @@
 from statshog.defaults.django import statsd
 from token_bucket import Limiter, MemoryStorage
 from typing import Any, Optional, Literal
+import posthoganalytics
 
 from ee.billing.quota_limiting import QuotaLimitingCaches
 from posthog.api.utils import get_data, get_token, safe_clickhouse_string
@@ -909,15 +910,12 @@
     if not event.get("properties"):
         event["properties"] = {}
 
-<<<<<<< HEAD
-=======
     enforce_numeric_offset(event["properties"])
 
-    with configure_scope() as scope:
-        scope.set_tag("library", event["properties"].get("$lib", "unknown"))
-        scope.set_tag("library.version", event["properties"].get("$lib_version", "unknown"))
-
->>>>>>> 53b5f6e8
+    with posthoganalytics.new_context():
+        posthoganalytics.tag("library", event["properties"].get("$lib", "unknown"))
+        posthoganalytics.tag("library.version", event["properties"].get("$lib_version", "unknown"))
+
     return event
 
 
