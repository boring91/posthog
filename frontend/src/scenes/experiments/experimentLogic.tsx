import { kea } from 'kea'
import React from 'react'
import api from 'lib/api'
import { dayjs } from 'lib/dayjs'
import { errorToast } from 'lib/utils'
import { generateRandomAnimal } from 'lib/utils/randomAnimal'
import { toast } from 'react-toastify'
import { funnelLogic } from 'scenes/funnels/funnelLogic'
import { cleanFilters } from 'scenes/insights/utils/cleanFilters'
import { teamLogic } from 'scenes/teamLogic'
<<<<<<< HEAD
import { urls } from 'scenes/urls'
import {
    Breadcrumb,
    Experiment,
    ExperimentResults,
    FilterType,
    FunnelVizType,
    InsightModel,
    InsightType,
} from '~/types'
=======
import { Experiment, InsightType, InsightModel, FunnelVizType, FilterType } from '~/types'

>>>>>>> 763e9f1c
import { experimentLogicType } from './experimentLogicType'
import { urls } from 'scenes/urls'
import { router } from 'kea-router'
import { experimentsLogic } from './experimentsLogic'

export const experimentLogic = kea<experimentLogicType>({
    path: ['scenes', 'experiment', 'experimentLogic'],
    connect: { values: [teamLogic, ['currentTeamId']] },
    actions: {
        setExperimentResults: (experimentResults: ExperimentResults) => ({ experimentResults }),
        setExperiment: (experiment: Experiment) => ({ experiment }),
        createExperiment: (draft?: boolean) => ({ draft }),
        setExperimentFunnel: (funnel: InsightModel) => ({ funnel }),
<<<<<<< HEAD
        createNewExperimentFunnel: true,
        setFilters: (filters: FilterType) => ({ filters }),
=======
        createNewExperimentFunnel: (filters?: Partial<FilterType>) => ({ filters }),
        setFilters: (filters: Partial<FilterType>) => ({ filters }),
>>>>>>> 763e9f1c
        setExperimentId: (experimentId: number | 'new') => ({ experimentId }),
        setNewExperimentData: (experimentData: Partial<Experiment>) => ({ experimentData }),
        nextPage: true,
        prevPage: true,
        setPage: (page: number) => ({ page }),
        emptyData: true,
    },
    reducers: {
        experimentId: [
            null as number | 'new' | null,
            {
                setExperimentId: (_, { experimentId }) => experimentId,
            },
        ],
        newExperimentData: [
            null as Partial<Experiment> | null,
            {
                setNewExperimentData: (vals, { experimentData }) => {
                    if (experimentData.filters) {
                        const newFilters = { ...vals?.filters, ...experimentData.filters }
                        return { ...vals, ...experimentData, filters: newFilters }
                    }
                    return { ...vals, ...experimentData }
                },
                emptyData: () => null,
            },
        ],
        experimentResults: [
            null as ExperimentResults | null,
            {
                setExperimentResults: (_, { experimentResults }) => experimentResults,
            },
        ],
        experimentFunnel: [
            null as InsightModel | null,
            {
                setExperimentFunnel: (_, { funnel }) => funnel,
            },
        ],
        newExperimentCurrentPage: [
            0,
            {
                nextPage: (page) => page + 1,
                prevPage: (page) => page - 1,
                setPage: (_, { page }) => page,
            },
        ],
    },
    listeners: ({ values, actions }) => ({
        createExperiment: async ({ draft }) => {
            try {
                if (values.newExperimentData?.id) {
                    await api.update(`api/projects/${values.currentTeamId}/experiments/${values.experimentId}`, {
                        start_date: dayjs(),
                    })
                } else {
                    await api.create(`api/projects/${values.currentTeamId}/experiments`, {
                        ...values.newExperimentData,
                        ...(!draft && { start_date: dayjs() }),
                    })
                }
            } catch (error) {
                errorToast(
                    'Error creating your experiment',
                    'Attempting to create this experiment returned an error:',
                    error.status !== 0
                        ? error.detail
                        : "Check your internet connection and make sure you don't have an extension blocking our requests.",
                    error.code
                )
                return
            }
            toast.success(
                <div data-attr="success-toast">
                    <h1>Experimentation created successfully!</h1>
                    <p>Click here to go back to the experiments list.</p>
                </div>,
                {
                    onClick: () => {
                        experimentsLogic.actions.loadExperiments()
                        router.actions.push(urls.experiments())
                    },
                    closeOnClick: true,
                }
            )
        },
<<<<<<< HEAD

        loadExperiment: async () => {
            const response = await api.get(
                `api/projects/${values.currentTeamId}/experiments/${values.experimentId}/results`
            )
            console.log(response)
            actions.setExperimentResults(response)
        },
        createNewExperimentFunnel: async () => {
=======
        createNewExperimentFunnel: async ({ filters }) => {
>>>>>>> 763e9f1c
            const newInsight = {
                name: generateRandomAnimal(),
                description: '',
                tags: [],
                filters: cleanFilters({
                    insight: InsightType.FUNNELS,
                    funnel_viz_type: FunnelVizType.Steps,
                    ...filters,
                }),
                result: null,
            }
            const createdInsight: InsightModel = await api.create(
                `api/projects/${teamLogic.values.currentTeamId}/insights`,
                newInsight
            )
            actions.setExperimentFunnel(createdInsight)
        },
        setFilters: ({ filters }) => {
            funnelLogic.findMounted({ dashboardItemId: values.experimentFunnel?.short_id })?.actions.setFilters(filters)
        },
        loadExperimentSuccess: ({ experimentData }) => {
            if (!experimentData?.start_date) {
                // loading a draft mode experiment
                actions.createNewExperimentFunnel(experimentData?.filters)
                actions.setPage(2)
                actions.setNewExperimentData({ ...experimentData })
            }
        },
    }),
    loaders: ({ values }) => ({
        experimentData: [
            null as Experiment | null,
            {
                loadExperiment: async () => {
                    if (values.experimentId && values.experimentId !== 'new') {
                        const response = await api.get(
                            `api/projects/${values.currentTeamId}/experiments/${values.experimentId}`
                        )
                        return response as Experiment
                    }
                    return null
                },
            },
        ],
    }),
    selectors: {
        breadcrumbs: [
            (s) => [s.experimentData, s.experimentId],
            (experimentData, experimentId): Breadcrumb[] => [
                {
                    name: 'Experiments',
                    path: urls.experiments(),
                },
                {
                    name: experimentData?.name || 'New Experiment',
                    path: urls.experiment(experimentId || 'new'),
                },
            ],
        ],
    },
    urlToAction: ({ actions, values }) => ({
        '/experiments/:id': ({ id }) => {
            if (id) {
                const parsedId = id === 'new' ? 'new' : parseInt(id)
                // TODO: optimise loading if already loaded Experiment
                // like in featureFlagLogic.tsx
                if (parsedId === 'new') {
                    actions.createNewExperimentFunnel()
                    actions.emptyData()
                    actions.setPage(0)
                }
                if (parsedId !== values.experimentId) {
                    actions.setExperimentId(parsedId)
                }
                if (parsedId !== 'new') {
                    actions.loadExperiment()
                }
            }
        },
    }),
})<|MERGE_RESOLUTION|>--- conflicted
+++ resolved
@@ -8,7 +8,6 @@
 import { funnelLogic } from 'scenes/funnels/funnelLogic'
 import { cleanFilters } from 'scenes/insights/utils/cleanFilters'
 import { teamLogic } from 'scenes/teamLogic'
-<<<<<<< HEAD
 import { urls } from 'scenes/urls'
 import {
     Breadcrumb,
@@ -19,12 +18,7 @@
     InsightModel,
     InsightType,
 } from '~/types'
-=======
-import { Experiment, InsightType, InsightModel, FunnelVizType, FilterType } from '~/types'
-
->>>>>>> 763e9f1c
 import { experimentLogicType } from './experimentLogicType'
-import { urls } from 'scenes/urls'
 import { router } from 'kea-router'
 import { experimentsLogic } from './experimentsLogic'
 
@@ -36,13 +30,8 @@
         setExperiment: (experiment: Experiment) => ({ experiment }),
         createExperiment: (draft?: boolean) => ({ draft }),
         setExperimentFunnel: (funnel: InsightModel) => ({ funnel }),
-<<<<<<< HEAD
-        createNewExperimentFunnel: true,
-        setFilters: (filters: FilterType) => ({ filters }),
-=======
         createNewExperimentFunnel: (filters?: Partial<FilterType>) => ({ filters }),
         setFilters: (filters: Partial<FilterType>) => ({ filters }),
->>>>>>> 763e9f1c
         setExperimentId: (experimentId: number | 'new') => ({ experimentId }),
         setNewExperimentData: (experimentData: Partial<Experiment>) => ({ experimentData }),
         nextPage: true,
@@ -129,19 +118,7 @@
                 }
             )
         },
-<<<<<<< HEAD
-
-        loadExperiment: async () => {
-            const response = await api.get(
-                `api/projects/${values.currentTeamId}/experiments/${values.experimentId}/results`
-            )
-            console.log(response)
-            actions.setExperimentResults(response)
-        },
-        createNewExperimentFunnel: async () => {
-=======
         createNewExperimentFunnel: async ({ filters }) => {
->>>>>>> 763e9f1c
             const newInsight = {
                 name: generateRandomAnimal(),
                 description: '',
