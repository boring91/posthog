import { actions, afterMount, BreakPointFunction, kea, key, listeners, path, props, reducers } from 'kea'
import { loaders } from 'kea-loaders'
<<<<<<< HEAD
import api from 'lib/api'
import { deleteWithUndo } from 'lib/utils'
import { getInsightId } from 'scenes/insights/utils'

import { SubscriptionType } from '~/types'
=======

import { deleteWithUndo } from 'lib/utils/deleteWithUndo'
>>>>>>> 897a4584

import type { subscriptionsLogicType } from './subscriptionsLogicType'
import { SubscriptionBaseProps } from './utils'

export const subscriptionsLogic = kea<subscriptionsLogicType>([
    path(['lib', 'components', 'Subscriptions', 'subscriptionsLogic']),
    props({} as SubscriptionBaseProps),
    key(({ insightShortId, dashboardId }) =>
        insightShortId ? `insight-${insightShortId}` : dashboardId ? `dashboard-${dashboardId}` : 'subscriptions'
    ),
    actions({
        deleteSubscription: (id: number) => ({ id }),
    }),

    loaders(({ props }) => ({
        subscriptions: {
            __default: [] as SubscriptionType[],
            loadSubscriptions: async (_?: any, breakpoint?: BreakPointFunction) => {
                if (!props.dashboardId && !props.insightShortId) {
                    return []
                }

                breakpoint?.()

                const insightId = props.insightShortId ? await getInsightId(props.insightShortId) : undefined
                const response = await api.subscriptions.list({
                    dashboardId: props.dashboardId,
                    insightId: insightId,
                })
                breakpoint?.()
                return response.results
            },
        },
    })),

    reducers({
        subscriptions: {
            deleteSubscription: (state, { id }) => state.filter((a) => a.id !== id),
        },
    }),

    listeners(({ actions }) => ({
        deleteSubscription: async ({ id }) => {
            await deleteWithUndo({
                endpoint: api.subscriptions.determineDeleteEndpoint(),
                object: { name: 'Subscription', id },
                callback: () => actions.loadSubscriptions(),
            })
        },
    })),

    afterMount(({ actions }) => actions.loadSubscriptions()),
])<|MERGE_RESOLUTION|>--- conflicted
+++ resolved
@@ -1,15 +1,10 @@
 import { actions, afterMount, BreakPointFunction, kea, key, listeners, path, props, reducers } from 'kea'
 import { loaders } from 'kea-loaders'
-<<<<<<< HEAD
 import api from 'lib/api'
-import { deleteWithUndo } from 'lib/utils'
+import { deleteWithUndo } from 'lib/utils/deleteWithUndo'
 import { getInsightId } from 'scenes/insights/utils'
 
 import { SubscriptionType } from '~/types'
-=======
-
-import { deleteWithUndo } from 'lib/utils/deleteWithUndo'
->>>>>>> 897a4584
 
 import type { subscriptionsLogicType } from './subscriptionsLogicType'
 import { SubscriptionBaseProps } from './utils'
