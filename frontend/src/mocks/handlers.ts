import { Mocks, MockSignature, mocksToHandlers } from './utils'
import {
    MOCK_DEFAULT_ORGANIZATION,
    MOCK_DEFAULT_ORGANIZATION_INVITE,
    MOCK_DEFAULT_ORGANIZATION_MEMBER,
    MOCK_DEFAULT_TEAM,
    MOCK_DEFAULT_USER,
    MOCK_DEFAULT_COHORT,
    MOCK_PERSON_PROPERTIES,
    MOCK_DEFAULT_PLUGIN,
    MOCK_DEFAULT_PLUGIN_CONFIG,
    MOCK_TEAM_ID,
    MOCK_SECOND_ORGANIZATION_MEMBER,
} from 'lib/api.mock'
import { getAvailableFeatures } from '~/mocks/features'
import { SharingConfigurationType } from '~/types'

export const EMPTY_PAGINATED_RESPONSE = { count: 0, results: [] as any[], next: null, previous: null }
export const toPaginatedResponse = (results: any[]): typeof EMPTY_PAGINATED_RESPONSE => ({
    count: results.length,
    results,
    next: null,
    previous: null,
})

export const defaultMocks: Mocks = {
    get: {
        '/api/projects/:team_id/activity_log/important_changes/': EMPTY_PAGINATED_RESPONSE,
        '/api/projects/:team_id/actions/': EMPTY_PAGINATED_RESPONSE,
        '/api/projects/:team_id/annotations/': EMPTY_PAGINATED_RESPONSE,
        '/api/projects/:team_id/event_definitions/': EMPTY_PAGINATED_RESPONSE,
        '/api/projects/:team_id/cohorts/': toPaginatedResponse([MOCK_DEFAULT_COHORT]),
        '/api/projects/:team_id/dashboards/': EMPTY_PAGINATED_RESPONSE,
        '/api/projects/@current/dashboard_templates/repository/': [],
        '/api/projects/:team_id/groups/': EMPTY_PAGINATED_RESPONSE,
        '/api/projects/:team_id/insights/': EMPTY_PAGINATED_RESPONSE,
        '/api/projects/:team_id/insights/:insight_id/sharing/': {
            enabled: false,
            access_token: 'foo',
            created_at: '2020-11-11T00:00:00Z',
        } as SharingConfigurationType,
        '/api/projects/:team_id/property_definitions/': EMPTY_PAGINATED_RESPONSE,
        '/api/projects/:team_id/feature_flags/': EMPTY_PAGINATED_RESPONSE,
        'api/projects/:team_id/feature_flags/:feature_flag_id/role_access': EMPTY_PAGINATED_RESPONSE,
        '/api/projects/:team_id/experiments/': EMPTY_PAGINATED_RESPONSE,
        '/api/projects/:team_id/explicit_members/': [],
        '/api/organizations/@current/': (): MockSignature => [
            200,
            { ...MOCK_DEFAULT_ORGANIZATION, available_features: getAvailableFeatures() },
        ],
        '/api/organizations/@current/roles/': EMPTY_PAGINATED_RESPONSE,
        '/api/organizations/@current/members/': toPaginatedResponse([
            MOCK_DEFAULT_ORGANIZATION_MEMBER,
            MOCK_SECOND_ORGANIZATION_MEMBER,
        ]),
        '/api/organizations/@current/invites/': toPaginatedResponse([MOCK_DEFAULT_ORGANIZATION_INVITE]),
        '/api/organizations/@current/plugins/': toPaginatedResponse([MOCK_DEFAULT_PLUGIN]),
        '/api/organizations/@current/plugins/repository/': [],
        '/api/plugin_config/': toPaginatedResponse([MOCK_DEFAULT_PLUGIN_CONFIG]),
        [`/api/projects/${MOCK_TEAM_ID}/plugin_configs/${MOCK_DEFAULT_PLUGIN_CONFIG.id}/`]: MOCK_DEFAULT_PLUGIN_CONFIG,
        '/api/projects/@current/persons/properties/': toPaginatedResponse(MOCK_PERSON_PROPERTIES),
        '/api/projects/:team_id/persons': EMPTY_PAGINATED_RESPONSE,
        '/api/projects/:team_id/persons/properties/': toPaginatedResponse(MOCK_PERSON_PROPERTIES),
        '/api/personal_api_keys/': [],
        '/api/users/@me/': (): MockSignature => [
            200,
            {
                ...MOCK_DEFAULT_USER,
                organization: { ...MOCK_DEFAULT_ORGANIZATION, available_features: getAvailableFeatures() },
            },
        ],
        '/api/projects/@current/': MOCK_DEFAULT_TEAM,
        '/api/billing-v2/': (): MockSignature => [200, {}],
        '/_preflight': require('./fixtures/_preflight.json'),
        '/_system_status': require('./fixtures/_system_status.json'),
        '/api/instance_status': require('./fixtures/_instance_status.json'),
<<<<<<< HEAD
=======
        'https://update.posthog.com/': [{ version: '1.42.0', release_date: '2022-11-30' }],
        // TODO: Add a real mock once we know why this endpoint returns an error inside a 200 response
        '/api/sentry_stats/': {
            error: 'Error fetching stats from sentry',
            exception: "[ErrorDetail(string='Sentry integration not configured', code='invalid')]",
        },
>>>>>>> 99aa889b
    },
    post: {
        'https://app.posthog.com/e/': (): MockSignature => [200, 'ok'],
        '/e/': (): MockSignature => [200, 'ok'],
        'https://app.posthog.com/decide/': (): MockSignature => [200, 'ok'],
        '/decide/': (): MockSignature => [200, 'ok'],
        'https://app.posthog.com/engage/': (): MockSignature => [200, 'ok'],
        '/api/projects/:team_id/insights/:insight_id/viewed/': (): MockSignature => [201, null],
    },
    patch: {
        '/api/prompts/my_prompts': (): MockSignature => [200, {}],
    },
}
export const handlers = mocksToHandlers(defaultMocks)<|MERGE_RESOLUTION|>--- conflicted
+++ resolved
@@ -74,15 +74,11 @@
         '/_preflight': require('./fixtures/_preflight.json'),
         '/_system_status': require('./fixtures/_system_status.json'),
         '/api/instance_status': require('./fixtures/_instance_status.json'),
-<<<<<<< HEAD
-=======
-        'https://update.posthog.com/': [{ version: '1.42.0', release_date: '2022-11-30' }],
         // TODO: Add a real mock once we know why this endpoint returns an error inside a 200 response
         '/api/sentry_stats/': {
             error: 'Error fetching stats from sentry',
             exception: "[ErrorDetail(string='Sentry integration not configured', code='invalid')]",
         },
->>>>>>> 99aa889b
     },
     post: {
         'https://app.posthog.com/e/': (): MockSignature => [200, 'ok'],
