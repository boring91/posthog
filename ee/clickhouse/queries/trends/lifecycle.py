from datetime import datetime, timedelta
from typing import Any, Dict, List, Tuple, Union

from dateutil.relativedelta import relativedelta
from django.db.models.query import Prefetch

from ee.clickhouse.client import sync_execute
from ee.clickhouse.models.action import format_action_filter
from ee.clickhouse.models.person import get_persons_by_distinct_ids, get_persons_by_uuids
from ee.clickhouse.models.property import parse_prop_clauses
from ee.clickhouse.queries.trends.util import parse_response
from ee.clickhouse.queries.util import get_time_diff, get_trunc_func_ch, parse_timestamps
from ee.clickhouse.sql.trends.lifecycle import LIFECYCLE_PEOPLE_SQL, LIFECYCLE_SQL
from posthog.constants import TREND_FILTER_TYPE_ACTIONS
from posthog.models.action import Action
from posthog.models.entity import Entity
from posthog.models.filters import Filter
from posthog.queries.lifecycle import LifecycleTrend


class ClickhouseLifecycle(LifecycleTrend):
    def get_interval(self, interval: str) -> Tuple[Union[timedelta, relativedelta], str, str]:
        if interval == "hour":
            return timedelta(hours=1), "1 HOUR", "1 MINUTE"
        elif interval == "minute":
            return timedelta(minutes=1), "1 MINUTE", "1 SECOND"
        elif interval == "day":
            return timedelta(days=1), "1 DAY", "1 HOUR"
        elif interval == "week":
            return timedelta(weeks=1), "1 WEEK", "1 DAY"
        elif interval == "month":
            return relativedelta(months=1), "1 MONTH", "1 DAY"
        else:
            raise ValueError("{interval} not supported")

    def _serialize_lifecycle(self, entity: Entity, filter: Filter, team_id: int) -> List[Dict[str, Any]]:

        date_from = filter.date_from

        if not date_from:
            raise ValueError("Starting date must be provided")

        interval = filter.interval or "day"
<<<<<<< HEAD
        num_intervals, seconds_in_interval = get_time_diff(interval, filter.date_from, filter.date_to, team_id)
        interval_increment, interval_string = self.get_interval(interval)
        trunc_func = get_trunc_func_ch(interval)
=======
        num_intervals, seconds_in_interval = get_time_diff(interval, filter.date_from, filter.date_to)
        interval_increment, interval_string, sub_interval_string = self.get_interval(interval)
        trunc_func = get_interval_annotation_ch(interval)
>>>>>>> 86c0c1af
        event_query = ""
        event_params: Dict[str, Any] = {}

        props_to_filter = [*filter.properties, *entity.properties]
        prop_filters, prop_filter_params = parse_prop_clauses(props_to_filter, team_id)

        _, _, date_params = parse_timestamps(filter=filter, team_id=team_id)

        if entity.type == TREND_FILTER_TYPE_ACTIONS:
            try:
                action = Action.objects.get(pk=entity.id)
                event_query, event_params = format_action_filter(action)
            except:
                return []
        else:
            event_query = "event = %(event)s"
            event_params = {"event": entity.id}

        result = sync_execute(
            LIFECYCLE_SQL.format(
                interval=interval_string,
                trunc_func=trunc_func,
                event_query=event_query,
                filters=prop_filters,
                sub_interval=sub_interval_string,
            ),
            {
                "team_id": team_id,
                "prev_date_from": (date_from - interval_increment).strftime(
                    "%Y-%m-%d{}".format(
                        " %H:%M:%S" if filter.interval == "hour" or filter.interval == "minute" else " 00:00:00"
                    )
                ),
                "num_intervals": num_intervals,
                "seconds_in_interval": seconds_in_interval,
                **event_params,
                **date_params,
                **prop_filter_params,
            },
        )

        res = []
        for val in result:
            label = "{} - {}".format(entity.name, val[2])
            additional_values = {"label": label, "status": val[2]}
            parsed_result = parse_response(val, filter, additional_values)
            res.append(parsed_result)

        return res

    def get_people(
        self, filter: Filter, team_id: int, target_date: datetime, lifecycle_type: str, limit: int = 100,
    ):
        entity = filter.entities[0]
        date_from = filter.date_from

        if not date_from:
            raise ValueError("Starting date must be provided")

        interval = filter.interval or "day"
<<<<<<< HEAD
        num_intervals, seconds_in_interval = get_time_diff(interval, filter.date_from, filter.date_to, team_id=team_id)
        interval_increment, interval_string = self.get_interval(interval)
        trunc_func = get_trunc_func_ch(interval)
=======
        num_intervals, seconds_in_interval = get_time_diff(interval, filter.date_from, filter.date_to)
        interval_increment, interval_string, sub_interval_string = self.get_interval(interval)
        trunc_func = get_interval_annotation_ch(interval)
>>>>>>> 86c0c1af
        event_query = ""
        event_params: Dict[str, Any] = {}

        _, _, date_params = parse_timestamps(filter=filter, team_id=team_id)

        if entity.type == TREND_FILTER_TYPE_ACTIONS:
            try:
                action = Action.objects.get(pk=entity.id)
                event_query, event_params = format_action_filter(action)
            except:
                return []
        else:
            event_query = "event = %(event)s"
            event_params = {"event": entity.id}

        props_to_filter = [*filter.properties, *entity.properties]
        prop_filters, prop_filter_params = parse_prop_clauses(props_to_filter, team_id)

        result = sync_execute(
            LIFECYCLE_PEOPLE_SQL.format(
                interval=interval_string,
                trunc_func=trunc_func,
                event_query=event_query,
                filters=prop_filters,
                sub_interval=sub_interval_string,
            ),
            {
                "team_id": team_id,
                "prev_date_from": (date_from - interval_increment).strftime(
                    "%Y-%m-%d{}".format(
                        " %H:%M:%S" if filter.interval == "hour" or filter.interval == "minute" else " 00:00:00"
                    )
                ),
                "num_intervals": num_intervals,
                "seconds_in_interval": seconds_in_interval,
                **event_params,
                **date_params,
                **prop_filter_params,
                "status": lifecycle_type,
                "target_date": target_date.strftime(
                    "%Y-%m-%d{}".format(
                        " %H:%M:%S" if filter.interval == "hour" or filter.interval == "minute" else " 00:00:00"
                    )
                ),
                "offset": filter.offset,
                "limit": limit,
            },
        )
        people = get_persons_by_uuids(team_id=team_id, uuids=[p[0] for p in result])
        people = people.prefetch_related(Prefetch("persondistinctid_set", to_attr="distinct_ids_cache"))

        from posthog.api.person import PersonSerializer

        return PersonSerializer(people, many=True).data<|MERGE_RESOLUTION|>--- conflicted
+++ resolved
@@ -41,15 +41,9 @@
             raise ValueError("Starting date must be provided")
 
         interval = filter.interval or "day"
-<<<<<<< HEAD
         num_intervals, seconds_in_interval = get_time_diff(interval, filter.date_from, filter.date_to, team_id)
-        interval_increment, interval_string = self.get_interval(interval)
+        interval_increment, interval_string, sub_interval_string = self.get_interval(interval)
         trunc_func = get_trunc_func_ch(interval)
-=======
-        num_intervals, seconds_in_interval = get_time_diff(interval, filter.date_from, filter.date_to)
-        interval_increment, interval_string, sub_interval_string = self.get_interval(interval)
-        trunc_func = get_interval_annotation_ch(interval)
->>>>>>> 86c0c1af
         event_query = ""
         event_params: Dict[str, Any] = {}
 
@@ -110,15 +104,9 @@
             raise ValueError("Starting date must be provided")
 
         interval = filter.interval or "day"
-<<<<<<< HEAD
         num_intervals, seconds_in_interval = get_time_diff(interval, filter.date_from, filter.date_to, team_id=team_id)
-        interval_increment, interval_string = self.get_interval(interval)
+        interval_increment, interval_string, sub_interval_string = self.get_interval(interval)
         trunc_func = get_trunc_func_ch(interval)
-=======
-        num_intervals, seconds_in_interval = get_time_diff(interval, filter.date_from, filter.date_to)
-        interval_increment, interval_string, sub_interval_string = self.get_interval(interval)
-        trunc_func = get_interval_annotation_ch(interval)
->>>>>>> 86c0c1af
         event_query = ""
         event_params: Dict[str, Any] = {}
 
