@import '~/vars';

.LemonRow {
    transition: background-color 200ms ease, color 200ms ease, border 200ms ease, opacity 200ms ease;
    display: flex;
    flex-direction: column;
    flex-shrink: 0;
    align-items: flex-start;
    justify-content: center;
    min-height: 2.5rem;
    padding: 0.25rem 1rem;
    background: none;
    border-radius: var(--radius);
    border: none;
    font-size: 0.875rem;
    text-align: left;
    line-height: 1.25rem;

    &.LemonRow--status-highlighted {
        background: rgba($primary, 0.1);
        color: var(--text-default);
        font-weight: 600;

        .LemonRow__icon {
            color: var(--primary);
        }
    }

    &.LemonRow--status-danger {
        color: var(--danger);

        .LemonRow__icon {
            color: var(--danger);
        }
    }

    &.LemonRow--status-warning {
        .LemonRow__icon {
            color: var(--warning);
        }
    }

    &.LemonRow--status-success {
        .LemonRow__icon {
            color: var(--success);
        }
    }

    &.LemonRow--status-muted {
        background: $bg_side;
    }
}

.LemonRow__main-area {
    width: 100%;
    height: 100%;
    display: flex;
    align-items: center;
    justify-content: center;
}

.LemonRow__extended-area {
    display: flex;
    flex-direction: column;
    font-size: 0.8125rem;
    margin-left: 2rem;
    padding-bottom: 0.125rem;
}

.LemonRow--outlined {
    border: 1px solid var(--border);
}

.LemonRow--full-width {
    width: 100%;
    padding-left: 0.5rem;
    padding-right: 0.5rem;

    .LemonRow__icon:not(:first-child):last-child {
        margin-right: 0;
    }

    > .LemonRow__main-area {
        justify-content: start;
    }
}

.LemonRow--center {
    .LemonRow__main-area {
        justify-content: center !important;
    }

    .LemonRow__content {
        flex-grow: 0;
    }
}

.LemonRow--symbolic {
    display: block;
    min-height: 0;
    height: 1.5rem;
    width: 1.5rem;
    padding: 0;
}

.LemonRow--compact {
    min-height: 2rem;
    padding: 0.125rem 0.5rem;

    &.LemonRow--symbolic {
        min-height: 0;
        height: 1.25rem;
        width: 1.25rem;
        padding: 0;
    }

    .LemonRow__icon {
        font-size: 1.25rem;
    }
}

.LemonRow__icon {
    width: 1em;
    height: 1em;
    transition: background-color 200ms ease, color 200ms ease;
    display: flex;
    align-items: center;
    justify-content: center;
    font-size: 1.5rem;
    color: var(--muted-alt);

    &:not(:first-child):last-child {
        margin-right: -0.5rem;
    }

    &.LemonRow__icon--relaxed-width {
        width: auto;
    }
}

.LemonRow__content {
    flex-grow: 1;
<<<<<<< HEAD
    width: inherit;
=======
    min-width: 0;
>>>>>>> c6931afa
    display: flex;
    align-items: center;
}

.LemonRow__content,
.LemonRow__icon {
    &:not(:first-child) {
        margin-left: 0.5rem;
    }
}

.LemonSpacer {
    width: 100%;
    height: 1px;
    opacity: 0.17;
    background: currentColor;
    margin: 0.5rem 0;
    flex-shrink: 0;

    &--large {
        margin: 1rem 0;
    }

    &--vertical {
        width: 1px;
        height: auto;
        margin: 0.5rem;
        align-self: stretch;

        &--large {
            margin: 0.5rem 1rem;
        }
    }
}<|MERGE_RESOLUTION|>--- conflicted
+++ resolved
@@ -140,11 +140,7 @@
 
 .LemonRow__content {
     flex-grow: 1;
-<<<<<<< HEAD
-    width: inherit;
-=======
     min-width: 0;
->>>>>>> c6931afa
     display: flex;
     align-items: center;
 }
