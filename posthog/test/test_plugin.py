import base64

from django.core.exceptions import ValidationError

from posthog.models import Plugin, PluginSourceFile
from posthog.plugins.test.plugin_archives import (
    HELLO_WORLD_PLUGIN_FRONTEND_TSX,
    HELLO_WORLD_PLUGIN_GITHUB_INDEX_JS,
    HELLO_WORLD_PLUGIN_GITHUB_ZIP,
    HELLO_WORLD_PLUGIN_NPM_INDEX_JS,
    HELLO_WORLD_PLUGIN_NPM_TGZ,
    HELLO_WORLD_PLUGIN_PLUGIN_JSON,
    HELLO_WORLD_PLUGIN_PLUGIN_JSON_WITHOUT_MAIN,
    HELLO_WORLD_PLUGIN_RAW_WITH_INDEX_TS_BUT_UNDEFINED_MAIN,
    HELLO_WORLD_PLUGIN_RAW_WITHOUT_ANY_INDEX_TS_AND_UNDEFINED_MAIN,
    HELLO_WORLD_PLUGIN_RAW_WITHOUT_ANY_INDEX_TS_BUT_FRONTEND_TSX,
    HELLO_WORLD_PLUGIN_RAW_WITHOUT_PLUGIN_JS,
)
<<<<<<< HEAD
from posthog.test.base import BaseTest
=======
from posthog.test.base import BaseTest, QueryMatchingTest, snapshot_postgres_queries
>>>>>>> 4801108e


class TestPlugin(BaseTest):
    def test_default_config_list(self):
        some_plugin: Plugin = Plugin.objects.create(
            organization=self.organization, config_schema=[{"key": "a", "default": 2}, {"key": "b"}]
        )

        default_config = some_plugin.get_default_config()

        self.assertDictEqual(default_config, {"a": 2})

    def test_default_config_dict(self):
        some_plugin: Plugin = Plugin.objects.create(
            organization=self.organization, config_schema={"x": {"default": "z"}, "y": {"default": None}}
        )

        default_config = some_plugin.get_default_config()

        self.assertDictEqual(default_config, {"x": "z"})


<<<<<<< HEAD
class TestPluginSourceFile(BaseTest):
    maxDiff = 2000

    def test_sync_from_plugin_archive_from_no_archive_fails(self):
        test_plugin: Plugin = Plugin.objects.create(organization=self.organization, name="Contoso")

        with self.assertNumQueries(0):
            with self.assertRaises(ValidationError) as cm:
                PluginSourceFile.objects.sync_from_plugin_archive(test_plugin)

        self.assertEqual(cm.exception.message, f"There is no archive to extract code from in plugin Contoso")

=======
class TestPluginSourceFile(BaseTest, QueryMatchingTest):
    maxDiff = 2000

    @snapshot_postgres_queries
    def test_sync_from_plugin_archive_from_no_archive_fails(self):
        test_plugin: Plugin = Plugin.objects.create(organization=self.organization, name="Contoso")

        with self.assertRaises(ValidationError) as cm:
            PluginSourceFile.objects.sync_from_plugin_archive(test_plugin)

        self.assertEqual(cm.exception.message, f"There is no archive to extract code from in plugin Contoso")

    @snapshot_postgres_queries
>>>>>>> 4801108e
    def test_sync_from_plugin_archive_from_zip_without_plugin_js_fails(self):
        test_plugin: Plugin = Plugin.objects.create(
            organization=self.organization,
            name="Contoso",
            archive=base64.b64decode(HELLO_WORLD_PLUGIN_RAW_WITHOUT_PLUGIN_JS),
        )

<<<<<<< HEAD
        with self.assertNumQueries(0):
            with self.assertRaises(ValidationError) as cm:
                PluginSourceFile.objects.sync_from_plugin_archive(test_plugin)

        self.assertEqual(cm.exception.message, f"Could not find plugin.json in plugin Contoso")

    def test_sync_from_plugin_archive_twice_from_zip_with_explicit_index_js_works(self):
=======
        with self.assertRaises(ValidationError) as cm:
            PluginSourceFile.objects.sync_from_plugin_archive(test_plugin)

        self.assertEqual(cm.exception.message, f"Could not find plugin.json in plugin Contoso")

    @snapshot_postgres_queries
    def test_sync_from_plugin_archive_from_zip_with_explicit_index_js_works(self):
>>>>>>> 4801108e
        test_plugin: Plugin = Plugin.objects.create(
            organization=self.organization, name="Contoso", archive=base64.b64decode(HELLO_WORLD_PLUGIN_GITHUB_ZIP[1])
        )

<<<<<<< HEAD
        with self.assertNumQueries(13):
            (plugin_json_file, index_ts_file, frontend_tsx_file,) = PluginSourceFile.objects.sync_from_plugin_archive(
                test_plugin
            )
=======
        (plugin_json_file, index_ts_file, frontend_tsx_file,) = PluginSourceFile.objects.sync_from_plugin_archive(
            test_plugin
        )
>>>>>>> 4801108e

        self.assertEqual(PluginSourceFile.objects.count(), 2)
        self.assertEqual(plugin_json_file.source, HELLO_WORLD_PLUGIN_PLUGIN_JSON)
        assert index_ts_file is not None
        self.assertEqual(index_ts_file.source, HELLO_WORLD_PLUGIN_GITHUB_INDEX_JS)
        self.assertIsNone(frontend_tsx_file)

<<<<<<< HEAD
    def test_sync_from_plugin_archive_twice_from_tgz_with_explicit_index_js_works(self):
=======
    @snapshot_postgres_queries
    def test_sync_from_plugin_archive_from_tgz_with_explicit_index_js_works(self):
>>>>>>> 4801108e
        test_plugin: Plugin = Plugin.objects.create(
            organization=self.organization, name="Contoso", archive=base64.b64decode(HELLO_WORLD_PLUGIN_NPM_TGZ[1])
        )

        # First time - create
<<<<<<< HEAD
        with self.assertNumQueries(13):
            (plugin_json_file, index_ts_file, frontend_tsx_file,) = PluginSourceFile.objects.sync_from_plugin_archive(
                test_plugin
            )
=======
        (plugin_json_file, index_ts_file, frontend_tsx_file,) = PluginSourceFile.objects.sync_from_plugin_archive(
            test_plugin
        )
>>>>>>> 4801108e

        self.assertEqual(PluginSourceFile.objects.count(), 2)
        self.assertEqual(plugin_json_file.source, HELLO_WORLD_PLUGIN_PLUGIN_JSON)
        assert index_ts_file is not None
        self.assertEqual(index_ts_file.source, HELLO_WORLD_PLUGIN_NPM_INDEX_JS)
        self.assertIsNone(frontend_tsx_file)

        # Second time - update
<<<<<<< HEAD
        with self.assertNumQueries(9):
            (plugin_json_file, index_ts_file, frontend_tsx_file,) = PluginSourceFile.objects.sync_from_plugin_archive(
                test_plugin
            )
=======
        (plugin_json_file, index_ts_file, frontend_tsx_file,) = PluginSourceFile.objects.sync_from_plugin_archive(
            test_plugin
        )
>>>>>>> 4801108e

        self.assertEqual(PluginSourceFile.objects.count(), 2)
        self.assertEqual(plugin_json_file.source, HELLO_WORLD_PLUGIN_PLUGIN_JSON)
        assert index_ts_file is not None
        self.assertEqual(index_ts_file.source, HELLO_WORLD_PLUGIN_NPM_INDEX_JS)
        self.assertIsNone(frontend_tsx_file)

<<<<<<< HEAD
    def test_sync_from_plugin_archive_twice_from_zip_with_index_ts_works(self):
=======
    @snapshot_postgres_queries
    def test_sync_from_plugin_archive_from_zip_with_index_ts_works(self):
>>>>>>> 4801108e
        test_plugin: Plugin = Plugin.objects.create(
            organization=self.organization,
            name="Contoso",
            archive=base64.b64decode(HELLO_WORLD_PLUGIN_RAW_WITH_INDEX_TS_BUT_UNDEFINED_MAIN),
        )

<<<<<<< HEAD
        with self.assertNumQueries(13):
            (plugin_json_file, index_ts_file, frontend_tsx_file,) = PluginSourceFile.objects.sync_from_plugin_archive(
                test_plugin
            )
=======
        (plugin_json_file, index_ts_file, frontend_tsx_file,) = PluginSourceFile.objects.sync_from_plugin_archive(
            test_plugin
        )
>>>>>>> 4801108e

        self.assertEqual(PluginSourceFile.objects.count(), 2)
        self.assertEqual(plugin_json_file.source, HELLO_WORLD_PLUGIN_PLUGIN_JSON_WITHOUT_MAIN)
        assert index_ts_file is not None
        self.assertEqual(index_ts_file.source, HELLO_WORLD_PLUGIN_GITHUB_INDEX_JS)
        self.assertIsNone(frontend_tsx_file)

<<<<<<< HEAD
    def test_sync_from_plugin_archive_twice_from_zip_without_index_ts_but_frontend_tsx_works(self):
=======
    @snapshot_postgres_queries
    def test_sync_from_plugin_archive_from_zip_without_index_ts_but_frontend_tsx_works(self):
>>>>>>> 4801108e
        test_plugin: Plugin = Plugin.objects.create(
            organization=self.organization,
            name="Contoso",
            archive=base64.b64decode(HELLO_WORLD_PLUGIN_RAW_WITHOUT_ANY_INDEX_TS_BUT_FRONTEND_TSX),
        )

<<<<<<< HEAD
        with self.assertNumQueries(13):
            (plugin_json_file, index_ts_file, frontend_tsx_file,) = PluginSourceFile.objects.sync_from_plugin_archive(
                test_plugin
            )
=======
        (plugin_json_file, index_ts_file, frontend_tsx_file,) = PluginSourceFile.objects.sync_from_plugin_archive(
            test_plugin
        )
>>>>>>> 4801108e

        self.assertEqual(PluginSourceFile.objects.count(), 2)
        self.assertEqual(plugin_json_file.source, HELLO_WORLD_PLUGIN_PLUGIN_JSON_WITHOUT_MAIN)
        self.assertIsNone(index_ts_file)
        assert frontend_tsx_file is not None
        self.assertEqual(frontend_tsx_file.source, HELLO_WORLD_PLUGIN_FRONTEND_TSX)

<<<<<<< HEAD
    def test_sync_from_plugin_archive_twice_from_zip_without_any_code_fails(self):
=======
    @snapshot_postgres_queries
    def test_sync_from_plugin_archive_from_zip_without_any_code_fails(self):
>>>>>>> 4801108e
        test_plugin: Plugin = Plugin.objects.create(
            organization=self.organization,
            name="Contoso",
            archive=base64.b64decode(HELLO_WORLD_PLUGIN_RAW_WITHOUT_ANY_INDEX_TS_AND_UNDEFINED_MAIN),
        )

<<<<<<< HEAD
        with self.assertNumQueries(0):
            with self.assertRaises(ValidationError) as cm:
                PluginSourceFile.objects.sync_from_plugin_archive(test_plugin)

        self.assertEqual(cm.exception.message, f"Could not find main file index.js or index.ts in plugin Contoso")

=======
        with self.assertRaises(ValidationError) as cm:
            PluginSourceFile.objects.sync_from_plugin_archive(test_plugin)

        self.assertEqual(cm.exception.message, f"Could not find main file index.js or index.ts in plugin Contoso")

    @snapshot_postgres_queries
>>>>>>> 4801108e
    def test_sync_from_plugin_archive_twice_from_zip_with_index_ts_replaced_by_frontend_tsx_works(self):
        test_plugin: Plugin = Plugin.objects.create(
            organization=self.organization,
            name="Contoso",
            archive=base64.b64decode(HELLO_WORLD_PLUGIN_RAW_WITH_INDEX_TS_BUT_UNDEFINED_MAIN),
        )

<<<<<<< HEAD
        with self.assertNumQueries(13):
            (plugin_json_file, index_ts_file, frontend_tsx_file,) = PluginSourceFile.objects.sync_from_plugin_archive(
                test_plugin
            )
=======
        (plugin_json_file, index_ts_file, frontend_tsx_file,) = PluginSourceFile.objects.sync_from_plugin_archive(
            test_plugin
        )
>>>>>>> 4801108e

        self.assertEqual(PluginSourceFile.objects.count(), 2)
        self.assertEqual(plugin_json_file.source, HELLO_WORLD_PLUGIN_PLUGIN_JSON_WITHOUT_MAIN)
        assert index_ts_file is not None
        self.assertEqual(index_ts_file.source, HELLO_WORLD_PLUGIN_GITHUB_INDEX_JS)
        self.assertIsNone(frontend_tsx_file)

        test_plugin.archive = base64.b64decode(HELLO_WORLD_PLUGIN_RAW_WITHOUT_ANY_INDEX_TS_BUT_FRONTEND_TSX)
        test_plugin.save()

<<<<<<< HEAD
        with self.assertNumQueries(12):
            (plugin_json_file, index_ts_file, frontend_tsx_file,) = PluginSourceFile.objects.sync_from_plugin_archive(
                test_plugin
            )
=======
        (plugin_json_file, index_ts_file, frontend_tsx_file,) = PluginSourceFile.objects.sync_from_plugin_archive(
            test_plugin
        )
>>>>>>> 4801108e

        self.assertEqual(PluginSourceFile.objects.count(), 2)  # frontend.tsx replaced by index.ts
        self.assertEqual(plugin_json_file.source, HELLO_WORLD_PLUGIN_PLUGIN_JSON_WITHOUT_MAIN)
        self.assertIsNone(index_ts_file)
        assert frontend_tsx_file is not None
        self.assertEqual(frontend_tsx_file.source, HELLO_WORLD_PLUGIN_FRONTEND_TSX)<|MERGE_RESOLUTION|>--- conflicted
+++ resolved
@@ -16,11 +16,7 @@
     HELLO_WORLD_PLUGIN_RAW_WITHOUT_ANY_INDEX_TS_BUT_FRONTEND_TSX,
     HELLO_WORLD_PLUGIN_RAW_WITHOUT_PLUGIN_JS,
 )
-<<<<<<< HEAD
-from posthog.test.base import BaseTest
-=======
 from posthog.test.base import BaseTest, QueryMatchingTest, snapshot_postgres_queries
->>>>>>> 4801108e
 
 
 class TestPlugin(BaseTest):
@@ -43,20 +39,6 @@
         self.assertDictEqual(default_config, {"x": "z"})
 
 
-<<<<<<< HEAD
-class TestPluginSourceFile(BaseTest):
-    maxDiff = 2000
-
-    def test_sync_from_plugin_archive_from_no_archive_fails(self):
-        test_plugin: Plugin = Plugin.objects.create(organization=self.organization, name="Contoso")
-
-        with self.assertNumQueries(0):
-            with self.assertRaises(ValidationError) as cm:
-                PluginSourceFile.objects.sync_from_plugin_archive(test_plugin)
-
-        self.assertEqual(cm.exception.message, f"There is no archive to extract code from in plugin Contoso")
-
-=======
 class TestPluginSourceFile(BaseTest, QueryMatchingTest):
     maxDiff = 2000
 
@@ -70,7 +52,6 @@
         self.assertEqual(cm.exception.message, f"There is no archive to extract code from in plugin Contoso")
 
     @snapshot_postgres_queries
->>>>>>> 4801108e
     def test_sync_from_plugin_archive_from_zip_without_plugin_js_fails(self):
         test_plugin: Plugin = Plugin.objects.create(
             organization=self.organization,
@@ -78,15 +59,6 @@
             archive=base64.b64decode(HELLO_WORLD_PLUGIN_RAW_WITHOUT_PLUGIN_JS),
         )
 
-<<<<<<< HEAD
-        with self.assertNumQueries(0):
-            with self.assertRaises(ValidationError) as cm:
-                PluginSourceFile.objects.sync_from_plugin_archive(test_plugin)
-
-        self.assertEqual(cm.exception.message, f"Could not find plugin.json in plugin Contoso")
-
-    def test_sync_from_plugin_archive_twice_from_zip_with_explicit_index_js_works(self):
-=======
         with self.assertRaises(ValidationError) as cm:
             PluginSourceFile.objects.sync_from_plugin_archive(test_plugin)
 
@@ -94,21 +66,13 @@
 
     @snapshot_postgres_queries
     def test_sync_from_plugin_archive_from_zip_with_explicit_index_js_works(self):
->>>>>>> 4801108e
         test_plugin: Plugin = Plugin.objects.create(
             organization=self.organization, name="Contoso", archive=base64.b64decode(HELLO_WORLD_PLUGIN_GITHUB_ZIP[1])
         )
 
-<<<<<<< HEAD
-        with self.assertNumQueries(13):
-            (plugin_json_file, index_ts_file, frontend_tsx_file,) = PluginSourceFile.objects.sync_from_plugin_archive(
-                test_plugin
-            )
-=======
         (plugin_json_file, index_ts_file, frontend_tsx_file,) = PluginSourceFile.objects.sync_from_plugin_archive(
             test_plugin
         )
->>>>>>> 4801108e
 
         self.assertEqual(PluginSourceFile.objects.count(), 2)
         self.assertEqual(plugin_json_file.source, HELLO_WORLD_PLUGIN_PLUGIN_JSON)
@@ -116,27 +80,16 @@
         self.assertEqual(index_ts_file.source, HELLO_WORLD_PLUGIN_GITHUB_INDEX_JS)
         self.assertIsNone(frontend_tsx_file)
 
-<<<<<<< HEAD
-    def test_sync_from_plugin_archive_twice_from_tgz_with_explicit_index_js_works(self):
-=======
     @snapshot_postgres_queries
     def test_sync_from_plugin_archive_from_tgz_with_explicit_index_js_works(self):
->>>>>>> 4801108e
         test_plugin: Plugin = Plugin.objects.create(
             organization=self.organization, name="Contoso", archive=base64.b64decode(HELLO_WORLD_PLUGIN_NPM_TGZ[1])
         )
 
         # First time - create
-<<<<<<< HEAD
-        with self.assertNumQueries(13):
-            (plugin_json_file, index_ts_file, frontend_tsx_file,) = PluginSourceFile.objects.sync_from_plugin_archive(
-                test_plugin
-            )
-=======
         (plugin_json_file, index_ts_file, frontend_tsx_file,) = PluginSourceFile.objects.sync_from_plugin_archive(
             test_plugin
         )
->>>>>>> 4801108e
 
         self.assertEqual(PluginSourceFile.objects.count(), 2)
         self.assertEqual(plugin_json_file.source, HELLO_WORLD_PLUGIN_PLUGIN_JSON)
@@ -145,16 +98,9 @@
         self.assertIsNone(frontend_tsx_file)
 
         # Second time - update
-<<<<<<< HEAD
-        with self.assertNumQueries(9):
-            (plugin_json_file, index_ts_file, frontend_tsx_file,) = PluginSourceFile.objects.sync_from_plugin_archive(
-                test_plugin
-            )
-=======
         (plugin_json_file, index_ts_file, frontend_tsx_file,) = PluginSourceFile.objects.sync_from_plugin_archive(
             test_plugin
         )
->>>>>>> 4801108e
 
         self.assertEqual(PluginSourceFile.objects.count(), 2)
         self.assertEqual(plugin_json_file.source, HELLO_WORLD_PLUGIN_PLUGIN_JSON)
@@ -162,28 +108,17 @@
         self.assertEqual(index_ts_file.source, HELLO_WORLD_PLUGIN_NPM_INDEX_JS)
         self.assertIsNone(frontend_tsx_file)
 
-<<<<<<< HEAD
-    def test_sync_from_plugin_archive_twice_from_zip_with_index_ts_works(self):
-=======
     @snapshot_postgres_queries
     def test_sync_from_plugin_archive_from_zip_with_index_ts_works(self):
->>>>>>> 4801108e
         test_plugin: Plugin = Plugin.objects.create(
             organization=self.organization,
             name="Contoso",
             archive=base64.b64decode(HELLO_WORLD_PLUGIN_RAW_WITH_INDEX_TS_BUT_UNDEFINED_MAIN),
         )
 
-<<<<<<< HEAD
-        with self.assertNumQueries(13):
-            (plugin_json_file, index_ts_file, frontend_tsx_file,) = PluginSourceFile.objects.sync_from_plugin_archive(
-                test_plugin
-            )
-=======
         (plugin_json_file, index_ts_file, frontend_tsx_file,) = PluginSourceFile.objects.sync_from_plugin_archive(
             test_plugin
         )
->>>>>>> 4801108e
 
         self.assertEqual(PluginSourceFile.objects.count(), 2)
         self.assertEqual(plugin_json_file.source, HELLO_WORLD_PLUGIN_PLUGIN_JSON_WITHOUT_MAIN)
@@ -191,28 +126,17 @@
         self.assertEqual(index_ts_file.source, HELLO_WORLD_PLUGIN_GITHUB_INDEX_JS)
         self.assertIsNone(frontend_tsx_file)
 
-<<<<<<< HEAD
-    def test_sync_from_plugin_archive_twice_from_zip_without_index_ts_but_frontend_tsx_works(self):
-=======
     @snapshot_postgres_queries
     def test_sync_from_plugin_archive_from_zip_without_index_ts_but_frontend_tsx_works(self):
->>>>>>> 4801108e
         test_plugin: Plugin = Plugin.objects.create(
             organization=self.organization,
             name="Contoso",
             archive=base64.b64decode(HELLO_WORLD_PLUGIN_RAW_WITHOUT_ANY_INDEX_TS_BUT_FRONTEND_TSX),
         )
 
-<<<<<<< HEAD
-        with self.assertNumQueries(13):
-            (plugin_json_file, index_ts_file, frontend_tsx_file,) = PluginSourceFile.objects.sync_from_plugin_archive(
-                test_plugin
-            )
-=======
         (plugin_json_file, index_ts_file, frontend_tsx_file,) = PluginSourceFile.objects.sync_from_plugin_archive(
             test_plugin
         )
->>>>>>> 4801108e
 
         self.assertEqual(PluginSourceFile.objects.count(), 2)
         self.assertEqual(plugin_json_file.source, HELLO_WORLD_PLUGIN_PLUGIN_JSON_WITHOUT_MAIN)
@@ -220,33 +144,20 @@
         assert frontend_tsx_file is not None
         self.assertEqual(frontend_tsx_file.source, HELLO_WORLD_PLUGIN_FRONTEND_TSX)
 
-<<<<<<< HEAD
-    def test_sync_from_plugin_archive_twice_from_zip_without_any_code_fails(self):
-=======
     @snapshot_postgres_queries
     def test_sync_from_plugin_archive_from_zip_without_any_code_fails(self):
->>>>>>> 4801108e
         test_plugin: Plugin = Plugin.objects.create(
             organization=self.organization,
             name="Contoso",
             archive=base64.b64decode(HELLO_WORLD_PLUGIN_RAW_WITHOUT_ANY_INDEX_TS_AND_UNDEFINED_MAIN),
         )
 
-<<<<<<< HEAD
-        with self.assertNumQueries(0):
-            with self.assertRaises(ValidationError) as cm:
-                PluginSourceFile.objects.sync_from_plugin_archive(test_plugin)
-
-        self.assertEqual(cm.exception.message, f"Could not find main file index.js or index.ts in plugin Contoso")
-
-=======
         with self.assertRaises(ValidationError) as cm:
             PluginSourceFile.objects.sync_from_plugin_archive(test_plugin)
 
         self.assertEqual(cm.exception.message, f"Could not find main file index.js or index.ts in plugin Contoso")
 
     @snapshot_postgres_queries
->>>>>>> 4801108e
     def test_sync_from_plugin_archive_twice_from_zip_with_index_ts_replaced_by_frontend_tsx_works(self):
         test_plugin: Plugin = Plugin.objects.create(
             organization=self.organization,
@@ -254,16 +165,9 @@
             archive=base64.b64decode(HELLO_WORLD_PLUGIN_RAW_WITH_INDEX_TS_BUT_UNDEFINED_MAIN),
         )
 
-<<<<<<< HEAD
-        with self.assertNumQueries(13):
-            (plugin_json_file, index_ts_file, frontend_tsx_file,) = PluginSourceFile.objects.sync_from_plugin_archive(
-                test_plugin
-            )
-=======
         (plugin_json_file, index_ts_file, frontend_tsx_file,) = PluginSourceFile.objects.sync_from_plugin_archive(
             test_plugin
         )
->>>>>>> 4801108e
 
         self.assertEqual(PluginSourceFile.objects.count(), 2)
         self.assertEqual(plugin_json_file.source, HELLO_WORLD_PLUGIN_PLUGIN_JSON_WITHOUT_MAIN)
@@ -274,16 +178,9 @@
         test_plugin.archive = base64.b64decode(HELLO_WORLD_PLUGIN_RAW_WITHOUT_ANY_INDEX_TS_BUT_FRONTEND_TSX)
         test_plugin.save()
 
-<<<<<<< HEAD
-        with self.assertNumQueries(12):
-            (plugin_json_file, index_ts_file, frontend_tsx_file,) = PluginSourceFile.objects.sync_from_plugin_archive(
-                test_plugin
-            )
-=======
         (plugin_json_file, index_ts_file, frontend_tsx_file,) = PluginSourceFile.objects.sync_from_plugin_archive(
             test_plugin
         )
->>>>>>> 4801108e
 
         self.assertEqual(PluginSourceFile.objects.count(), 2)  # frontend.tsx replaced by index.ts
         self.assertEqual(plugin_json_file.source, HELLO_WORLD_PLUGIN_PLUGIN_JSON_WITHOUT_MAIN)
