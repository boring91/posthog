--- conflicted
+++ resolved
@@ -26,13 +26,10 @@
 import { DashboardPrivilegeLevel } from 'lib/constants'
 import { inAppPromptLogic } from 'lib/logic/inAppPrompt/inAppPromptLogic'
 import { LemonInput } from '@posthog/lemon-ui'
-<<<<<<< HEAD
+import { deleteDashboardLogic } from 'scenes/dashboard/deleteDashboardLogic'
+import { DeleteDashboardModal } from 'scenes/dashboard/DeleteDashboardModal'
 import { DuplicateDashboardModal } from 'scenes/dashboard/DuplicateDashboardModal'
 import { duplicateDashboardLogic } from 'scenes/dashboard/duplicateDashboardLogic'
-=======
-import { deleteDashboardLogic } from 'scenes/dashboard/deleteDashboardLogic'
-import { DeleteDashboardModal } from 'scenes/dashboard/DeleteDashboardModal'
->>>>>>> 63a1cb56
 
 export const scene: SceneExport = {
     component: Dashboards,
@@ -41,22 +38,15 @@
 
 export function Dashboards(): JSX.Element {
     const { dashboardsLoading } = useValues(dashboardsModel)
-<<<<<<< HEAD
-    const { deleteDashboard, unpinDashboard, pinDashboard } = useActions(dashboardsModel)
-=======
-    const { unpinDashboard, pinDashboard, duplicateDashboard } = useActions(dashboardsModel)
->>>>>>> 63a1cb56
+    const { unpinDashboard, pinDashboard } = useActions(dashboardsModel)
     const { setSearchTerm, setCurrentTab } = useActions(dashboardsLogic)
     const { dashboards, searchTerm, currentTab } = useValues(dashboardsLogic)
     const { showNewDashboardModal, addDashboard } = useActions(newDashboardLogic)
     const { hasAvailableFeature } = useValues(userLogic)
     const { currentTeam } = useValues(teamLogic)
     const { closePrompts } = useActions(inAppPromptLogic)
-<<<<<<< HEAD
-    const { showDuplicateDashboardModal, setDuplicateDashboardValue } = useActions(duplicateDashboardLogic)
-=======
+    const { showDuplicateDashboardModal } = useActions(duplicateDashboardLogic)
     const { showDeleteDashboardModal } = useActions(deleteDashboardLogic)
->>>>>>> 63a1cb56
 
     const columns: LemonTableColumns<DashboardType> = [
         {
@@ -172,9 +162,7 @@
                                 <LemonButton
                                     status="stealth"
                                     onClick={() => {
-                                        setDuplicateDashboardValue('dashboardId', id)
-                                        setDuplicateDashboardValue('dashboardName', name)
-                                        showDuplicateDashboardModal()
+                                        showDuplicateDashboardModal(id, name)
                                     }}
                                     fullWidth
                                 >
@@ -208,11 +196,8 @@
     return (
         <div>
             <NewDashboardModal />
-<<<<<<< HEAD
             <DuplicateDashboardModal />
-=======
             <DeleteDashboardModal />
->>>>>>> 63a1cb56
             <PageHeader
                 title="Dashboards"
                 buttons={
