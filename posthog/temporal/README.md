# Temporal Workflows

This python package contains the Temporal Workflows we use for e.g. maintenance
tasks for the Person on Events project, and the Batch Export functionality.

TODO: It's currently a package under the Django project. However, the nature of
the Batch Exports functionality is that we are adding lots of dependencies that
are almost entirely unrelated to the web app. To avoid increased docker image
size, unnecessary pod churn on deployments, slow pip installs, slow IDE
performance, slow tooling performance it would be preferable to reduce the
interface between the web app and the temporal workers to the gRPC interface
rather than a Python object interface.

## Running locally

The easiest way to get this to work locally is by running `mprocs`. You'll be missing some environment variables to make sure Temporal can properly connect with the S3/Airbyte instances we use to run the jobs locally. Reach out to `#team-data-warehouse` in Slack to get those creds, add them to `.env`, and you're good to go.

## UI

<<<<<<< HEAD
You can access Temporal's UI running on port `8081`
=======
You can access Temporal's UI at http://localhost:8081
>>>>>>> 70492a2e
<|MERGE_RESOLUTION|>--- conflicted
+++ resolved
@@ -17,8 +17,4 @@
 
 ## UI
 
-<<<<<<< HEAD
-You can access Temporal's UI running on port `8081`
-=======
-You can access Temporal's UI at http://localhost:8081
->>>>>>> 70492a2e
+You can access Temporal's UI at http://localhost:8081