import React, { useState } from 'react'
import { Group } from 'kea-forms'
import { Input, Button, Slider, Card, Row, Col, Collapse, Radio, InputNumber, Popconfirm, Select } from 'antd'
import { useActions, useValues } from 'kea'
import { capitalizeFirstLetter, Loading } from 'lib/utils'
import { PropertyFilters } from 'lib/components/PropertyFilters/PropertyFilters'
import { DeleteOutlined, ApiFilled, MergeCellsOutlined, LockOutlined } from '@ant-design/icons'
import { featureFlagLogic } from './featureFlagLogic'
import { PageHeader } from 'lib/components/PageHeader'
import './FeatureFlag.scss'
import { IconOpenInNew, IconJavascript, IconPython, IconCopy, IconDelete } from 'lib/components/icons'
import { Tooltip } from 'lib/components/Tooltip'
import { SceneExport } from 'scenes/sceneTypes'
import { APISnippet, JSSnippet, PythonSnippet, UTM_TAGS } from 'scenes/feature-flags/FeatureFlagSnippets'
import { LemonDivider } from 'lib/components/LemonDivider'
import { groupsModel } from '~/models/groupsModel'
import { GroupsIntroductionOption } from 'lib/introductions/GroupsIntroductionOption'
import { LemonTag } from 'lib/components/LemonTag/LemonTag'
import { userLogic } from 'scenes/userLogic'
import { AvailableFeature } from '~/types'
import { Link } from 'lib/components/Link'
import { LemonButton } from 'lib/components/LemonButton'
import { LemonSwitch } from 'lib/components/LemonSwitch/LemonSwitch'
import { Field } from 'lib/forms/Field'
import { VerticalForm } from 'lib/forms/VerticalForm'

export const scene: SceneExport = {
    component: FeatureFlag,
    logic: featureFlagLogic,
    paramsToProps: ({ params: { id } }): typeof featureFlagLogic['props'] => ({
        id: id && id !== 'new' ? parseInt(id) : 'new',
    }),
}

function focusVariantKeyField(index: number): void {
    setTimeout(
        () => document.querySelector<HTMLElement>(`.variant-form-list input[data-key-index="${index}"]`)?.focus(),
        50
    )
}

export function FeatureFlag({ id }: { id?: string } = {}): JSX.Element {
    const {
        props,
        featureFlag,
        multivariateEnabled,
        variants,
        nonEmptyVariants,
        areVariantRolloutsValid,
        variantRolloutSum,
        groupTypes,
        aggregationTargetName,
        taxonomicGroupTypes,
        featureFlagLoading,
    } = useValues(featureFlagLogic)
    const {
        addConditionSet,
        updateConditionSet,
        removeConditionSet,
        duplicateConditionSet,
        deleteFeatureFlag,
        setMultivariateEnabled,
        addVariant,
        removeVariant,
        distributeVariantsEqually,
        setAggregationGroupTypeIndex,
<<<<<<< HEAD
        submitFeatureFlag,
    } = useActions(featureFlagLogic(logicProps))
=======
    } = useActions(featureFlagLogic)
>>>>>>> 570b6b03
    const { showGroupsOptions, aggregationLabel } = useValues(groupsModel)
    const { hasAvailableFeature, upgradeLink } = useValues(userLogic)

    // whether the key for an existing flag is being changed
    const [hasKeyChanged, setHasKeyChanged] = useState(false)
    // whether to warn the user that their variants will be lost
    const [showVariantDiscardWarning, setShowVariantDiscardWarning] = useState(false)

    // :KLUDGE: Match by select only allows Select.Option as children, so render groups option directly rather than as a child
    const matchByGroupsIntroductionOption = GroupsIntroductionOption({ value: -2 })

    return (
        <div className="feature-flag">
            {featureFlag ? (
                // TODO: kea-form should also use featureFlagLogic's bound props
                <VerticalForm logic={featureFlagLogic} props={props} formKey="featureFlag">
                    <PageHeader
                        title="Feature Flag"
                        buttons={
                            <div className="flex-center">
                                <Field name="active">
                                    {({ value, onValueChange }) => (
                                        <LemonSwitch
                                            checked={value}
                                            onChange={onValueChange}
                                            label={
                                                value ? (
                                                    <span className="text-success">Enabled</span>
                                                ) : (
                                                    <span className="text-danger">Disabled</span>
                                                )
                                            }
                                        />
                                    )}
                                </Field>
                                {featureFlag?.id && (
                                    <LemonButton
                                        data-attr="delete-flag"
                                        status="danger"
                                        type="secondary"
                                        onClick={() => {
                                            deleteFeatureFlag(featureFlag)
                                        }}
                                        style={{ marginRight: 16 }}
                                    >
                                        Delete
                                    </LemonButton>
                                )}
                                <LemonButton
                                    type="primary"
                                    data-attr="feature-flag-submit"
                                    loading={featureFlagLoading}
                                    onClick={submitFeatureFlag}
                                    htmlType="button"
                                >
                                    Save changes
                                </LemonButton>
                            </div>
                        }
                    />
                    <h3 className="l3">General configuration</h3>
                    <div className="text-muted mb">
                        General settings for your feature flag and integration instructions.
                    </div>
                    <Row gutter={16} style={{ marginBottom: 32 }}>
                        <Col span={12}>
                            <Field
                                name="key"
                                label="Key (must be unique)"
                                validateStatus={hasKeyChanged ? 'warning' : undefined}
                                hint={
                                    hasKeyChanged && id !== 'new' ? (
                                        <small>
                                            <b>Warning! </b>Changing this key will
                                            <a
                                                href={`https://posthog.com/docs/features/feature-flags${UTM_TAGS}#feature-flag-persistence`}
                                                target="_blank"
                                                rel="noopener"
                                            >
                                                {' '}
                                                affect the persistence of your flag <IconOpenInNew />
                                            </a>
                                        </small>
                                    ) : undefined
                                }
                            >
                                {({ value, onChange }) => (
                                    <Input
                                        value={value}
                                        onChange={(e) => {
                                            if (e.target.value !== value) {
                                                setHasKeyChanged(true)
                                            }
                                            onChange(e)
                                        }}
                                        data-attr="feature-flag-key"
                                        className="ph-ignore-input"
                                        autoFocus
                                        placeholder="examples: new-landing-page, betaFeature, ab_test_1"
                                        autoComplete="off"
                                        autoCapitalize="off"
                                        autoCorrect="off"
                                        spellCheck={false}
                                    />
                                )}
                            </Field>

                            <Field name="name" label="Description">
                                {({ value, onChange }) => (
                                    <Input.TextArea
                                        value={value}
                                        onChange={onChange}
                                        className="ph-ignore-input"
                                        data-attr="feature-flag-description"
                                        placeholder="Adding a helpful description can ensure others know what this feature is for."
                                    />
                                )}
                            </Field>
                        </Col>
                        <Col span={12} style={{ paddingTop: 31 }}>
                            <Collapse>
                                <Collapse.Panel
                                    header={
                                        <div style={{ display: 'flex', fontWeight: 'bold', alignItems: 'center' }}>
                                            <IconJavascript style={{ marginRight: 6 }} /> Javascript integration
                                            instructions
                                        </div>
                                    }
                                    key="js"
                                >
                                    <JSSnippet flagKey={featureFlag.key || 'my-flag'} />
                                </Collapse.Panel>
                                <Collapse.Panel
                                    header={
                                        <div style={{ display: 'flex', fontWeight: 'bold', alignItems: 'center' }}>
                                            <IconPython style={{ marginRight: 6 }} /> Python integration instructions
                                        </div>
                                    }
                                    key="python"
                                >
                                    <PythonSnippet flagKey={featureFlag.key || 'my-flag'} />
                                </Collapse.Panel>
                                <Collapse.Panel
                                    header={
                                        <div style={{ display: 'flex', fontWeight: 'bold', alignItems: 'center' }}>
                                            <ApiFilled style={{ marginRight: 6 }} /> API integration instructions
                                        </div>
                                    }
                                    key="api"
                                >
                                    <APISnippet />
                                </Collapse.Panel>
                            </Collapse>
                        </Col>
                    </Row>

                    <div className="mb-2">
                        <h3 className="l3">Served value</h3>
                        <div className="mb-05">
                            <Popconfirm
                                placement="top"
                                title="Change value type? The variants below will be lost."
                                visible={showVariantDiscardWarning}
                                onConfirm={() => {
                                    setMultivariateEnabled(false)
                                    setShowVariantDiscardWarning(false)
                                }}
                                onCancel={() => setShowVariantDiscardWarning(false)}
                                okText="OK"
                                cancelText="Cancel"
                            >
                                <Radio.Group
                                    options={[
                                        {
                                            label: 'Boolean value (A/B test)',
                                            value: false,
                                        },
                                        {
                                            label: (
                                                <Tooltip
                                                    title={
                                                        hasAvailableFeature(AvailableFeature.MULTIVARIATE_FLAGS)
                                                            ? ''
                                                            : 'This feature is not available on your current plan.'
                                                    }
                                                >
                                                    <div>
                                                        {!hasAvailableFeature(AvailableFeature.MULTIVARIATE_FLAGS) && (
                                                            <Link to={upgradeLink} target="_blank">
                                                                <LockOutlined
                                                                    style={{ marginRight: 4, color: 'var(--warning)' }}
                                                                />
                                                            </Link>
                                                        )}
                                                        String value (Multivariate test){' '}
                                                        <LemonTag type="warning">Beta</LemonTag>
                                                    </div>
                                                </Tooltip>
                                            ),
                                            value: true,
                                            disabled: !hasAvailableFeature(AvailableFeature.MULTIVARIATE_FLAGS),
                                        },
                                    ]}
                                    onChange={(e) => {
                                        const { value } = e.target
                                        if (value === false && nonEmptyVariants.length) {
                                            setShowVariantDiscardWarning(true)
                                        } else {
                                            setMultivariateEnabled(value)
                                            focusVariantKeyField(0)
                                        }
                                    }}
                                    value={multivariateEnabled}
                                    optionType="button"
                                />
                            </Popconfirm>
                        </div>
                        <div className="text-muted mb">
                            {capitalizeFirstLetter(aggregationTargetName)} will be served{' '}
                            {multivariateEnabled ? (
                                <>
                                    <strong>a variant key</strong> according to the below distribution
                                </>
                            ) : (
                                <strong>
                                    <code>true</code>
                                </strong>
                            )}{' '}
                            if they match one or more release condition groups.
                        </div>
                        {multivariateEnabled && (
                            <div className="variant-form-list">
                                <Row gutter={8} className="label-row">
                                    <Col span={7}>Variant key</Col>
                                    <Col span={7}>Description</Col>
                                    <Col span={9}>
                                        <span>Rollout percentage</span>
                                        <Button
                                            type="link"
                                            onClick={distributeVariantsEqually}
                                            icon={<MergeCellsOutlined />}
                                            style={{ padding: '0 0 0 0.5em' }}
                                            title="Distribute variants equally"
                                        >
                                            Distribute
                                        </Button>
                                    </Col>
                                </Row>
                                {variants.map((_, index) => (
                                    <Group key={index} name={['filters', 'multivariate', 'variants', index]}>
                                        <Row gutter={8}>
                                            <Col span={7}>
                                                <Field name="key">
                                                    <Input
                                                        data-attr="feature-flag-variant-key"
                                                        data-key-index={index.toString()}
                                                        className="ph-ignore-input"
                                                        placeholder={`example-variant-${index + 1}`}
                                                        autoComplete="off"
                                                        autoCapitalize="off"
                                                        autoCorrect="off"
                                                        spellCheck={false}
                                                    />
                                                </Field>
                                            </Col>
                                            <Col span={7}>
                                                <Field name="name">
                                                    <Input
                                                        data-attr="feature-flag-variant-name"
                                                        className="ph-ignore-input"
                                                        placeholder="Description"
                                                    />
                                                </Field>
                                            </Col>
                                            <Col span={7}>
                                                <Field name="rollout_percentage">
                                                    {({ value, onValueChange }) => (
                                                        <Slider
                                                            tooltipPlacement="top"
                                                            value={value}
                                                            onChange={onValueChange}
                                                        />
                                                    )}
                                                </Field>
                                            </Col>
                                            <Col span={2}>
                                                <Field name="rollout_percentage">
                                                    {({ value, onValueChange }) => (
                                                        <InputNumber
                                                            min={0}
                                                            max={100}
                                                            value={value}
                                                            onChange={(changedValue) => {
                                                                if (
                                                                    changedValue !== null &&
                                                                    changedValue !== undefined
                                                                ) {
                                                                    const valueInt = parseInt(changedValue.toString())
                                                                    if (!isNaN(valueInt)) {
                                                                        onValueChange(valueInt)
                                                                    }
                                                                }
                                                            }}
                                                            style={{
                                                                width: '100%',
                                                                borderColor: areVariantRolloutsValid
                                                                    ? undefined
                                                                    : 'var(--danger)',
                                                            }}
                                                        />
                                                    )}
                                                </Field>
                                            </Col>
                                            {variants.length > 1 && (
                                                <Col span={1}>
                                                    <Tooltip title="Delete this variant" placement="bottomLeft">
                                                        <Button
                                                            type="link"
                                                            icon={<DeleteOutlined />}
                                                            onClick={() => removeVariant(index)}
                                                            style={{ color: 'var(--danger)' }}
                                                        />
                                                    </Tooltip>
                                                </Col>
                                            )}
                                        </Row>
                                    </Group>
                                ))}
                                {variants.length > 0 && !areVariantRolloutsValid && (
                                    <p className="text-danger">
                                        Percentage rollouts for variants must sum to 100 (currently {variantRolloutSum}
                                        ).
                                    </p>
                                )}
                                <LemonButton
                                    type="secondary"
                                    onClick={() => {
                                        const newIndex = variants.length
                                        addVariant()
                                        focusVariantKeyField(newIndex)
                                    }}
                                    style={{ margin: '1rem 0' }}
                                    compact
                                    fullWidth
                                    center
                                >
                                    Add variant
                                </LemonButton>
                            </div>
                        )}
                    </div>

                    <div className="feature-flag-form-row">
                        <div>
                            <h3 className="l3">Release conditions</h3>
                            <div className="text-muted mb">
                                Specify the {aggregationTargetName} to which you want to release this flag. Note that
                                condition sets are rolled out independently of each other.
                            </div>
                        </div>
                        {showGroupsOptions && (
                            <div className="centered">
                                Match by
                                <Select
                                    value={
                                        featureFlag.filters?.aggregation_group_type_index != null
                                            ? featureFlag.filters?.aggregation_group_type_index
                                            : -1
                                    }
                                    onChange={(value) => {
                                        const groupTypeIndex = value !== -1 ? value : null
                                        setAggregationGroupTypeIndex(groupTypeIndex)
                                    }}
                                    style={{ marginLeft: 8 }}
                                    data-attr="feature-flag-aggregation-filter"
                                    dropdownMatchSelectWidth={false}
                                    dropdownAlign={{
                                        // Align this dropdown by the right-hand-side of button
                                        points: ['tr', 'br'],
                                    }}
                                >
                                    <Select.Option key={-1} value={-1}>
                                        Users
                                    </Select.Option>
                                    {groupTypes.map((groupType) => (
                                        <Select.Option
                                            key={groupType.group_type_index}
                                            value={groupType.group_type_index}
                                        >
                                            {capitalizeFirstLetter(aggregationLabel(groupType.group_type_index).plural)}
                                        </Select.Option>
                                    ))}
                                    {matchByGroupsIntroductionOption}
                                </Select>
                            </div>
                        )}
                    </div>
                    <Row gutter={16}>
                        {featureFlag.filters.groups.map((group, index) => (
                            <Col span={24} md={24} key={`${index}-${featureFlag.filters.groups.length}`}>
                                {index > 0 && (
                                    <div style={{ display: 'flex', marginLeft: 16 }}>
                                        <div className="stateful-badge or-light-grey mb">OR</div>
                                    </div>
                                )}
                                <Card style={{ marginBottom: 16 }}>
                                    <div className="feature-flag-form-row" style={{ height: 24 }}>
                                        <div>
                                            <span className="simple-tag tag-light-blue" style={{ marginRight: 8 }}>
                                                Set {index + 1}
                                            </span>
                                            {group.properties?.length ? (
                                                <>
                                                    Matching <b>{aggregationTargetName}</b> with filters
                                                </>
                                            ) : (
                                                <>
                                                    Condition set will match <b>all {aggregationTargetName}</b>
                                                </>
                                            )}
                                        </div>
                                        <Row align="middle">
                                            <Tooltip title="Duplicate this condition set" placement="bottomLeft">
                                                <LemonButton
                                                    icon={<IconCopy />}
                                                    compact
                                                    onClick={() => duplicateConditionSet(index)}
                                                />
                                            </Tooltip>
                                            {featureFlag.filters.groups.length > 1 && (
                                                <Tooltip title="Delete this condition set" placement="bottomLeft">
                                                    <LemonButton
                                                        icon={<IconDelete />}
                                                        compact
                                                        onClick={() => removeConditionSet(index)}
                                                    />
                                                </Tooltip>
                                            )}
                                        </Row>
                                    </div>

                                    <LemonDivider large />
                                    <PropertyFilters
                                        style={{ marginLeft: 15 }}
                                        pageKey={`feature-flag-${featureFlag.id}-${index}-${
                                            featureFlag.filters.groups.length
                                        }-${featureFlag.filters.aggregation_group_type_index ?? ''}`}
                                        propertyFilters={group?.properties}
                                        onChange={(properties) => updateConditionSet(index, undefined, properties)}
                                        taxonomicGroupTypes={taxonomicGroupTypes}
                                        showConditionBadge
                                    />
                                    <LemonDivider large />

                                    <div className="feature-flag-form-row">
                                        <div className="centered">
                                            Roll out to{' '}
                                            <InputNumber
                                                style={{ width: 100, marginLeft: 8, marginRight: 8 }}
                                                onChange={(value): void => {
                                                    updateConditionSet(index, value as number)
                                                }}
                                                value={
                                                    group.rollout_percentage != null ? group.rollout_percentage : 100
                                                }
                                                min={0}
                                                max={100}
                                                addonAfter="%"
                                            />{' '}
                                            of <b>{aggregationTargetName}</b> in this set
                                        </div>
                                    </div>
                                </Card>
                            </Col>
                        ))}
                    </Row>
                    <Card size="small" style={{ marginBottom: 16 }}>
                        <LemonButton onClick={addConditionSet} fullWidth>
                            Add condition set
                        </LemonButton>
                    </Card>
                    <div className="text-right">
                        <LemonButton htmlType="submit" type="primary" data-attr="feature-flag-submit-bottom">
                            Save changes
                        </LemonButton>
                    </div>
                </VerticalForm>
            ) : (
                // TODO: This should be skeleton loaders
                <Loading />
            )}
        </div>
    )
}<|MERGE_RESOLUTION|>--- conflicted
+++ resolved
@@ -64,12 +64,8 @@
         removeVariant,
         distributeVariantsEqually,
         setAggregationGroupTypeIndex,
-<<<<<<< HEAD
         submitFeatureFlag,
-    } = useActions(featureFlagLogic(logicProps))
-=======
     } = useActions(featureFlagLogic)
->>>>>>> 570b6b03
     const { showGroupsOptions, aggregationLabel } = useValues(groupsModel)
     const { hasAvailableFeature, upgradeLink } = useValues(userLogic)
 
