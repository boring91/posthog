import { urls } from 'scenes/urls'
import { AvailableFeature, ChartDisplayType, LicensePlan, Region, SSOProvider } from '../types'

/** Display types which don't allow grouping by unit of time. Sync with backend NON_TIME_SERIES_DISPLAY_TYPES. */
export const NON_TIME_SERIES_DISPLAY_TYPES = [
    ChartDisplayType.ActionsTable,
    ChartDisplayType.ActionsPie,
    ChartDisplayType.ActionsBarValue,
    ChartDisplayType.WorldMap,
    ChartDisplayType.BoldNumber,
]
/** Display types for which `breakdown` is hidden and ignored. Sync with backend NON_BREAKDOWN_DISPLAY_TYPES. */
export const NON_BREAKDOWN_DISPLAY_TYPES = [ChartDisplayType.BoldNumber]
/** Display types which only work with a single series. */
export const SINGLE_SERIES_DISPLAY_TYPES = [ChartDisplayType.WorldMap, ChartDisplayType.BoldNumber]

export const NON_VALUES_ON_SERIES_DISPLAY_TYPES = [
    ChartDisplayType.ActionsTable,
    ChartDisplayType.WorldMap,
    ChartDisplayType.BoldNumber,
]

/** Display types for which a percent stack view is available. */
export const PERCENT_STACK_VIEW_DISPLAY_TYPE = [
    ChartDisplayType.ActionsBar,
    ChartDisplayType.ActionsLineGraph,
    ChartDisplayType.ActionsAreaGraph,
]

export enum OrganizationMembershipLevel {
    Member = 1,
    Admin = 8,
    Owner = 15,
}

export enum TeamMembershipLevel {
    Member = 1,
    Admin = 8,
}

/** See posthog/api/organization.py for details. */
export enum PluginsAccessLevel {
    None = 0,
    Config = 3,
    Install = 6,
    Root = 9,
}

/** Collaboration restriction level (which is a dashboard setting). Sync with DashboardPrivilegeLevel. */
export enum DashboardRestrictionLevel {
    EveryoneInProjectCanEdit = 21,
    OnlyCollaboratorsCanEdit = 37,
}

/** Collaboration privilege level (which is a user property). Sync with DashboardRestrictionLevel. */
export enum DashboardPrivilegeLevel {
    CanView = 21,
    CanEdit = 37,
    /** This is not a value that can be set in the DB – it's inferred. */
    _ProjectAdmin = 888,
    /** This is not a value that can be set in the DB – it's inferred. */
    _Owner = 999,
}

export const privilegeLevelToName: Record<DashboardPrivilegeLevel, string> = {
    [DashboardPrivilegeLevel.CanView]: 'can view',
    [DashboardPrivilegeLevel.CanEdit]: 'can edit',
    [DashboardPrivilegeLevel._Owner]: 'owner',
    [DashboardPrivilegeLevel._ProjectAdmin]: 'can edit',
}

// Persons
export const PERSON_DISTINCT_ID_MAX_SIZE = 3
// Sync with .../api/person.py and .../ingestion/hooks.ts
export const PERSON_DEFAULT_DISPLAY_NAME_PROPERTIES = [
    'email',
    'Email',
    'name',
    'Name',
    'username',
    'Username',
    'UserName',
]

// Feature Flags & Experiments
export const INSTANTLY_AVAILABLE_PROPERTIES = [
    '$geoip_city_name',
    '$geoip_country_name',
    '$geoip_country_code',
    '$geoip_continent_name',
    '$geoip_continent_code',
    '$geoip_postal_code',
    '$geoip_time_zone',
]

// Event constants
export const ACTION_TYPE = 'action_type'
export const EVENT_TYPE = 'event_type'
export const STALE_EVENT_SECONDS = 30 * 24 * 60 * 60 // 30 days

// TODO: Deprecated; should be removed once backend is updated
export enum ShownAsValue {
    VOLUME = 'Volume',
    STICKINESS = 'Stickiness',
    LIFECYCLE = 'Lifecycle',
}

// Retention constants
export const RETENTION_RECURRING = 'retention_recurring'
export const RETENTION_FIRST_TIME = 'retention_first_time'

export const WEBHOOK_SERVICES: Record<string, string> = {
    Slack: 'slack.com',
    Discord: 'discord.com',
    Teams: 'office.com',
}

export const FEATURE_FLAGS = {
    // Cloud-only
    CLOUD_ANNOUNCEMENT: 'cloud-announcement',
    // Experiments / beta features
    FUNNELS_CUE_OPT_OUT: 'funnels-cue-opt-out-7301', // owner: @neilkakkar
    RETENTION_BREAKDOWN: 'retention-breakdown', // TODO: Dropped, remove
    SMOOTHING_INTERVAL: 'smoothing-interval', // owner: @timgl
    BILLING_LIMIT: 'billing-limit', // owner: @timgl
    KAFKA_INSPECTOR: 'kafka-inspector', // owner: @yakkomajuri
    HISTORICAL_EXPORTS_V2: 'historical-exports-v2', // owner @macobo
    PERSON_ON_EVENTS_ENABLED: 'person-on-events-enabled', //owner: @EDsCODE
    REGION_SELECT: 'region-select', // TODO: Rolled out, unflag
    INGESTION_WARNINGS_ENABLED: 'ingestion-warnings-enabled', // owner: @tiina303
    SESSION_RESET_ON_LOAD: 'session-reset-on-load', // owner: @benjackwhite
    RECORDINGS_ON_FEATURE_FLAGS: 'recordings-on-feature-flags', // owner: @EDsCODE
    AUTO_ROLLBACK_FEATURE_FLAGS: 'auto-rollback-feature-flags', // owner: @EDsCODE
    ONBOARDING_V2_DEMO: 'onboarding-v2-demo', // owner: #team-growth
    FEATURE_FLAG_ROLLOUT_UX: 'feature-flag-rollout-ux', // owner: @neilkakkar
    ROLE_BASED_ACCESS: 'role-based-access', // owner: #team-experiments, @liyiy
    QUERY_RUNNING_TIME: 'query_running_time', // owner: @mariusandra
    QUERY_TIMINGS: 'query-timings', // owner: @mariusandra
    RECORDING_DEBUGGING: 'recording-debugging', // owner #team-monitoring
    POSTHOG_3000: 'posthog-3000', // owner: @Twixes
    ENABLE_PROMPTS: 'enable-prompts', // owner: @lharries
    FEEDBACK_SCENE: 'feedback-scene', // owner: @lharries
    NOTEBOOKS: 'notebooks', // owner: #team-monitoring
    EARLY_ACCESS_FEATURE: 'early-access-feature', // owner: @EDsCODE
    EARLY_ACCESS_FEATURE_SITE_BUTTON: 'early-access-feature-site-button', // owner: @neilkakkar
    HEDGEHOG_MODE_DEBUG: 'hedgehog-mode-debug', // owner: @benjackwhite
    AUTO_REDIRECT: 'auto-redirect', // owner: @lharries
    SESSION_RECORDING_BLOB_REPLAY: 'session-recording-blob-replay', // owner: #team-monitoring
    SURVEYS: 'surveys', // owner: @liyiy
    GENERIC_SIGNUP_BENEFITS: 'generic-signup-benefits', // experiment, owner: @raquelmsmith
<<<<<<< HEAD
    SURVEYS_POSITIONS: 'surveys-positions', // owner: @liyiy
=======
    WEB_ANALYTICS: 'web-analytics', // owner @robbie-c #team-web-analytics
>>>>>>> 8b7f1816
    // owner: team monitoring, only to be enabled for PostHog team testing
    EXCEPTION_AUTOCAPTURE: 'exception-autocapture',
    DATA_WAREHOUSE: 'data-warehouse', // owner: @EDsCODE
    DATA_WAREHOUSE_VIEWS: 'data-warehouse-views', // owner: @EDsCODE
    FF_DASHBOARD_TEMPLATES: 'ff-dashboard-templates', // owner: @EDsCODE
    SHOW_PRODUCT_INTRO_EXISTING_PRODUCTS: 'show-product-intro-existing-products', // owner: @raquelmsmith
    ARTIFICIAL_HOG: 'artificial-hog', // owner: @Twixes
    SURVEYS_MULTIPLE_CHOICE: 'surveys-multiple-choice', // owner: @liyiy
    CS_DASHBOARDS: 'cs-dashboards', // owner: @pauldambra
    PRODUCT_SPECIFIC_ONBOARDING: 'product-specific-onboarding', // owner: @raquelmsmith
    REDIRECT_SIGNUPS_TO_INSTANCE: 'redirect-signups-to-instance', // owner: @raquelmsmith
    APPS_AND_EXPORTS_UI: 'apps-and-exports-ui', // owner: @benjackwhite
    SURVEY_NPS_RESULTS: 'survey-nps-results', // owner: @liyiy
    // owner: #team-monitoring
    SESSION_RECORDING_ALLOW_V1_SNAPSHOTS: 'session-recording-allow-v1-snapshots',
    SESSION_REPLAY_CORS_PROXY: 'session-replay-cors-proxy', // owner: #team-monitoring
    HOGQL_INSIGHTS: 'hogql-insights', // owner: @mariusandra
    WEBHOOKS_DENYLIST: 'webhooks-denylist', // owner: #team-pipeline
    SURVEYS_SITE_APP_DEPRECATION: 'surveys-site-app-deprecation', // owner: @neilkakkar
} as const
export type FeatureFlagKey = (typeof FEATURE_FLAGS)[keyof typeof FEATURE_FLAGS]

/** Which self-hosted plan's features are available with Cloud's "Standard" plan (aka card attached). */
export const POSTHOG_CLOUD_STANDARD_PLAN = LicensePlan.Scale
export const FEATURE_MINIMUM_PLAN: Partial<Record<AvailableFeature, LicensePlan>> = {
    [AvailableFeature.ZAPIER]: LicensePlan.Scale,
    [AvailableFeature.ORGANIZATIONS_PROJECTS]: LicensePlan.Scale,
    [AvailableFeature.SOCIAL_SSO]: LicensePlan.Scale,
    [AvailableFeature.DASHBOARD_COLLABORATION]: LicensePlan.Scale,
    [AvailableFeature.INGESTION_TAXONOMY]: LicensePlan.Scale,
    [AvailableFeature.PATHS_ADVANCED]: LicensePlan.Scale,
    [AvailableFeature.CORRELATION_ANALYSIS]: LicensePlan.Scale,
    [AvailableFeature.GROUP_ANALYTICS]: LicensePlan.Scale,
    [AvailableFeature.MULTIVARIATE_FLAGS]: LicensePlan.Scale,
    [AvailableFeature.EXPERIMENTATION]: LicensePlan.Scale,
    [AvailableFeature.TAGGING]: LicensePlan.Scale,
    [AvailableFeature.BEHAVIORAL_COHORT_FILTERING]: LicensePlan.Scale,
    [AvailableFeature.WHITE_LABELLING]: LicensePlan.Scale,
    [AvailableFeature.DASHBOARD_PERMISSIONING]: LicensePlan.Enterprise,
    [AvailableFeature.PROJECT_BASED_PERMISSIONING]: LicensePlan.Enterprise,
    [AvailableFeature.SAML]: LicensePlan.Enterprise,
    [AvailableFeature.SSO_ENFORCEMENT]: LicensePlan.Enterprise,
    [AvailableFeature.SUBSCRIPTIONS]: LicensePlan.Scale,
    [AvailableFeature.APP_METRICS]: LicensePlan.Scale,
    [AvailableFeature.RECORDINGS_PLAYLISTS]: LicensePlan.Scale,
    [AvailableFeature.ROLE_BASED_ACCESS]: LicensePlan.Enterprise,
    [AvailableFeature.RECORDINGS_FILE_EXPORT]: LicensePlan.Scale,
    [AvailableFeature.RECORDINGS_PERFORMANCE]: LicensePlan.Scale,
}

export const ENTITY_MATCH_TYPE = 'entities'
export const PROPERTY_MATCH_TYPE = 'properties'

export enum FunnelLayout {
    horizontal = 'horizontal',
    vertical = 'vertical',
}

export const BIN_COUNT_AUTO = 'auto' as const

// Cohort types
export enum CohortTypeEnum {
    Static = 'static',
    Dynamic = 'dynamic',
}

/**
 * Mock Node.js `process`, which is required by VFile that is used by ReactMarkdown.
 * See https://github.com/remarkjs/react-markdown/issues/339.
 */
export const MOCK_NODE_PROCESS = { cwd: () => '', env: {} } as unknown as NodeJS.Process

export const SSO_PROVIDER_NAMES: Record<SSOProvider, string> = {
    'google-oauth2': 'Google',
    github: 'GitHub',
    gitlab: 'GitLab',
    saml: 'Single sign-on (SAML)',
}

// TODO: Remove UPGRADE_LINK, as the billing page is now universal
export const UPGRADE_LINK = (cloud?: boolean): { url: string; target?: '_blank' } =>
    cloud ? { url: urls.organizationBilling() } : { url: 'https://posthog.com/pricing', target: '_blank' }

export const DOMAIN_REGEX = /^([a-z0-9]+(-[a-z0-9]+)*\.)+[a-z]{2,}$/
export const SECURE_URL_REGEX = /^(?:http(s)?:\/\/)[\w.-]+(?:\.[\w.-]+)+[\w\-._~:/?#[\]@!$&'()*+,;=]+$/gi

export const CLOUD_HOSTNAMES = {
    [Region.US]: 'app.posthog.com',
    [Region.EU]: 'eu.posthog.com',
}

export const SESSION_RECORDINGS_PLAYLIST_FREE_COUNT = 5

// If _any_ item on a dashboard is older than this, dashboard is automatically reloaded
export const AUTO_REFRESH_DASHBOARD_THRESHOLD_HOURS = 20

export const GENERATED_DASHBOARD_PREFIX = 'Generated Dashboard'<|MERGE_RESOLUTION|>--- conflicted
+++ resolved
@@ -148,11 +148,8 @@
     SESSION_RECORDING_BLOB_REPLAY: 'session-recording-blob-replay', // owner: #team-monitoring
     SURVEYS: 'surveys', // owner: @liyiy
     GENERIC_SIGNUP_BENEFITS: 'generic-signup-benefits', // experiment, owner: @raquelmsmith
-<<<<<<< HEAD
     SURVEYS_POSITIONS: 'surveys-positions', // owner: @liyiy
-=======
     WEB_ANALYTICS: 'web-analytics', // owner @robbie-c #team-web-analytics
->>>>>>> 8b7f1816
     // owner: team monitoring, only to be enabled for PostHog team testing
     EXCEPTION_AUTOCAPTURE: 'exception-autocapture',
     DATA_WAREHOUSE: 'data-warehouse', // owner: @EDsCODE
