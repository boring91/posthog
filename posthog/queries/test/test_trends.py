--- conflicted
+++ resolved
@@ -627,12 +627,9 @@
             self.assertEqual(sum(event_response[3]["data"]), 7)
             self.assertEqual(event_response[3]["breakdown_value"], "all")
 
-<<<<<<< HEAD
-            self.assertTrue(self._compare_entity_response(event_response, action_response,))
-
         def test_interval_filtering_breakdown(self):
+            self._create_events(use_time=True)
             cohort = cohort_factory(name="cohort1", team=self.team, groups=[{"properties": {"$some_prop": "some_val"}}])
-            self._create_events(use_time=True)
 
             # test minute
             with freeze_time("2020-01-02"):
@@ -648,6 +645,7 @@
                     ),
                     self.team,
                 )
+
             self.assertEqual(response[0]["labels"][6], "Wed. 1 January, 00:06")
             self.assertEqual(response[0]["data"][6], 3.0)
 
@@ -728,8 +726,6 @@
             self.assertEqual(response[0]["labels"][23], "Thu. 2 January, 23:00")
             self.assertEqual(response[0]["data"][23], 1.0)
 
-=======
->>>>>>> c8bf1d0a
         def test_breakdown_by_person_property(self):
             person1, person2, person3, person4 = self._create_multiple_people()
             action = action_factory(name="watched movie", team=self.team)
