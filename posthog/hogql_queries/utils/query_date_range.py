--- conflicted
+++ resolved
@@ -20,11 +20,7 @@
 ORDERED_INTERVALS = [IntervalType.MINUTE, IntervalType.HOUR, IntervalType.DAY, IntervalType.WEEK, IntervalType.MONTH]
 
 
-<<<<<<< HEAD
-def compare_intervals(
-=======
 def compare_interval_length(
->>>>>>> 73b669b7
     interval1: IntervalType, operator: Literal["<", "<=", "=", ">", ">="], interval2: IntervalType
 ) -> bool:
     if operator == "<":
