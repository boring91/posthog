--- conflicted
+++ resolved
@@ -32,7 +32,6 @@
     popover?: LemonButtonDropdown
 }
 
-<<<<<<< HEAD
 export const LemonTag: React.FunctionComponent<LemonTagProps & React.RefAttributes<HTMLDivElement>> = forwardRef(
     function LemonTag(
         { type = 'default', children, className, size = 'medium', weight, icon, closable, onClose, popover, ...props },
@@ -66,7 +65,7 @@
                 )}
                 {closable && (
                     <LemonButton
-                        icon={<IconClose className="h-3.5 w-3.5" />}
+                        icon={<IconX className="h-3.5 w-3.5" />}
                         onClick={onClose}
                         size="xsmall"
                         className="LemonTag__right-button"
@@ -75,54 +74,4 @@
             </div>
         )
     }
-)
-=======
-export function LemonTag({
-    type = 'default',
-    children,
-    className,
-    size = 'medium',
-    weight,
-    icon,
-    closable,
-    onClose,
-    popover,
-    ...props
-}: LemonTagProps): JSX.Element {
-    return (
-        <div
-            className={clsx(
-                'LemonTag',
-                `LemonTag--size-${size}`,
-                !!props.onClick && 'cursor-pointer',
-                `LemonTag--${type}`,
-                weight && `LemonTag--${weight}`,
-                className
-            )}
-            {...props}
-        >
-            {icon && <span className="LemonTag__icon">{icon}</span>}
-            {children}
-            {popover?.overlay && (
-                <LemonButtonWithDropdown
-                    dropdown={popover}
-                    size="small"
-                    className="LemonTag__right-button"
-                    icon={<IconEllipsis />}
-                    onClick={(e) => {
-                        e.stopPropagation()
-                    }}
-                />
-            )}
-            {closable && (
-                <LemonButton
-                    icon={<IconX className="h-3.5 w-3.5" />}
-                    onClick={onClose}
-                    size="xsmall"
-                    className="LemonTag__right-button"
-                />
-            )}
-        </div>
-    )
-}
->>>>>>> 8f7a5c9a
+)