--- conflicted
+++ resolved
@@ -255,15 +255,10 @@
                             insight: [],
                             filters: { events: [{ id: 'random1' }, { id: 'random2' }] }, // ensures we get the funnel empty state
                             // rather than "Add another Step" button
-<<<<<<< HEAD
-                            probability: 0,
-                            noData: true,
-=======
                             probability: {
                                 control: 0,
                                 test: 0,
                             },
->>>>>>> b805a7e6
                             itemID: Math.random().toString(36).substring(2, 15),
                         })
                         return
