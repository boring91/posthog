--- conflicted
+++ resolved
@@ -7,12 +7,8 @@
     id="template-zendesk",
     name="Zendesk",
     description="Update contacts in Zendesk",
-<<<<<<< HEAD
-    icon_url="/api/projects/@current/hog_functions/icon/?id=zendesk.com",
     category=["Customer Success"],
-=======
     icon_url="/static/services/zendesk.png",
->>>>>>> 5de8da01
     hog="""
 if (empty(inputs.email) or empty(inputs.name)) {
     print('`email` or `name` input is empty. Not creating a contact.')
