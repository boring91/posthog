import { useActions, useValues } from 'kea'
import { HogQLQuery } from '~/queries/schema'
import { useEffect, useRef, useState } from 'react'
import { hogQLQueryEditorLogic } from './hogQLQueryEditorLogic'
import MonacoEditor, { Monaco } from '@monaco-editor/react'
import { LemonButton, LemonButtonWithDropdown } from 'lib/lemon-ui/LemonButton'
import { Spinner } from 'lib/lemon-ui/Spinner'
import { IconAutoAwesome, IconErrorOutline, IconInfo } from 'lib/lemon-ui/icons'
import { LemonInput, Link } from '@posthog/lemon-ui'
import { urls } from 'scenes/urls'
<<<<<<< HEAD
import { IDisposable, editor as importedEditor } from 'monaco-editor'
import { themeLogic } from '~/layout/navigation-3000/themeLogic'
import { FlaggedFeature } from 'lib/components/FlaggedFeature'
import { FEATURE_FLAGS } from 'lib/constants'
=======
import type { IDisposable, editor as importedEditor, languages } from 'monaco-editor'
>>>>>>> 8ac1941d

export interface HogQLQueryEditorProps {
    query: HogQLQuery
    setQuery?: (query: HogQLQuery) => void
}

let uniqueNode = 0
export function HogQLQueryEditor(props: HogQLQueryEditorProps): JSX.Element {
    const [key] = useState(() => uniqueNode++)
    const [monacoAndEditor, setMonacoAndEditor] = useState(
        null as [Monaco, importedEditor.IStandaloneCodeEditor] | null
    )
    const [monaco, editor] = monacoAndEditor ?? []
    const hogQLQueryEditorLogicProps = { query: props.query, setQuery: props.setQuery, key, editor, monaco }
<<<<<<< HEAD
    const { queryInput, hasErrors, error, prompt, promptError, promptLoading } = useValues(
        hogQLQueryEditorLogic(hogQLQueryEditorLogicProps)
    )
    const { setQueryInput, saveQuery, setPrompt, draftFromPrompt } = useActions(
        hogQLQueryEditorLogic(hogQLQueryEditorLogicProps)
    )
    const { isDarkModeOn } = useValues(themeLogic)
=======
    const logic = hogQLQueryEditorLogic(hogQLQueryEditorLogicProps)
    const { queryInput, hasErrors, error } = useValues(logic)
    const { setQueryInput, saveQuery } = useActions(logic)
>>>>>>> 8ac1941d

    // Using useRef, not useState, as we don't want to reload the component when this changes.
    const monacoDisposables = useRef([] as IDisposable[])
    useEffect(() => {
        return () => {
            monacoDisposables.current.forEach((d) => d?.dispose())
        }
    }, [])

    return (
        <div className="space-y-2">
            <div
                data-attr="hogql-query-editor"
                className={'flex flex-col p-2 border rounded bg-bg-light space-y-2 resize-y w-full'}
            >
                <FlaggedFeature flag={FEATURE_FLAGS.ARTIFICIAL_HOG} match>
                    <div className="flex gap-2">
                        <LemonInput
                            className="grow"
                            prefix={<IconAutoAwesome />}
                            value={prompt}
                            onPressEnter={() => draftFromPrompt()}
                            onChange={(value) => setPrompt(value)}
                            placeholder="What would you like to know?"
                        />
                        <LemonButton
                            type="primary"
                            onClick={() => draftFromPrompt()}
                            disabledReason={!prompt ? 'Provide a prompt first' : null}
                            loading={promptLoading}
                        >
                            Think
                        </LemonButton>
                    </div>
                </FlaggedFeature>
                {promptError ? (
                    <div className="text-danger flex items-center gap-1 text-sm">
                        <IconErrorOutline className="text-xl mr-2" />
                        {promptError}
                    </div>
                ) : null}
                <div className="relative flex-1">
                    <span className="absolute top-0 right-0 mt-1 mr-1 z-10">
                        <LemonButtonWithDropdown
                            icon={<IconInfo />}
                            type="secondary"
                            size="small"
                            dropdown={{
                                overlay: (
                                    <div>
                                        Run SQL queries with{' '}
                                        <a href="https://posthog.com/manual/hogql" target={'_blank'}>
                                            HogQL
                                        </a>
                                        , our wrapper around ClickHouse SQL. Explore the{' '}
                                        <Link to={urls.dataWarehouse()}>database schema</Link> available to you.
                                    </div>
                                ),
                                placement: 'right-start',
                                fallbackPlacements: ['left-start'],
                                actionable: true,
                                closeParentPopoverOnClickInside: true,
                            }}
                        />
                    </span>
<<<<<<< HEAD
                    <MonacoEditor
                        theme={isDarkModeOn ? 'vs-dark' : 'light'}
                        className="py-2 border rounded overflow-hidden"
                        language="mysql"
                        value={queryInput}
                        onChange={(v) => setQueryInput(v ?? '')}
                        height={234} // 12 lines without scrolling
                        onMount={(editor, monaco) => {
                            monacoDisposables.current.push(
                                editor.addAction({
                                    id: 'saveAndRunPostHog',
                                    label: 'Save and run query',
                                    keybindings: [monaco.KeyMod.CtrlCmd | monaco.KeyCode.Enter],
                                    run: () => saveQuery(),
                                })
                            )
                            setMonacoAndEditor([monaco, editor])
                        }}
                        options={{
                            minimap: {
                                enabled: false,
                            },
                            wordWrap: 'on',
                            scrollBeyondLastLine: false,
                        }}
                        loading={<Spinner />}
                    />
=======
                    <AutoSizer disableWidth>
                        {({ height }) => (
                            <MonacoEditor
                                theme="vs-light"
                                className="border"
                                language="mysql"
                                value={queryInput}
                                onChange={(v) => setQueryInput(v ?? '')}
                                height={height}
                                onMount={(editor, monaco) => {
                                    monaco.languages.registerCodeActionProvider('mysql', {
                                        provideCodeActions: (model, _range, context) => {
                                            if (logic.isMounted()) {
                                                // Monaco gives us a list of markers that we're looking at, but without the quick fixes.
                                                const markersFromMonaco = context.markers
                                                // We have a list of _all_ markers returned from the HogQL metadata query
                                                const markersFromMetadata = logic.values.modelMarkers
                                                // We need to merge the two lists
                                                const quickFixes: languages.CodeAction[] = []

                                                for (const activeMarker of markersFromMonaco) {
                                                    const start = model.getOffsetAt({
                                                        column: activeMarker.startColumn,
                                                        lineNumber: activeMarker.startLineNumber,
                                                    })
                                                    const end = model.getOffsetAt({
                                                        column: activeMarker.endColumn,
                                                        lineNumber: activeMarker.endLineNumber,
                                                    })
                                                    for (const rawMarker of markersFromMetadata) {
                                                        if (
                                                            rawMarker.hogQLFix &&
                                                            // if ranges overlap
                                                            rawMarker.start <= end &&
                                                            rawMarker.end >= start
                                                        ) {
                                                            quickFixes.push({
                                                                title: `Replace with: ${rawMarker.hogQLFix}`,
                                                                diagnostics: [rawMarker],
                                                                kind: 'quickfix',
                                                                edit: {
                                                                    edits: [
                                                                        {
                                                                            resource: model.uri,
                                                                            textEdit: {
                                                                                range: rawMarker,
                                                                                text: rawMarker.hogQLFix,
                                                                            },
                                                                            versionId: undefined,
                                                                        },
                                                                    ],
                                                                },
                                                                isPreferred: true,
                                                            })
                                                        }
                                                    }
                                                }
                                                return {
                                                    actions: quickFixes,
                                                    dispose: () => {},
                                                }
                                            }
                                        },
                                    })
                                    monacoDisposables.current.push(
                                        editor.addAction({
                                            id: 'saveAndRunPostHog',
                                            label: 'Save and run query',
                                            keybindings: [monaco.KeyMod.CtrlCmd | monaco.KeyCode.Enter],
                                            run: () => saveQuery(),
                                        })
                                    )
                                    setMonacoAndEditor([monaco, editor])
                                }}
                                options={{
                                    minimap: {
                                        enabled: false,
                                    },
                                    wordWrap: 'on',
                                }}
                                loading={<Spinner />}
                            />
                        )}
                    </AutoSizer>
>>>>>>> 8ac1941d
                </div>
                <LemonButton
                    onClick={saveQuery}
                    type="primary"
                    disabledReason={
                        !props.setQuery
                            ? 'No permission to update'
                            : hasErrors
                            ? error ?? 'Query has errors'
                            : undefined
                    }
                    fullWidth
                    center
                    data-attr="hogql-query-editor-save"
                >
                    {!props.setQuery ? 'No permission to update' : 'Update and run'}
                </LemonButton>
            </div>
        </div>
    )
}<|MERGE_RESOLUTION|>--- conflicted
+++ resolved
@@ -8,14 +8,10 @@
 import { IconAutoAwesome, IconErrorOutline, IconInfo } from 'lib/lemon-ui/icons'
 import { LemonInput, Link } from '@posthog/lemon-ui'
 import { urls } from 'scenes/urls'
-<<<<<<< HEAD
-import { IDisposable, editor as importedEditor } from 'monaco-editor'
+import type { IDisposable, editor as importedEditor, languages } from 'monaco-editor'
 import { themeLogic } from '~/layout/navigation-3000/themeLogic'
 import { FlaggedFeature } from 'lib/components/FlaggedFeature'
 import { FEATURE_FLAGS } from 'lib/constants'
-=======
-import type { IDisposable, editor as importedEditor, languages } from 'monaco-editor'
->>>>>>> 8ac1941d
 
 export interface HogQLQueryEditorProps {
     query: HogQLQuery
@@ -30,19 +26,10 @@
     )
     const [monaco, editor] = monacoAndEditor ?? []
     const hogQLQueryEditorLogicProps = { query: props.query, setQuery: props.setQuery, key, editor, monaco }
-<<<<<<< HEAD
-    const { queryInput, hasErrors, error, prompt, promptError, promptLoading } = useValues(
-        hogQLQueryEditorLogic(hogQLQueryEditorLogicProps)
-    )
-    const { setQueryInput, saveQuery, setPrompt, draftFromPrompt } = useActions(
-        hogQLQueryEditorLogic(hogQLQueryEditorLogicProps)
-    )
+    const logic = hogQLQueryEditorLogic(hogQLQueryEditorLogicProps)
+    const { queryInput, hasErrors, error, prompt, promptError, promptLoading } = useValues(logic)
+    const { setQueryInput, saveQuery, setPrompt, draftFromPrompt } = useActions(logic)
     const { isDarkModeOn } = useValues(themeLogic)
-=======
-    const logic = hogQLQueryEditorLogic(hogQLQueryEditorLogicProps)
-    const { queryInput, hasErrors, error } = useValues(logic)
-    const { setQueryInput, saveQuery } = useActions(logic)
->>>>>>> 8ac1941d
 
     // Using useRef, not useState, as we don't want to reload the component when this changes.
     const monacoDisposables = useRef([] as IDisposable[])
@@ -108,7 +95,6 @@
                             }}
                         />
                     </span>
-<<<<<<< HEAD
                     <MonacoEditor
                         theme={isDarkModeOn ? 'vs-dark' : 'light'}
                         className="py-2 border rounded overflow-hidden"
@@ -117,6 +103,60 @@
                         onChange={(v) => setQueryInput(v ?? '')}
                         height={234} // 12 lines without scrolling
                         onMount={(editor, monaco) => {
+                            monaco.languages.registerCodeActionProvider('mysql', {
+                                provideCodeActions: (model, _range, context) => {
+                                    if (logic.isMounted()) {
+                                        // Monaco gives us a list of markers that we're looking at, but without the quick fixes.
+                                        const markersFromMonaco = context.markers
+                                        // We have a list of _all_ markers returned from the HogQL metadata query
+                                        const markersFromMetadata = logic.values.modelMarkers
+                                        // We need to merge the two lists
+                                        const quickFixes: languages.CodeAction[] = []
+
+                                        for (const activeMarker of markersFromMonaco) {
+                                            const start = model.getOffsetAt({
+                                                column: activeMarker.startColumn,
+                                                lineNumber: activeMarker.startLineNumber,
+                                            })
+                                            const end = model.getOffsetAt({
+                                                column: activeMarker.endColumn,
+                                                lineNumber: activeMarker.endLineNumber,
+                                            })
+                                            for (const rawMarker of markersFromMetadata) {
+                                                if (
+                                                    rawMarker.hogQLFix &&
+                                                    // if ranges overlap
+                                                    rawMarker.start <= end &&
+                                                    rawMarker.end >= start
+                                                ) {
+                                                    quickFixes.push({
+                                                        title: `Replace with: ${rawMarker.hogQLFix}`,
+                                                        diagnostics: [rawMarker],
+                                                        kind: 'quickfix',
+                                                        edit: {
+                                                            edits: [
+                                                                {
+                                                                    resource: model.uri,
+                                                                    textEdit: {
+                                                                        range: rawMarker,
+                                                                        text: rawMarker.hogQLFix,
+                                                                    },
+                                                                    versionId: undefined,
+                                                                },
+                                                            ],
+                                                        },
+                                                        isPreferred: true,
+                                                    })
+                                                }
+                                            }
+                                        }
+                                        return {
+                                            actions: quickFixes,
+                                            dispose: () => {},
+                                        }
+                                    }
+                                },
+                            })
                             monacoDisposables.current.push(
                                 editor.addAction({
                                     id: 'saveAndRunPostHog',
@@ -136,92 +176,6 @@
                         }}
                         loading={<Spinner />}
                     />
-=======
-                    <AutoSizer disableWidth>
-                        {({ height }) => (
-                            <MonacoEditor
-                                theme="vs-light"
-                                className="border"
-                                language="mysql"
-                                value={queryInput}
-                                onChange={(v) => setQueryInput(v ?? '')}
-                                height={height}
-                                onMount={(editor, monaco) => {
-                                    monaco.languages.registerCodeActionProvider('mysql', {
-                                        provideCodeActions: (model, _range, context) => {
-                                            if (logic.isMounted()) {
-                                                // Monaco gives us a list of markers that we're looking at, but without the quick fixes.
-                                                const markersFromMonaco = context.markers
-                                                // We have a list of _all_ markers returned from the HogQL metadata query
-                                                const markersFromMetadata = logic.values.modelMarkers
-                                                // We need to merge the two lists
-                                                const quickFixes: languages.CodeAction[] = []
-
-                                                for (const activeMarker of markersFromMonaco) {
-                                                    const start = model.getOffsetAt({
-                                                        column: activeMarker.startColumn,
-                                                        lineNumber: activeMarker.startLineNumber,
-                                                    })
-                                                    const end = model.getOffsetAt({
-                                                        column: activeMarker.endColumn,
-                                                        lineNumber: activeMarker.endLineNumber,
-                                                    })
-                                                    for (const rawMarker of markersFromMetadata) {
-                                                        if (
-                                                            rawMarker.hogQLFix &&
-                                                            // if ranges overlap
-                                                            rawMarker.start <= end &&
-                                                            rawMarker.end >= start
-                                                        ) {
-                                                            quickFixes.push({
-                                                                title: `Replace with: ${rawMarker.hogQLFix}`,
-                                                                diagnostics: [rawMarker],
-                                                                kind: 'quickfix',
-                                                                edit: {
-                                                                    edits: [
-                                                                        {
-                                                                            resource: model.uri,
-                                                                            textEdit: {
-                                                                                range: rawMarker,
-                                                                                text: rawMarker.hogQLFix,
-                                                                            },
-                                                                            versionId: undefined,
-                                                                        },
-                                                                    ],
-                                                                },
-                                                                isPreferred: true,
-                                                            })
-                                                        }
-                                                    }
-                                                }
-                                                return {
-                                                    actions: quickFixes,
-                                                    dispose: () => {},
-                                                }
-                                            }
-                                        },
-                                    })
-                                    monacoDisposables.current.push(
-                                        editor.addAction({
-                                            id: 'saveAndRunPostHog',
-                                            label: 'Save and run query',
-                                            keybindings: [monaco.KeyMod.CtrlCmd | monaco.KeyCode.Enter],
-                                            run: () => saveQuery(),
-                                        })
-                                    )
-                                    setMonacoAndEditor([monaco, editor])
-                                }}
-                                options={{
-                                    minimap: {
-                                        enabled: false,
-                                    },
-                                    wordWrap: 'on',
-                                }}
-                                loading={<Spinner />}
-                            />
-                        )}
-                    </AutoSizer>
->>>>>>> 8ac1941d
                 </div>
                 <LemonButton
                     onClick={saveQuery}
