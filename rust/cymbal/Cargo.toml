[package]
name = "cymbal"
version = "0.1.0"
edition = "2021"

[dependencies]
rdkafka = { workspace = true }
tokio = { workspace = true }
envconfig = { workspace = true }
tracing = { workspace = true }
tracing-subscriber = { workspace = true }
health = { path = "../common/health" }
axum = { workspace = true }
metrics = { workspace = true }
common-metrics = { path = "../common/metrics" }
common-alloc = { path = "../common/alloc" }
common-kafka = { path = "../common/kafka" }
common-types = { path = "../common/types" }
common-dns = { path = "../common/dns" }
thiserror = { workspace = true }
sqlx = { workspace = true }
serde_json = { workspace = true }
serde = { workspace = true }
sourcemap = "9.0.0"
reqwest = { workspace = true }
<<<<<<< HEAD
uuid = { workspace = true }
=======
sha2 = "0.10.8"
aws-config = { workspace = true }
aws-sdk-s3 = { workspace = true }
uuid = { workspace = true }
chrono = { workspace = true }
moka = { workspace = true }
>>>>>>> 6e428421

[dev-dependencies]
httpmock = { workspace = true }
mockall = { workspace = true }


[lints]
workspace = true<|MERGE_RESOLUTION|>--- conflicted
+++ resolved
@@ -23,16 +23,12 @@
 serde = { workspace = true }
 sourcemap = "9.0.0"
 reqwest = { workspace = true }
-<<<<<<< HEAD
-uuid = { workspace = true }
-=======
 sha2 = "0.10.8"
 aws-config = { workspace = true }
 aws-sdk-s3 = { workspace = true }
 uuid = { workspace = true }
 chrono = { workspace = true }
 moka = { workspace = true }
->>>>>>> 6e428421
 
 [dev-dependencies]
 httpmock = { workspace = true }
