--- conflicted
+++ resolved
@@ -471,19 +471,13 @@
         await this.kafkaConsumer.connect(async (messages) => {
             return await runInstrumentedFunction({
                 statsKey: `recordingingester.handleEachBatch`,
-                sendTimeoutGuardToSentry: false,
+                sendException: false,
                 func: async () => {
                     return await this.scheduleWork(this.handleEachBatch(messages))
                 },
             })
         })
 
-<<<<<<< HEAD
-        this.totalNumPartitions = (await getPartitionsForTopic(this.connectedBatchConsumer, this.topic)).length
-
-        this.batchConsumer.consumer.on('rebalance', async (err, topicPartitions) => {
-            logger.info('🔁', 'blob_ingester_consumer - rebalancing', { err, topicPartitions })
-=======
         this.totalNumPartitions = (await this.kafkaConsumer.getPartitionsForTopic(this.topic)).length
 
         this.kafkaConsumer.on('rebalance', async (err, topicPartitions) => {
@@ -492,7 +486,6 @@
                 topicPartitions,
                 connected: this.kafkaConsumer.isHealthy(),
             })
->>>>>>> af373a10
             /**
              * see https://github.com/Blizzard/node-rdkafka#rebalancing
              *
