import { kea } from 'kea'

import api from 'lib/api'
import { objectsEqual, toParams as toAPIParams } from 'lib/utils'
import { actionsModel } from '~/models/actionsModel'
import { userLogic } from 'scenes/userLogic'
import { router } from 'kea-router'
import {
    STICKINESS,
    ACTIONS_LINE_GRAPH_CUMULATIVE,
    ACTIONS_LINE_GRAPH_LINEAR,
    ACTIONS_TABLE,
    LIFECYCLE,
} from 'lib/constants'
import { ViewType, insightLogic } from './insightLogic'
import { insightHistoryLogic } from './InsightHistoryPanel/insightHistoryLogic'
import { SESSIONS_WITH_RECORDINGS_FILTER } from 'scenes/sessions/filters/constants'
<<<<<<< HEAD
import { cohortLogic } from 'scenes/persons/cohortLogic'
=======
import { eventUsageLogic } from 'lib/utils/eventUsageLogic'
>>>>>>> 3009e0aa

export const EntityTypes = {
    ACTIONS: 'actions',
    EVENTS: 'events',
    NEW_ENTITY: 'new_entity',
}

export const disableMinuteFor = {
    dStart: false,
    '-1d': false,
    '-7d': true,
    '-14d': true,
    '-30d': true,
    '-90d': true,
    mStart: true,
    '-1mStart': true,
    yStart: true,
    all: true,
}

export const disableHourFor = {
    dStart: false,
    '-1d': false,
    '-7d': false,
    '-14d': false,
    '-30d': false,
    '-90d': true,
    mStart: false,
    '-1mStart': false,
    yStart: true,
    all: true,
}

function cleanFilters(filters) {
    return {
        ...filters,
        interval: autocorrectInterval(filters),
        display:
            filters.session && filters.session === 'dist'
                ? ACTIONS_TABLE
                : filters.display || ACTIONS_LINE_GRAPH_LINEAR,
        actions: Array.isArray(filters.actions) ? filters.actions : undefined,
        events: Array.isArray(filters.events) ? filters.events : undefined,
        properties: filters.properties || [],
    }
}

function filterClientSideParams(filters) {
    const {
        people_day: _skip_this_one, // eslint-disable-line
        people_action: _skip_this_too, // eslint-disable-line
        stickiness_days: __and_this, // eslint-disable-line
        ...newFilters
    } = filters

    return newFilters
}

function autocorrectInterval({ date_from, interval }) {
    if (!interval) {
        return 'day'
    } // undefined/uninitialized

    const minute_disabled = disableMinuteFor[date_from] && interval === 'minute'
    const hour_disabled = disableHourFor[date_from] && interval === 'hour'

    if (minute_disabled) {
        return 'hour'
    } else if (hour_disabled) {
        return 'day'
    } else {
        return interval
    }
}

function parsePeopleParams(peopleParams, filters) {
    const { action, day, breakdown_value, ...restParams } = peopleParams
    const params = filterClientSideParams({
        ...filters,
        entityId: action.id,
        type: action.type,
        breakdown_value,
    })

    if (filters.shown_as === STICKINESS) {
        params.stickiness_days = day
    } else if (params.display === ACTIONS_LINE_GRAPH_CUMULATIVE) {
        params.date_to = day
    } else if (filters.shown_as === LIFECYCLE) {
        params.date_from = filters.date_from
        params.date_to = filters.date_to
    } else {
        params.date_from = day
        params.date_to = day
    }
    // If breakdown type is cohort, we use breakdown_value
    // If breakdown type is event, we just set another filter
    if (breakdown_value && filters.breakdown_type != 'cohort' && filters.breakdown_type != 'person') {
        params.properties = [...params.properties, { key: params.breakdown, value: breakdown_value, type: 'event' }]
    }
    if (action.properties) {
        params.properties = [...params.properties, ...action.properties]
    }

    return toAPIParams({ ...params, ...restParams })
}

// props:
// - dashboardItemId
// - filters
export const trendsLogic = kea({
    key: (props) => {
        return props.dashboardItemId || 'trends_' + props.view || 'all_trends'
    },

    connect: {
<<<<<<< HEAD
        values: [userLogic, ['eventNames'], actionsModel, ['actions']],
        actions: [
            insightLogic,
            ['setAllFilters'],
            insightHistoryLogic,
            ['createInsight'],
            cohortLogic({
                cohort: {
                    id: 'new',
                    groups: [],
                },
            }),
            ['saveCohort'],
        ],
=======
        values: [userLogic, ['eventNames'], actionsModel, ['actions'], insightLogic, ['isFirstLoad']],
        actions: [insightLogic, ['setAllFilters'], insightHistoryLogic, ['createInsight']],
>>>>>>> 3009e0aa
    },

    loaders: ({ values, props }) => ({
        results: {
            __default: [],
            loadResults: async (refresh = false, breakpoint) => {
                if (props.cachedResults && !refresh) {
                    return props.cachedResults
                }
                let response
                if (
                    props.view === ViewType.SESSIONS ||
                    props.filters?.insight === ViewType.SESSIONS ||
                    props.filters?.session
                ) {
                    response = await api.get(
                        'api/insight/session/?' +
                            (refresh ? 'refresh=true&' : '') +
                            toAPIParams(filterClientSideParams(values.filters))
                    )
                    response = response.result
                } else {
                    response = await api.get(
                        'api/insight/trend/?' +
                            (refresh ? 'refresh=true&' : '') +
                            toAPIParams(filterClientSideParams(values.filters))
                    )
                }
                breakpoint()
                return response
            },
        },
    }),

    actions: () => ({
        setFilters: (filters, mergeFilters = true) => ({ filters, mergeFilters }),
        setDisplay: (display) => ({ display }),

        loadPeople: (action, label, day, breakdown_value) => ({ action, label, day, breakdown_value }),
        saveCohortWithFilters: true,
        loadMorePeople: true,
        setLoadingMorePeople: (status) => ({ status }),
        setShowingPeople: (isShowing) => ({ isShowing }),
        setPeople: (people, count, action, label, day, breakdown_value, next) => ({
            people,
            count,
            action,
            label,
            day,
            breakdown_value,
            next,
        }),
    }),

    reducers: ({ actions, props }) => ({
        filters: [
            props.filters ? props.filters : (state) => cleanFilters(router.selectors.searchParams(state)),
            {
                [actions.setFilters]: (state, { filters, mergeFilters }) => {
                    return cleanFilters({
                        ...(mergeFilters ? state : {}),
                        ...filters,
                    })
                },
            },
        ],
        people: [
            null,
            {
                [actions.setFilters]: () => null,
                [actions.setPeople]: (_, people) => people,
                [actions.setLoadingMorePeople]: (state, { status }) => ({ ...state, loadingMore: status }),
            },
        ],
        showingPeople: [
            false,
            {
                [actions.loadPeople]: () => true,
                [actions.setShowingPeople]: (_, { isShowing }) => isShowing,
            },
        ],
    }),

    selectors: ({ selectors }) => ({
        peopleAction: [
            () => [selectors.filters, selectors.actions],
            (filters, actions) =>
                filters.people_action ? actions.find((a) => a.id === parseInt(filters.people_action)) : null,
        ],
        peopleDay: [() => [selectors.filters], (filters) => filters.people_day],

        sessionsPageParams: [
            () => [selectors.filters, selectors.people],
            (filters, people) => {
                if (!people) {
                    return {}
                }

                const { action, day, breakdown_value } = people
<<<<<<< HEAD
                const properties = [...(filters.properties || []), ...(action.properties || [])]
=======
                const properties = [...filters.properties]
>>>>>>> 3009e0aa
                if (filters.breakdown) {
                    properties.push({ key: filters.breakdown, value: breakdown_value, type: filters.breakdown_type })
                }

                return {
                    date: day,
                    filters: [
                        {
                            type: action.type === 'actions' ? 'action_type' : 'event_type',
                            key: 'id',
                            value: action.value,
                            properties,
                            label: action.name,
                        },
                    ],
                }
            },
        ],

        peopleModalURL: [
            () => [selectors.sessionsPageParams],
            (params) => ({
                sessions: `/sessions?${toAPIParams(params)}`,
                recordings: `/sessions?${toAPIParams({
                    ...params,
                    filters: [...(params.filters || []), SESSIONS_WITH_RECORDINGS_FILTER],
                })}`,
            }),
        ],
    }),

    listeners: ({ actions, values, props }) => ({
        [actions.setDisplay]: async ({ display }) => {
            actions.setFilters({ display })
        },
        [actions.saveCohortWithFilters]: () => {
            const { label, action, day, breakdown_value } = values.people
            const filterParams = parsePeopleParams({ label, action, day, breakdown_value }, values.filters)
            const cohortParams = {
                is_static: true,
                name: label,
            }
            actions.saveCohort(cohortParams, filterParams)
        },
        [actions.loadPeople]: async ({ label, action, day, breakdown_value }, breakpoint) => {
            let people = []
            if (values.filters.shown_as === LIFECYCLE) {
                const filterParams = parsePeopleParams(
                    { label, action, target_date: day, lifecycle_type: breakdown_value },
                    values.filters
                )
                actions.setPeople(null, null, action, label, day, breakdown_value, null)
                people = await api.get(`api/person/lifecycle/?${filterParams}`)
            } else if (values.filters.shown_as === STICKINESS) {
                const filterParams = parsePeopleParams({ label, action, day, breakdown_value }, values.filters)
                actions.setPeople(null, null, action, label, day, breakdown_value, null)
                people = await api.get(`api/person/stickiness/?${filterParams}`)
            } else {
                const filterParams = parsePeopleParams({ label, action, day, breakdown_value }, values.filters)
                actions.setPeople(null, null, action, label, day, breakdown_value, null)
                people = await api.get(`api/action/people/?${filterParams}`)
            }
            breakpoint()
            actions.setPeople(
                people.results[0]?.people,
                people.results[0]?.count,
                action,
                label,
                day,
                breakdown_value,
                people.next
            )
        },
        [actions.loadMorePeople]: async (_, breakpoint) => {
            const { people: currPeople, count, action, label, day, breakdown_value, next } = values.people
            actions.setLoadingMorePeople(true)
            const people = await api.get(next)
            actions.setLoadingMorePeople(false)
            breakpoint()
            actions.setPeople(
                [...currPeople, ...people.results[0]?.people],
                count + people.results[0]?.count,
                action,
                label,
                day,
                breakdown_value,
                people.next
            )
        },
        [actions.setFilters]: async () => {
            actions.setAllFilters(values.filters)
        },
        loadResultsSuccess: () => {
            if (!props.dashboardItemId) {
                actions.createInsight({
                    ...values.filters,
                    insight: values.filters.session ? ViewType.SESSIONS : ViewType.TRENDS,
                })
            }
        },
    }),

    actionToUrl: ({ actions, values, props }) => ({
        [actions.setFilters]: () => {
            if (props.dashboardItemId) {
                return // don't use the URL if on the dashboard
            }
            return ['/insights', values.filters, router.values.hashParams]
        },
    }),

    urlToAction: ({ actions, values, props }) => ({
        '/insights': (_, searchParams) => {
            if (
                !searchParams.insight ||
                searchParams.insight === ViewType.TRENDS ||
                searchParams.insight === ViewType.SESSIONS ||
                searchParams.insight === ViewType.STICKINESS ||
                searchParams.insight === ViewType.LIFECYCLE
            ) {
                if (props.dashboardItemId) {
                    return // don't use the URL if on the dashboard
                }

                const cleanSearchParams = cleanFilters(searchParams)

                const keys = Object.keys(searchParams)

                // opening /trends without any params, just open $pageview, $screen or the first random event
                if (
                    (keys.length === 0 || (!searchParams.actions && !searchParams.events)) &&
                    values.eventNames &&
                    values.eventNames[0]
                ) {
                    const event = values.eventNames.includes('$pageview')
                        ? '$pageview'
                        : values.eventNames.includes('$screen')
                        ? '$screen'
                        : values.eventNames[0]

                    cleanSearchParams[EntityTypes.EVENTS] = [
                        {
                            id: event,
                            name: event,
                            type: EntityTypes.EVENTS,
                            order: 0,
                        },
                    ]
                }

                if (searchParams.insight === ViewType.STICKINESS) {
                    cleanSearchParams['shown_as'] = 'Stickiness'
                }
                if (searchParams.insight === ViewType.LIFECYCLE) {
                    cleanSearchParams['shown_as'] = 'Lifecycle'
                }

                if (searchParams.insight === ViewType.SESSIONS && !searchParams.session) {
                    cleanSearchParams['session'] = 'avg'
                }
                if (!objectsEqual(cleanSearchParams, values.filters)) {
                    actions.setFilters(cleanSearchParams, false)
                } else {
                    /* Edge case when opening a trends graph from a dashboard or sometimes when trends are loaded
                    with filters already set, `setAllFilters` action is not triggered, and therefore usage is not reported */
                    eventUsageLogic.actions.reportInsightViewed(values.filters, values.isFirstLoad)
                }

                handleLifecycleDefault(cleanSearchParams, (params) => actions.setFilters(params, false))
            }
        },
    }),
})

const handleLifecycleDefault = (params, callback) => {
    if (params.shown_as === LIFECYCLE) {
        if (params.events?.length) {
            callback({
                ...params,
                events: [
                    {
                        ...params.events[0],
                        math: 'total',
                    },
                ],
                actions: [],
            })
        } else if (params.actions?.length) {
            callback({
                ...params,
                events: [],
                actions: [
                    {
                        ...params.actions[0],
                        math: 'total',
                    },
                ],
            })
        }
    }
}<|MERGE_RESOLUTION|>--- conflicted
+++ resolved
@@ -15,11 +15,8 @@
 import { ViewType, insightLogic } from './insightLogic'
 import { insightHistoryLogic } from './InsightHistoryPanel/insightHistoryLogic'
 import { SESSIONS_WITH_RECORDINGS_FILTER } from 'scenes/sessions/filters/constants'
-<<<<<<< HEAD
 import { cohortLogic } from 'scenes/persons/cohortLogic'
-=======
 import { eventUsageLogic } from 'lib/utils/eventUsageLogic'
->>>>>>> 3009e0aa
 
 export const EntityTypes = {
     ACTIONS: 'actions',
@@ -136,8 +133,7 @@
     },
 
     connect: {
-<<<<<<< HEAD
-        values: [userLogic, ['eventNames'], actionsModel, ['actions']],
+        values: [userLogic, ['eventNames'], actionsModel, ['actions'], insightLogic, ['isFirstLoad']],
         actions: [
             insightLogic,
             ['setAllFilters'],
@@ -151,10 +147,6 @@
             }),
             ['saveCohort'],
         ],
-=======
-        values: [userLogic, ['eventNames'], actionsModel, ['actions'], insightLogic, ['isFirstLoad']],
-        actions: [insightLogic, ['setAllFilters'], insightHistoryLogic, ['createInsight']],
->>>>>>> 3009e0aa
     },
 
     loaders: ({ values, props }) => ({
@@ -254,11 +246,7 @@
                 }
 
                 const { action, day, breakdown_value } = people
-<<<<<<< HEAD
                 const properties = [...(filters.properties || []), ...(action.properties || [])]
-=======
-                const properties = [...filters.properties]
->>>>>>> 3009e0aa
                 if (filters.breakdown) {
                     properties.push({ key: filters.breakdown, value: breakdown_value, type: filters.breakdown_type })
                 }
