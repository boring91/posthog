import { getAppContext } from './getAppContext';

export function apiHostOrigin(): string {
    const appOrigin = window.location.origin
    if (appOrigin === 'https://us.posthog.com') {
        return 'https://us.i.posthog.com'
    } else if (appOrigin === 'https://eu.posthog.com') {
        return 'https://eu.i.posthog.com'
    }
    return appOrigin
}

export function liveEventsHostOrigin(): string | null {
    const appOrigin = window.location.origin
    const appContext = getAppContext()

    if (appOrigin === 'https://us.posthog.com') {
        return 'https://live.us.posthog.com'
    } else if (appOrigin === 'https://eu.posthog.com') {
        return 'https://live.eu.posthog.com'
    } else if (appOrigin === 'https://app.dev.posthog.dev') {
        return 'https://live.dev.posthog.dev'
    } else if (process.env.STORYBOOK) {
        return 'http://localhost:6006'
    }
<<<<<<< HEAD
    return appContext?.livestream_host || 'http://localhost:8666'
=======

    return 'http://localhost:8666'
>>>>>>> b6f14aa3
}<|MERGE_RESOLUTION|>--- conflicted
+++ resolved
@@ -23,10 +23,6 @@
     } else if (process.env.STORYBOOK) {
         return 'http://localhost:6006'
     }
-<<<<<<< HEAD
+  
     return appContext?.livestream_host || 'http://localhost:8666'
-=======
-
-    return 'http://localhost:8666'
->>>>>>> b6f14aa3
 }