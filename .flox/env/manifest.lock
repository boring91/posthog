{
  "lockfile-version": 1,
  "manifest": {
    "version": 1,
    "install": {
      "brotli": {
        "pkg-path": "brotli",
        "pkg-group": "nodejs"
      },
      "cargo": {
        "pkg-path": "cargo",
        "pkg-group": "rust-toolchain",
        "version": "1.80.1"
      },
      "clippy": {
        "pkg-path": "clippy",
        "pkg-group": "rust-toolchain"
      },
      "corepack": {
        "pkg-path": "corepack_18",
        "pkg-group": "nodejs"
      },
      "go": {
        "pkg-path": "go",
        "pkg-group": "go",
        "version": "1.22"
      },
      "libiconv": {
        "pkg-path": "libiconv",
        "pkg-group": "rust-toolchain",
        "systems": [
          "aarch64-darwin"
        ]
      },
      "libtool": {
        "pkg-path": "libtool",
        "pkg-group": "python"
      },
      "mprocs": {
        "pkg-path": "mprocs"
      },
      "nodejs": {
        "pkg-path": "nodejs_18",
        "pkg-group": "nodejs",
        "version": "nodejs-18.19.1"
      },
      "nodemon": {
        "pkg-path": "nodemon"
      },
      "python3": {
        "pkg-path": "python3",
        "pkg-group": "python",
        "version": "3.11.9"
      },
      "rust-lib-src": {
        "pkg-path": "rustPlatform.rustLibSrc",
        "pkg-group": "rust-toolchain"
      },
      "rustc": {
        "pkg-path": "rustc",
        "pkg-group": "rust-toolchain"
      },
      "rustfmt": {
        "pkg-path": "rustfmt",
        "pkg-group": "rust-toolchain"
      },
      "uv": {
        "pkg-path": "uv",
        "pkg-group": "python"
      },
      "xmlsec": {
        "pkg-path": "xmlsec",
        "version": "1.3.6"
      }
    },
    "vars": {
      "DEBUG": "1",
      "DIRENV_LOG_FORMAT": "",
      "POSTHOG_SKIP_MIGRATION_CHECKS": "1"
    },
    "hook": {
<<<<<<< HEAD
      "on-activate": "# Guide through installing and configuring direnv if it's not present (optionally)\nif [[ -t 0 ]] && [ ! -d \"$DIRENV_DIR\" ] && [ ! -f \"$FLOX_ENV_CACHE/.hush-direnv\" ]; then\n  read -p \"\n👉 Use direnv (https://direnv.net) for automatic activation of this environment by your shell.\n❓ Would you like direnv to be set up now? (y/n, default: y)\" -n 1 -r\n  if [[ $REPLY =~ ^[Yy]$ || -z $REPLY ]]; then\n    $FLOX_ENV_CACHE/../env/direnv-setup.sh\n  else\n    echo \"⏭️ Skipping direnv setup. This message will not be shown again, but if you change your mind, just run '.flox/bin/direnv-setup.sh'\"\n    touch $FLOX_ENV_CACHE/.hush-direnv\n  fi\n  echo\nfi\n\n# Set up a Python virtual environment\nexport PYTHON_DIR=\"$FLOX_ENV_CACHE/venv\"\nif [ ! -d \"$PYTHON_DIR\" ]; then\n  uv venv \"$PYTHON_DIR\" --allow-existing\nfi\n\necho -e \"Python virtual environment path: \\033[33m.flox/cache/venv\\033[0m\"\necho -e \"Python interpreter path, for your code editor: \\033[33m.flox/cache/venv/bin/python\\033[0m\"\n\nsource \"$PYTHON_DIR/bin/activate\"\n\n# Install Python dependencies (this is practically instant thanks to uv)\nuv pip install -q -r requirements.txt -r requirements-dev.txt\necho \"Python dependencies ready\"\n\n# Install top-level Node dependencies (only if not present all yet, because this takes almost a second even with pnpm)\n# This also sets up pre-commit hooks via Husky\nif [ ! -d \"node_modules\" ]; then\n  echo \"Installing Node dependencies...\"\n  pnpm install -s\n  echo \"Node dependencies ready\"\nfi\n\nif [[ -t 0 ]]; then # The block below only runs when in an interactive shell\n  # Add required entries to /etc/hosts if not present\n  if ! grep -q \"127.0.0.1 kafka clickhouse clickhouse-coordinator\" /etc/hosts; then\n    echo\n    echo \"🚨 Amending /etc/hosts to map hostnames 'kafka', 'clickhouse' and 'clickhouse-coordinator' to 127.0.0.1...\"\n    echo \"127.0.0.1 kafka clickhouse clickhouse-coordinator\" | sudo tee -a /etc/hosts 1> /dev/null\n    echo \"✅ /etc/hosts amended\"\n  fi\n\n  # Print intro message\n  echo -e \"\nIT'S DANGEROUS TO GO ALONE! RUN THIS:\n1. \\033[31mbin/migrate\\033[0m - to run all migrations\n2. \\033[32mbin/start\\033[0m - to start the entire stack\n3. \\033[34m./manage.py generate_demo_data\\033[0m - to create a user with demo data\n\"\nfi\n"
=======
      "on-activate": "# Guide through installing and configuring direnv if it's not present (optionally)\nif [[ -t 0 ]] && [ ! -d \"$DIRENV_DIR\" ] && [ ! -f \"$FLOX_ENV_CACHE/.hush-direnv\" ]; then\n  read -p \"\n👉 Use direnv (https://direnv.net) for automatic activation of this environment by your shell.\n❓ Would you like direnv to be set up now? (y/n, default: y)\" -n 1 -r\n  if [[ $REPLY =~ ^[Yy]$ || -z $REPLY ]]; then\n    $FLOX_ENV_CACHE/../env/direnv-setup.sh\n  else\n    echo \"⏭️ Skipping direnv setup. This message will not be shown again, but if you change your mind, just run '.flox/bin/direnv-setup.sh'\"\n    touch $FLOX_ENV_CACHE/.hush-direnv\n  fi\n  echo\nfi\n\n# Set up a Python virtual environment\nexport PYTHON_DIR=\"$FLOX_ENV_CACHE/venv\"\nif [ ! -d \"$PYTHON_DIR\" ]; then\n  uv venv \"$PYTHON_DIR\" --allow-existing\nfi\n\necho -e \"Python virtual environment path: \\033[33m.flox/cache/venv\\033[0m\"\necho -e \"Python interpreter path, for your code editor: \\033[33m.flox/cache/venv/bin/python\\033[0m\"\n\nsource \"$PYTHON_DIR/bin/activate\"\n\n# Install Python dependencies (this is practically instant thanks to uv)\nuv pip install -q -r requirements.txt -r requirements-dev.txt\n\n# Install top-level Node dependencies (only if not present all yet, because this takes almost a second even with pnpm)\n# This also sets up pre-commit hooks via Husky\nif [ ! -d \"node_modules\" ]; then\n  pnpm install -s\nfi\n\nif [[ -t 0 ]]; then # The block below only runs when in an interactive shell\n  # Add required entries to /etc/hosts if not present\n  if ! grep -q \"127.0.0.1 kafka clickhouse clickhouse-coordinator\" /etc/hosts; then\n    echo\n    echo \"🚨 Amending /etc/hosts to map hostnames 'kafka', 'clickhouse' and 'clickhouse-coordinator' to 127.0.0.1...\"\n    echo \"127.0.0.1 kafka clickhouse clickhouse-coordinator\" | sudo tee -a /etc/hosts 1> /dev/null\n    echo \"✅ /etc/hosts amended\"\n  fi\n\n  quotes=(\n    # https://github.com/PostHog/posthog.com/blob/cd0ad2e5a96c3ff7d2662ec696a5560022ff318d/src/components/Careers/FounderNote/Audio\n    \"At PostHog, we don't follow trends, we set them, like records.\"\n    \"Be bold, be fearless, and let's lead the way in tech innovation with beast mode.\"\n    \"The future belongs to the bold and the strong.\"\n    \"Break the mold, push the limits, and let's redefine what's possible with beast mode on.\"\n    \"Our best feature? Still in the pipeline.\"\n    \"Mindset matters. Stay positive, stay resilient, and keep grinding.\"\n    \"Challenges are just opportunities in disguise.\"\n    \"Ownership isn't a task, it's a mindset.\"\n  )\n  \n  echo -e \"\\nInspirational James Hawkins quote he never said:\\n\\\"${quotes[$RANDOM % ${#quotes[@]}]}\\\"\"\n\n  # Print intro message\n  echo -e \"\n\\033[3mRun the following commands in the given order to get the stack up and running:\\033[0m\n1. Spin up containers - \\033[33mdocker compose -f docker-compose.dev.yml up -d\\033[0m\n2. Run all migrations - \\033[31mbin/migrate\\033[0m\n3. Start the stack - \\033[32mbin/start\\033[0m\n4. (optional) Create a user with demo data - \\033[34m./manage.py generate_demo_data\\033[0m\n\"\nfi\n"
>>>>>>> 0d3c7765
    },
    "profile": {
      "bash": "  source \"$PYTHON_DIR/bin/activate\"\n",
      "zsh": "  source \"$PYTHON_DIR/bin/activate\"\n",
      "fish": "  source \"$PYTHON_DIR/bin/activate.fish\"\n",
      "tcsh": "  source \"$PYTHON_DIR/bin/activate.csh\"\n"
    },
    "options": {
      "systems": [
        "aarch64-darwin",
        "aarch64-linux",
        "x86_64-darwin",
        "x86_64-linux"
      ],
      "allow": {
        "licenses": []
      },
      "semver": {}
    }
  },
  "packages": [
    {
      "attr_path": "go",
      "broken": false,
      "derivation": "/nix/store/x1p2gf1jcqn29l4agdqrb0w09rib7w3m-go-1.22.7.drv",
      "description": "Go Programming language",
      "install_id": "go",
      "license": "BSD-3-Clause",
      "locked_url": "https://github.com/flox/nixpkgs?rev=5633bcff0c6162b9e4b5f1264264611e950c8ec7",
      "name": "go-1.22.7",
      "pname": "go",
      "rev": "5633bcff0c6162b9e4b5f1264264611e950c8ec7",
      "rev_count": 690827,
      "rev_date": "2024-10-09T16:51:18Z",
      "scrape_date": "2024-10-11T03:53:01Z",
      "stabilities": [
        "staging",
        "unstable"
      ],
      "unfree": false,
      "version": "1.22.7",
      "outputs_to_install": [
        "out"
      ],
      "outputs": {
        "out": "/nix/store/rfcwglhhspqx5v5h0sl4b3py14i6vpxa-go-1.22.7"
      },
      "system": "aarch64-darwin",
      "group": "go",
      "priority": 5
    },
    {
      "attr_path": "go",
      "broken": false,
      "derivation": "/nix/store/qk95aryv3n1mhmk0lxf55sg9yr0l6138-go-1.22.7.drv",
      "description": "Go Programming language",
      "install_id": "go",
      "license": "BSD-3-Clause",
      "locked_url": "https://github.com/flox/nixpkgs?rev=5633bcff0c6162b9e4b5f1264264611e950c8ec7",
      "name": "go-1.22.7",
      "pname": "go",
      "rev": "5633bcff0c6162b9e4b5f1264264611e950c8ec7",
      "rev_count": 690827,
      "rev_date": "2024-10-09T16:51:18Z",
      "scrape_date": "2024-10-11T03:53:01Z",
      "stabilities": [
        "staging",
        "unstable"
      ],
      "unfree": false,
      "version": "1.22.7",
      "outputs_to_install": [
        "out"
      ],
      "outputs": {
        "out": "/nix/store/64z59pb0ss407rbv1fcvq0ynngrwfa6k-go-1.22.7"
      },
      "system": "aarch64-linux",
      "group": "go",
      "priority": 5
    },
    {
      "attr_path": "go",
      "broken": false,
      "derivation": "/nix/store/4bjrs6k4a0xjyy5zanbc8igv0cffsi0a-go-1.22.7.drv",
      "description": "Go Programming language",
      "install_id": "go",
      "license": "BSD-3-Clause",
      "locked_url": "https://github.com/flox/nixpkgs?rev=5633bcff0c6162b9e4b5f1264264611e950c8ec7",
      "name": "go-1.22.7",
      "pname": "go",
      "rev": "5633bcff0c6162b9e4b5f1264264611e950c8ec7",
      "rev_count": 690827,
      "rev_date": "2024-10-09T16:51:18Z",
      "scrape_date": "2024-10-11T03:53:01Z",
      "stabilities": [
        "staging",
        "unstable"
      ],
      "unfree": false,
      "version": "1.22.7",
      "outputs_to_install": [
        "out"
      ],
      "outputs": {
        "out": "/nix/store/r8199g59rmp6ac0lnx86fpk57fbxc3bk-go-1.22.7"
      },
      "system": "x86_64-darwin",
      "group": "go",
      "priority": 5
    },
    {
      "attr_path": "go",
      "broken": false,
      "derivation": "/nix/store/gp0ma9f4n4nxmgbgl1g65kvlf05cl22y-go-1.22.7.drv",
      "description": "Go Programming language",
      "install_id": "go",
      "license": "BSD-3-Clause",
      "locked_url": "https://github.com/flox/nixpkgs?rev=5633bcff0c6162b9e4b5f1264264611e950c8ec7",
      "name": "go-1.22.7",
      "pname": "go",
      "rev": "5633bcff0c6162b9e4b5f1264264611e950c8ec7",
      "rev_count": 690827,
      "rev_date": "2024-10-09T16:51:18Z",
      "scrape_date": "2024-10-11T03:53:01Z",
      "stabilities": [
        "staging",
        "unstable"
      ],
      "unfree": false,
      "version": "1.22.7",
      "outputs_to_install": [
        "out"
      ],
      "outputs": {
        "out": "/nix/store/chzgk756zb2cqlzbjr86m0lfxi63cdfy-go-1.22.7"
      },
      "system": "x86_64-linux",
      "group": "go",
      "priority": 5
    },
    {
      "attr_path": "libtool",
      "broken": false,
      "derivation": "/nix/store/pnicfn49l8gglh4admyrgz7c2mlhv2kh-libtool-2.4.7.drv",
      "description": "GNU Libtool, a generic library support script",
      "install_id": "libtool",
      "license": "GPL-2.0-or-later",
      "locked_url": "https://github.com/flox/nixpkgs?rev=9f4128e00b0ae8ec65918efeba59db998750ead6",
      "name": "libtool-2.4.7",
      "pname": "libtool",
      "rev": "9f4128e00b0ae8ec65918efeba59db998750ead6",
      "rev_count": 647193,
      "rev_date": "2024-07-03T18:27:49Z",
      "scrape_date": "2024-07-05T00:14:29Z",
      "stabilities": [
        "staging",
        "unstable"
      ],
      "unfree": false,
      "version": "2.4.7",
      "outputs_to_install": [
        "out"
      ],
      "outputs": {
        "lib": "/nix/store/yhi9n11d9lg80h98rhwq7cdfymlrkc2k-libtool-2.4.7-lib",
        "out": "/nix/store/abhrfb6g3jcp78l35ajj2aqa11pspjp0-libtool-2.4.7"
      },
      "system": "aarch64-darwin",
      "group": "python",
      "priority": 5
    },
    {
      "attr_path": "libtool",
      "broken": false,
      "derivation": "/nix/store/n8nyg3q3nw96prqz1qbrfqr74j5fczf4-libtool-2.4.7.drv",
      "description": "GNU Libtool, a generic library support script",
      "install_id": "libtool",
      "license": "GPL-2.0-or-later",
      "locked_url": "https://github.com/flox/nixpkgs?rev=9f4128e00b0ae8ec65918efeba59db998750ead6",
      "name": "libtool-2.4.7",
      "pname": "libtool",
      "rev": "9f4128e00b0ae8ec65918efeba59db998750ead6",
      "rev_count": 647193,
      "rev_date": "2024-07-03T18:27:49Z",
      "scrape_date": "2024-07-05T00:14:29Z",
      "stabilities": [
        "staging",
        "unstable"
      ],
      "unfree": false,
      "version": "2.4.7",
      "outputs_to_install": [
        "out"
      ],
      "outputs": {
        "lib": "/nix/store/sbf540sfh2nw3v2c0i08p9v48805dghh-libtool-2.4.7-lib",
        "out": "/nix/store/kjcyrwjlzlwavmwxqfr6655ammnb3ifm-libtool-2.4.7"
      },
      "system": "aarch64-linux",
      "group": "python",
      "priority": 5
    },
    {
      "attr_path": "libtool",
      "broken": false,
      "derivation": "/nix/store/vx663mr0pkr4z52nayq8f180qwfa5d36-libtool-2.4.7.drv",
      "description": "GNU Libtool, a generic library support script",
      "install_id": "libtool",
      "license": "GPL-2.0-or-later",
      "locked_url": "https://github.com/flox/nixpkgs?rev=9f4128e00b0ae8ec65918efeba59db998750ead6",
      "name": "libtool-2.4.7",
      "pname": "libtool",
      "rev": "9f4128e00b0ae8ec65918efeba59db998750ead6",
      "rev_count": 647193,
      "rev_date": "2024-07-03T18:27:49Z",
      "scrape_date": "2024-07-05T00:14:29Z",
      "stabilities": [
        "staging",
        "unstable"
      ],
      "unfree": false,
      "version": "2.4.7",
      "outputs_to_install": [
        "out"
      ],
      "outputs": {
        "lib": "/nix/store/wa20n47ny35i71gd8iwp52i98bizb2ys-libtool-2.4.7-lib",
        "out": "/nix/store/n72sxky85d97zk1cxmjhy56bm3pfxqxh-libtool-2.4.7"
      },
      "system": "x86_64-darwin",
      "group": "python",
      "priority": 5
    },
    {
      "attr_path": "libtool",
      "broken": false,
      "derivation": "/nix/store/bp5w7dy2xvag67wcrm4ccrp3s4siapa4-libtool-2.4.7.drv",
      "description": "GNU Libtool, a generic library support script",
      "install_id": "libtool",
      "license": "GPL-2.0-or-later",
      "locked_url": "https://github.com/flox/nixpkgs?rev=9f4128e00b0ae8ec65918efeba59db998750ead6",
      "name": "libtool-2.4.7",
      "pname": "libtool",
      "rev": "9f4128e00b0ae8ec65918efeba59db998750ead6",
      "rev_count": 647193,
      "rev_date": "2024-07-03T18:27:49Z",
      "scrape_date": "2024-07-05T00:14:29Z",
      "stabilities": [
        "staging",
        "unstable"
      ],
      "unfree": false,
      "version": "2.4.7",
      "outputs_to_install": [
        "out"
      ],
      "outputs": {
        "lib": "/nix/store/msg5sk7rqi638605l412fqkwyn71kvka-libtool-2.4.7-lib",
        "out": "/nix/store/ijhlqlas42l7i8fdkhn2rkf0bpcyq3z1-libtool-2.4.7"
      },
      "system": "x86_64-linux",
      "group": "python",
      "priority": 5
    },
    {
      "attr_path": "python3",
      "broken": false,
      "derivation": "/nix/store/wfykwnxr7b3yf52iq1mvrj6xsyki9xh3-python3-3.11.9.drv",
      "description": "High-level dynamically-typed programming language",
      "install_id": "python3",
      "license": "Python-2.0",
      "locked_url": "https://github.com/flox/nixpkgs?rev=9f4128e00b0ae8ec65918efeba59db998750ead6",
      "name": "python3-3.11.9",
      "pname": "python3",
      "rev": "9f4128e00b0ae8ec65918efeba59db998750ead6",
      "rev_count": 647193,
      "rev_date": "2024-07-03T18:27:49Z",
      "scrape_date": "2024-07-05T00:14:29Z",
      "stabilities": [
        "staging",
        "unstable"
      ],
      "unfree": false,
      "version": "3.11.9",
      "outputs_to_install": [
        "out"
      ],
      "outputs": {
        "out": "/nix/store/327bf08j5b7l9cnzink3g4vp32y5352j-python3-3.11.9"
      },
      "system": "aarch64-darwin",
      "group": "python",
      "priority": 5
    },
    {
      "attr_path": "python3",
      "broken": false,
      "derivation": "/nix/store/k8rfpimvg8943kffa0dhlfc0fcswp6sf-python3-3.11.9.drv",
      "description": "High-level dynamically-typed programming language",
      "install_id": "python3",
      "license": "Python-2.0",
      "locked_url": "https://github.com/flox/nixpkgs?rev=9f4128e00b0ae8ec65918efeba59db998750ead6",
      "name": "python3-3.11.9",
      "pname": "python3",
      "rev": "9f4128e00b0ae8ec65918efeba59db998750ead6",
      "rev_count": 647193,
      "rev_date": "2024-07-03T18:27:49Z",
      "scrape_date": "2024-07-05T00:14:29Z",
      "stabilities": [
        "staging",
        "unstable"
      ],
      "unfree": false,
      "version": "3.11.9",
      "outputs_to_install": [
        "out"
      ],
      "outputs": {
        "debug": "/nix/store/kl8hjhf6x7dz7brs1ylkxy26qb8argaq-python3-3.11.9-debug",
        "out": "/nix/store/q3x28mimkawkdjlvd78jxv3s0fk25vz8-python3-3.11.9"
      },
      "system": "aarch64-linux",
      "group": "python",
      "priority": 5
    },
    {
      "attr_path": "python3",
      "broken": false,
      "derivation": "/nix/store/23x4lr8y0y7d2gch5vnhmxw927ciqm60-python3-3.11.9.drv",
      "description": "High-level dynamically-typed programming language",
      "install_id": "python3",
      "license": "Python-2.0",
      "locked_url": "https://github.com/flox/nixpkgs?rev=9f4128e00b0ae8ec65918efeba59db998750ead6",
      "name": "python3-3.11.9",
      "pname": "python3",
      "rev": "9f4128e00b0ae8ec65918efeba59db998750ead6",
      "rev_count": 647193,
      "rev_date": "2024-07-03T18:27:49Z",
      "scrape_date": "2024-07-05T00:14:29Z",
      "stabilities": [
        "staging",
        "unstable"
      ],
      "unfree": false,
      "version": "3.11.9",
      "outputs_to_install": [
        "out"
      ],
      "outputs": {
        "out": "/nix/store/9lcbaggnygcqpgzakib5lwisks8gnn5i-python3-3.11.9"
      },
      "system": "x86_64-darwin",
      "group": "python",
      "priority": 5
    },
    {
      "attr_path": "python3",
      "broken": false,
      "derivation": "/nix/store/9v1jlbifgwgfw0l9v745kifpj9zdpl60-python3-3.11.9.drv",
      "description": "High-level dynamically-typed programming language",
      "install_id": "python3",
      "license": "Python-2.0",
      "locked_url": "https://github.com/flox/nixpkgs?rev=9f4128e00b0ae8ec65918efeba59db998750ead6",
      "name": "python3-3.11.9",
      "pname": "python3",
      "rev": "9f4128e00b0ae8ec65918efeba59db998750ead6",
      "rev_count": 647193,
      "rev_date": "2024-07-03T18:27:49Z",
      "scrape_date": "2024-07-05T00:14:29Z",
      "stabilities": [
        "staging",
        "unstable"
      ],
      "unfree": false,
      "version": "3.11.9",
      "outputs_to_install": [
        "out"
      ],
      "outputs": {
        "debug": "/nix/store/61rzpp3v8dsf6h17h3jnnwlm5hwc2brr-python3-3.11.9-debug",
        "out": "/nix/store/6b1fqdwb3g56j5pazv8zkx9qd0mv3wiz-python3-3.11.9"
      },
      "system": "x86_64-linux",
      "group": "python",
      "priority": 5
    },
    {
      "attr_path": "uv",
      "broken": false,
      "derivation": "/nix/store/x2ik7hjn0q4c94qyyajhhsrnxw24rm4b-uv-0.2.15.drv",
      "description": "Extremely fast Python package installer and resolver, written in Rust",
      "install_id": "uv",
      "license": "[ Apache-2.0, MIT ]",
      "locked_url": "https://github.com/flox/nixpkgs?rev=9f4128e00b0ae8ec65918efeba59db998750ead6",
      "name": "uv-0.2.15",
      "pname": "uv",
      "rev": "9f4128e00b0ae8ec65918efeba59db998750ead6",
      "rev_count": 647193,
      "rev_date": "2024-07-03T18:27:49Z",
      "scrape_date": "2024-07-05T00:14:29Z",
      "stabilities": [
        "staging",
        "unstable"
      ],
      "unfree": false,
      "version": "0.2.15",
      "outputs_to_install": [
        "out"
      ],
      "outputs": {
        "dist": "/nix/store/7a7h8y05b60cnccr18mchfagwibrhy0v-uv-0.2.15-dist",
        "out": "/nix/store/zi83zbl2l4vw2sgygsgs6ib5587mizag-uv-0.2.15"
      },
      "system": "aarch64-darwin",
      "group": "python",
      "priority": 5
    },
    {
      "attr_path": "uv",
      "broken": false,
      "derivation": "/nix/store/1svddx8162ibj8v26fs8z709k79pdm24-uv-0.2.15.drv",
      "description": "Extremely fast Python package installer and resolver, written in Rust",
      "install_id": "uv",
      "license": "[ Apache-2.0, MIT ]",
      "locked_url": "https://github.com/flox/nixpkgs?rev=9f4128e00b0ae8ec65918efeba59db998750ead6",
      "name": "uv-0.2.15",
      "pname": "uv",
      "rev": "9f4128e00b0ae8ec65918efeba59db998750ead6",
      "rev_count": 647193,
      "rev_date": "2024-07-03T18:27:49Z",
      "scrape_date": "2024-07-05T00:14:29Z",
      "stabilities": [
        "staging",
        "unstable"
      ],
      "unfree": false,
      "version": "0.2.15",
      "outputs_to_install": [
        "out"
      ],
      "outputs": {
        "dist": "/nix/store/x0nx8qn17ljf84jpsc1hn1gg90if3a2a-uv-0.2.15-dist",
        "out": "/nix/store/5f7vfq5gaz36xvf170agrad04ybhl8bn-uv-0.2.15"
      },
      "system": "aarch64-linux",
      "group": "python",
      "priority": 5
    },
    {
      "attr_path": "uv",
      "broken": false,
      "derivation": "/nix/store/d0xzqj82pddbb8q5y3vdw7wbbm3bbfx0-uv-0.2.15.drv",
      "description": "Extremely fast Python package installer and resolver, written in Rust",
      "install_id": "uv",
      "license": "[ Apache-2.0, MIT ]",
      "locked_url": "https://github.com/flox/nixpkgs?rev=9f4128e00b0ae8ec65918efeba59db998750ead6",
      "name": "uv-0.2.15",
      "pname": "uv",
      "rev": "9f4128e00b0ae8ec65918efeba59db998750ead6",
      "rev_count": 647193,
      "rev_date": "2024-07-03T18:27:49Z",
      "scrape_date": "2024-07-05T00:14:29Z",
      "stabilities": [
        "staging",
        "unstable"
      ],
      "unfree": false,
      "version": "0.2.15",
      "outputs_to_install": [
        "out"
      ],
      "outputs": {
        "dist": "/nix/store/x172v7f4gr2zkkd51k0g80vz55513yis-uv-0.2.15-dist",
        "out": "/nix/store/qw6i3mng0mr6hz28d0m87i18badysgk0-uv-0.2.15"
      },
      "system": "x86_64-darwin",
      "group": "python",
      "priority": 5
    },
    {
      "attr_path": "uv",
      "broken": false,
      "derivation": "/nix/store/lxc1d49wc3yp25pzmb3sgixsrwxq5ml0-uv-0.2.15.drv",
      "description": "Extremely fast Python package installer and resolver, written in Rust",
      "install_id": "uv",
      "license": "[ Apache-2.0, MIT ]",
      "locked_url": "https://github.com/flox/nixpkgs?rev=9f4128e00b0ae8ec65918efeba59db998750ead6",
      "name": "uv-0.2.15",
      "pname": "uv",
      "rev": "9f4128e00b0ae8ec65918efeba59db998750ead6",
      "rev_count": 647193,
      "rev_date": "2024-07-03T18:27:49Z",
      "scrape_date": "2024-07-05T00:14:29Z",
      "stabilities": [
        "staging",
        "unstable"
      ],
      "unfree": false,
      "version": "0.2.15",
      "outputs_to_install": [
        "out"
      ],
      "outputs": {
        "dist": "/nix/store/ap7bl4yas61vz3k0fh98wn08b9x8s79a-uv-0.2.15-dist",
        "out": "/nix/store/6pxd9hxps14jr88mmixpvp5z3ygcdpdy-uv-0.2.15"
      },
      "system": "x86_64-linux",
      "group": "python",
      "priority": 5
    },
    {
      "attr_path": "cargo",
      "broken": false,
      "derivation": "/nix/store/a6j07nsrmnqhv0mm2bbnvnjcfkv3bxpz-cargo-1.80.1.drv",
      "description": "Downloads your Rust project's dependencies and builds your project",
      "install_id": "cargo",
      "license": "[ MIT, Apache-2.0 ]",
      "locked_url": "https://github.com/flox/nixpkgs?rev=5633bcff0c6162b9e4b5f1264264611e950c8ec7",
      "name": "cargo-1.80.1",
      "pname": "cargo",
      "rev": "5633bcff0c6162b9e4b5f1264264611e950c8ec7",
      "rev_count": 690827,
      "rev_date": "2024-10-09T16:51:18Z",
      "scrape_date": "2024-10-11T03:53:01Z",
      "stabilities": [
        "staging",
        "unstable"
      ],
      "unfree": false,
      "version": "1.80.1",
      "outputs_to_install": [
        "out"
      ],
      "outputs": {
        "out": "/nix/store/idfq37bavykpfahg0q8cpawj90sckagq-cargo-1.80.1"
      },
      "system": "aarch64-darwin",
      "group": "rust-toolchain",
      "priority": 5
    },
    {
      "attr_path": "cargo",
      "broken": false,
      "derivation": "/nix/store/piqkpmwr5m4bn8p0d0j8q94y0bb7yfkw-cargo-1.80.1.drv",
      "description": "Downloads your Rust project's dependencies and builds your project",
      "install_id": "cargo",
      "license": "[ MIT, Apache-2.0 ]",
      "locked_url": "https://github.com/flox/nixpkgs?rev=5633bcff0c6162b9e4b5f1264264611e950c8ec7",
      "name": "cargo-1.80.1",
      "pname": "cargo",
      "rev": "5633bcff0c6162b9e4b5f1264264611e950c8ec7",
      "rev_count": 690827,
      "rev_date": "2024-10-09T16:51:18Z",
      "scrape_date": "2024-10-11T03:53:01Z",
      "stabilities": [
        "staging",
        "unstable"
      ],
      "unfree": false,
      "version": "1.80.1",
      "outputs_to_install": [
        "out"
      ],
      "outputs": {
        "out": "/nix/store/hgycsvahrwxwkq56zj5by28pxwx9sfqh-cargo-1.80.1"
      },
      "system": "aarch64-linux",
      "group": "rust-toolchain",
      "priority": 5
    },
    {
      "attr_path": "cargo",
      "broken": false,
      "derivation": "/nix/store/lw8a7gvkhkjfwfccpyy0p2i2kq1bq5qk-cargo-1.80.1.drv",
      "description": "Downloads your Rust project's dependencies and builds your project",
      "install_id": "cargo",
      "license": "[ MIT, Apache-2.0 ]",
      "locked_url": "https://github.com/flox/nixpkgs?rev=5633bcff0c6162b9e4b5f1264264611e950c8ec7",
      "name": "cargo-1.80.1",
      "pname": "cargo",
      "rev": "5633bcff0c6162b9e4b5f1264264611e950c8ec7",
      "rev_count": 690827,
      "rev_date": "2024-10-09T16:51:18Z",
      "scrape_date": "2024-10-11T03:53:01Z",
      "stabilities": [
        "staging",
        "unstable"
      ],
      "unfree": false,
      "version": "1.80.1",
      "outputs_to_install": [
        "out"
      ],
      "outputs": {
        "out": "/nix/store/rc3niv9fvii3lc862h81qbqca89yagg9-cargo-1.80.1"
      },
      "system": "x86_64-darwin",
      "group": "rust-toolchain",
      "priority": 5
    },
    {
      "attr_path": "cargo",
      "broken": false,
      "derivation": "/nix/store/gjrrcbbsmjq4dp6gfrss50l6zm628qpw-cargo-1.80.1.drv",
      "description": "Downloads your Rust project's dependencies and builds your project",
      "install_id": "cargo",
      "license": "[ MIT, Apache-2.0 ]",
      "locked_url": "https://github.com/flox/nixpkgs?rev=5633bcff0c6162b9e4b5f1264264611e950c8ec7",
      "name": "cargo-1.80.1",
      "pname": "cargo",
      "rev": "5633bcff0c6162b9e4b5f1264264611e950c8ec7",
      "rev_count": 690827,
      "rev_date": "2024-10-09T16:51:18Z",
      "scrape_date": "2024-10-11T03:53:01Z",
      "stabilities": [
        "staging",
        "unstable"
      ],
      "unfree": false,
      "version": "1.80.1",
      "outputs_to_install": [
        "out"
      ],
      "outputs": {
        "out": "/nix/store/c0r47wb8xm1dbsvppw6gh75jfjakal1y-cargo-1.80.1"
      },
      "system": "x86_64-linux",
      "group": "rust-toolchain",
      "priority": 5
    },
    {
      "attr_path": "clippy",
      "broken": false,
      "derivation": "/nix/store/4bh8wbqf05jvl888ls2395iq2w5yksq1-clippy-1.80.1.drv",
      "description": "Bunch of lints to catch common mistakes and improve your Rust code",
      "install_id": "clippy",
      "license": "[ MIT, Apache-2.0 ]",
      "locked_url": "https://github.com/flox/nixpkgs?rev=5633bcff0c6162b9e4b5f1264264611e950c8ec7",
      "name": "clippy-1.80.1",
      "pname": "clippy",
      "rev": "5633bcff0c6162b9e4b5f1264264611e950c8ec7",
      "rev_count": 690827,
      "rev_date": "2024-10-09T16:51:18Z",
      "scrape_date": "2024-10-11T03:53:01Z",
      "stabilities": [
        "staging",
        "unstable"
      ],
      "unfree": false,
      "version": "1.80.1",
      "outputs_to_install": [
        "out"
      ],
      "outputs": {
        "out": "/nix/store/aswyg8bfc3y5nzv6asaz6xlr5b79vvr6-clippy-1.80.1"
      },
      "system": "aarch64-darwin",
      "group": "rust-toolchain",
      "priority": 5
    },
    {
      "attr_path": "clippy",
      "broken": false,
      "derivation": "/nix/store/hf78d32s4l9ynzigdyfsqimp58s00d42-clippy-1.80.1.drv",
      "description": "Bunch of lints to catch common mistakes and improve your Rust code",
      "install_id": "clippy",
      "license": "[ MIT, Apache-2.0 ]",
      "locked_url": "https://github.com/flox/nixpkgs?rev=5633bcff0c6162b9e4b5f1264264611e950c8ec7",
      "name": "clippy-1.80.1",
      "pname": "clippy",
      "rev": "5633bcff0c6162b9e4b5f1264264611e950c8ec7",
      "rev_count": 690827,
      "rev_date": "2024-10-09T16:51:18Z",
      "scrape_date": "2024-10-11T03:53:01Z",
      "stabilities": [
        "staging",
        "unstable"
      ],
      "unfree": false,
      "version": "1.80.1",
      "outputs_to_install": [
        "out"
      ],
      "outputs": {
        "debug": "/nix/store/xlmkc4xzv3wjbr00vgwxy3k6d1k5hqa5-clippy-1.80.1-debug",
        "out": "/nix/store/1dh3cz88wnf12i8cylllgn8j7m0z2j7i-clippy-1.80.1"
      },
      "system": "aarch64-linux",
      "group": "rust-toolchain",
      "priority": 5
    },
    {
      "attr_path": "clippy",
      "broken": false,
      "derivation": "/nix/store/3a0yk18a8h7cqvca1mzma1fc97vz7f6a-clippy-1.80.1.drv",
      "description": "Bunch of lints to catch common mistakes and improve your Rust code",
      "install_id": "clippy",
      "license": "[ MIT, Apache-2.0 ]",
      "locked_url": "https://github.com/flox/nixpkgs?rev=5633bcff0c6162b9e4b5f1264264611e950c8ec7",
      "name": "clippy-1.80.1",
      "pname": "clippy",
      "rev": "5633bcff0c6162b9e4b5f1264264611e950c8ec7",
      "rev_count": 690827,
      "rev_date": "2024-10-09T16:51:18Z",
      "scrape_date": "2024-10-11T03:53:01Z",
      "stabilities": [
        "staging",
        "unstable"
      ],
      "unfree": false,
      "version": "1.80.1",
      "outputs_to_install": [
        "out"
      ],
      "outputs": {
        "out": "/nix/store/2qw6a3ay1da4c2l2rcalqi35n27my591-clippy-1.80.1"
      },
      "system": "x86_64-darwin",
      "group": "rust-toolchain",
      "priority": 5
    },
    {
      "attr_path": "clippy",
      "broken": false,
      "derivation": "/nix/store/avz5cyyj22cz4dc53bx4p8mfrx6frzj9-clippy-1.80.1.drv",
      "description": "Bunch of lints to catch common mistakes and improve your Rust code",
      "install_id": "clippy",
      "license": "[ MIT, Apache-2.0 ]",
      "locked_url": "https://github.com/flox/nixpkgs?rev=5633bcff0c6162b9e4b5f1264264611e950c8ec7",
      "name": "clippy-1.80.1",
      "pname": "clippy",
      "rev": "5633bcff0c6162b9e4b5f1264264611e950c8ec7",
      "rev_count": 690827,
      "rev_date": "2024-10-09T16:51:18Z",
      "scrape_date": "2024-10-11T03:53:01Z",
      "stabilities": [
        "staging",
        "unstable"
      ],
      "unfree": false,
      "version": "1.80.1",
      "outputs_to_install": [
        "out"
      ],
      "outputs": {
        "debug": "/nix/store/zfbf9qngj05s22fbg8dbcarjgzn9hff0-clippy-1.80.1-debug",
        "out": "/nix/store/6pblw8l1ipgj2g1jvd7grhs1cnpqp9vm-clippy-1.80.1"
      },
      "system": "x86_64-linux",
      "group": "rust-toolchain",
      "priority": 5
    },
    {
      "attr_path": "libiconv",
      "broken": false,
      "derivation": "/nix/store/5g94mlh38xmfwq5wpik66jsaw1g026ss-libiconv-99.drv",
      "description": "Iconv(3) implementation",
      "install_id": "libiconv",
      "license": "[ BSD-2-Clause, BSD-3-Clause, APSL-1.0 ]",
      "locked_url": "https://github.com/flox/nixpkgs?rev=5633bcff0c6162b9e4b5f1264264611e950c8ec7",
      "name": "libiconv-99",
      "pname": "libiconv",
      "rev": "5633bcff0c6162b9e4b5f1264264611e950c8ec7",
      "rev_count": 690827,
      "rev_date": "2024-10-09T16:51:18Z",
      "scrape_date": "2024-10-11T03:53:01Z",
      "stabilities": [
        "staging",
        "unstable"
      ],
      "unfree": false,
      "version": "99",
      "outputs_to_install": [
        "out"
      ],
      "outputs": {
        "dev": "/nix/store/r2jkk7lsmi17m5lp3r7aip9626n07qfz-libiconv-99-dev",
        "out": "/nix/store/cjzmz9dskblgkbv4by2wnsyvdjw6jpcm-libiconv-99"
      },
      "system": "aarch64-darwin",
      "group": "rust-toolchain",
      "priority": 5
    },
    {
      "attr_path": "rustPlatform.rustLibSrc",
      "broken": false,
      "derivation": "/nix/store/za8qn1akdaglwdm4sv2ndnsa92hy54j7-rust-lib-src.drv",
      "install_id": "rust-lib-src",
      "locked_url": "https://github.com/flox/nixpkgs?rev=5633bcff0c6162b9e4b5f1264264611e950c8ec7",
      "name": "rust-lib-src",
      "pname": "rustLibSrc",
      "rev": "5633bcff0c6162b9e4b5f1264264611e950c8ec7",
      "rev_count": 690827,
      "rev_date": "2024-10-09T16:51:18Z",
      "scrape_date": "2024-10-11T03:53:01Z",
      "stabilities": [
        "staging",
        "unstable"
      ],
      "unfree": false,
      "version": "rust-lib-src",
      "outputs_to_install": [
        "out"
      ],
      "outputs": {
        "out": "/nix/store/9mwdk449lws263ykk01xrbywpdzqmgh3-rust-lib-src"
      },
      "system": "aarch64-darwin",
      "group": "rust-toolchain",
      "priority": 5
    },
    {
      "attr_path": "rustPlatform.rustLibSrc",
      "broken": false,
      "derivation": "/nix/store/nin524xcp0l7xzw4ccbgpzxsncf5y447-rust-lib-src.drv",
      "install_id": "rust-lib-src",
      "locked_url": "https://github.com/flox/nixpkgs?rev=5633bcff0c6162b9e4b5f1264264611e950c8ec7",
      "name": "rust-lib-src",
      "pname": "rustLibSrc",
      "rev": "5633bcff0c6162b9e4b5f1264264611e950c8ec7",
      "rev_count": 690827,
      "rev_date": "2024-10-09T16:51:18Z",
      "scrape_date": "2024-10-11T03:53:01Z",
      "stabilities": [
        "staging",
        "unstable"
      ],
      "unfree": false,
      "version": "rust-lib-src",
      "outputs_to_install": [
        "out"
      ],
      "outputs": {
        "out": "/nix/store/b2kn9wlf1bhz2kry46d1xv0ir402vfrw-rust-lib-src"
      },
      "system": "aarch64-linux",
      "group": "rust-toolchain",
      "priority": 5
    },
    {
      "attr_path": "rustPlatform.rustLibSrc",
      "broken": false,
      "derivation": "/nix/store/7g5crphsvw21gbwm5ij3b5pbhx0i0m8j-rust-lib-src.drv",
      "install_id": "rust-lib-src",
      "locked_url": "https://github.com/flox/nixpkgs?rev=5633bcff0c6162b9e4b5f1264264611e950c8ec7",
      "name": "rust-lib-src",
      "pname": "rustLibSrc",
      "rev": "5633bcff0c6162b9e4b5f1264264611e950c8ec7",
      "rev_count": 690827,
      "rev_date": "2024-10-09T16:51:18Z",
      "scrape_date": "2024-10-11T03:53:01Z",
      "stabilities": [
        "staging",
        "unstable"
      ],
      "unfree": false,
      "version": "rust-lib-src",
      "outputs_to_install": [
        "out"
      ],
      "outputs": {
        "out": "/nix/store/p84mx4ksfzlvpi12rcxhsaihy0pkynxs-rust-lib-src"
      },
      "system": "x86_64-darwin",
      "group": "rust-toolchain",
      "priority": 5
    },
    {
      "attr_path": "rustPlatform.rustLibSrc",
      "broken": false,
      "derivation": "/nix/store/4ix01cdzxqcpk452lndkw3d3pib10d4w-rust-lib-src.drv",
      "install_id": "rust-lib-src",
      "locked_url": "https://github.com/flox/nixpkgs?rev=5633bcff0c6162b9e4b5f1264264611e950c8ec7",
      "name": "rust-lib-src",
      "pname": "rustLibSrc",
      "rev": "5633bcff0c6162b9e4b5f1264264611e950c8ec7",
      "rev_count": 690827,
      "rev_date": "2024-10-09T16:51:18Z",
      "scrape_date": "2024-10-11T03:53:01Z",
      "stabilities": [
        "staging",
        "unstable"
      ],
      "unfree": false,
      "version": "rust-lib-src",
      "outputs_to_install": [
        "out"
      ],
      "outputs": {
        "out": "/nix/store/5dh2vfghjizfwgci0z00hbrpx5vwv6zc-rust-lib-src"
      },
      "system": "x86_64-linux",
      "group": "rust-toolchain",
      "priority": 5
    },
    {
      "attr_path": "rustc",
      "broken": false,
      "derivation": "/nix/store/sw1xd1imm58b2bq23fasx7jk9yfalw40-rustc-wrapper-1.80.1.drv",
      "description": "Safe, concurrent, practical language (wrapper script)",
      "install_id": "rustc",
      "license": "[ MIT, Apache-2.0 ]",
      "locked_url": "https://github.com/flox/nixpkgs?rev=5633bcff0c6162b9e4b5f1264264611e950c8ec7",
      "name": "rustc-wrapper-1.80.1",
      "pname": "rustc",
      "rev": "5633bcff0c6162b9e4b5f1264264611e950c8ec7",
      "rev_count": 690827,
      "rev_date": "2024-10-09T16:51:18Z",
      "scrape_date": "2024-10-11T03:53:01Z",
      "stabilities": [
        "staging",
        "unstable"
      ],
      "unfree": false,
      "version": "wrapper-1.80.1",
      "outputs_to_install": [
        "man",
        "out"
      ],
      "outputs": {
        "doc": "/nix/store/pwm2c3c2msxiy78ms1g1syqcf4zjwidx-rustc-wrapper-1.80.1-doc",
        "man": "/nix/store/7irfsbn1g91hn132755l5nr0sajrip7v-rustc-wrapper-1.80.1-man",
        "out": "/nix/store/3gggf0knmsc6srxq89gm424rffwma6rv-rustc-wrapper-1.80.1"
      },
      "system": "aarch64-darwin",
      "group": "rust-toolchain",
      "priority": 5
    },
    {
      "attr_path": "rustc",
      "broken": false,
      "derivation": "/nix/store/fs6xy3p7x30l7yx7q8q1cjrdswry8sy9-rustc-wrapper-1.80.1.drv",
      "description": "Safe, concurrent, practical language (wrapper script)",
      "install_id": "rustc",
      "license": "[ MIT, Apache-2.0 ]",
      "locked_url": "https://github.com/flox/nixpkgs?rev=5633bcff0c6162b9e4b5f1264264611e950c8ec7",
      "name": "rustc-wrapper-1.80.1",
      "pname": "rustc",
      "rev": "5633bcff0c6162b9e4b5f1264264611e950c8ec7",
      "rev_count": 690827,
      "rev_date": "2024-10-09T16:51:18Z",
      "scrape_date": "2024-10-11T03:53:01Z",
      "stabilities": [
        "staging",
        "unstable"
      ],
      "unfree": false,
      "version": "wrapper-1.80.1",
      "outputs_to_install": [
        "man",
        "out"
      ],
      "outputs": {
        "doc": "/nix/store/ycyqn2r84lmhkd0vf605nz28ngb6qbbm-rustc-wrapper-1.80.1-doc",
        "man": "/nix/store/4d1nnd97sdqy7rvndqb9jzcni6q8ibc9-rustc-wrapper-1.80.1-man",
        "out": "/nix/store/1b35qfalqp7jdwhd2642cki5b29mlg9w-rustc-wrapper-1.80.1"
      },
      "system": "aarch64-linux",
      "group": "rust-toolchain",
      "priority": 5
    },
    {
      "attr_path": "rustc",
      "broken": false,
      "derivation": "/nix/store/w4n4a5cvwygrnqfn889s6f1ndsjxbs10-rustc-wrapper-1.80.1.drv",
      "description": "Safe, concurrent, practical language (wrapper script)",
      "install_id": "rustc",
      "license": "[ MIT, Apache-2.0 ]",
      "locked_url": "https://github.com/flox/nixpkgs?rev=5633bcff0c6162b9e4b5f1264264611e950c8ec7",
      "name": "rustc-wrapper-1.80.1",
      "pname": "rustc",
      "rev": "5633bcff0c6162b9e4b5f1264264611e950c8ec7",
      "rev_count": 690827,
      "rev_date": "2024-10-09T16:51:18Z",
      "scrape_date": "2024-10-11T03:53:01Z",
      "stabilities": [
        "staging",
        "unstable"
      ],
      "unfree": false,
      "version": "wrapper-1.80.1",
      "outputs_to_install": [
        "man",
        "out"
      ],
      "outputs": {
        "doc": "/nix/store/0b1mwhz7l71wdwxf925q4k8cvmcpx3aq-rustc-wrapper-1.80.1-doc",
        "man": "/nix/store/nysgy2cz1bsjixn7igrzglj9s1bh0cfn-rustc-wrapper-1.80.1-man",
        "out": "/nix/store/hl60dz242vrknfd15i984xwmzjm36z1b-rustc-wrapper-1.80.1"
      },
      "system": "x86_64-darwin",
      "group": "rust-toolchain",
      "priority": 5
    },
    {
      "attr_path": "rustc",
      "broken": false,
      "derivation": "/nix/store/m5g06mxcks61p06zn7fr5yi822v99x3q-rustc-wrapper-1.80.1.drv",
      "description": "Safe, concurrent, practical language (wrapper script)",
      "install_id": "rustc",
      "license": "[ MIT, Apache-2.0 ]",
      "locked_url": "https://github.com/flox/nixpkgs?rev=5633bcff0c6162b9e4b5f1264264611e950c8ec7",
      "name": "rustc-wrapper-1.80.1",
      "pname": "rustc",
      "rev": "5633bcff0c6162b9e4b5f1264264611e950c8ec7",
      "rev_count": 690827,
      "rev_date": "2024-10-09T16:51:18Z",
      "scrape_date": "2024-10-11T03:53:01Z",
      "stabilities": [
        "staging",
        "unstable"
      ],
      "unfree": false,
      "version": "wrapper-1.80.1",
      "outputs_to_install": [
        "man",
        "out"
      ],
      "outputs": {
        "doc": "/nix/store/iyl50h2sik10vb40kiipiavzlgrrks04-rustc-wrapper-1.80.1-doc",
        "man": "/nix/store/6ijm3z013cgcwjs60g5sjmd8i8nscq10-rustc-wrapper-1.80.1-man",
        "out": "/nix/store/n4nnqpcaxk621i8lwr86116fv5kfy3jl-rustc-wrapper-1.80.1"
      },
      "system": "x86_64-linux",
      "group": "rust-toolchain",
      "priority": 5
    },
    {
      "attr_path": "rustfmt",
      "broken": false,
      "derivation": "/nix/store/cqa5g8hhr7l15gzymwb5gdkiq4ixwygy-rustfmt-1.80.1.drv",
      "description": "Tool for formatting Rust code according to style guidelines",
      "install_id": "rustfmt",
      "license": "[ MIT, Apache-2.0 ]",
      "locked_url": "https://github.com/flox/nixpkgs?rev=5633bcff0c6162b9e4b5f1264264611e950c8ec7",
      "name": "rustfmt-1.80.1",
      "pname": "rustfmt",
      "rev": "5633bcff0c6162b9e4b5f1264264611e950c8ec7",
      "rev_count": 690827,
      "rev_date": "2024-10-09T16:51:18Z",
      "scrape_date": "2024-10-11T03:53:01Z",
      "stabilities": [
        "staging",
        "unstable"
      ],
      "unfree": false,
      "version": "1.80.1",
      "outputs_to_install": [
        "out"
      ],
      "outputs": {
        "out": "/nix/store/p2xnaif204agqsmdlgmkypbhlk3isnx8-rustfmt-1.80.1"
      },
      "system": "aarch64-darwin",
      "group": "rust-toolchain",
      "priority": 5
    },
    {
      "attr_path": "rustfmt",
      "broken": false,
      "derivation": "/nix/store/z4j918159p6jfssbf4ky03l0f6kx6bnf-rustfmt-1.80.1.drv",
      "description": "Tool for formatting Rust code according to style guidelines",
      "install_id": "rustfmt",
      "license": "[ MIT, Apache-2.0 ]",
      "locked_url": "https://github.com/flox/nixpkgs?rev=5633bcff0c6162b9e4b5f1264264611e950c8ec7",
      "name": "rustfmt-1.80.1",
      "pname": "rustfmt",
      "rev": "5633bcff0c6162b9e4b5f1264264611e950c8ec7",
      "rev_count": 690827,
      "rev_date": "2024-10-09T16:51:18Z",
      "scrape_date": "2024-10-11T03:53:01Z",
      "stabilities": [
        "staging",
        "unstable"
      ],
      "unfree": false,
      "version": "1.80.1",
      "outputs_to_install": [
        "out"
      ],
      "outputs": {
        "out": "/nix/store/6pwc4hkrsk5pxsd38zcdyjzjcml3hlvh-rustfmt-1.80.1"
      },
      "system": "aarch64-linux",
      "group": "rust-toolchain",
      "priority": 5
    },
    {
      "attr_path": "rustfmt",
      "broken": false,
      "derivation": "/nix/store/nandqymhz263w22xyrlf83k7njjnpg6f-rustfmt-1.80.1.drv",
      "description": "Tool for formatting Rust code according to style guidelines",
      "install_id": "rustfmt",
      "license": "[ MIT, Apache-2.0 ]",
      "locked_url": "https://github.com/flox/nixpkgs?rev=5633bcff0c6162b9e4b5f1264264611e950c8ec7",
      "name": "rustfmt-1.80.1",
      "pname": "rustfmt",
      "rev": "5633bcff0c6162b9e4b5f1264264611e950c8ec7",
      "rev_count": 690827,
      "rev_date": "2024-10-09T16:51:18Z",
      "scrape_date": "2024-10-11T03:53:01Z",
      "stabilities": [
        "staging",
        "unstable"
      ],
      "unfree": false,
      "version": "1.80.1",
      "outputs_to_install": [
        "out"
      ],
      "outputs": {
        "out": "/nix/store/kh259aj4gv6xnnaa2ayi0q1qmsf98ck0-rustfmt-1.80.1"
      },
      "system": "x86_64-darwin",
      "group": "rust-toolchain",
      "priority": 5
    },
    {
      "attr_path": "rustfmt",
      "broken": false,
      "derivation": "/nix/store/f5c8hrz13dx5rp6v0j0jnhqyvn9q0c1s-rustfmt-1.80.1.drv",
      "description": "Tool for formatting Rust code according to style guidelines",
      "install_id": "rustfmt",
      "license": "[ MIT, Apache-2.0 ]",
      "locked_url": "https://github.com/flox/nixpkgs?rev=5633bcff0c6162b9e4b5f1264264611e950c8ec7",
      "name": "rustfmt-1.80.1",
      "pname": "rustfmt",
      "rev": "5633bcff0c6162b9e4b5f1264264611e950c8ec7",
      "rev_count": 690827,
      "rev_date": "2024-10-09T16:51:18Z",
      "scrape_date": "2024-10-11T03:53:01Z",
      "stabilities": [
        "staging",
        "unstable"
      ],
      "unfree": false,
      "version": "1.80.1",
      "outputs_to_install": [
        "out"
      ],
      "outputs": {
        "out": "/nix/store/mawqalpjhg4764l6rl8nygnzmmph3zbj-rustfmt-1.80.1"
      },
      "system": "x86_64-linux",
      "group": "rust-toolchain",
      "priority": 5
    },
    {
      "attr_path": "mprocs",
      "broken": false,
      "derivation": "/nix/store/v06gw32c9bg2sjfk0qmysw1hk4x709dc-mprocs-0.7.2.drv",
      "description": "TUI tool to run multiple commands in parallel and show the output of each command separately",
      "install_id": "mprocs",
      "license": "MIT",
      "locked_url": "https://github.com/flox/nixpkgs?rev=799ba5bffed04ced7067a91798353d360788b30d",
      "name": "mprocs-0.7.2",
      "pname": "mprocs",
      "rev": "799ba5bffed04ced7067a91798353d360788b30d",
      "rev_count": 747653,
      "rev_date": "2025-02-04T14:46:40Z",
      "scrape_date": "2025-02-05T00:30:07Z",
      "stabilities": [
        "unstable"
      ],
      "unfree": false,
      "version": "0.7.2",
      "outputs_to_install": [
        "out"
      ],
      "outputs": {
        "out": "/nix/store/mmjad3322myzwdjr613ddimdq0x44vxa-mprocs-0.7.2"
      },
      "system": "aarch64-darwin",
      "group": "toplevel",
      "priority": 5
    },
    {
      "attr_path": "mprocs",
      "broken": false,
      "derivation": "/nix/store/7ahrw70dbkq2m32g40aq5c9fvm683ynd-mprocs-0.7.2.drv",
      "description": "TUI tool to run multiple commands in parallel and show the output of each command separately",
      "install_id": "mprocs",
      "license": "MIT",
      "locked_url": "https://github.com/flox/nixpkgs?rev=799ba5bffed04ced7067a91798353d360788b30d",
      "name": "mprocs-0.7.2",
      "pname": "mprocs",
      "rev": "799ba5bffed04ced7067a91798353d360788b30d",
      "rev_count": 747653,
      "rev_date": "2025-02-04T14:46:40Z",
      "scrape_date": "2025-02-05T00:30:07Z",
      "stabilities": [
        "unstable"
      ],
      "unfree": false,
      "version": "0.7.2",
      "outputs_to_install": [
        "out"
      ],
      "outputs": {
        "out": "/nix/store/dd4rzg52rz1h4p4j963pwbhjhzc5ivcm-mprocs-0.7.2"
      },
      "system": "aarch64-linux",
      "group": "toplevel",
      "priority": 5
    },
    {
      "attr_path": "mprocs",
      "broken": false,
      "derivation": "/nix/store/ja4h2gyn7qagxnbz489iyj5j0g7fdg95-mprocs-0.7.2.drv",
      "description": "TUI tool to run multiple commands in parallel and show the output of each command separately",
      "install_id": "mprocs",
      "license": "MIT",
      "locked_url": "https://github.com/flox/nixpkgs?rev=799ba5bffed04ced7067a91798353d360788b30d",
      "name": "mprocs-0.7.2",
      "pname": "mprocs",
      "rev": "799ba5bffed04ced7067a91798353d360788b30d",
      "rev_count": 747653,
      "rev_date": "2025-02-04T14:46:40Z",
      "scrape_date": "2025-02-05T00:30:07Z",
      "stabilities": [
        "unstable"
      ],
      "unfree": false,
      "version": "0.7.2",
      "outputs_to_install": [
        "out"
      ],
      "outputs": {
        "out": "/nix/store/nxgsjq75rsxi1m1cij8hs6pzycmf36w4-mprocs-0.7.2"
      },
      "system": "x86_64-darwin",
      "group": "toplevel",
      "priority": 5
    },
    {
      "attr_path": "mprocs",
      "broken": false,
      "derivation": "/nix/store/c11r1ycrwmfa53r6lwn4zlmdps9q28v4-mprocs-0.7.2.drv",
      "description": "TUI tool to run multiple commands in parallel and show the output of each command separately",
      "install_id": "mprocs",
      "license": "MIT",
      "locked_url": "https://github.com/flox/nixpkgs?rev=799ba5bffed04ced7067a91798353d360788b30d",
      "name": "mprocs-0.7.2",
      "pname": "mprocs",
      "rev": "799ba5bffed04ced7067a91798353d360788b30d",
      "rev_count": 747653,
      "rev_date": "2025-02-04T14:46:40Z",
      "scrape_date": "2025-02-05T00:30:07Z",
      "stabilities": [
        "unstable"
      ],
      "unfree": false,
      "version": "0.7.2",
      "outputs_to_install": [
        "out"
      ],
      "outputs": {
        "out": "/nix/store/ndpcn1xb5mn53y7cfx7axjybaf118jrx-mprocs-0.7.2"
      },
      "system": "x86_64-linux",
      "group": "toplevel",
      "priority": 5
    },
    {
      "attr_path": "nodemon",
      "broken": false,
      "derivation": "/nix/store/40wyhzxxyz50nazphxi3jjvdm58817jg-nodemon-3.1.9.drv",
      "description": "Simple monitor script for use during development of a Node.js app",
      "install_id": "nodemon",
      "license": "MIT",
      "locked_url": "https://github.com/flox/nixpkgs?rev=799ba5bffed04ced7067a91798353d360788b30d",
      "name": "nodemon-3.1.9",
      "pname": "nodemon",
      "rev": "799ba5bffed04ced7067a91798353d360788b30d",
      "rev_count": 747653,
      "rev_date": "2025-02-04T14:46:40Z",
      "scrape_date": "2025-02-05T00:30:07Z",
      "stabilities": [
        "unstable"
      ],
      "unfree": false,
      "version": "3.1.9",
      "outputs_to_install": [
        "out"
      ],
      "outputs": {
        "out": "/nix/store/2gxfca3w1wd3md5c2mva7hvm4hhxnxlw-nodemon-3.1.9"
      },
      "system": "aarch64-darwin",
      "group": "toplevel",
      "priority": 5
    },
    {
      "attr_path": "nodemon",
      "broken": false,
      "derivation": "/nix/store/b12ai0p3acgv7nqfdc306lwkyfyd71av-nodemon-3.1.9.drv",
      "description": "Simple monitor script for use during development of a Node.js app",
      "install_id": "nodemon",
      "license": "MIT",
      "locked_url": "https://github.com/flox/nixpkgs?rev=799ba5bffed04ced7067a91798353d360788b30d",
      "name": "nodemon-3.1.9",
      "pname": "nodemon",
      "rev": "799ba5bffed04ced7067a91798353d360788b30d",
      "rev_count": 747653,
      "rev_date": "2025-02-04T14:46:40Z",
      "scrape_date": "2025-02-05T00:30:07Z",
      "stabilities": [
        "unstable"
      ],
      "unfree": false,
      "version": "3.1.9",
      "outputs_to_install": [
        "out"
      ],
      "outputs": {
        "out": "/nix/store/rlalp9sml80r2xxagsq2wmxh9bvnyzfk-nodemon-3.1.9"
      },
      "system": "aarch64-linux",
      "group": "toplevel",
      "priority": 5
    },
    {
      "attr_path": "nodemon",
      "broken": false,
      "derivation": "/nix/store/15xk7p48l7pd1byzkfc6xv1l1cfdr8h2-nodemon-3.1.9.drv",
      "description": "Simple monitor script for use during development of a Node.js app",
      "install_id": "nodemon",
      "license": "MIT",
      "locked_url": "https://github.com/flox/nixpkgs?rev=799ba5bffed04ced7067a91798353d360788b30d",
      "name": "nodemon-3.1.9",
      "pname": "nodemon",
      "rev": "799ba5bffed04ced7067a91798353d360788b30d",
      "rev_count": 747653,
      "rev_date": "2025-02-04T14:46:40Z",
      "scrape_date": "2025-02-05T00:30:07Z",
      "stabilities": [
        "unstable"
      ],
      "unfree": false,
      "version": "3.1.9",
      "outputs_to_install": [
        "out"
      ],
      "outputs": {
        "out": "/nix/store/h6pzxr6y2cjzjv4gz45yvl1gn6x7ldj5-nodemon-3.1.9"
      },
      "system": "x86_64-darwin",
      "group": "toplevel",
      "priority": 5
    },
    {
      "attr_path": "nodemon",
      "broken": false,
      "derivation": "/nix/store/n4hay1245bd7kx4m6s9sijrvdiswjqm0-nodemon-3.1.9.drv",
      "description": "Simple monitor script for use during development of a Node.js app",
      "install_id": "nodemon",
      "license": "MIT",
      "locked_url": "https://github.com/flox/nixpkgs?rev=799ba5bffed04ced7067a91798353d360788b30d",
      "name": "nodemon-3.1.9",
      "pname": "nodemon",
      "rev": "799ba5bffed04ced7067a91798353d360788b30d",
      "rev_count": 747653,
      "rev_date": "2025-02-04T14:46:40Z",
      "scrape_date": "2025-02-05T00:30:07Z",
      "stabilities": [
        "unstable"
      ],
      "unfree": false,
      "version": "3.1.9",
      "outputs_to_install": [
        "out"
      ],
      "outputs": {
        "out": "/nix/store/821bw77lw9ddrkc829alblpk8q6qw2f1-nodemon-3.1.9"
      },
      "system": "x86_64-linux",
      "group": "toplevel",
      "priority": 5
    },
    {
      "attr_path": "xmlsec",
      "broken": false,
      "derivation": "/nix/store/npw5s8xc26plb2yw90iivl2ikrgrdywa-xmlsec-1.3.6.drv",
      "description": "XML Security Library in C based on libxml2",
      "install_id": "xmlsec",
      "license": "MIT",
      "locked_url": "https://github.com/flox/nixpkgs?rev=799ba5bffed04ced7067a91798353d360788b30d",
      "name": "xmlsec-1.3.6",
      "pname": "xmlsec",
      "rev": "799ba5bffed04ced7067a91798353d360788b30d",
      "rev_count": 747653,
      "rev_date": "2025-02-04T14:46:40Z",
      "scrape_date": "2025-02-05T00:30:07Z",
      "stabilities": [
        "unstable"
      ],
      "unfree": false,
      "version": "1.3.6",
      "outputs_to_install": [
        "out"
      ],
      "outputs": {
        "dev": "/nix/store/xk5p268064kk8zpg814d1qf5k11567nx-xmlsec-1.3.6-dev",
        "out": "/nix/store/1az65ianwq0d2bbvmm02jwlld0dnd162-xmlsec-1.3.6"
      },
      "system": "aarch64-darwin",
      "group": "toplevel",
      "priority": 5
    },
    {
      "attr_path": "xmlsec",
      "broken": false,
      "derivation": "/nix/store/8wv3diwavvfqzhvbixzrplx8px4cf1lk-xmlsec-1.3.6.drv",
      "description": "XML Security Library in C based on libxml2",
      "install_id": "xmlsec",
      "license": "MIT",
      "locked_url": "https://github.com/flox/nixpkgs?rev=799ba5bffed04ced7067a91798353d360788b30d",
      "name": "xmlsec-1.3.6",
      "pname": "xmlsec",
      "rev": "799ba5bffed04ced7067a91798353d360788b30d",
      "rev_count": 747653,
      "rev_date": "2025-02-04T14:46:40Z",
      "scrape_date": "2025-02-05T00:30:07Z",
      "stabilities": [
        "unstable"
      ],
      "unfree": false,
      "version": "1.3.6",
      "outputs_to_install": [
        "out"
      ],
      "outputs": {
        "dev": "/nix/store/jdcamqgxr39lsh27zvi4p5jxwwh8jq4x-xmlsec-1.3.6-dev",
        "out": "/nix/store/iswr05yh4658qv4zss42plyq5v4m243n-xmlsec-1.3.6"
      },
      "system": "aarch64-linux",
      "group": "toplevel",
      "priority": 5
    },
    {
      "attr_path": "xmlsec",
      "broken": false,
      "derivation": "/nix/store/9jqq405rf01w8b8x1lg0myssazfldl9x-xmlsec-1.3.6.drv",
      "description": "XML Security Library in C based on libxml2",
      "install_id": "xmlsec",
      "license": "MIT",
      "locked_url": "https://github.com/flox/nixpkgs?rev=799ba5bffed04ced7067a91798353d360788b30d",
      "name": "xmlsec-1.3.6",
      "pname": "xmlsec",
      "rev": "799ba5bffed04ced7067a91798353d360788b30d",
      "rev_count": 747653,
      "rev_date": "2025-02-04T14:46:40Z",
      "scrape_date": "2025-02-05T00:30:07Z",
      "stabilities": [
        "unstable"
      ],
      "unfree": false,
      "version": "1.3.6",
      "outputs_to_install": [
        "out"
      ],
      "outputs": {
        "dev": "/nix/store/602wpc62zh9ynzkbclgry756w96mkq1m-xmlsec-1.3.6-dev",
        "out": "/nix/store/k4k4af77sn96pjafxmabsd841cn7q85s-xmlsec-1.3.6"
      },
      "system": "x86_64-darwin",
      "group": "toplevel",
      "priority": 5
    },
    {
      "attr_path": "xmlsec",
      "broken": false,
      "derivation": "/nix/store/64ch7lpv3qalphh6kd2prgrjlwfzv6h4-xmlsec-1.3.6.drv",
      "description": "XML Security Library in C based on libxml2",
      "install_id": "xmlsec",
      "license": "MIT",
      "locked_url": "https://github.com/flox/nixpkgs?rev=799ba5bffed04ced7067a91798353d360788b30d",
      "name": "xmlsec-1.3.6",
      "pname": "xmlsec",
      "rev": "799ba5bffed04ced7067a91798353d360788b30d",
      "rev_count": 747653,
      "rev_date": "2025-02-04T14:46:40Z",
      "scrape_date": "2025-02-05T00:30:07Z",
      "stabilities": [
        "unstable"
      ],
      "unfree": false,
      "version": "1.3.6",
      "outputs_to_install": [
        "out"
      ],
      "outputs": {
        "dev": "/nix/store/npvmw7i5i4i7ck5nw42y0kcy4p35c9mr-xmlsec-1.3.6-dev",
        "out": "/nix/store/71qqpvd4gd9yd1gbcbc7rs468pvfxwr3-xmlsec-1.3.6"
      },
      "system": "x86_64-linux",
      "group": "toplevel",
      "priority": 5
    },
    {
      "attr_path": "brotli",
      "broken": false,
      "derivation": "/nix/store/f17lc5r3vr1anjq7szz5ad1pv5gf0b5d-brotli-1.1.0.drv",
      "description": "A generic-purpose lossless compression algorithm and tool",
      "install_id": "brotli",
      "license": "MIT",
      "locked_url": "https://github.com/flox/nixpkgs?rev=d8fe5e6c92d0d190646fb9f1056741a229980089",
      "name": "brotli-1.1.0",
      "pname": "brotli",
      "rev": "d8fe5e6c92d0d190646fb9f1056741a229980089",
      "rev_count": 604424,
      "rev_date": "2024-03-29T09:07:56Z",
      "scrape_date": "2024-08-15T21:25:15Z",
      "stabilities": [
        "staging",
        "unstable"
      ],
      "unfree": false,
      "version": "1.1.0",
      "outputs_to_install": [
        "out"
      ],
      "outputs": {
        "dev": "/nix/store/iajaaffbxyykgfcq0pf1a6l53mi0mkix-brotli-1.1.0-dev",
        "lib": "/nix/store/98643bbgak6khvhpkckwq3sdqw4a4yqc-brotli-1.1.0-lib",
        "out": "/nix/store/5s0dl5cinm0hp1dfwyljm60hajfwh0q4-brotli-1.1.0"
      },
      "system": "aarch64-darwin",
      "group": "nodejs",
      "priority": 5
    },
    {
      "attr_path": "brotli",
      "broken": false,
      "derivation": "/nix/store/j5ydgv236k7z4g53cy0m5zdskzsfq5dv-brotli-1.1.0.drv",
      "description": "A generic-purpose lossless compression algorithm and tool",
      "install_id": "brotli",
      "license": "MIT",
      "locked_url": "https://github.com/flox/nixpkgs?rev=d8fe5e6c92d0d190646fb9f1056741a229980089",
      "name": "brotli-1.1.0",
      "pname": "brotli",
      "rev": "d8fe5e6c92d0d190646fb9f1056741a229980089",
      "rev_count": 604424,
      "rev_date": "2024-03-29T09:07:56Z",
      "scrape_date": "2024-08-15T21:25:15Z",
      "stabilities": [
        "staging",
        "unstable"
      ],
      "unfree": false,
      "version": "1.1.0",
      "outputs_to_install": [
        "out"
      ],
      "outputs": {
        "dev": "/nix/store/z78kkmal1z4af10mqbw9r4fr4fmhb8aw-brotli-1.1.0-dev",
        "lib": "/nix/store/i03iv835y5kyillx00idbqvypn0045cq-brotli-1.1.0-lib",
        "out": "/nix/store/ngq0fcgblprwxp0iqrgbm2ch97k08n3g-brotli-1.1.0"
      },
      "system": "aarch64-linux",
      "group": "nodejs",
      "priority": 5
    },
    {
      "attr_path": "brotli",
      "broken": false,
      "derivation": "/nix/store/xavanh4c1iks4xh1mq38832isp8h3dwh-brotli-1.1.0.drv",
      "description": "A generic-purpose lossless compression algorithm and tool",
      "install_id": "brotli",
      "license": "MIT",
      "locked_url": "https://github.com/flox/nixpkgs?rev=d8fe5e6c92d0d190646fb9f1056741a229980089",
      "name": "brotli-1.1.0",
      "pname": "brotli",
      "rev": "d8fe5e6c92d0d190646fb9f1056741a229980089",
      "rev_count": 604424,
      "rev_date": "2024-03-29T09:07:56Z",
      "scrape_date": "2024-08-15T21:25:15Z",
      "stabilities": [
        "staging",
        "unstable"
      ],
      "unfree": false,
      "version": "1.1.0",
      "outputs_to_install": [
        "out"
      ],
      "outputs": {
        "dev": "/nix/store/bg86fgnbj4q2mbgzxvrkg8ppkcq6pi8w-brotli-1.1.0-dev",
        "lib": "/nix/store/rvxk3md318cymms413d267jb8wihhni2-brotli-1.1.0-lib",
        "out": "/nix/store/fbp9mwhzyg65ljnxikgwq872hirfdjfg-brotli-1.1.0"
      },
      "system": "x86_64-darwin",
      "group": "nodejs",
      "priority": 5
    },
    {
      "attr_path": "brotli",
      "broken": false,
      "derivation": "/nix/store/4a3kzzc3r8vwdvr550bp7va951qz1rag-brotli-1.1.0.drv",
      "description": "A generic-purpose lossless compression algorithm and tool",
      "install_id": "brotli",
      "license": "MIT",
      "locked_url": "https://github.com/flox/nixpkgs?rev=d8fe5e6c92d0d190646fb9f1056741a229980089",
      "name": "brotli-1.1.0",
      "pname": "brotli",
      "rev": "d8fe5e6c92d0d190646fb9f1056741a229980089",
      "rev_count": 604424,
      "rev_date": "2024-03-29T09:07:56Z",
      "scrape_date": "2024-08-15T21:25:15Z",
      "stabilities": [
        "staging",
        "unstable"
      ],
      "unfree": false,
      "version": "1.1.0",
      "outputs_to_install": [
        "out"
      ],
      "outputs": {
        "dev": "/nix/store/mg0d0qpsqnvjrb2g08cpsr5wc5mibgrj-brotli-1.1.0-dev",
        "lib": "/nix/store/0cgs7y6qfn64wvj1wk37zadniq2dqkg4-brotli-1.1.0-lib",
        "out": "/nix/store/0hfcipn4r1w0iw7z9r2qzssdq4iacqsw-brotli-1.1.0"
      },
      "system": "x86_64-linux",
      "group": "nodejs",
      "priority": 5
    },
    {
      "attr_path": "corepack_18",
      "broken": false,
      "derivation": "/nix/store/x56pljik23cxa6viwzrs0qaqm3mzyx0x-corepack-nodejs-18.19.1.drv",
      "description": "Wrappers for npm, pnpm and Yarn via Node.js Corepack",
      "install_id": "corepack",
      "license": "MIT",
      "locked_url": "https://github.com/flox/nixpkgs?rev=d8fe5e6c92d0d190646fb9f1056741a229980089",
      "name": "corepack-nodejs-18.19.1",
      "pname": "corepack_18",
      "rev": "d8fe5e6c92d0d190646fb9f1056741a229980089",
      "rev_count": 604424,
      "rev_date": "2024-03-29T09:07:56Z",
      "scrape_date": "2024-08-15T21:25:15Z",
      "stabilities": [
        "staging",
        "unstable"
      ],
      "unfree": false,
      "version": "corepack-nodejs-18.19.1",
      "outputs_to_install": [
        "out"
      ],
      "outputs": {
        "out": "/nix/store/6p8m71fiass9nci5gkxaknbrll6q0xzj-corepack-nodejs-18.19.1"
      },
      "system": "aarch64-darwin",
      "group": "nodejs",
      "priority": 5
    },
    {
      "attr_path": "corepack_18",
      "broken": false,
      "derivation": "/nix/store/i4g5k1vnln852vx8323vda5f8fs72igm-corepack-nodejs-18.19.1.drv",
      "description": "Wrappers for npm, pnpm and Yarn via Node.js Corepack",
      "install_id": "corepack",
      "license": "MIT",
      "locked_url": "https://github.com/flox/nixpkgs?rev=d8fe5e6c92d0d190646fb9f1056741a229980089",
      "name": "corepack-nodejs-18.19.1",
      "pname": "corepack_18",
      "rev": "d8fe5e6c92d0d190646fb9f1056741a229980089",
      "rev_count": 604424,
      "rev_date": "2024-03-29T09:07:56Z",
      "scrape_date": "2024-08-15T21:25:15Z",
      "stabilities": [
        "staging",
        "unstable"
      ],
      "unfree": false,
      "version": "corepack-nodejs-18.19.1",
      "outputs_to_install": [
        "out"
      ],
      "outputs": {
        "out": "/nix/store/bbbvymi1izmliv535a9481i0dbiza9sp-corepack-nodejs-18.19.1"
      },
      "system": "aarch64-linux",
      "group": "nodejs",
      "priority": 5
    },
    {
      "attr_path": "corepack_18",
      "broken": false,
      "derivation": "/nix/store/019am5hh30g9cnw8qlb5g8n33fyap8ag-corepack-nodejs-18.19.1.drv",
      "description": "Wrappers for npm, pnpm and Yarn via Node.js Corepack",
      "install_id": "corepack",
      "license": "MIT",
      "locked_url": "https://github.com/flox/nixpkgs?rev=d8fe5e6c92d0d190646fb9f1056741a229980089",
      "name": "corepack-nodejs-18.19.1",
      "pname": "corepack_18",
      "rev": "d8fe5e6c92d0d190646fb9f1056741a229980089",
      "rev_count": 604424,
      "rev_date": "2024-03-29T09:07:56Z",
      "scrape_date": "2024-08-15T21:25:15Z",
      "stabilities": [
        "staging",
        "unstable"
      ],
      "unfree": false,
      "version": "corepack-nodejs-18.19.1",
      "outputs_to_install": [
        "out"
      ],
      "outputs": {
        "out": "/nix/store/gndapc70926zma4k72kr7lkf1419dpyv-corepack-nodejs-18.19.1"
      },
      "system": "x86_64-darwin",
      "group": "nodejs",
      "priority": 5
    },
    {
      "attr_path": "corepack_18",
      "broken": false,
      "derivation": "/nix/store/cvc67h64ml6s3lrfgppv67lga4p95p35-corepack-nodejs-18.19.1.drv",
      "description": "Wrappers for npm, pnpm and Yarn via Node.js Corepack",
      "install_id": "corepack",
      "license": "MIT",
      "locked_url": "https://github.com/flox/nixpkgs?rev=d8fe5e6c92d0d190646fb9f1056741a229980089",
      "name": "corepack-nodejs-18.19.1",
      "pname": "corepack_18",
      "rev": "d8fe5e6c92d0d190646fb9f1056741a229980089",
      "rev_count": 604424,
      "rev_date": "2024-03-29T09:07:56Z",
      "scrape_date": "2024-08-15T21:25:15Z",
      "stabilities": [
        "staging",
        "unstable"
      ],
      "unfree": false,
      "version": "corepack-nodejs-18.19.1",
      "outputs_to_install": [
        "out"
      ],
      "outputs": {
        "out": "/nix/store/lvf85573cpb9gi8x7mfnkbdj6kpkl872-corepack-nodejs-18.19.1"
      },
      "system": "x86_64-linux",
      "group": "nodejs",
      "priority": 5
    },
    {
      "attr_path": "nodejs_18",
      "broken": false,
      "derivation": "/nix/store/9pmj0p1sp646vyc4602wrdq9n9wbqmv8-nodejs-18.19.1.drv",
      "description": "Event-driven I/O framework for the V8 JavaScript engine",
      "install_id": "nodejs",
      "license": "MIT",
      "locked_url": "https://github.com/flox/nixpkgs?rev=d8fe5e6c92d0d190646fb9f1056741a229980089",
      "name": "nodejs-18.19.1",
      "pname": "nodejs_18",
      "rev": "d8fe5e6c92d0d190646fb9f1056741a229980089",
      "rev_count": 604424,
      "rev_date": "2024-03-29T09:07:56Z",
      "scrape_date": "2024-08-15T21:25:15Z",
      "stabilities": [
        "staging",
        "unstable"
      ],
      "unfree": false,
      "version": "nodejs-18.19.1",
      "outputs_to_install": [
        "out"
      ],
      "outputs": {
        "libv8": "/nix/store/5da4myd75fd2lng1c5y7vgsjx5d0fzps-nodejs-18.19.1-libv8",
        "out": "/nix/store/r5iax8ijz3fb2318mvk1lqhmgd3ywra0-nodejs-18.19.1"
      },
      "system": "aarch64-darwin",
      "group": "nodejs",
      "priority": 5
    },
    {
      "attr_path": "nodejs_18",
      "broken": false,
      "derivation": "/nix/store/5wya8nwx9zpckzn2n0fza3wrsp9n2bk7-nodejs-18.19.1.drv",
      "description": "Event-driven I/O framework for the V8 JavaScript engine",
      "install_id": "nodejs",
      "license": "MIT",
      "locked_url": "https://github.com/flox/nixpkgs?rev=d8fe5e6c92d0d190646fb9f1056741a229980089",
      "name": "nodejs-18.19.1",
      "pname": "nodejs_18",
      "rev": "d8fe5e6c92d0d190646fb9f1056741a229980089",
      "rev_count": 604424,
      "rev_date": "2024-03-29T09:07:56Z",
      "scrape_date": "2024-08-15T21:25:15Z",
      "stabilities": [
        "staging",
        "unstable"
      ],
      "unfree": false,
      "version": "nodejs-18.19.1",
      "outputs_to_install": [
        "out"
      ],
      "outputs": {
        "libv8": "/nix/store/kbsp3mrmr31fs0qvscik29ls4ph97wvy-nodejs-18.19.1-libv8",
        "out": "/nix/store/c77aqmmdz2xrnwx8r00830vrikpvxsgs-nodejs-18.19.1"
      },
      "system": "aarch64-linux",
      "group": "nodejs",
      "priority": 5
    },
    {
      "attr_path": "nodejs_18",
      "broken": false,
      "derivation": "/nix/store/7qhsy02il6rxiy7r6012cbbmmxnf77jr-nodejs-18.19.1.drv",
      "description": "Event-driven I/O framework for the V8 JavaScript engine",
      "install_id": "nodejs",
      "license": "MIT",
      "locked_url": "https://github.com/flox/nixpkgs?rev=d8fe5e6c92d0d190646fb9f1056741a229980089",
      "name": "nodejs-18.19.1",
      "pname": "nodejs_18",
      "rev": "d8fe5e6c92d0d190646fb9f1056741a229980089",
      "rev_count": 604424,
      "rev_date": "2024-03-29T09:07:56Z",
      "scrape_date": "2024-08-15T21:25:15Z",
      "stabilities": [
        "staging",
        "unstable"
      ],
      "unfree": false,
      "version": "nodejs-18.19.1",
      "outputs_to_install": [
        "out"
      ],
      "outputs": {
        "libv8": "/nix/store/1m4bp8f0frjjrfgrply18hssy1ddpxjp-nodejs-18.19.1-libv8",
        "out": "/nix/store/d797z1ds0cp8djhd4r6g7lw660npalv4-nodejs-18.19.1"
      },
      "system": "x86_64-darwin",
      "group": "nodejs",
      "priority": 5
    },
    {
      "attr_path": "nodejs_18",
      "broken": false,
      "derivation": "/nix/store/xy1n8q9jl9xs06y9gwpmzzyjcjzhw46l-nodejs-18.19.1.drv",
      "description": "Event-driven I/O framework for the V8 JavaScript engine",
      "install_id": "nodejs",
      "license": "MIT",
      "locked_url": "https://github.com/flox/nixpkgs?rev=d8fe5e6c92d0d190646fb9f1056741a229980089",
      "name": "nodejs-18.19.1",
      "pname": "nodejs_18",
      "rev": "d8fe5e6c92d0d190646fb9f1056741a229980089",
      "rev_count": 604424,
      "rev_date": "2024-03-29T09:07:56Z",
      "scrape_date": "2024-08-15T21:25:15Z",
      "stabilities": [
        "staging",
        "unstable"
      ],
      "unfree": false,
      "version": "nodejs-18.19.1",
      "outputs_to_install": [
        "out"
      ],
      "outputs": {
        "libv8": "/nix/store/82932mmpy9jyry0f1yn8s31l0vnd9xa2-nodejs-18.19.1-libv8",
        "out": "/nix/store/s01jxkf9lr2ajlqxk86065rs77mm96am-nodejs-18.19.1"
      },
      "system": "x86_64-linux",
      "group": "nodejs",
      "priority": 5
    }
  ]
}<|MERGE_RESOLUTION|>--- conflicted
+++ resolved
@@ -79,11 +79,7 @@
       "POSTHOG_SKIP_MIGRATION_CHECKS": "1"
     },
     "hook": {
-<<<<<<< HEAD
-      "on-activate": "# Guide through installing and configuring direnv if it's not present (optionally)\nif [[ -t 0 ]] && [ ! -d \"$DIRENV_DIR\" ] && [ ! -f \"$FLOX_ENV_CACHE/.hush-direnv\" ]; then\n  read -p \"\n👉 Use direnv (https://direnv.net) for automatic activation of this environment by your shell.\n❓ Would you like direnv to be set up now? (y/n, default: y)\" -n 1 -r\n  if [[ $REPLY =~ ^[Yy]$ || -z $REPLY ]]; then\n    $FLOX_ENV_CACHE/../env/direnv-setup.sh\n  else\n    echo \"⏭️ Skipping direnv setup. This message will not be shown again, but if you change your mind, just run '.flox/bin/direnv-setup.sh'\"\n    touch $FLOX_ENV_CACHE/.hush-direnv\n  fi\n  echo\nfi\n\n# Set up a Python virtual environment\nexport PYTHON_DIR=\"$FLOX_ENV_CACHE/venv\"\nif [ ! -d \"$PYTHON_DIR\" ]; then\n  uv venv \"$PYTHON_DIR\" --allow-existing\nfi\n\necho -e \"Python virtual environment path: \\033[33m.flox/cache/venv\\033[0m\"\necho -e \"Python interpreter path, for your code editor: \\033[33m.flox/cache/venv/bin/python\\033[0m\"\n\nsource \"$PYTHON_DIR/bin/activate\"\n\n# Install Python dependencies (this is practically instant thanks to uv)\nuv pip install -q -r requirements.txt -r requirements-dev.txt\necho \"Python dependencies ready\"\n\n# Install top-level Node dependencies (only if not present all yet, because this takes almost a second even with pnpm)\n# This also sets up pre-commit hooks via Husky\nif [ ! -d \"node_modules\" ]; then\n  echo \"Installing Node dependencies...\"\n  pnpm install -s\n  echo \"Node dependencies ready\"\nfi\n\nif [[ -t 0 ]]; then # The block below only runs when in an interactive shell\n  # Add required entries to /etc/hosts if not present\n  if ! grep -q \"127.0.0.1 kafka clickhouse clickhouse-coordinator\" /etc/hosts; then\n    echo\n    echo \"🚨 Amending /etc/hosts to map hostnames 'kafka', 'clickhouse' and 'clickhouse-coordinator' to 127.0.0.1...\"\n    echo \"127.0.0.1 kafka clickhouse clickhouse-coordinator\" | sudo tee -a /etc/hosts 1> /dev/null\n    echo \"✅ /etc/hosts amended\"\n  fi\n\n  # Print intro message\n  echo -e \"\nIT'S DANGEROUS TO GO ALONE! RUN THIS:\n1. \\033[31mbin/migrate\\033[0m - to run all migrations\n2. \\033[32mbin/start\\033[0m - to start the entire stack\n3. \\033[34m./manage.py generate_demo_data\\033[0m - to create a user with demo data\n\"\nfi\n"
-=======
-      "on-activate": "# Guide through installing and configuring direnv if it's not present (optionally)\nif [[ -t 0 ]] && [ ! -d \"$DIRENV_DIR\" ] && [ ! -f \"$FLOX_ENV_CACHE/.hush-direnv\" ]; then\n  read -p \"\n👉 Use direnv (https://direnv.net) for automatic activation of this environment by your shell.\n❓ Would you like direnv to be set up now? (y/n, default: y)\" -n 1 -r\n  if [[ $REPLY =~ ^[Yy]$ || -z $REPLY ]]; then\n    $FLOX_ENV_CACHE/../env/direnv-setup.sh\n  else\n    echo \"⏭️ Skipping direnv setup. This message will not be shown again, but if you change your mind, just run '.flox/bin/direnv-setup.sh'\"\n    touch $FLOX_ENV_CACHE/.hush-direnv\n  fi\n  echo\nfi\n\n# Set up a Python virtual environment\nexport PYTHON_DIR=\"$FLOX_ENV_CACHE/venv\"\nif [ ! -d \"$PYTHON_DIR\" ]; then\n  uv venv \"$PYTHON_DIR\" --allow-existing\nfi\n\necho -e \"Python virtual environment path: \\033[33m.flox/cache/venv\\033[0m\"\necho -e \"Python interpreter path, for your code editor: \\033[33m.flox/cache/venv/bin/python\\033[0m\"\n\nsource \"$PYTHON_DIR/bin/activate\"\n\n# Install Python dependencies (this is practically instant thanks to uv)\nuv pip install -q -r requirements.txt -r requirements-dev.txt\n\n# Install top-level Node dependencies (only if not present all yet, because this takes almost a second even with pnpm)\n# This also sets up pre-commit hooks via Husky\nif [ ! -d \"node_modules\" ]; then\n  pnpm install -s\nfi\n\nif [[ -t 0 ]]; then # The block below only runs when in an interactive shell\n  # Add required entries to /etc/hosts if not present\n  if ! grep -q \"127.0.0.1 kafka clickhouse clickhouse-coordinator\" /etc/hosts; then\n    echo\n    echo \"🚨 Amending /etc/hosts to map hostnames 'kafka', 'clickhouse' and 'clickhouse-coordinator' to 127.0.0.1...\"\n    echo \"127.0.0.1 kafka clickhouse clickhouse-coordinator\" | sudo tee -a /etc/hosts 1> /dev/null\n    echo \"✅ /etc/hosts amended\"\n  fi\n\n  quotes=(\n    # https://github.com/PostHog/posthog.com/blob/cd0ad2e5a96c3ff7d2662ec696a5560022ff318d/src/components/Careers/FounderNote/Audio\n    \"At PostHog, we don't follow trends, we set them, like records.\"\n    \"Be bold, be fearless, and let's lead the way in tech innovation with beast mode.\"\n    \"The future belongs to the bold and the strong.\"\n    \"Break the mold, push the limits, and let's redefine what's possible with beast mode on.\"\n    \"Our best feature? Still in the pipeline.\"\n    \"Mindset matters. Stay positive, stay resilient, and keep grinding.\"\n    \"Challenges are just opportunities in disguise.\"\n    \"Ownership isn't a task, it's a mindset.\"\n  )\n  \n  echo -e \"\\nInspirational James Hawkins quote he never said:\\n\\\"${quotes[$RANDOM % ${#quotes[@]}]}\\\"\"\n\n  # Print intro message\n  echo -e \"\n\\033[3mRun the following commands in the given order to get the stack up and running:\\033[0m\n1. Spin up containers - \\033[33mdocker compose -f docker-compose.dev.yml up -d\\033[0m\n2. Run all migrations - \\033[31mbin/migrate\\033[0m\n3. Start the stack - \\033[32mbin/start\\033[0m\n4. (optional) Create a user with demo data - \\033[34m./manage.py generate_demo_data\\033[0m\n\"\nfi\n"
->>>>>>> 0d3c7765
+      "on-activate": "# Guide through installing and configuring direnv if it's not present (optionally)\nif [[ -t 0 ]] && [ ! -d \"$DIRENV_DIR\" ] && [ ! -f \"$FLOX_ENV_CACHE/.hush-direnv\" ]; then\n  read -p \"\n👉 Use direnv (https://direnv.net) for automatic activation of this environment by your shell.\n❓ Would you like direnv to be set up now? (y/n, default: y)\" -n 1 -r\n  if [[ $REPLY =~ ^[Yy]$ || -z $REPLY ]]; then\n    $FLOX_ENV_CACHE/../env/direnv-setup.sh\n  else\n    echo \"⏭️ Skipping direnv setup. This message will not be shown again, but if you change your mind, just run '.flox/bin/direnv-setup.sh'\"\n    touch $FLOX_ENV_CACHE/.hush-direnv\n  fi\n  echo\nfi\n\n# Set up a Python virtual environment\nexport PYTHON_DIR=\"$FLOX_ENV_CACHE/venv\"\nif [ ! -d \"$PYTHON_DIR\" ]; then\n  uv venv \"$PYTHON_DIR\" --allow-existing\nfi\n\necho -e \"Python virtual environment path: \\033[33m.flox/cache/venv\\033[0m\"\necho -e \"Python interpreter path, for your code editor: \\033[33m.flox/cache/venv/bin/python\\033[0m\"\n\nsource \"$PYTHON_DIR/bin/activate\"\n\n# Install Python dependencies (this is practically instant thanks to uv)\nuv pip install -q -r requirements.txt -r requirements-dev.txt\necho \"Python dependencies ready\"\n\n# Install top-level Node dependencies (only if not present all yet, because this takes almost a second even with pnpm)\n# This also sets up pre-commit hooks via Husky\nif [ ! -d \"node_modules\" ]; then\n  echo \"Installing Node dependencies...\"\n  pnpm install -s\n  echo \"Node dependencies ready\"\nfi\n\nif [[ -t 0 ]]; then # The block below only runs when in an interactive shell\n  # Add required entries to /etc/hosts if not present\n  if ! grep -q \"127.0.0.1 kafka clickhouse clickhouse-coordinator\" /etc/hosts; then\n    echo\n    echo \"🚨 Amending /etc/hosts to map hostnames 'kafka', 'clickhouse' and 'clickhouse-coordinator' to 127.0.0.1...\"\n    echo \"127.0.0.1 kafka clickhouse clickhouse-coordinator\" | sudo tee -a /etc/hosts 1> /dev/null\n    echo \"✅ /etc/hosts amended\"\n  fi\n\n  quotes=(\n    # https://github.com/PostHog/posthog.com/blob/cd0ad2e5a96c3ff7d2662ec696a5560022ff318d/src/components/Careers/FounderNote/Audio\n    \"At PostHog, we don't follow trends, we set them, like records.\"\n    \"Be bold, be fearless, and let's lead the way in tech innovation with beast mode.\"\n    \"The future belongs to the bold and the strong.\"\n    \"Break the mold, push the limits, and let's redefine what's possible with beast mode on.\"\n    \"Our best feature? Still in the pipeline.\"\n    \"Mindset matters. Stay positive, stay resilient, and keep grinding.\"\n    \"Challenges are just opportunities in disguise.\"\n    \"Ownership isn't a task, it's a mindset.\"\n  )\n  \n  echo -e \"\\nInspirational James Hawkins quote he never said:\\n\\\"${quotes[$RANDOM % ${#quotes[@]}]}\\\"\"\n\n  # Print intro message\n  echo -e \"\n\\033[3mRun the following commands in the given order to get the stack up and running:\\033[0m\n1. Spin up containers - \\033[33mdocker compose -f docker-compose.dev.yml up -d\\033[0m\n2. Run all migrations - \\033[31mbin/migrate\\033[0m\n3. Start the stack - \\033[32mbin/start\\033[0m\n4. (optional) Create a user with demo data - \\033[34m./manage.py generate_demo_data\\033[0m\n\"\nfi\n"
     },
     "profile": {
       "bash": "  source \"$PYTHON_DIR/bin/activate\"\n",
@@ -223,6 +219,378 @@
       },
       "system": "x86_64-linux",
       "group": "go",
+      "priority": 5
+    },
+    {
+      "attr_path": "brotli",
+      "broken": false,
+      "derivation": "/nix/store/f17lc5r3vr1anjq7szz5ad1pv5gf0b5d-brotli-1.1.0.drv",
+      "description": "A generic-purpose lossless compression algorithm and tool",
+      "install_id": "brotli",
+      "license": "MIT",
+      "locked_url": "https://github.com/flox/nixpkgs?rev=d8fe5e6c92d0d190646fb9f1056741a229980089",
+      "name": "brotli-1.1.0",
+      "pname": "brotli",
+      "rev": "d8fe5e6c92d0d190646fb9f1056741a229980089",
+      "rev_count": 604424,
+      "rev_date": "2024-03-29T09:07:56Z",
+      "scrape_date": "2024-08-15T21:25:15Z",
+      "stabilities": [
+        "staging",
+        "unstable"
+      ],
+      "unfree": false,
+      "version": "1.1.0",
+      "outputs_to_install": [
+        "out"
+      ],
+      "outputs": {
+        "dev": "/nix/store/iajaaffbxyykgfcq0pf1a6l53mi0mkix-brotli-1.1.0-dev",
+        "lib": "/nix/store/98643bbgak6khvhpkckwq3sdqw4a4yqc-brotli-1.1.0-lib",
+        "out": "/nix/store/5s0dl5cinm0hp1dfwyljm60hajfwh0q4-brotli-1.1.0"
+      },
+      "system": "aarch64-darwin",
+      "group": "nodejs",
+      "priority": 5
+    },
+    {
+      "attr_path": "brotli",
+      "broken": false,
+      "derivation": "/nix/store/j5ydgv236k7z4g53cy0m5zdskzsfq5dv-brotli-1.1.0.drv",
+      "description": "A generic-purpose lossless compression algorithm and tool",
+      "install_id": "brotli",
+      "license": "MIT",
+      "locked_url": "https://github.com/flox/nixpkgs?rev=d8fe5e6c92d0d190646fb9f1056741a229980089",
+      "name": "brotli-1.1.0",
+      "pname": "brotli",
+      "rev": "d8fe5e6c92d0d190646fb9f1056741a229980089",
+      "rev_count": 604424,
+      "rev_date": "2024-03-29T09:07:56Z",
+      "scrape_date": "2024-08-15T21:25:15Z",
+      "stabilities": [
+        "staging",
+        "unstable"
+      ],
+      "unfree": false,
+      "version": "1.1.0",
+      "outputs_to_install": [
+        "out"
+      ],
+      "outputs": {
+        "dev": "/nix/store/z78kkmal1z4af10mqbw9r4fr4fmhb8aw-brotli-1.1.0-dev",
+        "lib": "/nix/store/i03iv835y5kyillx00idbqvypn0045cq-brotli-1.1.0-lib",
+        "out": "/nix/store/ngq0fcgblprwxp0iqrgbm2ch97k08n3g-brotli-1.1.0"
+      },
+      "system": "aarch64-linux",
+      "group": "nodejs",
+      "priority": 5
+    },
+    {
+      "attr_path": "brotli",
+      "broken": false,
+      "derivation": "/nix/store/xavanh4c1iks4xh1mq38832isp8h3dwh-brotli-1.1.0.drv",
+      "description": "A generic-purpose lossless compression algorithm and tool",
+      "install_id": "brotli",
+      "license": "MIT",
+      "locked_url": "https://github.com/flox/nixpkgs?rev=d8fe5e6c92d0d190646fb9f1056741a229980089",
+      "name": "brotli-1.1.0",
+      "pname": "brotli",
+      "rev": "d8fe5e6c92d0d190646fb9f1056741a229980089",
+      "rev_count": 604424,
+      "rev_date": "2024-03-29T09:07:56Z",
+      "scrape_date": "2024-08-15T21:25:15Z",
+      "stabilities": [
+        "staging",
+        "unstable"
+      ],
+      "unfree": false,
+      "version": "1.1.0",
+      "outputs_to_install": [
+        "out"
+      ],
+      "outputs": {
+        "dev": "/nix/store/bg86fgnbj4q2mbgzxvrkg8ppkcq6pi8w-brotli-1.1.0-dev",
+        "lib": "/nix/store/rvxk3md318cymms413d267jb8wihhni2-brotli-1.1.0-lib",
+        "out": "/nix/store/fbp9mwhzyg65ljnxikgwq872hirfdjfg-brotli-1.1.0"
+      },
+      "system": "x86_64-darwin",
+      "group": "nodejs",
+      "priority": 5
+    },
+    {
+      "attr_path": "brotli",
+      "broken": false,
+      "derivation": "/nix/store/4a3kzzc3r8vwdvr550bp7va951qz1rag-brotli-1.1.0.drv",
+      "description": "A generic-purpose lossless compression algorithm and tool",
+      "install_id": "brotli",
+      "license": "MIT",
+      "locked_url": "https://github.com/flox/nixpkgs?rev=d8fe5e6c92d0d190646fb9f1056741a229980089",
+      "name": "brotli-1.1.0",
+      "pname": "brotli",
+      "rev": "d8fe5e6c92d0d190646fb9f1056741a229980089",
+      "rev_count": 604424,
+      "rev_date": "2024-03-29T09:07:56Z",
+      "scrape_date": "2024-08-15T21:25:15Z",
+      "stabilities": [
+        "staging",
+        "unstable"
+      ],
+      "unfree": false,
+      "version": "1.1.0",
+      "outputs_to_install": [
+        "out"
+      ],
+      "outputs": {
+        "dev": "/nix/store/mg0d0qpsqnvjrb2g08cpsr5wc5mibgrj-brotli-1.1.0-dev",
+        "lib": "/nix/store/0cgs7y6qfn64wvj1wk37zadniq2dqkg4-brotli-1.1.0-lib",
+        "out": "/nix/store/0hfcipn4r1w0iw7z9r2qzssdq4iacqsw-brotli-1.1.0"
+      },
+      "system": "x86_64-linux",
+      "group": "nodejs",
+      "priority": 5
+    },
+    {
+      "attr_path": "corepack_18",
+      "broken": false,
+      "derivation": "/nix/store/x56pljik23cxa6viwzrs0qaqm3mzyx0x-corepack-nodejs-18.19.1.drv",
+      "description": "Wrappers for npm, pnpm and Yarn via Node.js Corepack",
+      "install_id": "corepack",
+      "license": "MIT",
+      "locked_url": "https://github.com/flox/nixpkgs?rev=d8fe5e6c92d0d190646fb9f1056741a229980089",
+      "name": "corepack-nodejs-18.19.1",
+      "pname": "corepack_18",
+      "rev": "d8fe5e6c92d0d190646fb9f1056741a229980089",
+      "rev_count": 604424,
+      "rev_date": "2024-03-29T09:07:56Z",
+      "scrape_date": "2024-08-15T21:25:15Z",
+      "stabilities": [
+        "staging",
+        "unstable"
+      ],
+      "unfree": false,
+      "version": "corepack-nodejs-18.19.1",
+      "outputs_to_install": [
+        "out"
+      ],
+      "outputs": {
+        "out": "/nix/store/6p8m71fiass9nci5gkxaknbrll6q0xzj-corepack-nodejs-18.19.1"
+      },
+      "system": "aarch64-darwin",
+      "group": "nodejs",
+      "priority": 5
+    },
+    {
+      "attr_path": "corepack_18",
+      "broken": false,
+      "derivation": "/nix/store/i4g5k1vnln852vx8323vda5f8fs72igm-corepack-nodejs-18.19.1.drv",
+      "description": "Wrappers for npm, pnpm and Yarn via Node.js Corepack",
+      "install_id": "corepack",
+      "license": "MIT",
+      "locked_url": "https://github.com/flox/nixpkgs?rev=d8fe5e6c92d0d190646fb9f1056741a229980089",
+      "name": "corepack-nodejs-18.19.1",
+      "pname": "corepack_18",
+      "rev": "d8fe5e6c92d0d190646fb9f1056741a229980089",
+      "rev_count": 604424,
+      "rev_date": "2024-03-29T09:07:56Z",
+      "scrape_date": "2024-08-15T21:25:15Z",
+      "stabilities": [
+        "staging",
+        "unstable"
+      ],
+      "unfree": false,
+      "version": "corepack-nodejs-18.19.1",
+      "outputs_to_install": [
+        "out"
+      ],
+      "outputs": {
+        "out": "/nix/store/bbbvymi1izmliv535a9481i0dbiza9sp-corepack-nodejs-18.19.1"
+      },
+      "system": "aarch64-linux",
+      "group": "nodejs",
+      "priority": 5
+    },
+    {
+      "attr_path": "corepack_18",
+      "broken": false,
+      "derivation": "/nix/store/019am5hh30g9cnw8qlb5g8n33fyap8ag-corepack-nodejs-18.19.1.drv",
+      "description": "Wrappers for npm, pnpm and Yarn via Node.js Corepack",
+      "install_id": "corepack",
+      "license": "MIT",
+      "locked_url": "https://github.com/flox/nixpkgs?rev=d8fe5e6c92d0d190646fb9f1056741a229980089",
+      "name": "corepack-nodejs-18.19.1",
+      "pname": "corepack_18",
+      "rev": "d8fe5e6c92d0d190646fb9f1056741a229980089",
+      "rev_count": 604424,
+      "rev_date": "2024-03-29T09:07:56Z",
+      "scrape_date": "2024-08-15T21:25:15Z",
+      "stabilities": [
+        "staging",
+        "unstable"
+      ],
+      "unfree": false,
+      "version": "corepack-nodejs-18.19.1",
+      "outputs_to_install": [
+        "out"
+      ],
+      "outputs": {
+        "out": "/nix/store/gndapc70926zma4k72kr7lkf1419dpyv-corepack-nodejs-18.19.1"
+      },
+      "system": "x86_64-darwin",
+      "group": "nodejs",
+      "priority": 5
+    },
+    {
+      "attr_path": "corepack_18",
+      "broken": false,
+      "derivation": "/nix/store/cvc67h64ml6s3lrfgppv67lga4p95p35-corepack-nodejs-18.19.1.drv",
+      "description": "Wrappers for npm, pnpm and Yarn via Node.js Corepack",
+      "install_id": "corepack",
+      "license": "MIT",
+      "locked_url": "https://github.com/flox/nixpkgs?rev=d8fe5e6c92d0d190646fb9f1056741a229980089",
+      "name": "corepack-nodejs-18.19.1",
+      "pname": "corepack_18",
+      "rev": "d8fe5e6c92d0d190646fb9f1056741a229980089",
+      "rev_count": 604424,
+      "rev_date": "2024-03-29T09:07:56Z",
+      "scrape_date": "2024-08-15T21:25:15Z",
+      "stabilities": [
+        "staging",
+        "unstable"
+      ],
+      "unfree": false,
+      "version": "corepack-nodejs-18.19.1",
+      "outputs_to_install": [
+        "out"
+      ],
+      "outputs": {
+        "out": "/nix/store/lvf85573cpb9gi8x7mfnkbdj6kpkl872-corepack-nodejs-18.19.1"
+      },
+      "system": "x86_64-linux",
+      "group": "nodejs",
+      "priority": 5
+    },
+    {
+      "attr_path": "nodejs_18",
+      "broken": false,
+      "derivation": "/nix/store/9pmj0p1sp646vyc4602wrdq9n9wbqmv8-nodejs-18.19.1.drv",
+      "description": "Event-driven I/O framework for the V8 JavaScript engine",
+      "install_id": "nodejs",
+      "license": "MIT",
+      "locked_url": "https://github.com/flox/nixpkgs?rev=d8fe5e6c92d0d190646fb9f1056741a229980089",
+      "name": "nodejs-18.19.1",
+      "pname": "nodejs_18",
+      "rev": "d8fe5e6c92d0d190646fb9f1056741a229980089",
+      "rev_count": 604424,
+      "rev_date": "2024-03-29T09:07:56Z",
+      "scrape_date": "2024-08-15T21:25:15Z",
+      "stabilities": [
+        "staging",
+        "unstable"
+      ],
+      "unfree": false,
+      "version": "nodejs-18.19.1",
+      "outputs_to_install": [
+        "out"
+      ],
+      "outputs": {
+        "libv8": "/nix/store/5da4myd75fd2lng1c5y7vgsjx5d0fzps-nodejs-18.19.1-libv8",
+        "out": "/nix/store/r5iax8ijz3fb2318mvk1lqhmgd3ywra0-nodejs-18.19.1"
+      },
+      "system": "aarch64-darwin",
+      "group": "nodejs",
+      "priority": 5
+    },
+    {
+      "attr_path": "nodejs_18",
+      "broken": false,
+      "derivation": "/nix/store/5wya8nwx9zpckzn2n0fza3wrsp9n2bk7-nodejs-18.19.1.drv",
+      "description": "Event-driven I/O framework for the V8 JavaScript engine",
+      "install_id": "nodejs",
+      "license": "MIT",
+      "locked_url": "https://github.com/flox/nixpkgs?rev=d8fe5e6c92d0d190646fb9f1056741a229980089",
+      "name": "nodejs-18.19.1",
+      "pname": "nodejs_18",
+      "rev": "d8fe5e6c92d0d190646fb9f1056741a229980089",
+      "rev_count": 604424,
+      "rev_date": "2024-03-29T09:07:56Z",
+      "scrape_date": "2024-08-15T21:25:15Z",
+      "stabilities": [
+        "staging",
+        "unstable"
+      ],
+      "unfree": false,
+      "version": "nodejs-18.19.1",
+      "outputs_to_install": [
+        "out"
+      ],
+      "outputs": {
+        "libv8": "/nix/store/kbsp3mrmr31fs0qvscik29ls4ph97wvy-nodejs-18.19.1-libv8",
+        "out": "/nix/store/c77aqmmdz2xrnwx8r00830vrikpvxsgs-nodejs-18.19.1"
+      },
+      "system": "aarch64-linux",
+      "group": "nodejs",
+      "priority": 5
+    },
+    {
+      "attr_path": "nodejs_18",
+      "broken": false,
+      "derivation": "/nix/store/7qhsy02il6rxiy7r6012cbbmmxnf77jr-nodejs-18.19.1.drv",
+      "description": "Event-driven I/O framework for the V8 JavaScript engine",
+      "install_id": "nodejs",
+      "license": "MIT",
+      "locked_url": "https://github.com/flox/nixpkgs?rev=d8fe5e6c92d0d190646fb9f1056741a229980089",
+      "name": "nodejs-18.19.1",
+      "pname": "nodejs_18",
+      "rev": "d8fe5e6c92d0d190646fb9f1056741a229980089",
+      "rev_count": 604424,
+      "rev_date": "2024-03-29T09:07:56Z",
+      "scrape_date": "2024-08-15T21:25:15Z",
+      "stabilities": [
+        "staging",
+        "unstable"
+      ],
+      "unfree": false,
+      "version": "nodejs-18.19.1",
+      "outputs_to_install": [
+        "out"
+      ],
+      "outputs": {
+        "libv8": "/nix/store/1m4bp8f0frjjrfgrply18hssy1ddpxjp-nodejs-18.19.1-libv8",
+        "out": "/nix/store/d797z1ds0cp8djhd4r6g7lw660npalv4-nodejs-18.19.1"
+      },
+      "system": "x86_64-darwin",
+      "group": "nodejs",
+      "priority": 5
+    },
+    {
+      "attr_path": "nodejs_18",
+      "broken": false,
+      "derivation": "/nix/store/xy1n8q9jl9xs06y9gwpmzzyjcjzhw46l-nodejs-18.19.1.drv",
+      "description": "Event-driven I/O framework for the V8 JavaScript engine",
+      "install_id": "nodejs",
+      "license": "MIT",
+      "locked_url": "https://github.com/flox/nixpkgs?rev=d8fe5e6c92d0d190646fb9f1056741a229980089",
+      "name": "nodejs-18.19.1",
+      "pname": "nodejs_18",
+      "rev": "d8fe5e6c92d0d190646fb9f1056741a229980089",
+      "rev_count": 604424,
+      "rev_date": "2024-03-29T09:07:56Z",
+      "scrape_date": "2024-08-15T21:25:15Z",
+      "stabilities": [
+        "staging",
+        "unstable"
+      ],
+      "unfree": false,
+      "version": "nodejs-18.19.1",
+      "outputs_to_install": [
+        "out"
+      ],
+      "outputs": {
+        "libv8": "/nix/store/82932mmpy9jyry0f1yn8s31l0vnd9xa2-nodejs-18.19.1-libv8",
+        "out": "/nix/store/s01jxkf9lr2ajlqxk86065rs77mm96am-nodejs-18.19.1"
+      },
+      "system": "x86_64-linux",
+      "group": "nodejs",
       "priority": 5
     },
     {
@@ -1583,378 +1951,6 @@
       "system": "x86_64-linux",
       "group": "toplevel",
       "priority": 5
-    },
-    {
-      "attr_path": "brotli",
-      "broken": false,
-      "derivation": "/nix/store/f17lc5r3vr1anjq7szz5ad1pv5gf0b5d-brotli-1.1.0.drv",
-      "description": "A generic-purpose lossless compression algorithm and tool",
-      "install_id": "brotli",
-      "license": "MIT",
-      "locked_url": "https://github.com/flox/nixpkgs?rev=d8fe5e6c92d0d190646fb9f1056741a229980089",
-      "name": "brotli-1.1.0",
-      "pname": "brotli",
-      "rev": "d8fe5e6c92d0d190646fb9f1056741a229980089",
-      "rev_count": 604424,
-      "rev_date": "2024-03-29T09:07:56Z",
-      "scrape_date": "2024-08-15T21:25:15Z",
-      "stabilities": [
-        "staging",
-        "unstable"
-      ],
-      "unfree": false,
-      "version": "1.1.0",
-      "outputs_to_install": [
-        "out"
-      ],
-      "outputs": {
-        "dev": "/nix/store/iajaaffbxyykgfcq0pf1a6l53mi0mkix-brotli-1.1.0-dev",
-        "lib": "/nix/store/98643bbgak6khvhpkckwq3sdqw4a4yqc-brotli-1.1.0-lib",
-        "out": "/nix/store/5s0dl5cinm0hp1dfwyljm60hajfwh0q4-brotli-1.1.0"
-      },
-      "system": "aarch64-darwin",
-      "group": "nodejs",
-      "priority": 5
-    },
-    {
-      "attr_path": "brotli",
-      "broken": false,
-      "derivation": "/nix/store/j5ydgv236k7z4g53cy0m5zdskzsfq5dv-brotli-1.1.0.drv",
-      "description": "A generic-purpose lossless compression algorithm and tool",
-      "install_id": "brotli",
-      "license": "MIT",
-      "locked_url": "https://github.com/flox/nixpkgs?rev=d8fe5e6c92d0d190646fb9f1056741a229980089",
-      "name": "brotli-1.1.0",
-      "pname": "brotli",
-      "rev": "d8fe5e6c92d0d190646fb9f1056741a229980089",
-      "rev_count": 604424,
-      "rev_date": "2024-03-29T09:07:56Z",
-      "scrape_date": "2024-08-15T21:25:15Z",
-      "stabilities": [
-        "staging",
-        "unstable"
-      ],
-      "unfree": false,
-      "version": "1.1.0",
-      "outputs_to_install": [
-        "out"
-      ],
-      "outputs": {
-        "dev": "/nix/store/z78kkmal1z4af10mqbw9r4fr4fmhb8aw-brotli-1.1.0-dev",
-        "lib": "/nix/store/i03iv835y5kyillx00idbqvypn0045cq-brotli-1.1.0-lib",
-        "out": "/nix/store/ngq0fcgblprwxp0iqrgbm2ch97k08n3g-brotli-1.1.0"
-      },
-      "system": "aarch64-linux",
-      "group": "nodejs",
-      "priority": 5
-    },
-    {
-      "attr_path": "brotli",
-      "broken": false,
-      "derivation": "/nix/store/xavanh4c1iks4xh1mq38832isp8h3dwh-brotli-1.1.0.drv",
-      "description": "A generic-purpose lossless compression algorithm and tool",
-      "install_id": "brotli",
-      "license": "MIT",
-      "locked_url": "https://github.com/flox/nixpkgs?rev=d8fe5e6c92d0d190646fb9f1056741a229980089",
-      "name": "brotli-1.1.0",
-      "pname": "brotli",
-      "rev": "d8fe5e6c92d0d190646fb9f1056741a229980089",
-      "rev_count": 604424,
-      "rev_date": "2024-03-29T09:07:56Z",
-      "scrape_date": "2024-08-15T21:25:15Z",
-      "stabilities": [
-        "staging",
-        "unstable"
-      ],
-      "unfree": false,
-      "version": "1.1.0",
-      "outputs_to_install": [
-        "out"
-      ],
-      "outputs": {
-        "dev": "/nix/store/bg86fgnbj4q2mbgzxvrkg8ppkcq6pi8w-brotli-1.1.0-dev",
-        "lib": "/nix/store/rvxk3md318cymms413d267jb8wihhni2-brotli-1.1.0-lib",
-        "out": "/nix/store/fbp9mwhzyg65ljnxikgwq872hirfdjfg-brotli-1.1.0"
-      },
-      "system": "x86_64-darwin",
-      "group": "nodejs",
-      "priority": 5
-    },
-    {
-      "attr_path": "brotli",
-      "broken": false,
-      "derivation": "/nix/store/4a3kzzc3r8vwdvr550bp7va951qz1rag-brotli-1.1.0.drv",
-      "description": "A generic-purpose lossless compression algorithm and tool",
-      "install_id": "brotli",
-      "license": "MIT",
-      "locked_url": "https://github.com/flox/nixpkgs?rev=d8fe5e6c92d0d190646fb9f1056741a229980089",
-      "name": "brotli-1.1.0",
-      "pname": "brotli",
-      "rev": "d8fe5e6c92d0d190646fb9f1056741a229980089",
-      "rev_count": 604424,
-      "rev_date": "2024-03-29T09:07:56Z",
-      "scrape_date": "2024-08-15T21:25:15Z",
-      "stabilities": [
-        "staging",
-        "unstable"
-      ],
-      "unfree": false,
-      "version": "1.1.0",
-      "outputs_to_install": [
-        "out"
-      ],
-      "outputs": {
-        "dev": "/nix/store/mg0d0qpsqnvjrb2g08cpsr5wc5mibgrj-brotli-1.1.0-dev",
-        "lib": "/nix/store/0cgs7y6qfn64wvj1wk37zadniq2dqkg4-brotli-1.1.0-lib",
-        "out": "/nix/store/0hfcipn4r1w0iw7z9r2qzssdq4iacqsw-brotli-1.1.0"
-      },
-      "system": "x86_64-linux",
-      "group": "nodejs",
-      "priority": 5
-    },
-    {
-      "attr_path": "corepack_18",
-      "broken": false,
-      "derivation": "/nix/store/x56pljik23cxa6viwzrs0qaqm3mzyx0x-corepack-nodejs-18.19.1.drv",
-      "description": "Wrappers for npm, pnpm and Yarn via Node.js Corepack",
-      "install_id": "corepack",
-      "license": "MIT",
-      "locked_url": "https://github.com/flox/nixpkgs?rev=d8fe5e6c92d0d190646fb9f1056741a229980089",
-      "name": "corepack-nodejs-18.19.1",
-      "pname": "corepack_18",
-      "rev": "d8fe5e6c92d0d190646fb9f1056741a229980089",
-      "rev_count": 604424,
-      "rev_date": "2024-03-29T09:07:56Z",
-      "scrape_date": "2024-08-15T21:25:15Z",
-      "stabilities": [
-        "staging",
-        "unstable"
-      ],
-      "unfree": false,
-      "version": "corepack-nodejs-18.19.1",
-      "outputs_to_install": [
-        "out"
-      ],
-      "outputs": {
-        "out": "/nix/store/6p8m71fiass9nci5gkxaknbrll6q0xzj-corepack-nodejs-18.19.1"
-      },
-      "system": "aarch64-darwin",
-      "group": "nodejs",
-      "priority": 5
-    },
-    {
-      "attr_path": "corepack_18",
-      "broken": false,
-      "derivation": "/nix/store/i4g5k1vnln852vx8323vda5f8fs72igm-corepack-nodejs-18.19.1.drv",
-      "description": "Wrappers for npm, pnpm and Yarn via Node.js Corepack",
-      "install_id": "corepack",
-      "license": "MIT",
-      "locked_url": "https://github.com/flox/nixpkgs?rev=d8fe5e6c92d0d190646fb9f1056741a229980089",
-      "name": "corepack-nodejs-18.19.1",
-      "pname": "corepack_18",
-      "rev": "d8fe5e6c92d0d190646fb9f1056741a229980089",
-      "rev_count": 604424,
-      "rev_date": "2024-03-29T09:07:56Z",
-      "scrape_date": "2024-08-15T21:25:15Z",
-      "stabilities": [
-        "staging",
-        "unstable"
-      ],
-      "unfree": false,
-      "version": "corepack-nodejs-18.19.1",
-      "outputs_to_install": [
-        "out"
-      ],
-      "outputs": {
-        "out": "/nix/store/bbbvymi1izmliv535a9481i0dbiza9sp-corepack-nodejs-18.19.1"
-      },
-      "system": "aarch64-linux",
-      "group": "nodejs",
-      "priority": 5
-    },
-    {
-      "attr_path": "corepack_18",
-      "broken": false,
-      "derivation": "/nix/store/019am5hh30g9cnw8qlb5g8n33fyap8ag-corepack-nodejs-18.19.1.drv",
-      "description": "Wrappers for npm, pnpm and Yarn via Node.js Corepack",
-      "install_id": "corepack",
-      "license": "MIT",
-      "locked_url": "https://github.com/flox/nixpkgs?rev=d8fe5e6c92d0d190646fb9f1056741a229980089",
-      "name": "corepack-nodejs-18.19.1",
-      "pname": "corepack_18",
-      "rev": "d8fe5e6c92d0d190646fb9f1056741a229980089",
-      "rev_count": 604424,
-      "rev_date": "2024-03-29T09:07:56Z",
-      "scrape_date": "2024-08-15T21:25:15Z",
-      "stabilities": [
-        "staging",
-        "unstable"
-      ],
-      "unfree": false,
-      "version": "corepack-nodejs-18.19.1",
-      "outputs_to_install": [
-        "out"
-      ],
-      "outputs": {
-        "out": "/nix/store/gndapc70926zma4k72kr7lkf1419dpyv-corepack-nodejs-18.19.1"
-      },
-      "system": "x86_64-darwin",
-      "group": "nodejs",
-      "priority": 5
-    },
-    {
-      "attr_path": "corepack_18",
-      "broken": false,
-      "derivation": "/nix/store/cvc67h64ml6s3lrfgppv67lga4p95p35-corepack-nodejs-18.19.1.drv",
-      "description": "Wrappers for npm, pnpm and Yarn via Node.js Corepack",
-      "install_id": "corepack",
-      "license": "MIT",
-      "locked_url": "https://github.com/flox/nixpkgs?rev=d8fe5e6c92d0d190646fb9f1056741a229980089",
-      "name": "corepack-nodejs-18.19.1",
-      "pname": "corepack_18",
-      "rev": "d8fe5e6c92d0d190646fb9f1056741a229980089",
-      "rev_count": 604424,
-      "rev_date": "2024-03-29T09:07:56Z",
-      "scrape_date": "2024-08-15T21:25:15Z",
-      "stabilities": [
-        "staging",
-        "unstable"
-      ],
-      "unfree": false,
-      "version": "corepack-nodejs-18.19.1",
-      "outputs_to_install": [
-        "out"
-      ],
-      "outputs": {
-        "out": "/nix/store/lvf85573cpb9gi8x7mfnkbdj6kpkl872-corepack-nodejs-18.19.1"
-      },
-      "system": "x86_64-linux",
-      "group": "nodejs",
-      "priority": 5
-    },
-    {
-      "attr_path": "nodejs_18",
-      "broken": false,
-      "derivation": "/nix/store/9pmj0p1sp646vyc4602wrdq9n9wbqmv8-nodejs-18.19.1.drv",
-      "description": "Event-driven I/O framework for the V8 JavaScript engine",
-      "install_id": "nodejs",
-      "license": "MIT",
-      "locked_url": "https://github.com/flox/nixpkgs?rev=d8fe5e6c92d0d190646fb9f1056741a229980089",
-      "name": "nodejs-18.19.1",
-      "pname": "nodejs_18",
-      "rev": "d8fe5e6c92d0d190646fb9f1056741a229980089",
-      "rev_count": 604424,
-      "rev_date": "2024-03-29T09:07:56Z",
-      "scrape_date": "2024-08-15T21:25:15Z",
-      "stabilities": [
-        "staging",
-        "unstable"
-      ],
-      "unfree": false,
-      "version": "nodejs-18.19.1",
-      "outputs_to_install": [
-        "out"
-      ],
-      "outputs": {
-        "libv8": "/nix/store/5da4myd75fd2lng1c5y7vgsjx5d0fzps-nodejs-18.19.1-libv8",
-        "out": "/nix/store/r5iax8ijz3fb2318mvk1lqhmgd3ywra0-nodejs-18.19.1"
-      },
-      "system": "aarch64-darwin",
-      "group": "nodejs",
-      "priority": 5
-    },
-    {
-      "attr_path": "nodejs_18",
-      "broken": false,
-      "derivation": "/nix/store/5wya8nwx9zpckzn2n0fza3wrsp9n2bk7-nodejs-18.19.1.drv",
-      "description": "Event-driven I/O framework for the V8 JavaScript engine",
-      "install_id": "nodejs",
-      "license": "MIT",
-      "locked_url": "https://github.com/flox/nixpkgs?rev=d8fe5e6c92d0d190646fb9f1056741a229980089",
-      "name": "nodejs-18.19.1",
-      "pname": "nodejs_18",
-      "rev": "d8fe5e6c92d0d190646fb9f1056741a229980089",
-      "rev_count": 604424,
-      "rev_date": "2024-03-29T09:07:56Z",
-      "scrape_date": "2024-08-15T21:25:15Z",
-      "stabilities": [
-        "staging",
-        "unstable"
-      ],
-      "unfree": false,
-      "version": "nodejs-18.19.1",
-      "outputs_to_install": [
-        "out"
-      ],
-      "outputs": {
-        "libv8": "/nix/store/kbsp3mrmr31fs0qvscik29ls4ph97wvy-nodejs-18.19.1-libv8",
-        "out": "/nix/store/c77aqmmdz2xrnwx8r00830vrikpvxsgs-nodejs-18.19.1"
-      },
-      "system": "aarch64-linux",
-      "group": "nodejs",
-      "priority": 5
-    },
-    {
-      "attr_path": "nodejs_18",
-      "broken": false,
-      "derivation": "/nix/store/7qhsy02il6rxiy7r6012cbbmmxnf77jr-nodejs-18.19.1.drv",
-      "description": "Event-driven I/O framework for the V8 JavaScript engine",
-      "install_id": "nodejs",
-      "license": "MIT",
-      "locked_url": "https://github.com/flox/nixpkgs?rev=d8fe5e6c92d0d190646fb9f1056741a229980089",
-      "name": "nodejs-18.19.1",
-      "pname": "nodejs_18",
-      "rev": "d8fe5e6c92d0d190646fb9f1056741a229980089",
-      "rev_count": 604424,
-      "rev_date": "2024-03-29T09:07:56Z",
-      "scrape_date": "2024-08-15T21:25:15Z",
-      "stabilities": [
-        "staging",
-        "unstable"
-      ],
-      "unfree": false,
-      "version": "nodejs-18.19.1",
-      "outputs_to_install": [
-        "out"
-      ],
-      "outputs": {
-        "libv8": "/nix/store/1m4bp8f0frjjrfgrply18hssy1ddpxjp-nodejs-18.19.1-libv8",
-        "out": "/nix/store/d797z1ds0cp8djhd4r6g7lw660npalv4-nodejs-18.19.1"
-      },
-      "system": "x86_64-darwin",
-      "group": "nodejs",
-      "priority": 5
-    },
-    {
-      "attr_path": "nodejs_18",
-      "broken": false,
-      "derivation": "/nix/store/xy1n8q9jl9xs06y9gwpmzzyjcjzhw46l-nodejs-18.19.1.drv",
-      "description": "Event-driven I/O framework for the V8 JavaScript engine",
-      "install_id": "nodejs",
-      "license": "MIT",
-      "locked_url": "https://github.com/flox/nixpkgs?rev=d8fe5e6c92d0d190646fb9f1056741a229980089",
-      "name": "nodejs-18.19.1",
-      "pname": "nodejs_18",
-      "rev": "d8fe5e6c92d0d190646fb9f1056741a229980089",
-      "rev_count": 604424,
-      "rev_date": "2024-03-29T09:07:56Z",
-      "scrape_date": "2024-08-15T21:25:15Z",
-      "stabilities": [
-        "staging",
-        "unstable"
-      ],
-      "unfree": false,
-      "version": "nodejs-18.19.1",
-      "outputs_to_install": [
-        "out"
-      ],
-      "outputs": {
-        "libv8": "/nix/store/82932mmpy9jyry0f1yn8s31l0vnd9xa2-nodejs-18.19.1-libv8",
-        "out": "/nix/store/s01jxkf9lr2ajlqxk86065rs77mm96am-nodejs-18.19.1"
-      },
-      "system": "x86_64-linux",
-      "group": "nodejs",
-      "priority": 5
     }
   ]
 }