import './CodeEditor.scss'

import MonacoEditor, { type EditorProps, Monaco } from '@monaco-editor/react'
import { BuiltLogic, useMountedLogic, useValues } from 'kea'
import { Spinner } from 'lib/lemon-ui/Spinner'
import { codeEditorLogic } from 'lib/monaco/codeEditorLogic'
import { codeEditorLogicType } from 'lib/monaco/codeEditorLogicType'
import { findNextFocusableElement, findPreviousFocusableElement } from 'lib/monaco/domUtils'
import { hogQLAutocompleteProvider } from 'lib/monaco/hogQLAutocompleteProvider'
import { hogQLMetadataProvider } from 'lib/monaco/hogQLMetadataProvider'
import * as hog from 'lib/monaco/languages/hog'
import * as hogQL from 'lib/monaco/languages/hogQL'
import * as hogTemplate from 'lib/monaco/languages/hogTemplate'
import { inStorybookTestRunner } from 'lib/utils'
import { editor, editor as importedEditor, IDisposable } from 'monaco-editor'
import { useEffect, useMemo, useRef, useState } from 'react'

import { themeLogic } from '~/layout/navigation-3000/themeLogic'
import { DataNode } from '~/queries/schema'

export interface CodeEditorProps extends Omit<EditorProps, 'loading' | 'theme'> {
    queryKey?: string
    autocompleteContext?: string
<<<<<<< HEAD
    globals?: Record<string, any>
    exprSource?: string
=======
    onPressCmdEnter?: (value: string) => void
    autoFocus?: boolean
    metadataSource?: DataNode
>>>>>>> 807ba424
}
let codeEditorIndex = 0

function initEditor(
    monaco: Monaco,
    editor: importedEditor.IStandaloneCodeEditor,
    editorProps: Omit<CodeEditorProps, 'options' | 'onMount' | 'queryKey' | 'value'>,
    options: editor.IStandaloneEditorConstructionOptions,
    builtCodeEditorLogic: BuiltLogic<codeEditorLogicType>
): void {
    // This gives autocomplete access to the specific editor
    const model = editor.getModel()
    ;(model as any).codeEditorLogic = builtCodeEditorLogic

    if (editorProps?.language === 'hog') {
        if (!monaco.languages.getLanguages().some(({ id }) => id === 'hog')) {
            monaco.languages.register({ id: 'hog', extensions: ['.hog'], mimetypes: ['application/hog'] })
            monaco.languages.setLanguageConfiguration('hog', hog.conf())
            monaco.languages.setMonarchTokensProvider('hog', hog.language())
            monaco.languages.registerCodeActionProvider('hog', hogQLMetadataProvider())
        }
    }
    if (editorProps?.language === 'hogQL' || editorProps?.language === 'hogQLExpr') {
        const language: 'hogQL' | 'hogQLExpr' = editorProps.language
        if (!monaco.languages.getLanguages().some(({ id }) => id === language)) {
            monaco.languages.register(
                language === 'hogQL'
                    ? {
                          id: language,
                          extensions: ['.sql', '.hogql'],
                          mimetypes: ['application/hogql'],
                      }
                    : {
                          id: language,
                          mimetypes: ['application/hogql+expr'],
                      }
            )
            monaco.languages.setLanguageConfiguration(language, hogQL.conf())
            monaco.languages.setMonarchTokensProvider(language, hogQL.language())
            monaco.languages.registerCompletionItemProvider(language, hogQLAutocompleteProvider(language))
            monaco.languages.registerCodeActionProvider(language, hogQLMetadataProvider())
        }
    }
    if (editorProps?.language === 'hogTemplate') {
        if (!monaco.languages.getLanguages().some(({ id }) => id === 'hogTemplate')) {
            monaco.languages.register({
                id: 'hogTemplate',
                mimetypes: ['application/hog+template'],
            })
            monaco.languages.setLanguageConfiguration('hogTemplate', hogTemplate.conf())
            monaco.languages.setMonarchTokensProvider('hogTemplate', hogTemplate.language())
            monaco.languages.registerCompletionItemProvider('hogTemplate', hogQLAutocompleteProvider('hogTemplate'))
            monaco.languages.registerCodeActionProvider('hogTemplate', hogQLMetadataProvider())
        }
    }
    if (options.tabFocusMode) {
        editor.onKeyDown((evt) => {
            if (evt.keyCode === monaco.KeyCode.Tab && !evt.metaKey && !evt.ctrlKey) {
                const selection = editor.getSelection()
                if (
                    selection &&
                    (selection.startColumn !== selection.endColumn ||
                        selection.startLineNumber !== selection.endLineNumber)
                ) {
                    return
                }
                evt.preventDefault()
                evt.stopPropagation()

                const element: HTMLElement | null = evt.target?.parentElement?.parentElement?.parentElement ?? null
                if (!element) {
                    return
                }
                const nextElement = evt.shiftKey
                    ? findPreviousFocusableElement(element)
                    : findNextFocusableElement(element)

                if (nextElement && 'focus' in nextElement) {
                    nextElement.focus()
                }
            }
        })
    }
}

export function CodeEditor({
    queryKey,
    options,
    onMount,
    value,
<<<<<<< HEAD
    globals,
    exprSource,
=======
    onPressCmdEnter,
    autoFocus,
    metadataSource,
>>>>>>> 807ba424
    ...editorProps
}: CodeEditorProps): JSX.Element {
    const { isDarkModeOn } = useValues(themeLogic)
    const scrollbarRendering = !inStorybookTestRunner() ? 'auto' : 'hidden'
    const [monacoAndEditor, setMonacoAndEditor] = useState(
        null as [Monaco, importedEditor.IStandaloneCodeEditor] | null
    )
    const [monaco, editor] = monacoAndEditor ?? []

    const [realKey] = useState(() => codeEditorIndex++)
    const builtCodeEditorLogic = codeEditorLogic({
        key: queryKey ?? `new/${realKey}`,
        query: value ?? '',
        language: editorProps.language,
<<<<<<< HEAD
        globals,
        exprSource,
=======
        metadataSource: metadataSource,
>>>>>>> 807ba424
        monaco: monaco,
        editor: editor,
    })
    useMountedLogic(builtCodeEditorLogic)

    // Create DIV with .monaco-editor inside <body> for monaco's popups.
    // Without this monaco's tooltips will be mispositioned if inside another modal or popup.
    const monacoRoot = useMemo(() => {
        const body = (typeof document !== 'undefined' && document.getElementsByTagName('body')[0]) || null
        const monacoRoot = document.createElement('div')
        monacoRoot.classList.add('monaco-editor')
        monacoRoot.style.zIndex = 'var(--z-tooltip)'
        body?.appendChild(monacoRoot)
        return monacoRoot
    }, [])
    useEffect(() => {
        return () => {
            monacoRoot?.remove()
        }
    }, [])

    // Using useRef, not useState, as we don't want to reload the component when this changes.
    const monacoDisposables = useRef([] as IDisposable[])
    useEffect(() => {
        return () => {
            monacoDisposables.current.forEach((d) => d?.dispose())
        }
    }, [])

    return (
        <MonacoEditor // eslint-disable-line react/forbid-elements
            theme={isDarkModeOn ? 'vs-dark' : 'vs-light'}
            loading={<Spinner />}
            options={{
                // :TRICKY: We need to declare all options here, as omitting something will carry its value from one <CodeEditor> to another.
                minimap: {
                    enabled: false,
                },
                scrollBeyondLastLine: false,
                automaticLayout: true,
                fixedOverflowWidgets: true,
                glyphMargin: false,
                folding: true,
                wordWrap: 'off',
                lineNumbers: 'on',
                tabFocusMode: false,
                overviewRulerBorder: true,
                hideCursorInOverviewRuler: false,
                overviewRulerLanes: 3,
                overflowWidgetsDomNode: monacoRoot,
                ...options,
                padding: { bottom: 8, top: 8 },
                scrollbar: {
                    vertical: scrollbarRendering,
                    horizontal: scrollbarRendering,
                    ...options?.scrollbar,
                },
            }}
            value={value}
            onMount={(editor, monaco) => {
                setMonacoAndEditor([monaco, editor])
                initEditor(monaco, editor, editorProps, options ?? {}, builtCodeEditorLogic)
                if (onPressCmdEnter) {
                    monacoDisposables.current.push(
                        editor.addAction({
                            id: 'saveAndRunPostHog',
                            label: 'Save and run query',
                            keybindings: [monaco.KeyMod.CtrlCmd | monaco.KeyCode.Enter],
                            run: () => onPressCmdEnter(editor.getValue()),
                        })
                    )
                }
                if (autoFocus) {
                    editor.focus()
                    const model = editor.getModel()
                    if (model) {
                        editor.setPosition({
                            column: model.getLineContent(model.getLineCount()).length + 1,
                            lineNumber: model.getLineCount(),
                        })
                    }
                }

                onMount?.(editor, monaco)
            }}
            {...editorProps}
        />
    )
}<|MERGE_RESOLUTION|>--- conflicted
+++ resolved
@@ -21,14 +21,11 @@
 export interface CodeEditorProps extends Omit<EditorProps, 'loading' | 'theme'> {
     queryKey?: string
     autocompleteContext?: string
-<<<<<<< HEAD
-    globals?: Record<string, any>
-    exprSource?: string
-=======
     onPressCmdEnter?: (value: string) => void
     autoFocus?: boolean
     metadataSource?: DataNode
->>>>>>> 807ba424
+    globals?: Record<string, any>
+    exprSource?: string
 }
 let codeEditorIndex = 0
 
@@ -119,14 +116,11 @@
     options,
     onMount,
     value,
-<<<<<<< HEAD
-    globals,
-    exprSource,
-=======
     onPressCmdEnter,
     autoFocus,
     metadataSource,
->>>>>>> 807ba424
+    globals,
+    exprSource,
     ...editorProps
 }: CodeEditorProps): JSX.Element {
     const { isDarkModeOn } = useValues(themeLogic)
@@ -141,12 +135,9 @@
         key: queryKey ?? `new/${realKey}`,
         query: value ?? '',
         language: editorProps.language,
-<<<<<<< HEAD
+        metadataSource: metadataSource,
         globals,
         exprSource,
-=======
-        metadataSource: metadataSource,
->>>>>>> 807ba424
         monaco: monaco,
         editor: editor,
     })
