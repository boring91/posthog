--- conflicted
+++ resolved
@@ -61,17 +61,10 @@
         return <NotFound object={kind} />
     }
 
-<<<<<<< HEAD
-    const tabToContent: Record<PipelineAppTabs, JSX.Element> = {
-        [PipelineAppTabs.Configuration]: <PipelineAppConfiguration />,
-        [PipelineAppTabs.Metrics]: <PipelineAppMetrics pluginConfigId={id as number} />,
-        [PipelineAppTabs.Logs]: <PipelineAppLogs id={id} kind={kind} />,
-=======
     const tabToContent: Record<PipelineAppTab, JSX.Element> = {
         [PipelineAppTab.Configuration]: <PipelineAppConfiguration />,
-        [PipelineAppTab.Metrics]: <AppMetrics pluginConfigId={id as number} />,
+        [PipelineAppTab.Metrics]: <PipelineAppMetrics pluginConfigId={id as number} />,
         [PipelineAppTab.Logs]: <PipelineAppLogs id={id} kind={kind} />,
->>>>>>> 33bfdff6
     }
 
     return (
