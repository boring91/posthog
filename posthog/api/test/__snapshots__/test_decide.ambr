# serializer version: 1
# name: TestDecide.test_flag_with_behavioural_cohorts
  '''
  SELECT "posthog_hogfunction"."id",
         "posthog_hogfunction"."team_id",
         "posthog_hogfunction"."name",
         "posthog_hogfunction"."description",
         "posthog_hogfunction"."created_at",
         "posthog_hogfunction"."created_by_id",
         "posthog_hogfunction"."deleted",
         "posthog_hogfunction"."updated_at",
         "posthog_hogfunction"."enabled",
         "posthog_hogfunction"."type",
         "posthog_hogfunction"."icon_url",
         "posthog_hogfunction"."hog",
         "posthog_hogfunction"."bytecode",
         "posthog_hogfunction"."transpiled",
         "posthog_hogfunction"."inputs_schema",
         "posthog_hogfunction"."inputs",
         "posthog_hogfunction"."encrypted_inputs",
         "posthog_hogfunction"."filters",
         "posthog_hogfunction"."mappings",
         "posthog_hogfunction"."masking",
         "posthog_hogfunction"."template_id",
         "posthog_hogfunction"."execution_order",
         "posthog_team"."id",
         "posthog_team"."uuid",
         "posthog_team"."organization_id",
         "posthog_team"."project_id",
         "posthog_team"."api_token",
         "posthog_team"."app_urls",
         "posthog_team"."name",
         "posthog_team"."slack_incoming_webhook",
         "posthog_team"."created_at",
         "posthog_team"."updated_at",
         "posthog_team"."anonymize_ips",
         "posthog_team"."completed_snippet_onboarding",
         "posthog_team"."has_completed_onboarding_for",
         "posthog_team"."onboarding_tasks",
         "posthog_team"."ingested_event",
         "posthog_team"."autocapture_opt_out",
         "posthog_team"."autocapture_web_vitals_opt_in",
         "posthog_team"."autocapture_web_vitals_allowed_metrics",
         "posthog_team"."autocapture_exceptions_opt_in",
         "posthog_team"."autocapture_exceptions_errors_to_ignore",
         "posthog_team"."person_processing_opt_out",
         "posthog_team"."session_recording_opt_in",
         "posthog_team"."session_recording_sample_rate",
         "posthog_team"."session_recording_minimum_duration_milliseconds",
         "posthog_team"."session_recording_linked_flag",
         "posthog_team"."session_recording_network_payload_capture_config",
         "posthog_team"."session_recording_masking_config",
         "posthog_team"."session_recording_url_trigger_config",
         "posthog_team"."session_recording_url_blocklist_config",
         "posthog_team"."session_recording_event_trigger_config",
         "posthog_team"."session_replay_config",
         "posthog_team"."survey_config",
         "posthog_team"."capture_console_log_opt_in",
         "posthog_team"."capture_performance_opt_in",
         "posthog_team"."capture_dead_clicks",
         "posthog_team"."surveys_opt_in",
         "posthog_team"."heatmaps_opt_in",
         "posthog_team"."flags_persistence_default",
         "posthog_team"."session_recording_version",
         "posthog_team"."signup_token",
         "posthog_team"."is_demo",
         "posthog_team"."access_control",
         "posthog_team"."week_start_day",
         "posthog_team"."inject_web_apps",
         "posthog_team"."test_account_filters",
         "posthog_team"."test_account_filters_default_checked",
         "posthog_team"."path_cleaning_filters",
         "posthog_team"."timezone",
         "posthog_team"."data_attributes",
         "posthog_team"."person_display_name_properties",
         "posthog_team"."live_events_columns",
         "posthog_team"."recording_domains",
         "posthog_team"."human_friendly_comparison_periods",
         "posthog_team"."cookieless_server_hash_mode",
         "posthog_team"."revenue_tracking_config",
         "posthog_team"."primary_dashboard_id",
         "posthog_team"."default_data_theme",
         "posthog_team"."extra_settings",
         "posthog_team"."modifiers",
         "posthog_team"."correlation_config",
         "posthog_team"."session_recording_retention_period_days",
         "posthog_team"."plugins_opt_in",
         "posthog_team"."opt_out_capture",
         "posthog_team"."event_names",
         "posthog_team"."event_names_with_usage",
         "posthog_team"."event_properties",
         "posthog_team"."event_properties_with_usage",
         "posthog_team"."event_properties_numerical",
         "posthog_team"."external_data_workspace_id",
         "posthog_team"."external_data_workspace_last_synced_at",
         "posthog_team"."api_query_rate_limit"
  FROM "posthog_hogfunction"
  INNER JOIN "posthog_team" ON ("posthog_hogfunction"."team_id" = "posthog_team"."id")
  WHERE ("posthog_hogfunction"."team_id" = 99999
         AND "posthog_hogfunction"."filters" @> '{"filter_test_accounts": true}'::jsonb)
  '''
# ---
# name: TestDecide.test_flag_with_behavioural_cohorts.1
  '''
  SELECT "posthog_team"."id",
         "posthog_team"."uuid",
         "posthog_team"."organization_id",
         "posthog_team"."project_id",
         "posthog_team"."api_token",
         "posthog_team"."app_urls",
         "posthog_team"."name",
         "posthog_team"."slack_incoming_webhook",
         "posthog_team"."created_at",
         "posthog_team"."updated_at",
         "posthog_team"."anonymize_ips",
         "posthog_team"."completed_snippet_onboarding",
         "posthog_team"."has_completed_onboarding_for",
         "posthog_team"."ingested_event",
         "posthog_team"."autocapture_opt_out",
         "posthog_team"."autocapture_web_vitals_opt_in",
         "posthog_team"."autocapture_web_vitals_allowed_metrics",
         "posthog_team"."autocapture_exceptions_opt_in",
         "posthog_team"."autocapture_exceptions_errors_to_ignore",
         "posthog_team"."person_processing_opt_out",
         "posthog_team"."session_recording_opt_in",
         "posthog_team"."session_recording_sample_rate",
         "posthog_team"."session_recording_minimum_duration_milliseconds",
         "posthog_team"."session_recording_linked_flag",
         "posthog_team"."session_recording_network_payload_capture_config",
         "posthog_team"."session_recording_masking_config",
         "posthog_team"."session_recording_url_trigger_config",
         "posthog_team"."session_recording_url_blocklist_config",
         "posthog_team"."session_recording_event_trigger_config",
         "posthog_team"."session_replay_config",
         "posthog_team"."survey_config",
         "posthog_team"."capture_console_log_opt_in",
         "posthog_team"."capture_performance_opt_in",
         "posthog_team"."capture_dead_clicks",
         "posthog_team"."surveys_opt_in",
         "posthog_team"."heatmaps_opt_in",
         "posthog_team"."flags_persistence_default",
         "posthog_team"."session_recording_version",
         "posthog_team"."signup_token",
         "posthog_team"."is_demo",
         "posthog_team"."access_control",
         "posthog_team"."week_start_day",
         "posthog_team"."inject_web_apps",
         "posthog_team"."test_account_filters",
         "posthog_team"."test_account_filters_default_checked",
         "posthog_team"."path_cleaning_filters",
         "posthog_team"."timezone",
         "posthog_team"."data_attributes",
         "posthog_team"."person_display_name_properties",
         "posthog_team"."live_events_columns",
         "posthog_team"."recording_domains",
         "posthog_team"."human_friendly_comparison_periods",
         "posthog_team"."cookieless_server_hash_mode",
         "posthog_team"."revenue_tracking_config",
         "posthog_team"."primary_dashboard_id",
         "posthog_team"."default_data_theme",
         "posthog_team"."extra_settings",
         "posthog_team"."modifiers",
         "posthog_team"."correlation_config",
         "posthog_team"."session_recording_retention_period_days",
         "posthog_team"."external_data_workspace_id",
         "posthog_team"."external_data_workspace_last_synced_at",
         "posthog_team"."api_query_rate_limit"
  FROM "posthog_team"
  WHERE "posthog_team"."id" = 99999
  LIMIT 21
  '''
# ---
# name: TestDecide.test_flag_with_behavioural_cohorts.10
  '''
  SELECT "posthog_featureflag"."id",
         "posthog_featureflag"."key",
         "posthog_featureflag"."name",
         "posthog_featureflag"."filters",
         "posthog_featureflag"."rollout_percentage",
         "posthog_featureflag"."team_id",
         "posthog_featureflag"."created_by_id",
         "posthog_featureflag"."created_at",
         "posthog_featureflag"."deleted",
         "posthog_featureflag"."active",
         "posthog_featureflag"."rollback_conditions",
         "posthog_featureflag"."performed_rollback",
         "posthog_featureflag"."ensure_experience_continuity",
         "posthog_featureflag"."usage_dashboard_id",
         "posthog_featureflag"."has_enriched_analytics",
         "posthog_featureflag"."is_remote_configuration"
  FROM "posthog_featureflag"
  WHERE ("posthog_featureflag"."active"
         AND NOT "posthog_featureflag"."deleted"
         AND "posthog_featureflag"."team_id" = 99999)
  '''
# ---
# name: TestDecide.test_flag_with_behavioural_cohorts.11
  '''
  SELECT "posthog_team"."id",
         "posthog_team"."uuid",
         "posthog_team"."organization_id",
         "posthog_team"."project_id",
         "posthog_team"."api_token",
         "posthog_team"."app_urls",
         "posthog_team"."name",
         "posthog_team"."slack_incoming_webhook",
         "posthog_team"."created_at",
         "posthog_team"."updated_at",
         "posthog_team"."anonymize_ips",
         "posthog_team"."completed_snippet_onboarding",
         "posthog_team"."has_completed_onboarding_for",
         "posthog_team"."onboarding_tasks",
         "posthog_team"."ingested_event",
         "posthog_team"."autocapture_opt_out",
         "posthog_team"."autocapture_web_vitals_opt_in",
         "posthog_team"."autocapture_web_vitals_allowed_metrics",
         "posthog_team"."autocapture_exceptions_opt_in",
         "posthog_team"."autocapture_exceptions_errors_to_ignore",
         "posthog_team"."person_processing_opt_out",
         "posthog_team"."session_recording_opt_in",
         "posthog_team"."session_recording_sample_rate",
         "posthog_team"."session_recording_minimum_duration_milliseconds",
         "posthog_team"."session_recording_linked_flag",
         "posthog_team"."session_recording_network_payload_capture_config",
         "posthog_team"."session_recording_masking_config",
         "posthog_team"."session_recording_url_trigger_config",
         "posthog_team"."session_recording_url_blocklist_config",
         "posthog_team"."session_recording_event_trigger_config",
         "posthog_team"."session_replay_config",
         "posthog_team"."survey_config",
         "posthog_team"."capture_console_log_opt_in",
         "posthog_team"."capture_performance_opt_in",
         "posthog_team"."capture_dead_clicks",
         "posthog_team"."surveys_opt_in",
         "posthog_team"."heatmaps_opt_in",
         "posthog_team"."flags_persistence_default",
         "posthog_team"."session_recording_version",
         "posthog_team"."signup_token",
         "posthog_team"."is_demo",
         "posthog_team"."access_control",
         "posthog_team"."week_start_day",
         "posthog_team"."inject_web_apps",
         "posthog_team"."test_account_filters",
         "posthog_team"."test_account_filters_default_checked",
         "posthog_team"."path_cleaning_filters",
         "posthog_team"."timezone",
         "posthog_team"."data_attributes",
         "posthog_team"."person_display_name_properties",
         "posthog_team"."live_events_columns",
         "posthog_team"."recording_domains",
         "posthog_team"."human_friendly_comparison_periods",
         "posthog_team"."cookieless_server_hash_mode",
         "posthog_team"."revenue_tracking_config",
         "posthog_team"."primary_dashboard_id",
         "posthog_team"."default_data_theme",
         "posthog_team"."extra_settings",
         "posthog_team"."modifiers",
         "posthog_team"."correlation_config",
         "posthog_team"."session_recording_retention_period_days",
         "posthog_team"."external_data_workspace_id",
         "posthog_team"."external_data_workspace_last_synced_at",
         "posthog_team"."api_query_rate_limit"
  FROM "posthog_team"
  WHERE "posthog_team"."id" = 99999
  LIMIT 21
  '''
# ---
# name: TestDecide.test_flag_with_behavioural_cohorts.12
  '''
  SELECT "posthog_remoteconfig"."id",
         "posthog_remoteconfig"."team_id",
         "posthog_remoteconfig"."config",
         "posthog_remoteconfig"."updated_at",
         "posthog_remoteconfig"."synced_at"
  FROM "posthog_remoteconfig"
  WHERE "posthog_remoteconfig"."team_id" = 99999
  LIMIT 21
  '''
# ---
# name: TestDecide.test_flag_with_behavioural_cohorts.13
  '''
  SELECT "posthog_team"."id",
         "posthog_team"."uuid",
         "posthog_team"."organization_id",
         "posthog_team"."project_id",
         "posthog_team"."api_token",
         "posthog_team"."app_urls",
         "posthog_team"."name",
         "posthog_team"."slack_incoming_webhook",
         "posthog_team"."created_at",
         "posthog_team"."updated_at",
         "posthog_team"."anonymize_ips",
         "posthog_team"."completed_snippet_onboarding",
         "posthog_team"."has_completed_onboarding_for",
         "posthog_team"."onboarding_tasks",
         "posthog_team"."ingested_event",
         "posthog_team"."autocapture_opt_out",
         "posthog_team"."autocapture_web_vitals_opt_in",
         "posthog_team"."autocapture_web_vitals_allowed_metrics",
         "posthog_team"."autocapture_exceptions_opt_in",
         "posthog_team"."autocapture_exceptions_errors_to_ignore",
         "posthog_team"."person_processing_opt_out",
         "posthog_team"."session_recording_opt_in",
         "posthog_team"."session_recording_sample_rate",
         "posthog_team"."session_recording_minimum_duration_milliseconds",
         "posthog_team"."session_recording_linked_flag",
         "posthog_team"."session_recording_network_payload_capture_config",
         "posthog_team"."session_recording_masking_config",
         "posthog_team"."session_recording_url_trigger_config",
         "posthog_team"."session_recording_url_blocklist_config",
         "posthog_team"."session_recording_event_trigger_config",
         "posthog_team"."session_replay_config",
         "posthog_team"."survey_config",
         "posthog_team"."capture_console_log_opt_in",
         "posthog_team"."capture_performance_opt_in",
         "posthog_team"."capture_dead_clicks",
         "posthog_team"."surveys_opt_in",
         "posthog_team"."heatmaps_opt_in",
         "posthog_team"."flags_persistence_default",
         "posthog_team"."session_recording_version",
         "posthog_team"."signup_token",
         "posthog_team"."is_demo",
         "posthog_team"."access_control",
         "posthog_team"."week_start_day",
         "posthog_team"."inject_web_apps",
         "posthog_team"."test_account_filters",
         "posthog_team"."test_account_filters_default_checked",
         "posthog_team"."path_cleaning_filters",
         "posthog_team"."timezone",
         "posthog_team"."data_attributes",
         "posthog_team"."person_display_name_properties",
         "posthog_team"."live_events_columns",
         "posthog_team"."recording_domains",
         "posthog_team"."human_friendly_comparison_periods",
         "posthog_team"."cookieless_server_hash_mode",
         "posthog_team"."revenue_tracking_config",
         "posthog_team"."primary_dashboard_id",
         "posthog_team"."default_data_theme",
         "posthog_team"."extra_settings",
         "posthog_team"."modifiers",
         "posthog_team"."correlation_config",
         "posthog_team"."session_recording_retention_period_days",
         "posthog_team"."plugins_opt_in",
         "posthog_team"."opt_out_capture",
         "posthog_team"."event_names",
         "posthog_team"."event_names_with_usage",
         "posthog_team"."event_properties",
         "posthog_team"."event_properties_with_usage",
         "posthog_team"."event_properties_numerical",
         "posthog_team"."external_data_workspace_id",
         "posthog_team"."external_data_workspace_last_synced_at",
         "posthog_team"."api_query_rate_limit"
  FROM "posthog_team"
  WHERE "posthog_team"."id" = 99999
  LIMIT 21
  '''
# ---
# name: TestDecide.test_flag_with_behavioural_cohorts.14
  '''
  SELECT COUNT(*) AS "__count"
  FROM "posthog_featureflag"
  WHERE ("posthog_featureflag"."active"
         AND NOT "posthog_featureflag"."deleted"
         AND "posthog_featureflag"."team_id" = 99999)
  '''
# ---
# name: TestDecide.test_flag_with_behavioural_cohorts.15
  '''
  SELECT "posthog_survey"."id",
         "posthog_survey"."team_id",
         "posthog_survey"."name",
         "posthog_survey"."description",
         "posthog_survey"."linked_flag_id",
         "posthog_survey"."targeting_flag_id",
         "posthog_survey"."internal_targeting_flag_id",
         "posthog_survey"."internal_response_sampling_flag_id",
         "posthog_survey"."type",
         "posthog_survey"."conditions",
         "posthog_survey"."questions",
         "posthog_survey"."appearance",
         "posthog_survey"."created_at",
         "posthog_survey"."created_by_id",
         "posthog_survey"."start_date",
         "posthog_survey"."end_date",
         "posthog_survey"."updated_at",
         "posthog_survey"."archived",
         "posthog_survey"."responses_limit",
         "posthog_survey"."response_sampling_start_date",
         "posthog_survey"."response_sampling_interval_type",
         "posthog_survey"."response_sampling_interval",
         "posthog_survey"."response_sampling_limit",
         "posthog_survey"."response_sampling_daily_limits",
         "posthog_survey"."iteration_count",
         "posthog_survey"."iteration_frequency_days",
         "posthog_survey"."iteration_start_dates",
         "posthog_survey"."current_iteration",
         "posthog_survey"."current_iteration_start_date",
         "posthog_featureflag"."id",
         "posthog_featureflag"."key",
         "posthog_featureflag"."name",
         "posthog_featureflag"."filters",
         "posthog_featureflag"."rollout_percentage",
         "posthog_featureflag"."team_id",
         "posthog_featureflag"."created_by_id",
         "posthog_featureflag"."created_at",
         "posthog_featureflag"."deleted",
         "posthog_featureflag"."active",
         "posthog_featureflag"."rollback_conditions",
         "posthog_featureflag"."performed_rollback",
         "posthog_featureflag"."ensure_experience_continuity",
         "posthog_featureflag"."usage_dashboard_id",
         "posthog_featureflag"."has_enriched_analytics",
         "posthog_featureflag"."is_remote_configuration",
         T4."id",
         T4."key",
         T4."name",
         T4."filters",
         T4."rollout_percentage",
         T4."team_id",
         T4."created_by_id",
         T4."created_at",
         T4."deleted",
         T4."active",
         T4."rollback_conditions",
         T4."performed_rollback",
         T4."ensure_experience_continuity",
         T4."usage_dashboard_id",
         T4."has_enriched_analytics",
         T4."is_remote_configuration",
         T5."id",
         T5."key",
         T5."name",
         T5."filters",
         T5."rollout_percentage",
         T5."team_id",
         T5."created_by_id",
         T5."created_at",
         T5."deleted",
         T5."active",
         T5."rollback_conditions",
         T5."performed_rollback",
         T5."ensure_experience_continuity",
         T5."usage_dashboard_id",
         T5."has_enriched_analytics",
         T5."is_remote_configuration"
  FROM "posthog_survey"
  LEFT OUTER JOIN "posthog_featureflag" ON ("posthog_survey"."linked_flag_id" = "posthog_featureflag"."id")
  LEFT OUTER JOIN "posthog_featureflag" T4 ON ("posthog_survey"."targeting_flag_id" = T4."id")
  LEFT OUTER JOIN "posthog_featureflag" T5 ON ("posthog_survey"."internal_targeting_flag_id" = T5."id")
  WHERE ("posthog_survey"."team_id" = 99999
         AND NOT ("posthog_survey"."archived"))
  '''
# ---
# name: TestDecide.test_flag_with_behavioural_cohorts.16
  '''
  SELECT "posthog_pluginconfig"."id",
         "posthog_pluginsourcefile"."transpiled",
         "posthog_pluginconfig"."web_token",
         "posthog_plugin"."config_schema",
         "posthog_pluginconfig"."config"
  FROM "posthog_pluginconfig"
  INNER JOIN "posthog_plugin" ON ("posthog_pluginconfig"."plugin_id" = "posthog_plugin"."id")
  INNER JOIN "posthog_pluginsourcefile" ON ("posthog_plugin"."id" = "posthog_pluginsourcefile"."plugin_id")
  WHERE ("posthog_pluginconfig"."enabled"
         AND "posthog_pluginsourcefile"."filename" = 'site.ts'
         AND "posthog_pluginsourcefile"."status" = 'TRANSPILED'
         AND "posthog_pluginconfig"."team_id" = 99999)
  '''
# ---
# name: TestDecide.test_flag_with_behavioural_cohorts.17
  '''
  SELECT "posthog_hogfunction"."id",
         "posthog_hogfunction"."team_id",
         "posthog_hogfunction"."name",
         "posthog_hogfunction"."description",
         "posthog_hogfunction"."created_at",
         "posthog_hogfunction"."created_by_id",
         "posthog_hogfunction"."deleted",
         "posthog_hogfunction"."updated_at",
         "posthog_hogfunction"."enabled",
         "posthog_hogfunction"."type",
         "posthog_hogfunction"."icon_url",
         "posthog_hogfunction"."hog",
         "posthog_hogfunction"."bytecode",
         "posthog_hogfunction"."transpiled",
         "posthog_hogfunction"."inputs_schema",
         "posthog_hogfunction"."inputs",
         "posthog_hogfunction"."encrypted_inputs",
         "posthog_hogfunction"."filters",
         "posthog_hogfunction"."mappings",
         "posthog_hogfunction"."masking",
         "posthog_hogfunction"."template_id",
         "posthog_hogfunction"."execution_order",
         "posthog_team"."id",
         "posthog_team"."uuid",
         "posthog_team"."organization_id",
         "posthog_team"."project_id",
         "posthog_team"."api_token",
         "posthog_team"."app_urls",
         "posthog_team"."name",
         "posthog_team"."slack_incoming_webhook",
         "posthog_team"."created_at",
         "posthog_team"."updated_at",
         "posthog_team"."anonymize_ips",
         "posthog_team"."completed_snippet_onboarding",
         "posthog_team"."has_completed_onboarding_for",
         "posthog_team"."onboarding_tasks",
         "posthog_team"."ingested_event",
         "posthog_team"."autocapture_opt_out",
         "posthog_team"."autocapture_web_vitals_opt_in",
         "posthog_team"."autocapture_web_vitals_allowed_metrics",
         "posthog_team"."autocapture_exceptions_opt_in",
         "posthog_team"."autocapture_exceptions_errors_to_ignore",
         "posthog_team"."person_processing_opt_out",
         "posthog_team"."session_recording_opt_in",
         "posthog_team"."session_recording_sample_rate",
         "posthog_team"."session_recording_minimum_duration_milliseconds",
         "posthog_team"."session_recording_linked_flag",
         "posthog_team"."session_recording_network_payload_capture_config",
         "posthog_team"."session_recording_masking_config",
         "posthog_team"."session_recording_url_trigger_config",
         "posthog_team"."session_recording_url_blocklist_config",
         "posthog_team"."session_recording_event_trigger_config",
         "posthog_team"."session_replay_config",
         "posthog_team"."survey_config",
         "posthog_team"."capture_console_log_opt_in",
         "posthog_team"."capture_performance_opt_in",
         "posthog_team"."capture_dead_clicks",
         "posthog_team"."surveys_opt_in",
         "posthog_team"."heatmaps_opt_in",
         "posthog_team"."flags_persistence_default",
         "posthog_team"."session_recording_version",
         "posthog_team"."signup_token",
         "posthog_team"."is_demo",
         "posthog_team"."access_control",
         "posthog_team"."week_start_day",
         "posthog_team"."inject_web_apps",
         "posthog_team"."test_account_filters",
         "posthog_team"."test_account_filters_default_checked",
         "posthog_team"."path_cleaning_filters",
         "posthog_team"."timezone",
         "posthog_team"."data_attributes",
         "posthog_team"."person_display_name_properties",
         "posthog_team"."live_events_columns",
         "posthog_team"."recording_domains",
         "posthog_team"."human_friendly_comparison_periods",
         "posthog_team"."cookieless_server_hash_mode",
         "posthog_team"."revenue_tracking_config",
         "posthog_team"."primary_dashboard_id",
         "posthog_team"."default_data_theme",
         "posthog_team"."extra_settings",
         "posthog_team"."modifiers",
         "posthog_team"."correlation_config",
         "posthog_team"."session_recording_retention_period_days",
         "posthog_team"."plugins_opt_in",
         "posthog_team"."opt_out_capture",
         "posthog_team"."event_names",
         "posthog_team"."event_names_with_usage",
         "posthog_team"."event_properties",
         "posthog_team"."event_properties_with_usage",
         "posthog_team"."event_properties_numerical",
         "posthog_team"."external_data_workspace_id",
         "posthog_team"."external_data_workspace_last_synced_at",
         "posthog_team"."api_query_rate_limit"
  FROM "posthog_hogfunction"
  INNER JOIN "posthog_team" ON ("posthog_hogfunction"."team_id" = "posthog_team"."id")
  WHERE (NOT "posthog_hogfunction"."deleted"
         AND "posthog_hogfunction"."enabled"
         AND "posthog_hogfunction"."team_id" = 99999
         AND "posthog_hogfunction"."type" IN ('site_destination',
                                              'site_app'))
  '''
# ---
# name: TestDecide.test_flag_with_behavioural_cohorts.18
  '''
  SELECT "posthog_cohort"."id",
         "posthog_cohort"."name",
         "posthog_cohort"."description",
         "posthog_cohort"."team_id",
         "posthog_cohort"."deleted",
         "posthog_cohort"."filters",
         "posthog_cohort"."query",
         "posthog_cohort"."version",
         "posthog_cohort"."pending_version",
         "posthog_cohort"."count",
         "posthog_cohort"."created_by_id",
         "posthog_cohort"."created_at",
         "posthog_cohort"."is_calculating",
         "posthog_cohort"."last_calculation",
         "posthog_cohort"."errors_calculating",
         "posthog_cohort"."last_error_at",
         "posthog_cohort"."is_static",
         "posthog_cohort"."groups"
  FROM "posthog_cohort"
  WHERE (NOT "posthog_cohort"."deleted"
         AND "posthog_cohort"."team_id" = 99999)
  '''
# ---
# name: TestDecide.test_flag_with_behavioural_cohorts.19
  '''
<<<<<<< HEAD
  SELECT "posthog_group"."id",
         "posthog_group"."team_id",
         "posthog_group"."group_key",
         "posthog_group"."group_type_index",
         "posthog_group"."group_properties",
         "posthog_group"."created_at",
         "posthog_group"."properties_last_updated_at",
         "posthog_group"."properties_last_operation",
         "posthog_group"."version"
  FROM "posthog_group"
  WHERE "posthog_group"."team_id" = 99999
  LIMIT 21
  '''
# ---
# name: TestDecide.test_flag_with_behavioural_cohorts.2
  '''
  SELECT "posthog_remoteconfig"."id",
         "posthog_remoteconfig"."team_id",
         "posthog_remoteconfig"."config",
         "posthog_remoteconfig"."updated_at",
         "posthog_remoteconfig"."synced_at"
  FROM "posthog_remoteconfig"
  WHERE "posthog_remoteconfig"."team_id" = 99999
=======
  SELECT "posthog_team"."id",
         "posthog_team"."uuid",
         "posthog_team"."organization_id",
         "posthog_team"."project_id",
         "posthog_team"."api_token",
         "posthog_team"."app_urls",
         "posthog_team"."name",
         "posthog_team"."slack_incoming_webhook",
         "posthog_team"."created_at",
         "posthog_team"."updated_at",
         "posthog_team"."anonymize_ips",
         "posthog_team"."completed_snippet_onboarding",
         "posthog_team"."has_completed_onboarding_for",
         "posthog_team"."onboarding_tasks",
         "posthog_team"."ingested_event",
         "posthog_team"."autocapture_opt_out",
         "posthog_team"."autocapture_web_vitals_opt_in",
         "posthog_team"."autocapture_web_vitals_allowed_metrics",
         "posthog_team"."autocapture_exceptions_opt_in",
         "posthog_team"."autocapture_exceptions_errors_to_ignore",
         "posthog_team"."person_processing_opt_out",
         "posthog_team"."session_recording_opt_in",
         "posthog_team"."session_recording_sample_rate",
         "posthog_team"."session_recording_minimum_duration_milliseconds",
         "posthog_team"."session_recording_linked_flag",
         "posthog_team"."session_recording_network_payload_capture_config",
         "posthog_team"."session_recording_url_trigger_config",
         "posthog_team"."session_recording_url_blocklist_config",
         "posthog_team"."session_recording_event_trigger_config",
         "posthog_team"."session_replay_config",
         "posthog_team"."survey_config",
         "posthog_team"."capture_console_log_opt_in",
         "posthog_team"."capture_performance_opt_in",
         "posthog_team"."capture_dead_clicks",
         "posthog_team"."surveys_opt_in",
         "posthog_team"."heatmaps_opt_in",
         "posthog_team"."flags_persistence_default",
         "posthog_team"."session_recording_version",
         "posthog_team"."signup_token",
         "posthog_team"."is_demo",
         "posthog_team"."access_control",
         "posthog_team"."week_start_day",
         "posthog_team"."inject_web_apps",
         "posthog_team"."test_account_filters",
         "posthog_team"."test_account_filters_default_checked",
         "posthog_team"."path_cleaning_filters",
         "posthog_team"."timezone",
         "posthog_team"."data_attributes",
         "posthog_team"."person_display_name_properties",
         "posthog_team"."live_events_columns",
         "posthog_team"."recording_domains",
         "posthog_team"."human_friendly_comparison_periods",
         "posthog_team"."cookieless_server_hash_mode",
         "posthog_team"."revenue_tracking_config",
         "posthog_team"."primary_dashboard_id",
         "posthog_team"."default_data_theme",
         "posthog_team"."extra_settings",
         "posthog_team"."modifiers",
         "posthog_team"."correlation_config",
         "posthog_team"."session_recording_retention_period_days",
         "posthog_team"."external_data_workspace_id",
         "posthog_team"."external_data_workspace_last_synced_at",
         "posthog_team"."api_query_rate_limit"
  FROM "posthog_team"
  WHERE "posthog_team"."id" = 99999
>>>>>>> 31abb5f1
  LIMIT 21
  '''
# ---
# name: TestDecide.test_flag_with_behavioural_cohorts.20
  '''
  SELECT "posthog_cohort"."id",
         "posthog_cohort"."name",
         "posthog_cohort"."description",
         "posthog_cohort"."team_id",
         "posthog_cohort"."deleted",
         "posthog_cohort"."filters",
         "posthog_cohort"."query",
         "posthog_cohort"."version",
         "posthog_cohort"."pending_version",
         "posthog_cohort"."count",
         "posthog_cohort"."created_by_id",
         "posthog_cohort"."created_at",
         "posthog_cohort"."is_calculating",
         "posthog_cohort"."last_calculation",
         "posthog_cohort"."errors_calculating",
         "posthog_cohort"."last_error_at",
         "posthog_cohort"."is_static",
         "posthog_cohort"."groups"
  FROM "posthog_cohort"
  WHERE (NOT "posthog_cohort"."deleted"
         AND "posthog_cohort"."team_id" = 99999)
  '''
# ---
# name: TestDecide.test_flag_with_behavioural_cohorts.21
  '''
  SELECT "posthog_group"."id",
         "posthog_group"."team_id",
         "posthog_group"."group_key",
         "posthog_group"."group_type_index",
         "posthog_group"."group_properties",
         "posthog_group"."created_at",
         "posthog_group"."properties_last_updated_at",
         "posthog_group"."properties_last_operation",
         "posthog_group"."version"
  FROM "posthog_group"
  WHERE "posthog_group"."team_id" = 99999
  LIMIT 21
  '''
# ---
# name: TestDecide.test_flag_with_behavioural_cohorts.3
  '''
  SELECT "posthog_team"."id",
         "posthog_team"."uuid",
         "posthog_team"."organization_id",
         "posthog_team"."project_id",
         "posthog_team"."api_token",
         "posthog_team"."app_urls",
         "posthog_team"."name",
         "posthog_team"."slack_incoming_webhook",
         "posthog_team"."created_at",
         "posthog_team"."updated_at",
         "posthog_team"."anonymize_ips",
         "posthog_team"."completed_snippet_onboarding",
         "posthog_team"."has_completed_onboarding_for",
         "posthog_team"."onboarding_tasks",
         "posthog_team"."ingested_event",
         "posthog_team"."autocapture_opt_out",
         "posthog_team"."autocapture_web_vitals_opt_in",
         "posthog_team"."autocapture_web_vitals_allowed_metrics",
         "posthog_team"."autocapture_exceptions_opt_in",
         "posthog_team"."autocapture_exceptions_errors_to_ignore",
         "posthog_team"."person_processing_opt_out",
         "posthog_team"."session_recording_opt_in",
         "posthog_team"."session_recording_sample_rate",
         "posthog_team"."session_recording_minimum_duration_milliseconds",
         "posthog_team"."session_recording_linked_flag",
         "posthog_team"."session_recording_network_payload_capture_config",
         "posthog_team"."session_recording_masking_config",
         "posthog_team"."session_recording_url_trigger_config",
         "posthog_team"."session_recording_url_blocklist_config",
         "posthog_team"."session_recording_event_trigger_config",
         "posthog_team"."session_replay_config",
         "posthog_team"."survey_config",
         "posthog_team"."capture_console_log_opt_in",
         "posthog_team"."capture_performance_opt_in",
         "posthog_team"."capture_dead_clicks",
         "posthog_team"."surveys_opt_in",
         "posthog_team"."heatmaps_opt_in",
         "posthog_team"."flags_persistence_default",
         "posthog_team"."session_recording_version",
         "posthog_team"."signup_token",
         "posthog_team"."is_demo",
         "posthog_team"."access_control",
         "posthog_team"."week_start_day",
         "posthog_team"."inject_web_apps",
         "posthog_team"."test_account_filters",
         "posthog_team"."test_account_filters_default_checked",
         "posthog_team"."path_cleaning_filters",
         "posthog_team"."timezone",
         "posthog_team"."data_attributes",
         "posthog_team"."person_display_name_properties",
         "posthog_team"."live_events_columns",
         "posthog_team"."recording_domains",
         "posthog_team"."human_friendly_comparison_periods",
         "posthog_team"."cookieless_server_hash_mode",
         "posthog_team"."revenue_tracking_config",
         "posthog_team"."primary_dashboard_id",
         "posthog_team"."default_data_theme",
         "posthog_team"."extra_settings",
         "posthog_team"."modifiers",
         "posthog_team"."correlation_config",
         "posthog_team"."session_recording_retention_period_days",
         "posthog_team"."plugins_opt_in",
         "posthog_team"."opt_out_capture",
         "posthog_team"."event_names",
         "posthog_team"."event_names_with_usage",
         "posthog_team"."event_properties",
         "posthog_team"."event_properties_with_usage",
         "posthog_team"."event_properties_numerical",
         "posthog_team"."external_data_workspace_id",
         "posthog_team"."external_data_workspace_last_synced_at",
         "posthog_team"."api_query_rate_limit"
  FROM "posthog_team"
  WHERE "posthog_team"."id" = 99999
  LIMIT 21
  '''
# ---
# name: TestDecide.test_flag_with_behavioural_cohorts.4
  '''
  SELECT COUNT(*) AS "__count"
  FROM "posthog_featureflag"
  WHERE ("posthog_featureflag"."active"
         AND NOT "posthog_featureflag"."deleted"
         AND "posthog_featureflag"."team_id" = 99999)
  '''
# ---
# name: TestDecide.test_flag_with_behavioural_cohorts.5
  '''
  SELECT "posthog_survey"."id",
         "posthog_survey"."team_id",
         "posthog_survey"."name",
         "posthog_survey"."description",
         "posthog_survey"."linked_flag_id",
         "posthog_survey"."targeting_flag_id",
         "posthog_survey"."internal_targeting_flag_id",
         "posthog_survey"."internal_response_sampling_flag_id",
         "posthog_survey"."type",
         "posthog_survey"."conditions",
         "posthog_survey"."questions",
         "posthog_survey"."appearance",
         "posthog_survey"."created_at",
         "posthog_survey"."created_by_id",
         "posthog_survey"."start_date",
         "posthog_survey"."end_date",
         "posthog_survey"."updated_at",
         "posthog_survey"."archived",
         "posthog_survey"."responses_limit",
         "posthog_survey"."response_sampling_start_date",
         "posthog_survey"."response_sampling_interval_type",
         "posthog_survey"."response_sampling_interval",
         "posthog_survey"."response_sampling_limit",
         "posthog_survey"."response_sampling_daily_limits",
         "posthog_survey"."iteration_count",
         "posthog_survey"."iteration_frequency_days",
         "posthog_survey"."iteration_start_dates",
         "posthog_survey"."current_iteration",
         "posthog_survey"."current_iteration_start_date",
         "posthog_featureflag"."id",
         "posthog_featureflag"."key",
         "posthog_featureflag"."name",
         "posthog_featureflag"."filters",
         "posthog_featureflag"."rollout_percentage",
         "posthog_featureflag"."team_id",
         "posthog_featureflag"."created_by_id",
         "posthog_featureflag"."created_at",
         "posthog_featureflag"."deleted",
         "posthog_featureflag"."active",
         "posthog_featureflag"."rollback_conditions",
         "posthog_featureflag"."performed_rollback",
         "posthog_featureflag"."ensure_experience_continuity",
         "posthog_featureflag"."usage_dashboard_id",
         "posthog_featureflag"."has_enriched_analytics",
         "posthog_featureflag"."is_remote_configuration",
         T4."id",
         T4."key",
         T4."name",
         T4."filters",
         T4."rollout_percentage",
         T4."team_id",
         T4."created_by_id",
         T4."created_at",
         T4."deleted",
         T4."active",
         T4."rollback_conditions",
         T4."performed_rollback",
         T4."ensure_experience_continuity",
         T4."usage_dashboard_id",
         T4."has_enriched_analytics",
         T4."is_remote_configuration",
         T5."id",
         T5."key",
         T5."name",
         T5."filters",
         T5."rollout_percentage",
         T5."team_id",
         T5."created_by_id",
         T5."created_at",
         T5."deleted",
         T5."active",
         T5."rollback_conditions",
         T5."performed_rollback",
         T5."ensure_experience_continuity",
         T5."usage_dashboard_id",
         T5."has_enriched_analytics",
         T5."is_remote_configuration"
  FROM "posthog_survey"
  LEFT OUTER JOIN "posthog_featureflag" ON ("posthog_survey"."linked_flag_id" = "posthog_featureflag"."id")
  LEFT OUTER JOIN "posthog_featureflag" T4 ON ("posthog_survey"."targeting_flag_id" = T4."id")
  LEFT OUTER JOIN "posthog_featureflag" T5 ON ("posthog_survey"."internal_targeting_flag_id" = T5."id")
  WHERE ("posthog_survey"."team_id" = 99999
         AND NOT ("posthog_survey"."archived"))
  '''
# ---
# name: TestDecide.test_flag_with_behavioural_cohorts.6
  '''
  SELECT "posthog_pluginconfig"."id",
         "posthog_pluginsourcefile"."transpiled",
         "posthog_pluginconfig"."web_token",
         "posthog_plugin"."config_schema",
         "posthog_pluginconfig"."config"
  FROM "posthog_pluginconfig"
  INNER JOIN "posthog_plugin" ON ("posthog_pluginconfig"."plugin_id" = "posthog_plugin"."id")
  INNER JOIN "posthog_pluginsourcefile" ON ("posthog_plugin"."id" = "posthog_pluginsourcefile"."plugin_id")
  WHERE ("posthog_pluginconfig"."enabled"
         AND "posthog_pluginsourcefile"."filename" = 'site.ts'
         AND "posthog_pluginsourcefile"."status" = 'TRANSPILED'
         AND "posthog_pluginconfig"."team_id" = 99999)
  '''
# ---
# name: TestDecide.test_flag_with_behavioural_cohorts.7
  '''
  SELECT "posthog_hogfunction"."id",
         "posthog_hogfunction"."team_id",
         "posthog_hogfunction"."name",
         "posthog_hogfunction"."description",
         "posthog_hogfunction"."created_at",
         "posthog_hogfunction"."created_by_id",
         "posthog_hogfunction"."deleted",
         "posthog_hogfunction"."updated_at",
         "posthog_hogfunction"."enabled",
         "posthog_hogfunction"."type",
         "posthog_hogfunction"."icon_url",
         "posthog_hogfunction"."hog",
         "posthog_hogfunction"."bytecode",
         "posthog_hogfunction"."transpiled",
         "posthog_hogfunction"."inputs_schema",
         "posthog_hogfunction"."inputs",
         "posthog_hogfunction"."encrypted_inputs",
         "posthog_hogfunction"."filters",
         "posthog_hogfunction"."mappings",
         "posthog_hogfunction"."masking",
         "posthog_hogfunction"."template_id",
         "posthog_hogfunction"."execution_order",
         "posthog_team"."id",
         "posthog_team"."uuid",
         "posthog_team"."organization_id",
         "posthog_team"."project_id",
         "posthog_team"."api_token",
         "posthog_team"."app_urls",
         "posthog_team"."name",
         "posthog_team"."slack_incoming_webhook",
         "posthog_team"."created_at",
         "posthog_team"."updated_at",
         "posthog_team"."anonymize_ips",
         "posthog_team"."completed_snippet_onboarding",
         "posthog_team"."has_completed_onboarding_for",
         "posthog_team"."onboarding_tasks",
         "posthog_team"."ingested_event",
         "posthog_team"."autocapture_opt_out",
         "posthog_team"."autocapture_web_vitals_opt_in",
         "posthog_team"."autocapture_web_vitals_allowed_metrics",
         "posthog_team"."autocapture_exceptions_opt_in",
         "posthog_team"."autocapture_exceptions_errors_to_ignore",
         "posthog_team"."person_processing_opt_out",
         "posthog_team"."session_recording_opt_in",
         "posthog_team"."session_recording_sample_rate",
         "posthog_team"."session_recording_minimum_duration_milliseconds",
         "posthog_team"."session_recording_linked_flag",
         "posthog_team"."session_recording_network_payload_capture_config",
         "posthog_team"."session_recording_masking_config",
         "posthog_team"."session_recording_url_trigger_config",
         "posthog_team"."session_recording_url_blocklist_config",
         "posthog_team"."session_recording_event_trigger_config",
         "posthog_team"."session_replay_config",
         "posthog_team"."survey_config",
         "posthog_team"."capture_console_log_opt_in",
         "posthog_team"."capture_performance_opt_in",
         "posthog_team"."capture_dead_clicks",
         "posthog_team"."surveys_opt_in",
         "posthog_team"."heatmaps_opt_in",
         "posthog_team"."flags_persistence_default",
         "posthog_team"."session_recording_version",
         "posthog_team"."signup_token",
         "posthog_team"."is_demo",
         "posthog_team"."access_control",
         "posthog_team"."week_start_day",
         "posthog_team"."inject_web_apps",
         "posthog_team"."test_account_filters",
         "posthog_team"."test_account_filters_default_checked",
         "posthog_team"."path_cleaning_filters",
         "posthog_team"."timezone",
         "posthog_team"."data_attributes",
         "posthog_team"."person_display_name_properties",
         "posthog_team"."live_events_columns",
         "posthog_team"."recording_domains",
         "posthog_team"."human_friendly_comparison_periods",
         "posthog_team"."cookieless_server_hash_mode",
         "posthog_team"."revenue_tracking_config",
         "posthog_team"."primary_dashboard_id",
         "posthog_team"."default_data_theme",
         "posthog_team"."extra_settings",
         "posthog_team"."modifiers",
         "posthog_team"."correlation_config",
         "posthog_team"."session_recording_retention_period_days",
         "posthog_team"."plugins_opt_in",
         "posthog_team"."opt_out_capture",
         "posthog_team"."event_names",
         "posthog_team"."event_names_with_usage",
         "posthog_team"."event_properties",
         "posthog_team"."event_properties_with_usage",
         "posthog_team"."event_properties_numerical",
         "posthog_team"."external_data_workspace_id",
         "posthog_team"."external_data_workspace_last_synced_at",
         "posthog_team"."api_query_rate_limit"
  FROM "posthog_hogfunction"
  INNER JOIN "posthog_team" ON ("posthog_hogfunction"."team_id" = "posthog_team"."id")
  WHERE (NOT "posthog_hogfunction"."deleted"
         AND "posthog_hogfunction"."enabled"
         AND "posthog_hogfunction"."team_id" = 99999
         AND "posthog_hogfunction"."type" IN ('site_destination',
                                              'site_app'))
  '''
# ---
# name: TestDecide.test_flag_with_behavioural_cohorts.8
  '''
  SELECT "posthog_user"."id",
         "posthog_user"."password",
         "posthog_user"."last_login",
         "posthog_user"."first_name",
         "posthog_user"."last_name",
         "posthog_user"."is_staff",
         "posthog_user"."date_joined",
         "posthog_user"."uuid",
         "posthog_user"."current_organization_id",
         "posthog_user"."current_team_id",
         "posthog_user"."email",
         "posthog_user"."pending_email",
         "posthog_user"."temporary_token",
         "posthog_user"."distinct_id",
         "posthog_user"."is_email_verified",
         "posthog_user"."has_seen_product_intro_for",
         "posthog_user"."strapi_id",
         "posthog_user"."is_active",
         "posthog_user"."role_at_organization",
         "posthog_user"."theme_mode",
         "posthog_user"."partial_notification_settings",
         "posthog_user"."anonymize_data",
         "posthog_user"."toolbar_mode",
         "posthog_user"."hedgehog_config",
         "posthog_user"."events_column_config",
         "posthog_user"."email_opt_in"
  FROM "posthog_user"
  WHERE "posthog_user"."id" = 99999
  LIMIT 21
  '''
# ---
# name: TestDecide.test_flag_with_behavioural_cohorts.9
  '''
  SELECT "posthog_team"."id",
         "posthog_team"."uuid",
         "posthog_team"."organization_id",
         "posthog_team"."project_id",
         "posthog_team"."api_token",
         "posthog_team"."app_urls",
         "posthog_team"."name",
         "posthog_team"."slack_incoming_webhook",
         "posthog_team"."created_at",
         "posthog_team"."updated_at",
         "posthog_team"."anonymize_ips",
         "posthog_team"."completed_snippet_onboarding",
         "posthog_team"."has_completed_onboarding_for",
         "posthog_team"."onboarding_tasks",
         "posthog_team"."ingested_event",
         "posthog_team"."autocapture_opt_out",
         "posthog_team"."autocapture_web_vitals_opt_in",
         "posthog_team"."autocapture_web_vitals_allowed_metrics",
         "posthog_team"."autocapture_exceptions_opt_in",
         "posthog_team"."autocapture_exceptions_errors_to_ignore",
         "posthog_team"."person_processing_opt_out",
         "posthog_team"."session_recording_opt_in",
         "posthog_team"."session_recording_sample_rate",
         "posthog_team"."session_recording_minimum_duration_milliseconds",
         "posthog_team"."session_recording_linked_flag",
         "posthog_team"."session_recording_network_payload_capture_config",
         "posthog_team"."session_recording_masking_config",
         "posthog_team"."session_recording_url_trigger_config",
         "posthog_team"."session_recording_url_blocklist_config",
         "posthog_team"."session_recording_event_trigger_config",
         "posthog_team"."session_replay_config",
         "posthog_team"."survey_config",
         "posthog_team"."capture_console_log_opt_in",
         "posthog_team"."capture_performance_opt_in",
         "posthog_team"."capture_dead_clicks",
         "posthog_team"."surveys_opt_in",
         "posthog_team"."heatmaps_opt_in",
         "posthog_team"."flags_persistence_default",
         "posthog_team"."session_recording_version",
         "posthog_team"."signup_token",
         "posthog_team"."is_demo",
         "posthog_team"."access_control",
         "posthog_team"."week_start_day",
         "posthog_team"."inject_web_apps",
         "posthog_team"."test_account_filters",
         "posthog_team"."test_account_filters_default_checked",
         "posthog_team"."path_cleaning_filters",
         "posthog_team"."timezone",
         "posthog_team"."data_attributes",
         "posthog_team"."person_display_name_properties",
         "posthog_team"."live_events_columns",
         "posthog_team"."recording_domains",
         "posthog_team"."human_friendly_comparison_periods",
         "posthog_team"."cookieless_server_hash_mode",
         "posthog_team"."revenue_tracking_config",
         "posthog_team"."primary_dashboard_id",
         "posthog_team"."default_data_theme",
         "posthog_team"."extra_settings",
         "posthog_team"."modifiers",
         "posthog_team"."correlation_config",
         "posthog_team"."session_recording_retention_period_days",
         "posthog_team"."plugins_opt_in",
         "posthog_team"."opt_out_capture",
         "posthog_team"."event_names",
         "posthog_team"."event_names_with_usage",
         "posthog_team"."event_properties",
         "posthog_team"."event_properties_with_usage",
         "posthog_team"."event_properties_numerical",
         "posthog_team"."external_data_workspace_id",
         "posthog_team"."external_data_workspace_last_synced_at",
         "posthog_team"."api_query_rate_limit"
  FROM "posthog_team"
  WHERE "posthog_team"."id" = 99999
  LIMIT 21
  '''
# ---
# name: TestDecide.test_flag_with_regular_cohorts
  '''
  SELECT "posthog_hogfunction"."id",
         "posthog_hogfunction"."team_id",
         "posthog_hogfunction"."name",
         "posthog_hogfunction"."description",
         "posthog_hogfunction"."created_at",
         "posthog_hogfunction"."created_by_id",
         "posthog_hogfunction"."deleted",
         "posthog_hogfunction"."updated_at",
         "posthog_hogfunction"."enabled",
         "posthog_hogfunction"."type",
         "posthog_hogfunction"."icon_url",
         "posthog_hogfunction"."hog",
         "posthog_hogfunction"."bytecode",
         "posthog_hogfunction"."transpiled",
         "posthog_hogfunction"."inputs_schema",
         "posthog_hogfunction"."inputs",
         "posthog_hogfunction"."encrypted_inputs",
         "posthog_hogfunction"."filters",
         "posthog_hogfunction"."mappings",
         "posthog_hogfunction"."masking",
         "posthog_hogfunction"."template_id",
         "posthog_hogfunction"."execution_order",
         "posthog_team"."id",
         "posthog_team"."uuid",
         "posthog_team"."organization_id",
         "posthog_team"."project_id",
         "posthog_team"."api_token",
         "posthog_team"."app_urls",
         "posthog_team"."name",
         "posthog_team"."slack_incoming_webhook",
         "posthog_team"."created_at",
         "posthog_team"."updated_at",
         "posthog_team"."anonymize_ips",
         "posthog_team"."completed_snippet_onboarding",
         "posthog_team"."has_completed_onboarding_for",
         "posthog_team"."ingested_event",
         "posthog_team"."autocapture_opt_out",
         "posthog_team"."autocapture_web_vitals_opt_in",
         "posthog_team"."autocapture_web_vitals_allowed_metrics",
         "posthog_team"."autocapture_exceptions_opt_in",
         "posthog_team"."autocapture_exceptions_errors_to_ignore",
         "posthog_team"."person_processing_opt_out",
         "posthog_team"."session_recording_opt_in",
         "posthog_team"."session_recording_sample_rate",
         "posthog_team"."session_recording_minimum_duration_milliseconds",
         "posthog_team"."session_recording_linked_flag",
         "posthog_team"."session_recording_network_payload_capture_config",
         "posthog_team"."session_recording_masking_config",
         "posthog_team"."session_recording_url_trigger_config",
         "posthog_team"."session_recording_url_blocklist_config",
         "posthog_team"."session_recording_event_trigger_config",
         "posthog_team"."session_replay_config",
         "posthog_team"."survey_config",
         "posthog_team"."capture_console_log_opt_in",
         "posthog_team"."capture_performance_opt_in",
         "posthog_team"."capture_dead_clicks",
         "posthog_team"."surveys_opt_in",
         "posthog_team"."heatmaps_opt_in",
         "posthog_team"."flags_persistence_default",
         "posthog_team"."session_recording_version",
         "posthog_team"."signup_token",
         "posthog_team"."is_demo",
         "posthog_team"."access_control",
         "posthog_team"."week_start_day",
         "posthog_team"."inject_web_apps",
         "posthog_team"."test_account_filters",
         "posthog_team"."test_account_filters_default_checked",
         "posthog_team"."path_cleaning_filters",
         "posthog_team"."timezone",
         "posthog_team"."data_attributes",
         "posthog_team"."person_display_name_properties",
         "posthog_team"."live_events_columns",
         "posthog_team"."recording_domains",
         "posthog_team"."human_friendly_comparison_periods",
         "posthog_team"."cookieless_server_hash_mode",
         "posthog_team"."revenue_tracking_config",
         "posthog_team"."primary_dashboard_id",
         "posthog_team"."default_data_theme",
         "posthog_team"."extra_settings",
         "posthog_team"."modifiers",
         "posthog_team"."correlation_config",
         "posthog_team"."session_recording_retention_period_days",
         "posthog_team"."plugins_opt_in",
         "posthog_team"."opt_out_capture",
         "posthog_team"."event_names",
         "posthog_team"."event_names_with_usage",
         "posthog_team"."event_properties",
         "posthog_team"."event_properties_with_usage",
         "posthog_team"."event_properties_numerical",
         "posthog_team"."external_data_workspace_id",
         "posthog_team"."external_data_workspace_last_synced_at",
         "posthog_team"."api_query_rate_limit"
  FROM "posthog_hogfunction"
  INNER JOIN "posthog_team" ON ("posthog_hogfunction"."team_id" = "posthog_team"."id")
  WHERE ("posthog_hogfunction"."team_id" = 99999
         AND "posthog_hogfunction"."filters" @> '{"filter_test_accounts": true}'::jsonb)
  '''
# ---
# name: TestDecide.test_flag_with_regular_cohorts.1
  '''
  SELECT "posthog_team"."id",
         "posthog_team"."uuid",
         "posthog_team"."organization_id",
         "posthog_team"."project_id",
         "posthog_team"."api_token",
         "posthog_team"."app_urls",
         "posthog_team"."name",
         "posthog_team"."slack_incoming_webhook",
         "posthog_team"."created_at",
         "posthog_team"."updated_at",
         "posthog_team"."anonymize_ips",
         "posthog_team"."completed_snippet_onboarding",
         "posthog_team"."has_completed_onboarding_for",
         "posthog_team"."ingested_event",
         "posthog_team"."autocapture_opt_out",
         "posthog_team"."autocapture_web_vitals_opt_in",
         "posthog_team"."autocapture_web_vitals_allowed_metrics",
         "posthog_team"."autocapture_exceptions_opt_in",
         "posthog_team"."autocapture_exceptions_errors_to_ignore",
         "posthog_team"."person_processing_opt_out",
         "posthog_team"."session_recording_opt_in",
         "posthog_team"."session_recording_sample_rate",
         "posthog_team"."session_recording_minimum_duration_milliseconds",
         "posthog_team"."session_recording_linked_flag",
         "posthog_team"."session_recording_network_payload_capture_config",
         "posthog_team"."session_recording_masking_config",
         "posthog_team"."session_recording_url_trigger_config",
         "posthog_team"."session_recording_url_blocklist_config",
         "posthog_team"."session_recording_event_trigger_config",
         "posthog_team"."session_replay_config",
         "posthog_team"."survey_config",
         "posthog_team"."capture_console_log_opt_in",
         "posthog_team"."capture_performance_opt_in",
         "posthog_team"."capture_dead_clicks",
         "posthog_team"."surveys_opt_in",
         "posthog_team"."heatmaps_opt_in",
         "posthog_team"."flags_persistence_default",
         "posthog_team"."session_recording_version",
         "posthog_team"."signup_token",
         "posthog_team"."is_demo",
         "posthog_team"."access_control",
         "posthog_team"."week_start_day",
         "posthog_team"."inject_web_apps",
         "posthog_team"."test_account_filters",
         "posthog_team"."test_account_filters_default_checked",
         "posthog_team"."path_cleaning_filters",
         "posthog_team"."timezone",
         "posthog_team"."data_attributes",
         "posthog_team"."person_display_name_properties",
         "posthog_team"."live_events_columns",
         "posthog_team"."recording_domains",
         "posthog_team"."human_friendly_comparison_periods",
         "posthog_team"."cookieless_server_hash_mode",
         "posthog_team"."revenue_tracking_config",
         "posthog_team"."primary_dashboard_id",
         "posthog_team"."default_data_theme",
         "posthog_team"."extra_settings",
         "posthog_team"."modifiers",
         "posthog_team"."correlation_config",
         "posthog_team"."session_recording_retention_period_days",
         "posthog_team"."external_data_workspace_id",
         "posthog_team"."external_data_workspace_last_synced_at",
         "posthog_team"."api_query_rate_limit"
  FROM "posthog_team"
  WHERE "posthog_team"."id" = 99999
  LIMIT 21
  '''
# ---
# name: TestDecide.test_flag_with_regular_cohorts.10
  '''
  SELECT "posthog_featureflag"."id",
         "posthog_featureflag"."key",
         "posthog_featureflag"."name",
         "posthog_featureflag"."filters",
         "posthog_featureflag"."rollout_percentage",
         "posthog_featureflag"."team_id",
         "posthog_featureflag"."created_by_id",
         "posthog_featureflag"."created_at",
         "posthog_featureflag"."deleted",
         "posthog_featureflag"."active",
         "posthog_featureflag"."rollback_conditions",
         "posthog_featureflag"."performed_rollback",
         "posthog_featureflag"."ensure_experience_continuity",
         "posthog_featureflag"."usage_dashboard_id",
         "posthog_featureflag"."has_enriched_analytics",
         "posthog_featureflag"."is_remote_configuration"
  FROM "posthog_featureflag"
  WHERE ("posthog_featureflag"."active"
         AND NOT "posthog_featureflag"."deleted"
         AND "posthog_featureflag"."team_id" = 99999)
  '''
# ---
# name: TestDecide.test_flag_with_regular_cohorts.11
  '''
  SELECT "posthog_team"."id",
         "posthog_team"."uuid",
         "posthog_team"."organization_id",
         "posthog_team"."project_id",
         "posthog_team"."api_token",
         "posthog_team"."app_urls",
         "posthog_team"."name",
         "posthog_team"."slack_incoming_webhook",
         "posthog_team"."created_at",
         "posthog_team"."updated_at",
         "posthog_team"."anonymize_ips",
         "posthog_team"."completed_snippet_onboarding",
         "posthog_team"."has_completed_onboarding_for",
         "posthog_team"."onboarding_tasks",
         "posthog_team"."ingested_event",
         "posthog_team"."autocapture_opt_out",
         "posthog_team"."autocapture_web_vitals_opt_in",
         "posthog_team"."autocapture_web_vitals_allowed_metrics",
         "posthog_team"."autocapture_exceptions_opt_in",
         "posthog_team"."autocapture_exceptions_errors_to_ignore",
         "posthog_team"."person_processing_opt_out",
         "posthog_team"."session_recording_opt_in",
         "posthog_team"."session_recording_sample_rate",
         "posthog_team"."session_recording_minimum_duration_milliseconds",
         "posthog_team"."session_recording_linked_flag",
         "posthog_team"."session_recording_network_payload_capture_config",
         "posthog_team"."session_recording_masking_config",
         "posthog_team"."session_recording_url_trigger_config",
         "posthog_team"."session_recording_url_blocklist_config",
         "posthog_team"."session_recording_event_trigger_config",
         "posthog_team"."session_replay_config",
         "posthog_team"."survey_config",
         "posthog_team"."capture_console_log_opt_in",
         "posthog_team"."capture_performance_opt_in",
         "posthog_team"."capture_dead_clicks",
         "posthog_team"."surveys_opt_in",
         "posthog_team"."heatmaps_opt_in",
         "posthog_team"."flags_persistence_default",
         "posthog_team"."session_recording_version",
         "posthog_team"."signup_token",
         "posthog_team"."is_demo",
         "posthog_team"."access_control",
         "posthog_team"."week_start_day",
         "posthog_team"."inject_web_apps",
         "posthog_team"."test_account_filters",
         "posthog_team"."test_account_filters_default_checked",
         "posthog_team"."path_cleaning_filters",
         "posthog_team"."timezone",
         "posthog_team"."data_attributes",
         "posthog_team"."person_display_name_properties",
         "posthog_team"."live_events_columns",
         "posthog_team"."recording_domains",
         "posthog_team"."human_friendly_comparison_periods",
         "posthog_team"."cookieless_server_hash_mode",
         "posthog_team"."revenue_tracking_config",
         "posthog_team"."primary_dashboard_id",
         "posthog_team"."default_data_theme",
         "posthog_team"."extra_settings",
         "posthog_team"."modifiers",
         "posthog_team"."correlation_config",
         "posthog_team"."session_recording_retention_period_days",
         "posthog_team"."external_data_workspace_id",
         "posthog_team"."external_data_workspace_last_synced_at",
         "posthog_team"."api_query_rate_limit"
  FROM "posthog_team"
  WHERE "posthog_team"."id" = 99999
  LIMIT 21
  '''
# ---
# name: TestDecide.test_flag_with_regular_cohorts.12
  '''
  SELECT "posthog_remoteconfig"."id",
         "posthog_remoteconfig"."team_id",
         "posthog_remoteconfig"."config",
         "posthog_remoteconfig"."updated_at",
         "posthog_remoteconfig"."synced_at"
  FROM "posthog_remoteconfig"
  WHERE "posthog_remoteconfig"."team_id" = 99999
  LIMIT 21
  '''
# ---
# name: TestDecide.test_flag_with_regular_cohorts.13
  '''
  SELECT "posthog_team"."id",
         "posthog_team"."uuid",
         "posthog_team"."organization_id",
         "posthog_team"."project_id",
         "posthog_team"."api_token",
         "posthog_team"."app_urls",
         "posthog_team"."name",
         "posthog_team"."slack_incoming_webhook",
         "posthog_team"."created_at",
         "posthog_team"."updated_at",
         "posthog_team"."anonymize_ips",
         "posthog_team"."completed_snippet_onboarding",
         "posthog_team"."has_completed_onboarding_for",
         "posthog_team"."onboarding_tasks",
         "posthog_team"."ingested_event",
         "posthog_team"."autocapture_opt_out",
         "posthog_team"."autocapture_web_vitals_opt_in",
         "posthog_team"."autocapture_web_vitals_allowed_metrics",
         "posthog_team"."autocapture_exceptions_opt_in",
         "posthog_team"."autocapture_exceptions_errors_to_ignore",
         "posthog_team"."person_processing_opt_out",
         "posthog_team"."session_recording_opt_in",
         "posthog_team"."session_recording_sample_rate",
         "posthog_team"."session_recording_minimum_duration_milliseconds",
         "posthog_team"."session_recording_linked_flag",
         "posthog_team"."session_recording_network_payload_capture_config",
         "posthog_team"."session_recording_masking_config",
         "posthog_team"."session_recording_url_trigger_config",
         "posthog_team"."session_recording_url_blocklist_config",
         "posthog_team"."session_recording_event_trigger_config",
         "posthog_team"."session_replay_config",
         "posthog_team"."survey_config",
         "posthog_team"."capture_console_log_opt_in",
         "posthog_team"."capture_performance_opt_in",
         "posthog_team"."capture_dead_clicks",
         "posthog_team"."surveys_opt_in",
         "posthog_team"."heatmaps_opt_in",
         "posthog_team"."flags_persistence_default",
         "posthog_team"."session_recording_version",
         "posthog_team"."signup_token",
         "posthog_team"."is_demo",
         "posthog_team"."access_control",
         "posthog_team"."week_start_day",
         "posthog_team"."inject_web_apps",
         "posthog_team"."test_account_filters",
         "posthog_team"."test_account_filters_default_checked",
         "posthog_team"."path_cleaning_filters",
         "posthog_team"."timezone",
         "posthog_team"."data_attributes",
         "posthog_team"."person_display_name_properties",
         "posthog_team"."live_events_columns",
         "posthog_team"."recording_domains",
         "posthog_team"."human_friendly_comparison_periods",
         "posthog_team"."cookieless_server_hash_mode",
         "posthog_team"."revenue_tracking_config",
         "posthog_team"."primary_dashboard_id",
         "posthog_team"."default_data_theme",
         "posthog_team"."extra_settings",
         "posthog_team"."modifiers",
         "posthog_team"."correlation_config",
         "posthog_team"."session_recording_retention_period_days",
         "posthog_team"."plugins_opt_in",
         "posthog_team"."opt_out_capture",
         "posthog_team"."event_names",
         "posthog_team"."event_names_with_usage",
         "posthog_team"."event_properties",
         "posthog_team"."event_properties_with_usage",
         "posthog_team"."event_properties_numerical",
         "posthog_team"."external_data_workspace_id",
         "posthog_team"."external_data_workspace_last_synced_at",
         "posthog_team"."api_query_rate_limit"
  FROM "posthog_team"
  WHERE "posthog_team"."id" = 99999
  LIMIT 21
  '''
# ---
# name: TestDecide.test_flag_with_regular_cohorts.14
  '''
  SELECT COUNT(*) AS "__count"
  FROM "posthog_featureflag"
  WHERE ("posthog_featureflag"."active"
         AND NOT "posthog_featureflag"."deleted"
         AND "posthog_featureflag"."team_id" = 99999)
  '''
# ---
# name: TestDecide.test_flag_with_regular_cohorts.15
  '''
  SELECT "posthog_survey"."id",
         "posthog_survey"."team_id",
         "posthog_survey"."name",
         "posthog_survey"."description",
         "posthog_survey"."linked_flag_id",
         "posthog_survey"."targeting_flag_id",
         "posthog_survey"."internal_targeting_flag_id",
         "posthog_survey"."internal_response_sampling_flag_id",
         "posthog_survey"."type",
         "posthog_survey"."conditions",
         "posthog_survey"."questions",
         "posthog_survey"."appearance",
         "posthog_survey"."created_at",
         "posthog_survey"."created_by_id",
         "posthog_survey"."start_date",
         "posthog_survey"."end_date",
         "posthog_survey"."updated_at",
         "posthog_survey"."archived",
         "posthog_survey"."responses_limit",
         "posthog_survey"."response_sampling_start_date",
         "posthog_survey"."response_sampling_interval_type",
         "posthog_survey"."response_sampling_interval",
         "posthog_survey"."response_sampling_limit",
         "posthog_survey"."response_sampling_daily_limits",
         "posthog_survey"."iteration_count",
         "posthog_survey"."iteration_frequency_days",
         "posthog_survey"."iteration_start_dates",
         "posthog_survey"."current_iteration",
         "posthog_survey"."current_iteration_start_date",
         "posthog_featureflag"."id",
         "posthog_featureflag"."key",
         "posthog_featureflag"."name",
         "posthog_featureflag"."filters",
         "posthog_featureflag"."rollout_percentage",
         "posthog_featureflag"."team_id",
         "posthog_featureflag"."created_by_id",
         "posthog_featureflag"."created_at",
         "posthog_featureflag"."deleted",
         "posthog_featureflag"."active",
         "posthog_featureflag"."rollback_conditions",
         "posthog_featureflag"."performed_rollback",
         "posthog_featureflag"."ensure_experience_continuity",
         "posthog_featureflag"."usage_dashboard_id",
         "posthog_featureflag"."has_enriched_analytics",
         "posthog_featureflag"."is_remote_configuration",
         T4."id",
         T4."key",
         T4."name",
         T4."filters",
         T4."rollout_percentage",
         T4."team_id",
         T4."created_by_id",
         T4."created_at",
         T4."deleted",
         T4."active",
         T4."rollback_conditions",
         T4."performed_rollback",
         T4."ensure_experience_continuity",
         T4."usage_dashboard_id",
         T4."has_enriched_analytics",
         T4."is_remote_configuration",
         T5."id",
         T5."key",
         T5."name",
         T5."filters",
         T5."rollout_percentage",
         T5."team_id",
         T5."created_by_id",
         T5."created_at",
         T5."deleted",
         T5."active",
         T5."rollback_conditions",
         T5."performed_rollback",
         T5."ensure_experience_continuity",
         T5."usage_dashboard_id",
         T5."has_enriched_analytics",
         T5."is_remote_configuration"
  FROM "posthog_survey"
  LEFT OUTER JOIN "posthog_featureflag" ON ("posthog_survey"."linked_flag_id" = "posthog_featureflag"."id")
  LEFT OUTER JOIN "posthog_featureflag" T4 ON ("posthog_survey"."targeting_flag_id" = T4."id")
  LEFT OUTER JOIN "posthog_featureflag" T5 ON ("posthog_survey"."internal_targeting_flag_id" = T5."id")
  WHERE ("posthog_survey"."team_id" = 99999
         AND NOT ("posthog_survey"."archived"))
  '''
# ---
# name: TestDecide.test_flag_with_regular_cohorts.16
  '''
  SELECT "posthog_pluginconfig"."id",
         "posthog_pluginsourcefile"."transpiled",
         "posthog_pluginconfig"."web_token",
         "posthog_plugin"."config_schema",
         "posthog_pluginconfig"."config"
  FROM "posthog_pluginconfig"
  INNER JOIN "posthog_plugin" ON ("posthog_pluginconfig"."plugin_id" = "posthog_plugin"."id")
  INNER JOIN "posthog_pluginsourcefile" ON ("posthog_plugin"."id" = "posthog_pluginsourcefile"."plugin_id")
  WHERE ("posthog_pluginconfig"."enabled"
         AND "posthog_pluginsourcefile"."filename" = 'site.ts'
         AND "posthog_pluginsourcefile"."status" = 'TRANSPILED'
         AND "posthog_pluginconfig"."team_id" = 99999)
  '''
# ---
# name: TestDecide.test_flag_with_regular_cohorts.17
  '''
  SELECT "posthog_hogfunction"."id",
         "posthog_hogfunction"."team_id",
         "posthog_hogfunction"."name",
         "posthog_hogfunction"."description",
         "posthog_hogfunction"."created_at",
         "posthog_hogfunction"."created_by_id",
         "posthog_hogfunction"."deleted",
         "posthog_hogfunction"."updated_at",
         "posthog_hogfunction"."enabled",
         "posthog_hogfunction"."type",
         "posthog_hogfunction"."icon_url",
         "posthog_hogfunction"."hog",
         "posthog_hogfunction"."bytecode",
         "posthog_hogfunction"."transpiled",
         "posthog_hogfunction"."inputs_schema",
         "posthog_hogfunction"."inputs",
         "posthog_hogfunction"."encrypted_inputs",
         "posthog_hogfunction"."filters",
         "posthog_hogfunction"."mappings",
         "posthog_hogfunction"."masking",
         "posthog_hogfunction"."template_id",
         "posthog_hogfunction"."execution_order",
         "posthog_team"."id",
         "posthog_team"."uuid",
         "posthog_team"."organization_id",
         "posthog_team"."project_id",
         "posthog_team"."api_token",
         "posthog_team"."app_urls",
         "posthog_team"."name",
         "posthog_team"."slack_incoming_webhook",
         "posthog_team"."created_at",
         "posthog_team"."updated_at",
         "posthog_team"."anonymize_ips",
         "posthog_team"."completed_snippet_onboarding",
         "posthog_team"."has_completed_onboarding_for",
         "posthog_team"."onboarding_tasks",
         "posthog_team"."ingested_event",
         "posthog_team"."autocapture_opt_out",
         "posthog_team"."autocapture_web_vitals_opt_in",
         "posthog_team"."autocapture_web_vitals_allowed_metrics",
         "posthog_team"."autocapture_exceptions_opt_in",
         "posthog_team"."autocapture_exceptions_errors_to_ignore",
         "posthog_team"."person_processing_opt_out",
         "posthog_team"."session_recording_opt_in",
         "posthog_team"."session_recording_sample_rate",
         "posthog_team"."session_recording_minimum_duration_milliseconds",
         "posthog_team"."session_recording_linked_flag",
         "posthog_team"."session_recording_network_payload_capture_config",
         "posthog_team"."session_recording_masking_config",
         "posthog_team"."session_recording_url_trigger_config",
         "posthog_team"."session_recording_url_blocklist_config",
         "posthog_team"."session_recording_event_trigger_config",
         "posthog_team"."session_replay_config",
         "posthog_team"."survey_config",
         "posthog_team"."capture_console_log_opt_in",
         "posthog_team"."capture_performance_opt_in",
         "posthog_team"."capture_dead_clicks",
         "posthog_team"."surveys_opt_in",
         "posthog_team"."heatmaps_opt_in",
         "posthog_team"."flags_persistence_default",
         "posthog_team"."session_recording_version",
         "posthog_team"."signup_token",
         "posthog_team"."is_demo",
         "posthog_team"."access_control",
         "posthog_team"."week_start_day",
         "posthog_team"."inject_web_apps",
         "posthog_team"."test_account_filters",
         "posthog_team"."test_account_filters_default_checked",
         "posthog_team"."path_cleaning_filters",
         "posthog_team"."timezone",
         "posthog_team"."data_attributes",
         "posthog_team"."person_display_name_properties",
         "posthog_team"."live_events_columns",
         "posthog_team"."recording_domains",
         "posthog_team"."human_friendly_comparison_periods",
         "posthog_team"."cookieless_server_hash_mode",
         "posthog_team"."revenue_tracking_config",
         "posthog_team"."primary_dashboard_id",
         "posthog_team"."default_data_theme",
         "posthog_team"."extra_settings",
         "posthog_team"."modifiers",
         "posthog_team"."correlation_config",
         "posthog_team"."session_recording_retention_period_days",
         "posthog_team"."plugins_opt_in",
         "posthog_team"."opt_out_capture",
         "posthog_team"."event_names",
         "posthog_team"."event_names_with_usage",
         "posthog_team"."event_properties",
         "posthog_team"."event_properties_with_usage",
         "posthog_team"."event_properties_numerical",
         "posthog_team"."external_data_workspace_id",
         "posthog_team"."external_data_workspace_last_synced_at",
         "posthog_team"."api_query_rate_limit"
  FROM "posthog_hogfunction"
  INNER JOIN "posthog_team" ON ("posthog_hogfunction"."team_id" = "posthog_team"."id")
  WHERE (NOT "posthog_hogfunction"."deleted"
         AND "posthog_hogfunction"."enabled"
         AND "posthog_hogfunction"."team_id" = 99999
         AND "posthog_hogfunction"."type" IN ('site_destination',
                                              'site_app'))
  '''
# ---
# name: TestDecide.test_flag_with_regular_cohorts.18
  '''
  SELECT "posthog_cohort"."id",
         "posthog_cohort"."name",
         "posthog_cohort"."description",
         "posthog_cohort"."team_id",
         "posthog_cohort"."deleted",
         "posthog_cohort"."filters",
         "posthog_cohort"."query",
         "posthog_cohort"."version",
         "posthog_cohort"."pending_version",
         "posthog_cohort"."count",
         "posthog_cohort"."created_by_id",
         "posthog_cohort"."created_at",
         "posthog_cohort"."is_calculating",
         "posthog_cohort"."last_calculation",
         "posthog_cohort"."errors_calculating",
         "posthog_cohort"."last_error_at",
         "posthog_cohort"."is_static",
         "posthog_cohort"."groups"
  FROM "posthog_cohort"
  WHERE (NOT "posthog_cohort"."deleted"
         AND "posthog_cohort"."team_id" = 99999)
  '''
# ---
# name: TestDecide.test_flag_with_regular_cohorts.19
  '''
  SELECT (("posthog_person"."properties" -> '$some_prop_1') = '"something_1"'::jsonb
          AND "posthog_person"."properties" ? '$some_prop_1'
          AND NOT (("posthog_person"."properties" -> '$some_prop_1') = 'null'::jsonb)) AS "flag_X_condition_0"
  FROM "posthog_person"
  INNER JOIN "posthog_persondistinctid" ON ("posthog_person"."id" = "posthog_persondistinctid"."person_id")
  WHERE ("posthog_persondistinctid"."distinct_id" = 'example_id_1'
         AND "posthog_persondistinctid"."team_id" = 99999
         AND "posthog_person"."team_id" = 99999)
  '''
# ---
# name: TestDecide.test_flag_with_regular_cohorts.2
  '''
  SELECT "posthog_remoteconfig"."id",
         "posthog_remoteconfig"."team_id",
         "posthog_remoteconfig"."config",
         "posthog_remoteconfig"."updated_at",
         "posthog_remoteconfig"."synced_at"
  FROM "posthog_remoteconfig"
  WHERE "posthog_remoteconfig"."team_id" = 99999
  LIMIT 21
  '''
# ---
# name: TestDecide.test_flag_with_regular_cohorts.20
  '''
  SELECT "posthog_cohort"."id",
         "posthog_cohort"."name",
         "posthog_cohort"."description",
         "posthog_cohort"."team_id",
         "posthog_cohort"."deleted",
         "posthog_cohort"."filters",
         "posthog_cohort"."query",
         "posthog_cohort"."version",
         "posthog_cohort"."pending_version",
         "posthog_cohort"."count",
         "posthog_cohort"."created_by_id",
         "posthog_cohort"."created_at",
         "posthog_cohort"."is_calculating",
         "posthog_cohort"."last_calculation",
         "posthog_cohort"."errors_calculating",
         "posthog_cohort"."last_error_at",
         "posthog_cohort"."is_static",
         "posthog_cohort"."groups"
  FROM "posthog_cohort"
  WHERE (NOT "posthog_cohort"."deleted"
         AND "posthog_cohort"."team_id" = 99999)
<<<<<<< HEAD
=======
  '''
# ---
# name: TestDecide.test_flag_with_behavioural_cohorts.21
  '''
  SELECT "posthog_group"."id",
         "posthog_group"."team_id",
         "posthog_group"."group_key",
         "posthog_group"."group_type_index",
         "posthog_group"."group_properties",
         "posthog_group"."created_at",
         "posthog_group"."properties_last_updated_at",
         "posthog_group"."properties_last_operation",
         "posthog_group"."version"
  FROM "posthog_group"
  WHERE "posthog_group"."team_id" = 99999
  LIMIT 21
  '''
# ---
# name: TestDecide.test_flag_with_behavioural_cohorts.3
  '''
  SELECT "posthog_team"."id",
         "posthog_team"."uuid",
         "posthog_team"."organization_id",
         "posthog_team"."project_id",
         "posthog_team"."api_token",
         "posthog_team"."app_urls",
         "posthog_team"."name",
         "posthog_team"."slack_incoming_webhook",
         "posthog_team"."created_at",
         "posthog_team"."updated_at",
         "posthog_team"."anonymize_ips",
         "posthog_team"."completed_snippet_onboarding",
         "posthog_team"."has_completed_onboarding_for",
         "posthog_team"."onboarding_tasks",
         "posthog_team"."ingested_event",
         "posthog_team"."autocapture_opt_out",
         "posthog_team"."autocapture_web_vitals_opt_in",
         "posthog_team"."autocapture_web_vitals_allowed_metrics",
         "posthog_team"."autocapture_exceptions_opt_in",
         "posthog_team"."autocapture_exceptions_errors_to_ignore",
         "posthog_team"."person_processing_opt_out",
         "posthog_team"."session_recording_opt_in",
         "posthog_team"."session_recording_sample_rate",
         "posthog_team"."session_recording_minimum_duration_milliseconds",
         "posthog_team"."session_recording_linked_flag",
         "posthog_team"."session_recording_network_payload_capture_config",
         "posthog_team"."session_recording_url_trigger_config",
         "posthog_team"."session_recording_url_blocklist_config",
         "posthog_team"."session_recording_event_trigger_config",
         "posthog_team"."session_replay_config",
         "posthog_team"."survey_config",
         "posthog_team"."capture_console_log_opt_in",
         "posthog_team"."capture_performance_opt_in",
         "posthog_team"."capture_dead_clicks",
         "posthog_team"."surveys_opt_in",
         "posthog_team"."heatmaps_opt_in",
         "posthog_team"."flags_persistence_default",
         "posthog_team"."session_recording_version",
         "posthog_team"."signup_token",
         "posthog_team"."is_demo",
         "posthog_team"."access_control",
         "posthog_team"."week_start_day",
         "posthog_team"."inject_web_apps",
         "posthog_team"."test_account_filters",
         "posthog_team"."test_account_filters_default_checked",
         "posthog_team"."path_cleaning_filters",
         "posthog_team"."timezone",
         "posthog_team"."data_attributes",
         "posthog_team"."person_display_name_properties",
         "posthog_team"."live_events_columns",
         "posthog_team"."recording_domains",
         "posthog_team"."human_friendly_comparison_periods",
         "posthog_team"."cookieless_server_hash_mode",
         "posthog_team"."revenue_tracking_config",
         "posthog_team"."primary_dashboard_id",
         "posthog_team"."default_data_theme",
         "posthog_team"."extra_settings",
         "posthog_team"."modifiers",
         "posthog_team"."correlation_config",
         "posthog_team"."session_recording_retention_period_days",
         "posthog_team"."plugins_opt_in",
         "posthog_team"."opt_out_capture",
         "posthog_team"."event_names",
         "posthog_team"."event_names_with_usage",
         "posthog_team"."event_properties",
         "posthog_team"."event_properties_with_usage",
         "posthog_team"."event_properties_numerical",
         "posthog_team"."external_data_workspace_id",
         "posthog_team"."external_data_workspace_last_synced_at",
         "posthog_team"."api_query_rate_limit"
  FROM "posthog_team"
  WHERE "posthog_team"."id" = 99999
  LIMIT 21
  '''
# ---
# name: TestDecide.test_flag_with_behavioural_cohorts.4
  '''
  SELECT COUNT(*) AS "__count"
  FROM "posthog_featureflag"
  WHERE ("posthog_featureflag"."active"
         AND NOT "posthog_featureflag"."deleted"
         AND "posthog_featureflag"."team_id" = 99999)
  '''
# ---
# name: TestDecide.test_flag_with_behavioural_cohorts.5
  '''
  SELECT "posthog_survey"."id",
         "posthog_survey"."team_id",
         "posthog_survey"."name",
         "posthog_survey"."description",
         "posthog_survey"."linked_flag_id",
         "posthog_survey"."targeting_flag_id",
         "posthog_survey"."internal_targeting_flag_id",
         "posthog_survey"."internal_response_sampling_flag_id",
         "posthog_survey"."type",
         "posthog_survey"."conditions",
         "posthog_survey"."questions",
         "posthog_survey"."appearance",
         "posthog_survey"."created_at",
         "posthog_survey"."created_by_id",
         "posthog_survey"."start_date",
         "posthog_survey"."end_date",
         "posthog_survey"."updated_at",
         "posthog_survey"."archived",
         "posthog_survey"."responses_limit",
         "posthog_survey"."response_sampling_start_date",
         "posthog_survey"."response_sampling_interval_type",
         "posthog_survey"."response_sampling_interval",
         "posthog_survey"."response_sampling_limit",
         "posthog_survey"."response_sampling_daily_limits",
         "posthog_survey"."iteration_count",
         "posthog_survey"."iteration_frequency_days",
         "posthog_survey"."iteration_start_dates",
         "posthog_survey"."current_iteration",
         "posthog_survey"."current_iteration_start_date",
         "posthog_featureflag"."id",
         "posthog_featureflag"."key",
         "posthog_featureflag"."name",
         "posthog_featureflag"."filters",
         "posthog_featureflag"."rollout_percentage",
         "posthog_featureflag"."team_id",
         "posthog_featureflag"."created_by_id",
         "posthog_featureflag"."created_at",
         "posthog_featureflag"."deleted",
         "posthog_featureflag"."active",
         "posthog_featureflag"."rollback_conditions",
         "posthog_featureflag"."performed_rollback",
         "posthog_featureflag"."ensure_experience_continuity",
         "posthog_featureflag"."usage_dashboard_id",
         "posthog_featureflag"."has_enriched_analytics",
         "posthog_featureflag"."is_remote_configuration",
         T4."id",
         T4."key",
         T4."name",
         T4."filters",
         T4."rollout_percentage",
         T4."team_id",
         T4."created_by_id",
         T4."created_at",
         T4."deleted",
         T4."active",
         T4."rollback_conditions",
         T4."performed_rollback",
         T4."ensure_experience_continuity",
         T4."usage_dashboard_id",
         T4."has_enriched_analytics",
         T4."is_remote_configuration",
         T5."id",
         T5."key",
         T5."name",
         T5."filters",
         T5."rollout_percentage",
         T5."team_id",
         T5."created_by_id",
         T5."created_at",
         T5."deleted",
         T5."active",
         T5."rollback_conditions",
         T5."performed_rollback",
         T5."ensure_experience_continuity",
         T5."usage_dashboard_id",
         T5."has_enriched_analytics",
         T5."is_remote_configuration"
  FROM "posthog_survey"
  LEFT OUTER JOIN "posthog_featureflag" ON ("posthog_survey"."linked_flag_id" = "posthog_featureflag"."id")
  LEFT OUTER JOIN "posthog_featureflag" T4 ON ("posthog_survey"."targeting_flag_id" = T4."id")
  LEFT OUTER JOIN "posthog_featureflag" T5 ON ("posthog_survey"."internal_targeting_flag_id" = T5."id")
  WHERE ("posthog_survey"."team_id" = 99999
         AND NOT ("posthog_survey"."archived"))
  '''
# ---
# name: TestDecide.test_flag_with_behavioural_cohorts.6
  '''
  SELECT "posthog_pluginconfig"."id",
         "posthog_pluginsourcefile"."transpiled",
         "posthog_pluginconfig"."web_token",
         "posthog_plugin"."config_schema",
         "posthog_pluginconfig"."config"
  FROM "posthog_pluginconfig"
  INNER JOIN "posthog_plugin" ON ("posthog_pluginconfig"."plugin_id" = "posthog_plugin"."id")
  INNER JOIN "posthog_pluginsourcefile" ON ("posthog_plugin"."id" = "posthog_pluginsourcefile"."plugin_id")
  WHERE ("posthog_pluginconfig"."enabled"
         AND "posthog_pluginsourcefile"."filename" = 'site.ts'
         AND "posthog_pluginsourcefile"."status" = 'TRANSPILED'
         AND "posthog_pluginconfig"."team_id" = 99999)
  '''
# ---
# name: TestDecide.test_flag_with_behavioural_cohorts.7
  '''
  SELECT "posthog_hogfunction"."id",
         "posthog_hogfunction"."team_id",
         "posthog_hogfunction"."name",
         "posthog_hogfunction"."description",
         "posthog_hogfunction"."created_at",
         "posthog_hogfunction"."created_by_id",
         "posthog_hogfunction"."deleted",
         "posthog_hogfunction"."updated_at",
         "posthog_hogfunction"."enabled",
         "posthog_hogfunction"."type",
         "posthog_hogfunction"."icon_url",
         "posthog_hogfunction"."hog",
         "posthog_hogfunction"."bytecode",
         "posthog_hogfunction"."transpiled",
         "posthog_hogfunction"."inputs_schema",
         "posthog_hogfunction"."inputs",
         "posthog_hogfunction"."encrypted_inputs",
         "posthog_hogfunction"."filters",
         "posthog_hogfunction"."mappings",
         "posthog_hogfunction"."masking",
         "posthog_hogfunction"."template_id",
         "posthog_hogfunction"."execution_order",
         "posthog_team"."id",
         "posthog_team"."uuid",
         "posthog_team"."organization_id",
         "posthog_team"."project_id",
         "posthog_team"."api_token",
         "posthog_team"."app_urls",
         "posthog_team"."name",
         "posthog_team"."slack_incoming_webhook",
         "posthog_team"."created_at",
         "posthog_team"."updated_at",
         "posthog_team"."anonymize_ips",
         "posthog_team"."completed_snippet_onboarding",
         "posthog_team"."has_completed_onboarding_for",
         "posthog_team"."onboarding_tasks",
         "posthog_team"."ingested_event",
         "posthog_team"."autocapture_opt_out",
         "posthog_team"."autocapture_web_vitals_opt_in",
         "posthog_team"."autocapture_web_vitals_allowed_metrics",
         "posthog_team"."autocapture_exceptions_opt_in",
         "posthog_team"."autocapture_exceptions_errors_to_ignore",
         "posthog_team"."person_processing_opt_out",
         "posthog_team"."session_recording_opt_in",
         "posthog_team"."session_recording_sample_rate",
         "posthog_team"."session_recording_minimum_duration_milliseconds",
         "posthog_team"."session_recording_linked_flag",
         "posthog_team"."session_recording_network_payload_capture_config",
         "posthog_team"."session_recording_url_trigger_config",
         "posthog_team"."session_recording_url_blocklist_config",
         "posthog_team"."session_recording_event_trigger_config",
         "posthog_team"."session_replay_config",
         "posthog_team"."survey_config",
         "posthog_team"."capture_console_log_opt_in",
         "posthog_team"."capture_performance_opt_in",
         "posthog_team"."capture_dead_clicks",
         "posthog_team"."surveys_opt_in",
         "posthog_team"."heatmaps_opt_in",
         "posthog_team"."flags_persistence_default",
         "posthog_team"."session_recording_version",
         "posthog_team"."signup_token",
         "posthog_team"."is_demo",
         "posthog_team"."access_control",
         "posthog_team"."week_start_day",
         "posthog_team"."inject_web_apps",
         "posthog_team"."test_account_filters",
         "posthog_team"."test_account_filters_default_checked",
         "posthog_team"."path_cleaning_filters",
         "posthog_team"."timezone",
         "posthog_team"."data_attributes",
         "posthog_team"."person_display_name_properties",
         "posthog_team"."live_events_columns",
         "posthog_team"."recording_domains",
         "posthog_team"."human_friendly_comparison_periods",
         "posthog_team"."cookieless_server_hash_mode",
         "posthog_team"."revenue_tracking_config",
         "posthog_team"."primary_dashboard_id",
         "posthog_team"."default_data_theme",
         "posthog_team"."extra_settings",
         "posthog_team"."modifiers",
         "posthog_team"."correlation_config",
         "posthog_team"."session_recording_retention_period_days",
         "posthog_team"."plugins_opt_in",
         "posthog_team"."opt_out_capture",
         "posthog_team"."event_names",
         "posthog_team"."event_names_with_usage",
         "posthog_team"."event_properties",
         "posthog_team"."event_properties_with_usage",
         "posthog_team"."event_properties_numerical",
         "posthog_team"."external_data_workspace_id",
         "posthog_team"."external_data_workspace_last_synced_at",
         "posthog_team"."api_query_rate_limit"
  FROM "posthog_hogfunction"
  INNER JOIN "posthog_team" ON ("posthog_hogfunction"."team_id" = "posthog_team"."id")
  WHERE (NOT "posthog_hogfunction"."deleted"
         AND "posthog_hogfunction"."enabled"
         AND "posthog_hogfunction"."team_id" = 99999
         AND "posthog_hogfunction"."type" IN ('site_destination',
                                              'site_app'))
  '''
# ---
# name: TestDecide.test_flag_with_behavioural_cohorts.8
  '''
  SELECT "posthog_user"."id",
         "posthog_user"."password",
         "posthog_user"."last_login",
         "posthog_user"."first_name",
         "posthog_user"."last_name",
         "posthog_user"."is_staff",
         "posthog_user"."date_joined",
         "posthog_user"."uuid",
         "posthog_user"."current_organization_id",
         "posthog_user"."current_team_id",
         "posthog_user"."email",
         "posthog_user"."pending_email",
         "posthog_user"."temporary_token",
         "posthog_user"."distinct_id",
         "posthog_user"."is_email_verified",
         "posthog_user"."has_seen_product_intro_for",
         "posthog_user"."strapi_id",
         "posthog_user"."is_active",
         "posthog_user"."role_at_organization",
         "posthog_user"."theme_mode",
         "posthog_user"."partial_notification_settings",
         "posthog_user"."anonymize_data",
         "posthog_user"."toolbar_mode",
         "posthog_user"."hedgehog_config",
         "posthog_user"."events_column_config",
         "posthog_user"."email_opt_in"
  FROM "posthog_user"
  WHERE "posthog_user"."id" = 99999
  LIMIT 21
  '''
# ---
# name: TestDecide.test_flag_with_behavioural_cohorts.9
  '''
  SELECT "posthog_team"."id",
         "posthog_team"."uuid",
         "posthog_team"."organization_id",
         "posthog_team"."project_id",
         "posthog_team"."api_token",
         "posthog_team"."app_urls",
         "posthog_team"."name",
         "posthog_team"."slack_incoming_webhook",
         "posthog_team"."created_at",
         "posthog_team"."updated_at",
         "posthog_team"."anonymize_ips",
         "posthog_team"."completed_snippet_onboarding",
         "posthog_team"."has_completed_onboarding_for",
         "posthog_team"."onboarding_tasks",
         "posthog_team"."ingested_event",
         "posthog_team"."autocapture_opt_out",
         "posthog_team"."autocapture_web_vitals_opt_in",
         "posthog_team"."autocapture_web_vitals_allowed_metrics",
         "posthog_team"."autocapture_exceptions_opt_in",
         "posthog_team"."autocapture_exceptions_errors_to_ignore",
         "posthog_team"."person_processing_opt_out",
         "posthog_team"."session_recording_opt_in",
         "posthog_team"."session_recording_sample_rate",
         "posthog_team"."session_recording_minimum_duration_milliseconds",
         "posthog_team"."session_recording_linked_flag",
         "posthog_team"."session_recording_network_payload_capture_config",
         "posthog_team"."session_recording_url_trigger_config",
         "posthog_team"."session_recording_url_blocklist_config",
         "posthog_team"."session_recording_event_trigger_config",
         "posthog_team"."session_replay_config",
         "posthog_team"."survey_config",
         "posthog_team"."capture_console_log_opt_in",
         "posthog_team"."capture_performance_opt_in",
         "posthog_team"."capture_dead_clicks",
         "posthog_team"."surveys_opt_in",
         "posthog_team"."heatmaps_opt_in",
         "posthog_team"."flags_persistence_default",
         "posthog_team"."session_recording_version",
         "posthog_team"."signup_token",
         "posthog_team"."is_demo",
         "posthog_team"."access_control",
         "posthog_team"."week_start_day",
         "posthog_team"."inject_web_apps",
         "posthog_team"."test_account_filters",
         "posthog_team"."test_account_filters_default_checked",
         "posthog_team"."path_cleaning_filters",
         "posthog_team"."timezone",
         "posthog_team"."data_attributes",
         "posthog_team"."person_display_name_properties",
         "posthog_team"."live_events_columns",
         "posthog_team"."recording_domains",
         "posthog_team"."human_friendly_comparison_periods",
         "posthog_team"."cookieless_server_hash_mode",
         "posthog_team"."revenue_tracking_config",
         "posthog_team"."primary_dashboard_id",
         "posthog_team"."default_data_theme",
         "posthog_team"."extra_settings",
         "posthog_team"."modifiers",
         "posthog_team"."correlation_config",
         "posthog_team"."session_recording_retention_period_days",
         "posthog_team"."plugins_opt_in",
         "posthog_team"."opt_out_capture",
         "posthog_team"."event_names",
         "posthog_team"."event_names_with_usage",
         "posthog_team"."event_properties",
         "posthog_team"."event_properties_with_usage",
         "posthog_team"."event_properties_numerical",
         "posthog_team"."external_data_workspace_id",
         "posthog_team"."external_data_workspace_last_synced_at",
         "posthog_team"."api_query_rate_limit"
  FROM "posthog_team"
  WHERE "posthog_team"."id" = 99999
  LIMIT 21
  '''
# ---
# name: TestDecide.test_flag_with_regular_cohorts
  '''
  SELECT "posthog_hogfunction"."id",
         "posthog_hogfunction"."team_id",
         "posthog_hogfunction"."name",
         "posthog_hogfunction"."description",
         "posthog_hogfunction"."created_at",
         "posthog_hogfunction"."created_by_id",
         "posthog_hogfunction"."deleted",
         "posthog_hogfunction"."updated_at",
         "posthog_hogfunction"."enabled",
         "posthog_hogfunction"."type",
         "posthog_hogfunction"."icon_url",
         "posthog_hogfunction"."hog",
         "posthog_hogfunction"."bytecode",
         "posthog_hogfunction"."transpiled",
         "posthog_hogfunction"."inputs_schema",
         "posthog_hogfunction"."inputs",
         "posthog_hogfunction"."encrypted_inputs",
         "posthog_hogfunction"."filters",
         "posthog_hogfunction"."mappings",
         "posthog_hogfunction"."masking",
         "posthog_hogfunction"."template_id",
         "posthog_hogfunction"."execution_order",
         "posthog_team"."id",
         "posthog_team"."uuid",
         "posthog_team"."organization_id",
         "posthog_team"."project_id",
         "posthog_team"."api_token",
         "posthog_team"."app_urls",
         "posthog_team"."name",
         "posthog_team"."slack_incoming_webhook",
         "posthog_team"."created_at",
         "posthog_team"."updated_at",
         "posthog_team"."anonymize_ips",
         "posthog_team"."completed_snippet_onboarding",
         "posthog_team"."has_completed_onboarding_for",
         "posthog_team"."onboarding_tasks",
         "posthog_team"."ingested_event",
         "posthog_team"."autocapture_opt_out",
         "posthog_team"."autocapture_web_vitals_opt_in",
         "posthog_team"."autocapture_web_vitals_allowed_metrics",
         "posthog_team"."autocapture_exceptions_opt_in",
         "posthog_team"."autocapture_exceptions_errors_to_ignore",
         "posthog_team"."person_processing_opt_out",
         "posthog_team"."session_recording_opt_in",
         "posthog_team"."session_recording_sample_rate",
         "posthog_team"."session_recording_minimum_duration_milliseconds",
         "posthog_team"."session_recording_linked_flag",
         "posthog_team"."session_recording_network_payload_capture_config",
         "posthog_team"."session_recording_url_trigger_config",
         "posthog_team"."session_recording_url_blocklist_config",
         "posthog_team"."session_recording_event_trigger_config",
         "posthog_team"."session_replay_config",
         "posthog_team"."survey_config",
         "posthog_team"."capture_console_log_opt_in",
         "posthog_team"."capture_performance_opt_in",
         "posthog_team"."capture_dead_clicks",
         "posthog_team"."surveys_opt_in",
         "posthog_team"."heatmaps_opt_in",
         "posthog_team"."flags_persistence_default",
         "posthog_team"."session_recording_version",
         "posthog_team"."signup_token",
         "posthog_team"."is_demo",
         "posthog_team"."access_control",
         "posthog_team"."week_start_day",
         "posthog_team"."inject_web_apps",
         "posthog_team"."test_account_filters",
         "posthog_team"."test_account_filters_default_checked",
         "posthog_team"."path_cleaning_filters",
         "posthog_team"."timezone",
         "posthog_team"."data_attributes",
         "posthog_team"."person_display_name_properties",
         "posthog_team"."live_events_columns",
         "posthog_team"."recording_domains",
         "posthog_team"."human_friendly_comparison_periods",
         "posthog_team"."cookieless_server_hash_mode",
         "posthog_team"."revenue_tracking_config",
         "posthog_team"."primary_dashboard_id",
         "posthog_team"."default_data_theme",
         "posthog_team"."extra_settings",
         "posthog_team"."modifiers",
         "posthog_team"."correlation_config",
         "posthog_team"."session_recording_retention_period_days",
         "posthog_team"."plugins_opt_in",
         "posthog_team"."opt_out_capture",
         "posthog_team"."event_names",
         "posthog_team"."event_names_with_usage",
         "posthog_team"."event_properties",
         "posthog_team"."event_properties_with_usage",
         "posthog_team"."event_properties_numerical",
         "posthog_team"."external_data_workspace_id",
         "posthog_team"."external_data_workspace_last_synced_at",
         "posthog_team"."api_query_rate_limit"
  FROM "posthog_hogfunction"
  INNER JOIN "posthog_team" ON ("posthog_hogfunction"."team_id" = "posthog_team"."id")
  WHERE ("posthog_hogfunction"."team_id" = 99999
         AND "posthog_hogfunction"."filters" @> '{"filter_test_accounts": true}'::jsonb)
  '''
# ---
# name: TestDecide.test_flag_with_regular_cohorts.1
  '''
  SELECT "posthog_team"."id",
         "posthog_team"."uuid",
         "posthog_team"."organization_id",
         "posthog_team"."project_id",
         "posthog_team"."api_token",
         "posthog_team"."app_urls",
         "posthog_team"."name",
         "posthog_team"."slack_incoming_webhook",
         "posthog_team"."created_at",
         "posthog_team"."updated_at",
         "posthog_team"."anonymize_ips",
         "posthog_team"."completed_snippet_onboarding",
         "posthog_team"."has_completed_onboarding_for",
         "posthog_team"."onboarding_tasks",
         "posthog_team"."ingested_event",
         "posthog_team"."autocapture_opt_out",
         "posthog_team"."autocapture_web_vitals_opt_in",
         "posthog_team"."autocapture_web_vitals_allowed_metrics",
         "posthog_team"."autocapture_exceptions_opt_in",
         "posthog_team"."autocapture_exceptions_errors_to_ignore",
         "posthog_team"."person_processing_opt_out",
         "posthog_team"."session_recording_opt_in",
         "posthog_team"."session_recording_sample_rate",
         "posthog_team"."session_recording_minimum_duration_milliseconds",
         "posthog_team"."session_recording_linked_flag",
         "posthog_team"."session_recording_network_payload_capture_config",
         "posthog_team"."session_recording_url_trigger_config",
         "posthog_team"."session_recording_url_blocklist_config",
         "posthog_team"."session_recording_event_trigger_config",
         "posthog_team"."session_replay_config",
         "posthog_team"."survey_config",
         "posthog_team"."capture_console_log_opt_in",
         "posthog_team"."capture_performance_opt_in",
         "posthog_team"."capture_dead_clicks",
         "posthog_team"."surveys_opt_in",
         "posthog_team"."heatmaps_opt_in",
         "posthog_team"."flags_persistence_default",
         "posthog_team"."session_recording_version",
         "posthog_team"."signup_token",
         "posthog_team"."is_demo",
         "posthog_team"."access_control",
         "posthog_team"."week_start_day",
         "posthog_team"."inject_web_apps",
         "posthog_team"."test_account_filters",
         "posthog_team"."test_account_filters_default_checked",
         "posthog_team"."path_cleaning_filters",
         "posthog_team"."timezone",
         "posthog_team"."data_attributes",
         "posthog_team"."person_display_name_properties",
         "posthog_team"."live_events_columns",
         "posthog_team"."recording_domains",
         "posthog_team"."human_friendly_comparison_periods",
         "posthog_team"."cookieless_server_hash_mode",
         "posthog_team"."revenue_tracking_config",
         "posthog_team"."primary_dashboard_id",
         "posthog_team"."default_data_theme",
         "posthog_team"."extra_settings",
         "posthog_team"."modifiers",
         "posthog_team"."correlation_config",
         "posthog_team"."session_recording_retention_period_days",
         "posthog_team"."external_data_workspace_id",
         "posthog_team"."external_data_workspace_last_synced_at",
         "posthog_team"."api_query_rate_limit"
  FROM "posthog_team"
  WHERE "posthog_team"."id" = 99999
  LIMIT 21
  '''
# ---
# name: TestDecide.test_flag_with_regular_cohorts.10
  '''
  SELECT "posthog_featureflag"."id",
         "posthog_featureflag"."key",
         "posthog_featureflag"."name",
         "posthog_featureflag"."filters",
         "posthog_featureflag"."rollout_percentage",
         "posthog_featureflag"."team_id",
         "posthog_featureflag"."created_by_id",
         "posthog_featureflag"."created_at",
         "posthog_featureflag"."deleted",
         "posthog_featureflag"."active",
         "posthog_featureflag"."rollback_conditions",
         "posthog_featureflag"."performed_rollback",
         "posthog_featureflag"."ensure_experience_continuity",
         "posthog_featureflag"."usage_dashboard_id",
         "posthog_featureflag"."has_enriched_analytics",
         "posthog_featureflag"."is_remote_configuration"
  FROM "posthog_featureflag"
  WHERE ("posthog_featureflag"."active"
         AND NOT "posthog_featureflag"."deleted"
         AND "posthog_featureflag"."team_id" = 99999)
  '''
# ---
# name: TestDecide.test_flag_with_regular_cohorts.11
  '''
  SELECT "posthog_team"."id",
         "posthog_team"."uuid",
         "posthog_team"."organization_id",
         "posthog_team"."project_id",
         "posthog_team"."api_token",
         "posthog_team"."app_urls",
         "posthog_team"."name",
         "posthog_team"."slack_incoming_webhook",
         "posthog_team"."created_at",
         "posthog_team"."updated_at",
         "posthog_team"."anonymize_ips",
         "posthog_team"."completed_snippet_onboarding",
         "posthog_team"."has_completed_onboarding_for",
         "posthog_team"."onboarding_tasks",
         "posthog_team"."ingested_event",
         "posthog_team"."autocapture_opt_out",
         "posthog_team"."autocapture_web_vitals_opt_in",
         "posthog_team"."autocapture_web_vitals_allowed_metrics",
         "posthog_team"."autocapture_exceptions_opt_in",
         "posthog_team"."autocapture_exceptions_errors_to_ignore",
         "posthog_team"."person_processing_opt_out",
         "posthog_team"."session_recording_opt_in",
         "posthog_team"."session_recording_sample_rate",
         "posthog_team"."session_recording_minimum_duration_milliseconds",
         "posthog_team"."session_recording_linked_flag",
         "posthog_team"."session_recording_network_payload_capture_config",
         "posthog_team"."session_recording_url_trigger_config",
         "posthog_team"."session_recording_url_blocklist_config",
         "posthog_team"."session_recording_event_trigger_config",
         "posthog_team"."session_replay_config",
         "posthog_team"."survey_config",
         "posthog_team"."capture_console_log_opt_in",
         "posthog_team"."capture_performance_opt_in",
         "posthog_team"."capture_dead_clicks",
         "posthog_team"."surveys_opt_in",
         "posthog_team"."heatmaps_opt_in",
         "posthog_team"."flags_persistence_default",
         "posthog_team"."session_recording_version",
         "posthog_team"."signup_token",
         "posthog_team"."is_demo",
         "posthog_team"."access_control",
         "posthog_team"."week_start_day",
         "posthog_team"."inject_web_apps",
         "posthog_team"."test_account_filters",
         "posthog_team"."test_account_filters_default_checked",
         "posthog_team"."path_cleaning_filters",
         "posthog_team"."timezone",
         "posthog_team"."data_attributes",
         "posthog_team"."person_display_name_properties",
         "posthog_team"."live_events_columns",
         "posthog_team"."recording_domains",
         "posthog_team"."human_friendly_comparison_periods",
         "posthog_team"."cookieless_server_hash_mode",
         "posthog_team"."revenue_tracking_config",
         "posthog_team"."primary_dashboard_id",
         "posthog_team"."default_data_theme",
         "posthog_team"."extra_settings",
         "posthog_team"."modifiers",
         "posthog_team"."correlation_config",
         "posthog_team"."session_recording_retention_period_days",
         "posthog_team"."external_data_workspace_id",
         "posthog_team"."external_data_workspace_last_synced_at",
         "posthog_team"."api_query_rate_limit"
  FROM "posthog_team"
  WHERE "posthog_team"."id" = 99999
  LIMIT 21
  '''
# ---
# name: TestDecide.test_flag_with_regular_cohorts.12
  '''
  SELECT "posthog_remoteconfig"."id",
         "posthog_remoteconfig"."team_id",
         "posthog_remoteconfig"."config",
         "posthog_remoteconfig"."updated_at",
         "posthog_remoteconfig"."synced_at"
  FROM "posthog_remoteconfig"
  WHERE "posthog_remoteconfig"."team_id" = 99999
  LIMIT 21
  '''
# ---
# name: TestDecide.test_flag_with_regular_cohorts.13
  '''
  SELECT "posthog_team"."id",
         "posthog_team"."uuid",
         "posthog_team"."organization_id",
         "posthog_team"."project_id",
         "posthog_team"."api_token",
         "posthog_team"."app_urls",
         "posthog_team"."name",
         "posthog_team"."slack_incoming_webhook",
         "posthog_team"."created_at",
         "posthog_team"."updated_at",
         "posthog_team"."anonymize_ips",
         "posthog_team"."completed_snippet_onboarding",
         "posthog_team"."has_completed_onboarding_for",
         "posthog_team"."onboarding_tasks",
         "posthog_team"."ingested_event",
         "posthog_team"."autocapture_opt_out",
         "posthog_team"."autocapture_web_vitals_opt_in",
         "posthog_team"."autocapture_web_vitals_allowed_metrics",
         "posthog_team"."autocapture_exceptions_opt_in",
         "posthog_team"."autocapture_exceptions_errors_to_ignore",
         "posthog_team"."person_processing_opt_out",
         "posthog_team"."session_recording_opt_in",
         "posthog_team"."session_recording_sample_rate",
         "posthog_team"."session_recording_minimum_duration_milliseconds",
         "posthog_team"."session_recording_linked_flag",
         "posthog_team"."session_recording_network_payload_capture_config",
         "posthog_team"."session_recording_url_trigger_config",
         "posthog_team"."session_recording_url_blocklist_config",
         "posthog_team"."session_recording_event_trigger_config",
         "posthog_team"."session_replay_config",
         "posthog_team"."survey_config",
         "posthog_team"."capture_console_log_opt_in",
         "posthog_team"."capture_performance_opt_in",
         "posthog_team"."capture_dead_clicks",
         "posthog_team"."surveys_opt_in",
         "posthog_team"."heatmaps_opt_in",
         "posthog_team"."flags_persistence_default",
         "posthog_team"."session_recording_version",
         "posthog_team"."signup_token",
         "posthog_team"."is_demo",
         "posthog_team"."access_control",
         "posthog_team"."week_start_day",
         "posthog_team"."inject_web_apps",
         "posthog_team"."test_account_filters",
         "posthog_team"."test_account_filters_default_checked",
         "posthog_team"."path_cleaning_filters",
         "posthog_team"."timezone",
         "posthog_team"."data_attributes",
         "posthog_team"."person_display_name_properties",
         "posthog_team"."live_events_columns",
         "posthog_team"."recording_domains",
         "posthog_team"."human_friendly_comparison_periods",
         "posthog_team"."cookieless_server_hash_mode",
         "posthog_team"."revenue_tracking_config",
         "posthog_team"."primary_dashboard_id",
         "posthog_team"."default_data_theme",
         "posthog_team"."extra_settings",
         "posthog_team"."modifiers",
         "posthog_team"."correlation_config",
         "posthog_team"."session_recording_retention_period_days",
         "posthog_team"."plugins_opt_in",
         "posthog_team"."opt_out_capture",
         "posthog_team"."event_names",
         "posthog_team"."event_names_with_usage",
         "posthog_team"."event_properties",
         "posthog_team"."event_properties_with_usage",
         "posthog_team"."event_properties_numerical",
         "posthog_team"."external_data_workspace_id",
         "posthog_team"."external_data_workspace_last_synced_at",
         "posthog_team"."api_query_rate_limit"
  FROM "posthog_team"
  WHERE "posthog_team"."id" = 99999
  LIMIT 21
  '''
# ---
# name: TestDecide.test_flag_with_regular_cohorts.14
  '''
  SELECT COUNT(*) AS "__count"
  FROM "posthog_featureflag"
  WHERE ("posthog_featureflag"."active"
         AND NOT "posthog_featureflag"."deleted"
         AND "posthog_featureflag"."team_id" = 99999)
  '''
# ---
# name: TestDecide.test_flag_with_regular_cohorts.15
  '''
  SELECT "posthog_survey"."id",
         "posthog_survey"."team_id",
         "posthog_survey"."name",
         "posthog_survey"."description",
         "posthog_survey"."linked_flag_id",
         "posthog_survey"."targeting_flag_id",
         "posthog_survey"."internal_targeting_flag_id",
         "posthog_survey"."internal_response_sampling_flag_id",
         "posthog_survey"."type",
         "posthog_survey"."conditions",
         "posthog_survey"."questions",
         "posthog_survey"."appearance",
         "posthog_survey"."created_at",
         "posthog_survey"."created_by_id",
         "posthog_survey"."start_date",
         "posthog_survey"."end_date",
         "posthog_survey"."updated_at",
         "posthog_survey"."archived",
         "posthog_survey"."responses_limit",
         "posthog_survey"."response_sampling_start_date",
         "posthog_survey"."response_sampling_interval_type",
         "posthog_survey"."response_sampling_interval",
         "posthog_survey"."response_sampling_limit",
         "posthog_survey"."response_sampling_daily_limits",
         "posthog_survey"."iteration_count",
         "posthog_survey"."iteration_frequency_days",
         "posthog_survey"."iteration_start_dates",
         "posthog_survey"."current_iteration",
         "posthog_survey"."current_iteration_start_date",
         "posthog_featureflag"."id",
         "posthog_featureflag"."key",
         "posthog_featureflag"."name",
         "posthog_featureflag"."filters",
         "posthog_featureflag"."rollout_percentage",
         "posthog_featureflag"."team_id",
         "posthog_featureflag"."created_by_id",
         "posthog_featureflag"."created_at",
         "posthog_featureflag"."deleted",
         "posthog_featureflag"."active",
         "posthog_featureflag"."rollback_conditions",
         "posthog_featureflag"."performed_rollback",
         "posthog_featureflag"."ensure_experience_continuity",
         "posthog_featureflag"."usage_dashboard_id",
         "posthog_featureflag"."has_enriched_analytics",
         "posthog_featureflag"."is_remote_configuration",
         T4."id",
         T4."key",
         T4."name",
         T4."filters",
         T4."rollout_percentage",
         T4."team_id",
         T4."created_by_id",
         T4."created_at",
         T4."deleted",
         T4."active",
         T4."rollback_conditions",
         T4."performed_rollback",
         T4."ensure_experience_continuity",
         T4."usage_dashboard_id",
         T4."has_enriched_analytics",
         T4."is_remote_configuration",
         T5."id",
         T5."key",
         T5."name",
         T5."filters",
         T5."rollout_percentage",
         T5."team_id",
         T5."created_by_id",
         T5."created_at",
         T5."deleted",
         T5."active",
         T5."rollback_conditions",
         T5."performed_rollback",
         T5."ensure_experience_continuity",
         T5."usage_dashboard_id",
         T5."has_enriched_analytics",
         T5."is_remote_configuration"
  FROM "posthog_survey"
  LEFT OUTER JOIN "posthog_featureflag" ON ("posthog_survey"."linked_flag_id" = "posthog_featureflag"."id")
  LEFT OUTER JOIN "posthog_featureflag" T4 ON ("posthog_survey"."targeting_flag_id" = T4."id")
  LEFT OUTER JOIN "posthog_featureflag" T5 ON ("posthog_survey"."internal_targeting_flag_id" = T5."id")
  WHERE ("posthog_survey"."team_id" = 99999
         AND NOT ("posthog_survey"."archived"))
  '''
# ---
# name: TestDecide.test_flag_with_regular_cohorts.16
  '''
  SELECT "posthog_pluginconfig"."id",
         "posthog_pluginsourcefile"."transpiled",
         "posthog_pluginconfig"."web_token",
         "posthog_plugin"."config_schema",
         "posthog_pluginconfig"."config"
  FROM "posthog_pluginconfig"
  INNER JOIN "posthog_plugin" ON ("posthog_pluginconfig"."plugin_id" = "posthog_plugin"."id")
  INNER JOIN "posthog_pluginsourcefile" ON ("posthog_plugin"."id" = "posthog_pluginsourcefile"."plugin_id")
  WHERE ("posthog_pluginconfig"."enabled"
         AND "posthog_pluginsourcefile"."filename" = 'site.ts'
         AND "posthog_pluginsourcefile"."status" = 'TRANSPILED'
         AND "posthog_pluginconfig"."team_id" = 99999)
  '''
# ---
# name: TestDecide.test_flag_with_regular_cohorts.17
  '''
  SELECT "posthog_hogfunction"."id",
         "posthog_hogfunction"."team_id",
         "posthog_hogfunction"."name",
         "posthog_hogfunction"."description",
         "posthog_hogfunction"."created_at",
         "posthog_hogfunction"."created_by_id",
         "posthog_hogfunction"."deleted",
         "posthog_hogfunction"."updated_at",
         "posthog_hogfunction"."enabled",
         "posthog_hogfunction"."type",
         "posthog_hogfunction"."icon_url",
         "posthog_hogfunction"."hog",
         "posthog_hogfunction"."bytecode",
         "posthog_hogfunction"."transpiled",
         "posthog_hogfunction"."inputs_schema",
         "posthog_hogfunction"."inputs",
         "posthog_hogfunction"."encrypted_inputs",
         "posthog_hogfunction"."filters",
         "posthog_hogfunction"."mappings",
         "posthog_hogfunction"."masking",
         "posthog_hogfunction"."template_id",
         "posthog_hogfunction"."execution_order",
         "posthog_team"."id",
         "posthog_team"."uuid",
         "posthog_team"."organization_id",
         "posthog_team"."project_id",
         "posthog_team"."api_token",
         "posthog_team"."app_urls",
         "posthog_team"."name",
         "posthog_team"."slack_incoming_webhook",
         "posthog_team"."created_at",
         "posthog_team"."updated_at",
         "posthog_team"."anonymize_ips",
         "posthog_team"."completed_snippet_onboarding",
         "posthog_team"."has_completed_onboarding_for",
         "posthog_team"."onboarding_tasks",
         "posthog_team"."ingested_event",
         "posthog_team"."autocapture_opt_out",
         "posthog_team"."autocapture_web_vitals_opt_in",
         "posthog_team"."autocapture_web_vitals_allowed_metrics",
         "posthog_team"."autocapture_exceptions_opt_in",
         "posthog_team"."autocapture_exceptions_errors_to_ignore",
         "posthog_team"."person_processing_opt_out",
         "posthog_team"."session_recording_opt_in",
         "posthog_team"."session_recording_sample_rate",
         "posthog_team"."session_recording_minimum_duration_milliseconds",
         "posthog_team"."session_recording_linked_flag",
         "posthog_team"."session_recording_network_payload_capture_config",
         "posthog_team"."session_recording_url_trigger_config",
         "posthog_team"."session_recording_url_blocklist_config",
         "posthog_team"."session_recording_event_trigger_config",
         "posthog_team"."session_replay_config",
         "posthog_team"."survey_config",
         "posthog_team"."capture_console_log_opt_in",
         "posthog_team"."capture_performance_opt_in",
         "posthog_team"."capture_dead_clicks",
         "posthog_team"."surveys_opt_in",
         "posthog_team"."heatmaps_opt_in",
         "posthog_team"."flags_persistence_default",
         "posthog_team"."session_recording_version",
         "posthog_team"."signup_token",
         "posthog_team"."is_demo",
         "posthog_team"."access_control",
         "posthog_team"."week_start_day",
         "posthog_team"."inject_web_apps",
         "posthog_team"."test_account_filters",
         "posthog_team"."test_account_filters_default_checked",
         "posthog_team"."path_cleaning_filters",
         "posthog_team"."timezone",
         "posthog_team"."data_attributes",
         "posthog_team"."person_display_name_properties",
         "posthog_team"."live_events_columns",
         "posthog_team"."recording_domains",
         "posthog_team"."human_friendly_comparison_periods",
         "posthog_team"."cookieless_server_hash_mode",
         "posthog_team"."revenue_tracking_config",
         "posthog_team"."primary_dashboard_id",
         "posthog_team"."default_data_theme",
         "posthog_team"."extra_settings",
         "posthog_team"."modifiers",
         "posthog_team"."correlation_config",
         "posthog_team"."session_recording_retention_period_days",
         "posthog_team"."plugins_opt_in",
         "posthog_team"."opt_out_capture",
         "posthog_team"."event_names",
         "posthog_team"."event_names_with_usage",
         "posthog_team"."event_properties",
         "posthog_team"."event_properties_with_usage",
         "posthog_team"."event_properties_numerical",
         "posthog_team"."external_data_workspace_id",
         "posthog_team"."external_data_workspace_last_synced_at",
         "posthog_team"."api_query_rate_limit"
  FROM "posthog_hogfunction"
  INNER JOIN "posthog_team" ON ("posthog_hogfunction"."team_id" = "posthog_team"."id")
  WHERE (NOT "posthog_hogfunction"."deleted"
         AND "posthog_hogfunction"."enabled"
         AND "posthog_hogfunction"."team_id" = 99999
         AND "posthog_hogfunction"."type" IN ('site_destination',
                                              'site_app'))
  '''
# ---
# name: TestDecide.test_flag_with_regular_cohorts.18
  '''
  SELECT "posthog_cohort"."id",
         "posthog_cohort"."name",
         "posthog_cohort"."description",
         "posthog_cohort"."team_id",
         "posthog_cohort"."deleted",
         "posthog_cohort"."filters",
         "posthog_cohort"."query",
         "posthog_cohort"."version",
         "posthog_cohort"."pending_version",
         "posthog_cohort"."count",
         "posthog_cohort"."created_by_id",
         "posthog_cohort"."created_at",
         "posthog_cohort"."is_calculating",
         "posthog_cohort"."last_calculation",
         "posthog_cohort"."errors_calculating",
         "posthog_cohort"."last_error_at",
         "posthog_cohort"."is_static",
         "posthog_cohort"."groups"
  FROM "posthog_cohort"
  WHERE (NOT "posthog_cohort"."deleted"
         AND "posthog_cohort"."team_id" = 99999)
  '''
# ---
# name: TestDecide.test_flag_with_regular_cohorts.19
  '''
  SELECT (("posthog_person"."properties" -> '$some_prop_1') = '"something_1"'::jsonb
          AND "posthog_person"."properties" ? '$some_prop_1'
          AND NOT (("posthog_person"."properties" -> '$some_prop_1') = 'null'::jsonb)) AS "flag_X_condition_0"
  FROM "posthog_person"
  INNER JOIN "posthog_persondistinctid" ON ("posthog_person"."id" = "posthog_persondistinctid"."person_id")
  WHERE ("posthog_persondistinctid"."distinct_id" = 'example_id_1'
         AND "posthog_persondistinctid"."team_id" = 99999
         AND "posthog_person"."team_id" = 99999)
  '''
# ---
# name: TestDecide.test_flag_with_regular_cohorts.2
  '''
  SELECT "posthog_remoteconfig"."id",
         "posthog_remoteconfig"."team_id",
         "posthog_remoteconfig"."config",
         "posthog_remoteconfig"."updated_at",
         "posthog_remoteconfig"."synced_at"
  FROM "posthog_remoteconfig"
  WHERE "posthog_remoteconfig"."team_id" = 99999
  LIMIT 21
  '''
# ---
# name: TestDecide.test_flag_with_regular_cohorts.20
  '''
  SELECT "posthog_cohort"."id",
         "posthog_cohort"."name",
         "posthog_cohort"."description",
         "posthog_cohort"."team_id",
         "posthog_cohort"."deleted",
         "posthog_cohort"."filters",
         "posthog_cohort"."query",
         "posthog_cohort"."version",
         "posthog_cohort"."pending_version",
         "posthog_cohort"."count",
         "posthog_cohort"."created_by_id",
         "posthog_cohort"."created_at",
         "posthog_cohort"."is_calculating",
         "posthog_cohort"."last_calculation",
         "posthog_cohort"."errors_calculating",
         "posthog_cohort"."last_error_at",
         "posthog_cohort"."is_static",
         "posthog_cohort"."groups"
  FROM "posthog_cohort"
  WHERE (NOT "posthog_cohort"."deleted"
         AND "posthog_cohort"."team_id" = 99999)
  '''
# ---
# name: TestDecide.test_flag_with_regular_cohorts.21
  '''
  SELECT (("posthog_person"."properties" -> '$some_prop_1') = '"something_1"'::jsonb
          AND "posthog_person"."properties" ? '$some_prop_1'
          AND NOT (("posthog_person"."properties" -> '$some_prop_1') = 'null'::jsonb)) AS "flag_X_condition_0"
  FROM "posthog_person"
  INNER JOIN "posthog_persondistinctid" ON ("posthog_person"."id" = "posthog_persondistinctid"."person_id")
  WHERE ("posthog_persondistinctid"."distinct_id" = 'another_id'
         AND "posthog_persondistinctid"."team_id" = 99999
         AND "posthog_person"."team_id" = 99999)
  '''
# ---
# name: TestDecide.test_flag_with_regular_cohorts.3
  '''
  SELECT "posthog_team"."id",
         "posthog_team"."uuid",
         "posthog_team"."organization_id",
         "posthog_team"."project_id",
         "posthog_team"."api_token",
         "posthog_team"."app_urls",
         "posthog_team"."name",
         "posthog_team"."slack_incoming_webhook",
         "posthog_team"."created_at",
         "posthog_team"."updated_at",
         "posthog_team"."anonymize_ips",
         "posthog_team"."completed_snippet_onboarding",
         "posthog_team"."has_completed_onboarding_for",
         "posthog_team"."onboarding_tasks",
         "posthog_team"."ingested_event",
         "posthog_team"."autocapture_opt_out",
         "posthog_team"."autocapture_web_vitals_opt_in",
         "posthog_team"."autocapture_web_vitals_allowed_metrics",
         "posthog_team"."autocapture_exceptions_opt_in",
         "posthog_team"."autocapture_exceptions_errors_to_ignore",
         "posthog_team"."person_processing_opt_out",
         "posthog_team"."session_recording_opt_in",
         "posthog_team"."session_recording_sample_rate",
         "posthog_team"."session_recording_minimum_duration_milliseconds",
         "posthog_team"."session_recording_linked_flag",
         "posthog_team"."session_recording_network_payload_capture_config",
         "posthog_team"."session_recording_url_trigger_config",
         "posthog_team"."session_recording_url_blocklist_config",
         "posthog_team"."session_recording_event_trigger_config",
         "posthog_team"."session_replay_config",
         "posthog_team"."survey_config",
         "posthog_team"."capture_console_log_opt_in",
         "posthog_team"."capture_performance_opt_in",
         "posthog_team"."capture_dead_clicks",
         "posthog_team"."surveys_opt_in",
         "posthog_team"."heatmaps_opt_in",
         "posthog_team"."flags_persistence_default",
         "posthog_team"."session_recording_version",
         "posthog_team"."signup_token",
         "posthog_team"."is_demo",
         "posthog_team"."access_control",
         "posthog_team"."week_start_day",
         "posthog_team"."inject_web_apps",
         "posthog_team"."test_account_filters",
         "posthog_team"."test_account_filters_default_checked",
         "posthog_team"."path_cleaning_filters",
         "posthog_team"."timezone",
         "posthog_team"."data_attributes",
         "posthog_team"."person_display_name_properties",
         "posthog_team"."live_events_columns",
         "posthog_team"."recording_domains",
         "posthog_team"."human_friendly_comparison_periods",
         "posthog_team"."cookieless_server_hash_mode",
         "posthog_team"."revenue_tracking_config",
         "posthog_team"."primary_dashboard_id",
         "posthog_team"."default_data_theme",
         "posthog_team"."extra_settings",
         "posthog_team"."modifiers",
         "posthog_team"."correlation_config",
         "posthog_team"."session_recording_retention_period_days",
         "posthog_team"."plugins_opt_in",
         "posthog_team"."opt_out_capture",
         "posthog_team"."event_names",
         "posthog_team"."event_names_with_usage",
         "posthog_team"."event_properties",
         "posthog_team"."event_properties_with_usage",
         "posthog_team"."event_properties_numerical",
         "posthog_team"."external_data_workspace_id",
         "posthog_team"."external_data_workspace_last_synced_at",
         "posthog_team"."api_query_rate_limit"
  FROM "posthog_team"
  WHERE "posthog_team"."id" = 99999
  LIMIT 21
  '''
# ---
# name: TestDecide.test_flag_with_regular_cohorts.4
  '''
  SELECT COUNT(*) AS "__count"
  FROM "posthog_featureflag"
  WHERE ("posthog_featureflag"."active"
         AND NOT "posthog_featureflag"."deleted"
         AND "posthog_featureflag"."team_id" = 99999)
  '''
# ---
# name: TestDecide.test_flag_with_regular_cohorts.5
  '''
  SELECT "posthog_survey"."id",
         "posthog_survey"."team_id",
         "posthog_survey"."name",
         "posthog_survey"."description",
         "posthog_survey"."linked_flag_id",
         "posthog_survey"."targeting_flag_id",
         "posthog_survey"."internal_targeting_flag_id",
         "posthog_survey"."internal_response_sampling_flag_id",
         "posthog_survey"."type",
         "posthog_survey"."conditions",
         "posthog_survey"."questions",
         "posthog_survey"."appearance",
         "posthog_survey"."created_at",
         "posthog_survey"."created_by_id",
         "posthog_survey"."start_date",
         "posthog_survey"."end_date",
         "posthog_survey"."updated_at",
         "posthog_survey"."archived",
         "posthog_survey"."responses_limit",
         "posthog_survey"."response_sampling_start_date",
         "posthog_survey"."response_sampling_interval_type",
         "posthog_survey"."response_sampling_interval",
         "posthog_survey"."response_sampling_limit",
         "posthog_survey"."response_sampling_daily_limits",
         "posthog_survey"."iteration_count",
         "posthog_survey"."iteration_frequency_days",
         "posthog_survey"."iteration_start_dates",
         "posthog_survey"."current_iteration",
         "posthog_survey"."current_iteration_start_date",
         "posthog_featureflag"."id",
         "posthog_featureflag"."key",
         "posthog_featureflag"."name",
         "posthog_featureflag"."filters",
         "posthog_featureflag"."rollout_percentage",
         "posthog_featureflag"."team_id",
         "posthog_featureflag"."created_by_id",
         "posthog_featureflag"."created_at",
         "posthog_featureflag"."deleted",
         "posthog_featureflag"."active",
         "posthog_featureflag"."rollback_conditions",
         "posthog_featureflag"."performed_rollback",
         "posthog_featureflag"."ensure_experience_continuity",
         "posthog_featureflag"."usage_dashboard_id",
         "posthog_featureflag"."has_enriched_analytics",
         "posthog_featureflag"."is_remote_configuration",
         T4."id",
         T4."key",
         T4."name",
         T4."filters",
         T4."rollout_percentage",
         T4."team_id",
         T4."created_by_id",
         T4."created_at",
         T4."deleted",
         T4."active",
         T4."rollback_conditions",
         T4."performed_rollback",
         T4."ensure_experience_continuity",
         T4."usage_dashboard_id",
         T4."has_enriched_analytics",
         T4."is_remote_configuration",
         T5."id",
         T5."key",
         T5."name",
         T5."filters",
         T5."rollout_percentage",
         T5."team_id",
         T5."created_by_id",
         T5."created_at",
         T5."deleted",
         T5."active",
         T5."rollback_conditions",
         T5."performed_rollback",
         T5."ensure_experience_continuity",
         T5."usage_dashboard_id",
         T5."has_enriched_analytics",
         T5."is_remote_configuration"
  FROM "posthog_survey"
  LEFT OUTER JOIN "posthog_featureflag" ON ("posthog_survey"."linked_flag_id" = "posthog_featureflag"."id")
  LEFT OUTER JOIN "posthog_featureflag" T4 ON ("posthog_survey"."targeting_flag_id" = T4."id")
  LEFT OUTER JOIN "posthog_featureflag" T5 ON ("posthog_survey"."internal_targeting_flag_id" = T5."id")
  WHERE ("posthog_survey"."team_id" = 99999
         AND NOT ("posthog_survey"."archived"))
  '''
# ---
# name: TestDecide.test_flag_with_regular_cohorts.6
  '''
  SELECT "posthog_pluginconfig"."id",
         "posthog_pluginsourcefile"."transpiled",
         "posthog_pluginconfig"."web_token",
         "posthog_plugin"."config_schema",
         "posthog_pluginconfig"."config"
  FROM "posthog_pluginconfig"
  INNER JOIN "posthog_plugin" ON ("posthog_pluginconfig"."plugin_id" = "posthog_plugin"."id")
  INNER JOIN "posthog_pluginsourcefile" ON ("posthog_plugin"."id" = "posthog_pluginsourcefile"."plugin_id")
  WHERE ("posthog_pluginconfig"."enabled"
         AND "posthog_pluginsourcefile"."filename" = 'site.ts'
         AND "posthog_pluginsourcefile"."status" = 'TRANSPILED'
         AND "posthog_pluginconfig"."team_id" = 99999)
  '''
# ---
# name: TestDecide.test_flag_with_regular_cohorts.7
  '''
  SELECT "posthog_hogfunction"."id",
         "posthog_hogfunction"."team_id",
         "posthog_hogfunction"."name",
         "posthog_hogfunction"."description",
         "posthog_hogfunction"."created_at",
         "posthog_hogfunction"."created_by_id",
         "posthog_hogfunction"."deleted",
         "posthog_hogfunction"."updated_at",
         "posthog_hogfunction"."enabled",
         "posthog_hogfunction"."type",
         "posthog_hogfunction"."icon_url",
         "posthog_hogfunction"."hog",
         "posthog_hogfunction"."bytecode",
         "posthog_hogfunction"."transpiled",
         "posthog_hogfunction"."inputs_schema",
         "posthog_hogfunction"."inputs",
         "posthog_hogfunction"."encrypted_inputs",
         "posthog_hogfunction"."filters",
         "posthog_hogfunction"."mappings",
         "posthog_hogfunction"."masking",
         "posthog_hogfunction"."template_id",
         "posthog_hogfunction"."execution_order",
         "posthog_team"."id",
         "posthog_team"."uuid",
         "posthog_team"."organization_id",
         "posthog_team"."project_id",
         "posthog_team"."api_token",
         "posthog_team"."app_urls",
         "posthog_team"."name",
         "posthog_team"."slack_incoming_webhook",
         "posthog_team"."created_at",
         "posthog_team"."updated_at",
         "posthog_team"."anonymize_ips",
         "posthog_team"."completed_snippet_onboarding",
         "posthog_team"."has_completed_onboarding_for",
         "posthog_team"."onboarding_tasks",
         "posthog_team"."ingested_event",
         "posthog_team"."autocapture_opt_out",
         "posthog_team"."autocapture_web_vitals_opt_in",
         "posthog_team"."autocapture_web_vitals_allowed_metrics",
         "posthog_team"."autocapture_exceptions_opt_in",
         "posthog_team"."autocapture_exceptions_errors_to_ignore",
         "posthog_team"."person_processing_opt_out",
         "posthog_team"."session_recording_opt_in",
         "posthog_team"."session_recording_sample_rate",
         "posthog_team"."session_recording_minimum_duration_milliseconds",
         "posthog_team"."session_recording_linked_flag",
         "posthog_team"."session_recording_network_payload_capture_config",
         "posthog_team"."session_recording_url_trigger_config",
         "posthog_team"."session_recording_url_blocklist_config",
         "posthog_team"."session_recording_event_trigger_config",
         "posthog_team"."session_replay_config",
         "posthog_team"."survey_config",
         "posthog_team"."capture_console_log_opt_in",
         "posthog_team"."capture_performance_opt_in",
         "posthog_team"."capture_dead_clicks",
         "posthog_team"."surveys_opt_in",
         "posthog_team"."heatmaps_opt_in",
         "posthog_team"."flags_persistence_default",
         "posthog_team"."session_recording_version",
         "posthog_team"."signup_token",
         "posthog_team"."is_demo",
         "posthog_team"."access_control",
         "posthog_team"."week_start_day",
         "posthog_team"."inject_web_apps",
         "posthog_team"."test_account_filters",
         "posthog_team"."test_account_filters_default_checked",
         "posthog_team"."path_cleaning_filters",
         "posthog_team"."timezone",
         "posthog_team"."data_attributes",
         "posthog_team"."person_display_name_properties",
         "posthog_team"."live_events_columns",
         "posthog_team"."recording_domains",
         "posthog_team"."human_friendly_comparison_periods",
         "posthog_team"."cookieless_server_hash_mode",
         "posthog_team"."revenue_tracking_config",
         "posthog_team"."primary_dashboard_id",
         "posthog_team"."default_data_theme",
         "posthog_team"."extra_settings",
         "posthog_team"."modifiers",
         "posthog_team"."correlation_config",
         "posthog_team"."session_recording_retention_period_days",
         "posthog_team"."plugins_opt_in",
         "posthog_team"."opt_out_capture",
         "posthog_team"."event_names",
         "posthog_team"."event_names_with_usage",
         "posthog_team"."event_properties",
         "posthog_team"."event_properties_with_usage",
         "posthog_team"."event_properties_numerical",
         "posthog_team"."external_data_workspace_id",
         "posthog_team"."external_data_workspace_last_synced_at",
         "posthog_team"."api_query_rate_limit"
  FROM "posthog_hogfunction"
  INNER JOIN "posthog_team" ON ("posthog_hogfunction"."team_id" = "posthog_team"."id")
  WHERE (NOT "posthog_hogfunction"."deleted"
         AND "posthog_hogfunction"."enabled"
         AND "posthog_hogfunction"."team_id" = 99999
         AND "posthog_hogfunction"."type" IN ('site_destination',
                                              'site_app'))
  '''
# ---
# name: TestDecide.test_flag_with_regular_cohorts.8
  '''
  SELECT "posthog_user"."id",
         "posthog_user"."password",
         "posthog_user"."last_login",
         "posthog_user"."first_name",
         "posthog_user"."last_name",
         "posthog_user"."is_staff",
         "posthog_user"."date_joined",
         "posthog_user"."uuid",
         "posthog_user"."current_organization_id",
         "posthog_user"."current_team_id",
         "posthog_user"."email",
         "posthog_user"."pending_email",
         "posthog_user"."temporary_token",
         "posthog_user"."distinct_id",
         "posthog_user"."is_email_verified",
         "posthog_user"."has_seen_product_intro_for",
         "posthog_user"."strapi_id",
         "posthog_user"."is_active",
         "posthog_user"."role_at_organization",
         "posthog_user"."theme_mode",
         "posthog_user"."partial_notification_settings",
         "posthog_user"."anonymize_data",
         "posthog_user"."toolbar_mode",
         "posthog_user"."hedgehog_config",
         "posthog_user"."events_column_config",
         "posthog_user"."email_opt_in"
  FROM "posthog_user"
  WHERE "posthog_user"."id" = 99999
  LIMIT 21
  '''
# ---
# name: TestDecide.test_flag_with_regular_cohorts.9
  '''
  SELECT "posthog_team"."id",
         "posthog_team"."uuid",
         "posthog_team"."organization_id",
         "posthog_team"."project_id",
         "posthog_team"."api_token",
         "posthog_team"."app_urls",
         "posthog_team"."name",
         "posthog_team"."slack_incoming_webhook",
         "posthog_team"."created_at",
         "posthog_team"."updated_at",
         "posthog_team"."anonymize_ips",
         "posthog_team"."completed_snippet_onboarding",
         "posthog_team"."has_completed_onboarding_for",
         "posthog_team"."onboarding_tasks",
         "posthog_team"."ingested_event",
         "posthog_team"."autocapture_opt_out",
         "posthog_team"."autocapture_web_vitals_opt_in",
         "posthog_team"."autocapture_web_vitals_allowed_metrics",
         "posthog_team"."autocapture_exceptions_opt_in",
         "posthog_team"."autocapture_exceptions_errors_to_ignore",
         "posthog_team"."person_processing_opt_out",
         "posthog_team"."session_recording_opt_in",
         "posthog_team"."session_recording_sample_rate",
         "posthog_team"."session_recording_minimum_duration_milliseconds",
         "posthog_team"."session_recording_linked_flag",
         "posthog_team"."session_recording_network_payload_capture_config",
         "posthog_team"."session_recording_url_trigger_config",
         "posthog_team"."session_recording_url_blocklist_config",
         "posthog_team"."session_recording_event_trigger_config",
         "posthog_team"."session_replay_config",
         "posthog_team"."survey_config",
         "posthog_team"."capture_console_log_opt_in",
         "posthog_team"."capture_performance_opt_in",
         "posthog_team"."capture_dead_clicks",
         "posthog_team"."surveys_opt_in",
         "posthog_team"."heatmaps_opt_in",
         "posthog_team"."flags_persistence_default",
         "posthog_team"."session_recording_version",
         "posthog_team"."signup_token",
         "posthog_team"."is_demo",
         "posthog_team"."access_control",
         "posthog_team"."week_start_day",
         "posthog_team"."inject_web_apps",
         "posthog_team"."test_account_filters",
         "posthog_team"."test_account_filters_default_checked",
         "posthog_team"."path_cleaning_filters",
         "posthog_team"."timezone",
         "posthog_team"."data_attributes",
         "posthog_team"."person_display_name_properties",
         "posthog_team"."live_events_columns",
         "posthog_team"."recording_domains",
         "posthog_team"."human_friendly_comparison_periods",
         "posthog_team"."cookieless_server_hash_mode",
         "posthog_team"."revenue_tracking_config",
         "posthog_team"."primary_dashboard_id",
         "posthog_team"."default_data_theme",
         "posthog_team"."extra_settings",
         "posthog_team"."modifiers",
         "posthog_team"."correlation_config",
         "posthog_team"."session_recording_retention_period_days",
         "posthog_team"."plugins_opt_in",
         "posthog_team"."opt_out_capture",
         "posthog_team"."event_names",
         "posthog_team"."event_names_with_usage",
         "posthog_team"."event_properties",
         "posthog_team"."event_properties_with_usage",
         "posthog_team"."event_properties_numerical",
         "posthog_team"."external_data_workspace_id",
         "posthog_team"."external_data_workspace_last_synced_at",
         "posthog_team"."api_query_rate_limit"
  FROM "posthog_team"
  WHERE "posthog_team"."id" = 99999
  LIMIT 21
  '''
# ---
# name: TestDecide.test_web_app_queries
  '''
  SELECT "posthog_team"."id",
         "posthog_team"."uuid",
         "posthog_team"."organization_id",
         "posthog_team"."project_id",
         "posthog_team"."api_token",
         "posthog_team"."app_urls",
         "posthog_team"."name",
         "posthog_team"."slack_incoming_webhook",
         "posthog_team"."created_at",
         "posthog_team"."updated_at",
         "posthog_team"."anonymize_ips",
         "posthog_team"."completed_snippet_onboarding",
         "posthog_team"."has_completed_onboarding_for",
         "posthog_team"."onboarding_tasks",
         "posthog_team"."ingested_event",
         "posthog_team"."autocapture_opt_out",
         "posthog_team"."autocapture_web_vitals_opt_in",
         "posthog_team"."autocapture_web_vitals_allowed_metrics",
         "posthog_team"."autocapture_exceptions_opt_in",
         "posthog_team"."autocapture_exceptions_errors_to_ignore",
         "posthog_team"."person_processing_opt_out",
         "posthog_team"."session_recording_opt_in",
         "posthog_team"."session_recording_sample_rate",
         "posthog_team"."session_recording_minimum_duration_milliseconds",
         "posthog_team"."session_recording_linked_flag",
         "posthog_team"."session_recording_network_payload_capture_config",
         "posthog_team"."session_recording_url_trigger_config",
         "posthog_team"."session_recording_url_blocklist_config",
         "posthog_team"."session_recording_event_trigger_config",
         "posthog_team"."session_replay_config",
         "posthog_team"."survey_config",
         "posthog_team"."capture_console_log_opt_in",
         "posthog_team"."capture_performance_opt_in",
         "posthog_team"."capture_dead_clicks",
         "posthog_team"."surveys_opt_in",
         "posthog_team"."heatmaps_opt_in",
         "posthog_team"."flags_persistence_default",
         "posthog_team"."session_recording_version",
         "posthog_team"."signup_token",
         "posthog_team"."is_demo",
         "posthog_team"."access_control",
         "posthog_team"."week_start_day",
         "posthog_team"."inject_web_apps",
         "posthog_team"."test_account_filters",
         "posthog_team"."test_account_filters_default_checked",
         "posthog_team"."path_cleaning_filters",
         "posthog_team"."timezone",
         "posthog_team"."data_attributes",
         "posthog_team"."person_display_name_properties",
         "posthog_team"."live_events_columns",
         "posthog_team"."recording_domains",
         "posthog_team"."human_friendly_comparison_periods",
         "posthog_team"."cookieless_server_hash_mode",
         "posthog_team"."revenue_tracking_config",
         "posthog_team"."primary_dashboard_id",
         "posthog_team"."default_data_theme",
         "posthog_team"."extra_settings",
         "posthog_team"."modifiers",
         "posthog_team"."correlation_config",
         "posthog_team"."session_recording_retention_period_days",
         "posthog_team"."external_data_workspace_id",
         "posthog_team"."external_data_workspace_last_synced_at",
         "posthog_team"."api_query_rate_limit"
  FROM "posthog_team"
  WHERE "posthog_team"."api_token" = 'token123'
  LIMIT 21
  '''
# ---
# name: TestDecide.test_web_app_queries.1
  '''
  SELECT "posthog_featureflag"."id",
         "posthog_featureflag"."key",
         "posthog_featureflag"."name",
         "posthog_featureflag"."filters",
         "posthog_featureflag"."rollout_percentage",
         "posthog_featureflag"."team_id",
         "posthog_featureflag"."created_by_id",
         "posthog_featureflag"."created_at",
         "posthog_featureflag"."deleted",
         "posthog_featureflag"."active",
         "posthog_featureflag"."rollback_conditions",
         "posthog_featureflag"."performed_rollback",
         "posthog_featureflag"."ensure_experience_continuity",
         "posthog_featureflag"."usage_dashboard_id",
         "posthog_featureflag"."has_enriched_analytics",
         "posthog_featureflag"."is_remote_configuration"
  FROM "posthog_featureflag"
  WHERE ("posthog_featureflag"."active"
         AND NOT "posthog_featureflag"."deleted"
         AND "posthog_featureflag"."team_id" = 99999)
  '''
# ---
# name: TestDecide.test_web_app_queries.10
  '''
  SELECT "posthog_pluginconfig"."id",
         "posthog_pluginsourcefile"."transpiled",
         "posthog_pluginconfig"."web_token",
         "posthog_plugin"."config_schema",
         "posthog_pluginconfig"."config"
  FROM "posthog_pluginconfig"
  INNER JOIN "posthog_plugin" ON ("posthog_pluginconfig"."plugin_id" = "posthog_plugin"."id")
  INNER JOIN "posthog_pluginsourcefile" ON ("posthog_plugin"."id" = "posthog_pluginsourcefile"."plugin_id")
  WHERE ("posthog_pluginconfig"."enabled"
         AND "posthog_pluginsourcefile"."filename" = 'site.ts'
         AND "posthog_pluginsourcefile"."status" = 'TRANSPILED'
         AND "posthog_pluginconfig"."team_id" = 99999)
  '''
# ---
# name: TestDecide.test_web_app_queries.11
  '''
  SELECT "posthog_hogfunction"."id",
         "posthog_hogfunction"."team_id",
         "posthog_hogfunction"."name",
         "posthog_hogfunction"."description",
         "posthog_hogfunction"."created_at",
         "posthog_hogfunction"."created_by_id",
         "posthog_hogfunction"."deleted",
         "posthog_hogfunction"."updated_at",
         "posthog_hogfunction"."enabled",
         "posthog_hogfunction"."type",
         "posthog_hogfunction"."icon_url",
         "posthog_hogfunction"."hog",
         "posthog_hogfunction"."bytecode",
         "posthog_hogfunction"."transpiled",
         "posthog_hogfunction"."inputs_schema",
         "posthog_hogfunction"."inputs",
         "posthog_hogfunction"."encrypted_inputs",
         "posthog_hogfunction"."filters",
         "posthog_hogfunction"."mappings",
         "posthog_hogfunction"."masking",
         "posthog_hogfunction"."template_id",
         "posthog_hogfunction"."execution_order",
         "posthog_team"."id",
         "posthog_team"."uuid",
         "posthog_team"."organization_id",
         "posthog_team"."project_id",
         "posthog_team"."api_token",
         "posthog_team"."app_urls",
         "posthog_team"."name",
         "posthog_team"."slack_incoming_webhook",
         "posthog_team"."created_at",
         "posthog_team"."updated_at",
         "posthog_team"."anonymize_ips",
         "posthog_team"."completed_snippet_onboarding",
         "posthog_team"."has_completed_onboarding_for",
         "posthog_team"."onboarding_tasks",
         "posthog_team"."ingested_event",
         "posthog_team"."autocapture_opt_out",
         "posthog_team"."autocapture_web_vitals_opt_in",
         "posthog_team"."autocapture_web_vitals_allowed_metrics",
         "posthog_team"."autocapture_exceptions_opt_in",
         "posthog_team"."autocapture_exceptions_errors_to_ignore",
         "posthog_team"."person_processing_opt_out",
         "posthog_team"."session_recording_opt_in",
         "posthog_team"."session_recording_sample_rate",
         "posthog_team"."session_recording_minimum_duration_milliseconds",
         "posthog_team"."session_recording_linked_flag",
         "posthog_team"."session_recording_network_payload_capture_config",
         "posthog_team"."session_recording_url_trigger_config",
         "posthog_team"."session_recording_url_blocklist_config",
         "posthog_team"."session_recording_event_trigger_config",
         "posthog_team"."session_replay_config",
         "posthog_team"."survey_config",
         "posthog_team"."capture_console_log_opt_in",
         "posthog_team"."capture_performance_opt_in",
         "posthog_team"."capture_dead_clicks",
         "posthog_team"."surveys_opt_in",
         "posthog_team"."heatmaps_opt_in",
         "posthog_team"."flags_persistence_default",
         "posthog_team"."session_recording_version",
         "posthog_team"."signup_token",
         "posthog_team"."is_demo",
         "posthog_team"."access_control",
         "posthog_team"."week_start_day",
         "posthog_team"."inject_web_apps",
         "posthog_team"."test_account_filters",
         "posthog_team"."test_account_filters_default_checked",
         "posthog_team"."path_cleaning_filters",
         "posthog_team"."timezone",
         "posthog_team"."data_attributes",
         "posthog_team"."person_display_name_properties",
         "posthog_team"."live_events_columns",
         "posthog_team"."recording_domains",
         "posthog_team"."human_friendly_comparison_periods",
         "posthog_team"."cookieless_server_hash_mode",
         "posthog_team"."revenue_tracking_config",
         "posthog_team"."primary_dashboard_id",
         "posthog_team"."default_data_theme",
         "posthog_team"."extra_settings",
         "posthog_team"."modifiers",
         "posthog_team"."correlation_config",
         "posthog_team"."session_recording_retention_period_days",
         "posthog_team"."plugins_opt_in",
         "posthog_team"."opt_out_capture",
         "posthog_team"."event_names",
         "posthog_team"."event_names_with_usage",
         "posthog_team"."event_properties",
         "posthog_team"."event_properties_with_usage",
         "posthog_team"."event_properties_numerical",
         "posthog_team"."external_data_workspace_id",
         "posthog_team"."external_data_workspace_last_synced_at",
         "posthog_team"."api_query_rate_limit"
  FROM "posthog_hogfunction"
  INNER JOIN "posthog_team" ON ("posthog_hogfunction"."team_id" = "posthog_team"."id")
  WHERE (NOT "posthog_hogfunction"."deleted"
         AND "posthog_hogfunction"."enabled"
         AND "posthog_hogfunction"."team_id" = 99999
         AND "posthog_hogfunction"."type" IN ('site_destination',
                                              'site_app'))
  '''
# ---
# name: TestDecide.test_web_app_queries.12
  '''
  SELECT "posthog_team"."id",
         "posthog_team"."uuid",
         "posthog_team"."organization_id",
         "posthog_team"."project_id",
         "posthog_team"."api_token",
         "posthog_team"."app_urls",
         "posthog_team"."name",
         "posthog_team"."slack_incoming_webhook",
         "posthog_team"."created_at",
         "posthog_team"."updated_at",
         "posthog_team"."anonymize_ips",
         "posthog_team"."completed_snippet_onboarding",
         "posthog_team"."has_completed_onboarding_for",
         "posthog_team"."onboarding_tasks",
         "posthog_team"."ingested_event",
         "posthog_team"."autocapture_opt_out",
         "posthog_team"."autocapture_web_vitals_opt_in",
         "posthog_team"."autocapture_web_vitals_allowed_metrics",
         "posthog_team"."autocapture_exceptions_opt_in",
         "posthog_team"."autocapture_exceptions_errors_to_ignore",
         "posthog_team"."person_processing_opt_out",
         "posthog_team"."session_recording_opt_in",
         "posthog_team"."session_recording_sample_rate",
         "posthog_team"."session_recording_minimum_duration_milliseconds",
         "posthog_team"."session_recording_linked_flag",
         "posthog_team"."session_recording_network_payload_capture_config",
         "posthog_team"."session_recording_url_trigger_config",
         "posthog_team"."session_recording_url_blocklist_config",
         "posthog_team"."session_recording_event_trigger_config",
         "posthog_team"."session_replay_config",
         "posthog_team"."survey_config",
         "posthog_team"."capture_console_log_opt_in",
         "posthog_team"."capture_performance_opt_in",
         "posthog_team"."capture_dead_clicks",
         "posthog_team"."surveys_opt_in",
         "posthog_team"."heatmaps_opt_in",
         "posthog_team"."flags_persistence_default",
         "posthog_team"."session_recording_version",
         "posthog_team"."signup_token",
         "posthog_team"."is_demo",
         "posthog_team"."access_control",
         "posthog_team"."week_start_day",
         "posthog_team"."inject_web_apps",
         "posthog_team"."test_account_filters",
         "posthog_team"."test_account_filters_default_checked",
         "posthog_team"."path_cleaning_filters",
         "posthog_team"."timezone",
         "posthog_team"."data_attributes",
         "posthog_team"."person_display_name_properties",
         "posthog_team"."live_events_columns",
         "posthog_team"."recording_domains",
         "posthog_team"."human_friendly_comparison_periods",
         "posthog_team"."cookieless_server_hash_mode",
         "posthog_team"."revenue_tracking_config",
         "posthog_team"."primary_dashboard_id",
         "posthog_team"."default_data_theme",
         "posthog_team"."extra_settings",
         "posthog_team"."modifiers",
         "posthog_team"."correlation_config",
         "posthog_team"."session_recording_retention_period_days",
         "posthog_team"."external_data_workspace_id",
         "posthog_team"."external_data_workspace_last_synced_at",
         "posthog_team"."api_query_rate_limit"
  FROM "posthog_team"
  WHERE "posthog_team"."id" = 99999
  LIMIT 21
  '''
# ---
# name: TestDecide.test_web_app_queries.13
  '''
  SELECT "posthog_remoteconfig"."id",
         "posthog_remoteconfig"."team_id",
         "posthog_remoteconfig"."config",
         "posthog_remoteconfig"."updated_at",
         "posthog_remoteconfig"."synced_at"
  FROM "posthog_remoteconfig"
  WHERE "posthog_remoteconfig"."team_id" = 99999
  LIMIT 21
  '''
# ---
# name: TestDecide.test_web_app_queries.14
  '''
  SELECT "posthog_team"."id",
         "posthog_team"."uuid",
         "posthog_team"."organization_id",
         "posthog_team"."project_id",
         "posthog_team"."api_token",
         "posthog_team"."app_urls",
         "posthog_team"."name",
         "posthog_team"."slack_incoming_webhook",
         "posthog_team"."created_at",
         "posthog_team"."updated_at",
         "posthog_team"."anonymize_ips",
         "posthog_team"."completed_snippet_onboarding",
         "posthog_team"."has_completed_onboarding_for",
         "posthog_team"."onboarding_tasks",
         "posthog_team"."ingested_event",
         "posthog_team"."autocapture_opt_out",
         "posthog_team"."autocapture_web_vitals_opt_in",
         "posthog_team"."autocapture_web_vitals_allowed_metrics",
         "posthog_team"."autocapture_exceptions_opt_in",
         "posthog_team"."autocapture_exceptions_errors_to_ignore",
         "posthog_team"."person_processing_opt_out",
         "posthog_team"."session_recording_opt_in",
         "posthog_team"."session_recording_sample_rate",
         "posthog_team"."session_recording_minimum_duration_milliseconds",
         "posthog_team"."session_recording_linked_flag",
         "posthog_team"."session_recording_network_payload_capture_config",
         "posthog_team"."session_recording_url_trigger_config",
         "posthog_team"."session_recording_url_blocklist_config",
         "posthog_team"."session_recording_event_trigger_config",
         "posthog_team"."session_replay_config",
         "posthog_team"."survey_config",
         "posthog_team"."capture_console_log_opt_in",
         "posthog_team"."capture_performance_opt_in",
         "posthog_team"."capture_dead_clicks",
         "posthog_team"."surveys_opt_in",
         "posthog_team"."heatmaps_opt_in",
         "posthog_team"."flags_persistence_default",
         "posthog_team"."session_recording_version",
         "posthog_team"."signup_token",
         "posthog_team"."is_demo",
         "posthog_team"."access_control",
         "posthog_team"."week_start_day",
         "posthog_team"."inject_web_apps",
         "posthog_team"."test_account_filters",
         "posthog_team"."test_account_filters_default_checked",
         "posthog_team"."path_cleaning_filters",
         "posthog_team"."timezone",
         "posthog_team"."data_attributes",
         "posthog_team"."person_display_name_properties",
         "posthog_team"."live_events_columns",
         "posthog_team"."recording_domains",
         "posthog_team"."human_friendly_comparison_periods",
         "posthog_team"."cookieless_server_hash_mode",
         "posthog_team"."revenue_tracking_config",
         "posthog_team"."primary_dashboard_id",
         "posthog_team"."default_data_theme",
         "posthog_team"."extra_settings",
         "posthog_team"."modifiers",
         "posthog_team"."correlation_config",
         "posthog_team"."session_recording_retention_period_days",
         "posthog_team"."plugins_opt_in",
         "posthog_team"."opt_out_capture",
         "posthog_team"."event_names",
         "posthog_team"."event_names_with_usage",
         "posthog_team"."event_properties",
         "posthog_team"."event_properties_with_usage",
         "posthog_team"."event_properties_numerical",
         "posthog_team"."external_data_workspace_id",
         "posthog_team"."external_data_workspace_last_synced_at",
         "posthog_team"."api_query_rate_limit"
  FROM "posthog_team"
  WHERE "posthog_team"."id" = 99999
  LIMIT 21
  '''
# ---
# name: TestDecide.test_web_app_queries.15
  '''
  SELECT COUNT(*) AS "__count"
  FROM "posthog_featureflag"
  WHERE ("posthog_featureflag"."active"
         AND NOT "posthog_featureflag"."deleted"
         AND "posthog_featureflag"."team_id" = 99999)
  '''
# ---
# name: TestDecide.test_web_app_queries.16
  '''
  SELECT "posthog_survey"."id",
         "posthog_survey"."team_id",
         "posthog_survey"."name",
         "posthog_survey"."description",
         "posthog_survey"."linked_flag_id",
         "posthog_survey"."targeting_flag_id",
         "posthog_survey"."internal_targeting_flag_id",
         "posthog_survey"."internal_response_sampling_flag_id",
         "posthog_survey"."type",
         "posthog_survey"."conditions",
         "posthog_survey"."questions",
         "posthog_survey"."appearance",
         "posthog_survey"."created_at",
         "posthog_survey"."created_by_id",
         "posthog_survey"."start_date",
         "posthog_survey"."end_date",
         "posthog_survey"."updated_at",
         "posthog_survey"."archived",
         "posthog_survey"."responses_limit",
         "posthog_survey"."response_sampling_start_date",
         "posthog_survey"."response_sampling_interval_type",
         "posthog_survey"."response_sampling_interval",
         "posthog_survey"."response_sampling_limit",
         "posthog_survey"."response_sampling_daily_limits",
         "posthog_survey"."iteration_count",
         "posthog_survey"."iteration_frequency_days",
         "posthog_survey"."iteration_start_dates",
         "posthog_survey"."current_iteration",
         "posthog_survey"."current_iteration_start_date",
         "posthog_featureflag"."id",
         "posthog_featureflag"."key",
         "posthog_featureflag"."name",
         "posthog_featureflag"."filters",
         "posthog_featureflag"."rollout_percentage",
         "posthog_featureflag"."team_id",
         "posthog_featureflag"."created_by_id",
         "posthog_featureflag"."created_at",
         "posthog_featureflag"."deleted",
         "posthog_featureflag"."active",
         "posthog_featureflag"."rollback_conditions",
         "posthog_featureflag"."performed_rollback",
         "posthog_featureflag"."ensure_experience_continuity",
         "posthog_featureflag"."usage_dashboard_id",
         "posthog_featureflag"."has_enriched_analytics",
         "posthog_featureflag"."is_remote_configuration",
         T4."id",
         T4."key",
         T4."name",
         T4."filters",
         T4."rollout_percentage",
         T4."team_id",
         T4."created_by_id",
         T4."created_at",
         T4."deleted",
         T4."active",
         T4."rollback_conditions",
         T4."performed_rollback",
         T4."ensure_experience_continuity",
         T4."usage_dashboard_id",
         T4."has_enriched_analytics",
         T4."is_remote_configuration",
         T5."id",
         T5."key",
         T5."name",
         T5."filters",
         T5."rollout_percentage",
         T5."team_id",
         T5."created_by_id",
         T5."created_at",
         T5."deleted",
         T5."active",
         T5."rollback_conditions",
         T5."performed_rollback",
         T5."ensure_experience_continuity",
         T5."usage_dashboard_id",
         T5."has_enriched_analytics",
         T5."is_remote_configuration"
  FROM "posthog_survey"
  LEFT OUTER JOIN "posthog_featureflag" ON ("posthog_survey"."linked_flag_id" = "posthog_featureflag"."id")
  LEFT OUTER JOIN "posthog_featureflag" T4 ON ("posthog_survey"."targeting_flag_id" = T4."id")
  LEFT OUTER JOIN "posthog_featureflag" T5 ON ("posthog_survey"."internal_targeting_flag_id" = T5."id")
  WHERE ("posthog_survey"."team_id" = 99999
         AND NOT ("posthog_survey"."archived"))
  '''
# ---
# name: TestDecide.test_web_app_queries.17
  '''
  SELECT "posthog_pluginconfig"."id",
         "posthog_pluginconfig"."web_token",
         "posthog_pluginsourcefile"."updated_at",
         "posthog_plugin"."updated_at",
         "posthog_pluginconfig"."updated_at"
  FROM "posthog_pluginconfig"
  INNER JOIN "posthog_plugin" ON ("posthog_pluginconfig"."plugin_id" = "posthog_plugin"."id")
  INNER JOIN "posthog_pluginsourcefile" ON ("posthog_plugin"."id" = "posthog_pluginsourcefile"."plugin_id")
  WHERE ("posthog_pluginconfig"."enabled"
         AND "posthog_pluginsourcefile"."filename" = 'site.ts'
         AND "posthog_pluginsourcefile"."status" = 'TRANSPILED'
         AND "posthog_pluginconfig"."team_id" = 99999)
  '''
# ---
# name: TestDecide.test_web_app_queries.18
  '''
  SELECT "posthog_pluginconfig"."id",
         "posthog_pluginsourcefile"."transpiled",
         "posthog_pluginconfig"."web_token",
         "posthog_plugin"."config_schema",
         "posthog_pluginconfig"."config"
  FROM "posthog_pluginconfig"
  INNER JOIN "posthog_plugin" ON ("posthog_pluginconfig"."plugin_id" = "posthog_plugin"."id")
  INNER JOIN "posthog_pluginsourcefile" ON ("posthog_plugin"."id" = "posthog_pluginsourcefile"."plugin_id")
  WHERE ("posthog_pluginconfig"."enabled"
         AND "posthog_pluginsourcefile"."filename" = 'site.ts'
         AND "posthog_pluginsourcefile"."status" = 'TRANSPILED'
         AND "posthog_pluginconfig"."team_id" = 99999)
  '''
# ---
# name: TestDecide.test_web_app_queries.19
  '''
  SELECT "posthog_hogfunction"."id",
         "posthog_hogfunction"."team_id",
         "posthog_hogfunction"."name",
         "posthog_hogfunction"."description",
         "posthog_hogfunction"."created_at",
         "posthog_hogfunction"."created_by_id",
         "posthog_hogfunction"."deleted",
         "posthog_hogfunction"."updated_at",
         "posthog_hogfunction"."enabled",
         "posthog_hogfunction"."type",
         "posthog_hogfunction"."icon_url",
         "posthog_hogfunction"."hog",
         "posthog_hogfunction"."bytecode",
         "posthog_hogfunction"."transpiled",
         "posthog_hogfunction"."inputs_schema",
         "posthog_hogfunction"."inputs",
         "posthog_hogfunction"."encrypted_inputs",
         "posthog_hogfunction"."filters",
         "posthog_hogfunction"."mappings",
         "posthog_hogfunction"."masking",
         "posthog_hogfunction"."template_id",
         "posthog_hogfunction"."execution_order",
         "posthog_team"."id",
         "posthog_team"."uuid",
         "posthog_team"."organization_id",
         "posthog_team"."project_id",
         "posthog_team"."api_token",
         "posthog_team"."app_urls",
         "posthog_team"."name",
         "posthog_team"."slack_incoming_webhook",
         "posthog_team"."created_at",
         "posthog_team"."updated_at",
         "posthog_team"."anonymize_ips",
         "posthog_team"."completed_snippet_onboarding",
         "posthog_team"."has_completed_onboarding_for",
         "posthog_team"."onboarding_tasks",
         "posthog_team"."ingested_event",
         "posthog_team"."autocapture_opt_out",
         "posthog_team"."autocapture_web_vitals_opt_in",
         "posthog_team"."autocapture_web_vitals_allowed_metrics",
         "posthog_team"."autocapture_exceptions_opt_in",
         "posthog_team"."autocapture_exceptions_errors_to_ignore",
         "posthog_team"."person_processing_opt_out",
         "posthog_team"."session_recording_opt_in",
         "posthog_team"."session_recording_sample_rate",
         "posthog_team"."session_recording_minimum_duration_milliseconds",
         "posthog_team"."session_recording_linked_flag",
         "posthog_team"."session_recording_network_payload_capture_config",
         "posthog_team"."session_recording_url_trigger_config",
         "posthog_team"."session_recording_url_blocklist_config",
         "posthog_team"."session_recording_event_trigger_config",
         "posthog_team"."session_replay_config",
         "posthog_team"."survey_config",
         "posthog_team"."capture_console_log_opt_in",
         "posthog_team"."capture_performance_opt_in",
         "posthog_team"."capture_dead_clicks",
         "posthog_team"."surveys_opt_in",
         "posthog_team"."heatmaps_opt_in",
         "posthog_team"."flags_persistence_default",
         "posthog_team"."session_recording_version",
         "posthog_team"."signup_token",
         "posthog_team"."is_demo",
         "posthog_team"."access_control",
         "posthog_team"."week_start_day",
         "posthog_team"."inject_web_apps",
         "posthog_team"."test_account_filters",
         "posthog_team"."test_account_filters_default_checked",
         "posthog_team"."path_cleaning_filters",
         "posthog_team"."timezone",
         "posthog_team"."data_attributes",
         "posthog_team"."person_display_name_properties",
         "posthog_team"."live_events_columns",
         "posthog_team"."recording_domains",
         "posthog_team"."human_friendly_comparison_periods",
         "posthog_team"."cookieless_server_hash_mode",
         "posthog_team"."revenue_tracking_config",
         "posthog_team"."primary_dashboard_id",
         "posthog_team"."default_data_theme",
         "posthog_team"."extra_settings",
         "posthog_team"."modifiers",
         "posthog_team"."correlation_config",
         "posthog_team"."session_recording_retention_period_days",
         "posthog_team"."plugins_opt_in",
         "posthog_team"."opt_out_capture",
         "posthog_team"."event_names",
         "posthog_team"."event_names_with_usage",
         "posthog_team"."event_properties",
         "posthog_team"."event_properties_with_usage",
         "posthog_team"."event_properties_numerical",
         "posthog_team"."external_data_workspace_id",
         "posthog_team"."external_data_workspace_last_synced_at",
         "posthog_team"."api_query_rate_limit"
  FROM "posthog_hogfunction"
  INNER JOIN "posthog_team" ON ("posthog_hogfunction"."team_id" = "posthog_team"."id")
  WHERE (NOT "posthog_hogfunction"."deleted"
         AND "posthog_hogfunction"."enabled"
         AND "posthog_hogfunction"."team_id" = 99999
         AND "posthog_hogfunction"."type" IN ('site_destination',
                                              'site_app'))
  '''
# ---
# name: TestDecide.test_web_app_queries.2
  '''
  SELECT "posthog_pluginconfig"."id",
         "posthog_pluginconfig"."web_token",
         "posthog_pluginsourcefile"."updated_at",
         "posthog_plugin"."updated_at",
         "posthog_pluginconfig"."updated_at"
  FROM "posthog_pluginconfig"
  INNER JOIN "posthog_plugin" ON ("posthog_pluginconfig"."plugin_id" = "posthog_plugin"."id")
  INNER JOIN "posthog_pluginsourcefile" ON ("posthog_plugin"."id" = "posthog_pluginsourcefile"."plugin_id")
  WHERE ("posthog_pluginconfig"."enabled"
         AND "posthog_pluginsourcefile"."filename" = 'site.ts'
         AND "posthog_pluginsourcefile"."status" = 'TRANSPILED'
         AND "posthog_pluginconfig"."team_id" = 99999)
  '''
# ---
# name: TestDecide.test_web_app_queries.20
  '''
  SELECT "posthog_pluginconfig"."id",
         "posthog_pluginconfig"."web_token",
         "posthog_pluginsourcefile"."updated_at",
         "posthog_plugin"."updated_at",
         "posthog_pluginconfig"."updated_at"
  FROM "posthog_pluginconfig"
  INNER JOIN "posthog_plugin" ON ("posthog_pluginconfig"."plugin_id" = "posthog_plugin"."id")
  INNER JOIN "posthog_pluginsourcefile" ON ("posthog_plugin"."id" = "posthog_pluginsourcefile"."plugin_id")
  WHERE ("posthog_pluginconfig"."enabled"
         AND "posthog_pluginsourcefile"."filename" = 'site.ts'
         AND "posthog_pluginsourcefile"."status" = 'TRANSPILED'
         AND "posthog_pluginconfig"."team_id" = 99999)
  '''
# ---
# name: TestDecide.test_web_app_queries.21
  '''
  SELECT "posthog_pluginconfig"."id",
         "posthog_pluginconfig"."web_token",
         "posthog_pluginsourcefile"."updated_at",
         "posthog_plugin"."updated_at",
         "posthog_pluginconfig"."updated_at"
  FROM "posthog_pluginconfig"
  INNER JOIN "posthog_plugin" ON ("posthog_pluginconfig"."plugin_id" = "posthog_plugin"."id")
  INNER JOIN "posthog_pluginsourcefile" ON ("posthog_plugin"."id" = "posthog_pluginsourcefile"."plugin_id")
  WHERE ("posthog_pluginconfig"."enabled"
         AND "posthog_pluginsourcefile"."filename" = 'site.ts'
         AND "posthog_pluginsourcefile"."status" = 'TRANSPILED'
         AND "posthog_pluginconfig"."team_id" = 99999)
  '''
# ---
# name: TestDecide.test_web_app_queries.3
  '''
  SELECT "posthog_hogfunction"."id",
         "posthog_hogfunction"."team_id",
         "posthog_hogfunction"."name",
         "posthog_hogfunction"."description",
         "posthog_hogfunction"."created_at",
         "posthog_hogfunction"."created_by_id",
         "posthog_hogfunction"."deleted",
         "posthog_hogfunction"."updated_at",
         "posthog_hogfunction"."enabled",
         "posthog_hogfunction"."type",
         "posthog_hogfunction"."icon_url",
         "posthog_hogfunction"."hog",
         "posthog_hogfunction"."bytecode",
         "posthog_hogfunction"."transpiled",
         "posthog_hogfunction"."inputs_schema",
         "posthog_hogfunction"."inputs",
         "posthog_hogfunction"."encrypted_inputs",
         "posthog_hogfunction"."filters",
         "posthog_hogfunction"."mappings",
         "posthog_hogfunction"."masking",
         "posthog_hogfunction"."template_id",
         "posthog_hogfunction"."execution_order",
         "posthog_team"."id",
         "posthog_team"."uuid",
         "posthog_team"."organization_id",
         "posthog_team"."project_id",
         "posthog_team"."api_token",
         "posthog_team"."app_urls",
         "posthog_team"."name",
         "posthog_team"."slack_incoming_webhook",
         "posthog_team"."created_at",
         "posthog_team"."updated_at",
         "posthog_team"."anonymize_ips",
         "posthog_team"."completed_snippet_onboarding",
         "posthog_team"."has_completed_onboarding_for",
         "posthog_team"."onboarding_tasks",
         "posthog_team"."ingested_event",
         "posthog_team"."autocapture_opt_out",
         "posthog_team"."autocapture_web_vitals_opt_in",
         "posthog_team"."autocapture_web_vitals_allowed_metrics",
         "posthog_team"."autocapture_exceptions_opt_in",
         "posthog_team"."autocapture_exceptions_errors_to_ignore",
         "posthog_team"."person_processing_opt_out",
         "posthog_team"."session_recording_opt_in",
         "posthog_team"."session_recording_sample_rate",
         "posthog_team"."session_recording_minimum_duration_milliseconds",
         "posthog_team"."session_recording_linked_flag",
         "posthog_team"."session_recording_network_payload_capture_config",
         "posthog_team"."session_recording_url_trigger_config",
         "posthog_team"."session_recording_url_blocklist_config",
         "posthog_team"."session_recording_event_trigger_config",
         "posthog_team"."session_replay_config",
         "posthog_team"."survey_config",
         "posthog_team"."capture_console_log_opt_in",
         "posthog_team"."capture_performance_opt_in",
         "posthog_team"."capture_dead_clicks",
         "posthog_team"."surveys_opt_in",
         "posthog_team"."heatmaps_opt_in",
         "posthog_team"."flags_persistence_default",
         "posthog_team"."session_recording_version",
         "posthog_team"."signup_token",
         "posthog_team"."is_demo",
         "posthog_team"."access_control",
         "posthog_team"."week_start_day",
         "posthog_team"."inject_web_apps",
         "posthog_team"."test_account_filters",
         "posthog_team"."test_account_filters_default_checked",
         "posthog_team"."path_cleaning_filters",
         "posthog_team"."timezone",
         "posthog_team"."data_attributes",
         "posthog_team"."person_display_name_properties",
         "posthog_team"."live_events_columns",
         "posthog_team"."recording_domains",
         "posthog_team"."human_friendly_comparison_periods",
         "posthog_team"."cookieless_server_hash_mode",
         "posthog_team"."revenue_tracking_config",
         "posthog_team"."primary_dashboard_id",
         "posthog_team"."default_data_theme",
         "posthog_team"."extra_settings",
         "posthog_team"."modifiers",
         "posthog_team"."correlation_config",
         "posthog_team"."session_recording_retention_period_days",
         "posthog_team"."plugins_opt_in",
         "posthog_team"."opt_out_capture",
         "posthog_team"."event_names",
         "posthog_team"."event_names_with_usage",
         "posthog_team"."event_properties",
         "posthog_team"."event_properties_with_usage",
         "posthog_team"."event_properties_numerical",
         "posthog_team"."external_data_workspace_id",
         "posthog_team"."external_data_workspace_last_synced_at",
         "posthog_team"."api_query_rate_limit"
  FROM "posthog_hogfunction"
  INNER JOIN "posthog_team" ON ("posthog_hogfunction"."team_id" = "posthog_team"."id")
  WHERE ("posthog_hogfunction"."team_id" = 99999
         AND "posthog_hogfunction"."filters" @> '{"filter_test_accounts": true}'::jsonb)
  '''
# ---
# name: TestDecide.test_web_app_queries.4
  '''
  SELECT "posthog_team"."id",
         "posthog_team"."uuid",
         "posthog_team"."organization_id",
         "posthog_team"."project_id",
         "posthog_team"."api_token",
         "posthog_team"."app_urls",
         "posthog_team"."name",
         "posthog_team"."slack_incoming_webhook",
         "posthog_team"."created_at",
         "posthog_team"."updated_at",
         "posthog_team"."anonymize_ips",
         "posthog_team"."completed_snippet_onboarding",
         "posthog_team"."has_completed_onboarding_for",
         "posthog_team"."onboarding_tasks",
         "posthog_team"."ingested_event",
         "posthog_team"."autocapture_opt_out",
         "posthog_team"."autocapture_web_vitals_opt_in",
         "posthog_team"."autocapture_web_vitals_allowed_metrics",
         "posthog_team"."autocapture_exceptions_opt_in",
         "posthog_team"."autocapture_exceptions_errors_to_ignore",
         "posthog_team"."person_processing_opt_out",
         "posthog_team"."session_recording_opt_in",
         "posthog_team"."session_recording_sample_rate",
         "posthog_team"."session_recording_minimum_duration_milliseconds",
         "posthog_team"."session_recording_linked_flag",
         "posthog_team"."session_recording_network_payload_capture_config",
         "posthog_team"."session_recording_url_trigger_config",
         "posthog_team"."session_recording_url_blocklist_config",
         "posthog_team"."session_recording_event_trigger_config",
         "posthog_team"."session_replay_config",
         "posthog_team"."survey_config",
         "posthog_team"."capture_console_log_opt_in",
         "posthog_team"."capture_performance_opt_in",
         "posthog_team"."capture_dead_clicks",
         "posthog_team"."surveys_opt_in",
         "posthog_team"."heatmaps_opt_in",
         "posthog_team"."flags_persistence_default",
         "posthog_team"."session_recording_version",
         "posthog_team"."signup_token",
         "posthog_team"."is_demo",
         "posthog_team"."access_control",
         "posthog_team"."week_start_day",
         "posthog_team"."inject_web_apps",
         "posthog_team"."test_account_filters",
         "posthog_team"."test_account_filters_default_checked",
         "posthog_team"."path_cleaning_filters",
         "posthog_team"."timezone",
         "posthog_team"."data_attributes",
         "posthog_team"."person_display_name_properties",
         "posthog_team"."live_events_columns",
         "posthog_team"."recording_domains",
         "posthog_team"."human_friendly_comparison_periods",
         "posthog_team"."cookieless_server_hash_mode",
         "posthog_team"."revenue_tracking_config",
         "posthog_team"."primary_dashboard_id",
         "posthog_team"."default_data_theme",
         "posthog_team"."extra_settings",
         "posthog_team"."modifiers",
         "posthog_team"."correlation_config",
         "posthog_team"."session_recording_retention_period_days",
         "posthog_team"."external_data_workspace_id",
         "posthog_team"."external_data_workspace_last_synced_at",
         "posthog_team"."api_query_rate_limit"
  FROM "posthog_team"
  WHERE "posthog_team"."id" = 99999
  LIMIT 21
>>>>>>> 31abb5f1
  '''
# ---
# name: TestDecide.test_flag_with_regular_cohorts.21
  '''
  SELECT (("posthog_person"."properties" -> '$some_prop_1') = '"something_1"'::jsonb
          AND "posthog_person"."properties" ? '$some_prop_1'
          AND NOT (("posthog_person"."properties" -> '$some_prop_1') = 'null'::jsonb)) AS "flag_X_condition_0"
  FROM "posthog_person"
  INNER JOIN "posthog_persondistinctid" ON ("posthog_person"."id" = "posthog_persondistinctid"."person_id")
  WHERE ("posthog_persondistinctid"."distinct_id" = 'another_id'
         AND "posthog_persondistinctid"."team_id" = 99999
         AND "posthog_person"."team_id" = 99999)
  '''
# ---
# name: TestDecide.test_flag_with_regular_cohorts.3
  '''
  SELECT "posthog_team"."id",
         "posthog_team"."uuid",
         "posthog_team"."organization_id",
         "posthog_team"."project_id",
         "posthog_team"."api_token",
         "posthog_team"."app_urls",
         "posthog_team"."name",
         "posthog_team"."slack_incoming_webhook",
         "posthog_team"."created_at",
         "posthog_team"."updated_at",
         "posthog_team"."anonymize_ips",
         "posthog_team"."completed_snippet_onboarding",
         "posthog_team"."has_completed_onboarding_for",
         "posthog_team"."onboarding_tasks",
         "posthog_team"."ingested_event",
         "posthog_team"."autocapture_opt_out",
         "posthog_team"."autocapture_web_vitals_opt_in",
         "posthog_team"."autocapture_web_vitals_allowed_metrics",
         "posthog_team"."autocapture_exceptions_opt_in",
         "posthog_team"."autocapture_exceptions_errors_to_ignore",
         "posthog_team"."person_processing_opt_out",
         "posthog_team"."session_recording_opt_in",
         "posthog_team"."session_recording_sample_rate",
         "posthog_team"."session_recording_minimum_duration_milliseconds",
         "posthog_team"."session_recording_linked_flag",
         "posthog_team"."session_recording_network_payload_capture_config",
         "posthog_team"."session_recording_masking_config",
         "posthog_team"."session_recording_url_trigger_config",
         "posthog_team"."session_recording_url_blocklist_config",
         "posthog_team"."session_recording_event_trigger_config",
         "posthog_team"."session_replay_config",
         "posthog_team"."survey_config",
         "posthog_team"."capture_console_log_opt_in",
         "posthog_team"."capture_performance_opt_in",
         "posthog_team"."capture_dead_clicks",
         "posthog_team"."surveys_opt_in",
         "posthog_team"."heatmaps_opt_in",
         "posthog_team"."flags_persistence_default",
         "posthog_team"."session_recording_version",
         "posthog_team"."signup_token",
         "posthog_team"."is_demo",
         "posthog_team"."access_control",
         "posthog_team"."week_start_day",
         "posthog_team"."inject_web_apps",
         "posthog_team"."test_account_filters",
         "posthog_team"."test_account_filters_default_checked",
         "posthog_team"."path_cleaning_filters",
         "posthog_team"."timezone",
         "posthog_team"."data_attributes",
         "posthog_team"."person_display_name_properties",
         "posthog_team"."live_events_columns",
         "posthog_team"."recording_domains",
         "posthog_team"."human_friendly_comparison_periods",
         "posthog_team"."cookieless_server_hash_mode",
         "posthog_team"."revenue_tracking_config",
         "posthog_team"."primary_dashboard_id",
         "posthog_team"."default_data_theme",
         "posthog_team"."extra_settings",
         "posthog_team"."modifiers",
         "posthog_team"."correlation_config",
         "posthog_team"."session_recording_retention_period_days",
         "posthog_team"."plugins_opt_in",
         "posthog_team"."opt_out_capture",
         "posthog_team"."event_names",
         "posthog_team"."event_names_with_usage",
         "posthog_team"."event_properties",
         "posthog_team"."event_properties_with_usage",
         "posthog_team"."event_properties_numerical",
         "posthog_team"."external_data_workspace_id",
         "posthog_team"."external_data_workspace_last_synced_at",
         "posthog_team"."api_query_rate_limit"
  FROM "posthog_team"
  WHERE "posthog_team"."id" = 99999
  LIMIT 21
  '''
# ---
# name: TestDecide.test_flag_with_regular_cohorts.4
  '''
  SELECT COUNT(*) AS "__count"
  FROM "posthog_featureflag"
  WHERE ("posthog_featureflag"."active"
         AND NOT "posthog_featureflag"."deleted"
         AND "posthog_featureflag"."team_id" = 99999)
  '''
# ---
# name: TestDecide.test_flag_with_regular_cohorts.5
  '''
  SELECT "posthog_survey"."id",
         "posthog_survey"."team_id",
         "posthog_survey"."name",
         "posthog_survey"."description",
         "posthog_survey"."linked_flag_id",
         "posthog_survey"."targeting_flag_id",
         "posthog_survey"."internal_targeting_flag_id",
         "posthog_survey"."internal_response_sampling_flag_id",
         "posthog_survey"."type",
         "posthog_survey"."conditions",
         "posthog_survey"."questions",
         "posthog_survey"."appearance",
         "posthog_survey"."created_at",
         "posthog_survey"."created_by_id",
         "posthog_survey"."start_date",
         "posthog_survey"."end_date",
         "posthog_survey"."updated_at",
         "posthog_survey"."archived",
         "posthog_survey"."responses_limit",
         "posthog_survey"."response_sampling_start_date",
         "posthog_survey"."response_sampling_interval_type",
         "posthog_survey"."response_sampling_interval",
         "posthog_survey"."response_sampling_limit",
         "posthog_survey"."response_sampling_daily_limits",
         "posthog_survey"."iteration_count",
         "posthog_survey"."iteration_frequency_days",
         "posthog_survey"."iteration_start_dates",
         "posthog_survey"."current_iteration",
         "posthog_survey"."current_iteration_start_date",
         "posthog_featureflag"."id",
         "posthog_featureflag"."key",
         "posthog_featureflag"."name",
         "posthog_featureflag"."filters",
         "posthog_featureflag"."rollout_percentage",
         "posthog_featureflag"."team_id",
         "posthog_featureflag"."created_by_id",
         "posthog_featureflag"."created_at",
         "posthog_featureflag"."deleted",
         "posthog_featureflag"."active",
         "posthog_featureflag"."rollback_conditions",
         "posthog_featureflag"."performed_rollback",
         "posthog_featureflag"."ensure_experience_continuity",
         "posthog_featureflag"."usage_dashboard_id",
         "posthog_featureflag"."has_enriched_analytics",
         "posthog_featureflag"."is_remote_configuration",
         T4."id",
         T4."key",
         T4."name",
         T4."filters",
         T4."rollout_percentage",
         T4."team_id",
         T4."created_by_id",
         T4."created_at",
         T4."deleted",
         T4."active",
         T4."rollback_conditions",
         T4."performed_rollback",
         T4."ensure_experience_continuity",
         T4."usage_dashboard_id",
         T4."has_enriched_analytics",
         T4."is_remote_configuration",
         T5."id",
         T5."key",
         T5."name",
         T5."filters",
         T5."rollout_percentage",
         T5."team_id",
         T5."created_by_id",
         T5."created_at",
         T5."deleted",
         T5."active",
         T5."rollback_conditions",
         T5."performed_rollback",
         T5."ensure_experience_continuity",
         T5."usage_dashboard_id",
         T5."has_enriched_analytics",
         T5."is_remote_configuration"
  FROM "posthog_survey"
  LEFT OUTER JOIN "posthog_featureflag" ON ("posthog_survey"."linked_flag_id" = "posthog_featureflag"."id")
  LEFT OUTER JOIN "posthog_featureflag" T4 ON ("posthog_survey"."targeting_flag_id" = T4."id")
  LEFT OUTER JOIN "posthog_featureflag" T5 ON ("posthog_survey"."internal_targeting_flag_id" = T5."id")
  WHERE ("posthog_survey"."team_id" = 99999
         AND NOT ("posthog_survey"."archived"))
  '''
# ---
# name: TestDecide.test_flag_with_regular_cohorts.6
  '''
  SELECT "posthog_pluginconfig"."id",
         "posthog_pluginsourcefile"."transpiled",
         "posthog_pluginconfig"."web_token",
         "posthog_plugin"."config_schema",
         "posthog_pluginconfig"."config"
  FROM "posthog_pluginconfig"
  INNER JOIN "posthog_plugin" ON ("posthog_pluginconfig"."plugin_id" = "posthog_plugin"."id")
  INNER JOIN "posthog_pluginsourcefile" ON ("posthog_plugin"."id" = "posthog_pluginsourcefile"."plugin_id")
  WHERE ("posthog_pluginconfig"."enabled"
         AND "posthog_pluginsourcefile"."filename" = 'site.ts'
         AND "posthog_pluginsourcefile"."status" = 'TRANSPILED'
         AND "posthog_pluginconfig"."team_id" = 99999)
  '''
# ---
# name: TestDecide.test_flag_with_regular_cohorts.7
  '''
  SELECT "posthog_hogfunction"."id",
         "posthog_hogfunction"."team_id",
         "posthog_hogfunction"."name",
         "posthog_hogfunction"."description",
         "posthog_hogfunction"."created_at",
         "posthog_hogfunction"."created_by_id",
         "posthog_hogfunction"."deleted",
         "posthog_hogfunction"."updated_at",
         "posthog_hogfunction"."enabled",
         "posthog_hogfunction"."type",
         "posthog_hogfunction"."icon_url",
         "posthog_hogfunction"."hog",
         "posthog_hogfunction"."bytecode",
         "posthog_hogfunction"."transpiled",
         "posthog_hogfunction"."inputs_schema",
         "posthog_hogfunction"."inputs",
         "posthog_hogfunction"."encrypted_inputs",
         "posthog_hogfunction"."filters",
         "posthog_hogfunction"."mappings",
         "posthog_hogfunction"."masking",
         "posthog_hogfunction"."template_id",
         "posthog_hogfunction"."execution_order",
         "posthog_team"."id",
         "posthog_team"."uuid",
         "posthog_team"."organization_id",
         "posthog_team"."project_id",
         "posthog_team"."api_token",
         "posthog_team"."app_urls",
         "posthog_team"."name",
         "posthog_team"."slack_incoming_webhook",
         "posthog_team"."created_at",
         "posthog_team"."updated_at",
         "posthog_team"."anonymize_ips",
         "posthog_team"."completed_snippet_onboarding",
         "posthog_team"."has_completed_onboarding_for",
         "posthog_team"."onboarding_tasks",
         "posthog_team"."ingested_event",
         "posthog_team"."autocapture_opt_out",
         "posthog_team"."autocapture_web_vitals_opt_in",
         "posthog_team"."autocapture_web_vitals_allowed_metrics",
         "posthog_team"."autocapture_exceptions_opt_in",
         "posthog_team"."autocapture_exceptions_errors_to_ignore",
         "posthog_team"."person_processing_opt_out",
         "posthog_team"."session_recording_opt_in",
         "posthog_team"."session_recording_sample_rate",
         "posthog_team"."session_recording_minimum_duration_milliseconds",
         "posthog_team"."session_recording_linked_flag",
         "posthog_team"."session_recording_network_payload_capture_config",
         "posthog_team"."session_recording_masking_config",
         "posthog_team"."session_recording_url_trigger_config",
         "posthog_team"."session_recording_url_blocklist_config",
         "posthog_team"."session_recording_event_trigger_config",
         "posthog_team"."session_replay_config",
         "posthog_team"."survey_config",
         "posthog_team"."capture_console_log_opt_in",
         "posthog_team"."capture_performance_opt_in",
         "posthog_team"."capture_dead_clicks",
         "posthog_team"."surveys_opt_in",
         "posthog_team"."heatmaps_opt_in",
         "posthog_team"."flags_persistence_default",
         "posthog_team"."session_recording_version",
         "posthog_team"."signup_token",
         "posthog_team"."is_demo",
         "posthog_team"."access_control",
         "posthog_team"."week_start_day",
         "posthog_team"."inject_web_apps",
         "posthog_team"."test_account_filters",
         "posthog_team"."test_account_filters_default_checked",
         "posthog_team"."path_cleaning_filters",
         "posthog_team"."timezone",
         "posthog_team"."data_attributes",
         "posthog_team"."person_display_name_properties",
         "posthog_team"."live_events_columns",
         "posthog_team"."recording_domains",
         "posthog_team"."human_friendly_comparison_periods",
         "posthog_team"."cookieless_server_hash_mode",
         "posthog_team"."revenue_tracking_config",
         "posthog_team"."primary_dashboard_id",
         "posthog_team"."default_data_theme",
         "posthog_team"."extra_settings",
         "posthog_team"."modifiers",
         "posthog_team"."correlation_config",
         "posthog_team"."session_recording_retention_period_days",
         "posthog_team"."plugins_opt_in",
         "posthog_team"."opt_out_capture",
         "posthog_team"."event_names",
         "posthog_team"."event_names_with_usage",
         "posthog_team"."event_properties",
         "posthog_team"."event_properties_with_usage",
         "posthog_team"."event_properties_numerical",
         "posthog_team"."external_data_workspace_id",
         "posthog_team"."external_data_workspace_last_synced_at",
         "posthog_team"."api_query_rate_limit"
  FROM "posthog_hogfunction"
  INNER JOIN "posthog_team" ON ("posthog_hogfunction"."team_id" = "posthog_team"."id")
  WHERE (NOT "posthog_hogfunction"."deleted"
         AND "posthog_hogfunction"."enabled"
         AND "posthog_hogfunction"."team_id" = 99999
         AND "posthog_hogfunction"."type" IN ('site_destination',
                                              'site_app'))
  '''
# ---
# name: TestDecide.test_flag_with_regular_cohorts.8
  '''
  SELECT "posthog_user"."id",
         "posthog_user"."password",
         "posthog_user"."last_login",
         "posthog_user"."first_name",
         "posthog_user"."last_name",
         "posthog_user"."is_staff",
         "posthog_user"."date_joined",
         "posthog_user"."uuid",
         "posthog_user"."current_organization_id",
         "posthog_user"."current_team_id",
         "posthog_user"."email",
         "posthog_user"."pending_email",
         "posthog_user"."temporary_token",
         "posthog_user"."distinct_id",
         "posthog_user"."is_email_verified",
         "posthog_user"."has_seen_product_intro_for",
         "posthog_user"."strapi_id",
         "posthog_user"."is_active",
         "posthog_user"."role_at_organization",
         "posthog_user"."theme_mode",
         "posthog_user"."partial_notification_settings",
         "posthog_user"."anonymize_data",
         "posthog_user"."toolbar_mode",
         "posthog_user"."hedgehog_config",
         "posthog_user"."events_column_config",
         "posthog_user"."email_opt_in"
  FROM "posthog_user"
  WHERE "posthog_user"."id" = 99999
  LIMIT 21
  '''
# ---
# name: TestDecide.test_flag_with_regular_cohorts.9
  '''
  SELECT "posthog_team"."id",
         "posthog_team"."uuid",
         "posthog_team"."organization_id",
         "posthog_team"."project_id",
         "posthog_team"."api_token",
         "posthog_team"."app_urls",
         "posthog_team"."name",
         "posthog_team"."slack_incoming_webhook",
         "posthog_team"."created_at",
         "posthog_team"."updated_at",
         "posthog_team"."anonymize_ips",
         "posthog_team"."completed_snippet_onboarding",
         "posthog_team"."has_completed_onboarding_for",
         "posthog_team"."onboarding_tasks",
         "posthog_team"."ingested_event",
         "posthog_team"."autocapture_opt_out",
         "posthog_team"."autocapture_web_vitals_opt_in",
         "posthog_team"."autocapture_web_vitals_allowed_metrics",
         "posthog_team"."autocapture_exceptions_opt_in",
         "posthog_team"."autocapture_exceptions_errors_to_ignore",
         "posthog_team"."person_processing_opt_out",
         "posthog_team"."session_recording_opt_in",
         "posthog_team"."session_recording_sample_rate",
         "posthog_team"."session_recording_minimum_duration_milliseconds",
         "posthog_team"."session_recording_linked_flag",
         "posthog_team"."session_recording_network_payload_capture_config",
         "posthog_team"."session_recording_masking_config",
         "posthog_team"."session_recording_url_trigger_config",
         "posthog_team"."session_recording_url_blocklist_config",
         "posthog_team"."session_recording_event_trigger_config",
         "posthog_team"."session_replay_config",
         "posthog_team"."survey_config",
         "posthog_team"."capture_console_log_opt_in",
         "posthog_team"."capture_performance_opt_in",
         "posthog_team"."capture_dead_clicks",
         "posthog_team"."surveys_opt_in",
         "posthog_team"."heatmaps_opt_in",
         "posthog_team"."flags_persistence_default",
         "posthog_team"."session_recording_version",
         "posthog_team"."signup_token",
         "posthog_team"."is_demo",
         "posthog_team"."access_control",
         "posthog_team"."week_start_day",
         "posthog_team"."inject_web_apps",
         "posthog_team"."test_account_filters",
         "posthog_team"."test_account_filters_default_checked",
         "posthog_team"."path_cleaning_filters",
         "posthog_team"."timezone",
         "posthog_team"."data_attributes",
         "posthog_team"."person_display_name_properties",
         "posthog_team"."live_events_columns",
         "posthog_team"."recording_domains",
         "posthog_team"."human_friendly_comparison_periods",
         "posthog_team"."cookieless_server_hash_mode",
         "posthog_team"."revenue_tracking_config",
         "posthog_team"."primary_dashboard_id",
         "posthog_team"."default_data_theme",
         "posthog_team"."extra_settings",
         "posthog_team"."modifiers",
         "posthog_team"."correlation_config",
         "posthog_team"."session_recording_retention_period_days",
         "posthog_team"."plugins_opt_in",
         "posthog_team"."opt_out_capture",
         "posthog_team"."event_names",
         "posthog_team"."event_names_with_usage",
         "posthog_team"."event_properties",
         "posthog_team"."event_properties_with_usage",
         "posthog_team"."event_properties_numerical",
         "posthog_team"."external_data_workspace_id",
         "posthog_team"."external_data_workspace_last_synced_at",
         "posthog_team"."api_query_rate_limit"
  FROM "posthog_team"
  WHERE "posthog_team"."id" = 99999
  LIMIT 21
  '''
# ---
# name: TestDecide.test_web_app_queries
  '''
  SELECT "posthog_team"."id",
         "posthog_team"."uuid",
         "posthog_team"."organization_id",
         "posthog_team"."project_id",
         "posthog_team"."api_token",
         "posthog_team"."app_urls",
         "posthog_team"."name",
         "posthog_team"."slack_incoming_webhook",
         "posthog_team"."created_at",
         "posthog_team"."updated_at",
         "posthog_team"."anonymize_ips",
         "posthog_team"."completed_snippet_onboarding",
         "posthog_team"."has_completed_onboarding_for",
         "posthog_team"."onboarding_tasks",
         "posthog_team"."ingested_event",
         "posthog_team"."autocapture_opt_out",
         "posthog_team"."autocapture_web_vitals_opt_in",
         "posthog_team"."autocapture_web_vitals_allowed_metrics",
         "posthog_team"."autocapture_exceptions_opt_in",
         "posthog_team"."autocapture_exceptions_errors_to_ignore",
         "posthog_team"."person_processing_opt_out",
         "posthog_team"."session_recording_opt_in",
         "posthog_team"."session_recording_sample_rate",
         "posthog_team"."session_recording_minimum_duration_milliseconds",
         "posthog_team"."session_recording_linked_flag",
         "posthog_team"."session_recording_network_payload_capture_config",
         "posthog_team"."session_recording_masking_config",
         "posthog_team"."session_recording_url_trigger_config",
         "posthog_team"."session_recording_url_blocklist_config",
         "posthog_team"."session_recording_event_trigger_config",
         "posthog_team"."session_replay_config",
         "posthog_team"."survey_config",
         "posthog_team"."capture_console_log_opt_in",
         "posthog_team"."capture_performance_opt_in",
         "posthog_team"."capture_dead_clicks",
         "posthog_team"."surveys_opt_in",
         "posthog_team"."heatmaps_opt_in",
         "posthog_team"."flags_persistence_default",
         "posthog_team"."session_recording_version",
         "posthog_team"."signup_token",
         "posthog_team"."is_demo",
         "posthog_team"."access_control",
         "posthog_team"."week_start_day",
         "posthog_team"."inject_web_apps",
         "posthog_team"."test_account_filters",
         "posthog_team"."test_account_filters_default_checked",
         "posthog_team"."path_cleaning_filters",
         "posthog_team"."timezone",
         "posthog_team"."data_attributes",
         "posthog_team"."person_display_name_properties",
         "posthog_team"."live_events_columns",
         "posthog_team"."recording_domains",
         "posthog_team"."human_friendly_comparison_periods",
         "posthog_team"."cookieless_server_hash_mode",
         "posthog_team"."revenue_tracking_config",
         "posthog_team"."primary_dashboard_id",
         "posthog_team"."default_data_theme",
         "posthog_team"."extra_settings",
         "posthog_team"."modifiers",
         "posthog_team"."correlation_config",
         "posthog_team"."session_recording_retention_period_days",
         "posthog_team"."external_data_workspace_id",
         "posthog_team"."external_data_workspace_last_synced_at",
         "posthog_team"."api_query_rate_limit"
  FROM "posthog_team"
  WHERE "posthog_team"."api_token" = 'token123'
  LIMIT 21
  '''
# ---
# name: TestDecide.test_web_app_queries.1
  '''
  SELECT "posthog_featureflag"."id",
         "posthog_featureflag"."key",
         "posthog_featureflag"."name",
         "posthog_featureflag"."filters",
         "posthog_featureflag"."rollout_percentage",
         "posthog_featureflag"."team_id",
         "posthog_featureflag"."created_by_id",
         "posthog_featureflag"."created_at",
         "posthog_featureflag"."deleted",
         "posthog_featureflag"."active",
         "posthog_featureflag"."rollback_conditions",
         "posthog_featureflag"."performed_rollback",
         "posthog_featureflag"."ensure_experience_continuity",
         "posthog_featureflag"."usage_dashboard_id",
         "posthog_featureflag"."has_enriched_analytics",
         "posthog_featureflag"."is_remote_configuration"
  FROM "posthog_featureflag"
  WHERE ("posthog_featureflag"."active"
         AND NOT "posthog_featureflag"."deleted"
         AND "posthog_featureflag"."team_id" = 99999)
  '''
# ---
# name: TestDecide.test_web_app_queries.10
  '''
  SELECT "posthog_pluginconfig"."id",
         "posthog_pluginsourcefile"."transpiled",
         "posthog_pluginconfig"."web_token",
         "posthog_plugin"."config_schema",
         "posthog_pluginconfig"."config"
  FROM "posthog_pluginconfig"
  INNER JOIN "posthog_plugin" ON ("posthog_pluginconfig"."plugin_id" = "posthog_plugin"."id")
  INNER JOIN "posthog_pluginsourcefile" ON ("posthog_plugin"."id" = "posthog_pluginsourcefile"."plugin_id")
  WHERE ("posthog_pluginconfig"."enabled"
         AND "posthog_pluginsourcefile"."filename" = 'site.ts'
         AND "posthog_pluginsourcefile"."status" = 'TRANSPILED'
         AND "posthog_pluginconfig"."team_id" = 99999)
  '''
# ---
# name: TestDecide.test_web_app_queries.11
  '''
  SELECT "posthog_hogfunction"."id",
         "posthog_hogfunction"."team_id",
         "posthog_hogfunction"."name",
         "posthog_hogfunction"."description",
         "posthog_hogfunction"."created_at",
         "posthog_hogfunction"."created_by_id",
         "posthog_hogfunction"."deleted",
         "posthog_hogfunction"."updated_at",
         "posthog_hogfunction"."enabled",
         "posthog_hogfunction"."type",
         "posthog_hogfunction"."icon_url",
         "posthog_hogfunction"."hog",
         "posthog_hogfunction"."bytecode",
         "posthog_hogfunction"."transpiled",
         "posthog_hogfunction"."inputs_schema",
         "posthog_hogfunction"."inputs",
         "posthog_hogfunction"."encrypted_inputs",
         "posthog_hogfunction"."filters",
         "posthog_hogfunction"."mappings",
         "posthog_hogfunction"."masking",
         "posthog_hogfunction"."template_id",
         "posthog_hogfunction"."execution_order",
         "posthog_team"."id",
         "posthog_team"."uuid",
         "posthog_team"."organization_id",
         "posthog_team"."project_id",
         "posthog_team"."api_token",
         "posthog_team"."app_urls",
         "posthog_team"."name",
         "posthog_team"."slack_incoming_webhook",
         "posthog_team"."created_at",
         "posthog_team"."updated_at",
         "posthog_team"."anonymize_ips",
         "posthog_team"."completed_snippet_onboarding",
         "posthog_team"."has_completed_onboarding_for",
         "posthog_team"."onboarding_tasks",
         "posthog_team"."ingested_event",
         "posthog_team"."autocapture_opt_out",
         "posthog_team"."autocapture_web_vitals_opt_in",
         "posthog_team"."autocapture_web_vitals_allowed_metrics",
         "posthog_team"."autocapture_exceptions_opt_in",
         "posthog_team"."autocapture_exceptions_errors_to_ignore",
         "posthog_team"."person_processing_opt_out",
         "posthog_team"."session_recording_opt_in",
         "posthog_team"."session_recording_sample_rate",
         "posthog_team"."session_recording_minimum_duration_milliseconds",
         "posthog_team"."session_recording_linked_flag",
         "posthog_team"."session_recording_network_payload_capture_config",
         "posthog_team"."session_recording_masking_config",
         "posthog_team"."session_recording_url_trigger_config",
         "posthog_team"."session_recording_url_blocklist_config",
         "posthog_team"."session_recording_event_trigger_config",
         "posthog_team"."session_replay_config",
         "posthog_team"."survey_config",
         "posthog_team"."capture_console_log_opt_in",
         "posthog_team"."capture_performance_opt_in",
         "posthog_team"."capture_dead_clicks",
         "posthog_team"."surveys_opt_in",
         "posthog_team"."heatmaps_opt_in",
         "posthog_team"."flags_persistence_default",
         "posthog_team"."session_recording_version",
         "posthog_team"."signup_token",
         "posthog_team"."is_demo",
         "posthog_team"."access_control",
         "posthog_team"."week_start_day",
         "posthog_team"."inject_web_apps",
         "posthog_team"."test_account_filters",
         "posthog_team"."test_account_filters_default_checked",
         "posthog_team"."path_cleaning_filters",
         "posthog_team"."timezone",
         "posthog_team"."data_attributes",
         "posthog_team"."person_display_name_properties",
         "posthog_team"."live_events_columns",
         "posthog_team"."recording_domains",
         "posthog_team"."human_friendly_comparison_periods",
         "posthog_team"."cookieless_server_hash_mode",
         "posthog_team"."revenue_tracking_config",
         "posthog_team"."primary_dashboard_id",
         "posthog_team"."default_data_theme",
         "posthog_team"."extra_settings",
         "posthog_team"."modifiers",
         "posthog_team"."correlation_config",
         "posthog_team"."session_recording_retention_period_days",
         "posthog_team"."plugins_opt_in",
         "posthog_team"."opt_out_capture",
         "posthog_team"."event_names",
         "posthog_team"."event_names_with_usage",
         "posthog_team"."event_properties",
         "posthog_team"."event_properties_with_usage",
         "posthog_team"."event_properties_numerical",
         "posthog_team"."external_data_workspace_id",
         "posthog_team"."external_data_workspace_last_synced_at",
         "posthog_team"."api_query_rate_limit"
  FROM "posthog_hogfunction"
  INNER JOIN "posthog_team" ON ("posthog_hogfunction"."team_id" = "posthog_team"."id")
  WHERE (NOT "posthog_hogfunction"."deleted"
         AND "posthog_hogfunction"."enabled"
         AND "posthog_hogfunction"."team_id" = 99999
         AND "posthog_hogfunction"."type" IN ('site_destination',
                                              'site_app'))
  '''
# ---
<<<<<<< HEAD
# name: TestDecide.test_web_app_queries.12
=======
# name: TestDecideRemoteConfig.test_decide_doesnt_error_out_when_database_is_down.26
  '''
  SELECT 1 AS "a"
  FROM "posthog_grouptypemapping"
  WHERE "posthog_grouptypemapping"."project_id" = 99999
  LIMIT 1
  '''
# ---
# name: TestDecideRemoteConfig.test_decide_doesnt_error_out_when_database_is_down.27
  '''
  SELECT "posthog_team"."id",
         "posthog_team"."uuid",
         "posthog_team"."organization_id",
         "posthog_team"."project_id",
         "posthog_team"."api_token",
         "posthog_team"."app_urls",
         "posthog_team"."name",
         "posthog_team"."slack_incoming_webhook",
         "posthog_team"."created_at",
         "posthog_team"."updated_at",
         "posthog_team"."anonymize_ips",
         "posthog_team"."completed_snippet_onboarding",
         "posthog_team"."has_completed_onboarding_for",
         "posthog_team"."onboarding_tasks",
         "posthog_team"."ingested_event",
         "posthog_team"."autocapture_opt_out",
         "posthog_team"."autocapture_web_vitals_opt_in",
         "posthog_team"."autocapture_web_vitals_allowed_metrics",
         "posthog_team"."autocapture_exceptions_opt_in",
         "posthog_team"."autocapture_exceptions_errors_to_ignore",
         "posthog_team"."person_processing_opt_out",
         "posthog_team"."session_recording_opt_in",
         "posthog_team"."session_recording_sample_rate",
         "posthog_team"."session_recording_minimum_duration_milliseconds",
         "posthog_team"."session_recording_linked_flag",
         "posthog_team"."session_recording_network_payload_capture_config",
         "posthog_team"."session_recording_url_trigger_config",
         "posthog_team"."session_recording_url_blocklist_config",
         "posthog_team"."session_recording_event_trigger_config",
         "posthog_team"."session_replay_config",
         "posthog_team"."survey_config",
         "posthog_team"."capture_console_log_opt_in",
         "posthog_team"."capture_performance_opt_in",
         "posthog_team"."capture_dead_clicks",
         "posthog_team"."surveys_opt_in",
         "posthog_team"."heatmaps_opt_in",
         "posthog_team"."flags_persistence_default",
         "posthog_team"."session_recording_version",
         "posthog_team"."signup_token",
         "posthog_team"."is_demo",
         "posthog_team"."access_control",
         "posthog_team"."week_start_day",
         "posthog_team"."inject_web_apps",
         "posthog_team"."test_account_filters",
         "posthog_team"."test_account_filters_default_checked",
         "posthog_team"."path_cleaning_filters",
         "posthog_team"."timezone",
         "posthog_team"."data_attributes",
         "posthog_team"."person_display_name_properties",
         "posthog_team"."live_events_columns",
         "posthog_team"."recording_domains",
         "posthog_team"."human_friendly_comparison_periods",
         "posthog_team"."cookieless_server_hash_mode",
         "posthog_team"."revenue_tracking_config",
         "posthog_team"."primary_dashboard_id",
         "posthog_team"."default_data_theme",
         "posthog_team"."extra_settings",
         "posthog_team"."modifiers",
         "posthog_team"."correlation_config",
         "posthog_team"."session_recording_retention_period_days",
         "posthog_team"."external_data_workspace_id",
         "posthog_team"."external_data_workspace_last_synced_at",
         "posthog_team"."api_query_rate_limit"
  FROM "posthog_team"
  WHERE "posthog_team"."id" = 99999
  LIMIT 21
  '''
# ---
# name: TestDecideRemoteConfig.test_decide_doesnt_error_out_when_database_is_down.28
  '''
  SELECT "posthog_productintent"."id",
         "posthog_productintent"."team_id",
         "posthog_productintent"."created_at",
         "posthog_productintent"."updated_at",
         "posthog_productintent"."product_type",
         "posthog_productintent"."onboarding_completed_at",
         "posthog_productintent"."activated_at",
         "posthog_productintent"."activation_last_checked_at"
  FROM "posthog_productintent"
  WHERE "posthog_productintent"."team_id" = 99999
  '''
# ---
# name: TestDecideRemoteConfig.test_decide_doesnt_error_out_when_database_is_down.29
  '''
  SELECT "posthog_organization"."id",
         "posthog_organization"."name",
         "posthog_organization"."slug",
         "posthog_organization"."logo_media_id",
         "posthog_organization"."created_at",
         "posthog_organization"."updated_at",
         "posthog_organization"."plugins_access_level",
         "posthog_organization"."for_internal_metrics",
         "posthog_organization"."is_member_join_email_enabled",
         "posthog_organization"."is_ai_data_processing_approved",
         "posthog_organization"."enforce_2fa",
         "posthog_organization"."is_hipaa",
         "posthog_organization"."customer_id",
         "posthog_organization"."available_product_features",
         "posthog_organization"."usage",
         "posthog_organization"."never_drop_data",
         "posthog_organization"."customer_trust_scores",
         "posthog_organization"."setup_section_2_completed",
         "posthog_organization"."personalization",
         "posthog_organization"."domain_whitelist"
  FROM "posthog_organization"
  WHERE "posthog_organization"."id" = '00000000-0000-0000-0000-000000000000'::uuid
  LIMIT 21
  '''
# ---
# name: TestDecideRemoteConfig.test_decide_doesnt_error_out_when_database_is_down.3
>>>>>>> 31abb5f1
  '''
  SELECT "posthog_team"."id",
         "posthog_team"."uuid",
         "posthog_team"."organization_id",
         "posthog_team"."project_id",
         "posthog_team"."api_token",
         "posthog_team"."app_urls",
         "posthog_team"."name",
         "posthog_team"."slack_incoming_webhook",
         "posthog_team"."created_at",
         "posthog_team"."updated_at",
         "posthog_team"."anonymize_ips",
         "posthog_team"."completed_snippet_onboarding",
         "posthog_team"."has_completed_onboarding_for",
         "posthog_team"."onboarding_tasks",
         "posthog_team"."ingested_event",
         "posthog_team"."autocapture_opt_out",
         "posthog_team"."autocapture_web_vitals_opt_in",
         "posthog_team"."autocapture_web_vitals_allowed_metrics",
         "posthog_team"."autocapture_exceptions_opt_in",
         "posthog_team"."autocapture_exceptions_errors_to_ignore",
         "posthog_team"."person_processing_opt_out",
         "posthog_team"."session_recording_opt_in",
         "posthog_team"."session_recording_sample_rate",
         "posthog_team"."session_recording_minimum_duration_milliseconds",
         "posthog_team"."session_recording_linked_flag",
         "posthog_team"."session_recording_network_payload_capture_config",
         "posthog_team"."session_recording_masking_config",
         "posthog_team"."session_recording_url_trigger_config",
         "posthog_team"."session_recording_url_blocklist_config",
         "posthog_team"."session_recording_event_trigger_config",
         "posthog_team"."session_replay_config",
         "posthog_team"."survey_config",
         "posthog_team"."capture_console_log_opt_in",
         "posthog_team"."capture_performance_opt_in",
         "posthog_team"."capture_dead_clicks",
         "posthog_team"."surveys_opt_in",
         "posthog_team"."heatmaps_opt_in",
         "posthog_team"."flags_persistence_default",
         "posthog_team"."session_recording_version",
         "posthog_team"."signup_token",
         "posthog_team"."is_demo",
         "posthog_team"."access_control",
         "posthog_team"."week_start_day",
         "posthog_team"."inject_web_apps",
         "posthog_team"."test_account_filters",
         "posthog_team"."test_account_filters_default_checked",
         "posthog_team"."path_cleaning_filters",
         "posthog_team"."timezone",
         "posthog_team"."data_attributes",
         "posthog_team"."person_display_name_properties",
         "posthog_team"."live_events_columns",
         "posthog_team"."recording_domains",
         "posthog_team"."human_friendly_comparison_periods",
         "posthog_team"."cookieless_server_hash_mode",
         "posthog_team"."revenue_tracking_config",
         "posthog_team"."primary_dashboard_id",
         "posthog_team"."default_data_theme",
         "posthog_team"."extra_settings",
         "posthog_team"."modifiers",
         "posthog_team"."correlation_config",
         "posthog_team"."session_recording_retention_period_days",
         "posthog_team"."external_data_workspace_id",
         "posthog_team"."external_data_workspace_last_synced_at",
         "posthog_team"."api_query_rate_limit"
  FROM "posthog_team"
  WHERE "posthog_team"."id" = 99999
  LIMIT 21
  '''
# ---
# name: TestDecide.test_web_app_queries.13
  '''
  SELECT "posthog_remoteconfig"."id",
         "posthog_remoteconfig"."team_id",
         "posthog_remoteconfig"."config",
         "posthog_remoteconfig"."updated_at",
         "posthog_remoteconfig"."synced_at"
  FROM "posthog_remoteconfig"
  WHERE "posthog_remoteconfig"."team_id" = 99999
  LIMIT 21
  '''
# ---
# name: TestDecide.test_web_app_queries.14
  '''
  SELECT "posthog_team"."id",
         "posthog_team"."uuid",
         "posthog_team"."organization_id",
         "posthog_team"."project_id",
         "posthog_team"."api_token",
         "posthog_team"."app_urls",
         "posthog_team"."name",
         "posthog_team"."slack_incoming_webhook",
         "posthog_team"."created_at",
         "posthog_team"."updated_at",
         "posthog_team"."anonymize_ips",
         "posthog_team"."completed_snippet_onboarding",
         "posthog_team"."has_completed_onboarding_for",
         "posthog_team"."onboarding_tasks",
         "posthog_team"."ingested_event",
         "posthog_team"."autocapture_opt_out",
         "posthog_team"."autocapture_web_vitals_opt_in",
         "posthog_team"."autocapture_web_vitals_allowed_metrics",
         "posthog_team"."autocapture_exceptions_opt_in",
         "posthog_team"."autocapture_exceptions_errors_to_ignore",
         "posthog_team"."person_processing_opt_out",
         "posthog_team"."session_recording_opt_in",
         "posthog_team"."session_recording_sample_rate",
         "posthog_team"."session_recording_minimum_duration_milliseconds",
         "posthog_team"."session_recording_linked_flag",
         "posthog_team"."session_recording_network_payload_capture_config",
         "posthog_team"."session_recording_masking_config",
         "posthog_team"."session_recording_url_trigger_config",
         "posthog_team"."session_recording_url_blocklist_config",
         "posthog_team"."session_recording_event_trigger_config",
         "posthog_team"."session_replay_config",
         "posthog_team"."survey_config",
         "posthog_team"."capture_console_log_opt_in",
         "posthog_team"."capture_performance_opt_in",
         "posthog_team"."capture_dead_clicks",
         "posthog_team"."surveys_opt_in",
         "posthog_team"."heatmaps_opt_in",
         "posthog_team"."flags_persistence_default",
         "posthog_team"."session_recording_version",
         "posthog_team"."signup_token",
         "posthog_team"."is_demo",
         "posthog_team"."access_control",
         "posthog_team"."week_start_day",
         "posthog_team"."inject_web_apps",
         "posthog_team"."test_account_filters",
         "posthog_team"."test_account_filters_default_checked",
         "posthog_team"."path_cleaning_filters",
         "posthog_team"."timezone",
         "posthog_team"."data_attributes",
         "posthog_team"."person_display_name_properties",
         "posthog_team"."live_events_columns",
         "posthog_team"."recording_domains",
         "posthog_team"."human_friendly_comparison_periods",
         "posthog_team"."cookieless_server_hash_mode",
         "posthog_team"."revenue_tracking_config",
         "posthog_team"."primary_dashboard_id",
         "posthog_team"."default_data_theme",
         "posthog_team"."extra_settings",
         "posthog_team"."modifiers",
         "posthog_team"."correlation_config",
         "posthog_team"."session_recording_retention_period_days",
         "posthog_team"."plugins_opt_in",
         "posthog_team"."opt_out_capture",
         "posthog_team"."event_names",
         "posthog_team"."event_names_with_usage",
         "posthog_team"."event_properties",
         "posthog_team"."event_properties_with_usage",
         "posthog_team"."event_properties_numerical",
         "posthog_team"."external_data_workspace_id",
         "posthog_team"."external_data_workspace_last_synced_at",
         "posthog_team"."api_query_rate_limit"
  FROM "posthog_team"
  WHERE "posthog_team"."id" = 99999
  LIMIT 21
  '''
# ---
# name: TestDecide.test_web_app_queries.15
  '''
  SELECT COUNT(*) AS "__count"
  FROM "posthog_featureflag"
  WHERE ("posthog_featureflag"."active"
         AND NOT "posthog_featureflag"."deleted"
         AND "posthog_featureflag"."team_id" = 99999)
  '''
# ---
# name: TestDecide.test_web_app_queries.16
  '''
  SELECT "posthog_survey"."id",
         "posthog_survey"."team_id",
         "posthog_survey"."name",
         "posthog_survey"."description",
         "posthog_survey"."linked_flag_id",
         "posthog_survey"."targeting_flag_id",
         "posthog_survey"."internal_targeting_flag_id",
         "posthog_survey"."internal_response_sampling_flag_id",
         "posthog_survey"."type",
         "posthog_survey"."conditions",
         "posthog_survey"."questions",
         "posthog_survey"."appearance",
         "posthog_survey"."created_at",
         "posthog_survey"."created_by_id",
         "posthog_survey"."start_date",
         "posthog_survey"."end_date",
         "posthog_survey"."updated_at",
         "posthog_survey"."archived",
         "posthog_survey"."responses_limit",
         "posthog_survey"."response_sampling_start_date",
         "posthog_survey"."response_sampling_interval_type",
         "posthog_survey"."response_sampling_interval",
         "posthog_survey"."response_sampling_limit",
         "posthog_survey"."response_sampling_daily_limits",
         "posthog_survey"."iteration_count",
         "posthog_survey"."iteration_frequency_days",
         "posthog_survey"."iteration_start_dates",
         "posthog_survey"."current_iteration",
         "posthog_survey"."current_iteration_start_date",
         "posthog_featureflag"."id",
         "posthog_featureflag"."key",
         "posthog_featureflag"."name",
         "posthog_featureflag"."filters",
         "posthog_featureflag"."rollout_percentage",
         "posthog_featureflag"."team_id",
         "posthog_featureflag"."created_by_id",
         "posthog_featureflag"."created_at",
         "posthog_featureflag"."deleted",
         "posthog_featureflag"."active",
         "posthog_featureflag"."rollback_conditions",
         "posthog_featureflag"."performed_rollback",
         "posthog_featureflag"."ensure_experience_continuity",
         "posthog_featureflag"."usage_dashboard_id",
         "posthog_featureflag"."has_enriched_analytics",
         "posthog_featureflag"."is_remote_configuration",
         T4."id",
         T4."key",
         T4."name",
         T4."filters",
         T4."rollout_percentage",
         T4."team_id",
         T4."created_by_id",
         T4."created_at",
         T4."deleted",
         T4."active",
         T4."rollback_conditions",
         T4."performed_rollback",
         T4."ensure_experience_continuity",
         T4."usage_dashboard_id",
         T4."has_enriched_analytics",
         T4."is_remote_configuration",
         T5."id",
         T5."key",
         T5."name",
         T5."filters",
         T5."rollout_percentage",
         T5."team_id",
         T5."created_by_id",
         T5."created_at",
         T5."deleted",
         T5."active",
         T5."rollback_conditions",
         T5."performed_rollback",
         T5."ensure_experience_continuity",
         T5."usage_dashboard_id",
         T5."has_enriched_analytics",
         T5."is_remote_configuration"
  FROM "posthog_survey"
  LEFT OUTER JOIN "posthog_featureflag" ON ("posthog_survey"."linked_flag_id" = "posthog_featureflag"."id")
  LEFT OUTER JOIN "posthog_featureflag" T4 ON ("posthog_survey"."targeting_flag_id" = T4."id")
  LEFT OUTER JOIN "posthog_featureflag" T5 ON ("posthog_survey"."internal_targeting_flag_id" = T5."id")
  WHERE ("posthog_survey"."team_id" = 99999
         AND NOT ("posthog_survey"."archived"))
  '''
# ---
# name: TestDecide.test_web_app_queries.17
  '''
  SELECT "posthog_pluginconfig"."id",
         "posthog_pluginconfig"."web_token",
         "posthog_pluginsourcefile"."updated_at",
         "posthog_plugin"."updated_at",
         "posthog_pluginconfig"."updated_at"
  FROM "posthog_pluginconfig"
  INNER JOIN "posthog_plugin" ON ("posthog_pluginconfig"."plugin_id" = "posthog_plugin"."id")
  INNER JOIN "posthog_pluginsourcefile" ON ("posthog_plugin"."id" = "posthog_pluginsourcefile"."plugin_id")
  WHERE ("posthog_pluginconfig"."enabled"
         AND "posthog_pluginsourcefile"."filename" = 'site.ts'
         AND "posthog_pluginsourcefile"."status" = 'TRANSPILED'
         AND "posthog_pluginconfig"."team_id" = 99999)
  '''
# ---
# name: TestDecide.test_web_app_queries.18
  '''
  SELECT "posthog_pluginconfig"."id",
         "posthog_pluginsourcefile"."transpiled",
         "posthog_pluginconfig"."web_token",
         "posthog_plugin"."config_schema",
         "posthog_pluginconfig"."config"
  FROM "posthog_pluginconfig"
  INNER JOIN "posthog_plugin" ON ("posthog_pluginconfig"."plugin_id" = "posthog_plugin"."id")
  INNER JOIN "posthog_pluginsourcefile" ON ("posthog_plugin"."id" = "posthog_pluginsourcefile"."plugin_id")
  WHERE ("posthog_pluginconfig"."enabled"
         AND "posthog_pluginsourcefile"."filename" = 'site.ts'
         AND "posthog_pluginsourcefile"."status" = 'TRANSPILED'
         AND "posthog_pluginconfig"."team_id" = 99999)
  '''
# ---
# name: TestDecide.test_web_app_queries.19
  '''
  SELECT "posthog_hogfunction"."id",
         "posthog_hogfunction"."team_id",
         "posthog_hogfunction"."name",
         "posthog_hogfunction"."description",
         "posthog_hogfunction"."created_at",
         "posthog_hogfunction"."created_by_id",
         "posthog_hogfunction"."deleted",
         "posthog_hogfunction"."updated_at",
         "posthog_hogfunction"."enabled",
         "posthog_hogfunction"."type",
         "posthog_hogfunction"."icon_url",
         "posthog_hogfunction"."hog",
         "posthog_hogfunction"."bytecode",
         "posthog_hogfunction"."transpiled",
         "posthog_hogfunction"."inputs_schema",
         "posthog_hogfunction"."inputs",
         "posthog_hogfunction"."encrypted_inputs",
         "posthog_hogfunction"."filters",
         "posthog_hogfunction"."mappings",
         "posthog_hogfunction"."masking",
         "posthog_hogfunction"."template_id",
         "posthog_hogfunction"."execution_order",
         "posthog_team"."id",
         "posthog_team"."uuid",
         "posthog_team"."organization_id",
         "posthog_team"."project_id",
         "posthog_team"."api_token",
         "posthog_team"."app_urls",
         "posthog_team"."name",
         "posthog_team"."slack_incoming_webhook",
         "posthog_team"."created_at",
         "posthog_team"."updated_at",
         "posthog_team"."anonymize_ips",
         "posthog_team"."completed_snippet_onboarding",
         "posthog_team"."has_completed_onboarding_for",
         "posthog_team"."ingested_event",
         "posthog_team"."autocapture_opt_out",
         "posthog_team"."autocapture_web_vitals_opt_in",
         "posthog_team"."autocapture_web_vitals_allowed_metrics",
         "posthog_team"."autocapture_exceptions_opt_in",
         "posthog_team"."autocapture_exceptions_errors_to_ignore",
         "posthog_team"."person_processing_opt_out",
         "posthog_team"."session_recording_opt_in",
         "posthog_team"."session_recording_sample_rate",
         "posthog_team"."session_recording_minimum_duration_milliseconds",
         "posthog_team"."session_recording_linked_flag",
         "posthog_team"."session_recording_network_payload_capture_config",
         "posthog_team"."session_recording_masking_config",
         "posthog_team"."session_recording_url_trigger_config",
         "posthog_team"."session_recording_url_blocklist_config",
         "posthog_team"."session_recording_event_trigger_config",
         "posthog_team"."session_replay_config",
         "posthog_team"."survey_config",
         "posthog_team"."capture_console_log_opt_in",
         "posthog_team"."capture_performance_opt_in",
         "posthog_team"."capture_dead_clicks",
         "posthog_team"."surveys_opt_in",
         "posthog_team"."heatmaps_opt_in",
         "posthog_team"."flags_persistence_default",
         "posthog_team"."session_recording_version",
         "posthog_team"."signup_token",
         "posthog_team"."is_demo",
         "posthog_team"."access_control",
         "posthog_team"."week_start_day",
         "posthog_team"."inject_web_apps",
         "posthog_team"."test_account_filters",
         "posthog_team"."test_account_filters_default_checked",
         "posthog_team"."path_cleaning_filters",
         "posthog_team"."timezone",
         "posthog_team"."data_attributes",
         "posthog_team"."person_display_name_properties",
         "posthog_team"."live_events_columns",
         "posthog_team"."recording_domains",
         "posthog_team"."human_friendly_comparison_periods",
         "posthog_team"."cookieless_server_hash_mode",
         "posthog_team"."revenue_tracking_config",
         "posthog_team"."primary_dashboard_id",
         "posthog_team"."default_data_theme",
         "posthog_team"."extra_settings",
         "posthog_team"."modifiers",
         "posthog_team"."correlation_config",
         "posthog_team"."session_recording_retention_period_days",
         "posthog_team"."plugins_opt_in",
         "posthog_team"."opt_out_capture",
         "posthog_team"."event_names",
         "posthog_team"."event_names_with_usage",
         "posthog_team"."event_properties",
         "posthog_team"."event_properties_with_usage",
         "posthog_team"."event_properties_numerical",
         "posthog_team"."external_data_workspace_id",
         "posthog_team"."external_data_workspace_last_synced_at",
         "posthog_team"."api_query_rate_limit"
  FROM "posthog_hogfunction"
  INNER JOIN "posthog_team" ON ("posthog_hogfunction"."team_id" = "posthog_team"."id")
  WHERE (NOT "posthog_hogfunction"."deleted"
         AND "posthog_hogfunction"."enabled"
         AND "posthog_hogfunction"."team_id" = 99999
         AND "posthog_hogfunction"."type" IN ('site_destination',
                                              'site_app'))
  '''
# ---
# name: TestDecide.test_web_app_queries.2
  '''
  SELECT "posthog_pluginconfig"."id",
         "posthog_pluginconfig"."web_token",
         "posthog_pluginsourcefile"."updated_at",
         "posthog_plugin"."updated_at",
         "posthog_pluginconfig"."updated_at"
  FROM "posthog_pluginconfig"
  INNER JOIN "posthog_plugin" ON ("posthog_pluginconfig"."plugin_id" = "posthog_plugin"."id")
  INNER JOIN "posthog_pluginsourcefile" ON ("posthog_plugin"."id" = "posthog_pluginsourcefile"."plugin_id")
  WHERE ("posthog_pluginconfig"."enabled"
         AND "posthog_pluginsourcefile"."filename" = 'site.ts'
         AND "posthog_pluginsourcefile"."status" = 'TRANSPILED'
         AND "posthog_pluginconfig"."team_id" = 99999)
  '''
# ---
# name: TestDecide.test_web_app_queries.20
  '''
  SELECT "posthog_pluginconfig"."id",
         "posthog_pluginconfig"."web_token",
         "posthog_pluginsourcefile"."updated_at",
         "posthog_plugin"."updated_at",
         "posthog_pluginconfig"."updated_at"
  FROM "posthog_pluginconfig"
  INNER JOIN "posthog_plugin" ON ("posthog_pluginconfig"."plugin_id" = "posthog_plugin"."id")
  INNER JOIN "posthog_pluginsourcefile" ON ("posthog_plugin"."id" = "posthog_pluginsourcefile"."plugin_id")
  WHERE ("posthog_pluginconfig"."enabled"
         AND "posthog_pluginsourcefile"."filename" = 'site.ts'
         AND "posthog_pluginsourcefile"."status" = 'TRANSPILED'
         AND "posthog_pluginconfig"."team_id" = 99999)
  '''
# ---
# name: TestDecide.test_web_app_queries.21
  '''
  SELECT "posthog_pluginconfig"."id",
         "posthog_pluginconfig"."web_token",
         "posthog_pluginsourcefile"."updated_at",
         "posthog_plugin"."updated_at",
         "posthog_pluginconfig"."updated_at"
  FROM "posthog_pluginconfig"
  INNER JOIN "posthog_plugin" ON ("posthog_pluginconfig"."plugin_id" = "posthog_plugin"."id")
  INNER JOIN "posthog_pluginsourcefile" ON ("posthog_plugin"."id" = "posthog_pluginsourcefile"."plugin_id")
  WHERE ("posthog_pluginconfig"."enabled"
         AND "posthog_pluginsourcefile"."filename" = 'site.ts'
         AND "posthog_pluginsourcefile"."status" = 'TRANSPILED'
         AND "posthog_pluginconfig"."team_id" = 99999)
  '''
# ---
# name: TestDecide.test_web_app_queries.3
  '''
  SELECT "posthog_hogfunction"."id",
         "posthog_hogfunction"."team_id",
         "posthog_hogfunction"."name",
         "posthog_hogfunction"."description",
         "posthog_hogfunction"."created_at",
         "posthog_hogfunction"."created_by_id",
         "posthog_hogfunction"."deleted",
         "posthog_hogfunction"."updated_at",
         "posthog_hogfunction"."enabled",
         "posthog_hogfunction"."type",
         "posthog_hogfunction"."icon_url",
         "posthog_hogfunction"."hog",
         "posthog_hogfunction"."bytecode",
         "posthog_hogfunction"."transpiled",
         "posthog_hogfunction"."inputs_schema",
         "posthog_hogfunction"."inputs",
         "posthog_hogfunction"."encrypted_inputs",
         "posthog_hogfunction"."filters",
         "posthog_hogfunction"."mappings",
         "posthog_hogfunction"."masking",
         "posthog_hogfunction"."template_id",
         "posthog_hogfunction"."execution_order",
         "posthog_team"."id",
         "posthog_team"."uuid",
         "posthog_team"."organization_id",
         "posthog_team"."project_id",
         "posthog_team"."api_token",
         "posthog_team"."app_urls",
         "posthog_team"."name",
         "posthog_team"."slack_incoming_webhook",
         "posthog_team"."created_at",
         "posthog_team"."updated_at",
         "posthog_team"."anonymize_ips",
         "posthog_team"."completed_snippet_onboarding",
         "posthog_team"."has_completed_onboarding_for",
         "posthog_team"."onboarding_tasks",
         "posthog_team"."ingested_event",
         "posthog_team"."autocapture_opt_out",
         "posthog_team"."autocapture_web_vitals_opt_in",
         "posthog_team"."autocapture_web_vitals_allowed_metrics",
         "posthog_team"."autocapture_exceptions_opt_in",
         "posthog_team"."autocapture_exceptions_errors_to_ignore",
         "posthog_team"."person_processing_opt_out",
         "posthog_team"."session_recording_opt_in",
         "posthog_team"."session_recording_sample_rate",
         "posthog_team"."session_recording_minimum_duration_milliseconds",
         "posthog_team"."session_recording_linked_flag",
         "posthog_team"."session_recording_network_payload_capture_config",
         "posthog_team"."session_recording_masking_config",
         "posthog_team"."session_recording_url_trigger_config",
         "posthog_team"."session_recording_url_blocklist_config",
         "posthog_team"."session_recording_event_trigger_config",
         "posthog_team"."session_replay_config",
         "posthog_team"."survey_config",
         "posthog_team"."capture_console_log_opt_in",
         "posthog_team"."capture_performance_opt_in",
         "posthog_team"."capture_dead_clicks",
         "posthog_team"."surveys_opt_in",
         "posthog_team"."heatmaps_opt_in",
         "posthog_team"."flags_persistence_default",
         "posthog_team"."session_recording_version",
         "posthog_team"."signup_token",
         "posthog_team"."is_demo",
         "posthog_team"."access_control",
         "posthog_team"."week_start_day",
         "posthog_team"."inject_web_apps",
         "posthog_team"."test_account_filters",
         "posthog_team"."test_account_filters_default_checked",
         "posthog_team"."path_cleaning_filters",
         "posthog_team"."timezone",
         "posthog_team"."data_attributes",
         "posthog_team"."person_display_name_properties",
         "posthog_team"."live_events_columns",
         "posthog_team"."recording_domains",
         "posthog_team"."human_friendly_comparison_periods",
         "posthog_team"."cookieless_server_hash_mode",
         "posthog_team"."revenue_tracking_config",
         "posthog_team"."primary_dashboard_id",
         "posthog_team"."default_data_theme",
         "posthog_team"."extra_settings",
         "posthog_team"."modifiers",
         "posthog_team"."correlation_config",
         "posthog_team"."session_recording_retention_period_days",
         "posthog_team"."plugins_opt_in",
         "posthog_team"."opt_out_capture",
         "posthog_team"."event_names",
         "posthog_team"."event_names_with_usage",
         "posthog_team"."event_properties",
         "posthog_team"."event_properties_with_usage",
         "posthog_team"."event_properties_numerical",
         "posthog_team"."external_data_workspace_id",
         "posthog_team"."external_data_workspace_last_synced_at",
         "posthog_team"."api_query_rate_limit"
  FROM "posthog_hogfunction"
  INNER JOIN "posthog_team" ON ("posthog_hogfunction"."team_id" = "posthog_team"."id")
  WHERE ("posthog_hogfunction"."team_id" = 99999
         AND "posthog_hogfunction"."filters" @> '{"filter_test_accounts": true}'::jsonb)
  '''
# ---
# name: TestDecide.test_web_app_queries.4
  '''
  SELECT "posthog_team"."id",
         "posthog_team"."uuid",
         "posthog_team"."organization_id",
         "posthog_team"."project_id",
         "posthog_team"."api_token",
         "posthog_team"."app_urls",
         "posthog_team"."name",
         "posthog_team"."slack_incoming_webhook",
         "posthog_team"."created_at",
         "posthog_team"."updated_at",
         "posthog_team"."anonymize_ips",
         "posthog_team"."completed_snippet_onboarding",
         "posthog_team"."has_completed_onboarding_for",
         "posthog_team"."ingested_event",
         "posthog_team"."autocapture_opt_out",
         "posthog_team"."autocapture_web_vitals_opt_in",
         "posthog_team"."autocapture_web_vitals_allowed_metrics",
         "posthog_team"."autocapture_exceptions_opt_in",
         "posthog_team"."autocapture_exceptions_errors_to_ignore",
         "posthog_team"."person_processing_opt_out",
         "posthog_team"."session_recording_opt_in",
         "posthog_team"."session_recording_sample_rate",
         "posthog_team"."session_recording_minimum_duration_milliseconds",
         "posthog_team"."session_recording_linked_flag",
         "posthog_team"."session_recording_network_payload_capture_config",
         "posthog_team"."session_recording_masking_config",
         "posthog_team"."session_recording_url_trigger_config",
         "posthog_team"."session_recording_url_blocklist_config",
         "posthog_team"."session_recording_event_trigger_config",
         "posthog_team"."session_replay_config",
         "posthog_team"."survey_config",
         "posthog_team"."capture_console_log_opt_in",
         "posthog_team"."capture_performance_opt_in",
         "posthog_team"."capture_dead_clicks",
         "posthog_team"."surveys_opt_in",
         "posthog_team"."heatmaps_opt_in",
         "posthog_team"."flags_persistence_default",
         "posthog_team"."session_recording_version",
         "posthog_team"."signup_token",
         "posthog_team"."is_demo",
         "posthog_team"."access_control",
         "posthog_team"."week_start_day",
         "posthog_team"."inject_web_apps",
         "posthog_team"."test_account_filters",
         "posthog_team"."test_account_filters_default_checked",
         "posthog_team"."path_cleaning_filters",
         "posthog_team"."timezone",
         "posthog_team"."data_attributes",
         "posthog_team"."person_display_name_properties",
         "posthog_team"."live_events_columns",
         "posthog_team"."recording_domains",
         "posthog_team"."human_friendly_comparison_periods",
         "posthog_team"."cookieless_server_hash_mode",
         "posthog_team"."revenue_tracking_config",
         "posthog_team"."primary_dashboard_id",
         "posthog_team"."default_data_theme",
         "posthog_team"."extra_settings",
         "posthog_team"."modifiers",
         "posthog_team"."correlation_config",
         "posthog_team"."session_recording_retention_period_days",
         "posthog_team"."external_data_workspace_id",
         "posthog_team"."external_data_workspace_last_synced_at",
         "posthog_team"."api_query_rate_limit"
  FROM "posthog_team"
  WHERE "posthog_team"."id" = 99999
  LIMIT 21
  '''
# ---
# name: TestDecide.test_web_app_queries.5
  '''
  SELECT "posthog_remoteconfig"."id",
         "posthog_remoteconfig"."team_id",
         "posthog_remoteconfig"."config",
         "posthog_remoteconfig"."updated_at",
         "posthog_remoteconfig"."synced_at"
  FROM "posthog_remoteconfig"
  WHERE "posthog_remoteconfig"."team_id" = 99999
  LIMIT 21
  '''
# ---
# name: TestDecide.test_web_app_queries.6
  '''
  SELECT "posthog_team"."id",
         "posthog_team"."uuid",
         "posthog_team"."organization_id",
         "posthog_team"."project_id",
         "posthog_team"."api_token",
         "posthog_team"."app_urls",
         "posthog_team"."name",
         "posthog_team"."slack_incoming_webhook",
         "posthog_team"."created_at",
         "posthog_team"."updated_at",
         "posthog_team"."anonymize_ips",
         "posthog_team"."completed_snippet_onboarding",
         "posthog_team"."has_completed_onboarding_for",
         "posthog_team"."onboarding_tasks",
         "posthog_team"."ingested_event",
         "posthog_team"."autocapture_opt_out",
         "posthog_team"."autocapture_web_vitals_opt_in",
         "posthog_team"."autocapture_web_vitals_allowed_metrics",
         "posthog_team"."autocapture_exceptions_opt_in",
         "posthog_team"."autocapture_exceptions_errors_to_ignore",
         "posthog_team"."person_processing_opt_out",
         "posthog_team"."session_recording_opt_in",
         "posthog_team"."session_recording_sample_rate",
         "posthog_team"."session_recording_minimum_duration_milliseconds",
         "posthog_team"."session_recording_linked_flag",
         "posthog_team"."session_recording_network_payload_capture_config",
         "posthog_team"."session_recording_masking_config",
         "posthog_team"."session_recording_url_trigger_config",
         "posthog_team"."session_recording_url_blocklist_config",
         "posthog_team"."session_recording_event_trigger_config",
         "posthog_team"."session_replay_config",
         "posthog_team"."survey_config",
         "posthog_team"."capture_console_log_opt_in",
         "posthog_team"."capture_performance_opt_in",
         "posthog_team"."capture_dead_clicks",
         "posthog_team"."surveys_opt_in",
         "posthog_team"."heatmaps_opt_in",
         "posthog_team"."flags_persistence_default",
         "posthog_team"."session_recording_version",
         "posthog_team"."signup_token",
         "posthog_team"."is_demo",
         "posthog_team"."access_control",
         "posthog_team"."week_start_day",
         "posthog_team"."inject_web_apps",
         "posthog_team"."test_account_filters",
         "posthog_team"."test_account_filters_default_checked",
         "posthog_team"."path_cleaning_filters",
         "posthog_team"."timezone",
         "posthog_team"."data_attributes",
         "posthog_team"."person_display_name_properties",
         "posthog_team"."live_events_columns",
         "posthog_team"."recording_domains",
         "posthog_team"."human_friendly_comparison_periods",
         "posthog_team"."cookieless_server_hash_mode",
         "posthog_team"."revenue_tracking_config",
         "posthog_team"."primary_dashboard_id",
         "posthog_team"."default_data_theme",
         "posthog_team"."extra_settings",
         "posthog_team"."modifiers",
         "posthog_team"."correlation_config",
         "posthog_team"."session_recording_retention_period_days",
         "posthog_team"."plugins_opt_in",
         "posthog_team"."opt_out_capture",
         "posthog_team"."event_names",
         "posthog_team"."event_names_with_usage",
         "posthog_team"."event_properties",
         "posthog_team"."event_properties_with_usage",
         "posthog_team"."event_properties_numerical",
         "posthog_team"."external_data_workspace_id",
         "posthog_team"."external_data_workspace_last_synced_at",
         "posthog_team"."api_query_rate_limit"
  FROM "posthog_team"
  WHERE "posthog_team"."id" = 99999
  LIMIT 21
  '''
# ---
# name: TestDecide.test_web_app_queries.7
  '''
  SELECT COUNT(*) AS "__count"
  FROM "posthog_featureflag"
  WHERE ("posthog_featureflag"."active"
         AND NOT "posthog_featureflag"."deleted"
         AND "posthog_featureflag"."team_id" = 99999)
  '''
# ---
# name: TestDecide.test_web_app_queries.8
  '''
  SELECT "posthog_survey"."id",
         "posthog_survey"."team_id",
         "posthog_survey"."name",
         "posthog_survey"."description",
         "posthog_survey"."linked_flag_id",
         "posthog_survey"."targeting_flag_id",
         "posthog_survey"."internal_targeting_flag_id",
         "posthog_survey"."internal_response_sampling_flag_id",
         "posthog_survey"."type",
         "posthog_survey"."conditions",
         "posthog_survey"."questions",
         "posthog_survey"."appearance",
         "posthog_survey"."created_at",
         "posthog_survey"."created_by_id",
         "posthog_survey"."start_date",
         "posthog_survey"."end_date",
         "posthog_survey"."updated_at",
         "posthog_survey"."archived",
         "posthog_survey"."responses_limit",
         "posthog_survey"."response_sampling_start_date",
         "posthog_survey"."response_sampling_interval_type",
         "posthog_survey"."response_sampling_interval",
         "posthog_survey"."response_sampling_limit",
         "posthog_survey"."response_sampling_daily_limits",
         "posthog_survey"."iteration_count",
         "posthog_survey"."iteration_frequency_days",
         "posthog_survey"."iteration_start_dates",
         "posthog_survey"."current_iteration",
         "posthog_survey"."current_iteration_start_date",
         "posthog_featureflag"."id",
         "posthog_featureflag"."key",
         "posthog_featureflag"."name",
         "posthog_featureflag"."filters",
         "posthog_featureflag"."rollout_percentage",
         "posthog_featureflag"."team_id",
         "posthog_featureflag"."created_by_id",
         "posthog_featureflag"."created_at",
         "posthog_featureflag"."deleted",
         "posthog_featureflag"."active",
         "posthog_featureflag"."rollback_conditions",
         "posthog_featureflag"."performed_rollback",
         "posthog_featureflag"."ensure_experience_continuity",
         "posthog_featureflag"."usage_dashboard_id",
         "posthog_featureflag"."has_enriched_analytics",
         "posthog_featureflag"."is_remote_configuration",
         T4."id",
         T4."key",
         T4."name",
         T4."filters",
         T4."rollout_percentage",
         T4."team_id",
         T4."created_by_id",
         T4."created_at",
         T4."deleted",
         T4."active",
         T4."rollback_conditions",
         T4."performed_rollback",
         T4."ensure_experience_continuity",
         T4."usage_dashboard_id",
         T4."has_enriched_analytics",
         T4."is_remote_configuration",
         T5."id",
         T5."key",
         T5."name",
         T5."filters",
         T5."rollout_percentage",
         T5."team_id",
         T5."created_by_id",
         T5."created_at",
         T5."deleted",
         T5."active",
         T5."rollback_conditions",
         T5."performed_rollback",
         T5."ensure_experience_continuity",
         T5."usage_dashboard_id",
         T5."has_enriched_analytics",
         T5."is_remote_configuration"
  FROM "posthog_survey"
  LEFT OUTER JOIN "posthog_featureflag" ON ("posthog_survey"."linked_flag_id" = "posthog_featureflag"."id")
  LEFT OUTER JOIN "posthog_featureflag" T4 ON ("posthog_survey"."targeting_flag_id" = T4."id")
  LEFT OUTER JOIN "posthog_featureflag" T5 ON ("posthog_survey"."internal_targeting_flag_id" = T5."id")
  WHERE ("posthog_survey"."team_id" = 99999
         AND NOT ("posthog_survey"."archived"))
  '''
# ---
# name: TestDecide.test_web_app_queries.9
  '''
  SELECT "posthog_pluginconfig"."id",
         "posthog_pluginconfig"."web_token",
         "posthog_pluginsourcefile"."updated_at",
         "posthog_plugin"."updated_at",
         "posthog_pluginconfig"."updated_at"
  FROM "posthog_pluginconfig"
  INNER JOIN "posthog_plugin" ON ("posthog_pluginconfig"."plugin_id" = "posthog_plugin"."id")
  INNER JOIN "posthog_pluginsourcefile" ON ("posthog_plugin"."id" = "posthog_pluginsourcefile"."plugin_id")
  WHERE ("posthog_pluginconfig"."enabled"
         AND "posthog_pluginsourcefile"."filename" = 'site.ts'
         AND "posthog_pluginsourcefile"."status" = 'TRANSPILED'
         AND "posthog_pluginconfig"."team_id" = 99999)
  '''
# ---
<<<<<<< HEAD
=======
# name: TestDecideRemoteConfig.test_decide_doesnt_error_out_when_database_is_down.46
  '''
  SELECT "posthog_pluginconfig"."id",
         "posthog_pluginsourcefile"."transpiled",
         "posthog_pluginconfig"."web_token",
         "posthog_plugin"."config_schema",
         "posthog_pluginconfig"."config"
  FROM "posthog_pluginconfig"
  INNER JOIN "posthog_plugin" ON ("posthog_pluginconfig"."plugin_id" = "posthog_plugin"."id")
  INNER JOIN "posthog_pluginsourcefile" ON ("posthog_plugin"."id" = "posthog_pluginsourcefile"."plugin_id")
  WHERE ("posthog_pluginconfig"."enabled"
         AND "posthog_pluginsourcefile"."filename" = 'site.ts'
         AND "posthog_pluginsourcefile"."status" = 'TRANSPILED'
         AND "posthog_pluginconfig"."team_id" = 99999)
  '''
# ---
# name: TestDecideRemoteConfig.test_decide_doesnt_error_out_when_database_is_down.47
  '''
  SELECT "posthog_hogfunction"."id",
         "posthog_hogfunction"."team_id",
         "posthog_hogfunction"."name",
         "posthog_hogfunction"."description",
         "posthog_hogfunction"."created_at",
         "posthog_hogfunction"."created_by_id",
         "posthog_hogfunction"."deleted",
         "posthog_hogfunction"."updated_at",
         "posthog_hogfunction"."enabled",
         "posthog_hogfunction"."type",
         "posthog_hogfunction"."icon_url",
         "posthog_hogfunction"."hog",
         "posthog_hogfunction"."bytecode",
         "posthog_hogfunction"."transpiled",
         "posthog_hogfunction"."inputs_schema",
         "posthog_hogfunction"."inputs",
         "posthog_hogfunction"."encrypted_inputs",
         "posthog_hogfunction"."filters",
         "posthog_hogfunction"."mappings",
         "posthog_hogfunction"."masking",
         "posthog_hogfunction"."template_id",
         "posthog_hogfunction"."execution_order",
         "posthog_team"."id",
         "posthog_team"."uuid",
         "posthog_team"."organization_id",
         "posthog_team"."project_id",
         "posthog_team"."api_token",
         "posthog_team"."app_urls",
         "posthog_team"."name",
         "posthog_team"."slack_incoming_webhook",
         "posthog_team"."created_at",
         "posthog_team"."updated_at",
         "posthog_team"."anonymize_ips",
         "posthog_team"."completed_snippet_onboarding",
         "posthog_team"."has_completed_onboarding_for",
         "posthog_team"."onboarding_tasks",
         "posthog_team"."ingested_event",
         "posthog_team"."autocapture_opt_out",
         "posthog_team"."autocapture_web_vitals_opt_in",
         "posthog_team"."autocapture_web_vitals_allowed_metrics",
         "posthog_team"."autocapture_exceptions_opt_in",
         "posthog_team"."autocapture_exceptions_errors_to_ignore",
         "posthog_team"."person_processing_opt_out",
         "posthog_team"."session_recording_opt_in",
         "posthog_team"."session_recording_sample_rate",
         "posthog_team"."session_recording_minimum_duration_milliseconds",
         "posthog_team"."session_recording_linked_flag",
         "posthog_team"."session_recording_network_payload_capture_config",
         "posthog_team"."session_recording_url_trigger_config",
         "posthog_team"."session_recording_url_blocklist_config",
         "posthog_team"."session_recording_event_trigger_config",
         "posthog_team"."session_replay_config",
         "posthog_team"."survey_config",
         "posthog_team"."capture_console_log_opt_in",
         "posthog_team"."capture_performance_opt_in",
         "posthog_team"."capture_dead_clicks",
         "posthog_team"."surveys_opt_in",
         "posthog_team"."heatmaps_opt_in",
         "posthog_team"."flags_persistence_default",
         "posthog_team"."session_recording_version",
         "posthog_team"."signup_token",
         "posthog_team"."is_demo",
         "posthog_team"."access_control",
         "posthog_team"."week_start_day",
         "posthog_team"."inject_web_apps",
         "posthog_team"."test_account_filters",
         "posthog_team"."test_account_filters_default_checked",
         "posthog_team"."path_cleaning_filters",
         "posthog_team"."timezone",
         "posthog_team"."data_attributes",
         "posthog_team"."person_display_name_properties",
         "posthog_team"."live_events_columns",
         "posthog_team"."recording_domains",
         "posthog_team"."human_friendly_comparison_periods",
         "posthog_team"."cookieless_server_hash_mode",
         "posthog_team"."revenue_tracking_config",
         "posthog_team"."primary_dashboard_id",
         "posthog_team"."default_data_theme",
         "posthog_team"."extra_settings",
         "posthog_team"."modifiers",
         "posthog_team"."correlation_config",
         "posthog_team"."session_recording_retention_period_days",
         "posthog_team"."plugins_opt_in",
         "posthog_team"."opt_out_capture",
         "posthog_team"."event_names",
         "posthog_team"."event_names_with_usage",
         "posthog_team"."event_properties",
         "posthog_team"."event_properties_with_usage",
         "posthog_team"."event_properties_numerical",
         "posthog_team"."external_data_workspace_id",
         "posthog_team"."external_data_workspace_last_synced_at",
         "posthog_team"."api_query_rate_limit"
  FROM "posthog_hogfunction"
  INNER JOIN "posthog_team" ON ("posthog_hogfunction"."team_id" = "posthog_team"."id")
  WHERE (NOT "posthog_hogfunction"."deleted"
         AND "posthog_hogfunction"."enabled"
         AND "posthog_hogfunction"."team_id" = 99999
         AND "posthog_hogfunction"."type" IN ('site_destination',
                                              'site_app'))
  '''
# ---
# name: TestDecideRemoteConfig.test_decide_doesnt_error_out_when_database_is_down.5
  '''
  SELECT "posthog_organizationmembership"."id",
         "posthog_organizationmembership"."organization_id",
         "posthog_organizationmembership"."user_id",
         "posthog_organizationmembership"."level",
         "posthog_organizationmembership"."joined_at",
         "posthog_organizationmembership"."updated_at",
         "posthog_organization"."id",
         "posthog_organization"."name",
         "posthog_organization"."slug",
         "posthog_organization"."logo_media_id",
         "posthog_organization"."created_at",
         "posthog_organization"."updated_at",
         "posthog_organization"."plugins_access_level",
         "posthog_organization"."for_internal_metrics",
         "posthog_organization"."is_member_join_email_enabled",
         "posthog_organization"."is_ai_data_processing_approved",
         "posthog_organization"."enforce_2fa",
         "posthog_organization"."is_hipaa",
         "posthog_organization"."customer_id",
         "posthog_organization"."available_product_features",
         "posthog_organization"."usage",
         "posthog_organization"."never_drop_data",
         "posthog_organization"."customer_trust_scores",
         "posthog_organization"."setup_section_2_completed",
         "posthog_organization"."personalization",
         "posthog_organization"."domain_whitelist"
  FROM "posthog_organizationmembership"
  INNER JOIN "posthog_organization" ON ("posthog_organizationmembership"."organization_id" = "posthog_organization"."id")
  WHERE "posthog_organizationmembership"."user_id" = 99999
  '''
# ---
# name: TestDecideRemoteConfig.test_decide_doesnt_error_out_when_database_is_down.6
  '''
  SELECT "posthog_team"."id",
         "posthog_team"."organization_id",
         "posthog_team"."access_control"
  FROM "posthog_team"
  WHERE "posthog_team"."organization_id" IN ('00000000-0000-0000-0000-000000000000'::uuid)
  '''
# ---
# name: TestDecideRemoteConfig.test_decide_doesnt_error_out_when_database_is_down.7
  '''
  SELECT "posthog_organizationmembership"."id",
         "posthog_organizationmembership"."organization_id",
         "posthog_organizationmembership"."user_id",
         "posthog_organizationmembership"."level",
         "posthog_organizationmembership"."joined_at",
         "posthog_organizationmembership"."updated_at",
         "posthog_organization"."id",
         "posthog_organization"."name",
         "posthog_organization"."slug",
         "posthog_organization"."logo_media_id",
         "posthog_organization"."created_at",
         "posthog_organization"."updated_at",
         "posthog_organization"."plugins_access_level",
         "posthog_organization"."for_internal_metrics",
         "posthog_organization"."is_member_join_email_enabled",
         "posthog_organization"."is_ai_data_processing_approved",
         "posthog_organization"."enforce_2fa",
         "posthog_organization"."is_hipaa",
         "posthog_organization"."customer_id",
         "posthog_organization"."available_product_features",
         "posthog_organization"."usage",
         "posthog_organization"."never_drop_data",
         "posthog_organization"."customer_trust_scores",
         "posthog_organization"."setup_section_2_completed",
         "posthog_organization"."personalization",
         "posthog_organization"."domain_whitelist"
  FROM "posthog_organizationmembership"
  INNER JOIN "posthog_organization" ON ("posthog_organizationmembership"."organization_id" = "posthog_organization"."id")
  WHERE ("posthog_organizationmembership"."organization_id" = '00000000-0000-0000-0000-000000000000'::uuid
         AND "posthog_organizationmembership"."user_id" = 99999)
  LIMIT 21
  '''
# ---
# name: TestDecideRemoteConfig.test_decide_doesnt_error_out_when_database_is_down.8
  '''
  SELECT "posthog_organizationmembership"."id",
         "posthog_organizationmembership"."organization_id",
         "posthog_organizationmembership"."user_id",
         "posthog_organizationmembership"."level",
         "posthog_organizationmembership"."joined_at",
         "posthog_organizationmembership"."updated_at",
         "posthog_organization"."id",
         "posthog_organization"."name",
         "posthog_organization"."slug",
         "posthog_organization"."logo_media_id",
         "posthog_organization"."created_at",
         "posthog_organization"."updated_at",
         "posthog_organization"."plugins_access_level",
         "posthog_organization"."for_internal_metrics",
         "posthog_organization"."is_member_join_email_enabled",
         "posthog_organization"."is_ai_data_processing_approved",
         "posthog_organization"."enforce_2fa",
         "posthog_organization"."is_hipaa",
         "posthog_organization"."customer_id",
         "posthog_organization"."available_product_features",
         "posthog_organization"."usage",
         "posthog_organization"."never_drop_data",
         "posthog_organization"."customer_trust_scores",
         "posthog_organization"."setup_section_2_completed",
         "posthog_organization"."personalization",
         "posthog_organization"."domain_whitelist"
  FROM "posthog_organizationmembership"
  INNER JOIN "posthog_organization" ON ("posthog_organizationmembership"."organization_id" = "posthog_organization"."id")
  WHERE ("posthog_organizationmembership"."organization_id" = '00000000-0000-0000-0000-000000000000'::uuid
         AND "posthog_organizationmembership"."user_id" = 99999)
  LIMIT 21
  '''
# ---
# name: TestDecideRemoteConfig.test_decide_doesnt_error_out_when_database_is_down.9
  '''
  SELECT "ee_accesscontrol"."id",
         "ee_accesscontrol"."team_id",
         "ee_accesscontrol"."access_level",
         "ee_accesscontrol"."resource",
         "ee_accesscontrol"."resource_id",
         "ee_accesscontrol"."organization_member_id",
         "ee_accesscontrol"."role_id",
         "ee_accesscontrol"."created_by_id",
         "ee_accesscontrol"."created_at",
         "ee_accesscontrol"."updated_at"
  FROM "ee_accesscontrol"
  LEFT OUTER JOIN "posthog_organizationmembership" ON ("ee_accesscontrol"."organization_member_id" = "posthog_organizationmembership"."id")
  INNER JOIN "posthog_team" ON ("ee_accesscontrol"."team_id" = "posthog_team"."id")
  WHERE (("ee_accesscontrol"."organization_member_id" IS NULL
          AND "ee_accesscontrol"."resource" = 'project'
          AND "ee_accesscontrol"."resource_id" = '99999'
          AND "ee_accesscontrol"."role_id" IS NULL
          AND "ee_accesscontrol"."team_id" = 99999)
         OR ("posthog_organizationmembership"."user_id" = 99999
             AND "ee_accesscontrol"."resource" = 'project'
             AND "ee_accesscontrol"."resource_id" = '99999'
             AND "ee_accesscontrol"."role_id" IS NULL
             AND "ee_accesscontrol"."team_id" = 99999)
         OR ("ee_accesscontrol"."organization_member_id" IS NULL
             AND "ee_accesscontrol"."resource" = 'project'
             AND "ee_accesscontrol"."resource_id" IS NULL
             AND "ee_accesscontrol"."role_id" IS NULL
             AND "ee_accesscontrol"."team_id" = 99999)
         OR ("posthog_organizationmembership"."user_id" = 99999
             AND "ee_accesscontrol"."resource" = 'project'
             AND "ee_accesscontrol"."resource_id" IS NULL
             AND "ee_accesscontrol"."role_id" IS NULL
             AND "ee_accesscontrol"."team_id" = 99999)
         OR ("ee_accesscontrol"."organization_member_id" IS NULL
             AND "ee_accesscontrol"."resource" = 'project'
             AND "ee_accesscontrol"."resource_id" IS NOT NULL
             AND "ee_accesscontrol"."role_id" IS NULL
             AND "posthog_team"."organization_id" = '00000000-0000-0000-0000-000000000000'::uuid)
         OR ("posthog_organizationmembership"."user_id" = 99999
             AND "ee_accesscontrol"."resource" = 'project'
             AND "ee_accesscontrol"."resource_id" IS NOT NULL
             AND "ee_accesscontrol"."role_id" IS NULL
             AND "posthog_team"."organization_id" = '00000000-0000-0000-0000-000000000000'::uuid))
  '''
# ---
>>>>>>> 31abb5f1
# name: TestDecideRemoteConfig.test_flag_with_behavioural_cohorts
  '''
  SELECT "posthog_hogfunction"."id",
         "posthog_hogfunction"."team_id",
         "posthog_hogfunction"."name",
         "posthog_hogfunction"."description",
         "posthog_hogfunction"."created_at",
         "posthog_hogfunction"."created_by_id",
         "posthog_hogfunction"."deleted",
         "posthog_hogfunction"."updated_at",
         "posthog_hogfunction"."enabled",
         "posthog_hogfunction"."type",
         "posthog_hogfunction"."icon_url",
         "posthog_hogfunction"."hog",
         "posthog_hogfunction"."bytecode",
         "posthog_hogfunction"."transpiled",
         "posthog_hogfunction"."inputs_schema",
         "posthog_hogfunction"."inputs",
         "posthog_hogfunction"."encrypted_inputs",
         "posthog_hogfunction"."filters",
         "posthog_hogfunction"."mappings",
         "posthog_hogfunction"."masking",
         "posthog_hogfunction"."template_id",
         "posthog_hogfunction"."execution_order",
         "posthog_team"."id",
         "posthog_team"."uuid",
         "posthog_team"."organization_id",
         "posthog_team"."project_id",
         "posthog_team"."api_token",
         "posthog_team"."app_urls",
         "posthog_team"."name",
         "posthog_team"."slack_incoming_webhook",
         "posthog_team"."created_at",
         "posthog_team"."updated_at",
         "posthog_team"."anonymize_ips",
         "posthog_team"."completed_snippet_onboarding",
         "posthog_team"."has_completed_onboarding_for",
         "posthog_team"."onboarding_tasks",
         "posthog_team"."ingested_event",
         "posthog_team"."autocapture_opt_out",
         "posthog_team"."autocapture_web_vitals_opt_in",
         "posthog_team"."autocapture_web_vitals_allowed_metrics",
         "posthog_team"."autocapture_exceptions_opt_in",
         "posthog_team"."autocapture_exceptions_errors_to_ignore",
         "posthog_team"."person_processing_opt_out",
         "posthog_team"."session_recording_opt_in",
         "posthog_team"."session_recording_sample_rate",
         "posthog_team"."session_recording_minimum_duration_milliseconds",
         "posthog_team"."session_recording_linked_flag",
         "posthog_team"."session_recording_network_payload_capture_config",
         "posthog_team"."session_recording_masking_config",
         "posthog_team"."session_recording_url_trigger_config",
         "posthog_team"."session_recording_url_blocklist_config",
         "posthog_team"."session_recording_event_trigger_config",
         "posthog_team"."session_replay_config",
         "posthog_team"."survey_config",
         "posthog_team"."capture_console_log_opt_in",
         "posthog_team"."capture_performance_opt_in",
         "posthog_team"."capture_dead_clicks",
         "posthog_team"."surveys_opt_in",
         "posthog_team"."heatmaps_opt_in",
         "posthog_team"."flags_persistence_default",
         "posthog_team"."session_recording_version",
         "posthog_team"."signup_token",
         "posthog_team"."is_demo",
         "posthog_team"."access_control",
         "posthog_team"."week_start_day",
         "posthog_team"."inject_web_apps",
         "posthog_team"."test_account_filters",
         "posthog_team"."test_account_filters_default_checked",
         "posthog_team"."path_cleaning_filters",
         "posthog_team"."timezone",
         "posthog_team"."data_attributes",
         "posthog_team"."person_display_name_properties",
         "posthog_team"."live_events_columns",
         "posthog_team"."recording_domains",
         "posthog_team"."human_friendly_comparison_periods",
         "posthog_team"."cookieless_server_hash_mode",
         "posthog_team"."revenue_tracking_config",
         "posthog_team"."primary_dashboard_id",
         "posthog_team"."default_data_theme",
         "posthog_team"."extra_settings",
         "posthog_team"."modifiers",
         "posthog_team"."correlation_config",
         "posthog_team"."session_recording_retention_period_days",
         "posthog_team"."plugins_opt_in",
         "posthog_team"."opt_out_capture",
         "posthog_team"."event_names",
         "posthog_team"."event_names_with_usage",
         "posthog_team"."event_properties",
         "posthog_team"."event_properties_with_usage",
         "posthog_team"."event_properties_numerical",
         "posthog_team"."external_data_workspace_id",
         "posthog_team"."external_data_workspace_last_synced_at",
         "posthog_team"."api_query_rate_limit"
  FROM "posthog_hogfunction"
  INNER JOIN "posthog_team" ON ("posthog_hogfunction"."team_id" = "posthog_team"."id")
  WHERE ("posthog_hogfunction"."team_id" = 99999
         AND "posthog_hogfunction"."filters" @> '{"filter_test_accounts": true}'::jsonb)
  '''
# ---
# name: TestDecideRemoteConfig.test_flag_with_behavioural_cohorts.1
  '''
  SELECT "posthog_team"."id",
         "posthog_team"."uuid",
         "posthog_team"."organization_id",
         "posthog_team"."project_id",
         "posthog_team"."api_token",
         "posthog_team"."app_urls",
         "posthog_team"."name",
         "posthog_team"."slack_incoming_webhook",
         "posthog_team"."created_at",
         "posthog_team"."updated_at",
         "posthog_team"."anonymize_ips",
         "posthog_team"."completed_snippet_onboarding",
         "posthog_team"."has_completed_onboarding_for",
         "posthog_team"."onboarding_tasks",
         "posthog_team"."ingested_event",
         "posthog_team"."autocapture_opt_out",
         "posthog_team"."autocapture_web_vitals_opt_in",
         "posthog_team"."autocapture_web_vitals_allowed_metrics",
         "posthog_team"."autocapture_exceptions_opt_in",
         "posthog_team"."autocapture_exceptions_errors_to_ignore",
         "posthog_team"."person_processing_opt_out",
         "posthog_team"."session_recording_opt_in",
         "posthog_team"."session_recording_sample_rate",
         "posthog_team"."session_recording_minimum_duration_milliseconds",
         "posthog_team"."session_recording_linked_flag",
         "posthog_team"."session_recording_network_payload_capture_config",
         "posthog_team"."session_recording_masking_config",
         "posthog_team"."session_recording_url_trigger_config",
         "posthog_team"."session_recording_url_blocklist_config",
         "posthog_team"."session_recording_event_trigger_config",
         "posthog_team"."session_replay_config",
         "posthog_team"."survey_config",
         "posthog_team"."capture_console_log_opt_in",
         "posthog_team"."capture_performance_opt_in",
         "posthog_team"."capture_dead_clicks",
         "posthog_team"."surveys_opt_in",
         "posthog_team"."heatmaps_opt_in",
         "posthog_team"."flags_persistence_default",
         "posthog_team"."session_recording_version",
         "posthog_team"."signup_token",
         "posthog_team"."is_demo",
         "posthog_team"."access_control",
         "posthog_team"."week_start_day",
         "posthog_team"."inject_web_apps",
         "posthog_team"."test_account_filters",
         "posthog_team"."test_account_filters_default_checked",
         "posthog_team"."path_cleaning_filters",
         "posthog_team"."timezone",
         "posthog_team"."data_attributes",
         "posthog_team"."person_display_name_properties",
         "posthog_team"."live_events_columns",
         "posthog_team"."recording_domains",
         "posthog_team"."human_friendly_comparison_periods",
         "posthog_team"."cookieless_server_hash_mode",
         "posthog_team"."revenue_tracking_config",
         "posthog_team"."primary_dashboard_id",
         "posthog_team"."default_data_theme",
         "posthog_team"."extra_settings",
         "posthog_team"."modifiers",
         "posthog_team"."correlation_config",
         "posthog_team"."session_recording_retention_period_days",
         "posthog_team"."external_data_workspace_id",
         "posthog_team"."external_data_workspace_last_synced_at",
         "posthog_team"."api_query_rate_limit"
  FROM "posthog_team"
  WHERE "posthog_team"."id" = 99999
  LIMIT 21
  '''
# ---
# name: TestDecideRemoteConfig.test_flag_with_behavioural_cohorts.10
  '''
  SELECT "posthog_featureflag"."id",
         "posthog_featureflag"."key",
         "posthog_featureflag"."name",
         "posthog_featureflag"."filters",
         "posthog_featureflag"."rollout_percentage",
         "posthog_featureflag"."team_id",
         "posthog_featureflag"."created_by_id",
         "posthog_featureflag"."created_at",
         "posthog_featureflag"."deleted",
         "posthog_featureflag"."active",
         "posthog_featureflag"."rollback_conditions",
         "posthog_featureflag"."performed_rollback",
         "posthog_featureflag"."ensure_experience_continuity",
         "posthog_featureflag"."usage_dashboard_id",
         "posthog_featureflag"."has_enriched_analytics",
         "posthog_featureflag"."is_remote_configuration"
  FROM "posthog_featureflag"
  WHERE ("posthog_featureflag"."active"
         AND NOT "posthog_featureflag"."deleted"
         AND "posthog_featureflag"."team_id" = 99999)
  '''
# ---
# name: TestDecideRemoteConfig.test_flag_with_behavioural_cohorts.11
  '''
  SELECT "posthog_team"."id",
         "posthog_team"."uuid",
         "posthog_team"."organization_id",
         "posthog_team"."project_id",
         "posthog_team"."api_token",
         "posthog_team"."app_urls",
         "posthog_team"."name",
         "posthog_team"."slack_incoming_webhook",
         "posthog_team"."created_at",
         "posthog_team"."updated_at",
         "posthog_team"."anonymize_ips",
         "posthog_team"."completed_snippet_onboarding",
         "posthog_team"."has_completed_onboarding_for",
         "posthog_team"."onboarding_tasks",
         "posthog_team"."ingested_event",
         "posthog_team"."autocapture_opt_out",
         "posthog_team"."autocapture_web_vitals_opt_in",
         "posthog_team"."autocapture_web_vitals_allowed_metrics",
         "posthog_team"."autocapture_exceptions_opt_in",
         "posthog_team"."autocapture_exceptions_errors_to_ignore",
         "posthog_team"."person_processing_opt_out",
         "posthog_team"."session_recording_opt_in",
         "posthog_team"."session_recording_sample_rate",
         "posthog_team"."session_recording_minimum_duration_milliseconds",
         "posthog_team"."session_recording_linked_flag",
         "posthog_team"."session_recording_network_payload_capture_config",
         "posthog_team"."session_recording_masking_config",
         "posthog_team"."session_recording_url_trigger_config",
         "posthog_team"."session_recording_url_blocklist_config",
         "posthog_team"."session_recording_event_trigger_config",
         "posthog_team"."session_replay_config",
         "posthog_team"."survey_config",
         "posthog_team"."capture_console_log_opt_in",
         "posthog_team"."capture_performance_opt_in",
         "posthog_team"."capture_dead_clicks",
         "posthog_team"."surveys_opt_in",
         "posthog_team"."heatmaps_opt_in",
         "posthog_team"."flags_persistence_default",
         "posthog_team"."session_recording_version",
         "posthog_team"."signup_token",
         "posthog_team"."is_demo",
         "posthog_team"."access_control",
         "posthog_team"."week_start_day",
         "posthog_team"."inject_web_apps",
         "posthog_team"."test_account_filters",
         "posthog_team"."test_account_filters_default_checked",
         "posthog_team"."path_cleaning_filters",
         "posthog_team"."timezone",
         "posthog_team"."data_attributes",
         "posthog_team"."person_display_name_properties",
         "posthog_team"."live_events_columns",
         "posthog_team"."recording_domains",
         "posthog_team"."human_friendly_comparison_periods",
         "posthog_team"."cookieless_server_hash_mode",
         "posthog_team"."revenue_tracking_config",
         "posthog_team"."primary_dashboard_id",
         "posthog_team"."default_data_theme",
         "posthog_team"."extra_settings",
         "posthog_team"."modifiers",
         "posthog_team"."correlation_config",
         "posthog_team"."session_recording_retention_period_days",
         "posthog_team"."external_data_workspace_id",
         "posthog_team"."external_data_workspace_last_synced_at",
         "posthog_team"."api_query_rate_limit"
  FROM "posthog_team"
  WHERE "posthog_team"."id" = 99999
  LIMIT 21
  '''
# ---
# name: TestDecideRemoteConfig.test_flag_with_behavioural_cohorts.12
  '''
  SELECT "posthog_remoteconfig"."id",
         "posthog_remoteconfig"."team_id",
         "posthog_remoteconfig"."config",
         "posthog_remoteconfig"."updated_at",
         "posthog_remoteconfig"."synced_at"
  FROM "posthog_remoteconfig"
  WHERE "posthog_remoteconfig"."team_id" = 99999
  LIMIT 21
  '''
# ---
# name: TestDecideRemoteConfig.test_flag_with_behavioural_cohorts.13
  '''
  SELECT "posthog_team"."id",
         "posthog_team"."uuid",
         "posthog_team"."organization_id",
         "posthog_team"."project_id",
         "posthog_team"."api_token",
         "posthog_team"."app_urls",
         "posthog_team"."name",
         "posthog_team"."slack_incoming_webhook",
         "posthog_team"."created_at",
         "posthog_team"."updated_at",
         "posthog_team"."anonymize_ips",
         "posthog_team"."completed_snippet_onboarding",
         "posthog_team"."has_completed_onboarding_for",
         "posthog_team"."onboarding_tasks",
         "posthog_team"."ingested_event",
         "posthog_team"."autocapture_opt_out",
         "posthog_team"."autocapture_web_vitals_opt_in",
         "posthog_team"."autocapture_web_vitals_allowed_metrics",
         "posthog_team"."autocapture_exceptions_opt_in",
         "posthog_team"."autocapture_exceptions_errors_to_ignore",
         "posthog_team"."person_processing_opt_out",
         "posthog_team"."session_recording_opt_in",
         "posthog_team"."session_recording_sample_rate",
         "posthog_team"."session_recording_minimum_duration_milliseconds",
         "posthog_team"."session_recording_linked_flag",
         "posthog_team"."session_recording_network_payload_capture_config",
         "posthog_team"."session_recording_masking_config",
         "posthog_team"."session_recording_url_trigger_config",
         "posthog_team"."session_recording_url_blocklist_config",
         "posthog_team"."session_recording_event_trigger_config",
         "posthog_team"."session_replay_config",
         "posthog_team"."survey_config",
         "posthog_team"."capture_console_log_opt_in",
         "posthog_team"."capture_performance_opt_in",
         "posthog_team"."capture_dead_clicks",
         "posthog_team"."surveys_opt_in",
         "posthog_team"."heatmaps_opt_in",
         "posthog_team"."flags_persistence_default",
         "posthog_team"."session_recording_version",
         "posthog_team"."signup_token",
         "posthog_team"."is_demo",
         "posthog_team"."access_control",
         "posthog_team"."week_start_day",
         "posthog_team"."inject_web_apps",
         "posthog_team"."test_account_filters",
         "posthog_team"."test_account_filters_default_checked",
         "posthog_team"."path_cleaning_filters",
         "posthog_team"."timezone",
         "posthog_team"."data_attributes",
         "posthog_team"."person_display_name_properties",
         "posthog_team"."live_events_columns",
         "posthog_team"."recording_domains",
         "posthog_team"."human_friendly_comparison_periods",
         "posthog_team"."cookieless_server_hash_mode",
         "posthog_team"."revenue_tracking_config",
         "posthog_team"."primary_dashboard_id",
         "posthog_team"."default_data_theme",
         "posthog_team"."extra_settings",
         "posthog_team"."modifiers",
         "posthog_team"."correlation_config",
         "posthog_team"."session_recording_retention_period_days",
         "posthog_team"."plugins_opt_in",
         "posthog_team"."opt_out_capture",
         "posthog_team"."event_names",
         "posthog_team"."event_names_with_usage",
         "posthog_team"."event_properties",
         "posthog_team"."event_properties_with_usage",
         "posthog_team"."event_properties_numerical",
         "posthog_team"."external_data_workspace_id",
         "posthog_team"."external_data_workspace_last_synced_at",
         "posthog_team"."api_query_rate_limit"
  FROM "posthog_team"
  WHERE "posthog_team"."id" = 99999
  LIMIT 21
  '''
# ---
# name: TestDecideRemoteConfig.test_flag_with_behavioural_cohorts.14
  '''
  SELECT COUNT(*) AS "__count"
  FROM "posthog_featureflag"
  WHERE ("posthog_featureflag"."active"
         AND NOT "posthog_featureflag"."deleted"
         AND "posthog_featureflag"."team_id" = 99999)
  '''
# ---
# name: TestDecideRemoteConfig.test_flag_with_behavioural_cohorts.15
  '''
  SELECT "posthog_survey"."id",
         "posthog_survey"."team_id",
         "posthog_survey"."name",
         "posthog_survey"."description",
         "posthog_survey"."linked_flag_id",
         "posthog_survey"."targeting_flag_id",
         "posthog_survey"."internal_targeting_flag_id",
         "posthog_survey"."internal_response_sampling_flag_id",
         "posthog_survey"."type",
         "posthog_survey"."conditions",
         "posthog_survey"."questions",
         "posthog_survey"."appearance",
         "posthog_survey"."created_at",
         "posthog_survey"."created_by_id",
         "posthog_survey"."start_date",
         "posthog_survey"."end_date",
         "posthog_survey"."updated_at",
         "posthog_survey"."archived",
         "posthog_survey"."responses_limit",
         "posthog_survey"."response_sampling_start_date",
         "posthog_survey"."response_sampling_interval_type",
         "posthog_survey"."response_sampling_interval",
         "posthog_survey"."response_sampling_limit",
         "posthog_survey"."response_sampling_daily_limits",
         "posthog_survey"."iteration_count",
         "posthog_survey"."iteration_frequency_days",
         "posthog_survey"."iteration_start_dates",
         "posthog_survey"."current_iteration",
         "posthog_survey"."current_iteration_start_date",
         "posthog_featureflag"."id",
         "posthog_featureflag"."key",
         "posthog_featureflag"."name",
         "posthog_featureflag"."filters",
         "posthog_featureflag"."rollout_percentage",
         "posthog_featureflag"."team_id",
         "posthog_featureflag"."created_by_id",
         "posthog_featureflag"."created_at",
         "posthog_featureflag"."deleted",
         "posthog_featureflag"."active",
         "posthog_featureflag"."rollback_conditions",
         "posthog_featureflag"."performed_rollback",
         "posthog_featureflag"."ensure_experience_continuity",
         "posthog_featureflag"."usage_dashboard_id",
         "posthog_featureflag"."has_enriched_analytics",
         "posthog_featureflag"."is_remote_configuration",
         T4."id",
         T4."key",
         T4."name",
         T4."filters",
         T4."rollout_percentage",
         T4."team_id",
         T4."created_by_id",
         T4."created_at",
         T4."deleted",
         T4."active",
         T4."rollback_conditions",
         T4."performed_rollback",
         T4."ensure_experience_continuity",
         T4."usage_dashboard_id",
         T4."has_enriched_analytics",
         T4."is_remote_configuration",
         T5."id",
         T5."key",
         T5."name",
         T5."filters",
         T5."rollout_percentage",
         T5."team_id",
         T5."created_by_id",
         T5."created_at",
         T5."deleted",
         T5."active",
         T5."rollback_conditions",
         T5."performed_rollback",
         T5."ensure_experience_continuity",
         T5."usage_dashboard_id",
         T5."has_enriched_analytics",
         T5."is_remote_configuration"
  FROM "posthog_survey"
  LEFT OUTER JOIN "posthog_featureflag" ON ("posthog_survey"."linked_flag_id" = "posthog_featureflag"."id")
  LEFT OUTER JOIN "posthog_featureflag" T4 ON ("posthog_survey"."targeting_flag_id" = T4."id")
  LEFT OUTER JOIN "posthog_featureflag" T5 ON ("posthog_survey"."internal_targeting_flag_id" = T5."id")
  WHERE ("posthog_survey"."team_id" = 99999
         AND NOT ("posthog_survey"."archived"))
  '''
# ---
# name: TestDecideRemoteConfig.test_flag_with_behavioural_cohorts.16
  '''
  SELECT "posthog_pluginconfig"."id",
         "posthog_pluginsourcefile"."transpiled",
         "posthog_pluginconfig"."web_token",
         "posthog_plugin"."config_schema",
         "posthog_pluginconfig"."config"
  FROM "posthog_pluginconfig"
  INNER JOIN "posthog_plugin" ON ("posthog_pluginconfig"."plugin_id" = "posthog_plugin"."id")
  INNER JOIN "posthog_pluginsourcefile" ON ("posthog_plugin"."id" = "posthog_pluginsourcefile"."plugin_id")
  WHERE ("posthog_pluginconfig"."enabled"
         AND "posthog_pluginsourcefile"."filename" = 'site.ts'
         AND "posthog_pluginsourcefile"."status" = 'TRANSPILED'
         AND "posthog_pluginconfig"."team_id" = 99999)
  '''
# ---
# name: TestDecideRemoteConfig.test_flag_with_behavioural_cohorts.17
  '''
  SELECT "posthog_hogfunction"."id",
         "posthog_hogfunction"."team_id",
         "posthog_hogfunction"."name",
         "posthog_hogfunction"."description",
         "posthog_hogfunction"."created_at",
         "posthog_hogfunction"."created_by_id",
         "posthog_hogfunction"."deleted",
         "posthog_hogfunction"."updated_at",
         "posthog_hogfunction"."enabled",
         "posthog_hogfunction"."type",
         "posthog_hogfunction"."icon_url",
         "posthog_hogfunction"."hog",
         "posthog_hogfunction"."bytecode",
         "posthog_hogfunction"."transpiled",
         "posthog_hogfunction"."inputs_schema",
         "posthog_hogfunction"."inputs",
         "posthog_hogfunction"."encrypted_inputs",
         "posthog_hogfunction"."filters",
         "posthog_hogfunction"."mappings",
         "posthog_hogfunction"."masking",
         "posthog_hogfunction"."template_id",
         "posthog_hogfunction"."execution_order",
         "posthog_team"."id",
         "posthog_team"."uuid",
         "posthog_team"."organization_id",
         "posthog_team"."project_id",
         "posthog_team"."api_token",
         "posthog_team"."app_urls",
         "posthog_team"."name",
         "posthog_team"."slack_incoming_webhook",
         "posthog_team"."created_at",
         "posthog_team"."updated_at",
         "posthog_team"."anonymize_ips",
         "posthog_team"."completed_snippet_onboarding",
         "posthog_team"."has_completed_onboarding_for",
         "posthog_team"."onboarding_tasks",
         "posthog_team"."ingested_event",
         "posthog_team"."autocapture_opt_out",
         "posthog_team"."autocapture_web_vitals_opt_in",
         "posthog_team"."autocapture_web_vitals_allowed_metrics",
         "posthog_team"."autocapture_exceptions_opt_in",
         "posthog_team"."autocapture_exceptions_errors_to_ignore",
         "posthog_team"."person_processing_opt_out",
         "posthog_team"."session_recording_opt_in",
         "posthog_team"."session_recording_sample_rate",
         "posthog_team"."session_recording_minimum_duration_milliseconds",
         "posthog_team"."session_recording_linked_flag",
         "posthog_team"."session_recording_network_payload_capture_config",
         "posthog_team"."session_recording_masking_config",
         "posthog_team"."session_recording_url_trigger_config",
         "posthog_team"."session_recording_url_blocklist_config",
         "posthog_team"."session_recording_event_trigger_config",
         "posthog_team"."session_replay_config",
         "posthog_team"."survey_config",
         "posthog_team"."capture_console_log_opt_in",
         "posthog_team"."capture_performance_opt_in",
         "posthog_team"."capture_dead_clicks",
         "posthog_team"."surveys_opt_in",
         "posthog_team"."heatmaps_opt_in",
         "posthog_team"."flags_persistence_default",
         "posthog_team"."session_recording_version",
         "posthog_team"."signup_token",
         "posthog_team"."is_demo",
         "posthog_team"."access_control",
         "posthog_team"."week_start_day",
         "posthog_team"."inject_web_apps",
         "posthog_team"."test_account_filters",
         "posthog_team"."test_account_filters_default_checked",
         "posthog_team"."path_cleaning_filters",
         "posthog_team"."timezone",
         "posthog_team"."data_attributes",
         "posthog_team"."person_display_name_properties",
         "posthog_team"."live_events_columns",
         "posthog_team"."recording_domains",
         "posthog_team"."human_friendly_comparison_periods",
         "posthog_team"."cookieless_server_hash_mode",
         "posthog_team"."revenue_tracking_config",
         "posthog_team"."primary_dashboard_id",
         "posthog_team"."default_data_theme",
         "posthog_team"."extra_settings",
         "posthog_team"."modifiers",
         "posthog_team"."correlation_config",
         "posthog_team"."session_recording_retention_period_days",
         "posthog_team"."plugins_opt_in",
         "posthog_team"."opt_out_capture",
         "posthog_team"."event_names",
         "posthog_team"."event_names_with_usage",
         "posthog_team"."event_properties",
         "posthog_team"."event_properties_with_usage",
         "posthog_team"."event_properties_numerical",
         "posthog_team"."external_data_workspace_id",
         "posthog_team"."external_data_workspace_last_synced_at",
         "posthog_team"."api_query_rate_limit"
  FROM "posthog_hogfunction"
  INNER JOIN "posthog_team" ON ("posthog_hogfunction"."team_id" = "posthog_team"."id")
  WHERE (NOT "posthog_hogfunction"."deleted"
         AND "posthog_hogfunction"."enabled"
         AND "posthog_hogfunction"."team_id" = 99999
         AND "posthog_hogfunction"."type" IN ('site_destination',
                                              'site_app'))
  '''
# ---
# name: TestDecideRemoteConfig.test_flag_with_behavioural_cohorts.18
  '''
  SELECT "posthog_remoteconfig"."id",
         "posthog_remoteconfig"."team_id",
         "posthog_remoteconfig"."config",
         "posthog_remoteconfig"."updated_at",
         "posthog_remoteconfig"."synced_at"
  FROM "posthog_remoteconfig"
  WHERE "posthog_remoteconfig"."team_id" = 99999
  LIMIT 21
  '''
# ---
# name: TestDecideRemoteConfig.test_flag_with_behavioural_cohorts.19
  '''
  SELECT "posthog_team"."id",
         "posthog_team"."uuid",
         "posthog_team"."organization_id",
         "posthog_team"."project_id",
         "posthog_team"."api_token",
         "posthog_team"."app_urls",
         "posthog_team"."name",
         "posthog_team"."slack_incoming_webhook",
         "posthog_team"."created_at",
         "posthog_team"."updated_at",
         "posthog_team"."anonymize_ips",
         "posthog_team"."completed_snippet_onboarding",
         "posthog_team"."has_completed_onboarding_for",
         "posthog_team"."onboarding_tasks",
         "posthog_team"."ingested_event",
         "posthog_team"."autocapture_opt_out",
         "posthog_team"."autocapture_web_vitals_opt_in",
         "posthog_team"."autocapture_web_vitals_allowed_metrics",
         "posthog_team"."autocapture_exceptions_opt_in",
         "posthog_team"."autocapture_exceptions_errors_to_ignore",
         "posthog_team"."person_processing_opt_out",
         "posthog_team"."session_recording_opt_in",
         "posthog_team"."session_recording_sample_rate",
         "posthog_team"."session_recording_minimum_duration_milliseconds",
         "posthog_team"."session_recording_linked_flag",
         "posthog_team"."session_recording_network_payload_capture_config",
         "posthog_team"."session_recording_masking_config",
         "posthog_team"."session_recording_url_trigger_config",
         "posthog_team"."session_recording_url_blocklist_config",
         "posthog_team"."session_recording_event_trigger_config",
         "posthog_team"."session_replay_config",
         "posthog_team"."survey_config",
         "posthog_team"."capture_console_log_opt_in",
         "posthog_team"."capture_performance_opt_in",
         "posthog_team"."capture_dead_clicks",
         "posthog_team"."surveys_opt_in",
         "posthog_team"."heatmaps_opt_in",
         "posthog_team"."flags_persistence_default",
         "posthog_team"."session_recording_version",
         "posthog_team"."signup_token",
         "posthog_team"."is_demo",
         "posthog_team"."access_control",
         "posthog_team"."week_start_day",
         "posthog_team"."inject_web_apps",
         "posthog_team"."test_account_filters",
         "posthog_team"."test_account_filters_default_checked",
         "posthog_team"."path_cleaning_filters",
         "posthog_team"."timezone",
         "posthog_team"."data_attributes",
         "posthog_team"."person_display_name_properties",
         "posthog_team"."live_events_columns",
         "posthog_team"."recording_domains",
         "posthog_team"."human_friendly_comparison_periods",
         "posthog_team"."cookieless_server_hash_mode",
         "posthog_team"."revenue_tracking_config",
         "posthog_team"."primary_dashboard_id",
         "posthog_team"."default_data_theme",
         "posthog_team"."extra_settings",
         "posthog_team"."modifiers",
         "posthog_team"."correlation_config",
         "posthog_team"."session_recording_retention_period_days",
         "posthog_team"."plugins_opt_in",
         "posthog_team"."opt_out_capture",
         "posthog_team"."event_names",
         "posthog_team"."event_names_with_usage",
         "posthog_team"."event_properties",
         "posthog_team"."event_properties_with_usage",
         "posthog_team"."event_properties_numerical",
         "posthog_team"."external_data_workspace_id",
         "posthog_team"."external_data_workspace_last_synced_at",
         "posthog_team"."api_query_rate_limit"
  FROM "posthog_team"
  WHERE "posthog_team"."id" = 99999
  LIMIT 21
  '''
# ---
# name: TestDecideRemoteConfig.test_flag_with_behavioural_cohorts.2
  '''
  SELECT "posthog_remoteconfig"."id",
         "posthog_remoteconfig"."team_id",
         "posthog_remoteconfig"."config",
         "posthog_remoteconfig"."updated_at",
         "posthog_remoteconfig"."synced_at"
  FROM "posthog_remoteconfig"
  WHERE "posthog_remoteconfig"."team_id" = 99999
  LIMIT 21
  '''
# ---
# name: TestDecideRemoteConfig.test_flag_with_behavioural_cohorts.20
  '''
  SELECT COUNT(*) AS "__count"
  FROM "posthog_featureflag"
  WHERE ("posthog_featureflag"."active"
         AND NOT "posthog_featureflag"."deleted"
         AND "posthog_featureflag"."team_id" = 99999)
  '''
# ---
# name: TestDecideRemoteConfig.test_flag_with_behavioural_cohorts.21
  '''
  SELECT "posthog_survey"."id",
         "posthog_survey"."team_id",
         "posthog_survey"."name",
         "posthog_survey"."description",
         "posthog_survey"."linked_flag_id",
         "posthog_survey"."targeting_flag_id",
         "posthog_survey"."internal_targeting_flag_id",
         "posthog_survey"."internal_response_sampling_flag_id",
         "posthog_survey"."type",
         "posthog_survey"."conditions",
         "posthog_survey"."questions",
         "posthog_survey"."appearance",
         "posthog_survey"."created_at",
         "posthog_survey"."created_by_id",
         "posthog_survey"."start_date",
         "posthog_survey"."end_date",
         "posthog_survey"."updated_at",
         "posthog_survey"."archived",
         "posthog_survey"."responses_limit",
         "posthog_survey"."response_sampling_start_date",
         "posthog_survey"."response_sampling_interval_type",
         "posthog_survey"."response_sampling_interval",
         "posthog_survey"."response_sampling_limit",
         "posthog_survey"."response_sampling_daily_limits",
         "posthog_survey"."iteration_count",
         "posthog_survey"."iteration_frequency_days",
         "posthog_survey"."iteration_start_dates",
         "posthog_survey"."current_iteration",
         "posthog_survey"."current_iteration_start_date",
         "posthog_featureflag"."id",
         "posthog_featureflag"."key",
         "posthog_featureflag"."name",
         "posthog_featureflag"."filters",
         "posthog_featureflag"."rollout_percentage",
         "posthog_featureflag"."team_id",
         "posthog_featureflag"."created_by_id",
         "posthog_featureflag"."created_at",
         "posthog_featureflag"."deleted",
         "posthog_featureflag"."active",
         "posthog_featureflag"."rollback_conditions",
         "posthog_featureflag"."performed_rollback",
         "posthog_featureflag"."ensure_experience_continuity",
         "posthog_featureflag"."usage_dashboard_id",
         "posthog_featureflag"."has_enriched_analytics",
         "posthog_featureflag"."is_remote_configuration",
         T4."id",
         T4."key",
         T4."name",
         T4."filters",
         T4."rollout_percentage",
         T4."team_id",
         T4."created_by_id",
         T4."created_at",
         T4."deleted",
         T4."active",
         T4."rollback_conditions",
         T4."performed_rollback",
         T4."ensure_experience_continuity",
         T4."usage_dashboard_id",
         T4."has_enriched_analytics",
         T4."is_remote_configuration",
         T5."id",
         T5."key",
         T5."name",
         T5."filters",
         T5."rollout_percentage",
         T5."team_id",
         T5."created_by_id",
         T5."created_at",
         T5."deleted",
         T5."active",
         T5."rollback_conditions",
         T5."performed_rollback",
         T5."ensure_experience_continuity",
         T5."usage_dashboard_id",
         T5."has_enriched_analytics",
         T5."is_remote_configuration"
  FROM "posthog_survey"
  LEFT OUTER JOIN "posthog_featureflag" ON ("posthog_survey"."linked_flag_id" = "posthog_featureflag"."id")
  LEFT OUTER JOIN "posthog_featureflag" T4 ON ("posthog_survey"."targeting_flag_id" = T4."id")
  LEFT OUTER JOIN "posthog_featureflag" T5 ON ("posthog_survey"."internal_targeting_flag_id" = T5."id")
  WHERE ("posthog_survey"."team_id" = 99999
         AND NOT ("posthog_survey"."archived"))
  '''
# ---
# name: TestDecideRemoteConfig.test_flag_with_behavioural_cohorts.22
  '''
  SELECT "posthog_pluginconfig"."id",
         "posthog_pluginsourcefile"."transpiled",
         "posthog_pluginconfig"."web_token",
         "posthog_plugin"."config_schema",
         "posthog_pluginconfig"."config"
  FROM "posthog_pluginconfig"
  INNER JOIN "posthog_plugin" ON ("posthog_pluginconfig"."plugin_id" = "posthog_plugin"."id")
  INNER JOIN "posthog_pluginsourcefile" ON ("posthog_plugin"."id" = "posthog_pluginsourcefile"."plugin_id")
  WHERE ("posthog_pluginconfig"."enabled"
         AND "posthog_pluginsourcefile"."filename" = 'site.ts'
         AND "posthog_pluginsourcefile"."status" = 'TRANSPILED'
         AND "posthog_pluginconfig"."team_id" = 99999)
  '''
# ---
# name: TestDecideRemoteConfig.test_flag_with_behavioural_cohorts.23
  '''
  SELECT "posthog_hogfunction"."id",
         "posthog_hogfunction"."team_id",
         "posthog_hogfunction"."name",
         "posthog_hogfunction"."description",
         "posthog_hogfunction"."created_at",
         "posthog_hogfunction"."created_by_id",
         "posthog_hogfunction"."deleted",
         "posthog_hogfunction"."updated_at",
         "posthog_hogfunction"."enabled",
         "posthog_hogfunction"."type",
         "posthog_hogfunction"."icon_url",
         "posthog_hogfunction"."hog",
         "posthog_hogfunction"."bytecode",
         "posthog_hogfunction"."transpiled",
         "posthog_hogfunction"."inputs_schema",
         "posthog_hogfunction"."inputs",
         "posthog_hogfunction"."encrypted_inputs",
         "posthog_hogfunction"."filters",
         "posthog_hogfunction"."mappings",
         "posthog_hogfunction"."masking",
         "posthog_hogfunction"."template_id",
         "posthog_hogfunction"."execution_order",
         "posthog_team"."id",
         "posthog_team"."uuid",
         "posthog_team"."organization_id",
         "posthog_team"."project_id",
         "posthog_team"."api_token",
         "posthog_team"."app_urls",
         "posthog_team"."name",
         "posthog_team"."slack_incoming_webhook",
         "posthog_team"."created_at",
         "posthog_team"."updated_at",
         "posthog_team"."anonymize_ips",
         "posthog_team"."completed_snippet_onboarding",
         "posthog_team"."has_completed_onboarding_for",
         "posthog_team"."onboarding_tasks",
         "posthog_team"."ingested_event",
         "posthog_team"."autocapture_opt_out",
         "posthog_team"."autocapture_web_vitals_opt_in",
         "posthog_team"."autocapture_web_vitals_allowed_metrics",
         "posthog_team"."autocapture_exceptions_opt_in",
         "posthog_team"."autocapture_exceptions_errors_to_ignore",
         "posthog_team"."person_processing_opt_out",
         "posthog_team"."session_recording_opt_in",
         "posthog_team"."session_recording_sample_rate",
         "posthog_team"."session_recording_minimum_duration_milliseconds",
         "posthog_team"."session_recording_linked_flag",
         "posthog_team"."session_recording_network_payload_capture_config",
         "posthog_team"."session_recording_masking_config",
         "posthog_team"."session_recording_url_trigger_config",
         "posthog_team"."session_recording_url_blocklist_config",
         "posthog_team"."session_recording_event_trigger_config",
         "posthog_team"."session_replay_config",
         "posthog_team"."survey_config",
         "posthog_team"."capture_console_log_opt_in",
         "posthog_team"."capture_performance_opt_in",
         "posthog_team"."capture_dead_clicks",
         "posthog_team"."surveys_opt_in",
         "posthog_team"."heatmaps_opt_in",
         "posthog_team"."flags_persistence_default",
         "posthog_team"."session_recording_version",
         "posthog_team"."signup_token",
         "posthog_team"."is_demo",
         "posthog_team"."access_control",
         "posthog_team"."week_start_day",
         "posthog_team"."inject_web_apps",
         "posthog_team"."test_account_filters",
         "posthog_team"."test_account_filters_default_checked",
         "posthog_team"."path_cleaning_filters",
         "posthog_team"."timezone",
         "posthog_team"."data_attributes",
         "posthog_team"."person_display_name_properties",
         "posthog_team"."live_events_columns",
         "posthog_team"."recording_domains",
         "posthog_team"."human_friendly_comparison_periods",
         "posthog_team"."cookieless_server_hash_mode",
         "posthog_team"."revenue_tracking_config",
         "posthog_team"."primary_dashboard_id",
         "posthog_team"."default_data_theme",
         "posthog_team"."extra_settings",
         "posthog_team"."modifiers",
         "posthog_team"."correlation_config",
         "posthog_team"."session_recording_retention_period_days",
         "posthog_team"."plugins_opt_in",
         "posthog_team"."opt_out_capture",
         "posthog_team"."event_names",
         "posthog_team"."event_names_with_usage",
         "posthog_team"."event_properties",
         "posthog_team"."event_properties_with_usage",
         "posthog_team"."event_properties_numerical",
         "posthog_team"."external_data_workspace_id",
         "posthog_team"."external_data_workspace_last_synced_at",
         "posthog_team"."api_query_rate_limit"
  FROM "posthog_hogfunction"
  INNER JOIN "posthog_team" ON ("posthog_hogfunction"."team_id" = "posthog_team"."id")
  WHERE (NOT "posthog_hogfunction"."deleted"
         AND "posthog_hogfunction"."enabled"
         AND "posthog_hogfunction"."team_id" = 99999
         AND "posthog_hogfunction"."type" IN ('site_destination',
                                              'site_app'))
  '''
# ---
# name: TestDecideRemoteConfig.test_flag_with_behavioural_cohorts.24
  '''
  SELECT "posthog_cohort"."id",
         "posthog_cohort"."name",
         "posthog_cohort"."description",
         "posthog_cohort"."team_id",
         "posthog_cohort"."deleted",
         "posthog_cohort"."filters",
         "posthog_cohort"."query",
         "posthog_cohort"."version",
         "posthog_cohort"."pending_version",
         "posthog_cohort"."count",
         "posthog_cohort"."created_by_id",
         "posthog_cohort"."created_at",
         "posthog_cohort"."is_calculating",
         "posthog_cohort"."last_calculation",
         "posthog_cohort"."errors_calculating",
         "posthog_cohort"."last_error_at",
         "posthog_cohort"."is_static",
         "posthog_cohort"."groups"
  FROM "posthog_cohort"
  WHERE (NOT "posthog_cohort"."deleted"
         AND "posthog_cohort"."team_id" = 99999)
  '''
# ---
# name: TestDecideRemoteConfig.test_flag_with_behavioural_cohorts.25
  '''
  SELECT "posthog_group"."id",
         "posthog_group"."team_id",
         "posthog_group"."group_key",
         "posthog_group"."group_type_index",
         "posthog_group"."group_properties",
         "posthog_group"."created_at",
         "posthog_group"."properties_last_updated_at",
         "posthog_group"."properties_last_operation",
         "posthog_group"."version"
  FROM "posthog_group"
  WHERE "posthog_group"."team_id" = 99999
  LIMIT 21
  '''
# ---
# name: TestDecideRemoteConfig.test_flag_with_behavioural_cohorts.26
  '''
  SELECT "posthog_remoteconfig"."id",
         "posthog_remoteconfig"."team_id",
         "posthog_remoteconfig"."config",
         "posthog_remoteconfig"."updated_at",
         "posthog_remoteconfig"."synced_at"
  FROM "posthog_remoteconfig"
  WHERE "posthog_remoteconfig"."team_id" = 99999
  LIMIT 21
  '''
# ---
# name: TestDecideRemoteConfig.test_flag_with_behavioural_cohorts.27
  '''
  SELECT "posthog_team"."id",
         "posthog_team"."uuid",
         "posthog_team"."organization_id",
         "posthog_team"."project_id",
         "posthog_team"."api_token",
         "posthog_team"."app_urls",
         "posthog_team"."name",
         "posthog_team"."slack_incoming_webhook",
         "posthog_team"."created_at",
         "posthog_team"."updated_at",
         "posthog_team"."anonymize_ips",
         "posthog_team"."completed_snippet_onboarding",
         "posthog_team"."has_completed_onboarding_for",
         "posthog_team"."onboarding_tasks",
         "posthog_team"."ingested_event",
         "posthog_team"."autocapture_opt_out",
         "posthog_team"."autocapture_web_vitals_opt_in",
         "posthog_team"."autocapture_web_vitals_allowed_metrics",
         "posthog_team"."autocapture_exceptions_opt_in",
         "posthog_team"."autocapture_exceptions_errors_to_ignore",
         "posthog_team"."person_processing_opt_out",
         "posthog_team"."session_recording_opt_in",
         "posthog_team"."session_recording_sample_rate",
         "posthog_team"."session_recording_minimum_duration_milliseconds",
         "posthog_team"."session_recording_linked_flag",
         "posthog_team"."session_recording_network_payload_capture_config",
         "posthog_team"."session_recording_masking_config",
         "posthog_team"."session_recording_url_trigger_config",
         "posthog_team"."session_recording_url_blocklist_config",
         "posthog_team"."session_recording_event_trigger_config",
         "posthog_team"."session_replay_config",
         "posthog_team"."survey_config",
         "posthog_team"."capture_console_log_opt_in",
         "posthog_team"."capture_performance_opt_in",
         "posthog_team"."capture_dead_clicks",
         "posthog_team"."surveys_opt_in",
         "posthog_team"."heatmaps_opt_in",
         "posthog_team"."flags_persistence_default",
         "posthog_team"."session_recording_version",
         "posthog_team"."signup_token",
         "posthog_team"."is_demo",
         "posthog_team"."access_control",
         "posthog_team"."week_start_day",
         "posthog_team"."inject_web_apps",
         "posthog_team"."test_account_filters",
         "posthog_team"."test_account_filters_default_checked",
         "posthog_team"."path_cleaning_filters",
         "posthog_team"."timezone",
         "posthog_team"."data_attributes",
         "posthog_team"."person_display_name_properties",
         "posthog_team"."live_events_columns",
         "posthog_team"."recording_domains",
         "posthog_team"."human_friendly_comparison_periods",
         "posthog_team"."cookieless_server_hash_mode",
         "posthog_team"."revenue_tracking_config",
         "posthog_team"."primary_dashboard_id",
         "posthog_team"."default_data_theme",
         "posthog_team"."extra_settings",
         "posthog_team"."modifiers",
         "posthog_team"."correlation_config",
         "posthog_team"."session_recording_retention_period_days",
         "posthog_team"."plugins_opt_in",
         "posthog_team"."opt_out_capture",
         "posthog_team"."event_names",
         "posthog_team"."event_names_with_usage",
         "posthog_team"."event_properties",
         "posthog_team"."event_properties_with_usage",
         "posthog_team"."event_properties_numerical",
         "posthog_team"."external_data_workspace_id",
         "posthog_team"."external_data_workspace_last_synced_at",
         "posthog_team"."api_query_rate_limit"
  FROM "posthog_team"
  WHERE "posthog_team"."id" = 99999
  LIMIT 21
  '''
# ---
# name: TestDecideRemoteConfig.test_flag_with_behavioural_cohorts.28
  '''
  SELECT COUNT(*) AS "__count"
  FROM "posthog_featureflag"
  WHERE ("posthog_featureflag"."active"
         AND NOT "posthog_featureflag"."deleted"
         AND "posthog_featureflag"."team_id" = 99999)
  '''
# ---
# name: TestDecideRemoteConfig.test_flag_with_behavioural_cohorts.29
  '''
  SELECT "posthog_survey"."id",
         "posthog_survey"."team_id",
         "posthog_survey"."name",
         "posthog_survey"."description",
         "posthog_survey"."linked_flag_id",
         "posthog_survey"."targeting_flag_id",
         "posthog_survey"."internal_targeting_flag_id",
         "posthog_survey"."internal_response_sampling_flag_id",
         "posthog_survey"."type",
         "posthog_survey"."conditions",
         "posthog_survey"."questions",
         "posthog_survey"."appearance",
         "posthog_survey"."created_at",
         "posthog_survey"."created_by_id",
         "posthog_survey"."start_date",
         "posthog_survey"."end_date",
         "posthog_survey"."updated_at",
         "posthog_survey"."archived",
         "posthog_survey"."responses_limit",
         "posthog_survey"."response_sampling_start_date",
         "posthog_survey"."response_sampling_interval_type",
         "posthog_survey"."response_sampling_interval",
         "posthog_survey"."response_sampling_limit",
         "posthog_survey"."response_sampling_daily_limits",
         "posthog_survey"."iteration_count",
         "posthog_survey"."iteration_frequency_days",
         "posthog_survey"."iteration_start_dates",
         "posthog_survey"."current_iteration",
         "posthog_survey"."current_iteration_start_date",
         "posthog_featureflag"."id",
         "posthog_featureflag"."key",
         "posthog_featureflag"."name",
         "posthog_featureflag"."filters",
         "posthog_featureflag"."rollout_percentage",
         "posthog_featureflag"."team_id",
         "posthog_featureflag"."created_by_id",
         "posthog_featureflag"."created_at",
         "posthog_featureflag"."deleted",
         "posthog_featureflag"."active",
         "posthog_featureflag"."rollback_conditions",
         "posthog_featureflag"."performed_rollback",
         "posthog_featureflag"."ensure_experience_continuity",
         "posthog_featureflag"."usage_dashboard_id",
         "posthog_featureflag"."has_enriched_analytics",
         "posthog_featureflag"."is_remote_configuration",
         T4."id",
         T4."key",
         T4."name",
         T4."filters",
         T4."rollout_percentage",
         T4."team_id",
         T4."created_by_id",
         T4."created_at",
         T4."deleted",
         T4."active",
         T4."rollback_conditions",
         T4."performed_rollback",
         T4."ensure_experience_continuity",
         T4."usage_dashboard_id",
         T4."has_enriched_analytics",
         T4."is_remote_configuration",
         T5."id",
         T5."key",
         T5."name",
         T5."filters",
         T5."rollout_percentage",
         T5."team_id",
         T5."created_by_id",
         T5."created_at",
         T5."deleted",
         T5."active",
         T5."rollback_conditions",
         T5."performed_rollback",
         T5."ensure_experience_continuity",
         T5."usage_dashboard_id",
         T5."has_enriched_analytics",
         T5."is_remote_configuration"
  FROM "posthog_survey"
  LEFT OUTER JOIN "posthog_featureflag" ON ("posthog_survey"."linked_flag_id" = "posthog_featureflag"."id")
  LEFT OUTER JOIN "posthog_featureflag" T4 ON ("posthog_survey"."targeting_flag_id" = T4."id")
  LEFT OUTER JOIN "posthog_featureflag" T5 ON ("posthog_survey"."internal_targeting_flag_id" = T5."id")
  WHERE ("posthog_survey"."team_id" = 99999
         AND NOT ("posthog_survey"."archived"))
  '''
# ---
# name: TestDecideRemoteConfig.test_flag_with_behavioural_cohorts.3
  '''
  SELECT "posthog_team"."id",
         "posthog_team"."uuid",
         "posthog_team"."organization_id",
         "posthog_team"."project_id",
         "posthog_team"."api_token",
         "posthog_team"."app_urls",
         "posthog_team"."name",
         "posthog_team"."slack_incoming_webhook",
         "posthog_team"."created_at",
         "posthog_team"."updated_at",
         "posthog_team"."anonymize_ips",
         "posthog_team"."completed_snippet_onboarding",
         "posthog_team"."has_completed_onboarding_for",
         "posthog_team"."onboarding_tasks",
         "posthog_team"."ingested_event",
         "posthog_team"."autocapture_opt_out",
         "posthog_team"."autocapture_web_vitals_opt_in",
         "posthog_team"."autocapture_web_vitals_allowed_metrics",
         "posthog_team"."autocapture_exceptions_opt_in",
         "posthog_team"."autocapture_exceptions_errors_to_ignore",
         "posthog_team"."person_processing_opt_out",
         "posthog_team"."session_recording_opt_in",
         "posthog_team"."session_recording_sample_rate",
         "posthog_team"."session_recording_minimum_duration_milliseconds",
         "posthog_team"."session_recording_linked_flag",
         "posthog_team"."session_recording_network_payload_capture_config",
         "posthog_team"."session_recording_masking_config",
         "posthog_team"."session_recording_url_trigger_config",
         "posthog_team"."session_recording_url_blocklist_config",
         "posthog_team"."session_recording_event_trigger_config",
         "posthog_team"."session_replay_config",
         "posthog_team"."survey_config",
         "posthog_team"."capture_console_log_opt_in",
         "posthog_team"."capture_performance_opt_in",
         "posthog_team"."capture_dead_clicks",
         "posthog_team"."surveys_opt_in",
         "posthog_team"."heatmaps_opt_in",
         "posthog_team"."flags_persistence_default",
         "posthog_team"."session_recording_version",
         "posthog_team"."signup_token",
         "posthog_team"."is_demo",
         "posthog_team"."access_control",
         "posthog_team"."week_start_day",
         "posthog_team"."inject_web_apps",
         "posthog_team"."test_account_filters",
         "posthog_team"."test_account_filters_default_checked",
         "posthog_team"."path_cleaning_filters",
         "posthog_team"."timezone",
         "posthog_team"."data_attributes",
         "posthog_team"."person_display_name_properties",
         "posthog_team"."live_events_columns",
         "posthog_team"."recording_domains",
         "posthog_team"."human_friendly_comparison_periods",
         "posthog_team"."cookieless_server_hash_mode",
         "posthog_team"."revenue_tracking_config",
         "posthog_team"."primary_dashboard_id",
         "posthog_team"."default_data_theme",
         "posthog_team"."extra_settings",
         "posthog_team"."modifiers",
         "posthog_team"."correlation_config",
         "posthog_team"."session_recording_retention_period_days",
         "posthog_team"."plugins_opt_in",
         "posthog_team"."opt_out_capture",
         "posthog_team"."event_names",
         "posthog_team"."event_names_with_usage",
         "posthog_team"."event_properties",
         "posthog_team"."event_properties_with_usage",
         "posthog_team"."event_properties_numerical",
         "posthog_team"."external_data_workspace_id",
         "posthog_team"."external_data_workspace_last_synced_at",
         "posthog_team"."api_query_rate_limit"
  FROM "posthog_team"
  WHERE "posthog_team"."id" = 99999
  LIMIT 21
  '''
# ---
# name: TestDecideRemoteConfig.test_flag_with_behavioural_cohorts.30
  '''
  SELECT "posthog_pluginconfig"."id",
         "posthog_pluginsourcefile"."transpiled",
         "posthog_pluginconfig"."web_token",
         "posthog_plugin"."config_schema",
         "posthog_pluginconfig"."config"
  FROM "posthog_pluginconfig"
  INNER JOIN "posthog_plugin" ON ("posthog_pluginconfig"."plugin_id" = "posthog_plugin"."id")
  INNER JOIN "posthog_pluginsourcefile" ON ("posthog_plugin"."id" = "posthog_pluginsourcefile"."plugin_id")
  WHERE ("posthog_pluginconfig"."enabled"
         AND "posthog_pluginsourcefile"."filename" = 'site.ts'
         AND "posthog_pluginsourcefile"."status" = 'TRANSPILED'
         AND "posthog_pluginconfig"."team_id" = 99999)
  '''
# ---
# name: TestDecideRemoteConfig.test_flag_with_behavioural_cohorts.31
  '''
  SELECT "posthog_hogfunction"."id",
         "posthog_hogfunction"."team_id",
         "posthog_hogfunction"."name",
         "posthog_hogfunction"."description",
         "posthog_hogfunction"."created_at",
         "posthog_hogfunction"."created_by_id",
         "posthog_hogfunction"."deleted",
         "posthog_hogfunction"."updated_at",
         "posthog_hogfunction"."enabled",
         "posthog_hogfunction"."type",
         "posthog_hogfunction"."icon_url",
         "posthog_hogfunction"."hog",
         "posthog_hogfunction"."bytecode",
         "posthog_hogfunction"."transpiled",
         "posthog_hogfunction"."inputs_schema",
         "posthog_hogfunction"."inputs",
         "posthog_hogfunction"."encrypted_inputs",
         "posthog_hogfunction"."filters",
         "posthog_hogfunction"."mappings",
         "posthog_hogfunction"."masking",
         "posthog_hogfunction"."template_id",
         "posthog_hogfunction"."execution_order",
         "posthog_team"."id",
         "posthog_team"."uuid",
         "posthog_team"."organization_id",
         "posthog_team"."project_id",
         "posthog_team"."api_token",
         "posthog_team"."app_urls",
         "posthog_team"."name",
         "posthog_team"."slack_incoming_webhook",
         "posthog_team"."created_at",
         "posthog_team"."updated_at",
         "posthog_team"."anonymize_ips",
         "posthog_team"."completed_snippet_onboarding",
         "posthog_team"."has_completed_onboarding_for",
         "posthog_team"."onboarding_tasks",
         "posthog_team"."ingested_event",
         "posthog_team"."autocapture_opt_out",
         "posthog_team"."autocapture_web_vitals_opt_in",
         "posthog_team"."autocapture_web_vitals_allowed_metrics",
         "posthog_team"."autocapture_exceptions_opt_in",
         "posthog_team"."autocapture_exceptions_errors_to_ignore",
         "posthog_team"."person_processing_opt_out",
         "posthog_team"."session_recording_opt_in",
         "posthog_team"."session_recording_sample_rate",
         "posthog_team"."session_recording_minimum_duration_milliseconds",
         "posthog_team"."session_recording_linked_flag",
         "posthog_team"."session_recording_network_payload_capture_config",
         "posthog_team"."session_recording_masking_config",
         "posthog_team"."session_recording_url_trigger_config",
         "posthog_team"."session_recording_url_blocklist_config",
         "posthog_team"."session_recording_event_trigger_config",
         "posthog_team"."session_replay_config",
         "posthog_team"."survey_config",
         "posthog_team"."capture_console_log_opt_in",
         "posthog_team"."capture_performance_opt_in",
         "posthog_team"."capture_dead_clicks",
         "posthog_team"."surveys_opt_in",
         "posthog_team"."heatmaps_opt_in",
         "posthog_team"."flags_persistence_default",
         "posthog_team"."session_recording_version",
         "posthog_team"."signup_token",
         "posthog_team"."is_demo",
         "posthog_team"."access_control",
         "posthog_team"."week_start_day",
         "posthog_team"."inject_web_apps",
         "posthog_team"."test_account_filters",
         "posthog_team"."test_account_filters_default_checked",
         "posthog_team"."path_cleaning_filters",
         "posthog_team"."timezone",
         "posthog_team"."data_attributes",
         "posthog_team"."person_display_name_properties",
         "posthog_team"."live_events_columns",
         "posthog_team"."recording_domains",
         "posthog_team"."human_friendly_comparison_periods",
         "posthog_team"."cookieless_server_hash_mode",
         "posthog_team"."revenue_tracking_config",
         "posthog_team"."primary_dashboard_id",
         "posthog_team"."default_data_theme",
         "posthog_team"."extra_settings",
         "posthog_team"."modifiers",
         "posthog_team"."correlation_config",
         "posthog_team"."session_recording_retention_period_days",
         "posthog_team"."plugins_opt_in",
         "posthog_team"."opt_out_capture",
         "posthog_team"."event_names",
         "posthog_team"."event_names_with_usage",
         "posthog_team"."event_properties",
         "posthog_team"."event_properties_with_usage",
         "posthog_team"."event_properties_numerical",
         "posthog_team"."external_data_workspace_id",
         "posthog_team"."external_data_workspace_last_synced_at",
         "posthog_team"."api_query_rate_limit"
  FROM "posthog_hogfunction"
  INNER JOIN "posthog_team" ON ("posthog_hogfunction"."team_id" = "posthog_team"."id")
  WHERE (NOT "posthog_hogfunction"."deleted"
         AND "posthog_hogfunction"."enabled"
         AND "posthog_hogfunction"."team_id" = 99999
         AND "posthog_hogfunction"."type" IN ('site_destination',
                                              'site_app'))
  '''
# ---
# name: TestDecideRemoteConfig.test_flag_with_behavioural_cohorts.32
  '''
  SELECT "posthog_cohort"."id",
         "posthog_cohort"."name",
         "posthog_cohort"."description",
         "posthog_cohort"."team_id",
         "posthog_cohort"."deleted",
         "posthog_cohort"."filters",
         "posthog_cohort"."query",
         "posthog_cohort"."version",
         "posthog_cohort"."pending_version",
         "posthog_cohort"."count",
         "posthog_cohort"."created_by_id",
         "posthog_cohort"."created_at",
         "posthog_cohort"."is_calculating",
         "posthog_cohort"."last_calculation",
         "posthog_cohort"."errors_calculating",
         "posthog_cohort"."last_error_at",
         "posthog_cohort"."is_static",
         "posthog_cohort"."groups"
  FROM "posthog_cohort"
  WHERE (NOT "posthog_cohort"."deleted"
         AND "posthog_cohort"."team_id" = 99999)
  '''
# ---
# name: TestDecideRemoteConfig.test_flag_with_behavioural_cohorts.33
  '''
  SELECT "posthog_group"."id",
         "posthog_group"."team_id",
         "posthog_group"."group_key",
         "posthog_group"."group_type_index",
         "posthog_group"."group_properties",
         "posthog_group"."created_at",
         "posthog_group"."properties_last_updated_at",
         "posthog_group"."properties_last_operation",
         "posthog_group"."version"
  FROM "posthog_group"
  WHERE "posthog_group"."team_id" = 99999
  LIMIT 21
  '''
# ---
# name: TestDecideRemoteConfig.test_flag_with_behavioural_cohorts.4
  '''
  SELECT COUNT(*) AS "__count"
  FROM "posthog_featureflag"
  WHERE ("posthog_featureflag"."active"
         AND NOT "posthog_featureflag"."deleted"
         AND "posthog_featureflag"."team_id" = 99999)
  '''
# ---
# name: TestDecideRemoteConfig.test_flag_with_behavioural_cohorts.5
  '''
  SELECT "posthog_survey"."id",
         "posthog_survey"."team_id",
         "posthog_survey"."name",
         "posthog_survey"."description",
         "posthog_survey"."linked_flag_id",
         "posthog_survey"."targeting_flag_id",
         "posthog_survey"."internal_targeting_flag_id",
         "posthog_survey"."internal_response_sampling_flag_id",
         "posthog_survey"."type",
         "posthog_survey"."conditions",
         "posthog_survey"."questions",
         "posthog_survey"."appearance",
         "posthog_survey"."created_at",
         "posthog_survey"."created_by_id",
         "posthog_survey"."start_date",
         "posthog_survey"."end_date",
         "posthog_survey"."updated_at",
         "posthog_survey"."archived",
         "posthog_survey"."responses_limit",
         "posthog_survey"."response_sampling_start_date",
         "posthog_survey"."response_sampling_interval_type",
         "posthog_survey"."response_sampling_interval",
         "posthog_survey"."response_sampling_limit",
         "posthog_survey"."response_sampling_daily_limits",
         "posthog_survey"."iteration_count",
         "posthog_survey"."iteration_frequency_days",
         "posthog_survey"."iteration_start_dates",
         "posthog_survey"."current_iteration",
         "posthog_survey"."current_iteration_start_date",
         "posthog_featureflag"."id",
         "posthog_featureflag"."key",
         "posthog_featureflag"."name",
         "posthog_featureflag"."filters",
         "posthog_featureflag"."rollout_percentage",
         "posthog_featureflag"."team_id",
         "posthog_featureflag"."created_by_id",
         "posthog_featureflag"."created_at",
         "posthog_featureflag"."deleted",
         "posthog_featureflag"."active",
         "posthog_featureflag"."rollback_conditions",
         "posthog_featureflag"."performed_rollback",
         "posthog_featureflag"."ensure_experience_continuity",
         "posthog_featureflag"."usage_dashboard_id",
         "posthog_featureflag"."has_enriched_analytics",
         "posthog_featureflag"."is_remote_configuration",
         T4."id",
         T4."key",
         T4."name",
         T4."filters",
         T4."rollout_percentage",
         T4."team_id",
         T4."created_by_id",
         T4."created_at",
         T4."deleted",
         T4."active",
         T4."rollback_conditions",
         T4."performed_rollback",
         T4."ensure_experience_continuity",
         T4."usage_dashboard_id",
         T4."has_enriched_analytics",
         T4."is_remote_configuration",
         T5."id",
         T5."key",
         T5."name",
         T5."filters",
         T5."rollout_percentage",
         T5."team_id",
         T5."created_by_id",
         T5."created_at",
         T5."deleted",
         T5."active",
         T5."rollback_conditions",
         T5."performed_rollback",
         T5."ensure_experience_continuity",
         T5."usage_dashboard_id",
         T5."has_enriched_analytics",
         T5."is_remote_configuration"
  FROM "posthog_survey"
  LEFT OUTER JOIN "posthog_featureflag" ON ("posthog_survey"."linked_flag_id" = "posthog_featureflag"."id")
  LEFT OUTER JOIN "posthog_featureflag" T4 ON ("posthog_survey"."targeting_flag_id" = T4."id")
  LEFT OUTER JOIN "posthog_featureflag" T5 ON ("posthog_survey"."internal_targeting_flag_id" = T5."id")
  WHERE ("posthog_survey"."team_id" = 99999
         AND NOT ("posthog_survey"."archived"))
  '''
# ---
# name: TestDecideRemoteConfig.test_flag_with_behavioural_cohorts.6
  '''
  SELECT "posthog_pluginconfig"."id",
         "posthog_pluginsourcefile"."transpiled",
         "posthog_pluginconfig"."web_token",
         "posthog_plugin"."config_schema",
         "posthog_pluginconfig"."config"
  FROM "posthog_pluginconfig"
  INNER JOIN "posthog_plugin" ON ("posthog_pluginconfig"."plugin_id" = "posthog_plugin"."id")
  INNER JOIN "posthog_pluginsourcefile" ON ("posthog_plugin"."id" = "posthog_pluginsourcefile"."plugin_id")
  WHERE ("posthog_pluginconfig"."enabled"
         AND "posthog_pluginsourcefile"."filename" = 'site.ts'
         AND "posthog_pluginsourcefile"."status" = 'TRANSPILED'
         AND "posthog_pluginconfig"."team_id" = 99999)
  '''
# ---
# name: TestDecideRemoteConfig.test_flag_with_behavioural_cohorts.7
  '''
  SELECT "posthog_hogfunction"."id",
         "posthog_hogfunction"."team_id",
         "posthog_hogfunction"."name",
         "posthog_hogfunction"."description",
         "posthog_hogfunction"."created_at",
         "posthog_hogfunction"."created_by_id",
         "posthog_hogfunction"."deleted",
         "posthog_hogfunction"."updated_at",
         "posthog_hogfunction"."enabled",
         "posthog_hogfunction"."type",
         "posthog_hogfunction"."icon_url",
         "posthog_hogfunction"."hog",
         "posthog_hogfunction"."bytecode",
         "posthog_hogfunction"."transpiled",
         "posthog_hogfunction"."inputs_schema",
         "posthog_hogfunction"."inputs",
         "posthog_hogfunction"."encrypted_inputs",
         "posthog_hogfunction"."filters",
         "posthog_hogfunction"."mappings",
         "posthog_hogfunction"."masking",
         "posthog_hogfunction"."template_id",
         "posthog_hogfunction"."execution_order",
         "posthog_team"."id",
         "posthog_team"."uuid",
         "posthog_team"."organization_id",
         "posthog_team"."project_id",
         "posthog_team"."api_token",
         "posthog_team"."app_urls",
         "posthog_team"."name",
         "posthog_team"."slack_incoming_webhook",
         "posthog_team"."created_at",
         "posthog_team"."updated_at",
         "posthog_team"."anonymize_ips",
         "posthog_team"."completed_snippet_onboarding",
         "posthog_team"."has_completed_onboarding_for",
         "posthog_team"."onboarding_tasks",
         "posthog_team"."ingested_event",
         "posthog_team"."autocapture_opt_out",
         "posthog_team"."autocapture_web_vitals_opt_in",
         "posthog_team"."autocapture_web_vitals_allowed_metrics",
         "posthog_team"."autocapture_exceptions_opt_in",
         "posthog_team"."autocapture_exceptions_errors_to_ignore",
         "posthog_team"."person_processing_opt_out",
         "posthog_team"."session_recording_opt_in",
         "posthog_team"."session_recording_sample_rate",
         "posthog_team"."session_recording_minimum_duration_milliseconds",
         "posthog_team"."session_recording_linked_flag",
         "posthog_team"."session_recording_network_payload_capture_config",
         "posthog_team"."session_recording_masking_config",
         "posthog_team"."session_recording_url_trigger_config",
         "posthog_team"."session_recording_url_blocklist_config",
         "posthog_team"."session_recording_event_trigger_config",
         "posthog_team"."session_replay_config",
         "posthog_team"."survey_config",
         "posthog_team"."capture_console_log_opt_in",
         "posthog_team"."capture_performance_opt_in",
         "posthog_team"."capture_dead_clicks",
         "posthog_team"."surveys_opt_in",
         "posthog_team"."heatmaps_opt_in",
         "posthog_team"."flags_persistence_default",
         "posthog_team"."session_recording_version",
         "posthog_team"."signup_token",
         "posthog_team"."is_demo",
         "posthog_team"."access_control",
         "posthog_team"."week_start_day",
         "posthog_team"."inject_web_apps",
         "posthog_team"."test_account_filters",
         "posthog_team"."test_account_filters_default_checked",
         "posthog_team"."path_cleaning_filters",
         "posthog_team"."timezone",
         "posthog_team"."data_attributes",
         "posthog_team"."person_display_name_properties",
         "posthog_team"."live_events_columns",
         "posthog_team"."recording_domains",
         "posthog_team"."human_friendly_comparison_periods",
         "posthog_team"."cookieless_server_hash_mode",
         "posthog_team"."revenue_tracking_config",
         "posthog_team"."primary_dashboard_id",
         "posthog_team"."default_data_theme",
         "posthog_team"."extra_settings",
         "posthog_team"."modifiers",
         "posthog_team"."correlation_config",
         "posthog_team"."session_recording_retention_period_days",
         "posthog_team"."plugins_opt_in",
         "posthog_team"."opt_out_capture",
         "posthog_team"."event_names",
         "posthog_team"."event_names_with_usage",
         "posthog_team"."event_properties",
         "posthog_team"."event_properties_with_usage",
         "posthog_team"."event_properties_numerical",
         "posthog_team"."external_data_workspace_id",
         "posthog_team"."external_data_workspace_last_synced_at",
         "posthog_team"."api_query_rate_limit"
  FROM "posthog_hogfunction"
  INNER JOIN "posthog_team" ON ("posthog_hogfunction"."team_id" = "posthog_team"."id")
  WHERE (NOT "posthog_hogfunction"."deleted"
         AND "posthog_hogfunction"."enabled"
         AND "posthog_hogfunction"."team_id" = 99999
         AND "posthog_hogfunction"."type" IN ('site_destination',
                                              'site_app'))
  '''
# ---
# name: TestDecideRemoteConfig.test_flag_with_behavioural_cohorts.8
  '''
  SELECT "posthog_user"."id",
         "posthog_user"."password",
         "posthog_user"."last_login",
         "posthog_user"."first_name",
         "posthog_user"."last_name",
         "posthog_user"."is_staff",
         "posthog_user"."date_joined",
         "posthog_user"."uuid",
         "posthog_user"."current_organization_id",
         "posthog_user"."current_team_id",
         "posthog_user"."email",
         "posthog_user"."pending_email",
         "posthog_user"."temporary_token",
         "posthog_user"."distinct_id",
         "posthog_user"."is_email_verified",
         "posthog_user"."has_seen_product_intro_for",
         "posthog_user"."strapi_id",
         "posthog_user"."is_active",
         "posthog_user"."role_at_organization",
         "posthog_user"."theme_mode",
         "posthog_user"."partial_notification_settings",
         "posthog_user"."anonymize_data",
         "posthog_user"."toolbar_mode",
         "posthog_user"."hedgehog_config",
         "posthog_user"."events_column_config",
         "posthog_user"."email_opt_in"
  FROM "posthog_user"
  WHERE "posthog_user"."id" = 99999
  LIMIT 21
  '''
# ---
# name: TestDecideRemoteConfig.test_flag_with_behavioural_cohorts.9
  '''
  SELECT "posthog_team"."id",
         "posthog_team"."uuid",
         "posthog_team"."organization_id",
         "posthog_team"."project_id",
         "posthog_team"."api_token",
         "posthog_team"."app_urls",
         "posthog_team"."name",
         "posthog_team"."slack_incoming_webhook",
         "posthog_team"."created_at",
         "posthog_team"."updated_at",
         "posthog_team"."anonymize_ips",
         "posthog_team"."completed_snippet_onboarding",
         "posthog_team"."has_completed_onboarding_for",
         "posthog_team"."onboarding_tasks",
         "posthog_team"."ingested_event",
         "posthog_team"."autocapture_opt_out",
         "posthog_team"."autocapture_web_vitals_opt_in",
         "posthog_team"."autocapture_web_vitals_allowed_metrics",
         "posthog_team"."autocapture_exceptions_opt_in",
         "posthog_team"."autocapture_exceptions_errors_to_ignore",
         "posthog_team"."person_processing_opt_out",
         "posthog_team"."session_recording_opt_in",
         "posthog_team"."session_recording_sample_rate",
         "posthog_team"."session_recording_minimum_duration_milliseconds",
         "posthog_team"."session_recording_linked_flag",
         "posthog_team"."session_recording_network_payload_capture_config",
         "posthog_team"."session_recording_masking_config",
         "posthog_team"."session_recording_url_trigger_config",
         "posthog_team"."session_recording_url_blocklist_config",
         "posthog_team"."session_recording_event_trigger_config",
         "posthog_team"."session_replay_config",
         "posthog_team"."survey_config",
         "posthog_team"."capture_console_log_opt_in",
         "posthog_team"."capture_performance_opt_in",
         "posthog_team"."capture_dead_clicks",
         "posthog_team"."surveys_opt_in",
         "posthog_team"."heatmaps_opt_in",
         "posthog_team"."flags_persistence_default",
         "posthog_team"."session_recording_version",
         "posthog_team"."signup_token",
         "posthog_team"."is_demo",
         "posthog_team"."access_control",
         "posthog_team"."week_start_day",
         "posthog_team"."inject_web_apps",
         "posthog_team"."test_account_filters",
         "posthog_team"."test_account_filters_default_checked",
         "posthog_team"."path_cleaning_filters",
         "posthog_team"."timezone",
         "posthog_team"."data_attributes",
         "posthog_team"."person_display_name_properties",
         "posthog_team"."live_events_columns",
         "posthog_team"."recording_domains",
         "posthog_team"."human_friendly_comparison_periods",
         "posthog_team"."cookieless_server_hash_mode",
         "posthog_team"."revenue_tracking_config",
         "posthog_team"."primary_dashboard_id",
         "posthog_team"."default_data_theme",
         "posthog_team"."extra_settings",
         "posthog_team"."modifiers",
         "posthog_team"."correlation_config",
         "posthog_team"."session_recording_retention_period_days",
         "posthog_team"."plugins_opt_in",
         "posthog_team"."opt_out_capture",
         "posthog_team"."event_names",
         "posthog_team"."event_names_with_usage",
         "posthog_team"."event_properties",
         "posthog_team"."event_properties_with_usage",
         "posthog_team"."event_properties_numerical",
         "posthog_team"."external_data_workspace_id",
         "posthog_team"."external_data_workspace_last_synced_at",
         "posthog_team"."api_query_rate_limit"
  FROM "posthog_team"
  WHERE "posthog_team"."id" = 99999
  LIMIT 21
  '''
# ---
# name: TestDecideRemoteConfig.test_flag_with_regular_cohorts
  '''
  SELECT "posthog_hogfunction"."id",
         "posthog_hogfunction"."team_id",
         "posthog_hogfunction"."name",
         "posthog_hogfunction"."description",
         "posthog_hogfunction"."created_at",
         "posthog_hogfunction"."created_by_id",
         "posthog_hogfunction"."deleted",
         "posthog_hogfunction"."updated_at",
         "posthog_hogfunction"."enabled",
         "posthog_hogfunction"."type",
         "posthog_hogfunction"."icon_url",
         "posthog_hogfunction"."hog",
         "posthog_hogfunction"."bytecode",
         "posthog_hogfunction"."transpiled",
         "posthog_hogfunction"."inputs_schema",
         "posthog_hogfunction"."inputs",
         "posthog_hogfunction"."encrypted_inputs",
         "posthog_hogfunction"."filters",
         "posthog_hogfunction"."mappings",
         "posthog_hogfunction"."masking",
         "posthog_hogfunction"."template_id",
         "posthog_hogfunction"."execution_order",
         "posthog_team"."id",
         "posthog_team"."uuid",
         "posthog_team"."organization_id",
         "posthog_team"."project_id",
         "posthog_team"."api_token",
         "posthog_team"."app_urls",
         "posthog_team"."name",
         "posthog_team"."slack_incoming_webhook",
         "posthog_team"."created_at",
         "posthog_team"."updated_at",
         "posthog_team"."anonymize_ips",
         "posthog_team"."completed_snippet_onboarding",
         "posthog_team"."has_completed_onboarding_for",
         "posthog_team"."onboarding_tasks",
         "posthog_team"."ingested_event",
         "posthog_team"."autocapture_opt_out",
         "posthog_team"."autocapture_web_vitals_opt_in",
         "posthog_team"."autocapture_web_vitals_allowed_metrics",
         "posthog_team"."autocapture_exceptions_opt_in",
         "posthog_team"."autocapture_exceptions_errors_to_ignore",
         "posthog_team"."person_processing_opt_out",
         "posthog_team"."session_recording_opt_in",
         "posthog_team"."session_recording_sample_rate",
         "posthog_team"."session_recording_minimum_duration_milliseconds",
         "posthog_team"."session_recording_linked_flag",
         "posthog_team"."session_recording_network_payload_capture_config",
         "posthog_team"."session_recording_masking_config",
         "posthog_team"."session_recording_url_trigger_config",
         "posthog_team"."session_recording_url_blocklist_config",
         "posthog_team"."session_recording_event_trigger_config",
         "posthog_team"."session_replay_config",
         "posthog_team"."survey_config",
         "posthog_team"."capture_console_log_opt_in",
         "posthog_team"."capture_performance_opt_in",
         "posthog_team"."capture_dead_clicks",
         "posthog_team"."surveys_opt_in",
         "posthog_team"."heatmaps_opt_in",
         "posthog_team"."flags_persistence_default",
         "posthog_team"."session_recording_version",
         "posthog_team"."signup_token",
         "posthog_team"."is_demo",
         "posthog_team"."access_control",
         "posthog_team"."week_start_day",
         "posthog_team"."inject_web_apps",
         "posthog_team"."test_account_filters",
         "posthog_team"."test_account_filters_default_checked",
         "posthog_team"."path_cleaning_filters",
         "posthog_team"."timezone",
         "posthog_team"."data_attributes",
         "posthog_team"."person_display_name_properties",
         "posthog_team"."live_events_columns",
         "posthog_team"."recording_domains",
         "posthog_team"."human_friendly_comparison_periods",
         "posthog_team"."cookieless_server_hash_mode",
         "posthog_team"."revenue_tracking_config",
         "posthog_team"."primary_dashboard_id",
         "posthog_team"."default_data_theme",
         "posthog_team"."extra_settings",
         "posthog_team"."modifiers",
         "posthog_team"."correlation_config",
         "posthog_team"."session_recording_retention_period_days",
         "posthog_team"."plugins_opt_in",
         "posthog_team"."opt_out_capture",
         "posthog_team"."event_names",
         "posthog_team"."event_names_with_usage",
         "posthog_team"."event_properties",
         "posthog_team"."event_properties_with_usage",
         "posthog_team"."event_properties_numerical",
         "posthog_team"."external_data_workspace_id",
         "posthog_team"."external_data_workspace_last_synced_at",
         "posthog_team"."api_query_rate_limit"
  FROM "posthog_hogfunction"
  INNER JOIN "posthog_team" ON ("posthog_hogfunction"."team_id" = "posthog_team"."id")
  WHERE ("posthog_hogfunction"."team_id" = 99999
         AND "posthog_hogfunction"."filters" @> '{"filter_test_accounts": true}'::jsonb)
  '''
# ---
# name: TestDecideRemoteConfig.test_flag_with_regular_cohorts.1
  '''
  SELECT "posthog_team"."id",
         "posthog_team"."uuid",
         "posthog_team"."organization_id",
         "posthog_team"."project_id",
         "posthog_team"."api_token",
         "posthog_team"."app_urls",
         "posthog_team"."name",
         "posthog_team"."slack_incoming_webhook",
         "posthog_team"."created_at",
         "posthog_team"."updated_at",
         "posthog_team"."anonymize_ips",
         "posthog_team"."completed_snippet_onboarding",
         "posthog_team"."has_completed_onboarding_for",
         "posthog_team"."onboarding_tasks",
         "posthog_team"."ingested_event",
         "posthog_team"."autocapture_opt_out",
         "posthog_team"."autocapture_web_vitals_opt_in",
         "posthog_team"."autocapture_web_vitals_allowed_metrics",
         "posthog_team"."autocapture_exceptions_opt_in",
         "posthog_team"."autocapture_exceptions_errors_to_ignore",
         "posthog_team"."person_processing_opt_out",
         "posthog_team"."session_recording_opt_in",
         "posthog_team"."session_recording_sample_rate",
         "posthog_team"."session_recording_minimum_duration_milliseconds",
         "posthog_team"."session_recording_linked_flag",
         "posthog_team"."session_recording_network_payload_capture_config",
         "posthog_team"."session_recording_masking_config",
         "posthog_team"."session_recording_url_trigger_config",
         "posthog_team"."session_recording_url_blocklist_config",
         "posthog_team"."session_recording_event_trigger_config",
         "posthog_team"."session_replay_config",
         "posthog_team"."survey_config",
         "posthog_team"."capture_console_log_opt_in",
         "posthog_team"."capture_performance_opt_in",
         "posthog_team"."capture_dead_clicks",
         "posthog_team"."surveys_opt_in",
         "posthog_team"."heatmaps_opt_in",
         "posthog_team"."flags_persistence_default",
         "posthog_team"."session_recording_version",
         "posthog_team"."signup_token",
         "posthog_team"."is_demo",
         "posthog_team"."access_control",
         "posthog_team"."week_start_day",
         "posthog_team"."inject_web_apps",
         "posthog_team"."test_account_filters",
         "posthog_team"."test_account_filters_default_checked",
         "posthog_team"."path_cleaning_filters",
         "posthog_team"."timezone",
         "posthog_team"."data_attributes",
         "posthog_team"."person_display_name_properties",
         "posthog_team"."live_events_columns",
         "posthog_team"."recording_domains",
         "posthog_team"."human_friendly_comparison_periods",
         "posthog_team"."cookieless_server_hash_mode",
         "posthog_team"."revenue_tracking_config",
         "posthog_team"."primary_dashboard_id",
         "posthog_team"."default_data_theme",
         "posthog_team"."extra_settings",
         "posthog_team"."modifiers",
         "posthog_team"."correlation_config",
         "posthog_team"."session_recording_retention_period_days",
         "posthog_team"."external_data_workspace_id",
         "posthog_team"."external_data_workspace_last_synced_at",
         "posthog_team"."api_query_rate_limit"
  FROM "posthog_team"
  WHERE "posthog_team"."id" = 99999
  LIMIT 21
  '''
# ---
# name: TestDecideRemoteConfig.test_flag_with_regular_cohorts.10
  '''
  SELECT "posthog_featureflag"."id",
         "posthog_featureflag"."key",
         "posthog_featureflag"."name",
         "posthog_featureflag"."filters",
         "posthog_featureflag"."rollout_percentage",
         "posthog_featureflag"."team_id",
         "posthog_featureflag"."created_by_id",
         "posthog_featureflag"."created_at",
         "posthog_featureflag"."deleted",
         "posthog_featureflag"."active",
         "posthog_featureflag"."rollback_conditions",
         "posthog_featureflag"."performed_rollback",
         "posthog_featureflag"."ensure_experience_continuity",
         "posthog_featureflag"."usage_dashboard_id",
         "posthog_featureflag"."has_enriched_analytics",
         "posthog_featureflag"."is_remote_configuration"
  FROM "posthog_featureflag"
  WHERE ("posthog_featureflag"."active"
         AND NOT "posthog_featureflag"."deleted"
         AND "posthog_featureflag"."team_id" = 99999)
  '''
# ---
# name: TestDecideRemoteConfig.test_flag_with_regular_cohorts.11
  '''
  SELECT "posthog_team"."id",
         "posthog_team"."uuid",
         "posthog_team"."organization_id",
         "posthog_team"."project_id",
         "posthog_team"."api_token",
         "posthog_team"."app_urls",
         "posthog_team"."name",
         "posthog_team"."slack_incoming_webhook",
         "posthog_team"."created_at",
         "posthog_team"."updated_at",
         "posthog_team"."anonymize_ips",
         "posthog_team"."completed_snippet_onboarding",
         "posthog_team"."has_completed_onboarding_for",
         "posthog_team"."onboarding_tasks",
         "posthog_team"."ingested_event",
         "posthog_team"."autocapture_opt_out",
         "posthog_team"."autocapture_web_vitals_opt_in",
         "posthog_team"."autocapture_web_vitals_allowed_metrics",
         "posthog_team"."autocapture_exceptions_opt_in",
         "posthog_team"."autocapture_exceptions_errors_to_ignore",
         "posthog_team"."person_processing_opt_out",
         "posthog_team"."session_recording_opt_in",
         "posthog_team"."session_recording_sample_rate",
         "posthog_team"."session_recording_minimum_duration_milliseconds",
         "posthog_team"."session_recording_linked_flag",
         "posthog_team"."session_recording_network_payload_capture_config",
         "posthog_team"."session_recording_masking_config",
         "posthog_team"."session_recording_url_trigger_config",
         "posthog_team"."session_recording_url_blocklist_config",
         "posthog_team"."session_recording_event_trigger_config",
         "posthog_team"."session_replay_config",
         "posthog_team"."survey_config",
         "posthog_team"."capture_console_log_opt_in",
         "posthog_team"."capture_performance_opt_in",
         "posthog_team"."capture_dead_clicks",
         "posthog_team"."surveys_opt_in",
         "posthog_team"."heatmaps_opt_in",
         "posthog_team"."flags_persistence_default",
         "posthog_team"."session_recording_version",
         "posthog_team"."signup_token",
         "posthog_team"."is_demo",
         "posthog_team"."access_control",
         "posthog_team"."week_start_day",
         "posthog_team"."inject_web_apps",
         "posthog_team"."test_account_filters",
         "posthog_team"."test_account_filters_default_checked",
         "posthog_team"."path_cleaning_filters",
         "posthog_team"."timezone",
         "posthog_team"."data_attributes",
         "posthog_team"."person_display_name_properties",
         "posthog_team"."live_events_columns",
         "posthog_team"."recording_domains",
         "posthog_team"."human_friendly_comparison_periods",
         "posthog_team"."cookieless_server_hash_mode",
         "posthog_team"."revenue_tracking_config",
         "posthog_team"."primary_dashboard_id",
         "posthog_team"."default_data_theme",
         "posthog_team"."extra_settings",
         "posthog_team"."modifiers",
         "posthog_team"."correlation_config",
         "posthog_team"."session_recording_retention_period_days",
         "posthog_team"."external_data_workspace_id",
         "posthog_team"."external_data_workspace_last_synced_at",
         "posthog_team"."api_query_rate_limit"
  FROM "posthog_team"
  WHERE "posthog_team"."id" = 99999
  LIMIT 21
  '''
# ---
# name: TestDecideRemoteConfig.test_flag_with_regular_cohorts.12
  '''
  SELECT "posthog_remoteconfig"."id",
         "posthog_remoteconfig"."team_id",
         "posthog_remoteconfig"."config",
         "posthog_remoteconfig"."updated_at",
         "posthog_remoteconfig"."synced_at"
  FROM "posthog_remoteconfig"
  WHERE "posthog_remoteconfig"."team_id" = 99999
  LIMIT 21
  '''
# ---
# name: TestDecideRemoteConfig.test_flag_with_regular_cohorts.13
  '''
  SELECT "posthog_team"."id",
         "posthog_team"."uuid",
         "posthog_team"."organization_id",
         "posthog_team"."project_id",
         "posthog_team"."api_token",
         "posthog_team"."app_urls",
         "posthog_team"."name",
         "posthog_team"."slack_incoming_webhook",
         "posthog_team"."created_at",
         "posthog_team"."updated_at",
         "posthog_team"."anonymize_ips",
         "posthog_team"."completed_snippet_onboarding",
         "posthog_team"."has_completed_onboarding_for",
         "posthog_team"."onboarding_tasks",
         "posthog_team"."ingested_event",
         "posthog_team"."autocapture_opt_out",
         "posthog_team"."autocapture_web_vitals_opt_in",
         "posthog_team"."autocapture_web_vitals_allowed_metrics",
         "posthog_team"."autocapture_exceptions_opt_in",
         "posthog_team"."autocapture_exceptions_errors_to_ignore",
         "posthog_team"."person_processing_opt_out",
         "posthog_team"."session_recording_opt_in",
         "posthog_team"."session_recording_sample_rate",
         "posthog_team"."session_recording_minimum_duration_milliseconds",
         "posthog_team"."session_recording_linked_flag",
         "posthog_team"."session_recording_network_payload_capture_config",
         "posthog_team"."session_recording_masking_config",
         "posthog_team"."session_recording_url_trigger_config",
         "posthog_team"."session_recording_url_blocklist_config",
         "posthog_team"."session_recording_event_trigger_config",
         "posthog_team"."session_replay_config",
         "posthog_team"."survey_config",
         "posthog_team"."capture_console_log_opt_in",
         "posthog_team"."capture_performance_opt_in",
         "posthog_team"."capture_dead_clicks",
         "posthog_team"."surveys_opt_in",
         "posthog_team"."heatmaps_opt_in",
         "posthog_team"."flags_persistence_default",
         "posthog_team"."session_recording_version",
         "posthog_team"."signup_token",
         "posthog_team"."is_demo",
         "posthog_team"."access_control",
         "posthog_team"."week_start_day",
         "posthog_team"."inject_web_apps",
         "posthog_team"."test_account_filters",
         "posthog_team"."test_account_filters_default_checked",
         "posthog_team"."path_cleaning_filters",
         "posthog_team"."timezone",
         "posthog_team"."data_attributes",
         "posthog_team"."person_display_name_properties",
         "posthog_team"."live_events_columns",
         "posthog_team"."recording_domains",
         "posthog_team"."human_friendly_comparison_periods",
         "posthog_team"."cookieless_server_hash_mode",
         "posthog_team"."revenue_tracking_config",
         "posthog_team"."primary_dashboard_id",
         "posthog_team"."default_data_theme",
         "posthog_team"."extra_settings",
         "posthog_team"."modifiers",
         "posthog_team"."correlation_config",
         "posthog_team"."session_recording_retention_period_days",
         "posthog_team"."plugins_opt_in",
         "posthog_team"."opt_out_capture",
         "posthog_team"."event_names",
         "posthog_team"."event_names_with_usage",
         "posthog_team"."event_properties",
         "posthog_team"."event_properties_with_usage",
         "posthog_team"."event_properties_numerical",
         "posthog_team"."external_data_workspace_id",
         "posthog_team"."external_data_workspace_last_synced_at",
         "posthog_team"."api_query_rate_limit"
  FROM "posthog_team"
  WHERE "posthog_team"."id" = 99999
  LIMIT 21
  '''
# ---
# name: TestDecideRemoteConfig.test_flag_with_regular_cohorts.14
  '''
  SELECT COUNT(*) AS "__count"
  FROM "posthog_featureflag"
  WHERE ("posthog_featureflag"."active"
         AND NOT "posthog_featureflag"."deleted"
         AND "posthog_featureflag"."team_id" = 99999)
  '''
# ---
# name: TestDecideRemoteConfig.test_flag_with_regular_cohorts.15
  '''
  SELECT "posthog_survey"."id",
         "posthog_survey"."team_id",
         "posthog_survey"."name",
         "posthog_survey"."description",
         "posthog_survey"."linked_flag_id",
         "posthog_survey"."targeting_flag_id",
         "posthog_survey"."internal_targeting_flag_id",
         "posthog_survey"."internal_response_sampling_flag_id",
         "posthog_survey"."type",
         "posthog_survey"."conditions",
         "posthog_survey"."questions",
         "posthog_survey"."appearance",
         "posthog_survey"."created_at",
         "posthog_survey"."created_by_id",
         "posthog_survey"."start_date",
         "posthog_survey"."end_date",
         "posthog_survey"."updated_at",
         "posthog_survey"."archived",
         "posthog_survey"."responses_limit",
         "posthog_survey"."response_sampling_start_date",
         "posthog_survey"."response_sampling_interval_type",
         "posthog_survey"."response_sampling_interval",
         "posthog_survey"."response_sampling_limit",
         "posthog_survey"."response_sampling_daily_limits",
         "posthog_survey"."iteration_count",
         "posthog_survey"."iteration_frequency_days",
         "posthog_survey"."iteration_start_dates",
         "posthog_survey"."current_iteration",
         "posthog_survey"."current_iteration_start_date",
         "posthog_featureflag"."id",
         "posthog_featureflag"."key",
         "posthog_featureflag"."name",
         "posthog_featureflag"."filters",
         "posthog_featureflag"."rollout_percentage",
         "posthog_featureflag"."team_id",
         "posthog_featureflag"."created_by_id",
         "posthog_featureflag"."created_at",
         "posthog_featureflag"."deleted",
         "posthog_featureflag"."active",
         "posthog_featureflag"."rollback_conditions",
         "posthog_featureflag"."performed_rollback",
         "posthog_featureflag"."ensure_experience_continuity",
         "posthog_featureflag"."usage_dashboard_id",
         "posthog_featureflag"."has_enriched_analytics",
         "posthog_featureflag"."is_remote_configuration",
         T4."id",
         T4."key",
         T4."name",
         T4."filters",
         T4."rollout_percentage",
         T4."team_id",
         T4."created_by_id",
         T4."created_at",
         T4."deleted",
         T4."active",
         T4."rollback_conditions",
         T4."performed_rollback",
         T4."ensure_experience_continuity",
         T4."usage_dashboard_id",
         T4."has_enriched_analytics",
         T4."is_remote_configuration",
         T5."id",
         T5."key",
         T5."name",
         T5."filters",
         T5."rollout_percentage",
         T5."team_id",
         T5."created_by_id",
         T5."created_at",
         T5."deleted",
         T5."active",
         T5."rollback_conditions",
         T5."performed_rollback",
         T5."ensure_experience_continuity",
         T5."usage_dashboard_id",
         T5."has_enriched_analytics",
         T5."is_remote_configuration"
  FROM "posthog_survey"
  LEFT OUTER JOIN "posthog_featureflag" ON ("posthog_survey"."linked_flag_id" = "posthog_featureflag"."id")
  LEFT OUTER JOIN "posthog_featureflag" T4 ON ("posthog_survey"."targeting_flag_id" = T4."id")
  LEFT OUTER JOIN "posthog_featureflag" T5 ON ("posthog_survey"."internal_targeting_flag_id" = T5."id")
  WHERE ("posthog_survey"."team_id" = 99999
         AND NOT ("posthog_survey"."archived"))
  '''
# ---
# name: TestDecideRemoteConfig.test_flag_with_regular_cohorts.16
  '''
  SELECT "posthog_pluginconfig"."id",
         "posthog_pluginsourcefile"."transpiled",
         "posthog_pluginconfig"."web_token",
         "posthog_plugin"."config_schema",
         "posthog_pluginconfig"."config"
  FROM "posthog_pluginconfig"
  INNER JOIN "posthog_plugin" ON ("posthog_pluginconfig"."plugin_id" = "posthog_plugin"."id")
  INNER JOIN "posthog_pluginsourcefile" ON ("posthog_plugin"."id" = "posthog_pluginsourcefile"."plugin_id")
  WHERE ("posthog_pluginconfig"."enabled"
         AND "posthog_pluginsourcefile"."filename" = 'site.ts'
         AND "posthog_pluginsourcefile"."status" = 'TRANSPILED'
         AND "posthog_pluginconfig"."team_id" = 99999)
  '''
# ---
# name: TestDecideRemoteConfig.test_flag_with_regular_cohorts.17
  '''
  SELECT "posthog_hogfunction"."id",
         "posthog_hogfunction"."team_id",
         "posthog_hogfunction"."name",
         "posthog_hogfunction"."description",
         "posthog_hogfunction"."created_at",
         "posthog_hogfunction"."created_by_id",
         "posthog_hogfunction"."deleted",
         "posthog_hogfunction"."updated_at",
         "posthog_hogfunction"."enabled",
         "posthog_hogfunction"."type",
         "posthog_hogfunction"."icon_url",
         "posthog_hogfunction"."hog",
         "posthog_hogfunction"."bytecode",
         "posthog_hogfunction"."transpiled",
         "posthog_hogfunction"."inputs_schema",
         "posthog_hogfunction"."inputs",
         "posthog_hogfunction"."encrypted_inputs",
         "posthog_hogfunction"."filters",
         "posthog_hogfunction"."mappings",
         "posthog_hogfunction"."masking",
         "posthog_hogfunction"."template_id",
         "posthog_hogfunction"."execution_order",
         "posthog_team"."id",
         "posthog_team"."uuid",
         "posthog_team"."organization_id",
         "posthog_team"."project_id",
         "posthog_team"."api_token",
         "posthog_team"."app_urls",
         "posthog_team"."name",
         "posthog_team"."slack_incoming_webhook",
         "posthog_team"."created_at",
         "posthog_team"."updated_at",
         "posthog_team"."anonymize_ips",
         "posthog_team"."completed_snippet_onboarding",
         "posthog_team"."has_completed_onboarding_for",
         "posthog_team"."onboarding_tasks",
         "posthog_team"."ingested_event",
         "posthog_team"."autocapture_opt_out",
         "posthog_team"."autocapture_web_vitals_opt_in",
         "posthog_team"."autocapture_web_vitals_allowed_metrics",
         "posthog_team"."autocapture_exceptions_opt_in",
         "posthog_team"."autocapture_exceptions_errors_to_ignore",
         "posthog_team"."person_processing_opt_out",
         "posthog_team"."session_recording_opt_in",
         "posthog_team"."session_recording_sample_rate",
         "posthog_team"."session_recording_minimum_duration_milliseconds",
         "posthog_team"."session_recording_linked_flag",
         "posthog_team"."session_recording_network_payload_capture_config",
         "posthog_team"."session_recording_masking_config",
         "posthog_team"."session_recording_url_trigger_config",
         "posthog_team"."session_recording_url_blocklist_config",
         "posthog_team"."session_recording_event_trigger_config",
         "posthog_team"."session_replay_config",
         "posthog_team"."survey_config",
         "posthog_team"."capture_console_log_opt_in",
         "posthog_team"."capture_performance_opt_in",
         "posthog_team"."capture_dead_clicks",
         "posthog_team"."surveys_opt_in",
         "posthog_team"."heatmaps_opt_in",
         "posthog_team"."flags_persistence_default",
         "posthog_team"."session_recording_version",
         "posthog_team"."signup_token",
         "posthog_team"."is_demo",
         "posthog_team"."access_control",
         "posthog_team"."week_start_day",
         "posthog_team"."inject_web_apps",
         "posthog_team"."test_account_filters",
         "posthog_team"."test_account_filters_default_checked",
         "posthog_team"."path_cleaning_filters",
         "posthog_team"."timezone",
         "posthog_team"."data_attributes",
         "posthog_team"."person_display_name_properties",
         "posthog_team"."live_events_columns",
         "posthog_team"."recording_domains",
         "posthog_team"."human_friendly_comparison_periods",
         "posthog_team"."cookieless_server_hash_mode",
         "posthog_team"."revenue_tracking_config",
         "posthog_team"."primary_dashboard_id",
         "posthog_team"."default_data_theme",
         "posthog_team"."extra_settings",
         "posthog_team"."modifiers",
         "posthog_team"."correlation_config",
         "posthog_team"."session_recording_retention_period_days",
         "posthog_team"."plugins_opt_in",
         "posthog_team"."opt_out_capture",
         "posthog_team"."event_names",
         "posthog_team"."event_names_with_usage",
         "posthog_team"."event_properties",
         "posthog_team"."event_properties_with_usage",
         "posthog_team"."event_properties_numerical",
         "posthog_team"."external_data_workspace_id",
         "posthog_team"."external_data_workspace_last_synced_at",
         "posthog_team"."api_query_rate_limit"
  FROM "posthog_hogfunction"
  INNER JOIN "posthog_team" ON ("posthog_hogfunction"."team_id" = "posthog_team"."id")
  WHERE (NOT "posthog_hogfunction"."deleted"
         AND "posthog_hogfunction"."enabled"
         AND "posthog_hogfunction"."team_id" = 99999
         AND "posthog_hogfunction"."type" IN ('site_destination',
                                              'site_app'))
  '''
# ---
# name: TestDecideRemoteConfig.test_flag_with_regular_cohorts.18
  '''
  SELECT "posthog_remoteconfig"."id",
         "posthog_remoteconfig"."team_id",
         "posthog_remoteconfig"."config",
         "posthog_remoteconfig"."updated_at",
         "posthog_remoteconfig"."synced_at"
  FROM "posthog_remoteconfig"
  WHERE "posthog_remoteconfig"."team_id" = 99999
  LIMIT 21
  '''
# ---
# name: TestDecideRemoteConfig.test_flag_with_regular_cohorts.19
  '''
  SELECT "posthog_team"."id",
         "posthog_team"."uuid",
         "posthog_team"."organization_id",
         "posthog_team"."project_id",
         "posthog_team"."api_token",
         "posthog_team"."app_urls",
         "posthog_team"."name",
         "posthog_team"."slack_incoming_webhook",
         "posthog_team"."created_at",
         "posthog_team"."updated_at",
         "posthog_team"."anonymize_ips",
         "posthog_team"."completed_snippet_onboarding",
         "posthog_team"."has_completed_onboarding_for",
         "posthog_team"."onboarding_tasks",
         "posthog_team"."ingested_event",
         "posthog_team"."autocapture_opt_out",
         "posthog_team"."autocapture_web_vitals_opt_in",
         "posthog_team"."autocapture_web_vitals_allowed_metrics",
         "posthog_team"."autocapture_exceptions_opt_in",
         "posthog_team"."autocapture_exceptions_errors_to_ignore",
         "posthog_team"."person_processing_opt_out",
         "posthog_team"."session_recording_opt_in",
         "posthog_team"."session_recording_sample_rate",
         "posthog_team"."session_recording_minimum_duration_milliseconds",
         "posthog_team"."session_recording_linked_flag",
         "posthog_team"."session_recording_network_payload_capture_config",
         "posthog_team"."session_recording_masking_config",
         "posthog_team"."session_recording_url_trigger_config",
         "posthog_team"."session_recording_url_blocklist_config",
         "posthog_team"."session_recording_event_trigger_config",
         "posthog_team"."session_replay_config",
         "posthog_team"."survey_config",
         "posthog_team"."capture_console_log_opt_in",
         "posthog_team"."capture_performance_opt_in",
         "posthog_team"."capture_dead_clicks",
         "posthog_team"."surveys_opt_in",
         "posthog_team"."heatmaps_opt_in",
         "posthog_team"."flags_persistence_default",
         "posthog_team"."session_recording_version",
         "posthog_team"."signup_token",
         "posthog_team"."is_demo",
         "posthog_team"."access_control",
         "posthog_team"."week_start_day",
         "posthog_team"."inject_web_apps",
         "posthog_team"."test_account_filters",
         "posthog_team"."test_account_filters_default_checked",
         "posthog_team"."path_cleaning_filters",
         "posthog_team"."timezone",
         "posthog_team"."data_attributes",
         "posthog_team"."person_display_name_properties",
         "posthog_team"."live_events_columns",
         "posthog_team"."recording_domains",
         "posthog_team"."human_friendly_comparison_periods",
         "posthog_team"."cookieless_server_hash_mode",
         "posthog_team"."revenue_tracking_config",
         "posthog_team"."primary_dashboard_id",
         "posthog_team"."default_data_theme",
         "posthog_team"."extra_settings",
         "posthog_team"."modifiers",
         "posthog_team"."correlation_config",
         "posthog_team"."session_recording_retention_period_days",
         "posthog_team"."plugins_opt_in",
         "posthog_team"."opt_out_capture",
         "posthog_team"."event_names",
         "posthog_team"."event_names_with_usage",
         "posthog_team"."event_properties",
         "posthog_team"."event_properties_with_usage",
         "posthog_team"."event_properties_numerical",
         "posthog_team"."external_data_workspace_id",
         "posthog_team"."external_data_workspace_last_synced_at",
         "posthog_team"."api_query_rate_limit"
  FROM "posthog_team"
  WHERE "posthog_team"."id" = 99999
  LIMIT 21
  '''
# ---
# name: TestDecideRemoteConfig.test_flag_with_regular_cohorts.2
  '''
  SELECT "posthog_remoteconfig"."id",
         "posthog_remoteconfig"."team_id",
         "posthog_remoteconfig"."config",
         "posthog_remoteconfig"."updated_at",
         "posthog_remoteconfig"."synced_at"
  FROM "posthog_remoteconfig"
  WHERE "posthog_remoteconfig"."team_id" = 99999
  LIMIT 21
  '''
# ---
# name: TestDecideRemoteConfig.test_flag_with_regular_cohorts.20
  '''
  SELECT COUNT(*) AS "__count"
  FROM "posthog_featureflag"
  WHERE ("posthog_featureflag"."active"
         AND NOT "posthog_featureflag"."deleted"
         AND "posthog_featureflag"."team_id" = 99999)
  '''
# ---
# name: TestDecideRemoteConfig.test_flag_with_regular_cohorts.21
  '''
  SELECT "posthog_survey"."id",
         "posthog_survey"."team_id",
         "posthog_survey"."name",
         "posthog_survey"."description",
         "posthog_survey"."linked_flag_id",
         "posthog_survey"."targeting_flag_id",
         "posthog_survey"."internal_targeting_flag_id",
         "posthog_survey"."internal_response_sampling_flag_id",
         "posthog_survey"."type",
         "posthog_survey"."conditions",
         "posthog_survey"."questions",
         "posthog_survey"."appearance",
         "posthog_survey"."created_at",
         "posthog_survey"."created_by_id",
         "posthog_survey"."start_date",
         "posthog_survey"."end_date",
         "posthog_survey"."updated_at",
         "posthog_survey"."archived",
         "posthog_survey"."responses_limit",
         "posthog_survey"."response_sampling_start_date",
         "posthog_survey"."response_sampling_interval_type",
         "posthog_survey"."response_sampling_interval",
         "posthog_survey"."response_sampling_limit",
         "posthog_survey"."response_sampling_daily_limits",
         "posthog_survey"."iteration_count",
         "posthog_survey"."iteration_frequency_days",
         "posthog_survey"."iteration_start_dates",
         "posthog_survey"."current_iteration",
         "posthog_survey"."current_iteration_start_date",
         "posthog_featureflag"."id",
         "posthog_featureflag"."key",
         "posthog_featureflag"."name",
         "posthog_featureflag"."filters",
         "posthog_featureflag"."rollout_percentage",
         "posthog_featureflag"."team_id",
         "posthog_featureflag"."created_by_id",
         "posthog_featureflag"."created_at",
         "posthog_featureflag"."deleted",
         "posthog_featureflag"."active",
         "posthog_featureflag"."rollback_conditions",
         "posthog_featureflag"."performed_rollback",
         "posthog_featureflag"."ensure_experience_continuity",
         "posthog_featureflag"."usage_dashboard_id",
         "posthog_featureflag"."has_enriched_analytics",
         "posthog_featureflag"."is_remote_configuration",
         T4."id",
         T4."key",
         T4."name",
         T4."filters",
         T4."rollout_percentage",
         T4."team_id",
         T4."created_by_id",
         T4."created_at",
         T4."deleted",
         T4."active",
         T4."rollback_conditions",
         T4."performed_rollback",
         T4."ensure_experience_continuity",
         T4."usage_dashboard_id",
         T4."has_enriched_analytics",
         T4."is_remote_configuration",
         T5."id",
         T5."key",
         T5."name",
         T5."filters",
         T5."rollout_percentage",
         T5."team_id",
         T5."created_by_id",
         T5."created_at",
         T5."deleted",
         T5."active",
         T5."rollback_conditions",
         T5."performed_rollback",
         T5."ensure_experience_continuity",
         T5."usage_dashboard_id",
         T5."has_enriched_analytics",
         T5."is_remote_configuration"
  FROM "posthog_survey"
  LEFT OUTER JOIN "posthog_featureflag" ON ("posthog_survey"."linked_flag_id" = "posthog_featureflag"."id")
  LEFT OUTER JOIN "posthog_featureflag" T4 ON ("posthog_survey"."targeting_flag_id" = T4."id")
  LEFT OUTER JOIN "posthog_featureflag" T5 ON ("posthog_survey"."internal_targeting_flag_id" = T5."id")
  WHERE ("posthog_survey"."team_id" = 99999
         AND NOT ("posthog_survey"."archived"))
  '''
# ---
# name: TestDecideRemoteConfig.test_flag_with_regular_cohorts.22
  '''
  SELECT "posthog_pluginconfig"."id",
         "posthog_pluginsourcefile"."transpiled",
         "posthog_pluginconfig"."web_token",
         "posthog_plugin"."config_schema",
         "posthog_pluginconfig"."config"
  FROM "posthog_pluginconfig"
  INNER JOIN "posthog_plugin" ON ("posthog_pluginconfig"."plugin_id" = "posthog_plugin"."id")
  INNER JOIN "posthog_pluginsourcefile" ON ("posthog_plugin"."id" = "posthog_pluginsourcefile"."plugin_id")
  WHERE ("posthog_pluginconfig"."enabled"
         AND "posthog_pluginsourcefile"."filename" = 'site.ts'
         AND "posthog_pluginsourcefile"."status" = 'TRANSPILED'
         AND "posthog_pluginconfig"."team_id" = 99999)
  '''
# ---
# name: TestDecideRemoteConfig.test_flag_with_regular_cohorts.23
  '''
  SELECT "posthog_hogfunction"."id",
         "posthog_hogfunction"."team_id",
         "posthog_hogfunction"."name",
         "posthog_hogfunction"."description",
         "posthog_hogfunction"."created_at",
         "posthog_hogfunction"."created_by_id",
         "posthog_hogfunction"."deleted",
         "posthog_hogfunction"."updated_at",
         "posthog_hogfunction"."enabled",
         "posthog_hogfunction"."type",
         "posthog_hogfunction"."icon_url",
         "posthog_hogfunction"."hog",
         "posthog_hogfunction"."bytecode",
         "posthog_hogfunction"."transpiled",
         "posthog_hogfunction"."inputs_schema",
         "posthog_hogfunction"."inputs",
         "posthog_hogfunction"."encrypted_inputs",
         "posthog_hogfunction"."filters",
         "posthog_hogfunction"."mappings",
         "posthog_hogfunction"."masking",
         "posthog_hogfunction"."template_id",
         "posthog_hogfunction"."execution_order",
         "posthog_team"."id",
         "posthog_team"."uuid",
         "posthog_team"."organization_id",
         "posthog_team"."project_id",
         "posthog_team"."api_token",
         "posthog_team"."app_urls",
         "posthog_team"."name",
         "posthog_team"."slack_incoming_webhook",
         "posthog_team"."created_at",
         "posthog_team"."updated_at",
         "posthog_team"."anonymize_ips",
         "posthog_team"."completed_snippet_onboarding",
         "posthog_team"."has_completed_onboarding_for",
         "posthog_team"."onboarding_tasks",
         "posthog_team"."ingested_event",
         "posthog_team"."autocapture_opt_out",
         "posthog_team"."autocapture_web_vitals_opt_in",
         "posthog_team"."autocapture_web_vitals_allowed_metrics",
         "posthog_team"."autocapture_exceptions_opt_in",
         "posthog_team"."autocapture_exceptions_errors_to_ignore",
         "posthog_team"."person_processing_opt_out",
         "posthog_team"."session_recording_opt_in",
         "posthog_team"."session_recording_sample_rate",
         "posthog_team"."session_recording_minimum_duration_milliseconds",
         "posthog_team"."session_recording_linked_flag",
         "posthog_team"."session_recording_network_payload_capture_config",
         "posthog_team"."session_recording_masking_config",
         "posthog_team"."session_recording_url_trigger_config",
         "posthog_team"."session_recording_url_blocklist_config",
         "posthog_team"."session_recording_event_trigger_config",
         "posthog_team"."session_replay_config",
         "posthog_team"."survey_config",
         "posthog_team"."capture_console_log_opt_in",
         "posthog_team"."capture_performance_opt_in",
         "posthog_team"."capture_dead_clicks",
         "posthog_team"."surveys_opt_in",
         "posthog_team"."heatmaps_opt_in",
         "posthog_team"."flags_persistence_default",
         "posthog_team"."session_recording_version",
         "posthog_team"."signup_token",
         "posthog_team"."is_demo",
         "posthog_team"."access_control",
         "posthog_team"."week_start_day",
         "posthog_team"."inject_web_apps",
         "posthog_team"."test_account_filters",
         "posthog_team"."test_account_filters_default_checked",
         "posthog_team"."path_cleaning_filters",
         "posthog_team"."timezone",
         "posthog_team"."data_attributes",
         "posthog_team"."person_display_name_properties",
         "posthog_team"."live_events_columns",
         "posthog_team"."recording_domains",
         "posthog_team"."human_friendly_comparison_periods",
         "posthog_team"."cookieless_server_hash_mode",
         "posthog_team"."revenue_tracking_config",
         "posthog_team"."primary_dashboard_id",
         "posthog_team"."default_data_theme",
         "posthog_team"."extra_settings",
         "posthog_team"."modifiers",
         "posthog_team"."correlation_config",
         "posthog_team"."session_recording_retention_period_days",
         "posthog_team"."plugins_opt_in",
         "posthog_team"."opt_out_capture",
         "posthog_team"."event_names",
         "posthog_team"."event_names_with_usage",
         "posthog_team"."event_properties",
         "posthog_team"."event_properties_with_usage",
         "posthog_team"."event_properties_numerical",
         "posthog_team"."external_data_workspace_id",
         "posthog_team"."external_data_workspace_last_synced_at",
         "posthog_team"."api_query_rate_limit"
  FROM "posthog_hogfunction"
  INNER JOIN "posthog_team" ON ("posthog_hogfunction"."team_id" = "posthog_team"."id")
  WHERE (NOT "posthog_hogfunction"."deleted"
         AND "posthog_hogfunction"."enabled"
         AND "posthog_hogfunction"."team_id" = 99999
         AND "posthog_hogfunction"."type" IN ('site_destination',
                                              'site_app'))
  '''
# ---
# name: TestDecideRemoteConfig.test_flag_with_regular_cohorts.24
  '''
  SELECT "posthog_cohort"."id",
         "posthog_cohort"."name",
         "posthog_cohort"."description",
         "posthog_cohort"."team_id",
         "posthog_cohort"."deleted",
         "posthog_cohort"."filters",
         "posthog_cohort"."query",
         "posthog_cohort"."version",
         "posthog_cohort"."pending_version",
         "posthog_cohort"."count",
         "posthog_cohort"."created_by_id",
         "posthog_cohort"."created_at",
         "posthog_cohort"."is_calculating",
         "posthog_cohort"."last_calculation",
         "posthog_cohort"."errors_calculating",
         "posthog_cohort"."last_error_at",
         "posthog_cohort"."is_static",
         "posthog_cohort"."groups"
  FROM "posthog_cohort"
  WHERE (NOT "posthog_cohort"."deleted"
         AND "posthog_cohort"."team_id" = 99999)
  '''
# ---
# name: TestDecideRemoteConfig.test_flag_with_regular_cohorts.25
  '''
  SELECT (("posthog_person"."properties" -> '$some_prop_1') = '"something_1"'::jsonb
          AND "posthog_person"."properties" ? '$some_prop_1'
          AND NOT (("posthog_person"."properties" -> '$some_prop_1') = 'null'::jsonb)) AS "flag_X_condition_0"
  FROM "posthog_person"
  INNER JOIN "posthog_persondistinctid" ON ("posthog_person"."id" = "posthog_persondistinctid"."person_id")
  WHERE ("posthog_persondistinctid"."distinct_id" = 'example_id_1'
         AND "posthog_persondistinctid"."team_id" = 99999
         AND "posthog_person"."team_id" = 99999)
  '''
# ---
# name: TestDecideRemoteConfig.test_flag_with_regular_cohorts.26
  '''
  SELECT "posthog_remoteconfig"."id",
         "posthog_remoteconfig"."team_id",
         "posthog_remoteconfig"."config",
         "posthog_remoteconfig"."updated_at",
         "posthog_remoteconfig"."synced_at"
  FROM "posthog_remoteconfig"
  WHERE "posthog_remoteconfig"."team_id" = 99999
  LIMIT 21
  '''
# ---
# name: TestDecideRemoteConfig.test_flag_with_regular_cohorts.27
  '''
  SELECT "posthog_team"."id",
         "posthog_team"."uuid",
         "posthog_team"."organization_id",
         "posthog_team"."project_id",
         "posthog_team"."api_token",
         "posthog_team"."app_urls",
         "posthog_team"."name",
         "posthog_team"."slack_incoming_webhook",
         "posthog_team"."created_at",
         "posthog_team"."updated_at",
         "posthog_team"."anonymize_ips",
         "posthog_team"."completed_snippet_onboarding",
         "posthog_team"."has_completed_onboarding_for",
         "posthog_team"."onboarding_tasks",
         "posthog_team"."ingested_event",
         "posthog_team"."autocapture_opt_out",
         "posthog_team"."autocapture_web_vitals_opt_in",
         "posthog_team"."autocapture_web_vitals_allowed_metrics",
         "posthog_team"."autocapture_exceptions_opt_in",
         "posthog_team"."autocapture_exceptions_errors_to_ignore",
         "posthog_team"."person_processing_opt_out",
         "posthog_team"."session_recording_opt_in",
         "posthog_team"."session_recording_sample_rate",
         "posthog_team"."session_recording_minimum_duration_milliseconds",
         "posthog_team"."session_recording_linked_flag",
         "posthog_team"."session_recording_network_payload_capture_config",
         "posthog_team"."session_recording_masking_config",
         "posthog_team"."session_recording_url_trigger_config",
         "posthog_team"."session_recording_url_blocklist_config",
         "posthog_team"."session_recording_event_trigger_config",
         "posthog_team"."session_replay_config",
         "posthog_team"."survey_config",
         "posthog_team"."capture_console_log_opt_in",
         "posthog_team"."capture_performance_opt_in",
         "posthog_team"."capture_dead_clicks",
         "posthog_team"."surveys_opt_in",
         "posthog_team"."heatmaps_opt_in",
         "posthog_team"."flags_persistence_default",
         "posthog_team"."session_recording_version",
         "posthog_team"."signup_token",
         "posthog_team"."is_demo",
         "posthog_team"."access_control",
         "posthog_team"."week_start_day",
         "posthog_team"."inject_web_apps",
         "posthog_team"."test_account_filters",
         "posthog_team"."test_account_filters_default_checked",
         "posthog_team"."path_cleaning_filters",
         "posthog_team"."timezone",
         "posthog_team"."data_attributes",
         "posthog_team"."person_display_name_properties",
         "posthog_team"."live_events_columns",
         "posthog_team"."recording_domains",
         "posthog_team"."human_friendly_comparison_periods",
         "posthog_team"."cookieless_server_hash_mode",
         "posthog_team"."revenue_tracking_config",
         "posthog_team"."primary_dashboard_id",
         "posthog_team"."default_data_theme",
         "posthog_team"."extra_settings",
         "posthog_team"."modifiers",
         "posthog_team"."correlation_config",
         "posthog_team"."session_recording_retention_period_days",
         "posthog_team"."plugins_opt_in",
         "posthog_team"."opt_out_capture",
         "posthog_team"."event_names",
         "posthog_team"."event_names_with_usage",
         "posthog_team"."event_properties",
         "posthog_team"."event_properties_with_usage",
         "posthog_team"."event_properties_numerical",
         "posthog_team"."external_data_workspace_id",
         "posthog_team"."external_data_workspace_last_synced_at",
         "posthog_team"."api_query_rate_limit"
  FROM "posthog_team"
  WHERE "posthog_team"."id" = 99999
  LIMIT 21
  '''
# ---
# name: TestDecideRemoteConfig.test_flag_with_regular_cohorts.28
  '''
  SELECT COUNT(*) AS "__count"
  FROM "posthog_featureflag"
  WHERE ("posthog_featureflag"."active"
         AND NOT "posthog_featureflag"."deleted"
         AND "posthog_featureflag"."team_id" = 99999)
  '''
# ---
# name: TestDecideRemoteConfig.test_flag_with_regular_cohorts.29
  '''
  SELECT "posthog_survey"."id",
         "posthog_survey"."team_id",
         "posthog_survey"."name",
         "posthog_survey"."description",
         "posthog_survey"."linked_flag_id",
         "posthog_survey"."targeting_flag_id",
         "posthog_survey"."internal_targeting_flag_id",
         "posthog_survey"."internal_response_sampling_flag_id",
         "posthog_survey"."type",
         "posthog_survey"."conditions",
         "posthog_survey"."questions",
         "posthog_survey"."appearance",
         "posthog_survey"."created_at",
         "posthog_survey"."created_by_id",
         "posthog_survey"."start_date",
         "posthog_survey"."end_date",
         "posthog_survey"."updated_at",
         "posthog_survey"."archived",
         "posthog_survey"."responses_limit",
         "posthog_survey"."response_sampling_start_date",
         "posthog_survey"."response_sampling_interval_type",
         "posthog_survey"."response_sampling_interval",
         "posthog_survey"."response_sampling_limit",
         "posthog_survey"."response_sampling_daily_limits",
         "posthog_survey"."iteration_count",
         "posthog_survey"."iteration_frequency_days",
         "posthog_survey"."iteration_start_dates",
         "posthog_survey"."current_iteration",
         "posthog_survey"."current_iteration_start_date",
         "posthog_featureflag"."id",
         "posthog_featureflag"."key",
         "posthog_featureflag"."name",
         "posthog_featureflag"."filters",
         "posthog_featureflag"."rollout_percentage",
         "posthog_featureflag"."team_id",
         "posthog_featureflag"."created_by_id",
         "posthog_featureflag"."created_at",
         "posthog_featureflag"."deleted",
         "posthog_featureflag"."active",
         "posthog_featureflag"."rollback_conditions",
         "posthog_featureflag"."performed_rollback",
         "posthog_featureflag"."ensure_experience_continuity",
         "posthog_featureflag"."usage_dashboard_id",
         "posthog_featureflag"."has_enriched_analytics",
         "posthog_featureflag"."is_remote_configuration",
         T4."id",
         T4."key",
         T4."name",
         T4."filters",
         T4."rollout_percentage",
         T4."team_id",
         T4."created_by_id",
         T4."created_at",
         T4."deleted",
         T4."active",
         T4."rollback_conditions",
         T4."performed_rollback",
         T4."ensure_experience_continuity",
         T4."usage_dashboard_id",
         T4."has_enriched_analytics",
         T4."is_remote_configuration",
         T5."id",
         T5."key",
         T5."name",
         T5."filters",
         T5."rollout_percentage",
         T5."team_id",
         T5."created_by_id",
         T5."created_at",
         T5."deleted",
         T5."active",
         T5."rollback_conditions",
         T5."performed_rollback",
         T5."ensure_experience_continuity",
         T5."usage_dashboard_id",
         T5."has_enriched_analytics",
         T5."is_remote_configuration"
  FROM "posthog_survey"
  LEFT OUTER JOIN "posthog_featureflag" ON ("posthog_survey"."linked_flag_id" = "posthog_featureflag"."id")
  LEFT OUTER JOIN "posthog_featureflag" T4 ON ("posthog_survey"."targeting_flag_id" = T4."id")
  LEFT OUTER JOIN "posthog_featureflag" T5 ON ("posthog_survey"."internal_targeting_flag_id" = T5."id")
  WHERE ("posthog_survey"."team_id" = 99999
         AND NOT ("posthog_survey"."archived"))
  '''
# ---
# name: TestDecideRemoteConfig.test_flag_with_regular_cohorts.3
  '''
  SELECT "posthog_team"."id",
         "posthog_team"."uuid",
         "posthog_team"."organization_id",
         "posthog_team"."project_id",
         "posthog_team"."api_token",
         "posthog_team"."app_urls",
         "posthog_team"."name",
         "posthog_team"."slack_incoming_webhook",
         "posthog_team"."created_at",
         "posthog_team"."updated_at",
         "posthog_team"."anonymize_ips",
         "posthog_team"."completed_snippet_onboarding",
         "posthog_team"."has_completed_onboarding_for",
         "posthog_team"."onboarding_tasks",
         "posthog_team"."ingested_event",
         "posthog_team"."autocapture_opt_out",
         "posthog_team"."autocapture_web_vitals_opt_in",
         "posthog_team"."autocapture_web_vitals_allowed_metrics",
         "posthog_team"."autocapture_exceptions_opt_in",
         "posthog_team"."autocapture_exceptions_errors_to_ignore",
         "posthog_team"."person_processing_opt_out",
         "posthog_team"."session_recording_opt_in",
         "posthog_team"."session_recording_sample_rate",
         "posthog_team"."session_recording_minimum_duration_milliseconds",
         "posthog_team"."session_recording_linked_flag",
         "posthog_team"."session_recording_network_payload_capture_config",
         "posthog_team"."session_recording_masking_config",
         "posthog_team"."session_recording_url_trigger_config",
         "posthog_team"."session_recording_url_blocklist_config",
         "posthog_team"."session_recording_event_trigger_config",
         "posthog_team"."session_replay_config",
         "posthog_team"."survey_config",
         "posthog_team"."capture_console_log_opt_in",
         "posthog_team"."capture_performance_opt_in",
         "posthog_team"."capture_dead_clicks",
         "posthog_team"."surveys_opt_in",
         "posthog_team"."heatmaps_opt_in",
         "posthog_team"."flags_persistence_default",
         "posthog_team"."session_recording_version",
         "posthog_team"."signup_token",
         "posthog_team"."is_demo",
         "posthog_team"."access_control",
         "posthog_team"."week_start_day",
         "posthog_team"."inject_web_apps",
         "posthog_team"."test_account_filters",
         "posthog_team"."test_account_filters_default_checked",
         "posthog_team"."path_cleaning_filters",
         "posthog_team"."timezone",
         "posthog_team"."data_attributes",
         "posthog_team"."person_display_name_properties",
         "posthog_team"."live_events_columns",
         "posthog_team"."recording_domains",
         "posthog_team"."human_friendly_comparison_periods",
         "posthog_team"."cookieless_server_hash_mode",
         "posthog_team"."revenue_tracking_config",
         "posthog_team"."primary_dashboard_id",
         "posthog_team"."default_data_theme",
         "posthog_team"."extra_settings",
         "posthog_team"."modifiers",
         "posthog_team"."correlation_config",
         "posthog_team"."session_recording_retention_period_days",
         "posthog_team"."plugins_opt_in",
         "posthog_team"."opt_out_capture",
         "posthog_team"."event_names",
         "posthog_team"."event_names_with_usage",
         "posthog_team"."event_properties",
         "posthog_team"."event_properties_with_usage",
         "posthog_team"."event_properties_numerical",
         "posthog_team"."external_data_workspace_id",
         "posthog_team"."external_data_workspace_last_synced_at",
         "posthog_team"."api_query_rate_limit"
  FROM "posthog_team"
  WHERE "posthog_team"."id" = 99999
  LIMIT 21
  '''
# ---
# name: TestDecideRemoteConfig.test_flag_with_regular_cohorts.30
  '''
  SELECT "posthog_pluginconfig"."id",
         "posthog_pluginsourcefile"."transpiled",
         "posthog_pluginconfig"."web_token",
         "posthog_plugin"."config_schema",
         "posthog_pluginconfig"."config"
  FROM "posthog_pluginconfig"
  INNER JOIN "posthog_plugin" ON ("posthog_pluginconfig"."plugin_id" = "posthog_plugin"."id")
  INNER JOIN "posthog_pluginsourcefile" ON ("posthog_plugin"."id" = "posthog_pluginsourcefile"."plugin_id")
  WHERE ("posthog_pluginconfig"."enabled"
         AND "posthog_pluginsourcefile"."filename" = 'site.ts'
         AND "posthog_pluginsourcefile"."status" = 'TRANSPILED'
         AND "posthog_pluginconfig"."team_id" = 99999)
  '''
# ---
# name: TestDecideRemoteConfig.test_flag_with_regular_cohorts.31
  '''
  SELECT "posthog_hogfunction"."id",
         "posthog_hogfunction"."team_id",
         "posthog_hogfunction"."name",
         "posthog_hogfunction"."description",
         "posthog_hogfunction"."created_at",
         "posthog_hogfunction"."created_by_id",
         "posthog_hogfunction"."deleted",
         "posthog_hogfunction"."updated_at",
         "posthog_hogfunction"."enabled",
         "posthog_hogfunction"."type",
         "posthog_hogfunction"."icon_url",
         "posthog_hogfunction"."hog",
         "posthog_hogfunction"."bytecode",
         "posthog_hogfunction"."transpiled",
         "posthog_hogfunction"."inputs_schema",
         "posthog_hogfunction"."inputs",
         "posthog_hogfunction"."encrypted_inputs",
         "posthog_hogfunction"."filters",
         "posthog_hogfunction"."mappings",
         "posthog_hogfunction"."masking",
         "posthog_hogfunction"."template_id",
         "posthog_hogfunction"."execution_order",
         "posthog_team"."id",
         "posthog_team"."uuid",
         "posthog_team"."organization_id",
         "posthog_team"."project_id",
         "posthog_team"."api_token",
         "posthog_team"."app_urls",
         "posthog_team"."name",
         "posthog_team"."slack_incoming_webhook",
         "posthog_team"."created_at",
         "posthog_team"."updated_at",
         "posthog_team"."anonymize_ips",
         "posthog_team"."completed_snippet_onboarding",
         "posthog_team"."has_completed_onboarding_for",
         "posthog_team"."onboarding_tasks",
         "posthog_team"."ingested_event",
         "posthog_team"."autocapture_opt_out",
         "posthog_team"."autocapture_web_vitals_opt_in",
         "posthog_team"."autocapture_web_vitals_allowed_metrics",
         "posthog_team"."autocapture_exceptions_opt_in",
         "posthog_team"."autocapture_exceptions_errors_to_ignore",
         "posthog_team"."person_processing_opt_out",
         "posthog_team"."session_recording_opt_in",
         "posthog_team"."session_recording_sample_rate",
         "posthog_team"."session_recording_minimum_duration_milliseconds",
         "posthog_team"."session_recording_linked_flag",
         "posthog_team"."session_recording_network_payload_capture_config",
         "posthog_team"."session_recording_masking_config",
         "posthog_team"."session_recording_url_trigger_config",
         "posthog_team"."session_recording_url_blocklist_config",
         "posthog_team"."session_recording_event_trigger_config",
         "posthog_team"."session_replay_config",
         "posthog_team"."survey_config",
         "posthog_team"."capture_console_log_opt_in",
         "posthog_team"."capture_performance_opt_in",
         "posthog_team"."capture_dead_clicks",
         "posthog_team"."surveys_opt_in",
         "posthog_team"."heatmaps_opt_in",
         "posthog_team"."flags_persistence_default",
         "posthog_team"."session_recording_version",
         "posthog_team"."signup_token",
         "posthog_team"."is_demo",
         "posthog_team"."access_control",
         "posthog_team"."week_start_day",
         "posthog_team"."inject_web_apps",
         "posthog_team"."test_account_filters",
         "posthog_team"."test_account_filters_default_checked",
         "posthog_team"."path_cleaning_filters",
         "posthog_team"."timezone",
         "posthog_team"."data_attributes",
         "posthog_team"."person_display_name_properties",
         "posthog_team"."live_events_columns",
         "posthog_team"."recording_domains",
         "posthog_team"."human_friendly_comparison_periods",
         "posthog_team"."cookieless_server_hash_mode",
         "posthog_team"."revenue_tracking_config",
         "posthog_team"."primary_dashboard_id",
         "posthog_team"."default_data_theme",
         "posthog_team"."extra_settings",
         "posthog_team"."modifiers",
         "posthog_team"."correlation_config",
         "posthog_team"."session_recording_retention_period_days",
         "posthog_team"."plugins_opt_in",
         "posthog_team"."opt_out_capture",
         "posthog_team"."event_names",
         "posthog_team"."event_names_with_usage",
         "posthog_team"."event_properties",
         "posthog_team"."event_properties_with_usage",
         "posthog_team"."event_properties_numerical",
         "posthog_team"."external_data_workspace_id",
         "posthog_team"."external_data_workspace_last_synced_at",
         "posthog_team"."api_query_rate_limit"
  FROM "posthog_hogfunction"
  INNER JOIN "posthog_team" ON ("posthog_hogfunction"."team_id" = "posthog_team"."id")
  WHERE (NOT "posthog_hogfunction"."deleted"
         AND "posthog_hogfunction"."enabled"
         AND "posthog_hogfunction"."team_id" = 99999
         AND "posthog_hogfunction"."type" IN ('site_destination',
                                              'site_app'))
  '''
# ---
# name: TestDecideRemoteConfig.test_flag_with_regular_cohorts.32
  '''
  SELECT "posthog_cohort"."id",
         "posthog_cohort"."name",
         "posthog_cohort"."description",
         "posthog_cohort"."team_id",
         "posthog_cohort"."deleted",
         "posthog_cohort"."filters",
         "posthog_cohort"."query",
         "posthog_cohort"."version",
         "posthog_cohort"."pending_version",
         "posthog_cohort"."count",
         "posthog_cohort"."created_by_id",
         "posthog_cohort"."created_at",
         "posthog_cohort"."is_calculating",
         "posthog_cohort"."last_calculation",
         "posthog_cohort"."errors_calculating",
         "posthog_cohort"."last_error_at",
         "posthog_cohort"."is_static",
         "posthog_cohort"."groups"
  FROM "posthog_cohort"
  WHERE (NOT "posthog_cohort"."deleted"
         AND "posthog_cohort"."team_id" = 99999)
  '''
# ---
# name: TestDecideRemoteConfig.test_flag_with_regular_cohorts.33
  '''
  SELECT (("posthog_person"."properties" -> '$some_prop_1') = '"something_1"'::jsonb
          AND "posthog_person"."properties" ? '$some_prop_1'
          AND NOT (("posthog_person"."properties" -> '$some_prop_1') = 'null'::jsonb)) AS "flag_X_condition_0"
  FROM "posthog_person"
  INNER JOIN "posthog_persondistinctid" ON ("posthog_person"."id" = "posthog_persondistinctid"."person_id")
  WHERE ("posthog_persondistinctid"."distinct_id" = 'another_id'
         AND "posthog_persondistinctid"."team_id" = 99999
         AND "posthog_person"."team_id" = 99999)
  '''
# ---
# name: TestDecideRemoteConfig.test_flag_with_regular_cohorts.4
  '''
  SELECT COUNT(*) AS "__count"
  FROM "posthog_featureflag"
  WHERE ("posthog_featureflag"."active"
         AND NOT "posthog_featureflag"."deleted"
         AND "posthog_featureflag"."team_id" = 99999)
  '''
# ---
# name: TestDecideRemoteConfig.test_flag_with_regular_cohorts.5
  '''
  SELECT "posthog_survey"."id",
         "posthog_survey"."team_id",
         "posthog_survey"."name",
         "posthog_survey"."description",
         "posthog_survey"."linked_flag_id",
         "posthog_survey"."targeting_flag_id",
         "posthog_survey"."internal_targeting_flag_id",
         "posthog_survey"."internal_response_sampling_flag_id",
         "posthog_survey"."type",
         "posthog_survey"."conditions",
         "posthog_survey"."questions",
         "posthog_survey"."appearance",
         "posthog_survey"."created_at",
         "posthog_survey"."created_by_id",
         "posthog_survey"."start_date",
         "posthog_survey"."end_date",
         "posthog_survey"."updated_at",
         "posthog_survey"."archived",
         "posthog_survey"."responses_limit",
         "posthog_survey"."response_sampling_start_date",
         "posthog_survey"."response_sampling_interval_type",
         "posthog_survey"."response_sampling_interval",
         "posthog_survey"."response_sampling_limit",
         "posthog_survey"."response_sampling_daily_limits",
         "posthog_survey"."iteration_count",
         "posthog_survey"."iteration_frequency_days",
         "posthog_survey"."iteration_start_dates",
         "posthog_survey"."current_iteration",
         "posthog_survey"."current_iteration_start_date",
         "posthog_featureflag"."id",
         "posthog_featureflag"."key",
         "posthog_featureflag"."name",
         "posthog_featureflag"."filters",
         "posthog_featureflag"."rollout_percentage",
         "posthog_featureflag"."team_id",
         "posthog_featureflag"."created_by_id",
         "posthog_featureflag"."created_at",
         "posthog_featureflag"."deleted",
         "posthog_featureflag"."active",
         "posthog_featureflag"."rollback_conditions",
         "posthog_featureflag"."performed_rollback",
         "posthog_featureflag"."ensure_experience_continuity",
         "posthog_featureflag"."usage_dashboard_id",
         "posthog_featureflag"."has_enriched_analytics",
         "posthog_featureflag"."is_remote_configuration",
         T4."id",
         T4."key",
         T4."name",
         T4."filters",
         T4."rollout_percentage",
         T4."team_id",
         T4."created_by_id",
         T4."created_at",
         T4."deleted",
         T4."active",
         T4."rollback_conditions",
         T4."performed_rollback",
         T4."ensure_experience_continuity",
         T4."usage_dashboard_id",
         T4."has_enriched_analytics",
         T4."is_remote_configuration",
         T5."id",
         T5."key",
         T5."name",
         T5."filters",
         T5."rollout_percentage",
         T5."team_id",
         T5."created_by_id",
         T5."created_at",
         T5."deleted",
         T5."active",
         T5."rollback_conditions",
         T5."performed_rollback",
         T5."ensure_experience_continuity",
         T5."usage_dashboard_id",
         T5."has_enriched_analytics",
         T5."is_remote_configuration"
  FROM "posthog_survey"
  LEFT OUTER JOIN "posthog_featureflag" ON ("posthog_survey"."linked_flag_id" = "posthog_featureflag"."id")
  LEFT OUTER JOIN "posthog_featureflag" T4 ON ("posthog_survey"."targeting_flag_id" = T4."id")
  LEFT OUTER JOIN "posthog_featureflag" T5 ON ("posthog_survey"."internal_targeting_flag_id" = T5."id")
  WHERE ("posthog_survey"."team_id" = 99999
         AND NOT ("posthog_survey"."archived"))
  '''
# ---
# name: TestDecideRemoteConfig.test_flag_with_regular_cohorts.6
  '''
  SELECT "posthog_pluginconfig"."id",
         "posthog_pluginsourcefile"."transpiled",
         "posthog_pluginconfig"."web_token",
         "posthog_plugin"."config_schema",
         "posthog_pluginconfig"."config"
  FROM "posthog_pluginconfig"
  INNER JOIN "posthog_plugin" ON ("posthog_pluginconfig"."plugin_id" = "posthog_plugin"."id")
  INNER JOIN "posthog_pluginsourcefile" ON ("posthog_plugin"."id" = "posthog_pluginsourcefile"."plugin_id")
  WHERE ("posthog_pluginconfig"."enabled"
         AND "posthog_pluginsourcefile"."filename" = 'site.ts'
         AND "posthog_pluginsourcefile"."status" = 'TRANSPILED'
         AND "posthog_pluginconfig"."team_id" = 99999)
  '''
# ---
# name: TestDecideRemoteConfig.test_flag_with_regular_cohorts.7
  '''
  SELECT "posthog_hogfunction"."id",
         "posthog_hogfunction"."team_id",
         "posthog_hogfunction"."name",
         "posthog_hogfunction"."description",
         "posthog_hogfunction"."created_at",
         "posthog_hogfunction"."created_by_id",
         "posthog_hogfunction"."deleted",
         "posthog_hogfunction"."updated_at",
         "posthog_hogfunction"."enabled",
         "posthog_hogfunction"."type",
         "posthog_hogfunction"."icon_url",
         "posthog_hogfunction"."hog",
         "posthog_hogfunction"."bytecode",
         "posthog_hogfunction"."transpiled",
         "posthog_hogfunction"."inputs_schema",
         "posthog_hogfunction"."inputs",
         "posthog_hogfunction"."encrypted_inputs",
         "posthog_hogfunction"."filters",
         "posthog_hogfunction"."mappings",
         "posthog_hogfunction"."masking",
         "posthog_hogfunction"."template_id",
         "posthog_hogfunction"."execution_order",
         "posthog_team"."id",
         "posthog_team"."uuid",
         "posthog_team"."organization_id",
         "posthog_team"."project_id",
         "posthog_team"."api_token",
         "posthog_team"."app_urls",
         "posthog_team"."name",
         "posthog_team"."slack_incoming_webhook",
         "posthog_team"."created_at",
         "posthog_team"."updated_at",
         "posthog_team"."anonymize_ips",
         "posthog_team"."completed_snippet_onboarding",
         "posthog_team"."has_completed_onboarding_for",
         "posthog_team"."onboarding_tasks",
         "posthog_team"."ingested_event",
         "posthog_team"."autocapture_opt_out",
         "posthog_team"."autocapture_web_vitals_opt_in",
         "posthog_team"."autocapture_web_vitals_allowed_metrics",
         "posthog_team"."autocapture_exceptions_opt_in",
         "posthog_team"."autocapture_exceptions_errors_to_ignore",
         "posthog_team"."person_processing_opt_out",
         "posthog_team"."session_recording_opt_in",
         "posthog_team"."session_recording_sample_rate",
         "posthog_team"."session_recording_minimum_duration_milliseconds",
         "posthog_team"."session_recording_linked_flag",
         "posthog_team"."session_recording_network_payload_capture_config",
         "posthog_team"."session_recording_masking_config",
         "posthog_team"."session_recording_url_trigger_config",
         "posthog_team"."session_recording_url_blocklist_config",
         "posthog_team"."session_recording_event_trigger_config",
         "posthog_team"."session_replay_config",
         "posthog_team"."survey_config",
         "posthog_team"."capture_console_log_opt_in",
         "posthog_team"."capture_performance_opt_in",
         "posthog_team"."capture_dead_clicks",
         "posthog_team"."surveys_opt_in",
         "posthog_team"."heatmaps_opt_in",
         "posthog_team"."flags_persistence_default",
         "posthog_team"."session_recording_version",
         "posthog_team"."signup_token",
         "posthog_team"."is_demo",
         "posthog_team"."access_control",
         "posthog_team"."week_start_day",
         "posthog_team"."inject_web_apps",
         "posthog_team"."test_account_filters",
         "posthog_team"."test_account_filters_default_checked",
         "posthog_team"."path_cleaning_filters",
         "posthog_team"."timezone",
         "posthog_team"."data_attributes",
         "posthog_team"."person_display_name_properties",
         "posthog_team"."live_events_columns",
         "posthog_team"."recording_domains",
         "posthog_team"."human_friendly_comparison_periods",
         "posthog_team"."cookieless_server_hash_mode",
         "posthog_team"."revenue_tracking_config",
         "posthog_team"."primary_dashboard_id",
         "posthog_team"."default_data_theme",
         "posthog_team"."extra_settings",
         "posthog_team"."modifiers",
         "posthog_team"."correlation_config",
         "posthog_team"."session_recording_retention_period_days",
         "posthog_team"."plugins_opt_in",
         "posthog_team"."opt_out_capture",
         "posthog_team"."event_names",
         "posthog_team"."event_names_with_usage",
         "posthog_team"."event_properties",
         "posthog_team"."event_properties_with_usage",
         "posthog_team"."event_properties_numerical",
         "posthog_team"."external_data_workspace_id",
         "posthog_team"."external_data_workspace_last_synced_at",
         "posthog_team"."api_query_rate_limit"
  FROM "posthog_hogfunction"
  INNER JOIN "posthog_team" ON ("posthog_hogfunction"."team_id" = "posthog_team"."id")
  WHERE (NOT "posthog_hogfunction"."deleted"
         AND "posthog_hogfunction"."enabled"
         AND "posthog_hogfunction"."team_id" = 99999
         AND "posthog_hogfunction"."type" IN ('site_destination',
                                              'site_app'))
  '''
# ---
# name: TestDecideRemoteConfig.test_flag_with_regular_cohorts.8
  '''
  SELECT "posthog_user"."id",
         "posthog_user"."password",
         "posthog_user"."last_login",
         "posthog_user"."first_name",
         "posthog_user"."last_name",
         "posthog_user"."is_staff",
         "posthog_user"."date_joined",
         "posthog_user"."uuid",
         "posthog_user"."current_organization_id",
         "posthog_user"."current_team_id",
         "posthog_user"."email",
         "posthog_user"."pending_email",
         "posthog_user"."temporary_token",
         "posthog_user"."distinct_id",
         "posthog_user"."is_email_verified",
         "posthog_user"."has_seen_product_intro_for",
         "posthog_user"."strapi_id",
         "posthog_user"."is_active",
         "posthog_user"."role_at_organization",
         "posthog_user"."theme_mode",
         "posthog_user"."partial_notification_settings",
         "posthog_user"."anonymize_data",
         "posthog_user"."toolbar_mode",
         "posthog_user"."hedgehog_config",
         "posthog_user"."events_column_config",
         "posthog_user"."email_opt_in"
  FROM "posthog_user"
  WHERE "posthog_user"."id" = 99999
  LIMIT 21
  '''
# ---
# name: TestDecideRemoteConfig.test_flag_with_regular_cohorts.9
  '''
  SELECT "posthog_team"."id",
         "posthog_team"."uuid",
         "posthog_team"."organization_id",
         "posthog_team"."project_id",
         "posthog_team"."api_token",
         "posthog_team"."app_urls",
         "posthog_team"."name",
         "posthog_team"."slack_incoming_webhook",
         "posthog_team"."created_at",
         "posthog_team"."updated_at",
         "posthog_team"."anonymize_ips",
         "posthog_team"."completed_snippet_onboarding",
         "posthog_team"."has_completed_onboarding_for",
         "posthog_team"."onboarding_tasks",
         "posthog_team"."ingested_event",
         "posthog_team"."autocapture_opt_out",
         "posthog_team"."autocapture_web_vitals_opt_in",
         "posthog_team"."autocapture_web_vitals_allowed_metrics",
         "posthog_team"."autocapture_exceptions_opt_in",
         "posthog_team"."autocapture_exceptions_errors_to_ignore",
         "posthog_team"."person_processing_opt_out",
         "posthog_team"."session_recording_opt_in",
         "posthog_team"."session_recording_sample_rate",
         "posthog_team"."session_recording_minimum_duration_milliseconds",
         "posthog_team"."session_recording_linked_flag",
         "posthog_team"."session_recording_network_payload_capture_config",
         "posthog_team"."session_recording_masking_config",
         "posthog_team"."session_recording_url_trigger_config",
         "posthog_team"."session_recording_url_blocklist_config",
         "posthog_team"."session_recording_event_trigger_config",
         "posthog_team"."session_replay_config",
         "posthog_team"."survey_config",
         "posthog_team"."capture_console_log_opt_in",
         "posthog_team"."capture_performance_opt_in",
         "posthog_team"."capture_dead_clicks",
         "posthog_team"."surveys_opt_in",
         "posthog_team"."heatmaps_opt_in",
         "posthog_team"."flags_persistence_default",
         "posthog_team"."session_recording_version",
         "posthog_team"."signup_token",
         "posthog_team"."is_demo",
         "posthog_team"."access_control",
         "posthog_team"."week_start_day",
         "posthog_team"."inject_web_apps",
         "posthog_team"."test_account_filters",
         "posthog_team"."test_account_filters_default_checked",
         "posthog_team"."path_cleaning_filters",
         "posthog_team"."timezone",
         "posthog_team"."data_attributes",
         "posthog_team"."person_display_name_properties",
         "posthog_team"."live_events_columns",
         "posthog_team"."recording_domains",
         "posthog_team"."human_friendly_comparison_periods",
         "posthog_team"."cookieless_server_hash_mode",
         "posthog_team"."revenue_tracking_config",
         "posthog_team"."primary_dashboard_id",
         "posthog_team"."default_data_theme",
         "posthog_team"."extra_settings",
         "posthog_team"."modifiers",
         "posthog_team"."correlation_config",
         "posthog_team"."session_recording_retention_period_days",
         "posthog_team"."plugins_opt_in",
         "posthog_team"."opt_out_capture",
         "posthog_team"."event_names",
         "posthog_team"."event_names_with_usage",
         "posthog_team"."event_properties",
         "posthog_team"."event_properties_with_usage",
         "posthog_team"."event_properties_numerical",
         "posthog_team"."external_data_workspace_id",
         "posthog_team"."external_data_workspace_last_synced_at",
         "posthog_team"."api_query_rate_limit"
  FROM "posthog_team"
  WHERE "posthog_team"."id" = 99999
  LIMIT 21
  '''
# ---<|MERGE_RESOLUTION|>--- conflicted
+++ resolved
@@ -1,4 +1,1241 @@
 # serializer version: 1
+# name: TestDatabaseCheckForDecide.test_decide_doesnt_error_out_when_database_is_down_and_database_check_isnt_cached
+  'SELECT 1'
+# ---
+# name: TestDecide.test_decide_doesnt_error_out_when_database_is_down
+  '''
+  SELECT "posthog_user"."id",
+         "posthog_user"."password",
+         "posthog_user"."last_login",
+         "posthog_user"."first_name",
+         "posthog_user"."last_name",
+         "posthog_user"."is_staff",
+         "posthog_user"."date_joined",
+         "posthog_user"."uuid",
+         "posthog_user"."current_organization_id",
+         "posthog_user"."current_team_id",
+         "posthog_user"."email",
+         "posthog_user"."pending_email",
+         "posthog_user"."temporary_token",
+         "posthog_user"."distinct_id",
+         "posthog_user"."is_email_verified",
+         "posthog_user"."has_seen_product_intro_for",
+         "posthog_user"."strapi_id",
+         "posthog_user"."is_active",
+         "posthog_user"."role_at_organization",
+         "posthog_user"."theme_mode",
+         "posthog_user"."partial_notification_settings",
+         "posthog_user"."anonymize_data",
+         "posthog_user"."toolbar_mode",
+         "posthog_user"."hedgehog_config",
+         "posthog_user"."events_column_config",
+         "posthog_user"."email_opt_in"
+  FROM "posthog_user"
+  WHERE "posthog_user"."id" = 99999
+  LIMIT 21
+  '''
+# ---
+# name: TestDecide.test_decide_doesnt_error_out_when_database_is_down.1
+  '''
+  SELECT "posthog_organizationmembership"."id",
+         "posthog_organizationmembership"."organization_id",
+         "posthog_organizationmembership"."user_id",
+         "posthog_organizationmembership"."level",
+         "posthog_organizationmembership"."joined_at",
+         "posthog_organizationmembership"."updated_at",
+         "posthog_organization"."id",
+         "posthog_organization"."name",
+         "posthog_organization"."slug",
+         "posthog_organization"."logo_media_id",
+         "posthog_organization"."created_at",
+         "posthog_organization"."updated_at",
+         "posthog_organization"."plugins_access_level",
+         "posthog_organization"."for_internal_metrics",
+         "posthog_organization"."is_member_join_email_enabled",
+         "posthog_organization"."is_ai_data_processing_approved",
+         "posthog_organization"."enforce_2fa",
+         "posthog_organization"."is_hipaa",
+         "posthog_organization"."customer_id",
+         "posthog_organization"."available_product_features",
+         "posthog_organization"."usage",
+         "posthog_organization"."never_drop_data",
+         "posthog_organization"."customer_trust_scores",
+         "posthog_organization"."setup_section_2_completed",
+         "posthog_organization"."personalization",
+         "posthog_organization"."domain_whitelist"
+  FROM "posthog_organizationmembership"
+  INNER JOIN "posthog_organization" ON ("posthog_organizationmembership"."organization_id" = "posthog_organization"."id")
+  WHERE "posthog_organizationmembership"."user_id" = 99999
+  '''
+# ---
+# name: TestDecide.test_decide_doesnt_error_out_when_database_is_down.10
+  '''
+  SELECT "posthog_organizationmembership"."id",
+         "posthog_organizationmembership"."organization_id",
+         "posthog_organizationmembership"."user_id",
+         "posthog_organizationmembership"."level",
+         "posthog_organizationmembership"."joined_at",
+         "posthog_organizationmembership"."updated_at",
+         "posthog_organization"."id",
+         "posthog_organization"."name",
+         "posthog_organization"."slug",
+         "posthog_organization"."logo_media_id",
+         "posthog_organization"."created_at",
+         "posthog_organization"."updated_at",
+         "posthog_organization"."plugins_access_level",
+         "posthog_organization"."for_internal_metrics",
+         "posthog_organization"."is_member_join_email_enabled",
+         "posthog_organization"."is_ai_data_processing_approved",
+         "posthog_organization"."enforce_2fa",
+         "posthog_organization"."is_hipaa",
+         "posthog_organization"."customer_id",
+         "posthog_organization"."available_product_features",
+         "posthog_organization"."usage",
+         "posthog_organization"."never_drop_data",
+         "posthog_organization"."customer_trust_scores",
+         "posthog_organization"."setup_section_2_completed",
+         "posthog_organization"."personalization",
+         "posthog_organization"."domain_whitelist"
+  FROM "posthog_organizationmembership"
+  INNER JOIN "posthog_organization" ON ("posthog_organizationmembership"."organization_id" = "posthog_organization"."id")
+  WHERE "posthog_organizationmembership"."user_id" = 99999
+  '''
+# ---
+# name: TestDecide.test_decide_doesnt_error_out_when_database_is_down.11
+  '''
+  SELECT "posthog_team"."id",
+         "posthog_team"."organization_id",
+         "posthog_team"."access_control"
+  FROM "posthog_team"
+  WHERE "posthog_team"."organization_id" IN ('00000000-0000-0000-0000-000000000000'::uuid)
+  '''
+# ---
+# name: TestDecide.test_decide_doesnt_error_out_when_database_is_down.12
+  '''
+  SELECT "posthog_organizationmembership"."id",
+         "posthog_organizationmembership"."organization_id",
+         "posthog_organizationmembership"."user_id",
+         "posthog_organizationmembership"."level",
+         "posthog_organizationmembership"."joined_at",
+         "posthog_organizationmembership"."updated_at",
+         "posthog_organization"."id",
+         "posthog_organization"."name",
+         "posthog_organization"."slug",
+         "posthog_organization"."logo_media_id",
+         "posthog_organization"."created_at",
+         "posthog_organization"."updated_at",
+         "posthog_organization"."plugins_access_level",
+         "posthog_organization"."for_internal_metrics",
+         "posthog_organization"."is_member_join_email_enabled",
+         "posthog_organization"."is_ai_data_processing_approved",
+         "posthog_organization"."enforce_2fa",
+         "posthog_organization"."is_hipaa",
+         "posthog_organization"."customer_id",
+         "posthog_organization"."available_product_features",
+         "posthog_organization"."usage",
+         "posthog_organization"."never_drop_data",
+         "posthog_organization"."customer_trust_scores",
+         "posthog_organization"."setup_section_2_completed",
+         "posthog_organization"."personalization",
+         "posthog_organization"."domain_whitelist"
+  FROM "posthog_organizationmembership"
+  INNER JOIN "posthog_organization" ON ("posthog_organizationmembership"."organization_id" = "posthog_organization"."id")
+  WHERE ("posthog_organizationmembership"."organization_id" = '00000000-0000-0000-0000-000000000000'::uuid
+         AND "posthog_organizationmembership"."user_id" = 99999)
+  LIMIT 21
+  '''
+# ---
+# name: TestDecide.test_decide_doesnt_error_out_when_database_is_down.13
+  '''
+  SELECT "posthog_organizationmembership"."id",
+         "posthog_organizationmembership"."organization_id",
+         "posthog_organizationmembership"."user_id",
+         "posthog_organizationmembership"."level",
+         "posthog_organizationmembership"."joined_at",
+         "posthog_organizationmembership"."updated_at",
+         "posthog_organization"."id",
+         "posthog_organization"."name",
+         "posthog_organization"."slug",
+         "posthog_organization"."logo_media_id",
+         "posthog_organization"."created_at",
+         "posthog_organization"."updated_at",
+         "posthog_organization"."plugins_access_level",
+         "posthog_organization"."for_internal_metrics",
+         "posthog_organization"."is_member_join_email_enabled",
+         "posthog_organization"."is_ai_data_processing_approved",
+         "posthog_organization"."enforce_2fa",
+         "posthog_organization"."is_hipaa",
+         "posthog_organization"."customer_id",
+         "posthog_organization"."available_product_features",
+         "posthog_organization"."usage",
+         "posthog_organization"."never_drop_data",
+         "posthog_organization"."customer_trust_scores",
+         "posthog_organization"."setup_section_2_completed",
+         "posthog_organization"."personalization",
+         "posthog_organization"."domain_whitelist"
+  FROM "posthog_organizationmembership"
+  INNER JOIN "posthog_organization" ON ("posthog_organizationmembership"."organization_id" = "posthog_organization"."id")
+  WHERE "posthog_organizationmembership"."user_id" = 99999
+  '''
+# ---
+# name: TestDecide.test_decide_doesnt_error_out_when_database_is_down.14
+  '''
+  SELECT "posthog_organizationmembership"."id",
+         "posthog_organizationmembership"."organization_id",
+         "posthog_organizationmembership"."user_id",
+         "posthog_organizationmembership"."level",
+         "posthog_organizationmembership"."joined_at",
+         "posthog_organizationmembership"."updated_at",
+         "posthog_organization"."id",
+         "posthog_organization"."name",
+         "posthog_organization"."slug",
+         "posthog_organization"."logo_media_id",
+         "posthog_organization"."created_at",
+         "posthog_organization"."updated_at",
+         "posthog_organization"."plugins_access_level",
+         "posthog_organization"."for_internal_metrics",
+         "posthog_organization"."is_member_join_email_enabled",
+         "posthog_organization"."is_ai_data_processing_approved",
+         "posthog_organization"."enforce_2fa",
+         "posthog_organization"."is_hipaa",
+         "posthog_organization"."customer_id",
+         "posthog_organization"."available_product_features",
+         "posthog_organization"."usage",
+         "posthog_organization"."never_drop_data",
+         "posthog_organization"."customer_trust_scores",
+         "posthog_organization"."setup_section_2_completed",
+         "posthog_organization"."personalization",
+         "posthog_organization"."domain_whitelist"
+  FROM "posthog_organizationmembership"
+  INNER JOIN "posthog_organization" ON ("posthog_organizationmembership"."organization_id" = "posthog_organization"."id")
+  WHERE "posthog_organizationmembership"."user_id" = 99999
+  '''
+# ---
+# name: TestDecide.test_decide_doesnt_error_out_when_database_is_down.15
+  '''
+  SELECT "posthog_team"."id",
+         "posthog_team"."organization_id",
+         "posthog_team"."access_control"
+  FROM "posthog_team"
+  WHERE "posthog_team"."organization_id" IN ('00000000-0000-0000-0000-000000000000'::uuid)
+  '''
+# ---
+# name: TestDecide.test_decide_doesnt_error_out_when_database_is_down.16
+  '''
+  SELECT "posthog_organizationmembership"."id",
+         "posthog_organizationmembership"."organization_id",
+         "posthog_organizationmembership"."user_id",
+         "posthog_organizationmembership"."level",
+         "posthog_organizationmembership"."joined_at",
+         "posthog_organizationmembership"."updated_at",
+         "posthog_organization"."id",
+         "posthog_organization"."name",
+         "posthog_organization"."slug",
+         "posthog_organization"."logo_media_id",
+         "posthog_organization"."created_at",
+         "posthog_organization"."updated_at",
+         "posthog_organization"."plugins_access_level",
+         "posthog_organization"."for_internal_metrics",
+         "posthog_organization"."is_member_join_email_enabled",
+         "posthog_organization"."is_ai_data_processing_approved",
+         "posthog_organization"."enforce_2fa",
+         "posthog_organization"."is_hipaa",
+         "posthog_organization"."customer_id",
+         "posthog_organization"."available_product_features",
+         "posthog_organization"."usage",
+         "posthog_organization"."never_drop_data",
+         "posthog_organization"."customer_trust_scores",
+         "posthog_organization"."setup_section_2_completed",
+         "posthog_organization"."personalization",
+         "posthog_organization"."domain_whitelist"
+  FROM "posthog_organizationmembership"
+  INNER JOIN "posthog_organization" ON ("posthog_organizationmembership"."organization_id" = "posthog_organization"."id")
+  WHERE ("posthog_organizationmembership"."organization_id" = '00000000-0000-0000-0000-000000000000'::uuid
+         AND "posthog_organizationmembership"."user_id" = 99999)
+  LIMIT 21
+  '''
+# ---
+# name: TestDecide.test_decide_doesnt_error_out_when_database_is_down.17
+  '''
+  SELECT "posthog_hogfunction"."id",
+         "posthog_hogfunction"."team_id",
+         "posthog_hogfunction"."name",
+         "posthog_hogfunction"."description",
+         "posthog_hogfunction"."created_at",
+         "posthog_hogfunction"."created_by_id",
+         "posthog_hogfunction"."deleted",
+         "posthog_hogfunction"."updated_at",
+         "posthog_hogfunction"."enabled",
+         "posthog_hogfunction"."type",
+         "posthog_hogfunction"."icon_url",
+         "posthog_hogfunction"."hog",
+         "posthog_hogfunction"."bytecode",
+         "posthog_hogfunction"."transpiled",
+         "posthog_hogfunction"."inputs_schema",
+         "posthog_hogfunction"."inputs",
+         "posthog_hogfunction"."encrypted_inputs",
+         "posthog_hogfunction"."filters",
+         "posthog_hogfunction"."mappings",
+         "posthog_hogfunction"."masking",
+         "posthog_hogfunction"."template_id",
+         "posthog_hogfunction"."execution_order",
+         "posthog_team"."id",
+         "posthog_team"."uuid",
+         "posthog_team"."organization_id",
+         "posthog_team"."project_id",
+         "posthog_team"."api_token",
+         "posthog_team"."app_urls",
+         "posthog_team"."name",
+         "posthog_team"."slack_incoming_webhook",
+         "posthog_team"."created_at",
+         "posthog_team"."updated_at",
+         "posthog_team"."anonymize_ips",
+         "posthog_team"."completed_snippet_onboarding",
+         "posthog_team"."has_completed_onboarding_for",
+         "posthog_team"."onboarding_tasks",
+         "posthog_team"."ingested_event",
+         "posthog_team"."autocapture_opt_out",
+         "posthog_team"."autocapture_web_vitals_opt_in",
+         "posthog_team"."autocapture_web_vitals_allowed_metrics",
+         "posthog_team"."autocapture_exceptions_opt_in",
+         "posthog_team"."autocapture_exceptions_errors_to_ignore",
+         "posthog_team"."person_processing_opt_out",
+         "posthog_team"."session_recording_opt_in",
+         "posthog_team"."session_recording_sample_rate",
+         "posthog_team"."session_recording_minimum_duration_milliseconds",
+         "posthog_team"."session_recording_linked_flag",
+         "posthog_team"."session_recording_network_payload_capture_config",
+         "posthog_team"."session_recording_url_trigger_config",
+         "posthog_team"."session_recording_url_blocklist_config",
+         "posthog_team"."session_recording_event_trigger_config",
+         "posthog_team"."session_replay_config",
+         "posthog_team"."survey_config",
+         "posthog_team"."capture_console_log_opt_in",
+         "posthog_team"."capture_performance_opt_in",
+         "posthog_team"."capture_dead_clicks",
+         "posthog_team"."surveys_opt_in",
+         "posthog_team"."heatmaps_opt_in",
+         "posthog_team"."flags_persistence_default",
+         "posthog_team"."session_recording_version",
+         "posthog_team"."signup_token",
+         "posthog_team"."is_demo",
+         "posthog_team"."access_control",
+         "posthog_team"."week_start_day",
+         "posthog_team"."inject_web_apps",
+         "posthog_team"."test_account_filters",
+         "posthog_team"."test_account_filters_default_checked",
+         "posthog_team"."path_cleaning_filters",
+         "posthog_team"."timezone",
+         "posthog_team"."data_attributes",
+         "posthog_team"."person_display_name_properties",
+         "posthog_team"."live_events_columns",
+         "posthog_team"."recording_domains",
+         "posthog_team"."human_friendly_comparison_periods",
+         "posthog_team"."cookieless_server_hash_mode",
+         "posthog_team"."revenue_tracking_config",
+         "posthog_team"."primary_dashboard_id",
+         "posthog_team"."default_data_theme",
+         "posthog_team"."extra_settings",
+         "posthog_team"."modifiers",
+         "posthog_team"."correlation_config",
+         "posthog_team"."session_recording_retention_period_days",
+         "posthog_team"."plugins_opt_in",
+         "posthog_team"."opt_out_capture",
+         "posthog_team"."event_names",
+         "posthog_team"."event_names_with_usage",
+         "posthog_team"."event_properties",
+         "posthog_team"."event_properties_with_usage",
+         "posthog_team"."event_properties_numerical",
+         "posthog_team"."external_data_workspace_id",
+         "posthog_team"."external_data_workspace_last_synced_at",
+         "posthog_team"."api_query_rate_limit"
+  FROM "posthog_hogfunction"
+  INNER JOIN "posthog_team" ON ("posthog_hogfunction"."team_id" = "posthog_team"."id")
+  WHERE ("posthog_hogfunction"."team_id" = 99999
+         AND "posthog_hogfunction"."filters" @> '{"filter_test_accounts": true}'::jsonb)
+  '''
+# ---
+# name: TestDecide.test_decide_doesnt_error_out_when_database_is_down.18
+  '''
+  SELECT "posthog_team"."id",
+         "posthog_team"."uuid",
+         "posthog_team"."organization_id",
+         "posthog_team"."project_id",
+         "posthog_team"."api_token",
+         "posthog_team"."app_urls",
+         "posthog_team"."name",
+         "posthog_team"."slack_incoming_webhook",
+         "posthog_team"."created_at",
+         "posthog_team"."updated_at",
+         "posthog_team"."anonymize_ips",
+         "posthog_team"."completed_snippet_onboarding",
+         "posthog_team"."has_completed_onboarding_for",
+         "posthog_team"."onboarding_tasks",
+         "posthog_team"."ingested_event",
+         "posthog_team"."autocapture_opt_out",
+         "posthog_team"."autocapture_web_vitals_opt_in",
+         "posthog_team"."autocapture_web_vitals_allowed_metrics",
+         "posthog_team"."autocapture_exceptions_opt_in",
+         "posthog_team"."autocapture_exceptions_errors_to_ignore",
+         "posthog_team"."person_processing_opt_out",
+         "posthog_team"."session_recording_opt_in",
+         "posthog_team"."session_recording_sample_rate",
+         "posthog_team"."session_recording_minimum_duration_milliseconds",
+         "posthog_team"."session_recording_linked_flag",
+         "posthog_team"."session_recording_network_payload_capture_config",
+         "posthog_team"."session_recording_url_trigger_config",
+         "posthog_team"."session_recording_url_blocklist_config",
+         "posthog_team"."session_recording_event_trigger_config",
+         "posthog_team"."session_replay_config",
+         "posthog_team"."survey_config",
+         "posthog_team"."capture_console_log_opt_in",
+         "posthog_team"."capture_performance_opt_in",
+         "posthog_team"."capture_dead_clicks",
+         "posthog_team"."surveys_opt_in",
+         "posthog_team"."heatmaps_opt_in",
+         "posthog_team"."flags_persistence_default",
+         "posthog_team"."session_recording_version",
+         "posthog_team"."signup_token",
+         "posthog_team"."is_demo",
+         "posthog_team"."access_control",
+         "posthog_team"."week_start_day",
+         "posthog_team"."inject_web_apps",
+         "posthog_team"."test_account_filters",
+         "posthog_team"."test_account_filters_default_checked",
+         "posthog_team"."path_cleaning_filters",
+         "posthog_team"."timezone",
+         "posthog_team"."data_attributes",
+         "posthog_team"."person_display_name_properties",
+         "posthog_team"."live_events_columns",
+         "posthog_team"."recording_domains",
+         "posthog_team"."human_friendly_comparison_periods",
+         "posthog_team"."cookieless_server_hash_mode",
+         "posthog_team"."revenue_tracking_config",
+         "posthog_team"."primary_dashboard_id",
+         "posthog_team"."default_data_theme",
+         "posthog_team"."extra_settings",
+         "posthog_team"."modifiers",
+         "posthog_team"."correlation_config",
+         "posthog_team"."session_recording_retention_period_days",
+         "posthog_team"."external_data_workspace_id",
+         "posthog_team"."external_data_workspace_last_synced_at",
+         "posthog_team"."api_query_rate_limit"
+  FROM "posthog_team"
+  WHERE "posthog_team"."id" = 99999
+  LIMIT 21
+  '''
+# ---
+# name: TestDecide.test_decide_doesnt_error_out_when_database_is_down.19
+  '''
+  SELECT "posthog_remoteconfig"."id",
+         "posthog_remoteconfig"."team_id",
+         "posthog_remoteconfig"."config",
+         "posthog_remoteconfig"."updated_at",
+         "posthog_remoteconfig"."synced_at"
+  FROM "posthog_remoteconfig"
+  WHERE "posthog_remoteconfig"."team_id" = 99999
+  LIMIT 21
+  '''
+# ---
+# name: TestDecide.test_decide_doesnt_error_out_when_database_is_down.2
+  '''
+  SELECT "posthog_team"."id",
+         "posthog_team"."organization_id",
+         "posthog_team"."access_control"
+  FROM "posthog_team"
+  WHERE "posthog_team"."organization_id" IN ('00000000-0000-0000-0000-000000000000'::uuid)
+  '''
+# ---
+# name: TestDecide.test_decide_doesnt_error_out_when_database_is_down.20
+  '''
+  SELECT "posthog_team"."id",
+         "posthog_team"."uuid",
+         "posthog_team"."organization_id",
+         "posthog_team"."project_id",
+         "posthog_team"."api_token",
+         "posthog_team"."app_urls",
+         "posthog_team"."name",
+         "posthog_team"."slack_incoming_webhook",
+         "posthog_team"."created_at",
+         "posthog_team"."updated_at",
+         "posthog_team"."anonymize_ips",
+         "posthog_team"."completed_snippet_onboarding",
+         "posthog_team"."has_completed_onboarding_for",
+         "posthog_team"."onboarding_tasks",
+         "posthog_team"."ingested_event",
+         "posthog_team"."autocapture_opt_out",
+         "posthog_team"."autocapture_web_vitals_opt_in",
+         "posthog_team"."autocapture_web_vitals_allowed_metrics",
+         "posthog_team"."autocapture_exceptions_opt_in",
+         "posthog_team"."autocapture_exceptions_errors_to_ignore",
+         "posthog_team"."person_processing_opt_out",
+         "posthog_team"."session_recording_opt_in",
+         "posthog_team"."session_recording_sample_rate",
+         "posthog_team"."session_recording_minimum_duration_milliseconds",
+         "posthog_team"."session_recording_linked_flag",
+         "posthog_team"."session_recording_network_payload_capture_config",
+         "posthog_team"."session_recording_url_trigger_config",
+         "posthog_team"."session_recording_url_blocklist_config",
+         "posthog_team"."session_recording_event_trigger_config",
+         "posthog_team"."session_replay_config",
+         "posthog_team"."survey_config",
+         "posthog_team"."capture_console_log_opt_in",
+         "posthog_team"."capture_performance_opt_in",
+         "posthog_team"."capture_dead_clicks",
+         "posthog_team"."surveys_opt_in",
+         "posthog_team"."heatmaps_opt_in",
+         "posthog_team"."flags_persistence_default",
+         "posthog_team"."session_recording_version",
+         "posthog_team"."signup_token",
+         "posthog_team"."is_demo",
+         "posthog_team"."access_control",
+         "posthog_team"."week_start_day",
+         "posthog_team"."inject_web_apps",
+         "posthog_team"."test_account_filters",
+         "posthog_team"."test_account_filters_default_checked",
+         "posthog_team"."path_cleaning_filters",
+         "posthog_team"."timezone",
+         "posthog_team"."data_attributes",
+         "posthog_team"."person_display_name_properties",
+         "posthog_team"."live_events_columns",
+         "posthog_team"."recording_domains",
+         "posthog_team"."human_friendly_comparison_periods",
+         "posthog_team"."cookieless_server_hash_mode",
+         "posthog_team"."revenue_tracking_config",
+         "posthog_team"."primary_dashboard_id",
+         "posthog_team"."default_data_theme",
+         "posthog_team"."extra_settings",
+         "posthog_team"."modifiers",
+         "posthog_team"."correlation_config",
+         "posthog_team"."session_recording_retention_period_days",
+         "posthog_team"."plugins_opt_in",
+         "posthog_team"."opt_out_capture",
+         "posthog_team"."event_names",
+         "posthog_team"."event_names_with_usage",
+         "posthog_team"."event_properties",
+         "posthog_team"."event_properties_with_usage",
+         "posthog_team"."event_properties_numerical",
+         "posthog_team"."external_data_workspace_id",
+         "posthog_team"."external_data_workspace_last_synced_at",
+         "posthog_team"."api_query_rate_limit"
+  FROM "posthog_team"
+  WHERE "posthog_team"."id" = 99999
+  LIMIT 21
+  '''
+# ---
+# name: TestDecide.test_decide_doesnt_error_out_when_database_is_down.21
+  '''
+  SELECT COUNT(*) AS "__count"
+  FROM "posthog_featureflag"
+  WHERE ("posthog_featureflag"."active"
+         AND NOT "posthog_featureflag"."deleted"
+         AND "posthog_featureflag"."team_id" = 99999)
+  '''
+# ---
+# name: TestDecide.test_decide_doesnt_error_out_when_database_is_down.22
+  '''
+  SELECT "posthog_survey"."id",
+         "posthog_survey"."team_id",
+         "posthog_survey"."name",
+         "posthog_survey"."description",
+         "posthog_survey"."linked_flag_id",
+         "posthog_survey"."targeting_flag_id",
+         "posthog_survey"."internal_targeting_flag_id",
+         "posthog_survey"."internal_response_sampling_flag_id",
+         "posthog_survey"."type",
+         "posthog_survey"."conditions",
+         "posthog_survey"."questions",
+         "posthog_survey"."appearance",
+         "posthog_survey"."created_at",
+         "posthog_survey"."created_by_id",
+         "posthog_survey"."start_date",
+         "posthog_survey"."end_date",
+         "posthog_survey"."updated_at",
+         "posthog_survey"."archived",
+         "posthog_survey"."responses_limit",
+         "posthog_survey"."response_sampling_start_date",
+         "posthog_survey"."response_sampling_interval_type",
+         "posthog_survey"."response_sampling_interval",
+         "posthog_survey"."response_sampling_limit",
+         "posthog_survey"."response_sampling_daily_limits",
+         "posthog_survey"."iteration_count",
+         "posthog_survey"."iteration_frequency_days",
+         "posthog_survey"."iteration_start_dates",
+         "posthog_survey"."current_iteration",
+         "posthog_survey"."current_iteration_start_date",
+         "posthog_featureflag"."id",
+         "posthog_featureflag"."key",
+         "posthog_featureflag"."name",
+         "posthog_featureflag"."filters",
+         "posthog_featureflag"."rollout_percentage",
+         "posthog_featureflag"."team_id",
+         "posthog_featureflag"."created_by_id",
+         "posthog_featureflag"."created_at",
+         "posthog_featureflag"."deleted",
+         "posthog_featureflag"."active",
+         "posthog_featureflag"."rollback_conditions",
+         "posthog_featureflag"."performed_rollback",
+         "posthog_featureflag"."ensure_experience_continuity",
+         "posthog_featureflag"."usage_dashboard_id",
+         "posthog_featureflag"."has_enriched_analytics",
+         "posthog_featureflag"."is_remote_configuration",
+         T4."id",
+         T4."key",
+         T4."name",
+         T4."filters",
+         T4."rollout_percentage",
+         T4."team_id",
+         T4."created_by_id",
+         T4."created_at",
+         T4."deleted",
+         T4."active",
+         T4."rollback_conditions",
+         T4."performed_rollback",
+         T4."ensure_experience_continuity",
+         T4."usage_dashboard_id",
+         T4."has_enriched_analytics",
+         T4."is_remote_configuration",
+         T5."id",
+         T5."key",
+         T5."name",
+         T5."filters",
+         T5."rollout_percentage",
+         T5."team_id",
+         T5."created_by_id",
+         T5."created_at",
+         T5."deleted",
+         T5."active",
+         T5."rollback_conditions",
+         T5."performed_rollback",
+         T5."ensure_experience_continuity",
+         T5."usage_dashboard_id",
+         T5."has_enriched_analytics",
+         T5."is_remote_configuration"
+  FROM "posthog_survey"
+  LEFT OUTER JOIN "posthog_featureflag" ON ("posthog_survey"."linked_flag_id" = "posthog_featureflag"."id")
+  LEFT OUTER JOIN "posthog_featureflag" T4 ON ("posthog_survey"."targeting_flag_id" = T4."id")
+  LEFT OUTER JOIN "posthog_featureflag" T5 ON ("posthog_survey"."internal_targeting_flag_id" = T5."id")
+  WHERE ("posthog_survey"."team_id" = 99999
+         AND NOT ("posthog_survey"."archived"))
+  '''
+# ---
+# name: TestDecide.test_decide_doesnt_error_out_when_database_is_down.23
+  '''
+  SELECT "posthog_pluginconfig"."id",
+         "posthog_pluginconfig"."web_token",
+         "posthog_pluginsourcefile"."updated_at",
+         "posthog_plugin"."updated_at",
+         "posthog_pluginconfig"."updated_at"
+  FROM "posthog_pluginconfig"
+  INNER JOIN "posthog_plugin" ON ("posthog_pluginconfig"."plugin_id" = "posthog_plugin"."id")
+  INNER JOIN "posthog_pluginsourcefile" ON ("posthog_plugin"."id" = "posthog_pluginsourcefile"."plugin_id")
+  WHERE ("posthog_pluginconfig"."enabled"
+         AND "posthog_pluginsourcefile"."filename" = 'site.ts'
+         AND "posthog_pluginsourcefile"."status" = 'TRANSPILED'
+         AND "posthog_pluginconfig"."team_id" = 99999)
+  '''
+# ---
+# name: TestDecide.test_decide_doesnt_error_out_when_database_is_down.24
+  '''
+  SELECT "posthog_pluginconfig"."id",
+         "posthog_pluginsourcefile"."transpiled",
+         "posthog_pluginconfig"."web_token",
+         "posthog_plugin"."config_schema",
+         "posthog_pluginconfig"."config"
+  FROM "posthog_pluginconfig"
+  INNER JOIN "posthog_plugin" ON ("posthog_pluginconfig"."plugin_id" = "posthog_plugin"."id")
+  INNER JOIN "posthog_pluginsourcefile" ON ("posthog_plugin"."id" = "posthog_pluginsourcefile"."plugin_id")
+  WHERE ("posthog_pluginconfig"."enabled"
+         AND "posthog_pluginsourcefile"."filename" = 'site.ts'
+         AND "posthog_pluginsourcefile"."status" = 'TRANSPILED'
+         AND "posthog_pluginconfig"."team_id" = 99999)
+  '''
+# ---
+# name: TestDecide.test_decide_doesnt_error_out_when_database_is_down.25
+  '''
+  SELECT "posthog_hogfunction"."id",
+         "posthog_hogfunction"."team_id",
+         "posthog_hogfunction"."name",
+         "posthog_hogfunction"."description",
+         "posthog_hogfunction"."created_at",
+         "posthog_hogfunction"."created_by_id",
+         "posthog_hogfunction"."deleted",
+         "posthog_hogfunction"."updated_at",
+         "posthog_hogfunction"."enabled",
+         "posthog_hogfunction"."type",
+         "posthog_hogfunction"."icon_url",
+         "posthog_hogfunction"."hog",
+         "posthog_hogfunction"."bytecode",
+         "posthog_hogfunction"."transpiled",
+         "posthog_hogfunction"."inputs_schema",
+         "posthog_hogfunction"."inputs",
+         "posthog_hogfunction"."encrypted_inputs",
+         "posthog_hogfunction"."filters",
+         "posthog_hogfunction"."mappings",
+         "posthog_hogfunction"."masking",
+         "posthog_hogfunction"."template_id",
+         "posthog_hogfunction"."execution_order",
+         "posthog_team"."id",
+         "posthog_team"."uuid",
+         "posthog_team"."organization_id",
+         "posthog_team"."project_id",
+         "posthog_team"."api_token",
+         "posthog_team"."app_urls",
+         "posthog_team"."name",
+         "posthog_team"."slack_incoming_webhook",
+         "posthog_team"."created_at",
+         "posthog_team"."updated_at",
+         "posthog_team"."anonymize_ips",
+         "posthog_team"."completed_snippet_onboarding",
+         "posthog_team"."has_completed_onboarding_for",
+         "posthog_team"."onboarding_tasks",
+         "posthog_team"."ingested_event",
+         "posthog_team"."autocapture_opt_out",
+         "posthog_team"."autocapture_web_vitals_opt_in",
+         "posthog_team"."autocapture_web_vitals_allowed_metrics",
+         "posthog_team"."autocapture_exceptions_opt_in",
+         "posthog_team"."autocapture_exceptions_errors_to_ignore",
+         "posthog_team"."person_processing_opt_out",
+         "posthog_team"."session_recording_opt_in",
+         "posthog_team"."session_recording_sample_rate",
+         "posthog_team"."session_recording_minimum_duration_milliseconds",
+         "posthog_team"."session_recording_linked_flag",
+         "posthog_team"."session_recording_network_payload_capture_config",
+         "posthog_team"."session_recording_url_trigger_config",
+         "posthog_team"."session_recording_url_blocklist_config",
+         "posthog_team"."session_recording_event_trigger_config",
+         "posthog_team"."session_replay_config",
+         "posthog_team"."survey_config",
+         "posthog_team"."capture_console_log_opt_in",
+         "posthog_team"."capture_performance_opt_in",
+         "posthog_team"."capture_dead_clicks",
+         "posthog_team"."surveys_opt_in",
+         "posthog_team"."heatmaps_opt_in",
+         "posthog_team"."flags_persistence_default",
+         "posthog_team"."session_recording_version",
+         "posthog_team"."signup_token",
+         "posthog_team"."is_demo",
+         "posthog_team"."access_control",
+         "posthog_team"."week_start_day",
+         "posthog_team"."inject_web_apps",
+         "posthog_team"."test_account_filters",
+         "posthog_team"."test_account_filters_default_checked",
+         "posthog_team"."path_cleaning_filters",
+         "posthog_team"."timezone",
+         "posthog_team"."data_attributes",
+         "posthog_team"."person_display_name_properties",
+         "posthog_team"."live_events_columns",
+         "posthog_team"."recording_domains",
+         "posthog_team"."human_friendly_comparison_periods",
+         "posthog_team"."cookieless_server_hash_mode",
+         "posthog_team"."revenue_tracking_config",
+         "posthog_team"."primary_dashboard_id",
+         "posthog_team"."default_data_theme",
+         "posthog_team"."extra_settings",
+         "posthog_team"."modifiers",
+         "posthog_team"."correlation_config",
+         "posthog_team"."session_recording_retention_period_days",
+         "posthog_team"."plugins_opt_in",
+         "posthog_team"."opt_out_capture",
+         "posthog_team"."event_names",
+         "posthog_team"."event_names_with_usage",
+         "posthog_team"."event_properties",
+         "posthog_team"."event_properties_with_usage",
+         "posthog_team"."event_properties_numerical",
+         "posthog_team"."external_data_workspace_id",
+         "posthog_team"."external_data_workspace_last_synced_at",
+         "posthog_team"."api_query_rate_limit"
+  FROM "posthog_hogfunction"
+  INNER JOIN "posthog_team" ON ("posthog_hogfunction"."team_id" = "posthog_team"."id")
+  WHERE (NOT "posthog_hogfunction"."deleted"
+         AND "posthog_hogfunction"."enabled"
+         AND "posthog_hogfunction"."team_id" = 99999
+         AND "posthog_hogfunction"."type" IN ('site_destination',
+                                              'site_app'))
+  '''
+# ---
+# name: TestDecide.test_decide_doesnt_error_out_when_database_is_down.26
+  '''
+  SELECT 1 AS "a"
+  FROM "posthog_grouptypemapping"
+  WHERE "posthog_grouptypemapping"."project_id" = 99999
+  LIMIT 1
+  '''
+# ---
+# name: TestDecide.test_decide_doesnt_error_out_when_database_is_down.27
+  '''
+  SELECT "posthog_team"."id",
+         "posthog_team"."uuid",
+         "posthog_team"."organization_id",
+         "posthog_team"."project_id",
+         "posthog_team"."api_token",
+         "posthog_team"."app_urls",
+         "posthog_team"."name",
+         "posthog_team"."slack_incoming_webhook",
+         "posthog_team"."created_at",
+         "posthog_team"."updated_at",
+         "posthog_team"."anonymize_ips",
+         "posthog_team"."completed_snippet_onboarding",
+         "posthog_team"."has_completed_onboarding_for",
+         "posthog_team"."onboarding_tasks",
+         "posthog_team"."ingested_event",
+         "posthog_team"."autocapture_opt_out",
+         "posthog_team"."autocapture_web_vitals_opt_in",
+         "posthog_team"."autocapture_web_vitals_allowed_metrics",
+         "posthog_team"."autocapture_exceptions_opt_in",
+         "posthog_team"."autocapture_exceptions_errors_to_ignore",
+         "posthog_team"."person_processing_opt_out",
+         "posthog_team"."session_recording_opt_in",
+         "posthog_team"."session_recording_sample_rate",
+         "posthog_team"."session_recording_minimum_duration_milliseconds",
+         "posthog_team"."session_recording_linked_flag",
+         "posthog_team"."session_recording_network_payload_capture_config",
+         "posthog_team"."session_recording_url_trigger_config",
+         "posthog_team"."session_recording_url_blocklist_config",
+         "posthog_team"."session_recording_event_trigger_config",
+         "posthog_team"."session_replay_config",
+         "posthog_team"."survey_config",
+         "posthog_team"."capture_console_log_opt_in",
+         "posthog_team"."capture_performance_opt_in",
+         "posthog_team"."capture_dead_clicks",
+         "posthog_team"."surveys_opt_in",
+         "posthog_team"."heatmaps_opt_in",
+         "posthog_team"."flags_persistence_default",
+         "posthog_team"."session_recording_version",
+         "posthog_team"."signup_token",
+         "posthog_team"."is_demo",
+         "posthog_team"."access_control",
+         "posthog_team"."week_start_day",
+         "posthog_team"."inject_web_apps",
+         "posthog_team"."test_account_filters",
+         "posthog_team"."test_account_filters_default_checked",
+         "posthog_team"."path_cleaning_filters",
+         "posthog_team"."timezone",
+         "posthog_team"."data_attributes",
+         "posthog_team"."person_display_name_properties",
+         "posthog_team"."live_events_columns",
+         "posthog_team"."recording_domains",
+         "posthog_team"."human_friendly_comparison_periods",
+         "posthog_team"."cookieless_server_hash_mode",
+         "posthog_team"."revenue_tracking_config",
+         "posthog_team"."primary_dashboard_id",
+         "posthog_team"."default_data_theme",
+         "posthog_team"."extra_settings",
+         "posthog_team"."modifiers",
+         "posthog_team"."correlation_config",
+         "posthog_team"."session_recording_retention_period_days",
+         "posthog_team"."external_data_workspace_id",
+         "posthog_team"."external_data_workspace_last_synced_at",
+         "posthog_team"."api_query_rate_limit"
+  FROM "posthog_team"
+  WHERE "posthog_team"."id" = 99999
+  LIMIT 21
+  '''
+# ---
+# name: TestDecide.test_decide_doesnt_error_out_when_database_is_down.28
+  '''
+  SELECT "posthog_productintent"."id",
+         "posthog_productintent"."team_id",
+         "posthog_productintent"."created_at",
+         "posthog_productintent"."updated_at",
+         "posthog_productintent"."product_type",
+         "posthog_productintent"."onboarding_completed_at",
+         "posthog_productintent"."activated_at",
+         "posthog_productintent"."activation_last_checked_at"
+  FROM "posthog_productintent"
+  WHERE "posthog_productintent"."team_id" = 99999
+  '''
+# ---
+# name: TestDecide.test_decide_doesnt_error_out_when_database_is_down.29
+  '''
+  SELECT "posthog_organization"."id",
+         "posthog_organization"."name",
+         "posthog_organization"."slug",
+         "posthog_organization"."logo_media_id",
+         "posthog_organization"."created_at",
+         "posthog_organization"."updated_at",
+         "posthog_organization"."plugins_access_level",
+         "posthog_organization"."for_internal_metrics",
+         "posthog_organization"."is_member_join_email_enabled",
+         "posthog_organization"."is_ai_data_processing_approved",
+         "posthog_organization"."enforce_2fa",
+         "posthog_organization"."is_hipaa",
+         "posthog_organization"."customer_id",
+         "posthog_organization"."available_product_features",
+         "posthog_organization"."usage",
+         "posthog_organization"."never_drop_data",
+         "posthog_organization"."customer_trust_scores",
+         "posthog_organization"."setup_section_2_completed",
+         "posthog_organization"."personalization",
+         "posthog_organization"."domain_whitelist"
+  FROM "posthog_organization"
+  WHERE "posthog_organization"."id" = '00000000-0000-0000-0000-000000000000'::uuid
+  LIMIT 21
+  '''
+# ---
+# name: TestDecide.test_decide_doesnt_error_out_when_database_is_down.3
+  '''
+  SELECT "posthog_team"."id",
+         "posthog_team"."uuid",
+         "posthog_team"."organization_id",
+         "posthog_team"."project_id",
+         "posthog_team"."api_token",
+         "posthog_team"."app_urls",
+         "posthog_team"."name",
+         "posthog_team"."slack_incoming_webhook",
+         "posthog_team"."created_at",
+         "posthog_team"."updated_at",
+         "posthog_team"."anonymize_ips",
+         "posthog_team"."completed_snippet_onboarding",
+         "posthog_team"."has_completed_onboarding_for",
+         "posthog_team"."onboarding_tasks",
+         "posthog_team"."ingested_event",
+         "posthog_team"."autocapture_opt_out",
+         "posthog_team"."autocapture_web_vitals_opt_in",
+         "posthog_team"."autocapture_web_vitals_allowed_metrics",
+         "posthog_team"."autocapture_exceptions_opt_in",
+         "posthog_team"."autocapture_exceptions_errors_to_ignore",
+         "posthog_team"."person_processing_opt_out",
+         "posthog_team"."session_recording_opt_in",
+         "posthog_team"."session_recording_sample_rate",
+         "posthog_team"."session_recording_minimum_duration_milliseconds",
+         "posthog_team"."session_recording_linked_flag",
+         "posthog_team"."session_recording_network_payload_capture_config",
+         "posthog_team"."session_recording_url_trigger_config",
+         "posthog_team"."session_recording_url_blocklist_config",
+         "posthog_team"."session_recording_event_trigger_config",
+         "posthog_team"."session_replay_config",
+         "posthog_team"."survey_config",
+         "posthog_team"."capture_console_log_opt_in",
+         "posthog_team"."capture_performance_opt_in",
+         "posthog_team"."capture_dead_clicks",
+         "posthog_team"."surveys_opt_in",
+         "posthog_team"."heatmaps_opt_in",
+         "posthog_team"."flags_persistence_default",
+         "posthog_team"."session_recording_version",
+         "posthog_team"."signup_token",
+         "posthog_team"."is_demo",
+         "posthog_team"."access_control",
+         "posthog_team"."week_start_day",
+         "posthog_team"."inject_web_apps",
+         "posthog_team"."test_account_filters",
+         "posthog_team"."test_account_filters_default_checked",
+         "posthog_team"."path_cleaning_filters",
+         "posthog_team"."timezone",
+         "posthog_team"."data_attributes",
+         "posthog_team"."person_display_name_properties",
+         "posthog_team"."live_events_columns",
+         "posthog_team"."recording_domains",
+         "posthog_team"."human_friendly_comparison_periods",
+         "posthog_team"."cookieless_server_hash_mode",
+         "posthog_team"."revenue_tracking_config",
+         "posthog_team"."primary_dashboard_id",
+         "posthog_team"."default_data_theme",
+         "posthog_team"."extra_settings",
+         "posthog_team"."modifiers",
+         "posthog_team"."correlation_config",
+         "posthog_team"."session_recording_retention_period_days",
+         "posthog_team"."plugins_opt_in",
+         "posthog_team"."opt_out_capture",
+         "posthog_team"."event_names",
+         "posthog_team"."event_names_with_usage",
+         "posthog_team"."event_properties",
+         "posthog_team"."event_properties_with_usage",
+         "posthog_team"."event_properties_numerical",
+         "posthog_team"."external_data_workspace_id",
+         "posthog_team"."external_data_workspace_last_synced_at",
+         "posthog_team"."api_query_rate_limit"
+  FROM "posthog_team"
+  WHERE "posthog_team"."id" = 99999
+  LIMIT 21
+  '''
+# ---
+# name: TestDecide.test_decide_doesnt_error_out_when_database_is_down.30
+  '''
+  SELECT "posthog_datacolortheme"."id"
+  FROM "posthog_datacolortheme"
+  WHERE "posthog_datacolortheme"."team_id" IS NULL
+  ORDER BY "posthog_datacolortheme"."id" ASC
+  LIMIT 1
+  '''
+# ---
+# name: TestDecide.test_decide_doesnt_error_out_when_database_is_down.31
+  '''
+  SELECT "posthog_productintent"."product_type",
+         "posthog_productintent"."created_at",
+         "posthog_productintent"."onboarding_completed_at",
+         "posthog_productintent"."updated_at"
+  FROM "posthog_productintent"
+  WHERE "posthog_productintent"."team_id" = 99999
+  '''
+# ---
+# name: TestDecide.test_decide_doesnt_error_out_when_database_is_down.32
+  '''
+  SELECT "posthog_user"."id",
+         "posthog_user"."password",
+         "posthog_user"."last_login",
+         "posthog_user"."first_name",
+         "posthog_user"."last_name",
+         "posthog_user"."is_staff",
+         "posthog_user"."date_joined",
+         "posthog_user"."uuid",
+         "posthog_user"."current_organization_id",
+         "posthog_user"."current_team_id",
+         "posthog_user"."email",
+         "posthog_user"."pending_email",
+         "posthog_user"."temporary_token",
+         "posthog_user"."distinct_id",
+         "posthog_user"."is_email_verified",
+         "posthog_user"."has_seen_product_intro_for",
+         "posthog_user"."strapi_id",
+         "posthog_user"."is_active",
+         "posthog_user"."role_at_organization",
+         "posthog_user"."theme_mode",
+         "posthog_user"."partial_notification_settings",
+         "posthog_user"."anonymize_data",
+         "posthog_user"."toolbar_mode",
+         "posthog_user"."hedgehog_config",
+         "posthog_user"."events_column_config",
+         "posthog_user"."email_opt_in"
+  FROM "posthog_user"
+  WHERE "posthog_user"."id" = 99999
+  LIMIT 21
+  '''
+# ---
+# name: TestDecide.test_decide_doesnt_error_out_when_database_is_down.33
+  '''
+  SELECT "posthog_featureflag"."id",
+         "posthog_featureflag"."key",
+         "posthog_featureflag"."name",
+         "posthog_featureflag"."filters",
+         "posthog_featureflag"."rollout_percentage",
+         "posthog_featureflag"."team_id",
+         "posthog_featureflag"."created_by_id",
+         "posthog_featureflag"."created_at",
+         "posthog_featureflag"."deleted",
+         "posthog_featureflag"."active",
+         "posthog_featureflag"."rollback_conditions",
+         "posthog_featureflag"."performed_rollback",
+         "posthog_featureflag"."ensure_experience_continuity",
+         "posthog_featureflag"."usage_dashboard_id",
+         "posthog_featureflag"."has_enriched_analytics",
+         "posthog_featureflag"."is_remote_configuration"
+  FROM "posthog_featureflag"
+  WHERE ("posthog_featureflag"."active"
+         AND NOT "posthog_featureflag"."deleted"
+         AND "posthog_featureflag"."team_id" = 99999)
+  '''
+# ---
+# name: TestDecide.test_decide_doesnt_error_out_when_database_is_down.34
+  '''
+  SELECT "posthog_pluginconfig"."id",
+         "posthog_pluginconfig"."web_token",
+         "posthog_pluginsourcefile"."updated_at",
+         "posthog_plugin"."updated_at",
+         "posthog_pluginconfig"."updated_at"
+  FROM "posthog_pluginconfig"
+  INNER JOIN "posthog_plugin" ON ("posthog_pluginconfig"."plugin_id" = "posthog_plugin"."id")
+  INNER JOIN "posthog_pluginsourcefile" ON ("posthog_plugin"."id" = "posthog_pluginsourcefile"."plugin_id")
+  WHERE ("posthog_pluginconfig"."enabled"
+         AND "posthog_pluginsourcefile"."filename" = 'site.ts'
+         AND "posthog_pluginsourcefile"."status" = 'TRANSPILED'
+         AND "posthog_pluginconfig"."team_id" = 99999)
+  '''
+# ---
+# name: TestDecide.test_decide_doesnt_error_out_when_database_is_down.4
+  '''
+  SELECT "posthog_organizationmembership"."id",
+         "posthog_organizationmembership"."organization_id",
+         "posthog_organizationmembership"."user_id",
+         "posthog_organizationmembership"."level",
+         "posthog_organizationmembership"."joined_at",
+         "posthog_organizationmembership"."updated_at",
+         "posthog_organization"."id",
+         "posthog_organization"."name",
+         "posthog_organization"."slug",
+         "posthog_organization"."logo_media_id",
+         "posthog_organization"."created_at",
+         "posthog_organization"."updated_at",
+         "posthog_organization"."plugins_access_level",
+         "posthog_organization"."for_internal_metrics",
+         "posthog_organization"."is_member_join_email_enabled",
+         "posthog_organization"."is_ai_data_processing_approved",
+         "posthog_organization"."enforce_2fa",
+         "posthog_organization"."is_hipaa",
+         "posthog_organization"."customer_id",
+         "posthog_organization"."available_product_features",
+         "posthog_organization"."usage",
+         "posthog_organization"."never_drop_data",
+         "posthog_organization"."customer_trust_scores",
+         "posthog_organization"."setup_section_2_completed",
+         "posthog_organization"."personalization",
+         "posthog_organization"."domain_whitelist"
+  FROM "posthog_organizationmembership"
+  INNER JOIN "posthog_organization" ON ("posthog_organizationmembership"."organization_id" = "posthog_organization"."id")
+  WHERE ("posthog_organizationmembership"."organization_id" = '00000000-0000-0000-0000-000000000000'::uuid
+         AND "posthog_organizationmembership"."user_id" = 99999)
+  LIMIT 21
+  '''
+# ---
+# name: TestDecide.test_decide_doesnt_error_out_when_database_is_down.5
+  '''
+  SELECT "posthog_organizationmembership"."id",
+         "posthog_organizationmembership"."organization_id",
+         "posthog_organizationmembership"."user_id",
+         "posthog_organizationmembership"."level",
+         "posthog_organizationmembership"."joined_at",
+         "posthog_organizationmembership"."updated_at",
+         "posthog_organization"."id",
+         "posthog_organization"."name",
+         "posthog_organization"."slug",
+         "posthog_organization"."logo_media_id",
+         "posthog_organization"."created_at",
+         "posthog_organization"."updated_at",
+         "posthog_organization"."plugins_access_level",
+         "posthog_organization"."for_internal_metrics",
+         "posthog_organization"."is_member_join_email_enabled",
+         "posthog_organization"."is_ai_data_processing_approved",
+         "posthog_organization"."enforce_2fa",
+         "posthog_organization"."is_hipaa",
+         "posthog_organization"."customer_id",
+         "posthog_organization"."available_product_features",
+         "posthog_organization"."usage",
+         "posthog_organization"."never_drop_data",
+         "posthog_organization"."customer_trust_scores",
+         "posthog_organization"."setup_section_2_completed",
+         "posthog_organization"."personalization",
+         "posthog_organization"."domain_whitelist"
+  FROM "posthog_organizationmembership"
+  INNER JOIN "posthog_organization" ON ("posthog_organizationmembership"."organization_id" = "posthog_organization"."id")
+  WHERE "posthog_organizationmembership"."user_id" = 99999
+  '''
+# ---
+# name: TestDecide.test_decide_doesnt_error_out_when_database_is_down.6
+  '''
+  SELECT "posthog_team"."id",
+         "posthog_team"."organization_id",
+         "posthog_team"."access_control"
+  FROM "posthog_team"
+  WHERE "posthog_team"."organization_id" IN ('00000000-0000-0000-0000-000000000000'::uuid)
+  '''
+# ---
+# name: TestDecide.test_decide_doesnt_error_out_when_database_is_down.7
+  '''
+  SELECT "posthog_organizationmembership"."id",
+         "posthog_organizationmembership"."organization_id",
+         "posthog_organizationmembership"."user_id",
+         "posthog_organizationmembership"."level",
+         "posthog_organizationmembership"."joined_at",
+         "posthog_organizationmembership"."updated_at",
+         "posthog_organization"."id",
+         "posthog_organization"."name",
+         "posthog_organization"."slug",
+         "posthog_organization"."logo_media_id",
+         "posthog_organization"."created_at",
+         "posthog_organization"."updated_at",
+         "posthog_organization"."plugins_access_level",
+         "posthog_organization"."for_internal_metrics",
+         "posthog_organization"."is_member_join_email_enabled",
+         "posthog_organization"."is_ai_data_processing_approved",
+         "posthog_organization"."enforce_2fa",
+         "posthog_organization"."is_hipaa",
+         "posthog_organization"."customer_id",
+         "posthog_organization"."available_product_features",
+         "posthog_organization"."usage",
+         "posthog_organization"."never_drop_data",
+         "posthog_organization"."customer_trust_scores",
+         "posthog_organization"."setup_section_2_completed",
+         "posthog_organization"."personalization",
+         "posthog_organization"."domain_whitelist"
+  FROM "posthog_organizationmembership"
+  INNER JOIN "posthog_organization" ON ("posthog_organizationmembership"."organization_id" = "posthog_organization"."id")
+  WHERE ("posthog_organizationmembership"."organization_id" = '00000000-0000-0000-0000-000000000000'::uuid
+         AND "posthog_organizationmembership"."user_id" = 99999)
+  LIMIT 21
+  '''
+# ---
+# name: TestDecide.test_decide_doesnt_error_out_when_database_is_down.8
+  '''
+  SELECT "posthog_organizationmembership"."id",
+         "posthog_organizationmembership"."organization_id",
+         "posthog_organizationmembership"."user_id",
+         "posthog_organizationmembership"."level",
+         "posthog_organizationmembership"."joined_at",
+         "posthog_organizationmembership"."updated_at",
+         "posthog_organization"."id",
+         "posthog_organization"."name",
+         "posthog_organization"."slug",
+         "posthog_organization"."logo_media_id",
+         "posthog_organization"."created_at",
+         "posthog_organization"."updated_at",
+         "posthog_organization"."plugins_access_level",
+         "posthog_organization"."for_internal_metrics",
+         "posthog_organization"."is_member_join_email_enabled",
+         "posthog_organization"."is_ai_data_processing_approved",
+         "posthog_organization"."enforce_2fa",
+         "posthog_organization"."is_hipaa",
+         "posthog_organization"."customer_id",
+         "posthog_organization"."available_product_features",
+         "posthog_organization"."usage",
+         "posthog_organization"."never_drop_data",
+         "posthog_organization"."customer_trust_scores",
+         "posthog_organization"."setup_section_2_completed",
+         "posthog_organization"."personalization",
+         "posthog_organization"."domain_whitelist"
+  FROM "posthog_organizationmembership"
+  INNER JOIN "posthog_organization" ON ("posthog_organizationmembership"."organization_id" = "posthog_organization"."id")
+  WHERE ("posthog_organizationmembership"."organization_id" = '00000000-0000-0000-0000-000000000000'::uuid
+         AND "posthog_organizationmembership"."user_id" = 99999)
+  LIMIT 21
+  '''
+# ---
+# name: TestDecide.test_decide_doesnt_error_out_when_database_is_down.9
+  '''
+  SELECT "ee_accesscontrol"."id",
+         "ee_accesscontrol"."team_id",
+         "ee_accesscontrol"."access_level",
+         "ee_accesscontrol"."resource",
+         "ee_accesscontrol"."resource_id",
+         "ee_accesscontrol"."organization_member_id",
+         "ee_accesscontrol"."role_id",
+         "ee_accesscontrol"."created_by_id",
+         "ee_accesscontrol"."created_at",
+         "ee_accesscontrol"."updated_at"
+  FROM "ee_accesscontrol"
+  LEFT OUTER JOIN "posthog_organizationmembership" ON ("ee_accesscontrol"."organization_member_id" = "posthog_organizationmembership"."id")
+  INNER JOIN "posthog_team" ON ("ee_accesscontrol"."team_id" = "posthog_team"."id")
+  WHERE (("ee_accesscontrol"."organization_member_id" IS NULL
+          AND "ee_accesscontrol"."resource" = 'project'
+          AND "ee_accesscontrol"."resource_id" = '99999'
+          AND "ee_accesscontrol"."role_id" IS NULL
+          AND "ee_accesscontrol"."team_id" = 99999)
+         OR ("posthog_organizationmembership"."user_id" = 99999
+             AND "ee_accesscontrol"."resource" = 'project'
+             AND "ee_accesscontrol"."resource_id" = '99999'
+             AND "ee_accesscontrol"."role_id" IS NULL
+             AND "ee_accesscontrol"."team_id" = 99999)
+         OR ("ee_accesscontrol"."organization_member_id" IS NULL
+             AND "ee_accesscontrol"."resource" = 'project'
+             AND "ee_accesscontrol"."resource_id" IS NULL
+             AND "ee_accesscontrol"."role_id" IS NULL
+             AND "ee_accesscontrol"."team_id" = 99999)
+         OR ("posthog_organizationmembership"."user_id" = 99999
+             AND "ee_accesscontrol"."resource" = 'project'
+             AND "ee_accesscontrol"."resource_id" IS NULL
+             AND "ee_accesscontrol"."role_id" IS NULL
+             AND "ee_accesscontrol"."team_id" = 99999)
+         OR ("ee_accesscontrol"."organization_member_id" IS NULL
+             AND "ee_accesscontrol"."resource" = 'project'
+             AND "ee_accesscontrol"."resource_id" IS NOT NULL
+             AND "ee_accesscontrol"."role_id" IS NULL
+             AND "posthog_team"."organization_id" = '00000000-0000-0000-0000-000000000000'::uuid)
+         OR ("posthog_organizationmembership"."user_id" = 99999
+             AND "ee_accesscontrol"."resource" = 'project'
+             AND "ee_accesscontrol"."resource_id" IS NOT NULL
+             AND "ee_accesscontrol"."role_id" IS NULL
+             AND "posthog_team"."organization_id" = '00000000-0000-0000-0000-000000000000'::uuid))
+  '''
+# ---
 # name: TestDecide.test_flag_with_behavioural_cohorts
   '''
   SELECT "posthog_hogfunction"."id",
@@ -115,6 +1352,7 @@
          "posthog_team"."anonymize_ips",
          "posthog_team"."completed_snippet_onboarding",
          "posthog_team"."has_completed_onboarding_for",
+         "posthog_team"."onboarding_tasks",
          "posthog_team"."ingested_event",
          "posthog_team"."autocapture_opt_out",
          "posthog_team"."autocapture_web_vitals_opt_in",
@@ -598,7 +1836,6 @@
 # ---
 # name: TestDecide.test_flag_with_behavioural_cohorts.19
   '''
-<<<<<<< HEAD
   SELECT "posthog_group"."id",
          "posthog_group"."team_id",
          "posthog_group"."group_key",
@@ -622,73 +1859,6 @@
          "posthog_remoteconfig"."synced_at"
   FROM "posthog_remoteconfig"
   WHERE "posthog_remoteconfig"."team_id" = 99999
-=======
-  SELECT "posthog_team"."id",
-         "posthog_team"."uuid",
-         "posthog_team"."organization_id",
-         "posthog_team"."project_id",
-         "posthog_team"."api_token",
-         "posthog_team"."app_urls",
-         "posthog_team"."name",
-         "posthog_team"."slack_incoming_webhook",
-         "posthog_team"."created_at",
-         "posthog_team"."updated_at",
-         "posthog_team"."anonymize_ips",
-         "posthog_team"."completed_snippet_onboarding",
-         "posthog_team"."has_completed_onboarding_for",
-         "posthog_team"."onboarding_tasks",
-         "posthog_team"."ingested_event",
-         "posthog_team"."autocapture_opt_out",
-         "posthog_team"."autocapture_web_vitals_opt_in",
-         "posthog_team"."autocapture_web_vitals_allowed_metrics",
-         "posthog_team"."autocapture_exceptions_opt_in",
-         "posthog_team"."autocapture_exceptions_errors_to_ignore",
-         "posthog_team"."person_processing_opt_out",
-         "posthog_team"."session_recording_opt_in",
-         "posthog_team"."session_recording_sample_rate",
-         "posthog_team"."session_recording_minimum_duration_milliseconds",
-         "posthog_team"."session_recording_linked_flag",
-         "posthog_team"."session_recording_network_payload_capture_config",
-         "posthog_team"."session_recording_url_trigger_config",
-         "posthog_team"."session_recording_url_blocklist_config",
-         "posthog_team"."session_recording_event_trigger_config",
-         "posthog_team"."session_replay_config",
-         "posthog_team"."survey_config",
-         "posthog_team"."capture_console_log_opt_in",
-         "posthog_team"."capture_performance_opt_in",
-         "posthog_team"."capture_dead_clicks",
-         "posthog_team"."surveys_opt_in",
-         "posthog_team"."heatmaps_opt_in",
-         "posthog_team"."flags_persistence_default",
-         "posthog_team"."session_recording_version",
-         "posthog_team"."signup_token",
-         "posthog_team"."is_demo",
-         "posthog_team"."access_control",
-         "posthog_team"."week_start_day",
-         "posthog_team"."inject_web_apps",
-         "posthog_team"."test_account_filters",
-         "posthog_team"."test_account_filters_default_checked",
-         "posthog_team"."path_cleaning_filters",
-         "posthog_team"."timezone",
-         "posthog_team"."data_attributes",
-         "posthog_team"."person_display_name_properties",
-         "posthog_team"."live_events_columns",
-         "posthog_team"."recording_domains",
-         "posthog_team"."human_friendly_comparison_periods",
-         "posthog_team"."cookieless_server_hash_mode",
-         "posthog_team"."revenue_tracking_config",
-         "posthog_team"."primary_dashboard_id",
-         "posthog_team"."default_data_theme",
-         "posthog_team"."extra_settings",
-         "posthog_team"."modifiers",
-         "posthog_team"."correlation_config",
-         "posthog_team"."session_recording_retention_period_days",
-         "posthog_team"."external_data_workspace_id",
-         "posthog_team"."external_data_workspace_last_synced_at",
-         "posthog_team"."api_query_rate_limit"
-  FROM "posthog_team"
-  WHERE "posthog_team"."id" = 99999
->>>>>>> 31abb5f1
   LIMIT 21
   '''
 # ---
@@ -1175,6 +2345,7 @@
          "posthog_team"."anonymize_ips",
          "posthog_team"."completed_snippet_onboarding",
          "posthog_team"."has_completed_onboarding_for",
+         "posthog_team"."onboarding_tasks",
          "posthog_team"."ingested_event",
          "posthog_team"."autocapture_opt_out",
          "posthog_team"."autocapture_web_vitals_opt_in",
@@ -1253,6 +2424,7 @@
          "posthog_team"."anonymize_ips",
          "posthog_team"."completed_snippet_onboarding",
          "posthog_team"."has_completed_onboarding_for",
+         "posthog_team"."onboarding_tasks",
          "posthog_team"."ingested_event",
          "posthog_team"."autocapture_opt_out",
          "posthog_team"."autocapture_web_vitals_opt_in",
@@ -1781,2304 +2953,6 @@
   FROM "posthog_cohort"
   WHERE (NOT "posthog_cohort"."deleted"
          AND "posthog_cohort"."team_id" = 99999)
-<<<<<<< HEAD
-=======
-  '''
-# ---
-# name: TestDecide.test_flag_with_behavioural_cohorts.21
-  '''
-  SELECT "posthog_group"."id",
-         "posthog_group"."team_id",
-         "posthog_group"."group_key",
-         "posthog_group"."group_type_index",
-         "posthog_group"."group_properties",
-         "posthog_group"."created_at",
-         "posthog_group"."properties_last_updated_at",
-         "posthog_group"."properties_last_operation",
-         "posthog_group"."version"
-  FROM "posthog_group"
-  WHERE "posthog_group"."team_id" = 99999
-  LIMIT 21
-  '''
-# ---
-# name: TestDecide.test_flag_with_behavioural_cohorts.3
-  '''
-  SELECT "posthog_team"."id",
-         "posthog_team"."uuid",
-         "posthog_team"."organization_id",
-         "posthog_team"."project_id",
-         "posthog_team"."api_token",
-         "posthog_team"."app_urls",
-         "posthog_team"."name",
-         "posthog_team"."slack_incoming_webhook",
-         "posthog_team"."created_at",
-         "posthog_team"."updated_at",
-         "posthog_team"."anonymize_ips",
-         "posthog_team"."completed_snippet_onboarding",
-         "posthog_team"."has_completed_onboarding_for",
-         "posthog_team"."onboarding_tasks",
-         "posthog_team"."ingested_event",
-         "posthog_team"."autocapture_opt_out",
-         "posthog_team"."autocapture_web_vitals_opt_in",
-         "posthog_team"."autocapture_web_vitals_allowed_metrics",
-         "posthog_team"."autocapture_exceptions_opt_in",
-         "posthog_team"."autocapture_exceptions_errors_to_ignore",
-         "posthog_team"."person_processing_opt_out",
-         "posthog_team"."session_recording_opt_in",
-         "posthog_team"."session_recording_sample_rate",
-         "posthog_team"."session_recording_minimum_duration_milliseconds",
-         "posthog_team"."session_recording_linked_flag",
-         "posthog_team"."session_recording_network_payload_capture_config",
-         "posthog_team"."session_recording_url_trigger_config",
-         "posthog_team"."session_recording_url_blocklist_config",
-         "posthog_team"."session_recording_event_trigger_config",
-         "posthog_team"."session_replay_config",
-         "posthog_team"."survey_config",
-         "posthog_team"."capture_console_log_opt_in",
-         "posthog_team"."capture_performance_opt_in",
-         "posthog_team"."capture_dead_clicks",
-         "posthog_team"."surveys_opt_in",
-         "posthog_team"."heatmaps_opt_in",
-         "posthog_team"."flags_persistence_default",
-         "posthog_team"."session_recording_version",
-         "posthog_team"."signup_token",
-         "posthog_team"."is_demo",
-         "posthog_team"."access_control",
-         "posthog_team"."week_start_day",
-         "posthog_team"."inject_web_apps",
-         "posthog_team"."test_account_filters",
-         "posthog_team"."test_account_filters_default_checked",
-         "posthog_team"."path_cleaning_filters",
-         "posthog_team"."timezone",
-         "posthog_team"."data_attributes",
-         "posthog_team"."person_display_name_properties",
-         "posthog_team"."live_events_columns",
-         "posthog_team"."recording_domains",
-         "posthog_team"."human_friendly_comparison_periods",
-         "posthog_team"."cookieless_server_hash_mode",
-         "posthog_team"."revenue_tracking_config",
-         "posthog_team"."primary_dashboard_id",
-         "posthog_team"."default_data_theme",
-         "posthog_team"."extra_settings",
-         "posthog_team"."modifiers",
-         "posthog_team"."correlation_config",
-         "posthog_team"."session_recording_retention_period_days",
-         "posthog_team"."plugins_opt_in",
-         "posthog_team"."opt_out_capture",
-         "posthog_team"."event_names",
-         "posthog_team"."event_names_with_usage",
-         "posthog_team"."event_properties",
-         "posthog_team"."event_properties_with_usage",
-         "posthog_team"."event_properties_numerical",
-         "posthog_team"."external_data_workspace_id",
-         "posthog_team"."external_data_workspace_last_synced_at",
-         "posthog_team"."api_query_rate_limit"
-  FROM "posthog_team"
-  WHERE "posthog_team"."id" = 99999
-  LIMIT 21
-  '''
-# ---
-# name: TestDecide.test_flag_with_behavioural_cohorts.4
-  '''
-  SELECT COUNT(*) AS "__count"
-  FROM "posthog_featureflag"
-  WHERE ("posthog_featureflag"."active"
-         AND NOT "posthog_featureflag"."deleted"
-         AND "posthog_featureflag"."team_id" = 99999)
-  '''
-# ---
-# name: TestDecide.test_flag_with_behavioural_cohorts.5
-  '''
-  SELECT "posthog_survey"."id",
-         "posthog_survey"."team_id",
-         "posthog_survey"."name",
-         "posthog_survey"."description",
-         "posthog_survey"."linked_flag_id",
-         "posthog_survey"."targeting_flag_id",
-         "posthog_survey"."internal_targeting_flag_id",
-         "posthog_survey"."internal_response_sampling_flag_id",
-         "posthog_survey"."type",
-         "posthog_survey"."conditions",
-         "posthog_survey"."questions",
-         "posthog_survey"."appearance",
-         "posthog_survey"."created_at",
-         "posthog_survey"."created_by_id",
-         "posthog_survey"."start_date",
-         "posthog_survey"."end_date",
-         "posthog_survey"."updated_at",
-         "posthog_survey"."archived",
-         "posthog_survey"."responses_limit",
-         "posthog_survey"."response_sampling_start_date",
-         "posthog_survey"."response_sampling_interval_type",
-         "posthog_survey"."response_sampling_interval",
-         "posthog_survey"."response_sampling_limit",
-         "posthog_survey"."response_sampling_daily_limits",
-         "posthog_survey"."iteration_count",
-         "posthog_survey"."iteration_frequency_days",
-         "posthog_survey"."iteration_start_dates",
-         "posthog_survey"."current_iteration",
-         "posthog_survey"."current_iteration_start_date",
-         "posthog_featureflag"."id",
-         "posthog_featureflag"."key",
-         "posthog_featureflag"."name",
-         "posthog_featureflag"."filters",
-         "posthog_featureflag"."rollout_percentage",
-         "posthog_featureflag"."team_id",
-         "posthog_featureflag"."created_by_id",
-         "posthog_featureflag"."created_at",
-         "posthog_featureflag"."deleted",
-         "posthog_featureflag"."active",
-         "posthog_featureflag"."rollback_conditions",
-         "posthog_featureflag"."performed_rollback",
-         "posthog_featureflag"."ensure_experience_continuity",
-         "posthog_featureflag"."usage_dashboard_id",
-         "posthog_featureflag"."has_enriched_analytics",
-         "posthog_featureflag"."is_remote_configuration",
-         T4."id",
-         T4."key",
-         T4."name",
-         T4."filters",
-         T4."rollout_percentage",
-         T4."team_id",
-         T4."created_by_id",
-         T4."created_at",
-         T4."deleted",
-         T4."active",
-         T4."rollback_conditions",
-         T4."performed_rollback",
-         T4."ensure_experience_continuity",
-         T4."usage_dashboard_id",
-         T4."has_enriched_analytics",
-         T4."is_remote_configuration",
-         T5."id",
-         T5."key",
-         T5."name",
-         T5."filters",
-         T5."rollout_percentage",
-         T5."team_id",
-         T5."created_by_id",
-         T5."created_at",
-         T5."deleted",
-         T5."active",
-         T5."rollback_conditions",
-         T5."performed_rollback",
-         T5."ensure_experience_continuity",
-         T5."usage_dashboard_id",
-         T5."has_enriched_analytics",
-         T5."is_remote_configuration"
-  FROM "posthog_survey"
-  LEFT OUTER JOIN "posthog_featureflag" ON ("posthog_survey"."linked_flag_id" = "posthog_featureflag"."id")
-  LEFT OUTER JOIN "posthog_featureflag" T4 ON ("posthog_survey"."targeting_flag_id" = T4."id")
-  LEFT OUTER JOIN "posthog_featureflag" T5 ON ("posthog_survey"."internal_targeting_flag_id" = T5."id")
-  WHERE ("posthog_survey"."team_id" = 99999
-         AND NOT ("posthog_survey"."archived"))
-  '''
-# ---
-# name: TestDecide.test_flag_with_behavioural_cohorts.6
-  '''
-  SELECT "posthog_pluginconfig"."id",
-         "posthog_pluginsourcefile"."transpiled",
-         "posthog_pluginconfig"."web_token",
-         "posthog_plugin"."config_schema",
-         "posthog_pluginconfig"."config"
-  FROM "posthog_pluginconfig"
-  INNER JOIN "posthog_plugin" ON ("posthog_pluginconfig"."plugin_id" = "posthog_plugin"."id")
-  INNER JOIN "posthog_pluginsourcefile" ON ("posthog_plugin"."id" = "posthog_pluginsourcefile"."plugin_id")
-  WHERE ("posthog_pluginconfig"."enabled"
-         AND "posthog_pluginsourcefile"."filename" = 'site.ts'
-         AND "posthog_pluginsourcefile"."status" = 'TRANSPILED'
-         AND "posthog_pluginconfig"."team_id" = 99999)
-  '''
-# ---
-# name: TestDecide.test_flag_with_behavioural_cohorts.7
-  '''
-  SELECT "posthog_hogfunction"."id",
-         "posthog_hogfunction"."team_id",
-         "posthog_hogfunction"."name",
-         "posthog_hogfunction"."description",
-         "posthog_hogfunction"."created_at",
-         "posthog_hogfunction"."created_by_id",
-         "posthog_hogfunction"."deleted",
-         "posthog_hogfunction"."updated_at",
-         "posthog_hogfunction"."enabled",
-         "posthog_hogfunction"."type",
-         "posthog_hogfunction"."icon_url",
-         "posthog_hogfunction"."hog",
-         "posthog_hogfunction"."bytecode",
-         "posthog_hogfunction"."transpiled",
-         "posthog_hogfunction"."inputs_schema",
-         "posthog_hogfunction"."inputs",
-         "posthog_hogfunction"."encrypted_inputs",
-         "posthog_hogfunction"."filters",
-         "posthog_hogfunction"."mappings",
-         "posthog_hogfunction"."masking",
-         "posthog_hogfunction"."template_id",
-         "posthog_hogfunction"."execution_order",
-         "posthog_team"."id",
-         "posthog_team"."uuid",
-         "posthog_team"."organization_id",
-         "posthog_team"."project_id",
-         "posthog_team"."api_token",
-         "posthog_team"."app_urls",
-         "posthog_team"."name",
-         "posthog_team"."slack_incoming_webhook",
-         "posthog_team"."created_at",
-         "posthog_team"."updated_at",
-         "posthog_team"."anonymize_ips",
-         "posthog_team"."completed_snippet_onboarding",
-         "posthog_team"."has_completed_onboarding_for",
-         "posthog_team"."onboarding_tasks",
-         "posthog_team"."ingested_event",
-         "posthog_team"."autocapture_opt_out",
-         "posthog_team"."autocapture_web_vitals_opt_in",
-         "posthog_team"."autocapture_web_vitals_allowed_metrics",
-         "posthog_team"."autocapture_exceptions_opt_in",
-         "posthog_team"."autocapture_exceptions_errors_to_ignore",
-         "posthog_team"."person_processing_opt_out",
-         "posthog_team"."session_recording_opt_in",
-         "posthog_team"."session_recording_sample_rate",
-         "posthog_team"."session_recording_minimum_duration_milliseconds",
-         "posthog_team"."session_recording_linked_flag",
-         "posthog_team"."session_recording_network_payload_capture_config",
-         "posthog_team"."session_recording_url_trigger_config",
-         "posthog_team"."session_recording_url_blocklist_config",
-         "posthog_team"."session_recording_event_trigger_config",
-         "posthog_team"."session_replay_config",
-         "posthog_team"."survey_config",
-         "posthog_team"."capture_console_log_opt_in",
-         "posthog_team"."capture_performance_opt_in",
-         "posthog_team"."capture_dead_clicks",
-         "posthog_team"."surveys_opt_in",
-         "posthog_team"."heatmaps_opt_in",
-         "posthog_team"."flags_persistence_default",
-         "posthog_team"."session_recording_version",
-         "posthog_team"."signup_token",
-         "posthog_team"."is_demo",
-         "posthog_team"."access_control",
-         "posthog_team"."week_start_day",
-         "posthog_team"."inject_web_apps",
-         "posthog_team"."test_account_filters",
-         "posthog_team"."test_account_filters_default_checked",
-         "posthog_team"."path_cleaning_filters",
-         "posthog_team"."timezone",
-         "posthog_team"."data_attributes",
-         "posthog_team"."person_display_name_properties",
-         "posthog_team"."live_events_columns",
-         "posthog_team"."recording_domains",
-         "posthog_team"."human_friendly_comparison_periods",
-         "posthog_team"."cookieless_server_hash_mode",
-         "posthog_team"."revenue_tracking_config",
-         "posthog_team"."primary_dashboard_id",
-         "posthog_team"."default_data_theme",
-         "posthog_team"."extra_settings",
-         "posthog_team"."modifiers",
-         "posthog_team"."correlation_config",
-         "posthog_team"."session_recording_retention_period_days",
-         "posthog_team"."plugins_opt_in",
-         "posthog_team"."opt_out_capture",
-         "posthog_team"."event_names",
-         "posthog_team"."event_names_with_usage",
-         "posthog_team"."event_properties",
-         "posthog_team"."event_properties_with_usage",
-         "posthog_team"."event_properties_numerical",
-         "posthog_team"."external_data_workspace_id",
-         "posthog_team"."external_data_workspace_last_synced_at",
-         "posthog_team"."api_query_rate_limit"
-  FROM "posthog_hogfunction"
-  INNER JOIN "posthog_team" ON ("posthog_hogfunction"."team_id" = "posthog_team"."id")
-  WHERE (NOT "posthog_hogfunction"."deleted"
-         AND "posthog_hogfunction"."enabled"
-         AND "posthog_hogfunction"."team_id" = 99999
-         AND "posthog_hogfunction"."type" IN ('site_destination',
-                                              'site_app'))
-  '''
-# ---
-# name: TestDecide.test_flag_with_behavioural_cohorts.8
-  '''
-  SELECT "posthog_user"."id",
-         "posthog_user"."password",
-         "posthog_user"."last_login",
-         "posthog_user"."first_name",
-         "posthog_user"."last_name",
-         "posthog_user"."is_staff",
-         "posthog_user"."date_joined",
-         "posthog_user"."uuid",
-         "posthog_user"."current_organization_id",
-         "posthog_user"."current_team_id",
-         "posthog_user"."email",
-         "posthog_user"."pending_email",
-         "posthog_user"."temporary_token",
-         "posthog_user"."distinct_id",
-         "posthog_user"."is_email_verified",
-         "posthog_user"."has_seen_product_intro_for",
-         "posthog_user"."strapi_id",
-         "posthog_user"."is_active",
-         "posthog_user"."role_at_organization",
-         "posthog_user"."theme_mode",
-         "posthog_user"."partial_notification_settings",
-         "posthog_user"."anonymize_data",
-         "posthog_user"."toolbar_mode",
-         "posthog_user"."hedgehog_config",
-         "posthog_user"."events_column_config",
-         "posthog_user"."email_opt_in"
-  FROM "posthog_user"
-  WHERE "posthog_user"."id" = 99999
-  LIMIT 21
-  '''
-# ---
-# name: TestDecide.test_flag_with_behavioural_cohorts.9
-  '''
-  SELECT "posthog_team"."id",
-         "posthog_team"."uuid",
-         "posthog_team"."organization_id",
-         "posthog_team"."project_id",
-         "posthog_team"."api_token",
-         "posthog_team"."app_urls",
-         "posthog_team"."name",
-         "posthog_team"."slack_incoming_webhook",
-         "posthog_team"."created_at",
-         "posthog_team"."updated_at",
-         "posthog_team"."anonymize_ips",
-         "posthog_team"."completed_snippet_onboarding",
-         "posthog_team"."has_completed_onboarding_for",
-         "posthog_team"."onboarding_tasks",
-         "posthog_team"."ingested_event",
-         "posthog_team"."autocapture_opt_out",
-         "posthog_team"."autocapture_web_vitals_opt_in",
-         "posthog_team"."autocapture_web_vitals_allowed_metrics",
-         "posthog_team"."autocapture_exceptions_opt_in",
-         "posthog_team"."autocapture_exceptions_errors_to_ignore",
-         "posthog_team"."person_processing_opt_out",
-         "posthog_team"."session_recording_opt_in",
-         "posthog_team"."session_recording_sample_rate",
-         "posthog_team"."session_recording_minimum_duration_milliseconds",
-         "posthog_team"."session_recording_linked_flag",
-         "posthog_team"."session_recording_network_payload_capture_config",
-         "posthog_team"."session_recording_url_trigger_config",
-         "posthog_team"."session_recording_url_blocklist_config",
-         "posthog_team"."session_recording_event_trigger_config",
-         "posthog_team"."session_replay_config",
-         "posthog_team"."survey_config",
-         "posthog_team"."capture_console_log_opt_in",
-         "posthog_team"."capture_performance_opt_in",
-         "posthog_team"."capture_dead_clicks",
-         "posthog_team"."surveys_opt_in",
-         "posthog_team"."heatmaps_opt_in",
-         "posthog_team"."flags_persistence_default",
-         "posthog_team"."session_recording_version",
-         "posthog_team"."signup_token",
-         "posthog_team"."is_demo",
-         "posthog_team"."access_control",
-         "posthog_team"."week_start_day",
-         "posthog_team"."inject_web_apps",
-         "posthog_team"."test_account_filters",
-         "posthog_team"."test_account_filters_default_checked",
-         "posthog_team"."path_cleaning_filters",
-         "posthog_team"."timezone",
-         "posthog_team"."data_attributes",
-         "posthog_team"."person_display_name_properties",
-         "posthog_team"."live_events_columns",
-         "posthog_team"."recording_domains",
-         "posthog_team"."human_friendly_comparison_periods",
-         "posthog_team"."cookieless_server_hash_mode",
-         "posthog_team"."revenue_tracking_config",
-         "posthog_team"."primary_dashboard_id",
-         "posthog_team"."default_data_theme",
-         "posthog_team"."extra_settings",
-         "posthog_team"."modifiers",
-         "posthog_team"."correlation_config",
-         "posthog_team"."session_recording_retention_period_days",
-         "posthog_team"."plugins_opt_in",
-         "posthog_team"."opt_out_capture",
-         "posthog_team"."event_names",
-         "posthog_team"."event_names_with_usage",
-         "posthog_team"."event_properties",
-         "posthog_team"."event_properties_with_usage",
-         "posthog_team"."event_properties_numerical",
-         "posthog_team"."external_data_workspace_id",
-         "posthog_team"."external_data_workspace_last_synced_at",
-         "posthog_team"."api_query_rate_limit"
-  FROM "posthog_team"
-  WHERE "posthog_team"."id" = 99999
-  LIMIT 21
-  '''
-# ---
-# name: TestDecide.test_flag_with_regular_cohorts
-  '''
-  SELECT "posthog_hogfunction"."id",
-         "posthog_hogfunction"."team_id",
-         "posthog_hogfunction"."name",
-         "posthog_hogfunction"."description",
-         "posthog_hogfunction"."created_at",
-         "posthog_hogfunction"."created_by_id",
-         "posthog_hogfunction"."deleted",
-         "posthog_hogfunction"."updated_at",
-         "posthog_hogfunction"."enabled",
-         "posthog_hogfunction"."type",
-         "posthog_hogfunction"."icon_url",
-         "posthog_hogfunction"."hog",
-         "posthog_hogfunction"."bytecode",
-         "posthog_hogfunction"."transpiled",
-         "posthog_hogfunction"."inputs_schema",
-         "posthog_hogfunction"."inputs",
-         "posthog_hogfunction"."encrypted_inputs",
-         "posthog_hogfunction"."filters",
-         "posthog_hogfunction"."mappings",
-         "posthog_hogfunction"."masking",
-         "posthog_hogfunction"."template_id",
-         "posthog_hogfunction"."execution_order",
-         "posthog_team"."id",
-         "posthog_team"."uuid",
-         "posthog_team"."organization_id",
-         "posthog_team"."project_id",
-         "posthog_team"."api_token",
-         "posthog_team"."app_urls",
-         "posthog_team"."name",
-         "posthog_team"."slack_incoming_webhook",
-         "posthog_team"."created_at",
-         "posthog_team"."updated_at",
-         "posthog_team"."anonymize_ips",
-         "posthog_team"."completed_snippet_onboarding",
-         "posthog_team"."has_completed_onboarding_for",
-         "posthog_team"."onboarding_tasks",
-         "posthog_team"."ingested_event",
-         "posthog_team"."autocapture_opt_out",
-         "posthog_team"."autocapture_web_vitals_opt_in",
-         "posthog_team"."autocapture_web_vitals_allowed_metrics",
-         "posthog_team"."autocapture_exceptions_opt_in",
-         "posthog_team"."autocapture_exceptions_errors_to_ignore",
-         "posthog_team"."person_processing_opt_out",
-         "posthog_team"."session_recording_opt_in",
-         "posthog_team"."session_recording_sample_rate",
-         "posthog_team"."session_recording_minimum_duration_milliseconds",
-         "posthog_team"."session_recording_linked_flag",
-         "posthog_team"."session_recording_network_payload_capture_config",
-         "posthog_team"."session_recording_url_trigger_config",
-         "posthog_team"."session_recording_url_blocklist_config",
-         "posthog_team"."session_recording_event_trigger_config",
-         "posthog_team"."session_replay_config",
-         "posthog_team"."survey_config",
-         "posthog_team"."capture_console_log_opt_in",
-         "posthog_team"."capture_performance_opt_in",
-         "posthog_team"."capture_dead_clicks",
-         "posthog_team"."surveys_opt_in",
-         "posthog_team"."heatmaps_opt_in",
-         "posthog_team"."flags_persistence_default",
-         "posthog_team"."session_recording_version",
-         "posthog_team"."signup_token",
-         "posthog_team"."is_demo",
-         "posthog_team"."access_control",
-         "posthog_team"."week_start_day",
-         "posthog_team"."inject_web_apps",
-         "posthog_team"."test_account_filters",
-         "posthog_team"."test_account_filters_default_checked",
-         "posthog_team"."path_cleaning_filters",
-         "posthog_team"."timezone",
-         "posthog_team"."data_attributes",
-         "posthog_team"."person_display_name_properties",
-         "posthog_team"."live_events_columns",
-         "posthog_team"."recording_domains",
-         "posthog_team"."human_friendly_comparison_periods",
-         "posthog_team"."cookieless_server_hash_mode",
-         "posthog_team"."revenue_tracking_config",
-         "posthog_team"."primary_dashboard_id",
-         "posthog_team"."default_data_theme",
-         "posthog_team"."extra_settings",
-         "posthog_team"."modifiers",
-         "posthog_team"."correlation_config",
-         "posthog_team"."session_recording_retention_period_days",
-         "posthog_team"."plugins_opt_in",
-         "posthog_team"."opt_out_capture",
-         "posthog_team"."event_names",
-         "posthog_team"."event_names_with_usage",
-         "posthog_team"."event_properties",
-         "posthog_team"."event_properties_with_usage",
-         "posthog_team"."event_properties_numerical",
-         "posthog_team"."external_data_workspace_id",
-         "posthog_team"."external_data_workspace_last_synced_at",
-         "posthog_team"."api_query_rate_limit"
-  FROM "posthog_hogfunction"
-  INNER JOIN "posthog_team" ON ("posthog_hogfunction"."team_id" = "posthog_team"."id")
-  WHERE ("posthog_hogfunction"."team_id" = 99999
-         AND "posthog_hogfunction"."filters" @> '{"filter_test_accounts": true}'::jsonb)
-  '''
-# ---
-# name: TestDecide.test_flag_with_regular_cohorts.1
-  '''
-  SELECT "posthog_team"."id",
-         "posthog_team"."uuid",
-         "posthog_team"."organization_id",
-         "posthog_team"."project_id",
-         "posthog_team"."api_token",
-         "posthog_team"."app_urls",
-         "posthog_team"."name",
-         "posthog_team"."slack_incoming_webhook",
-         "posthog_team"."created_at",
-         "posthog_team"."updated_at",
-         "posthog_team"."anonymize_ips",
-         "posthog_team"."completed_snippet_onboarding",
-         "posthog_team"."has_completed_onboarding_for",
-         "posthog_team"."onboarding_tasks",
-         "posthog_team"."ingested_event",
-         "posthog_team"."autocapture_opt_out",
-         "posthog_team"."autocapture_web_vitals_opt_in",
-         "posthog_team"."autocapture_web_vitals_allowed_metrics",
-         "posthog_team"."autocapture_exceptions_opt_in",
-         "posthog_team"."autocapture_exceptions_errors_to_ignore",
-         "posthog_team"."person_processing_opt_out",
-         "posthog_team"."session_recording_opt_in",
-         "posthog_team"."session_recording_sample_rate",
-         "posthog_team"."session_recording_minimum_duration_milliseconds",
-         "posthog_team"."session_recording_linked_flag",
-         "posthog_team"."session_recording_network_payload_capture_config",
-         "posthog_team"."session_recording_url_trigger_config",
-         "posthog_team"."session_recording_url_blocklist_config",
-         "posthog_team"."session_recording_event_trigger_config",
-         "posthog_team"."session_replay_config",
-         "posthog_team"."survey_config",
-         "posthog_team"."capture_console_log_opt_in",
-         "posthog_team"."capture_performance_opt_in",
-         "posthog_team"."capture_dead_clicks",
-         "posthog_team"."surveys_opt_in",
-         "posthog_team"."heatmaps_opt_in",
-         "posthog_team"."flags_persistence_default",
-         "posthog_team"."session_recording_version",
-         "posthog_team"."signup_token",
-         "posthog_team"."is_demo",
-         "posthog_team"."access_control",
-         "posthog_team"."week_start_day",
-         "posthog_team"."inject_web_apps",
-         "posthog_team"."test_account_filters",
-         "posthog_team"."test_account_filters_default_checked",
-         "posthog_team"."path_cleaning_filters",
-         "posthog_team"."timezone",
-         "posthog_team"."data_attributes",
-         "posthog_team"."person_display_name_properties",
-         "posthog_team"."live_events_columns",
-         "posthog_team"."recording_domains",
-         "posthog_team"."human_friendly_comparison_periods",
-         "posthog_team"."cookieless_server_hash_mode",
-         "posthog_team"."revenue_tracking_config",
-         "posthog_team"."primary_dashboard_id",
-         "posthog_team"."default_data_theme",
-         "posthog_team"."extra_settings",
-         "posthog_team"."modifiers",
-         "posthog_team"."correlation_config",
-         "posthog_team"."session_recording_retention_period_days",
-         "posthog_team"."external_data_workspace_id",
-         "posthog_team"."external_data_workspace_last_synced_at",
-         "posthog_team"."api_query_rate_limit"
-  FROM "posthog_team"
-  WHERE "posthog_team"."id" = 99999
-  LIMIT 21
-  '''
-# ---
-# name: TestDecide.test_flag_with_regular_cohorts.10
-  '''
-  SELECT "posthog_featureflag"."id",
-         "posthog_featureflag"."key",
-         "posthog_featureflag"."name",
-         "posthog_featureflag"."filters",
-         "posthog_featureflag"."rollout_percentage",
-         "posthog_featureflag"."team_id",
-         "posthog_featureflag"."created_by_id",
-         "posthog_featureflag"."created_at",
-         "posthog_featureflag"."deleted",
-         "posthog_featureflag"."active",
-         "posthog_featureflag"."rollback_conditions",
-         "posthog_featureflag"."performed_rollback",
-         "posthog_featureflag"."ensure_experience_continuity",
-         "posthog_featureflag"."usage_dashboard_id",
-         "posthog_featureflag"."has_enriched_analytics",
-         "posthog_featureflag"."is_remote_configuration"
-  FROM "posthog_featureflag"
-  WHERE ("posthog_featureflag"."active"
-         AND NOT "posthog_featureflag"."deleted"
-         AND "posthog_featureflag"."team_id" = 99999)
-  '''
-# ---
-# name: TestDecide.test_flag_with_regular_cohorts.11
-  '''
-  SELECT "posthog_team"."id",
-         "posthog_team"."uuid",
-         "posthog_team"."organization_id",
-         "posthog_team"."project_id",
-         "posthog_team"."api_token",
-         "posthog_team"."app_urls",
-         "posthog_team"."name",
-         "posthog_team"."slack_incoming_webhook",
-         "posthog_team"."created_at",
-         "posthog_team"."updated_at",
-         "posthog_team"."anonymize_ips",
-         "posthog_team"."completed_snippet_onboarding",
-         "posthog_team"."has_completed_onboarding_for",
-         "posthog_team"."onboarding_tasks",
-         "posthog_team"."ingested_event",
-         "posthog_team"."autocapture_opt_out",
-         "posthog_team"."autocapture_web_vitals_opt_in",
-         "posthog_team"."autocapture_web_vitals_allowed_metrics",
-         "posthog_team"."autocapture_exceptions_opt_in",
-         "posthog_team"."autocapture_exceptions_errors_to_ignore",
-         "posthog_team"."person_processing_opt_out",
-         "posthog_team"."session_recording_opt_in",
-         "posthog_team"."session_recording_sample_rate",
-         "posthog_team"."session_recording_minimum_duration_milliseconds",
-         "posthog_team"."session_recording_linked_flag",
-         "posthog_team"."session_recording_network_payload_capture_config",
-         "posthog_team"."session_recording_url_trigger_config",
-         "posthog_team"."session_recording_url_blocklist_config",
-         "posthog_team"."session_recording_event_trigger_config",
-         "posthog_team"."session_replay_config",
-         "posthog_team"."survey_config",
-         "posthog_team"."capture_console_log_opt_in",
-         "posthog_team"."capture_performance_opt_in",
-         "posthog_team"."capture_dead_clicks",
-         "posthog_team"."surveys_opt_in",
-         "posthog_team"."heatmaps_opt_in",
-         "posthog_team"."flags_persistence_default",
-         "posthog_team"."session_recording_version",
-         "posthog_team"."signup_token",
-         "posthog_team"."is_demo",
-         "posthog_team"."access_control",
-         "posthog_team"."week_start_day",
-         "posthog_team"."inject_web_apps",
-         "posthog_team"."test_account_filters",
-         "posthog_team"."test_account_filters_default_checked",
-         "posthog_team"."path_cleaning_filters",
-         "posthog_team"."timezone",
-         "posthog_team"."data_attributes",
-         "posthog_team"."person_display_name_properties",
-         "posthog_team"."live_events_columns",
-         "posthog_team"."recording_domains",
-         "posthog_team"."human_friendly_comparison_periods",
-         "posthog_team"."cookieless_server_hash_mode",
-         "posthog_team"."revenue_tracking_config",
-         "posthog_team"."primary_dashboard_id",
-         "posthog_team"."default_data_theme",
-         "posthog_team"."extra_settings",
-         "posthog_team"."modifiers",
-         "posthog_team"."correlation_config",
-         "posthog_team"."session_recording_retention_period_days",
-         "posthog_team"."external_data_workspace_id",
-         "posthog_team"."external_data_workspace_last_synced_at",
-         "posthog_team"."api_query_rate_limit"
-  FROM "posthog_team"
-  WHERE "posthog_team"."id" = 99999
-  LIMIT 21
-  '''
-# ---
-# name: TestDecide.test_flag_with_regular_cohorts.12
-  '''
-  SELECT "posthog_remoteconfig"."id",
-         "posthog_remoteconfig"."team_id",
-         "posthog_remoteconfig"."config",
-         "posthog_remoteconfig"."updated_at",
-         "posthog_remoteconfig"."synced_at"
-  FROM "posthog_remoteconfig"
-  WHERE "posthog_remoteconfig"."team_id" = 99999
-  LIMIT 21
-  '''
-# ---
-# name: TestDecide.test_flag_with_regular_cohorts.13
-  '''
-  SELECT "posthog_team"."id",
-         "posthog_team"."uuid",
-         "posthog_team"."organization_id",
-         "posthog_team"."project_id",
-         "posthog_team"."api_token",
-         "posthog_team"."app_urls",
-         "posthog_team"."name",
-         "posthog_team"."slack_incoming_webhook",
-         "posthog_team"."created_at",
-         "posthog_team"."updated_at",
-         "posthog_team"."anonymize_ips",
-         "posthog_team"."completed_snippet_onboarding",
-         "posthog_team"."has_completed_onboarding_for",
-         "posthog_team"."onboarding_tasks",
-         "posthog_team"."ingested_event",
-         "posthog_team"."autocapture_opt_out",
-         "posthog_team"."autocapture_web_vitals_opt_in",
-         "posthog_team"."autocapture_web_vitals_allowed_metrics",
-         "posthog_team"."autocapture_exceptions_opt_in",
-         "posthog_team"."autocapture_exceptions_errors_to_ignore",
-         "posthog_team"."person_processing_opt_out",
-         "posthog_team"."session_recording_opt_in",
-         "posthog_team"."session_recording_sample_rate",
-         "posthog_team"."session_recording_minimum_duration_milliseconds",
-         "posthog_team"."session_recording_linked_flag",
-         "posthog_team"."session_recording_network_payload_capture_config",
-         "posthog_team"."session_recording_url_trigger_config",
-         "posthog_team"."session_recording_url_blocklist_config",
-         "posthog_team"."session_recording_event_trigger_config",
-         "posthog_team"."session_replay_config",
-         "posthog_team"."survey_config",
-         "posthog_team"."capture_console_log_opt_in",
-         "posthog_team"."capture_performance_opt_in",
-         "posthog_team"."capture_dead_clicks",
-         "posthog_team"."surveys_opt_in",
-         "posthog_team"."heatmaps_opt_in",
-         "posthog_team"."flags_persistence_default",
-         "posthog_team"."session_recording_version",
-         "posthog_team"."signup_token",
-         "posthog_team"."is_demo",
-         "posthog_team"."access_control",
-         "posthog_team"."week_start_day",
-         "posthog_team"."inject_web_apps",
-         "posthog_team"."test_account_filters",
-         "posthog_team"."test_account_filters_default_checked",
-         "posthog_team"."path_cleaning_filters",
-         "posthog_team"."timezone",
-         "posthog_team"."data_attributes",
-         "posthog_team"."person_display_name_properties",
-         "posthog_team"."live_events_columns",
-         "posthog_team"."recording_domains",
-         "posthog_team"."human_friendly_comparison_periods",
-         "posthog_team"."cookieless_server_hash_mode",
-         "posthog_team"."revenue_tracking_config",
-         "posthog_team"."primary_dashboard_id",
-         "posthog_team"."default_data_theme",
-         "posthog_team"."extra_settings",
-         "posthog_team"."modifiers",
-         "posthog_team"."correlation_config",
-         "posthog_team"."session_recording_retention_period_days",
-         "posthog_team"."plugins_opt_in",
-         "posthog_team"."opt_out_capture",
-         "posthog_team"."event_names",
-         "posthog_team"."event_names_with_usage",
-         "posthog_team"."event_properties",
-         "posthog_team"."event_properties_with_usage",
-         "posthog_team"."event_properties_numerical",
-         "posthog_team"."external_data_workspace_id",
-         "posthog_team"."external_data_workspace_last_synced_at",
-         "posthog_team"."api_query_rate_limit"
-  FROM "posthog_team"
-  WHERE "posthog_team"."id" = 99999
-  LIMIT 21
-  '''
-# ---
-# name: TestDecide.test_flag_with_regular_cohorts.14
-  '''
-  SELECT COUNT(*) AS "__count"
-  FROM "posthog_featureflag"
-  WHERE ("posthog_featureflag"."active"
-         AND NOT "posthog_featureflag"."deleted"
-         AND "posthog_featureflag"."team_id" = 99999)
-  '''
-# ---
-# name: TestDecide.test_flag_with_regular_cohorts.15
-  '''
-  SELECT "posthog_survey"."id",
-         "posthog_survey"."team_id",
-         "posthog_survey"."name",
-         "posthog_survey"."description",
-         "posthog_survey"."linked_flag_id",
-         "posthog_survey"."targeting_flag_id",
-         "posthog_survey"."internal_targeting_flag_id",
-         "posthog_survey"."internal_response_sampling_flag_id",
-         "posthog_survey"."type",
-         "posthog_survey"."conditions",
-         "posthog_survey"."questions",
-         "posthog_survey"."appearance",
-         "posthog_survey"."created_at",
-         "posthog_survey"."created_by_id",
-         "posthog_survey"."start_date",
-         "posthog_survey"."end_date",
-         "posthog_survey"."updated_at",
-         "posthog_survey"."archived",
-         "posthog_survey"."responses_limit",
-         "posthog_survey"."response_sampling_start_date",
-         "posthog_survey"."response_sampling_interval_type",
-         "posthog_survey"."response_sampling_interval",
-         "posthog_survey"."response_sampling_limit",
-         "posthog_survey"."response_sampling_daily_limits",
-         "posthog_survey"."iteration_count",
-         "posthog_survey"."iteration_frequency_days",
-         "posthog_survey"."iteration_start_dates",
-         "posthog_survey"."current_iteration",
-         "posthog_survey"."current_iteration_start_date",
-         "posthog_featureflag"."id",
-         "posthog_featureflag"."key",
-         "posthog_featureflag"."name",
-         "posthog_featureflag"."filters",
-         "posthog_featureflag"."rollout_percentage",
-         "posthog_featureflag"."team_id",
-         "posthog_featureflag"."created_by_id",
-         "posthog_featureflag"."created_at",
-         "posthog_featureflag"."deleted",
-         "posthog_featureflag"."active",
-         "posthog_featureflag"."rollback_conditions",
-         "posthog_featureflag"."performed_rollback",
-         "posthog_featureflag"."ensure_experience_continuity",
-         "posthog_featureflag"."usage_dashboard_id",
-         "posthog_featureflag"."has_enriched_analytics",
-         "posthog_featureflag"."is_remote_configuration",
-         T4."id",
-         T4."key",
-         T4."name",
-         T4."filters",
-         T4."rollout_percentage",
-         T4."team_id",
-         T4."created_by_id",
-         T4."created_at",
-         T4."deleted",
-         T4."active",
-         T4."rollback_conditions",
-         T4."performed_rollback",
-         T4."ensure_experience_continuity",
-         T4."usage_dashboard_id",
-         T4."has_enriched_analytics",
-         T4."is_remote_configuration",
-         T5."id",
-         T5."key",
-         T5."name",
-         T5."filters",
-         T5."rollout_percentage",
-         T5."team_id",
-         T5."created_by_id",
-         T5."created_at",
-         T5."deleted",
-         T5."active",
-         T5."rollback_conditions",
-         T5."performed_rollback",
-         T5."ensure_experience_continuity",
-         T5."usage_dashboard_id",
-         T5."has_enriched_analytics",
-         T5."is_remote_configuration"
-  FROM "posthog_survey"
-  LEFT OUTER JOIN "posthog_featureflag" ON ("posthog_survey"."linked_flag_id" = "posthog_featureflag"."id")
-  LEFT OUTER JOIN "posthog_featureflag" T4 ON ("posthog_survey"."targeting_flag_id" = T4."id")
-  LEFT OUTER JOIN "posthog_featureflag" T5 ON ("posthog_survey"."internal_targeting_flag_id" = T5."id")
-  WHERE ("posthog_survey"."team_id" = 99999
-         AND NOT ("posthog_survey"."archived"))
-  '''
-# ---
-# name: TestDecide.test_flag_with_regular_cohorts.16
-  '''
-  SELECT "posthog_pluginconfig"."id",
-         "posthog_pluginsourcefile"."transpiled",
-         "posthog_pluginconfig"."web_token",
-         "posthog_plugin"."config_schema",
-         "posthog_pluginconfig"."config"
-  FROM "posthog_pluginconfig"
-  INNER JOIN "posthog_plugin" ON ("posthog_pluginconfig"."plugin_id" = "posthog_plugin"."id")
-  INNER JOIN "posthog_pluginsourcefile" ON ("posthog_plugin"."id" = "posthog_pluginsourcefile"."plugin_id")
-  WHERE ("posthog_pluginconfig"."enabled"
-         AND "posthog_pluginsourcefile"."filename" = 'site.ts'
-         AND "posthog_pluginsourcefile"."status" = 'TRANSPILED'
-         AND "posthog_pluginconfig"."team_id" = 99999)
-  '''
-# ---
-# name: TestDecide.test_flag_with_regular_cohorts.17
-  '''
-  SELECT "posthog_hogfunction"."id",
-         "posthog_hogfunction"."team_id",
-         "posthog_hogfunction"."name",
-         "posthog_hogfunction"."description",
-         "posthog_hogfunction"."created_at",
-         "posthog_hogfunction"."created_by_id",
-         "posthog_hogfunction"."deleted",
-         "posthog_hogfunction"."updated_at",
-         "posthog_hogfunction"."enabled",
-         "posthog_hogfunction"."type",
-         "posthog_hogfunction"."icon_url",
-         "posthog_hogfunction"."hog",
-         "posthog_hogfunction"."bytecode",
-         "posthog_hogfunction"."transpiled",
-         "posthog_hogfunction"."inputs_schema",
-         "posthog_hogfunction"."inputs",
-         "posthog_hogfunction"."encrypted_inputs",
-         "posthog_hogfunction"."filters",
-         "posthog_hogfunction"."mappings",
-         "posthog_hogfunction"."masking",
-         "posthog_hogfunction"."template_id",
-         "posthog_hogfunction"."execution_order",
-         "posthog_team"."id",
-         "posthog_team"."uuid",
-         "posthog_team"."organization_id",
-         "posthog_team"."project_id",
-         "posthog_team"."api_token",
-         "posthog_team"."app_urls",
-         "posthog_team"."name",
-         "posthog_team"."slack_incoming_webhook",
-         "posthog_team"."created_at",
-         "posthog_team"."updated_at",
-         "posthog_team"."anonymize_ips",
-         "posthog_team"."completed_snippet_onboarding",
-         "posthog_team"."has_completed_onboarding_for",
-         "posthog_team"."onboarding_tasks",
-         "posthog_team"."ingested_event",
-         "posthog_team"."autocapture_opt_out",
-         "posthog_team"."autocapture_web_vitals_opt_in",
-         "posthog_team"."autocapture_web_vitals_allowed_metrics",
-         "posthog_team"."autocapture_exceptions_opt_in",
-         "posthog_team"."autocapture_exceptions_errors_to_ignore",
-         "posthog_team"."person_processing_opt_out",
-         "posthog_team"."session_recording_opt_in",
-         "posthog_team"."session_recording_sample_rate",
-         "posthog_team"."session_recording_minimum_duration_milliseconds",
-         "posthog_team"."session_recording_linked_flag",
-         "posthog_team"."session_recording_network_payload_capture_config",
-         "posthog_team"."session_recording_url_trigger_config",
-         "posthog_team"."session_recording_url_blocklist_config",
-         "posthog_team"."session_recording_event_trigger_config",
-         "posthog_team"."session_replay_config",
-         "posthog_team"."survey_config",
-         "posthog_team"."capture_console_log_opt_in",
-         "posthog_team"."capture_performance_opt_in",
-         "posthog_team"."capture_dead_clicks",
-         "posthog_team"."surveys_opt_in",
-         "posthog_team"."heatmaps_opt_in",
-         "posthog_team"."flags_persistence_default",
-         "posthog_team"."session_recording_version",
-         "posthog_team"."signup_token",
-         "posthog_team"."is_demo",
-         "posthog_team"."access_control",
-         "posthog_team"."week_start_day",
-         "posthog_team"."inject_web_apps",
-         "posthog_team"."test_account_filters",
-         "posthog_team"."test_account_filters_default_checked",
-         "posthog_team"."path_cleaning_filters",
-         "posthog_team"."timezone",
-         "posthog_team"."data_attributes",
-         "posthog_team"."person_display_name_properties",
-         "posthog_team"."live_events_columns",
-         "posthog_team"."recording_domains",
-         "posthog_team"."human_friendly_comparison_periods",
-         "posthog_team"."cookieless_server_hash_mode",
-         "posthog_team"."revenue_tracking_config",
-         "posthog_team"."primary_dashboard_id",
-         "posthog_team"."default_data_theme",
-         "posthog_team"."extra_settings",
-         "posthog_team"."modifiers",
-         "posthog_team"."correlation_config",
-         "posthog_team"."session_recording_retention_period_days",
-         "posthog_team"."plugins_opt_in",
-         "posthog_team"."opt_out_capture",
-         "posthog_team"."event_names",
-         "posthog_team"."event_names_with_usage",
-         "posthog_team"."event_properties",
-         "posthog_team"."event_properties_with_usage",
-         "posthog_team"."event_properties_numerical",
-         "posthog_team"."external_data_workspace_id",
-         "posthog_team"."external_data_workspace_last_synced_at",
-         "posthog_team"."api_query_rate_limit"
-  FROM "posthog_hogfunction"
-  INNER JOIN "posthog_team" ON ("posthog_hogfunction"."team_id" = "posthog_team"."id")
-  WHERE (NOT "posthog_hogfunction"."deleted"
-         AND "posthog_hogfunction"."enabled"
-         AND "posthog_hogfunction"."team_id" = 99999
-         AND "posthog_hogfunction"."type" IN ('site_destination',
-                                              'site_app'))
-  '''
-# ---
-# name: TestDecide.test_flag_with_regular_cohorts.18
-  '''
-  SELECT "posthog_cohort"."id",
-         "posthog_cohort"."name",
-         "posthog_cohort"."description",
-         "posthog_cohort"."team_id",
-         "posthog_cohort"."deleted",
-         "posthog_cohort"."filters",
-         "posthog_cohort"."query",
-         "posthog_cohort"."version",
-         "posthog_cohort"."pending_version",
-         "posthog_cohort"."count",
-         "posthog_cohort"."created_by_id",
-         "posthog_cohort"."created_at",
-         "posthog_cohort"."is_calculating",
-         "posthog_cohort"."last_calculation",
-         "posthog_cohort"."errors_calculating",
-         "posthog_cohort"."last_error_at",
-         "posthog_cohort"."is_static",
-         "posthog_cohort"."groups"
-  FROM "posthog_cohort"
-  WHERE (NOT "posthog_cohort"."deleted"
-         AND "posthog_cohort"."team_id" = 99999)
-  '''
-# ---
-# name: TestDecide.test_flag_with_regular_cohorts.19
-  '''
-  SELECT (("posthog_person"."properties" -> '$some_prop_1') = '"something_1"'::jsonb
-          AND "posthog_person"."properties" ? '$some_prop_1'
-          AND NOT (("posthog_person"."properties" -> '$some_prop_1') = 'null'::jsonb)) AS "flag_X_condition_0"
-  FROM "posthog_person"
-  INNER JOIN "posthog_persondistinctid" ON ("posthog_person"."id" = "posthog_persondistinctid"."person_id")
-  WHERE ("posthog_persondistinctid"."distinct_id" = 'example_id_1'
-         AND "posthog_persondistinctid"."team_id" = 99999
-         AND "posthog_person"."team_id" = 99999)
-  '''
-# ---
-# name: TestDecide.test_flag_with_regular_cohorts.2
-  '''
-  SELECT "posthog_remoteconfig"."id",
-         "posthog_remoteconfig"."team_id",
-         "posthog_remoteconfig"."config",
-         "posthog_remoteconfig"."updated_at",
-         "posthog_remoteconfig"."synced_at"
-  FROM "posthog_remoteconfig"
-  WHERE "posthog_remoteconfig"."team_id" = 99999
-  LIMIT 21
-  '''
-# ---
-# name: TestDecide.test_flag_with_regular_cohorts.20
-  '''
-  SELECT "posthog_cohort"."id",
-         "posthog_cohort"."name",
-         "posthog_cohort"."description",
-         "posthog_cohort"."team_id",
-         "posthog_cohort"."deleted",
-         "posthog_cohort"."filters",
-         "posthog_cohort"."query",
-         "posthog_cohort"."version",
-         "posthog_cohort"."pending_version",
-         "posthog_cohort"."count",
-         "posthog_cohort"."created_by_id",
-         "posthog_cohort"."created_at",
-         "posthog_cohort"."is_calculating",
-         "posthog_cohort"."last_calculation",
-         "posthog_cohort"."errors_calculating",
-         "posthog_cohort"."last_error_at",
-         "posthog_cohort"."is_static",
-         "posthog_cohort"."groups"
-  FROM "posthog_cohort"
-  WHERE (NOT "posthog_cohort"."deleted"
-         AND "posthog_cohort"."team_id" = 99999)
-  '''
-# ---
-# name: TestDecide.test_flag_with_regular_cohorts.21
-  '''
-  SELECT (("posthog_person"."properties" -> '$some_prop_1') = '"something_1"'::jsonb
-          AND "posthog_person"."properties" ? '$some_prop_1'
-          AND NOT (("posthog_person"."properties" -> '$some_prop_1') = 'null'::jsonb)) AS "flag_X_condition_0"
-  FROM "posthog_person"
-  INNER JOIN "posthog_persondistinctid" ON ("posthog_person"."id" = "posthog_persondistinctid"."person_id")
-  WHERE ("posthog_persondistinctid"."distinct_id" = 'another_id'
-         AND "posthog_persondistinctid"."team_id" = 99999
-         AND "posthog_person"."team_id" = 99999)
-  '''
-# ---
-# name: TestDecide.test_flag_with_regular_cohorts.3
-  '''
-  SELECT "posthog_team"."id",
-         "posthog_team"."uuid",
-         "posthog_team"."organization_id",
-         "posthog_team"."project_id",
-         "posthog_team"."api_token",
-         "posthog_team"."app_urls",
-         "posthog_team"."name",
-         "posthog_team"."slack_incoming_webhook",
-         "posthog_team"."created_at",
-         "posthog_team"."updated_at",
-         "posthog_team"."anonymize_ips",
-         "posthog_team"."completed_snippet_onboarding",
-         "posthog_team"."has_completed_onboarding_for",
-         "posthog_team"."onboarding_tasks",
-         "posthog_team"."ingested_event",
-         "posthog_team"."autocapture_opt_out",
-         "posthog_team"."autocapture_web_vitals_opt_in",
-         "posthog_team"."autocapture_web_vitals_allowed_metrics",
-         "posthog_team"."autocapture_exceptions_opt_in",
-         "posthog_team"."autocapture_exceptions_errors_to_ignore",
-         "posthog_team"."person_processing_opt_out",
-         "posthog_team"."session_recording_opt_in",
-         "posthog_team"."session_recording_sample_rate",
-         "posthog_team"."session_recording_minimum_duration_milliseconds",
-         "posthog_team"."session_recording_linked_flag",
-         "posthog_team"."session_recording_network_payload_capture_config",
-         "posthog_team"."session_recording_url_trigger_config",
-         "posthog_team"."session_recording_url_blocklist_config",
-         "posthog_team"."session_recording_event_trigger_config",
-         "posthog_team"."session_replay_config",
-         "posthog_team"."survey_config",
-         "posthog_team"."capture_console_log_opt_in",
-         "posthog_team"."capture_performance_opt_in",
-         "posthog_team"."capture_dead_clicks",
-         "posthog_team"."surveys_opt_in",
-         "posthog_team"."heatmaps_opt_in",
-         "posthog_team"."flags_persistence_default",
-         "posthog_team"."session_recording_version",
-         "posthog_team"."signup_token",
-         "posthog_team"."is_demo",
-         "posthog_team"."access_control",
-         "posthog_team"."week_start_day",
-         "posthog_team"."inject_web_apps",
-         "posthog_team"."test_account_filters",
-         "posthog_team"."test_account_filters_default_checked",
-         "posthog_team"."path_cleaning_filters",
-         "posthog_team"."timezone",
-         "posthog_team"."data_attributes",
-         "posthog_team"."person_display_name_properties",
-         "posthog_team"."live_events_columns",
-         "posthog_team"."recording_domains",
-         "posthog_team"."human_friendly_comparison_periods",
-         "posthog_team"."cookieless_server_hash_mode",
-         "posthog_team"."revenue_tracking_config",
-         "posthog_team"."primary_dashboard_id",
-         "posthog_team"."default_data_theme",
-         "posthog_team"."extra_settings",
-         "posthog_team"."modifiers",
-         "posthog_team"."correlation_config",
-         "posthog_team"."session_recording_retention_period_days",
-         "posthog_team"."plugins_opt_in",
-         "posthog_team"."opt_out_capture",
-         "posthog_team"."event_names",
-         "posthog_team"."event_names_with_usage",
-         "posthog_team"."event_properties",
-         "posthog_team"."event_properties_with_usage",
-         "posthog_team"."event_properties_numerical",
-         "posthog_team"."external_data_workspace_id",
-         "posthog_team"."external_data_workspace_last_synced_at",
-         "posthog_team"."api_query_rate_limit"
-  FROM "posthog_team"
-  WHERE "posthog_team"."id" = 99999
-  LIMIT 21
-  '''
-# ---
-# name: TestDecide.test_flag_with_regular_cohorts.4
-  '''
-  SELECT COUNT(*) AS "__count"
-  FROM "posthog_featureflag"
-  WHERE ("posthog_featureflag"."active"
-         AND NOT "posthog_featureflag"."deleted"
-         AND "posthog_featureflag"."team_id" = 99999)
-  '''
-# ---
-# name: TestDecide.test_flag_with_regular_cohorts.5
-  '''
-  SELECT "posthog_survey"."id",
-         "posthog_survey"."team_id",
-         "posthog_survey"."name",
-         "posthog_survey"."description",
-         "posthog_survey"."linked_flag_id",
-         "posthog_survey"."targeting_flag_id",
-         "posthog_survey"."internal_targeting_flag_id",
-         "posthog_survey"."internal_response_sampling_flag_id",
-         "posthog_survey"."type",
-         "posthog_survey"."conditions",
-         "posthog_survey"."questions",
-         "posthog_survey"."appearance",
-         "posthog_survey"."created_at",
-         "posthog_survey"."created_by_id",
-         "posthog_survey"."start_date",
-         "posthog_survey"."end_date",
-         "posthog_survey"."updated_at",
-         "posthog_survey"."archived",
-         "posthog_survey"."responses_limit",
-         "posthog_survey"."response_sampling_start_date",
-         "posthog_survey"."response_sampling_interval_type",
-         "posthog_survey"."response_sampling_interval",
-         "posthog_survey"."response_sampling_limit",
-         "posthog_survey"."response_sampling_daily_limits",
-         "posthog_survey"."iteration_count",
-         "posthog_survey"."iteration_frequency_days",
-         "posthog_survey"."iteration_start_dates",
-         "posthog_survey"."current_iteration",
-         "posthog_survey"."current_iteration_start_date",
-         "posthog_featureflag"."id",
-         "posthog_featureflag"."key",
-         "posthog_featureflag"."name",
-         "posthog_featureflag"."filters",
-         "posthog_featureflag"."rollout_percentage",
-         "posthog_featureflag"."team_id",
-         "posthog_featureflag"."created_by_id",
-         "posthog_featureflag"."created_at",
-         "posthog_featureflag"."deleted",
-         "posthog_featureflag"."active",
-         "posthog_featureflag"."rollback_conditions",
-         "posthog_featureflag"."performed_rollback",
-         "posthog_featureflag"."ensure_experience_continuity",
-         "posthog_featureflag"."usage_dashboard_id",
-         "posthog_featureflag"."has_enriched_analytics",
-         "posthog_featureflag"."is_remote_configuration",
-         T4."id",
-         T4."key",
-         T4."name",
-         T4."filters",
-         T4."rollout_percentage",
-         T4."team_id",
-         T4."created_by_id",
-         T4."created_at",
-         T4."deleted",
-         T4."active",
-         T4."rollback_conditions",
-         T4."performed_rollback",
-         T4."ensure_experience_continuity",
-         T4."usage_dashboard_id",
-         T4."has_enriched_analytics",
-         T4."is_remote_configuration",
-         T5."id",
-         T5."key",
-         T5."name",
-         T5."filters",
-         T5."rollout_percentage",
-         T5."team_id",
-         T5."created_by_id",
-         T5."created_at",
-         T5."deleted",
-         T5."active",
-         T5."rollback_conditions",
-         T5."performed_rollback",
-         T5."ensure_experience_continuity",
-         T5."usage_dashboard_id",
-         T5."has_enriched_analytics",
-         T5."is_remote_configuration"
-  FROM "posthog_survey"
-  LEFT OUTER JOIN "posthog_featureflag" ON ("posthog_survey"."linked_flag_id" = "posthog_featureflag"."id")
-  LEFT OUTER JOIN "posthog_featureflag" T4 ON ("posthog_survey"."targeting_flag_id" = T4."id")
-  LEFT OUTER JOIN "posthog_featureflag" T5 ON ("posthog_survey"."internal_targeting_flag_id" = T5."id")
-  WHERE ("posthog_survey"."team_id" = 99999
-         AND NOT ("posthog_survey"."archived"))
-  '''
-# ---
-# name: TestDecide.test_flag_with_regular_cohorts.6
-  '''
-  SELECT "posthog_pluginconfig"."id",
-         "posthog_pluginsourcefile"."transpiled",
-         "posthog_pluginconfig"."web_token",
-         "posthog_plugin"."config_schema",
-         "posthog_pluginconfig"."config"
-  FROM "posthog_pluginconfig"
-  INNER JOIN "posthog_plugin" ON ("posthog_pluginconfig"."plugin_id" = "posthog_plugin"."id")
-  INNER JOIN "posthog_pluginsourcefile" ON ("posthog_plugin"."id" = "posthog_pluginsourcefile"."plugin_id")
-  WHERE ("posthog_pluginconfig"."enabled"
-         AND "posthog_pluginsourcefile"."filename" = 'site.ts'
-         AND "posthog_pluginsourcefile"."status" = 'TRANSPILED'
-         AND "posthog_pluginconfig"."team_id" = 99999)
-  '''
-# ---
-# name: TestDecide.test_flag_with_regular_cohorts.7
-  '''
-  SELECT "posthog_hogfunction"."id",
-         "posthog_hogfunction"."team_id",
-         "posthog_hogfunction"."name",
-         "posthog_hogfunction"."description",
-         "posthog_hogfunction"."created_at",
-         "posthog_hogfunction"."created_by_id",
-         "posthog_hogfunction"."deleted",
-         "posthog_hogfunction"."updated_at",
-         "posthog_hogfunction"."enabled",
-         "posthog_hogfunction"."type",
-         "posthog_hogfunction"."icon_url",
-         "posthog_hogfunction"."hog",
-         "posthog_hogfunction"."bytecode",
-         "posthog_hogfunction"."transpiled",
-         "posthog_hogfunction"."inputs_schema",
-         "posthog_hogfunction"."inputs",
-         "posthog_hogfunction"."encrypted_inputs",
-         "posthog_hogfunction"."filters",
-         "posthog_hogfunction"."mappings",
-         "posthog_hogfunction"."masking",
-         "posthog_hogfunction"."template_id",
-         "posthog_hogfunction"."execution_order",
-         "posthog_team"."id",
-         "posthog_team"."uuid",
-         "posthog_team"."organization_id",
-         "posthog_team"."project_id",
-         "posthog_team"."api_token",
-         "posthog_team"."app_urls",
-         "posthog_team"."name",
-         "posthog_team"."slack_incoming_webhook",
-         "posthog_team"."created_at",
-         "posthog_team"."updated_at",
-         "posthog_team"."anonymize_ips",
-         "posthog_team"."completed_snippet_onboarding",
-         "posthog_team"."has_completed_onboarding_for",
-         "posthog_team"."onboarding_tasks",
-         "posthog_team"."ingested_event",
-         "posthog_team"."autocapture_opt_out",
-         "posthog_team"."autocapture_web_vitals_opt_in",
-         "posthog_team"."autocapture_web_vitals_allowed_metrics",
-         "posthog_team"."autocapture_exceptions_opt_in",
-         "posthog_team"."autocapture_exceptions_errors_to_ignore",
-         "posthog_team"."person_processing_opt_out",
-         "posthog_team"."session_recording_opt_in",
-         "posthog_team"."session_recording_sample_rate",
-         "posthog_team"."session_recording_minimum_duration_milliseconds",
-         "posthog_team"."session_recording_linked_flag",
-         "posthog_team"."session_recording_network_payload_capture_config",
-         "posthog_team"."session_recording_url_trigger_config",
-         "posthog_team"."session_recording_url_blocklist_config",
-         "posthog_team"."session_recording_event_trigger_config",
-         "posthog_team"."session_replay_config",
-         "posthog_team"."survey_config",
-         "posthog_team"."capture_console_log_opt_in",
-         "posthog_team"."capture_performance_opt_in",
-         "posthog_team"."capture_dead_clicks",
-         "posthog_team"."surveys_opt_in",
-         "posthog_team"."heatmaps_opt_in",
-         "posthog_team"."flags_persistence_default",
-         "posthog_team"."session_recording_version",
-         "posthog_team"."signup_token",
-         "posthog_team"."is_demo",
-         "posthog_team"."access_control",
-         "posthog_team"."week_start_day",
-         "posthog_team"."inject_web_apps",
-         "posthog_team"."test_account_filters",
-         "posthog_team"."test_account_filters_default_checked",
-         "posthog_team"."path_cleaning_filters",
-         "posthog_team"."timezone",
-         "posthog_team"."data_attributes",
-         "posthog_team"."person_display_name_properties",
-         "posthog_team"."live_events_columns",
-         "posthog_team"."recording_domains",
-         "posthog_team"."human_friendly_comparison_periods",
-         "posthog_team"."cookieless_server_hash_mode",
-         "posthog_team"."revenue_tracking_config",
-         "posthog_team"."primary_dashboard_id",
-         "posthog_team"."default_data_theme",
-         "posthog_team"."extra_settings",
-         "posthog_team"."modifiers",
-         "posthog_team"."correlation_config",
-         "posthog_team"."session_recording_retention_period_days",
-         "posthog_team"."plugins_opt_in",
-         "posthog_team"."opt_out_capture",
-         "posthog_team"."event_names",
-         "posthog_team"."event_names_with_usage",
-         "posthog_team"."event_properties",
-         "posthog_team"."event_properties_with_usage",
-         "posthog_team"."event_properties_numerical",
-         "posthog_team"."external_data_workspace_id",
-         "posthog_team"."external_data_workspace_last_synced_at",
-         "posthog_team"."api_query_rate_limit"
-  FROM "posthog_hogfunction"
-  INNER JOIN "posthog_team" ON ("posthog_hogfunction"."team_id" = "posthog_team"."id")
-  WHERE (NOT "posthog_hogfunction"."deleted"
-         AND "posthog_hogfunction"."enabled"
-         AND "posthog_hogfunction"."team_id" = 99999
-         AND "posthog_hogfunction"."type" IN ('site_destination',
-                                              'site_app'))
-  '''
-# ---
-# name: TestDecide.test_flag_with_regular_cohorts.8
-  '''
-  SELECT "posthog_user"."id",
-         "posthog_user"."password",
-         "posthog_user"."last_login",
-         "posthog_user"."first_name",
-         "posthog_user"."last_name",
-         "posthog_user"."is_staff",
-         "posthog_user"."date_joined",
-         "posthog_user"."uuid",
-         "posthog_user"."current_organization_id",
-         "posthog_user"."current_team_id",
-         "posthog_user"."email",
-         "posthog_user"."pending_email",
-         "posthog_user"."temporary_token",
-         "posthog_user"."distinct_id",
-         "posthog_user"."is_email_verified",
-         "posthog_user"."has_seen_product_intro_for",
-         "posthog_user"."strapi_id",
-         "posthog_user"."is_active",
-         "posthog_user"."role_at_organization",
-         "posthog_user"."theme_mode",
-         "posthog_user"."partial_notification_settings",
-         "posthog_user"."anonymize_data",
-         "posthog_user"."toolbar_mode",
-         "posthog_user"."hedgehog_config",
-         "posthog_user"."events_column_config",
-         "posthog_user"."email_opt_in"
-  FROM "posthog_user"
-  WHERE "posthog_user"."id" = 99999
-  LIMIT 21
-  '''
-# ---
-# name: TestDecide.test_flag_with_regular_cohorts.9
-  '''
-  SELECT "posthog_team"."id",
-         "posthog_team"."uuid",
-         "posthog_team"."organization_id",
-         "posthog_team"."project_id",
-         "posthog_team"."api_token",
-         "posthog_team"."app_urls",
-         "posthog_team"."name",
-         "posthog_team"."slack_incoming_webhook",
-         "posthog_team"."created_at",
-         "posthog_team"."updated_at",
-         "posthog_team"."anonymize_ips",
-         "posthog_team"."completed_snippet_onboarding",
-         "posthog_team"."has_completed_onboarding_for",
-         "posthog_team"."onboarding_tasks",
-         "posthog_team"."ingested_event",
-         "posthog_team"."autocapture_opt_out",
-         "posthog_team"."autocapture_web_vitals_opt_in",
-         "posthog_team"."autocapture_web_vitals_allowed_metrics",
-         "posthog_team"."autocapture_exceptions_opt_in",
-         "posthog_team"."autocapture_exceptions_errors_to_ignore",
-         "posthog_team"."person_processing_opt_out",
-         "posthog_team"."session_recording_opt_in",
-         "posthog_team"."session_recording_sample_rate",
-         "posthog_team"."session_recording_minimum_duration_milliseconds",
-         "posthog_team"."session_recording_linked_flag",
-         "posthog_team"."session_recording_network_payload_capture_config",
-         "posthog_team"."session_recording_url_trigger_config",
-         "posthog_team"."session_recording_url_blocklist_config",
-         "posthog_team"."session_recording_event_trigger_config",
-         "posthog_team"."session_replay_config",
-         "posthog_team"."survey_config",
-         "posthog_team"."capture_console_log_opt_in",
-         "posthog_team"."capture_performance_opt_in",
-         "posthog_team"."capture_dead_clicks",
-         "posthog_team"."surveys_opt_in",
-         "posthog_team"."heatmaps_opt_in",
-         "posthog_team"."flags_persistence_default",
-         "posthog_team"."session_recording_version",
-         "posthog_team"."signup_token",
-         "posthog_team"."is_demo",
-         "posthog_team"."access_control",
-         "posthog_team"."week_start_day",
-         "posthog_team"."inject_web_apps",
-         "posthog_team"."test_account_filters",
-         "posthog_team"."test_account_filters_default_checked",
-         "posthog_team"."path_cleaning_filters",
-         "posthog_team"."timezone",
-         "posthog_team"."data_attributes",
-         "posthog_team"."person_display_name_properties",
-         "posthog_team"."live_events_columns",
-         "posthog_team"."recording_domains",
-         "posthog_team"."human_friendly_comparison_periods",
-         "posthog_team"."cookieless_server_hash_mode",
-         "posthog_team"."revenue_tracking_config",
-         "posthog_team"."primary_dashboard_id",
-         "posthog_team"."default_data_theme",
-         "posthog_team"."extra_settings",
-         "posthog_team"."modifiers",
-         "posthog_team"."correlation_config",
-         "posthog_team"."session_recording_retention_period_days",
-         "posthog_team"."plugins_opt_in",
-         "posthog_team"."opt_out_capture",
-         "posthog_team"."event_names",
-         "posthog_team"."event_names_with_usage",
-         "posthog_team"."event_properties",
-         "posthog_team"."event_properties_with_usage",
-         "posthog_team"."event_properties_numerical",
-         "posthog_team"."external_data_workspace_id",
-         "posthog_team"."external_data_workspace_last_synced_at",
-         "posthog_team"."api_query_rate_limit"
-  FROM "posthog_team"
-  WHERE "posthog_team"."id" = 99999
-  LIMIT 21
-  '''
-# ---
-# name: TestDecide.test_web_app_queries
-  '''
-  SELECT "posthog_team"."id",
-         "posthog_team"."uuid",
-         "posthog_team"."organization_id",
-         "posthog_team"."project_id",
-         "posthog_team"."api_token",
-         "posthog_team"."app_urls",
-         "posthog_team"."name",
-         "posthog_team"."slack_incoming_webhook",
-         "posthog_team"."created_at",
-         "posthog_team"."updated_at",
-         "posthog_team"."anonymize_ips",
-         "posthog_team"."completed_snippet_onboarding",
-         "posthog_team"."has_completed_onboarding_for",
-         "posthog_team"."onboarding_tasks",
-         "posthog_team"."ingested_event",
-         "posthog_team"."autocapture_opt_out",
-         "posthog_team"."autocapture_web_vitals_opt_in",
-         "posthog_team"."autocapture_web_vitals_allowed_metrics",
-         "posthog_team"."autocapture_exceptions_opt_in",
-         "posthog_team"."autocapture_exceptions_errors_to_ignore",
-         "posthog_team"."person_processing_opt_out",
-         "posthog_team"."session_recording_opt_in",
-         "posthog_team"."session_recording_sample_rate",
-         "posthog_team"."session_recording_minimum_duration_milliseconds",
-         "posthog_team"."session_recording_linked_flag",
-         "posthog_team"."session_recording_network_payload_capture_config",
-         "posthog_team"."session_recording_url_trigger_config",
-         "posthog_team"."session_recording_url_blocklist_config",
-         "posthog_team"."session_recording_event_trigger_config",
-         "posthog_team"."session_replay_config",
-         "posthog_team"."survey_config",
-         "posthog_team"."capture_console_log_opt_in",
-         "posthog_team"."capture_performance_opt_in",
-         "posthog_team"."capture_dead_clicks",
-         "posthog_team"."surveys_opt_in",
-         "posthog_team"."heatmaps_opt_in",
-         "posthog_team"."flags_persistence_default",
-         "posthog_team"."session_recording_version",
-         "posthog_team"."signup_token",
-         "posthog_team"."is_demo",
-         "posthog_team"."access_control",
-         "posthog_team"."week_start_day",
-         "posthog_team"."inject_web_apps",
-         "posthog_team"."test_account_filters",
-         "posthog_team"."test_account_filters_default_checked",
-         "posthog_team"."path_cleaning_filters",
-         "posthog_team"."timezone",
-         "posthog_team"."data_attributes",
-         "posthog_team"."person_display_name_properties",
-         "posthog_team"."live_events_columns",
-         "posthog_team"."recording_domains",
-         "posthog_team"."human_friendly_comparison_periods",
-         "posthog_team"."cookieless_server_hash_mode",
-         "posthog_team"."revenue_tracking_config",
-         "posthog_team"."primary_dashboard_id",
-         "posthog_team"."default_data_theme",
-         "posthog_team"."extra_settings",
-         "posthog_team"."modifiers",
-         "posthog_team"."correlation_config",
-         "posthog_team"."session_recording_retention_period_days",
-         "posthog_team"."external_data_workspace_id",
-         "posthog_team"."external_data_workspace_last_synced_at",
-         "posthog_team"."api_query_rate_limit"
-  FROM "posthog_team"
-  WHERE "posthog_team"."api_token" = 'token123'
-  LIMIT 21
-  '''
-# ---
-# name: TestDecide.test_web_app_queries.1
-  '''
-  SELECT "posthog_featureflag"."id",
-         "posthog_featureflag"."key",
-         "posthog_featureflag"."name",
-         "posthog_featureflag"."filters",
-         "posthog_featureflag"."rollout_percentage",
-         "posthog_featureflag"."team_id",
-         "posthog_featureflag"."created_by_id",
-         "posthog_featureflag"."created_at",
-         "posthog_featureflag"."deleted",
-         "posthog_featureflag"."active",
-         "posthog_featureflag"."rollback_conditions",
-         "posthog_featureflag"."performed_rollback",
-         "posthog_featureflag"."ensure_experience_continuity",
-         "posthog_featureflag"."usage_dashboard_id",
-         "posthog_featureflag"."has_enriched_analytics",
-         "posthog_featureflag"."is_remote_configuration"
-  FROM "posthog_featureflag"
-  WHERE ("posthog_featureflag"."active"
-         AND NOT "posthog_featureflag"."deleted"
-         AND "posthog_featureflag"."team_id" = 99999)
-  '''
-# ---
-# name: TestDecide.test_web_app_queries.10
-  '''
-  SELECT "posthog_pluginconfig"."id",
-         "posthog_pluginsourcefile"."transpiled",
-         "posthog_pluginconfig"."web_token",
-         "posthog_plugin"."config_schema",
-         "posthog_pluginconfig"."config"
-  FROM "posthog_pluginconfig"
-  INNER JOIN "posthog_plugin" ON ("posthog_pluginconfig"."plugin_id" = "posthog_plugin"."id")
-  INNER JOIN "posthog_pluginsourcefile" ON ("posthog_plugin"."id" = "posthog_pluginsourcefile"."plugin_id")
-  WHERE ("posthog_pluginconfig"."enabled"
-         AND "posthog_pluginsourcefile"."filename" = 'site.ts'
-         AND "posthog_pluginsourcefile"."status" = 'TRANSPILED'
-         AND "posthog_pluginconfig"."team_id" = 99999)
-  '''
-# ---
-# name: TestDecide.test_web_app_queries.11
-  '''
-  SELECT "posthog_hogfunction"."id",
-         "posthog_hogfunction"."team_id",
-         "posthog_hogfunction"."name",
-         "posthog_hogfunction"."description",
-         "posthog_hogfunction"."created_at",
-         "posthog_hogfunction"."created_by_id",
-         "posthog_hogfunction"."deleted",
-         "posthog_hogfunction"."updated_at",
-         "posthog_hogfunction"."enabled",
-         "posthog_hogfunction"."type",
-         "posthog_hogfunction"."icon_url",
-         "posthog_hogfunction"."hog",
-         "posthog_hogfunction"."bytecode",
-         "posthog_hogfunction"."transpiled",
-         "posthog_hogfunction"."inputs_schema",
-         "posthog_hogfunction"."inputs",
-         "posthog_hogfunction"."encrypted_inputs",
-         "posthog_hogfunction"."filters",
-         "posthog_hogfunction"."mappings",
-         "posthog_hogfunction"."masking",
-         "posthog_hogfunction"."template_id",
-         "posthog_hogfunction"."execution_order",
-         "posthog_team"."id",
-         "posthog_team"."uuid",
-         "posthog_team"."organization_id",
-         "posthog_team"."project_id",
-         "posthog_team"."api_token",
-         "posthog_team"."app_urls",
-         "posthog_team"."name",
-         "posthog_team"."slack_incoming_webhook",
-         "posthog_team"."created_at",
-         "posthog_team"."updated_at",
-         "posthog_team"."anonymize_ips",
-         "posthog_team"."completed_snippet_onboarding",
-         "posthog_team"."has_completed_onboarding_for",
-         "posthog_team"."onboarding_tasks",
-         "posthog_team"."ingested_event",
-         "posthog_team"."autocapture_opt_out",
-         "posthog_team"."autocapture_web_vitals_opt_in",
-         "posthog_team"."autocapture_web_vitals_allowed_metrics",
-         "posthog_team"."autocapture_exceptions_opt_in",
-         "posthog_team"."autocapture_exceptions_errors_to_ignore",
-         "posthog_team"."person_processing_opt_out",
-         "posthog_team"."session_recording_opt_in",
-         "posthog_team"."session_recording_sample_rate",
-         "posthog_team"."session_recording_minimum_duration_milliseconds",
-         "posthog_team"."session_recording_linked_flag",
-         "posthog_team"."session_recording_network_payload_capture_config",
-         "posthog_team"."session_recording_url_trigger_config",
-         "posthog_team"."session_recording_url_blocklist_config",
-         "posthog_team"."session_recording_event_trigger_config",
-         "posthog_team"."session_replay_config",
-         "posthog_team"."survey_config",
-         "posthog_team"."capture_console_log_opt_in",
-         "posthog_team"."capture_performance_opt_in",
-         "posthog_team"."capture_dead_clicks",
-         "posthog_team"."surveys_opt_in",
-         "posthog_team"."heatmaps_opt_in",
-         "posthog_team"."flags_persistence_default",
-         "posthog_team"."session_recording_version",
-         "posthog_team"."signup_token",
-         "posthog_team"."is_demo",
-         "posthog_team"."access_control",
-         "posthog_team"."week_start_day",
-         "posthog_team"."inject_web_apps",
-         "posthog_team"."test_account_filters",
-         "posthog_team"."test_account_filters_default_checked",
-         "posthog_team"."path_cleaning_filters",
-         "posthog_team"."timezone",
-         "posthog_team"."data_attributes",
-         "posthog_team"."person_display_name_properties",
-         "posthog_team"."live_events_columns",
-         "posthog_team"."recording_domains",
-         "posthog_team"."human_friendly_comparison_periods",
-         "posthog_team"."cookieless_server_hash_mode",
-         "posthog_team"."revenue_tracking_config",
-         "posthog_team"."primary_dashboard_id",
-         "posthog_team"."default_data_theme",
-         "posthog_team"."extra_settings",
-         "posthog_team"."modifiers",
-         "posthog_team"."correlation_config",
-         "posthog_team"."session_recording_retention_period_days",
-         "posthog_team"."plugins_opt_in",
-         "posthog_team"."opt_out_capture",
-         "posthog_team"."event_names",
-         "posthog_team"."event_names_with_usage",
-         "posthog_team"."event_properties",
-         "posthog_team"."event_properties_with_usage",
-         "posthog_team"."event_properties_numerical",
-         "posthog_team"."external_data_workspace_id",
-         "posthog_team"."external_data_workspace_last_synced_at",
-         "posthog_team"."api_query_rate_limit"
-  FROM "posthog_hogfunction"
-  INNER JOIN "posthog_team" ON ("posthog_hogfunction"."team_id" = "posthog_team"."id")
-  WHERE (NOT "posthog_hogfunction"."deleted"
-         AND "posthog_hogfunction"."enabled"
-         AND "posthog_hogfunction"."team_id" = 99999
-         AND "posthog_hogfunction"."type" IN ('site_destination',
-                                              'site_app'))
-  '''
-# ---
-# name: TestDecide.test_web_app_queries.12
-  '''
-  SELECT "posthog_team"."id",
-         "posthog_team"."uuid",
-         "posthog_team"."organization_id",
-         "posthog_team"."project_id",
-         "posthog_team"."api_token",
-         "posthog_team"."app_urls",
-         "posthog_team"."name",
-         "posthog_team"."slack_incoming_webhook",
-         "posthog_team"."created_at",
-         "posthog_team"."updated_at",
-         "posthog_team"."anonymize_ips",
-         "posthog_team"."completed_snippet_onboarding",
-         "posthog_team"."has_completed_onboarding_for",
-         "posthog_team"."onboarding_tasks",
-         "posthog_team"."ingested_event",
-         "posthog_team"."autocapture_opt_out",
-         "posthog_team"."autocapture_web_vitals_opt_in",
-         "posthog_team"."autocapture_web_vitals_allowed_metrics",
-         "posthog_team"."autocapture_exceptions_opt_in",
-         "posthog_team"."autocapture_exceptions_errors_to_ignore",
-         "posthog_team"."person_processing_opt_out",
-         "posthog_team"."session_recording_opt_in",
-         "posthog_team"."session_recording_sample_rate",
-         "posthog_team"."session_recording_minimum_duration_milliseconds",
-         "posthog_team"."session_recording_linked_flag",
-         "posthog_team"."session_recording_network_payload_capture_config",
-         "posthog_team"."session_recording_url_trigger_config",
-         "posthog_team"."session_recording_url_blocklist_config",
-         "posthog_team"."session_recording_event_trigger_config",
-         "posthog_team"."session_replay_config",
-         "posthog_team"."survey_config",
-         "posthog_team"."capture_console_log_opt_in",
-         "posthog_team"."capture_performance_opt_in",
-         "posthog_team"."capture_dead_clicks",
-         "posthog_team"."surveys_opt_in",
-         "posthog_team"."heatmaps_opt_in",
-         "posthog_team"."flags_persistence_default",
-         "posthog_team"."session_recording_version",
-         "posthog_team"."signup_token",
-         "posthog_team"."is_demo",
-         "posthog_team"."access_control",
-         "posthog_team"."week_start_day",
-         "posthog_team"."inject_web_apps",
-         "posthog_team"."test_account_filters",
-         "posthog_team"."test_account_filters_default_checked",
-         "posthog_team"."path_cleaning_filters",
-         "posthog_team"."timezone",
-         "posthog_team"."data_attributes",
-         "posthog_team"."person_display_name_properties",
-         "posthog_team"."live_events_columns",
-         "posthog_team"."recording_domains",
-         "posthog_team"."human_friendly_comparison_periods",
-         "posthog_team"."cookieless_server_hash_mode",
-         "posthog_team"."revenue_tracking_config",
-         "posthog_team"."primary_dashboard_id",
-         "posthog_team"."default_data_theme",
-         "posthog_team"."extra_settings",
-         "posthog_team"."modifiers",
-         "posthog_team"."correlation_config",
-         "posthog_team"."session_recording_retention_period_days",
-         "posthog_team"."external_data_workspace_id",
-         "posthog_team"."external_data_workspace_last_synced_at",
-         "posthog_team"."api_query_rate_limit"
-  FROM "posthog_team"
-  WHERE "posthog_team"."id" = 99999
-  LIMIT 21
-  '''
-# ---
-# name: TestDecide.test_web_app_queries.13
-  '''
-  SELECT "posthog_remoteconfig"."id",
-         "posthog_remoteconfig"."team_id",
-         "posthog_remoteconfig"."config",
-         "posthog_remoteconfig"."updated_at",
-         "posthog_remoteconfig"."synced_at"
-  FROM "posthog_remoteconfig"
-  WHERE "posthog_remoteconfig"."team_id" = 99999
-  LIMIT 21
-  '''
-# ---
-# name: TestDecide.test_web_app_queries.14
-  '''
-  SELECT "posthog_team"."id",
-         "posthog_team"."uuid",
-         "posthog_team"."organization_id",
-         "posthog_team"."project_id",
-         "posthog_team"."api_token",
-         "posthog_team"."app_urls",
-         "posthog_team"."name",
-         "posthog_team"."slack_incoming_webhook",
-         "posthog_team"."created_at",
-         "posthog_team"."updated_at",
-         "posthog_team"."anonymize_ips",
-         "posthog_team"."completed_snippet_onboarding",
-         "posthog_team"."has_completed_onboarding_for",
-         "posthog_team"."onboarding_tasks",
-         "posthog_team"."ingested_event",
-         "posthog_team"."autocapture_opt_out",
-         "posthog_team"."autocapture_web_vitals_opt_in",
-         "posthog_team"."autocapture_web_vitals_allowed_metrics",
-         "posthog_team"."autocapture_exceptions_opt_in",
-         "posthog_team"."autocapture_exceptions_errors_to_ignore",
-         "posthog_team"."person_processing_opt_out",
-         "posthog_team"."session_recording_opt_in",
-         "posthog_team"."session_recording_sample_rate",
-         "posthog_team"."session_recording_minimum_duration_milliseconds",
-         "posthog_team"."session_recording_linked_flag",
-         "posthog_team"."session_recording_network_payload_capture_config",
-         "posthog_team"."session_recording_url_trigger_config",
-         "posthog_team"."session_recording_url_blocklist_config",
-         "posthog_team"."session_recording_event_trigger_config",
-         "posthog_team"."session_replay_config",
-         "posthog_team"."survey_config",
-         "posthog_team"."capture_console_log_opt_in",
-         "posthog_team"."capture_performance_opt_in",
-         "posthog_team"."capture_dead_clicks",
-         "posthog_team"."surveys_opt_in",
-         "posthog_team"."heatmaps_opt_in",
-         "posthog_team"."flags_persistence_default",
-         "posthog_team"."session_recording_version",
-         "posthog_team"."signup_token",
-         "posthog_team"."is_demo",
-         "posthog_team"."access_control",
-         "posthog_team"."week_start_day",
-         "posthog_team"."inject_web_apps",
-         "posthog_team"."test_account_filters",
-         "posthog_team"."test_account_filters_default_checked",
-         "posthog_team"."path_cleaning_filters",
-         "posthog_team"."timezone",
-         "posthog_team"."data_attributes",
-         "posthog_team"."person_display_name_properties",
-         "posthog_team"."live_events_columns",
-         "posthog_team"."recording_domains",
-         "posthog_team"."human_friendly_comparison_periods",
-         "posthog_team"."cookieless_server_hash_mode",
-         "posthog_team"."revenue_tracking_config",
-         "posthog_team"."primary_dashboard_id",
-         "posthog_team"."default_data_theme",
-         "posthog_team"."extra_settings",
-         "posthog_team"."modifiers",
-         "posthog_team"."correlation_config",
-         "posthog_team"."session_recording_retention_period_days",
-         "posthog_team"."plugins_opt_in",
-         "posthog_team"."opt_out_capture",
-         "posthog_team"."event_names",
-         "posthog_team"."event_names_with_usage",
-         "posthog_team"."event_properties",
-         "posthog_team"."event_properties_with_usage",
-         "posthog_team"."event_properties_numerical",
-         "posthog_team"."external_data_workspace_id",
-         "posthog_team"."external_data_workspace_last_synced_at",
-         "posthog_team"."api_query_rate_limit"
-  FROM "posthog_team"
-  WHERE "posthog_team"."id" = 99999
-  LIMIT 21
-  '''
-# ---
-# name: TestDecide.test_web_app_queries.15
-  '''
-  SELECT COUNT(*) AS "__count"
-  FROM "posthog_featureflag"
-  WHERE ("posthog_featureflag"."active"
-         AND NOT "posthog_featureflag"."deleted"
-         AND "posthog_featureflag"."team_id" = 99999)
-  '''
-# ---
-# name: TestDecide.test_web_app_queries.16
-  '''
-  SELECT "posthog_survey"."id",
-         "posthog_survey"."team_id",
-         "posthog_survey"."name",
-         "posthog_survey"."description",
-         "posthog_survey"."linked_flag_id",
-         "posthog_survey"."targeting_flag_id",
-         "posthog_survey"."internal_targeting_flag_id",
-         "posthog_survey"."internal_response_sampling_flag_id",
-         "posthog_survey"."type",
-         "posthog_survey"."conditions",
-         "posthog_survey"."questions",
-         "posthog_survey"."appearance",
-         "posthog_survey"."created_at",
-         "posthog_survey"."created_by_id",
-         "posthog_survey"."start_date",
-         "posthog_survey"."end_date",
-         "posthog_survey"."updated_at",
-         "posthog_survey"."archived",
-         "posthog_survey"."responses_limit",
-         "posthog_survey"."response_sampling_start_date",
-         "posthog_survey"."response_sampling_interval_type",
-         "posthog_survey"."response_sampling_interval",
-         "posthog_survey"."response_sampling_limit",
-         "posthog_survey"."response_sampling_daily_limits",
-         "posthog_survey"."iteration_count",
-         "posthog_survey"."iteration_frequency_days",
-         "posthog_survey"."iteration_start_dates",
-         "posthog_survey"."current_iteration",
-         "posthog_survey"."current_iteration_start_date",
-         "posthog_featureflag"."id",
-         "posthog_featureflag"."key",
-         "posthog_featureflag"."name",
-         "posthog_featureflag"."filters",
-         "posthog_featureflag"."rollout_percentage",
-         "posthog_featureflag"."team_id",
-         "posthog_featureflag"."created_by_id",
-         "posthog_featureflag"."created_at",
-         "posthog_featureflag"."deleted",
-         "posthog_featureflag"."active",
-         "posthog_featureflag"."rollback_conditions",
-         "posthog_featureflag"."performed_rollback",
-         "posthog_featureflag"."ensure_experience_continuity",
-         "posthog_featureflag"."usage_dashboard_id",
-         "posthog_featureflag"."has_enriched_analytics",
-         "posthog_featureflag"."is_remote_configuration",
-         T4."id",
-         T4."key",
-         T4."name",
-         T4."filters",
-         T4."rollout_percentage",
-         T4."team_id",
-         T4."created_by_id",
-         T4."created_at",
-         T4."deleted",
-         T4."active",
-         T4."rollback_conditions",
-         T4."performed_rollback",
-         T4."ensure_experience_continuity",
-         T4."usage_dashboard_id",
-         T4."has_enriched_analytics",
-         T4."is_remote_configuration",
-         T5."id",
-         T5."key",
-         T5."name",
-         T5."filters",
-         T5."rollout_percentage",
-         T5."team_id",
-         T5."created_by_id",
-         T5."created_at",
-         T5."deleted",
-         T5."active",
-         T5."rollback_conditions",
-         T5."performed_rollback",
-         T5."ensure_experience_continuity",
-         T5."usage_dashboard_id",
-         T5."has_enriched_analytics",
-         T5."is_remote_configuration"
-  FROM "posthog_survey"
-  LEFT OUTER JOIN "posthog_featureflag" ON ("posthog_survey"."linked_flag_id" = "posthog_featureflag"."id")
-  LEFT OUTER JOIN "posthog_featureflag" T4 ON ("posthog_survey"."targeting_flag_id" = T4."id")
-  LEFT OUTER JOIN "posthog_featureflag" T5 ON ("posthog_survey"."internal_targeting_flag_id" = T5."id")
-  WHERE ("posthog_survey"."team_id" = 99999
-         AND NOT ("posthog_survey"."archived"))
-  '''
-# ---
-# name: TestDecide.test_web_app_queries.17
-  '''
-  SELECT "posthog_pluginconfig"."id",
-         "posthog_pluginconfig"."web_token",
-         "posthog_pluginsourcefile"."updated_at",
-         "posthog_plugin"."updated_at",
-         "posthog_pluginconfig"."updated_at"
-  FROM "posthog_pluginconfig"
-  INNER JOIN "posthog_plugin" ON ("posthog_pluginconfig"."plugin_id" = "posthog_plugin"."id")
-  INNER JOIN "posthog_pluginsourcefile" ON ("posthog_plugin"."id" = "posthog_pluginsourcefile"."plugin_id")
-  WHERE ("posthog_pluginconfig"."enabled"
-         AND "posthog_pluginsourcefile"."filename" = 'site.ts'
-         AND "posthog_pluginsourcefile"."status" = 'TRANSPILED'
-         AND "posthog_pluginconfig"."team_id" = 99999)
-  '''
-# ---
-# name: TestDecide.test_web_app_queries.18
-  '''
-  SELECT "posthog_pluginconfig"."id",
-         "posthog_pluginsourcefile"."transpiled",
-         "posthog_pluginconfig"."web_token",
-         "posthog_plugin"."config_schema",
-         "posthog_pluginconfig"."config"
-  FROM "posthog_pluginconfig"
-  INNER JOIN "posthog_plugin" ON ("posthog_pluginconfig"."plugin_id" = "posthog_plugin"."id")
-  INNER JOIN "posthog_pluginsourcefile" ON ("posthog_plugin"."id" = "posthog_pluginsourcefile"."plugin_id")
-  WHERE ("posthog_pluginconfig"."enabled"
-         AND "posthog_pluginsourcefile"."filename" = 'site.ts'
-         AND "posthog_pluginsourcefile"."status" = 'TRANSPILED'
-         AND "posthog_pluginconfig"."team_id" = 99999)
-  '''
-# ---
-# name: TestDecide.test_web_app_queries.19
-  '''
-  SELECT "posthog_hogfunction"."id",
-         "posthog_hogfunction"."team_id",
-         "posthog_hogfunction"."name",
-         "posthog_hogfunction"."description",
-         "posthog_hogfunction"."created_at",
-         "posthog_hogfunction"."created_by_id",
-         "posthog_hogfunction"."deleted",
-         "posthog_hogfunction"."updated_at",
-         "posthog_hogfunction"."enabled",
-         "posthog_hogfunction"."type",
-         "posthog_hogfunction"."icon_url",
-         "posthog_hogfunction"."hog",
-         "posthog_hogfunction"."bytecode",
-         "posthog_hogfunction"."transpiled",
-         "posthog_hogfunction"."inputs_schema",
-         "posthog_hogfunction"."inputs",
-         "posthog_hogfunction"."encrypted_inputs",
-         "posthog_hogfunction"."filters",
-         "posthog_hogfunction"."mappings",
-         "posthog_hogfunction"."masking",
-         "posthog_hogfunction"."template_id",
-         "posthog_hogfunction"."execution_order",
-         "posthog_team"."id",
-         "posthog_team"."uuid",
-         "posthog_team"."organization_id",
-         "posthog_team"."project_id",
-         "posthog_team"."api_token",
-         "posthog_team"."app_urls",
-         "posthog_team"."name",
-         "posthog_team"."slack_incoming_webhook",
-         "posthog_team"."created_at",
-         "posthog_team"."updated_at",
-         "posthog_team"."anonymize_ips",
-         "posthog_team"."completed_snippet_onboarding",
-         "posthog_team"."has_completed_onboarding_for",
-         "posthog_team"."onboarding_tasks",
-         "posthog_team"."ingested_event",
-         "posthog_team"."autocapture_opt_out",
-         "posthog_team"."autocapture_web_vitals_opt_in",
-         "posthog_team"."autocapture_web_vitals_allowed_metrics",
-         "posthog_team"."autocapture_exceptions_opt_in",
-         "posthog_team"."autocapture_exceptions_errors_to_ignore",
-         "posthog_team"."person_processing_opt_out",
-         "posthog_team"."session_recording_opt_in",
-         "posthog_team"."session_recording_sample_rate",
-         "posthog_team"."session_recording_minimum_duration_milliseconds",
-         "posthog_team"."session_recording_linked_flag",
-         "posthog_team"."session_recording_network_payload_capture_config",
-         "posthog_team"."session_recording_url_trigger_config",
-         "posthog_team"."session_recording_url_blocklist_config",
-         "posthog_team"."session_recording_event_trigger_config",
-         "posthog_team"."session_replay_config",
-         "posthog_team"."survey_config",
-         "posthog_team"."capture_console_log_opt_in",
-         "posthog_team"."capture_performance_opt_in",
-         "posthog_team"."capture_dead_clicks",
-         "posthog_team"."surveys_opt_in",
-         "posthog_team"."heatmaps_opt_in",
-         "posthog_team"."flags_persistence_default",
-         "posthog_team"."session_recording_version",
-         "posthog_team"."signup_token",
-         "posthog_team"."is_demo",
-         "posthog_team"."access_control",
-         "posthog_team"."week_start_day",
-         "posthog_team"."inject_web_apps",
-         "posthog_team"."test_account_filters",
-         "posthog_team"."test_account_filters_default_checked",
-         "posthog_team"."path_cleaning_filters",
-         "posthog_team"."timezone",
-         "posthog_team"."data_attributes",
-         "posthog_team"."person_display_name_properties",
-         "posthog_team"."live_events_columns",
-         "posthog_team"."recording_domains",
-         "posthog_team"."human_friendly_comparison_periods",
-         "posthog_team"."cookieless_server_hash_mode",
-         "posthog_team"."revenue_tracking_config",
-         "posthog_team"."primary_dashboard_id",
-         "posthog_team"."default_data_theme",
-         "posthog_team"."extra_settings",
-         "posthog_team"."modifiers",
-         "posthog_team"."correlation_config",
-         "posthog_team"."session_recording_retention_period_days",
-         "posthog_team"."plugins_opt_in",
-         "posthog_team"."opt_out_capture",
-         "posthog_team"."event_names",
-         "posthog_team"."event_names_with_usage",
-         "posthog_team"."event_properties",
-         "posthog_team"."event_properties_with_usage",
-         "posthog_team"."event_properties_numerical",
-         "posthog_team"."external_data_workspace_id",
-         "posthog_team"."external_data_workspace_last_synced_at",
-         "posthog_team"."api_query_rate_limit"
-  FROM "posthog_hogfunction"
-  INNER JOIN "posthog_team" ON ("posthog_hogfunction"."team_id" = "posthog_team"."id")
-  WHERE (NOT "posthog_hogfunction"."deleted"
-         AND "posthog_hogfunction"."enabled"
-         AND "posthog_hogfunction"."team_id" = 99999
-         AND "posthog_hogfunction"."type" IN ('site_destination',
-                                              'site_app'))
-  '''
-# ---
-# name: TestDecide.test_web_app_queries.2
-  '''
-  SELECT "posthog_pluginconfig"."id",
-         "posthog_pluginconfig"."web_token",
-         "posthog_pluginsourcefile"."updated_at",
-         "posthog_plugin"."updated_at",
-         "posthog_pluginconfig"."updated_at"
-  FROM "posthog_pluginconfig"
-  INNER JOIN "posthog_plugin" ON ("posthog_pluginconfig"."plugin_id" = "posthog_plugin"."id")
-  INNER JOIN "posthog_pluginsourcefile" ON ("posthog_plugin"."id" = "posthog_pluginsourcefile"."plugin_id")
-  WHERE ("posthog_pluginconfig"."enabled"
-         AND "posthog_pluginsourcefile"."filename" = 'site.ts'
-         AND "posthog_pluginsourcefile"."status" = 'TRANSPILED'
-         AND "posthog_pluginconfig"."team_id" = 99999)
-  '''
-# ---
-# name: TestDecide.test_web_app_queries.20
-  '''
-  SELECT "posthog_pluginconfig"."id",
-         "posthog_pluginconfig"."web_token",
-         "posthog_pluginsourcefile"."updated_at",
-         "posthog_plugin"."updated_at",
-         "posthog_pluginconfig"."updated_at"
-  FROM "posthog_pluginconfig"
-  INNER JOIN "posthog_plugin" ON ("posthog_pluginconfig"."plugin_id" = "posthog_plugin"."id")
-  INNER JOIN "posthog_pluginsourcefile" ON ("posthog_plugin"."id" = "posthog_pluginsourcefile"."plugin_id")
-  WHERE ("posthog_pluginconfig"."enabled"
-         AND "posthog_pluginsourcefile"."filename" = 'site.ts'
-         AND "posthog_pluginsourcefile"."status" = 'TRANSPILED'
-         AND "posthog_pluginconfig"."team_id" = 99999)
-  '''
-# ---
-# name: TestDecide.test_web_app_queries.21
-  '''
-  SELECT "posthog_pluginconfig"."id",
-         "posthog_pluginconfig"."web_token",
-         "posthog_pluginsourcefile"."updated_at",
-         "posthog_plugin"."updated_at",
-         "posthog_pluginconfig"."updated_at"
-  FROM "posthog_pluginconfig"
-  INNER JOIN "posthog_plugin" ON ("posthog_pluginconfig"."plugin_id" = "posthog_plugin"."id")
-  INNER JOIN "posthog_pluginsourcefile" ON ("posthog_plugin"."id" = "posthog_pluginsourcefile"."plugin_id")
-  WHERE ("posthog_pluginconfig"."enabled"
-         AND "posthog_pluginsourcefile"."filename" = 'site.ts'
-         AND "posthog_pluginsourcefile"."status" = 'TRANSPILED'
-         AND "posthog_pluginconfig"."team_id" = 99999)
-  '''
-# ---
-# name: TestDecide.test_web_app_queries.3
-  '''
-  SELECT "posthog_hogfunction"."id",
-         "posthog_hogfunction"."team_id",
-         "posthog_hogfunction"."name",
-         "posthog_hogfunction"."description",
-         "posthog_hogfunction"."created_at",
-         "posthog_hogfunction"."created_by_id",
-         "posthog_hogfunction"."deleted",
-         "posthog_hogfunction"."updated_at",
-         "posthog_hogfunction"."enabled",
-         "posthog_hogfunction"."type",
-         "posthog_hogfunction"."icon_url",
-         "posthog_hogfunction"."hog",
-         "posthog_hogfunction"."bytecode",
-         "posthog_hogfunction"."transpiled",
-         "posthog_hogfunction"."inputs_schema",
-         "posthog_hogfunction"."inputs",
-         "posthog_hogfunction"."encrypted_inputs",
-         "posthog_hogfunction"."filters",
-         "posthog_hogfunction"."mappings",
-         "posthog_hogfunction"."masking",
-         "posthog_hogfunction"."template_id",
-         "posthog_hogfunction"."execution_order",
-         "posthog_team"."id",
-         "posthog_team"."uuid",
-         "posthog_team"."organization_id",
-         "posthog_team"."project_id",
-         "posthog_team"."api_token",
-         "posthog_team"."app_urls",
-         "posthog_team"."name",
-         "posthog_team"."slack_incoming_webhook",
-         "posthog_team"."created_at",
-         "posthog_team"."updated_at",
-         "posthog_team"."anonymize_ips",
-         "posthog_team"."completed_snippet_onboarding",
-         "posthog_team"."has_completed_onboarding_for",
-         "posthog_team"."onboarding_tasks",
-         "posthog_team"."ingested_event",
-         "posthog_team"."autocapture_opt_out",
-         "posthog_team"."autocapture_web_vitals_opt_in",
-         "posthog_team"."autocapture_web_vitals_allowed_metrics",
-         "posthog_team"."autocapture_exceptions_opt_in",
-         "posthog_team"."autocapture_exceptions_errors_to_ignore",
-         "posthog_team"."person_processing_opt_out",
-         "posthog_team"."session_recording_opt_in",
-         "posthog_team"."session_recording_sample_rate",
-         "posthog_team"."session_recording_minimum_duration_milliseconds",
-         "posthog_team"."session_recording_linked_flag",
-         "posthog_team"."session_recording_network_payload_capture_config",
-         "posthog_team"."session_recording_url_trigger_config",
-         "posthog_team"."session_recording_url_blocklist_config",
-         "posthog_team"."session_recording_event_trigger_config",
-         "posthog_team"."session_replay_config",
-         "posthog_team"."survey_config",
-         "posthog_team"."capture_console_log_opt_in",
-         "posthog_team"."capture_performance_opt_in",
-         "posthog_team"."capture_dead_clicks",
-         "posthog_team"."surveys_opt_in",
-         "posthog_team"."heatmaps_opt_in",
-         "posthog_team"."flags_persistence_default",
-         "posthog_team"."session_recording_version",
-         "posthog_team"."signup_token",
-         "posthog_team"."is_demo",
-         "posthog_team"."access_control",
-         "posthog_team"."week_start_day",
-         "posthog_team"."inject_web_apps",
-         "posthog_team"."test_account_filters",
-         "posthog_team"."test_account_filters_default_checked",
-         "posthog_team"."path_cleaning_filters",
-         "posthog_team"."timezone",
-         "posthog_team"."data_attributes",
-         "posthog_team"."person_display_name_properties",
-         "posthog_team"."live_events_columns",
-         "posthog_team"."recording_domains",
-         "posthog_team"."human_friendly_comparison_periods",
-         "posthog_team"."cookieless_server_hash_mode",
-         "posthog_team"."revenue_tracking_config",
-         "posthog_team"."primary_dashboard_id",
-         "posthog_team"."default_data_theme",
-         "posthog_team"."extra_settings",
-         "posthog_team"."modifiers",
-         "posthog_team"."correlation_config",
-         "posthog_team"."session_recording_retention_period_days",
-         "posthog_team"."plugins_opt_in",
-         "posthog_team"."opt_out_capture",
-         "posthog_team"."event_names",
-         "posthog_team"."event_names_with_usage",
-         "posthog_team"."event_properties",
-         "posthog_team"."event_properties_with_usage",
-         "posthog_team"."event_properties_numerical",
-         "posthog_team"."external_data_workspace_id",
-         "posthog_team"."external_data_workspace_last_synced_at",
-         "posthog_team"."api_query_rate_limit"
-  FROM "posthog_hogfunction"
-  INNER JOIN "posthog_team" ON ("posthog_hogfunction"."team_id" = "posthog_team"."id")
-  WHERE ("posthog_hogfunction"."team_id" = 99999
-         AND "posthog_hogfunction"."filters" @> '{"filter_test_accounts": true}'::jsonb)
-  '''
-# ---
-# name: TestDecide.test_web_app_queries.4
-  '''
-  SELECT "posthog_team"."id",
-         "posthog_team"."uuid",
-         "posthog_team"."organization_id",
-         "posthog_team"."project_id",
-         "posthog_team"."api_token",
-         "posthog_team"."app_urls",
-         "posthog_team"."name",
-         "posthog_team"."slack_incoming_webhook",
-         "posthog_team"."created_at",
-         "posthog_team"."updated_at",
-         "posthog_team"."anonymize_ips",
-         "posthog_team"."completed_snippet_onboarding",
-         "posthog_team"."has_completed_onboarding_for",
-         "posthog_team"."onboarding_tasks",
-         "posthog_team"."ingested_event",
-         "posthog_team"."autocapture_opt_out",
-         "posthog_team"."autocapture_web_vitals_opt_in",
-         "posthog_team"."autocapture_web_vitals_allowed_metrics",
-         "posthog_team"."autocapture_exceptions_opt_in",
-         "posthog_team"."autocapture_exceptions_errors_to_ignore",
-         "posthog_team"."person_processing_opt_out",
-         "posthog_team"."session_recording_opt_in",
-         "posthog_team"."session_recording_sample_rate",
-         "posthog_team"."session_recording_minimum_duration_milliseconds",
-         "posthog_team"."session_recording_linked_flag",
-         "posthog_team"."session_recording_network_payload_capture_config",
-         "posthog_team"."session_recording_url_trigger_config",
-         "posthog_team"."session_recording_url_blocklist_config",
-         "posthog_team"."session_recording_event_trigger_config",
-         "posthog_team"."session_replay_config",
-         "posthog_team"."survey_config",
-         "posthog_team"."capture_console_log_opt_in",
-         "posthog_team"."capture_performance_opt_in",
-         "posthog_team"."capture_dead_clicks",
-         "posthog_team"."surveys_opt_in",
-         "posthog_team"."heatmaps_opt_in",
-         "posthog_team"."flags_persistence_default",
-         "posthog_team"."session_recording_version",
-         "posthog_team"."signup_token",
-         "posthog_team"."is_demo",
-         "posthog_team"."access_control",
-         "posthog_team"."week_start_day",
-         "posthog_team"."inject_web_apps",
-         "posthog_team"."test_account_filters",
-         "posthog_team"."test_account_filters_default_checked",
-         "posthog_team"."path_cleaning_filters",
-         "posthog_team"."timezone",
-         "posthog_team"."data_attributes",
-         "posthog_team"."person_display_name_properties",
-         "posthog_team"."live_events_columns",
-         "posthog_team"."recording_domains",
-         "posthog_team"."human_friendly_comparison_periods",
-         "posthog_team"."cookieless_server_hash_mode",
-         "posthog_team"."revenue_tracking_config",
-         "posthog_team"."primary_dashboard_id",
-         "posthog_team"."default_data_theme",
-         "posthog_team"."extra_settings",
-         "posthog_team"."modifiers",
-         "posthog_team"."correlation_config",
-         "posthog_team"."session_recording_retention_period_days",
-         "posthog_team"."external_data_workspace_id",
-         "posthog_team"."external_data_workspace_last_synced_at",
-         "posthog_team"."api_query_rate_limit"
-  FROM "posthog_team"
-  WHERE "posthog_team"."id" = 99999
-  LIMIT 21
->>>>>>> 31abb5f1
   '''
 # ---
 # name: TestDecide.test_flag_with_regular_cohorts.21
@@ -4713,130 +3587,7 @@
                                               'site_app'))
   '''
 # ---
-<<<<<<< HEAD
 # name: TestDecide.test_web_app_queries.12
-=======
-# name: TestDecideRemoteConfig.test_decide_doesnt_error_out_when_database_is_down.26
-  '''
-  SELECT 1 AS "a"
-  FROM "posthog_grouptypemapping"
-  WHERE "posthog_grouptypemapping"."project_id" = 99999
-  LIMIT 1
-  '''
-# ---
-# name: TestDecideRemoteConfig.test_decide_doesnt_error_out_when_database_is_down.27
-  '''
-  SELECT "posthog_team"."id",
-         "posthog_team"."uuid",
-         "posthog_team"."organization_id",
-         "posthog_team"."project_id",
-         "posthog_team"."api_token",
-         "posthog_team"."app_urls",
-         "posthog_team"."name",
-         "posthog_team"."slack_incoming_webhook",
-         "posthog_team"."created_at",
-         "posthog_team"."updated_at",
-         "posthog_team"."anonymize_ips",
-         "posthog_team"."completed_snippet_onboarding",
-         "posthog_team"."has_completed_onboarding_for",
-         "posthog_team"."onboarding_tasks",
-         "posthog_team"."ingested_event",
-         "posthog_team"."autocapture_opt_out",
-         "posthog_team"."autocapture_web_vitals_opt_in",
-         "posthog_team"."autocapture_web_vitals_allowed_metrics",
-         "posthog_team"."autocapture_exceptions_opt_in",
-         "posthog_team"."autocapture_exceptions_errors_to_ignore",
-         "posthog_team"."person_processing_opt_out",
-         "posthog_team"."session_recording_opt_in",
-         "posthog_team"."session_recording_sample_rate",
-         "posthog_team"."session_recording_minimum_duration_milliseconds",
-         "posthog_team"."session_recording_linked_flag",
-         "posthog_team"."session_recording_network_payload_capture_config",
-         "posthog_team"."session_recording_url_trigger_config",
-         "posthog_team"."session_recording_url_blocklist_config",
-         "posthog_team"."session_recording_event_trigger_config",
-         "posthog_team"."session_replay_config",
-         "posthog_team"."survey_config",
-         "posthog_team"."capture_console_log_opt_in",
-         "posthog_team"."capture_performance_opt_in",
-         "posthog_team"."capture_dead_clicks",
-         "posthog_team"."surveys_opt_in",
-         "posthog_team"."heatmaps_opt_in",
-         "posthog_team"."flags_persistence_default",
-         "posthog_team"."session_recording_version",
-         "posthog_team"."signup_token",
-         "posthog_team"."is_demo",
-         "posthog_team"."access_control",
-         "posthog_team"."week_start_day",
-         "posthog_team"."inject_web_apps",
-         "posthog_team"."test_account_filters",
-         "posthog_team"."test_account_filters_default_checked",
-         "posthog_team"."path_cleaning_filters",
-         "posthog_team"."timezone",
-         "posthog_team"."data_attributes",
-         "posthog_team"."person_display_name_properties",
-         "posthog_team"."live_events_columns",
-         "posthog_team"."recording_domains",
-         "posthog_team"."human_friendly_comparison_periods",
-         "posthog_team"."cookieless_server_hash_mode",
-         "posthog_team"."revenue_tracking_config",
-         "posthog_team"."primary_dashboard_id",
-         "posthog_team"."default_data_theme",
-         "posthog_team"."extra_settings",
-         "posthog_team"."modifiers",
-         "posthog_team"."correlation_config",
-         "posthog_team"."session_recording_retention_period_days",
-         "posthog_team"."external_data_workspace_id",
-         "posthog_team"."external_data_workspace_last_synced_at",
-         "posthog_team"."api_query_rate_limit"
-  FROM "posthog_team"
-  WHERE "posthog_team"."id" = 99999
-  LIMIT 21
-  '''
-# ---
-# name: TestDecideRemoteConfig.test_decide_doesnt_error_out_when_database_is_down.28
-  '''
-  SELECT "posthog_productintent"."id",
-         "posthog_productintent"."team_id",
-         "posthog_productintent"."created_at",
-         "posthog_productintent"."updated_at",
-         "posthog_productintent"."product_type",
-         "posthog_productintent"."onboarding_completed_at",
-         "posthog_productintent"."activated_at",
-         "posthog_productintent"."activation_last_checked_at"
-  FROM "posthog_productintent"
-  WHERE "posthog_productintent"."team_id" = 99999
-  '''
-# ---
-# name: TestDecideRemoteConfig.test_decide_doesnt_error_out_when_database_is_down.29
-  '''
-  SELECT "posthog_organization"."id",
-         "posthog_organization"."name",
-         "posthog_organization"."slug",
-         "posthog_organization"."logo_media_id",
-         "posthog_organization"."created_at",
-         "posthog_organization"."updated_at",
-         "posthog_organization"."plugins_access_level",
-         "posthog_organization"."for_internal_metrics",
-         "posthog_organization"."is_member_join_email_enabled",
-         "posthog_organization"."is_ai_data_processing_approved",
-         "posthog_organization"."enforce_2fa",
-         "posthog_organization"."is_hipaa",
-         "posthog_organization"."customer_id",
-         "posthog_organization"."available_product_features",
-         "posthog_organization"."usage",
-         "posthog_organization"."never_drop_data",
-         "posthog_organization"."customer_trust_scores",
-         "posthog_organization"."setup_section_2_completed",
-         "posthog_organization"."personalization",
-         "posthog_organization"."domain_whitelist"
-  FROM "posthog_organization"
-  WHERE "posthog_organization"."id" = '00000000-0000-0000-0000-000000000000'::uuid
-  LIMIT 21
-  '''
-# ---
-# name: TestDecideRemoteConfig.test_decide_doesnt_error_out_when_database_is_down.3
->>>>>>> 31abb5f1
   '''
   SELECT "posthog_team"."id",
          "posthog_team"."uuid",
@@ -5126,1280 +3877,6 @@
   '''
 # ---
 # name: TestDecide.test_web_app_queries.19
-  '''
-  SELECT "posthog_hogfunction"."id",
-         "posthog_hogfunction"."team_id",
-         "posthog_hogfunction"."name",
-         "posthog_hogfunction"."description",
-         "posthog_hogfunction"."created_at",
-         "posthog_hogfunction"."created_by_id",
-         "posthog_hogfunction"."deleted",
-         "posthog_hogfunction"."updated_at",
-         "posthog_hogfunction"."enabled",
-         "posthog_hogfunction"."type",
-         "posthog_hogfunction"."icon_url",
-         "posthog_hogfunction"."hog",
-         "posthog_hogfunction"."bytecode",
-         "posthog_hogfunction"."transpiled",
-         "posthog_hogfunction"."inputs_schema",
-         "posthog_hogfunction"."inputs",
-         "posthog_hogfunction"."encrypted_inputs",
-         "posthog_hogfunction"."filters",
-         "posthog_hogfunction"."mappings",
-         "posthog_hogfunction"."masking",
-         "posthog_hogfunction"."template_id",
-         "posthog_hogfunction"."execution_order",
-         "posthog_team"."id",
-         "posthog_team"."uuid",
-         "posthog_team"."organization_id",
-         "posthog_team"."project_id",
-         "posthog_team"."api_token",
-         "posthog_team"."app_urls",
-         "posthog_team"."name",
-         "posthog_team"."slack_incoming_webhook",
-         "posthog_team"."created_at",
-         "posthog_team"."updated_at",
-         "posthog_team"."anonymize_ips",
-         "posthog_team"."completed_snippet_onboarding",
-         "posthog_team"."has_completed_onboarding_for",
-         "posthog_team"."ingested_event",
-         "posthog_team"."autocapture_opt_out",
-         "posthog_team"."autocapture_web_vitals_opt_in",
-         "posthog_team"."autocapture_web_vitals_allowed_metrics",
-         "posthog_team"."autocapture_exceptions_opt_in",
-         "posthog_team"."autocapture_exceptions_errors_to_ignore",
-         "posthog_team"."person_processing_opt_out",
-         "posthog_team"."session_recording_opt_in",
-         "posthog_team"."session_recording_sample_rate",
-         "posthog_team"."session_recording_minimum_duration_milliseconds",
-         "posthog_team"."session_recording_linked_flag",
-         "posthog_team"."session_recording_network_payload_capture_config",
-         "posthog_team"."session_recording_masking_config",
-         "posthog_team"."session_recording_url_trigger_config",
-         "posthog_team"."session_recording_url_blocklist_config",
-         "posthog_team"."session_recording_event_trigger_config",
-         "posthog_team"."session_replay_config",
-         "posthog_team"."survey_config",
-         "posthog_team"."capture_console_log_opt_in",
-         "posthog_team"."capture_performance_opt_in",
-         "posthog_team"."capture_dead_clicks",
-         "posthog_team"."surveys_opt_in",
-         "posthog_team"."heatmaps_opt_in",
-         "posthog_team"."flags_persistence_default",
-         "posthog_team"."session_recording_version",
-         "posthog_team"."signup_token",
-         "posthog_team"."is_demo",
-         "posthog_team"."access_control",
-         "posthog_team"."week_start_day",
-         "posthog_team"."inject_web_apps",
-         "posthog_team"."test_account_filters",
-         "posthog_team"."test_account_filters_default_checked",
-         "posthog_team"."path_cleaning_filters",
-         "posthog_team"."timezone",
-         "posthog_team"."data_attributes",
-         "posthog_team"."person_display_name_properties",
-         "posthog_team"."live_events_columns",
-         "posthog_team"."recording_domains",
-         "posthog_team"."human_friendly_comparison_periods",
-         "posthog_team"."cookieless_server_hash_mode",
-         "posthog_team"."revenue_tracking_config",
-         "posthog_team"."primary_dashboard_id",
-         "posthog_team"."default_data_theme",
-         "posthog_team"."extra_settings",
-         "posthog_team"."modifiers",
-         "posthog_team"."correlation_config",
-         "posthog_team"."session_recording_retention_period_days",
-         "posthog_team"."plugins_opt_in",
-         "posthog_team"."opt_out_capture",
-         "posthog_team"."event_names",
-         "posthog_team"."event_names_with_usage",
-         "posthog_team"."event_properties",
-         "posthog_team"."event_properties_with_usage",
-         "posthog_team"."event_properties_numerical",
-         "posthog_team"."external_data_workspace_id",
-         "posthog_team"."external_data_workspace_last_synced_at",
-         "posthog_team"."api_query_rate_limit"
-  FROM "posthog_hogfunction"
-  INNER JOIN "posthog_team" ON ("posthog_hogfunction"."team_id" = "posthog_team"."id")
-  WHERE (NOT "posthog_hogfunction"."deleted"
-         AND "posthog_hogfunction"."enabled"
-         AND "posthog_hogfunction"."team_id" = 99999
-         AND "posthog_hogfunction"."type" IN ('site_destination',
-                                              'site_app'))
-  '''
-# ---
-# name: TestDecide.test_web_app_queries.2
-  '''
-  SELECT "posthog_pluginconfig"."id",
-         "posthog_pluginconfig"."web_token",
-         "posthog_pluginsourcefile"."updated_at",
-         "posthog_plugin"."updated_at",
-         "posthog_pluginconfig"."updated_at"
-  FROM "posthog_pluginconfig"
-  INNER JOIN "posthog_plugin" ON ("posthog_pluginconfig"."plugin_id" = "posthog_plugin"."id")
-  INNER JOIN "posthog_pluginsourcefile" ON ("posthog_plugin"."id" = "posthog_pluginsourcefile"."plugin_id")
-  WHERE ("posthog_pluginconfig"."enabled"
-         AND "posthog_pluginsourcefile"."filename" = 'site.ts'
-         AND "posthog_pluginsourcefile"."status" = 'TRANSPILED'
-         AND "posthog_pluginconfig"."team_id" = 99999)
-  '''
-# ---
-# name: TestDecide.test_web_app_queries.20
-  '''
-  SELECT "posthog_pluginconfig"."id",
-         "posthog_pluginconfig"."web_token",
-         "posthog_pluginsourcefile"."updated_at",
-         "posthog_plugin"."updated_at",
-         "posthog_pluginconfig"."updated_at"
-  FROM "posthog_pluginconfig"
-  INNER JOIN "posthog_plugin" ON ("posthog_pluginconfig"."plugin_id" = "posthog_plugin"."id")
-  INNER JOIN "posthog_pluginsourcefile" ON ("posthog_plugin"."id" = "posthog_pluginsourcefile"."plugin_id")
-  WHERE ("posthog_pluginconfig"."enabled"
-         AND "posthog_pluginsourcefile"."filename" = 'site.ts'
-         AND "posthog_pluginsourcefile"."status" = 'TRANSPILED'
-         AND "posthog_pluginconfig"."team_id" = 99999)
-  '''
-# ---
-# name: TestDecide.test_web_app_queries.21
-  '''
-  SELECT "posthog_pluginconfig"."id",
-         "posthog_pluginconfig"."web_token",
-         "posthog_pluginsourcefile"."updated_at",
-         "posthog_plugin"."updated_at",
-         "posthog_pluginconfig"."updated_at"
-  FROM "posthog_pluginconfig"
-  INNER JOIN "posthog_plugin" ON ("posthog_pluginconfig"."plugin_id" = "posthog_plugin"."id")
-  INNER JOIN "posthog_pluginsourcefile" ON ("posthog_plugin"."id" = "posthog_pluginsourcefile"."plugin_id")
-  WHERE ("posthog_pluginconfig"."enabled"
-         AND "posthog_pluginsourcefile"."filename" = 'site.ts'
-         AND "posthog_pluginsourcefile"."status" = 'TRANSPILED'
-         AND "posthog_pluginconfig"."team_id" = 99999)
-  '''
-# ---
-# name: TestDecide.test_web_app_queries.3
-  '''
-  SELECT "posthog_hogfunction"."id",
-         "posthog_hogfunction"."team_id",
-         "posthog_hogfunction"."name",
-         "posthog_hogfunction"."description",
-         "posthog_hogfunction"."created_at",
-         "posthog_hogfunction"."created_by_id",
-         "posthog_hogfunction"."deleted",
-         "posthog_hogfunction"."updated_at",
-         "posthog_hogfunction"."enabled",
-         "posthog_hogfunction"."type",
-         "posthog_hogfunction"."icon_url",
-         "posthog_hogfunction"."hog",
-         "posthog_hogfunction"."bytecode",
-         "posthog_hogfunction"."transpiled",
-         "posthog_hogfunction"."inputs_schema",
-         "posthog_hogfunction"."inputs",
-         "posthog_hogfunction"."encrypted_inputs",
-         "posthog_hogfunction"."filters",
-         "posthog_hogfunction"."mappings",
-         "posthog_hogfunction"."masking",
-         "posthog_hogfunction"."template_id",
-         "posthog_hogfunction"."execution_order",
-         "posthog_team"."id",
-         "posthog_team"."uuid",
-         "posthog_team"."organization_id",
-         "posthog_team"."project_id",
-         "posthog_team"."api_token",
-         "posthog_team"."app_urls",
-         "posthog_team"."name",
-         "posthog_team"."slack_incoming_webhook",
-         "posthog_team"."created_at",
-         "posthog_team"."updated_at",
-         "posthog_team"."anonymize_ips",
-         "posthog_team"."completed_snippet_onboarding",
-         "posthog_team"."has_completed_onboarding_for",
-         "posthog_team"."onboarding_tasks",
-         "posthog_team"."ingested_event",
-         "posthog_team"."autocapture_opt_out",
-         "posthog_team"."autocapture_web_vitals_opt_in",
-         "posthog_team"."autocapture_web_vitals_allowed_metrics",
-         "posthog_team"."autocapture_exceptions_opt_in",
-         "posthog_team"."autocapture_exceptions_errors_to_ignore",
-         "posthog_team"."person_processing_opt_out",
-         "posthog_team"."session_recording_opt_in",
-         "posthog_team"."session_recording_sample_rate",
-         "posthog_team"."session_recording_minimum_duration_milliseconds",
-         "posthog_team"."session_recording_linked_flag",
-         "posthog_team"."session_recording_network_payload_capture_config",
-         "posthog_team"."session_recording_masking_config",
-         "posthog_team"."session_recording_url_trigger_config",
-         "posthog_team"."session_recording_url_blocklist_config",
-         "posthog_team"."session_recording_event_trigger_config",
-         "posthog_team"."session_replay_config",
-         "posthog_team"."survey_config",
-         "posthog_team"."capture_console_log_opt_in",
-         "posthog_team"."capture_performance_opt_in",
-         "posthog_team"."capture_dead_clicks",
-         "posthog_team"."surveys_opt_in",
-         "posthog_team"."heatmaps_opt_in",
-         "posthog_team"."flags_persistence_default",
-         "posthog_team"."session_recording_version",
-         "posthog_team"."signup_token",
-         "posthog_team"."is_demo",
-         "posthog_team"."access_control",
-         "posthog_team"."week_start_day",
-         "posthog_team"."inject_web_apps",
-         "posthog_team"."test_account_filters",
-         "posthog_team"."test_account_filters_default_checked",
-         "posthog_team"."path_cleaning_filters",
-         "posthog_team"."timezone",
-         "posthog_team"."data_attributes",
-         "posthog_team"."person_display_name_properties",
-         "posthog_team"."live_events_columns",
-         "posthog_team"."recording_domains",
-         "posthog_team"."human_friendly_comparison_periods",
-         "posthog_team"."cookieless_server_hash_mode",
-         "posthog_team"."revenue_tracking_config",
-         "posthog_team"."primary_dashboard_id",
-         "posthog_team"."default_data_theme",
-         "posthog_team"."extra_settings",
-         "posthog_team"."modifiers",
-         "posthog_team"."correlation_config",
-         "posthog_team"."session_recording_retention_period_days",
-         "posthog_team"."plugins_opt_in",
-         "posthog_team"."opt_out_capture",
-         "posthog_team"."event_names",
-         "posthog_team"."event_names_with_usage",
-         "posthog_team"."event_properties",
-         "posthog_team"."event_properties_with_usage",
-         "posthog_team"."event_properties_numerical",
-         "posthog_team"."external_data_workspace_id",
-         "posthog_team"."external_data_workspace_last_synced_at",
-         "posthog_team"."api_query_rate_limit"
-  FROM "posthog_hogfunction"
-  INNER JOIN "posthog_team" ON ("posthog_hogfunction"."team_id" = "posthog_team"."id")
-  WHERE ("posthog_hogfunction"."team_id" = 99999
-         AND "posthog_hogfunction"."filters" @> '{"filter_test_accounts": true}'::jsonb)
-  '''
-# ---
-# name: TestDecide.test_web_app_queries.4
-  '''
-  SELECT "posthog_team"."id",
-         "posthog_team"."uuid",
-         "posthog_team"."organization_id",
-         "posthog_team"."project_id",
-         "posthog_team"."api_token",
-         "posthog_team"."app_urls",
-         "posthog_team"."name",
-         "posthog_team"."slack_incoming_webhook",
-         "posthog_team"."created_at",
-         "posthog_team"."updated_at",
-         "posthog_team"."anonymize_ips",
-         "posthog_team"."completed_snippet_onboarding",
-         "posthog_team"."has_completed_onboarding_for",
-         "posthog_team"."ingested_event",
-         "posthog_team"."autocapture_opt_out",
-         "posthog_team"."autocapture_web_vitals_opt_in",
-         "posthog_team"."autocapture_web_vitals_allowed_metrics",
-         "posthog_team"."autocapture_exceptions_opt_in",
-         "posthog_team"."autocapture_exceptions_errors_to_ignore",
-         "posthog_team"."person_processing_opt_out",
-         "posthog_team"."session_recording_opt_in",
-         "posthog_team"."session_recording_sample_rate",
-         "posthog_team"."session_recording_minimum_duration_milliseconds",
-         "posthog_team"."session_recording_linked_flag",
-         "posthog_team"."session_recording_network_payload_capture_config",
-         "posthog_team"."session_recording_masking_config",
-         "posthog_team"."session_recording_url_trigger_config",
-         "posthog_team"."session_recording_url_blocklist_config",
-         "posthog_team"."session_recording_event_trigger_config",
-         "posthog_team"."session_replay_config",
-         "posthog_team"."survey_config",
-         "posthog_team"."capture_console_log_opt_in",
-         "posthog_team"."capture_performance_opt_in",
-         "posthog_team"."capture_dead_clicks",
-         "posthog_team"."surveys_opt_in",
-         "posthog_team"."heatmaps_opt_in",
-         "posthog_team"."flags_persistence_default",
-         "posthog_team"."session_recording_version",
-         "posthog_team"."signup_token",
-         "posthog_team"."is_demo",
-         "posthog_team"."access_control",
-         "posthog_team"."week_start_day",
-         "posthog_team"."inject_web_apps",
-         "posthog_team"."test_account_filters",
-         "posthog_team"."test_account_filters_default_checked",
-         "posthog_team"."path_cleaning_filters",
-         "posthog_team"."timezone",
-         "posthog_team"."data_attributes",
-         "posthog_team"."person_display_name_properties",
-         "posthog_team"."live_events_columns",
-         "posthog_team"."recording_domains",
-         "posthog_team"."human_friendly_comparison_periods",
-         "posthog_team"."cookieless_server_hash_mode",
-         "posthog_team"."revenue_tracking_config",
-         "posthog_team"."primary_dashboard_id",
-         "posthog_team"."default_data_theme",
-         "posthog_team"."extra_settings",
-         "posthog_team"."modifiers",
-         "posthog_team"."correlation_config",
-         "posthog_team"."session_recording_retention_period_days",
-         "posthog_team"."external_data_workspace_id",
-         "posthog_team"."external_data_workspace_last_synced_at",
-         "posthog_team"."api_query_rate_limit"
-  FROM "posthog_team"
-  WHERE "posthog_team"."id" = 99999
-  LIMIT 21
-  '''
-# ---
-# name: TestDecide.test_web_app_queries.5
-  '''
-  SELECT "posthog_remoteconfig"."id",
-         "posthog_remoteconfig"."team_id",
-         "posthog_remoteconfig"."config",
-         "posthog_remoteconfig"."updated_at",
-         "posthog_remoteconfig"."synced_at"
-  FROM "posthog_remoteconfig"
-  WHERE "posthog_remoteconfig"."team_id" = 99999
-  LIMIT 21
-  '''
-# ---
-# name: TestDecide.test_web_app_queries.6
-  '''
-  SELECT "posthog_team"."id",
-         "posthog_team"."uuid",
-         "posthog_team"."organization_id",
-         "posthog_team"."project_id",
-         "posthog_team"."api_token",
-         "posthog_team"."app_urls",
-         "posthog_team"."name",
-         "posthog_team"."slack_incoming_webhook",
-         "posthog_team"."created_at",
-         "posthog_team"."updated_at",
-         "posthog_team"."anonymize_ips",
-         "posthog_team"."completed_snippet_onboarding",
-         "posthog_team"."has_completed_onboarding_for",
-         "posthog_team"."onboarding_tasks",
-         "posthog_team"."ingested_event",
-         "posthog_team"."autocapture_opt_out",
-         "posthog_team"."autocapture_web_vitals_opt_in",
-         "posthog_team"."autocapture_web_vitals_allowed_metrics",
-         "posthog_team"."autocapture_exceptions_opt_in",
-         "posthog_team"."autocapture_exceptions_errors_to_ignore",
-         "posthog_team"."person_processing_opt_out",
-         "posthog_team"."session_recording_opt_in",
-         "posthog_team"."session_recording_sample_rate",
-         "posthog_team"."session_recording_minimum_duration_milliseconds",
-         "posthog_team"."session_recording_linked_flag",
-         "posthog_team"."session_recording_network_payload_capture_config",
-         "posthog_team"."session_recording_masking_config",
-         "posthog_team"."session_recording_url_trigger_config",
-         "posthog_team"."session_recording_url_blocklist_config",
-         "posthog_team"."session_recording_event_trigger_config",
-         "posthog_team"."session_replay_config",
-         "posthog_team"."survey_config",
-         "posthog_team"."capture_console_log_opt_in",
-         "posthog_team"."capture_performance_opt_in",
-         "posthog_team"."capture_dead_clicks",
-         "posthog_team"."surveys_opt_in",
-         "posthog_team"."heatmaps_opt_in",
-         "posthog_team"."flags_persistence_default",
-         "posthog_team"."session_recording_version",
-         "posthog_team"."signup_token",
-         "posthog_team"."is_demo",
-         "posthog_team"."access_control",
-         "posthog_team"."week_start_day",
-         "posthog_team"."inject_web_apps",
-         "posthog_team"."test_account_filters",
-         "posthog_team"."test_account_filters_default_checked",
-         "posthog_team"."path_cleaning_filters",
-         "posthog_team"."timezone",
-         "posthog_team"."data_attributes",
-         "posthog_team"."person_display_name_properties",
-         "posthog_team"."live_events_columns",
-         "posthog_team"."recording_domains",
-         "posthog_team"."human_friendly_comparison_periods",
-         "posthog_team"."cookieless_server_hash_mode",
-         "posthog_team"."revenue_tracking_config",
-         "posthog_team"."primary_dashboard_id",
-         "posthog_team"."default_data_theme",
-         "posthog_team"."extra_settings",
-         "posthog_team"."modifiers",
-         "posthog_team"."correlation_config",
-         "posthog_team"."session_recording_retention_period_days",
-         "posthog_team"."plugins_opt_in",
-         "posthog_team"."opt_out_capture",
-         "posthog_team"."event_names",
-         "posthog_team"."event_names_with_usage",
-         "posthog_team"."event_properties",
-         "posthog_team"."event_properties_with_usage",
-         "posthog_team"."event_properties_numerical",
-         "posthog_team"."external_data_workspace_id",
-         "posthog_team"."external_data_workspace_last_synced_at",
-         "posthog_team"."api_query_rate_limit"
-  FROM "posthog_team"
-  WHERE "posthog_team"."id" = 99999
-  LIMIT 21
-  '''
-# ---
-# name: TestDecide.test_web_app_queries.7
-  '''
-  SELECT COUNT(*) AS "__count"
-  FROM "posthog_featureflag"
-  WHERE ("posthog_featureflag"."active"
-         AND NOT "posthog_featureflag"."deleted"
-         AND "posthog_featureflag"."team_id" = 99999)
-  '''
-# ---
-# name: TestDecide.test_web_app_queries.8
-  '''
-  SELECT "posthog_survey"."id",
-         "posthog_survey"."team_id",
-         "posthog_survey"."name",
-         "posthog_survey"."description",
-         "posthog_survey"."linked_flag_id",
-         "posthog_survey"."targeting_flag_id",
-         "posthog_survey"."internal_targeting_flag_id",
-         "posthog_survey"."internal_response_sampling_flag_id",
-         "posthog_survey"."type",
-         "posthog_survey"."conditions",
-         "posthog_survey"."questions",
-         "posthog_survey"."appearance",
-         "posthog_survey"."created_at",
-         "posthog_survey"."created_by_id",
-         "posthog_survey"."start_date",
-         "posthog_survey"."end_date",
-         "posthog_survey"."updated_at",
-         "posthog_survey"."archived",
-         "posthog_survey"."responses_limit",
-         "posthog_survey"."response_sampling_start_date",
-         "posthog_survey"."response_sampling_interval_type",
-         "posthog_survey"."response_sampling_interval",
-         "posthog_survey"."response_sampling_limit",
-         "posthog_survey"."response_sampling_daily_limits",
-         "posthog_survey"."iteration_count",
-         "posthog_survey"."iteration_frequency_days",
-         "posthog_survey"."iteration_start_dates",
-         "posthog_survey"."current_iteration",
-         "posthog_survey"."current_iteration_start_date",
-         "posthog_featureflag"."id",
-         "posthog_featureflag"."key",
-         "posthog_featureflag"."name",
-         "posthog_featureflag"."filters",
-         "posthog_featureflag"."rollout_percentage",
-         "posthog_featureflag"."team_id",
-         "posthog_featureflag"."created_by_id",
-         "posthog_featureflag"."created_at",
-         "posthog_featureflag"."deleted",
-         "posthog_featureflag"."active",
-         "posthog_featureflag"."rollback_conditions",
-         "posthog_featureflag"."performed_rollback",
-         "posthog_featureflag"."ensure_experience_continuity",
-         "posthog_featureflag"."usage_dashboard_id",
-         "posthog_featureflag"."has_enriched_analytics",
-         "posthog_featureflag"."is_remote_configuration",
-         T4."id",
-         T4."key",
-         T4."name",
-         T4."filters",
-         T4."rollout_percentage",
-         T4."team_id",
-         T4."created_by_id",
-         T4."created_at",
-         T4."deleted",
-         T4."active",
-         T4."rollback_conditions",
-         T4."performed_rollback",
-         T4."ensure_experience_continuity",
-         T4."usage_dashboard_id",
-         T4."has_enriched_analytics",
-         T4."is_remote_configuration",
-         T5."id",
-         T5."key",
-         T5."name",
-         T5."filters",
-         T5."rollout_percentage",
-         T5."team_id",
-         T5."created_by_id",
-         T5."created_at",
-         T5."deleted",
-         T5."active",
-         T5."rollback_conditions",
-         T5."performed_rollback",
-         T5."ensure_experience_continuity",
-         T5."usage_dashboard_id",
-         T5."has_enriched_analytics",
-         T5."is_remote_configuration"
-  FROM "posthog_survey"
-  LEFT OUTER JOIN "posthog_featureflag" ON ("posthog_survey"."linked_flag_id" = "posthog_featureflag"."id")
-  LEFT OUTER JOIN "posthog_featureflag" T4 ON ("posthog_survey"."targeting_flag_id" = T4."id")
-  LEFT OUTER JOIN "posthog_featureflag" T5 ON ("posthog_survey"."internal_targeting_flag_id" = T5."id")
-  WHERE ("posthog_survey"."team_id" = 99999
-         AND NOT ("posthog_survey"."archived"))
-  '''
-# ---
-# name: TestDecide.test_web_app_queries.9
-  '''
-  SELECT "posthog_pluginconfig"."id",
-         "posthog_pluginconfig"."web_token",
-         "posthog_pluginsourcefile"."updated_at",
-         "posthog_plugin"."updated_at",
-         "posthog_pluginconfig"."updated_at"
-  FROM "posthog_pluginconfig"
-  INNER JOIN "posthog_plugin" ON ("posthog_pluginconfig"."plugin_id" = "posthog_plugin"."id")
-  INNER JOIN "posthog_pluginsourcefile" ON ("posthog_plugin"."id" = "posthog_pluginsourcefile"."plugin_id")
-  WHERE ("posthog_pluginconfig"."enabled"
-         AND "posthog_pluginsourcefile"."filename" = 'site.ts'
-         AND "posthog_pluginsourcefile"."status" = 'TRANSPILED'
-         AND "posthog_pluginconfig"."team_id" = 99999)
-  '''
-# ---
-<<<<<<< HEAD
-=======
-# name: TestDecideRemoteConfig.test_decide_doesnt_error_out_when_database_is_down.46
-  '''
-  SELECT "posthog_pluginconfig"."id",
-         "posthog_pluginsourcefile"."transpiled",
-         "posthog_pluginconfig"."web_token",
-         "posthog_plugin"."config_schema",
-         "posthog_pluginconfig"."config"
-  FROM "posthog_pluginconfig"
-  INNER JOIN "posthog_plugin" ON ("posthog_pluginconfig"."plugin_id" = "posthog_plugin"."id")
-  INNER JOIN "posthog_pluginsourcefile" ON ("posthog_plugin"."id" = "posthog_pluginsourcefile"."plugin_id")
-  WHERE ("posthog_pluginconfig"."enabled"
-         AND "posthog_pluginsourcefile"."filename" = 'site.ts'
-         AND "posthog_pluginsourcefile"."status" = 'TRANSPILED'
-         AND "posthog_pluginconfig"."team_id" = 99999)
-  '''
-# ---
-# name: TestDecideRemoteConfig.test_decide_doesnt_error_out_when_database_is_down.47
-  '''
-  SELECT "posthog_hogfunction"."id",
-         "posthog_hogfunction"."team_id",
-         "posthog_hogfunction"."name",
-         "posthog_hogfunction"."description",
-         "posthog_hogfunction"."created_at",
-         "posthog_hogfunction"."created_by_id",
-         "posthog_hogfunction"."deleted",
-         "posthog_hogfunction"."updated_at",
-         "posthog_hogfunction"."enabled",
-         "posthog_hogfunction"."type",
-         "posthog_hogfunction"."icon_url",
-         "posthog_hogfunction"."hog",
-         "posthog_hogfunction"."bytecode",
-         "posthog_hogfunction"."transpiled",
-         "posthog_hogfunction"."inputs_schema",
-         "posthog_hogfunction"."inputs",
-         "posthog_hogfunction"."encrypted_inputs",
-         "posthog_hogfunction"."filters",
-         "posthog_hogfunction"."mappings",
-         "posthog_hogfunction"."masking",
-         "posthog_hogfunction"."template_id",
-         "posthog_hogfunction"."execution_order",
-         "posthog_team"."id",
-         "posthog_team"."uuid",
-         "posthog_team"."organization_id",
-         "posthog_team"."project_id",
-         "posthog_team"."api_token",
-         "posthog_team"."app_urls",
-         "posthog_team"."name",
-         "posthog_team"."slack_incoming_webhook",
-         "posthog_team"."created_at",
-         "posthog_team"."updated_at",
-         "posthog_team"."anonymize_ips",
-         "posthog_team"."completed_snippet_onboarding",
-         "posthog_team"."has_completed_onboarding_for",
-         "posthog_team"."onboarding_tasks",
-         "posthog_team"."ingested_event",
-         "posthog_team"."autocapture_opt_out",
-         "posthog_team"."autocapture_web_vitals_opt_in",
-         "posthog_team"."autocapture_web_vitals_allowed_metrics",
-         "posthog_team"."autocapture_exceptions_opt_in",
-         "posthog_team"."autocapture_exceptions_errors_to_ignore",
-         "posthog_team"."person_processing_opt_out",
-         "posthog_team"."session_recording_opt_in",
-         "posthog_team"."session_recording_sample_rate",
-         "posthog_team"."session_recording_minimum_duration_milliseconds",
-         "posthog_team"."session_recording_linked_flag",
-         "posthog_team"."session_recording_network_payload_capture_config",
-         "posthog_team"."session_recording_url_trigger_config",
-         "posthog_team"."session_recording_url_blocklist_config",
-         "posthog_team"."session_recording_event_trigger_config",
-         "posthog_team"."session_replay_config",
-         "posthog_team"."survey_config",
-         "posthog_team"."capture_console_log_opt_in",
-         "posthog_team"."capture_performance_opt_in",
-         "posthog_team"."capture_dead_clicks",
-         "posthog_team"."surveys_opt_in",
-         "posthog_team"."heatmaps_opt_in",
-         "posthog_team"."flags_persistence_default",
-         "posthog_team"."session_recording_version",
-         "posthog_team"."signup_token",
-         "posthog_team"."is_demo",
-         "posthog_team"."access_control",
-         "posthog_team"."week_start_day",
-         "posthog_team"."inject_web_apps",
-         "posthog_team"."test_account_filters",
-         "posthog_team"."test_account_filters_default_checked",
-         "posthog_team"."path_cleaning_filters",
-         "posthog_team"."timezone",
-         "posthog_team"."data_attributes",
-         "posthog_team"."person_display_name_properties",
-         "posthog_team"."live_events_columns",
-         "posthog_team"."recording_domains",
-         "posthog_team"."human_friendly_comparison_periods",
-         "posthog_team"."cookieless_server_hash_mode",
-         "posthog_team"."revenue_tracking_config",
-         "posthog_team"."primary_dashboard_id",
-         "posthog_team"."default_data_theme",
-         "posthog_team"."extra_settings",
-         "posthog_team"."modifiers",
-         "posthog_team"."correlation_config",
-         "posthog_team"."session_recording_retention_period_days",
-         "posthog_team"."plugins_opt_in",
-         "posthog_team"."opt_out_capture",
-         "posthog_team"."event_names",
-         "posthog_team"."event_names_with_usage",
-         "posthog_team"."event_properties",
-         "posthog_team"."event_properties_with_usage",
-         "posthog_team"."event_properties_numerical",
-         "posthog_team"."external_data_workspace_id",
-         "posthog_team"."external_data_workspace_last_synced_at",
-         "posthog_team"."api_query_rate_limit"
-  FROM "posthog_hogfunction"
-  INNER JOIN "posthog_team" ON ("posthog_hogfunction"."team_id" = "posthog_team"."id")
-  WHERE (NOT "posthog_hogfunction"."deleted"
-         AND "posthog_hogfunction"."enabled"
-         AND "posthog_hogfunction"."team_id" = 99999
-         AND "posthog_hogfunction"."type" IN ('site_destination',
-                                              'site_app'))
-  '''
-# ---
-# name: TestDecideRemoteConfig.test_decide_doesnt_error_out_when_database_is_down.5
-  '''
-  SELECT "posthog_organizationmembership"."id",
-         "posthog_organizationmembership"."organization_id",
-         "posthog_organizationmembership"."user_id",
-         "posthog_organizationmembership"."level",
-         "posthog_organizationmembership"."joined_at",
-         "posthog_organizationmembership"."updated_at",
-         "posthog_organization"."id",
-         "posthog_organization"."name",
-         "posthog_organization"."slug",
-         "posthog_organization"."logo_media_id",
-         "posthog_organization"."created_at",
-         "posthog_organization"."updated_at",
-         "posthog_organization"."plugins_access_level",
-         "posthog_organization"."for_internal_metrics",
-         "posthog_organization"."is_member_join_email_enabled",
-         "posthog_organization"."is_ai_data_processing_approved",
-         "posthog_organization"."enforce_2fa",
-         "posthog_organization"."is_hipaa",
-         "posthog_organization"."customer_id",
-         "posthog_organization"."available_product_features",
-         "posthog_organization"."usage",
-         "posthog_organization"."never_drop_data",
-         "posthog_organization"."customer_trust_scores",
-         "posthog_organization"."setup_section_2_completed",
-         "posthog_organization"."personalization",
-         "posthog_organization"."domain_whitelist"
-  FROM "posthog_organizationmembership"
-  INNER JOIN "posthog_organization" ON ("posthog_organizationmembership"."organization_id" = "posthog_organization"."id")
-  WHERE "posthog_organizationmembership"."user_id" = 99999
-  '''
-# ---
-# name: TestDecideRemoteConfig.test_decide_doesnt_error_out_when_database_is_down.6
-  '''
-  SELECT "posthog_team"."id",
-         "posthog_team"."organization_id",
-         "posthog_team"."access_control"
-  FROM "posthog_team"
-  WHERE "posthog_team"."organization_id" IN ('00000000-0000-0000-0000-000000000000'::uuid)
-  '''
-# ---
-# name: TestDecideRemoteConfig.test_decide_doesnt_error_out_when_database_is_down.7
-  '''
-  SELECT "posthog_organizationmembership"."id",
-         "posthog_organizationmembership"."organization_id",
-         "posthog_organizationmembership"."user_id",
-         "posthog_organizationmembership"."level",
-         "posthog_organizationmembership"."joined_at",
-         "posthog_organizationmembership"."updated_at",
-         "posthog_organization"."id",
-         "posthog_organization"."name",
-         "posthog_organization"."slug",
-         "posthog_organization"."logo_media_id",
-         "posthog_organization"."created_at",
-         "posthog_organization"."updated_at",
-         "posthog_organization"."plugins_access_level",
-         "posthog_organization"."for_internal_metrics",
-         "posthog_organization"."is_member_join_email_enabled",
-         "posthog_organization"."is_ai_data_processing_approved",
-         "posthog_organization"."enforce_2fa",
-         "posthog_organization"."is_hipaa",
-         "posthog_organization"."customer_id",
-         "posthog_organization"."available_product_features",
-         "posthog_organization"."usage",
-         "posthog_organization"."never_drop_data",
-         "posthog_organization"."customer_trust_scores",
-         "posthog_organization"."setup_section_2_completed",
-         "posthog_organization"."personalization",
-         "posthog_organization"."domain_whitelist"
-  FROM "posthog_organizationmembership"
-  INNER JOIN "posthog_organization" ON ("posthog_organizationmembership"."organization_id" = "posthog_organization"."id")
-  WHERE ("posthog_organizationmembership"."organization_id" = '00000000-0000-0000-0000-000000000000'::uuid
-         AND "posthog_organizationmembership"."user_id" = 99999)
-  LIMIT 21
-  '''
-# ---
-# name: TestDecideRemoteConfig.test_decide_doesnt_error_out_when_database_is_down.8
-  '''
-  SELECT "posthog_organizationmembership"."id",
-         "posthog_organizationmembership"."organization_id",
-         "posthog_organizationmembership"."user_id",
-         "posthog_organizationmembership"."level",
-         "posthog_organizationmembership"."joined_at",
-         "posthog_organizationmembership"."updated_at",
-         "posthog_organization"."id",
-         "posthog_organization"."name",
-         "posthog_organization"."slug",
-         "posthog_organization"."logo_media_id",
-         "posthog_organization"."created_at",
-         "posthog_organization"."updated_at",
-         "posthog_organization"."plugins_access_level",
-         "posthog_organization"."for_internal_metrics",
-         "posthog_organization"."is_member_join_email_enabled",
-         "posthog_organization"."is_ai_data_processing_approved",
-         "posthog_organization"."enforce_2fa",
-         "posthog_organization"."is_hipaa",
-         "posthog_organization"."customer_id",
-         "posthog_organization"."available_product_features",
-         "posthog_organization"."usage",
-         "posthog_organization"."never_drop_data",
-         "posthog_organization"."customer_trust_scores",
-         "posthog_organization"."setup_section_2_completed",
-         "posthog_organization"."personalization",
-         "posthog_organization"."domain_whitelist"
-  FROM "posthog_organizationmembership"
-  INNER JOIN "posthog_organization" ON ("posthog_organizationmembership"."organization_id" = "posthog_organization"."id")
-  WHERE ("posthog_organizationmembership"."organization_id" = '00000000-0000-0000-0000-000000000000'::uuid
-         AND "posthog_organizationmembership"."user_id" = 99999)
-  LIMIT 21
-  '''
-# ---
-# name: TestDecideRemoteConfig.test_decide_doesnt_error_out_when_database_is_down.9
-  '''
-  SELECT "ee_accesscontrol"."id",
-         "ee_accesscontrol"."team_id",
-         "ee_accesscontrol"."access_level",
-         "ee_accesscontrol"."resource",
-         "ee_accesscontrol"."resource_id",
-         "ee_accesscontrol"."organization_member_id",
-         "ee_accesscontrol"."role_id",
-         "ee_accesscontrol"."created_by_id",
-         "ee_accesscontrol"."created_at",
-         "ee_accesscontrol"."updated_at"
-  FROM "ee_accesscontrol"
-  LEFT OUTER JOIN "posthog_organizationmembership" ON ("ee_accesscontrol"."organization_member_id" = "posthog_organizationmembership"."id")
-  INNER JOIN "posthog_team" ON ("ee_accesscontrol"."team_id" = "posthog_team"."id")
-  WHERE (("ee_accesscontrol"."organization_member_id" IS NULL
-          AND "ee_accesscontrol"."resource" = 'project'
-          AND "ee_accesscontrol"."resource_id" = '99999'
-          AND "ee_accesscontrol"."role_id" IS NULL
-          AND "ee_accesscontrol"."team_id" = 99999)
-         OR ("posthog_organizationmembership"."user_id" = 99999
-             AND "ee_accesscontrol"."resource" = 'project'
-             AND "ee_accesscontrol"."resource_id" = '99999'
-             AND "ee_accesscontrol"."role_id" IS NULL
-             AND "ee_accesscontrol"."team_id" = 99999)
-         OR ("ee_accesscontrol"."organization_member_id" IS NULL
-             AND "ee_accesscontrol"."resource" = 'project'
-             AND "ee_accesscontrol"."resource_id" IS NULL
-             AND "ee_accesscontrol"."role_id" IS NULL
-             AND "ee_accesscontrol"."team_id" = 99999)
-         OR ("posthog_organizationmembership"."user_id" = 99999
-             AND "ee_accesscontrol"."resource" = 'project'
-             AND "ee_accesscontrol"."resource_id" IS NULL
-             AND "ee_accesscontrol"."role_id" IS NULL
-             AND "ee_accesscontrol"."team_id" = 99999)
-         OR ("ee_accesscontrol"."organization_member_id" IS NULL
-             AND "ee_accesscontrol"."resource" = 'project'
-             AND "ee_accesscontrol"."resource_id" IS NOT NULL
-             AND "ee_accesscontrol"."role_id" IS NULL
-             AND "posthog_team"."organization_id" = '00000000-0000-0000-0000-000000000000'::uuid)
-         OR ("posthog_organizationmembership"."user_id" = 99999
-             AND "ee_accesscontrol"."resource" = 'project'
-             AND "ee_accesscontrol"."resource_id" IS NOT NULL
-             AND "ee_accesscontrol"."role_id" IS NULL
-             AND "posthog_team"."organization_id" = '00000000-0000-0000-0000-000000000000'::uuid))
-  '''
-# ---
->>>>>>> 31abb5f1
-# name: TestDecideRemoteConfig.test_flag_with_behavioural_cohorts
-  '''
-  SELECT "posthog_hogfunction"."id",
-         "posthog_hogfunction"."team_id",
-         "posthog_hogfunction"."name",
-         "posthog_hogfunction"."description",
-         "posthog_hogfunction"."created_at",
-         "posthog_hogfunction"."created_by_id",
-         "posthog_hogfunction"."deleted",
-         "posthog_hogfunction"."updated_at",
-         "posthog_hogfunction"."enabled",
-         "posthog_hogfunction"."type",
-         "posthog_hogfunction"."icon_url",
-         "posthog_hogfunction"."hog",
-         "posthog_hogfunction"."bytecode",
-         "posthog_hogfunction"."transpiled",
-         "posthog_hogfunction"."inputs_schema",
-         "posthog_hogfunction"."inputs",
-         "posthog_hogfunction"."encrypted_inputs",
-         "posthog_hogfunction"."filters",
-         "posthog_hogfunction"."mappings",
-         "posthog_hogfunction"."masking",
-         "posthog_hogfunction"."template_id",
-         "posthog_hogfunction"."execution_order",
-         "posthog_team"."id",
-         "posthog_team"."uuid",
-         "posthog_team"."organization_id",
-         "posthog_team"."project_id",
-         "posthog_team"."api_token",
-         "posthog_team"."app_urls",
-         "posthog_team"."name",
-         "posthog_team"."slack_incoming_webhook",
-         "posthog_team"."created_at",
-         "posthog_team"."updated_at",
-         "posthog_team"."anonymize_ips",
-         "posthog_team"."completed_snippet_onboarding",
-         "posthog_team"."has_completed_onboarding_for",
-         "posthog_team"."onboarding_tasks",
-         "posthog_team"."ingested_event",
-         "posthog_team"."autocapture_opt_out",
-         "posthog_team"."autocapture_web_vitals_opt_in",
-         "posthog_team"."autocapture_web_vitals_allowed_metrics",
-         "posthog_team"."autocapture_exceptions_opt_in",
-         "posthog_team"."autocapture_exceptions_errors_to_ignore",
-         "posthog_team"."person_processing_opt_out",
-         "posthog_team"."session_recording_opt_in",
-         "posthog_team"."session_recording_sample_rate",
-         "posthog_team"."session_recording_minimum_duration_milliseconds",
-         "posthog_team"."session_recording_linked_flag",
-         "posthog_team"."session_recording_network_payload_capture_config",
-         "posthog_team"."session_recording_masking_config",
-         "posthog_team"."session_recording_url_trigger_config",
-         "posthog_team"."session_recording_url_blocklist_config",
-         "posthog_team"."session_recording_event_trigger_config",
-         "posthog_team"."session_replay_config",
-         "posthog_team"."survey_config",
-         "posthog_team"."capture_console_log_opt_in",
-         "posthog_team"."capture_performance_opt_in",
-         "posthog_team"."capture_dead_clicks",
-         "posthog_team"."surveys_opt_in",
-         "posthog_team"."heatmaps_opt_in",
-         "posthog_team"."flags_persistence_default",
-         "posthog_team"."session_recording_version",
-         "posthog_team"."signup_token",
-         "posthog_team"."is_demo",
-         "posthog_team"."access_control",
-         "posthog_team"."week_start_day",
-         "posthog_team"."inject_web_apps",
-         "posthog_team"."test_account_filters",
-         "posthog_team"."test_account_filters_default_checked",
-         "posthog_team"."path_cleaning_filters",
-         "posthog_team"."timezone",
-         "posthog_team"."data_attributes",
-         "posthog_team"."person_display_name_properties",
-         "posthog_team"."live_events_columns",
-         "posthog_team"."recording_domains",
-         "posthog_team"."human_friendly_comparison_periods",
-         "posthog_team"."cookieless_server_hash_mode",
-         "posthog_team"."revenue_tracking_config",
-         "posthog_team"."primary_dashboard_id",
-         "posthog_team"."default_data_theme",
-         "posthog_team"."extra_settings",
-         "posthog_team"."modifiers",
-         "posthog_team"."correlation_config",
-         "posthog_team"."session_recording_retention_period_days",
-         "posthog_team"."plugins_opt_in",
-         "posthog_team"."opt_out_capture",
-         "posthog_team"."event_names",
-         "posthog_team"."event_names_with_usage",
-         "posthog_team"."event_properties",
-         "posthog_team"."event_properties_with_usage",
-         "posthog_team"."event_properties_numerical",
-         "posthog_team"."external_data_workspace_id",
-         "posthog_team"."external_data_workspace_last_synced_at",
-         "posthog_team"."api_query_rate_limit"
-  FROM "posthog_hogfunction"
-  INNER JOIN "posthog_team" ON ("posthog_hogfunction"."team_id" = "posthog_team"."id")
-  WHERE ("posthog_hogfunction"."team_id" = 99999
-         AND "posthog_hogfunction"."filters" @> '{"filter_test_accounts": true}'::jsonb)
-  '''
-# ---
-# name: TestDecideRemoteConfig.test_flag_with_behavioural_cohorts.1
-  '''
-  SELECT "posthog_team"."id",
-         "posthog_team"."uuid",
-         "posthog_team"."organization_id",
-         "posthog_team"."project_id",
-         "posthog_team"."api_token",
-         "posthog_team"."app_urls",
-         "posthog_team"."name",
-         "posthog_team"."slack_incoming_webhook",
-         "posthog_team"."created_at",
-         "posthog_team"."updated_at",
-         "posthog_team"."anonymize_ips",
-         "posthog_team"."completed_snippet_onboarding",
-         "posthog_team"."has_completed_onboarding_for",
-         "posthog_team"."onboarding_tasks",
-         "posthog_team"."ingested_event",
-         "posthog_team"."autocapture_opt_out",
-         "posthog_team"."autocapture_web_vitals_opt_in",
-         "posthog_team"."autocapture_web_vitals_allowed_metrics",
-         "posthog_team"."autocapture_exceptions_opt_in",
-         "posthog_team"."autocapture_exceptions_errors_to_ignore",
-         "posthog_team"."person_processing_opt_out",
-         "posthog_team"."session_recording_opt_in",
-         "posthog_team"."session_recording_sample_rate",
-         "posthog_team"."session_recording_minimum_duration_milliseconds",
-         "posthog_team"."session_recording_linked_flag",
-         "posthog_team"."session_recording_network_payload_capture_config",
-         "posthog_team"."session_recording_masking_config",
-         "posthog_team"."session_recording_url_trigger_config",
-         "posthog_team"."session_recording_url_blocklist_config",
-         "posthog_team"."session_recording_event_trigger_config",
-         "posthog_team"."session_replay_config",
-         "posthog_team"."survey_config",
-         "posthog_team"."capture_console_log_opt_in",
-         "posthog_team"."capture_performance_opt_in",
-         "posthog_team"."capture_dead_clicks",
-         "posthog_team"."surveys_opt_in",
-         "posthog_team"."heatmaps_opt_in",
-         "posthog_team"."flags_persistence_default",
-         "posthog_team"."session_recording_version",
-         "posthog_team"."signup_token",
-         "posthog_team"."is_demo",
-         "posthog_team"."access_control",
-         "posthog_team"."week_start_day",
-         "posthog_team"."inject_web_apps",
-         "posthog_team"."test_account_filters",
-         "posthog_team"."test_account_filters_default_checked",
-         "posthog_team"."path_cleaning_filters",
-         "posthog_team"."timezone",
-         "posthog_team"."data_attributes",
-         "posthog_team"."person_display_name_properties",
-         "posthog_team"."live_events_columns",
-         "posthog_team"."recording_domains",
-         "posthog_team"."human_friendly_comparison_periods",
-         "posthog_team"."cookieless_server_hash_mode",
-         "posthog_team"."revenue_tracking_config",
-         "posthog_team"."primary_dashboard_id",
-         "posthog_team"."default_data_theme",
-         "posthog_team"."extra_settings",
-         "posthog_team"."modifiers",
-         "posthog_team"."correlation_config",
-         "posthog_team"."session_recording_retention_period_days",
-         "posthog_team"."external_data_workspace_id",
-         "posthog_team"."external_data_workspace_last_synced_at",
-         "posthog_team"."api_query_rate_limit"
-  FROM "posthog_team"
-  WHERE "posthog_team"."id" = 99999
-  LIMIT 21
-  '''
-# ---
-# name: TestDecideRemoteConfig.test_flag_with_behavioural_cohorts.10
-  '''
-  SELECT "posthog_featureflag"."id",
-         "posthog_featureflag"."key",
-         "posthog_featureflag"."name",
-         "posthog_featureflag"."filters",
-         "posthog_featureflag"."rollout_percentage",
-         "posthog_featureflag"."team_id",
-         "posthog_featureflag"."created_by_id",
-         "posthog_featureflag"."created_at",
-         "posthog_featureflag"."deleted",
-         "posthog_featureflag"."active",
-         "posthog_featureflag"."rollback_conditions",
-         "posthog_featureflag"."performed_rollback",
-         "posthog_featureflag"."ensure_experience_continuity",
-         "posthog_featureflag"."usage_dashboard_id",
-         "posthog_featureflag"."has_enriched_analytics",
-         "posthog_featureflag"."is_remote_configuration"
-  FROM "posthog_featureflag"
-  WHERE ("posthog_featureflag"."active"
-         AND NOT "posthog_featureflag"."deleted"
-         AND "posthog_featureflag"."team_id" = 99999)
-  '''
-# ---
-# name: TestDecideRemoteConfig.test_flag_with_behavioural_cohorts.11
-  '''
-  SELECT "posthog_team"."id",
-         "posthog_team"."uuid",
-         "posthog_team"."organization_id",
-         "posthog_team"."project_id",
-         "posthog_team"."api_token",
-         "posthog_team"."app_urls",
-         "posthog_team"."name",
-         "posthog_team"."slack_incoming_webhook",
-         "posthog_team"."created_at",
-         "posthog_team"."updated_at",
-         "posthog_team"."anonymize_ips",
-         "posthog_team"."completed_snippet_onboarding",
-         "posthog_team"."has_completed_onboarding_for",
-         "posthog_team"."onboarding_tasks",
-         "posthog_team"."ingested_event",
-         "posthog_team"."autocapture_opt_out",
-         "posthog_team"."autocapture_web_vitals_opt_in",
-         "posthog_team"."autocapture_web_vitals_allowed_metrics",
-         "posthog_team"."autocapture_exceptions_opt_in",
-         "posthog_team"."autocapture_exceptions_errors_to_ignore",
-         "posthog_team"."person_processing_opt_out",
-         "posthog_team"."session_recording_opt_in",
-         "posthog_team"."session_recording_sample_rate",
-         "posthog_team"."session_recording_minimum_duration_milliseconds",
-         "posthog_team"."session_recording_linked_flag",
-         "posthog_team"."session_recording_network_payload_capture_config",
-         "posthog_team"."session_recording_masking_config",
-         "posthog_team"."session_recording_url_trigger_config",
-         "posthog_team"."session_recording_url_blocklist_config",
-         "posthog_team"."session_recording_event_trigger_config",
-         "posthog_team"."session_replay_config",
-         "posthog_team"."survey_config",
-         "posthog_team"."capture_console_log_opt_in",
-         "posthog_team"."capture_performance_opt_in",
-         "posthog_team"."capture_dead_clicks",
-         "posthog_team"."surveys_opt_in",
-         "posthog_team"."heatmaps_opt_in",
-         "posthog_team"."flags_persistence_default",
-         "posthog_team"."session_recording_version",
-         "posthog_team"."signup_token",
-         "posthog_team"."is_demo",
-         "posthog_team"."access_control",
-         "posthog_team"."week_start_day",
-         "posthog_team"."inject_web_apps",
-         "posthog_team"."test_account_filters",
-         "posthog_team"."test_account_filters_default_checked",
-         "posthog_team"."path_cleaning_filters",
-         "posthog_team"."timezone",
-         "posthog_team"."data_attributes",
-         "posthog_team"."person_display_name_properties",
-         "posthog_team"."live_events_columns",
-         "posthog_team"."recording_domains",
-         "posthog_team"."human_friendly_comparison_periods",
-         "posthog_team"."cookieless_server_hash_mode",
-         "posthog_team"."revenue_tracking_config",
-         "posthog_team"."primary_dashboard_id",
-         "posthog_team"."default_data_theme",
-         "posthog_team"."extra_settings",
-         "posthog_team"."modifiers",
-         "posthog_team"."correlation_config",
-         "posthog_team"."session_recording_retention_period_days",
-         "posthog_team"."external_data_workspace_id",
-         "posthog_team"."external_data_workspace_last_synced_at",
-         "posthog_team"."api_query_rate_limit"
-  FROM "posthog_team"
-  WHERE "posthog_team"."id" = 99999
-  LIMIT 21
-  '''
-# ---
-# name: TestDecideRemoteConfig.test_flag_with_behavioural_cohorts.12
-  '''
-  SELECT "posthog_remoteconfig"."id",
-         "posthog_remoteconfig"."team_id",
-         "posthog_remoteconfig"."config",
-         "posthog_remoteconfig"."updated_at",
-         "posthog_remoteconfig"."synced_at"
-  FROM "posthog_remoteconfig"
-  WHERE "posthog_remoteconfig"."team_id" = 99999
-  LIMIT 21
-  '''
-# ---
-# name: TestDecideRemoteConfig.test_flag_with_behavioural_cohorts.13
-  '''
-  SELECT "posthog_team"."id",
-         "posthog_team"."uuid",
-         "posthog_team"."organization_id",
-         "posthog_team"."project_id",
-         "posthog_team"."api_token",
-         "posthog_team"."app_urls",
-         "posthog_team"."name",
-         "posthog_team"."slack_incoming_webhook",
-         "posthog_team"."created_at",
-         "posthog_team"."updated_at",
-         "posthog_team"."anonymize_ips",
-         "posthog_team"."completed_snippet_onboarding",
-         "posthog_team"."has_completed_onboarding_for",
-         "posthog_team"."onboarding_tasks",
-         "posthog_team"."ingested_event",
-         "posthog_team"."autocapture_opt_out",
-         "posthog_team"."autocapture_web_vitals_opt_in",
-         "posthog_team"."autocapture_web_vitals_allowed_metrics",
-         "posthog_team"."autocapture_exceptions_opt_in",
-         "posthog_team"."autocapture_exceptions_errors_to_ignore",
-         "posthog_team"."person_processing_opt_out",
-         "posthog_team"."session_recording_opt_in",
-         "posthog_team"."session_recording_sample_rate",
-         "posthog_team"."session_recording_minimum_duration_milliseconds",
-         "posthog_team"."session_recording_linked_flag",
-         "posthog_team"."session_recording_network_payload_capture_config",
-         "posthog_team"."session_recording_masking_config",
-         "posthog_team"."session_recording_url_trigger_config",
-         "posthog_team"."session_recording_url_blocklist_config",
-         "posthog_team"."session_recording_event_trigger_config",
-         "posthog_team"."session_replay_config",
-         "posthog_team"."survey_config",
-         "posthog_team"."capture_console_log_opt_in",
-         "posthog_team"."capture_performance_opt_in",
-         "posthog_team"."capture_dead_clicks",
-         "posthog_team"."surveys_opt_in",
-         "posthog_team"."heatmaps_opt_in",
-         "posthog_team"."flags_persistence_default",
-         "posthog_team"."session_recording_version",
-         "posthog_team"."signup_token",
-         "posthog_team"."is_demo",
-         "posthog_team"."access_control",
-         "posthog_team"."week_start_day",
-         "posthog_team"."inject_web_apps",
-         "posthog_team"."test_account_filters",
-         "posthog_team"."test_account_filters_default_checked",
-         "posthog_team"."path_cleaning_filters",
-         "posthog_team"."timezone",
-         "posthog_team"."data_attributes",
-         "posthog_team"."person_display_name_properties",
-         "posthog_team"."live_events_columns",
-         "posthog_team"."recording_domains",
-         "posthog_team"."human_friendly_comparison_periods",
-         "posthog_team"."cookieless_server_hash_mode",
-         "posthog_team"."revenue_tracking_config",
-         "posthog_team"."primary_dashboard_id",
-         "posthog_team"."default_data_theme",
-         "posthog_team"."extra_settings",
-         "posthog_team"."modifiers",
-         "posthog_team"."correlation_config",
-         "posthog_team"."session_recording_retention_period_days",
-         "posthog_team"."plugins_opt_in",
-         "posthog_team"."opt_out_capture",
-         "posthog_team"."event_names",
-         "posthog_team"."event_names_with_usage",
-         "posthog_team"."event_properties",
-         "posthog_team"."event_properties_with_usage",
-         "posthog_team"."event_properties_numerical",
-         "posthog_team"."external_data_workspace_id",
-         "posthog_team"."external_data_workspace_last_synced_at",
-         "posthog_team"."api_query_rate_limit"
-  FROM "posthog_team"
-  WHERE "posthog_team"."id" = 99999
-  LIMIT 21
-  '''
-# ---
-# name: TestDecideRemoteConfig.test_flag_with_behavioural_cohorts.14
-  '''
-  SELECT COUNT(*) AS "__count"
-  FROM "posthog_featureflag"
-  WHERE ("posthog_featureflag"."active"
-         AND NOT "posthog_featureflag"."deleted"
-         AND "posthog_featureflag"."team_id" = 99999)
-  '''
-# ---
-# name: TestDecideRemoteConfig.test_flag_with_behavioural_cohorts.15
-  '''
-  SELECT "posthog_survey"."id",
-         "posthog_survey"."team_id",
-         "posthog_survey"."name",
-         "posthog_survey"."description",
-         "posthog_survey"."linked_flag_id",
-         "posthog_survey"."targeting_flag_id",
-         "posthog_survey"."internal_targeting_flag_id",
-         "posthog_survey"."internal_response_sampling_flag_id",
-         "posthog_survey"."type",
-         "posthog_survey"."conditions",
-         "posthog_survey"."questions",
-         "posthog_survey"."appearance",
-         "posthog_survey"."created_at",
-         "posthog_survey"."created_by_id",
-         "posthog_survey"."start_date",
-         "posthog_survey"."end_date",
-         "posthog_survey"."updated_at",
-         "posthog_survey"."archived",
-         "posthog_survey"."responses_limit",
-         "posthog_survey"."response_sampling_start_date",
-         "posthog_survey"."response_sampling_interval_type",
-         "posthog_survey"."response_sampling_interval",
-         "posthog_survey"."response_sampling_limit",
-         "posthog_survey"."response_sampling_daily_limits",
-         "posthog_survey"."iteration_count",
-         "posthog_survey"."iteration_frequency_days",
-         "posthog_survey"."iteration_start_dates",
-         "posthog_survey"."current_iteration",
-         "posthog_survey"."current_iteration_start_date",
-         "posthog_featureflag"."id",
-         "posthog_featureflag"."key",
-         "posthog_featureflag"."name",
-         "posthog_featureflag"."filters",
-         "posthog_featureflag"."rollout_percentage",
-         "posthog_featureflag"."team_id",
-         "posthog_featureflag"."created_by_id",
-         "posthog_featureflag"."created_at",
-         "posthog_featureflag"."deleted",
-         "posthog_featureflag"."active",
-         "posthog_featureflag"."rollback_conditions",
-         "posthog_featureflag"."performed_rollback",
-         "posthog_featureflag"."ensure_experience_continuity",
-         "posthog_featureflag"."usage_dashboard_id",
-         "posthog_featureflag"."has_enriched_analytics",
-         "posthog_featureflag"."is_remote_configuration",
-         T4."id",
-         T4."key",
-         T4."name",
-         T4."filters",
-         T4."rollout_percentage",
-         T4."team_id",
-         T4."created_by_id",
-         T4."created_at",
-         T4."deleted",
-         T4."active",
-         T4."rollback_conditions",
-         T4."performed_rollback",
-         T4."ensure_experience_continuity",
-         T4."usage_dashboard_id",
-         T4."has_enriched_analytics",
-         T4."is_remote_configuration",
-         T5."id",
-         T5."key",
-         T5."name",
-         T5."filters",
-         T5."rollout_percentage",
-         T5."team_id",
-         T5."created_by_id",
-         T5."created_at",
-         T5."deleted",
-         T5."active",
-         T5."rollback_conditions",
-         T5."performed_rollback",
-         T5."ensure_experience_continuity",
-         T5."usage_dashboard_id",
-         T5."has_enriched_analytics",
-         T5."is_remote_configuration"
-  FROM "posthog_survey"
-  LEFT OUTER JOIN "posthog_featureflag" ON ("posthog_survey"."linked_flag_id" = "posthog_featureflag"."id")
-  LEFT OUTER JOIN "posthog_featureflag" T4 ON ("posthog_survey"."targeting_flag_id" = T4."id")
-  LEFT OUTER JOIN "posthog_featureflag" T5 ON ("posthog_survey"."internal_targeting_flag_id" = T5."id")
-  WHERE ("posthog_survey"."team_id" = 99999
-         AND NOT ("posthog_survey"."archived"))
-  '''
-# ---
-# name: TestDecideRemoteConfig.test_flag_with_behavioural_cohorts.16
-  '''
-  SELECT "posthog_pluginconfig"."id",
-         "posthog_pluginsourcefile"."transpiled",
-         "posthog_pluginconfig"."web_token",
-         "posthog_plugin"."config_schema",
-         "posthog_pluginconfig"."config"
-  FROM "posthog_pluginconfig"
-  INNER JOIN "posthog_plugin" ON ("posthog_pluginconfig"."plugin_id" = "posthog_plugin"."id")
-  INNER JOIN "posthog_pluginsourcefile" ON ("posthog_plugin"."id" = "posthog_pluginsourcefile"."plugin_id")
-  WHERE ("posthog_pluginconfig"."enabled"
-         AND "posthog_pluginsourcefile"."filename" = 'site.ts'
-         AND "posthog_pluginsourcefile"."status" = 'TRANSPILED'
-         AND "posthog_pluginconfig"."team_id" = 99999)
-  '''
-# ---
-# name: TestDecideRemoteConfig.test_flag_with_behavioural_cohorts.17
   '''
   SELECT "posthog_hogfunction"."id",
          "posthog_hogfunction"."team_id",
@@ -6503,7 +3980,227 @@
                                               'site_app'))
   '''
 # ---
-# name: TestDecideRemoteConfig.test_flag_with_behavioural_cohorts.18
+# name: TestDecide.test_web_app_queries.2
+  '''
+  SELECT "posthog_pluginconfig"."id",
+         "posthog_pluginconfig"."web_token",
+         "posthog_pluginsourcefile"."updated_at",
+         "posthog_plugin"."updated_at",
+         "posthog_pluginconfig"."updated_at"
+  FROM "posthog_pluginconfig"
+  INNER JOIN "posthog_plugin" ON ("posthog_pluginconfig"."plugin_id" = "posthog_plugin"."id")
+  INNER JOIN "posthog_pluginsourcefile" ON ("posthog_plugin"."id" = "posthog_pluginsourcefile"."plugin_id")
+  WHERE ("posthog_pluginconfig"."enabled"
+         AND "posthog_pluginsourcefile"."filename" = 'site.ts'
+         AND "posthog_pluginsourcefile"."status" = 'TRANSPILED'
+         AND "posthog_pluginconfig"."team_id" = 99999)
+  '''
+# ---
+# name: TestDecide.test_web_app_queries.20
+  '''
+  SELECT "posthog_pluginconfig"."id",
+         "posthog_pluginconfig"."web_token",
+         "posthog_pluginsourcefile"."updated_at",
+         "posthog_plugin"."updated_at",
+         "posthog_pluginconfig"."updated_at"
+  FROM "posthog_pluginconfig"
+  INNER JOIN "posthog_plugin" ON ("posthog_pluginconfig"."plugin_id" = "posthog_plugin"."id")
+  INNER JOIN "posthog_pluginsourcefile" ON ("posthog_plugin"."id" = "posthog_pluginsourcefile"."plugin_id")
+  WHERE ("posthog_pluginconfig"."enabled"
+         AND "posthog_pluginsourcefile"."filename" = 'site.ts'
+         AND "posthog_pluginsourcefile"."status" = 'TRANSPILED'
+         AND "posthog_pluginconfig"."team_id" = 99999)
+  '''
+# ---
+# name: TestDecide.test_web_app_queries.21
+  '''
+  SELECT "posthog_pluginconfig"."id",
+         "posthog_pluginconfig"."web_token",
+         "posthog_pluginsourcefile"."updated_at",
+         "posthog_plugin"."updated_at",
+         "posthog_pluginconfig"."updated_at"
+  FROM "posthog_pluginconfig"
+  INNER JOIN "posthog_plugin" ON ("posthog_pluginconfig"."plugin_id" = "posthog_plugin"."id")
+  INNER JOIN "posthog_pluginsourcefile" ON ("posthog_plugin"."id" = "posthog_pluginsourcefile"."plugin_id")
+  WHERE ("posthog_pluginconfig"."enabled"
+         AND "posthog_pluginsourcefile"."filename" = 'site.ts'
+         AND "posthog_pluginsourcefile"."status" = 'TRANSPILED'
+         AND "posthog_pluginconfig"."team_id" = 99999)
+  '''
+# ---
+# name: TestDecide.test_web_app_queries.3
+  '''
+  SELECT "posthog_hogfunction"."id",
+         "posthog_hogfunction"."team_id",
+         "posthog_hogfunction"."name",
+         "posthog_hogfunction"."description",
+         "posthog_hogfunction"."created_at",
+         "posthog_hogfunction"."created_by_id",
+         "posthog_hogfunction"."deleted",
+         "posthog_hogfunction"."updated_at",
+         "posthog_hogfunction"."enabled",
+         "posthog_hogfunction"."type",
+         "posthog_hogfunction"."icon_url",
+         "posthog_hogfunction"."hog",
+         "posthog_hogfunction"."bytecode",
+         "posthog_hogfunction"."transpiled",
+         "posthog_hogfunction"."inputs_schema",
+         "posthog_hogfunction"."inputs",
+         "posthog_hogfunction"."encrypted_inputs",
+         "posthog_hogfunction"."filters",
+         "posthog_hogfunction"."mappings",
+         "posthog_hogfunction"."masking",
+         "posthog_hogfunction"."template_id",
+         "posthog_hogfunction"."execution_order",
+         "posthog_team"."id",
+         "posthog_team"."uuid",
+         "posthog_team"."organization_id",
+         "posthog_team"."project_id",
+         "posthog_team"."api_token",
+         "posthog_team"."app_urls",
+         "posthog_team"."name",
+         "posthog_team"."slack_incoming_webhook",
+         "posthog_team"."created_at",
+         "posthog_team"."updated_at",
+         "posthog_team"."anonymize_ips",
+         "posthog_team"."completed_snippet_onboarding",
+         "posthog_team"."has_completed_onboarding_for",
+         "posthog_team"."onboarding_tasks",
+         "posthog_team"."ingested_event",
+         "posthog_team"."autocapture_opt_out",
+         "posthog_team"."autocapture_web_vitals_opt_in",
+         "posthog_team"."autocapture_web_vitals_allowed_metrics",
+         "posthog_team"."autocapture_exceptions_opt_in",
+         "posthog_team"."autocapture_exceptions_errors_to_ignore",
+         "posthog_team"."person_processing_opt_out",
+         "posthog_team"."session_recording_opt_in",
+         "posthog_team"."session_recording_sample_rate",
+         "posthog_team"."session_recording_minimum_duration_milliseconds",
+         "posthog_team"."session_recording_linked_flag",
+         "posthog_team"."session_recording_network_payload_capture_config",
+         "posthog_team"."session_recording_masking_config",
+         "posthog_team"."session_recording_url_trigger_config",
+         "posthog_team"."session_recording_url_blocklist_config",
+         "posthog_team"."session_recording_event_trigger_config",
+         "posthog_team"."session_replay_config",
+         "posthog_team"."survey_config",
+         "posthog_team"."capture_console_log_opt_in",
+         "posthog_team"."capture_performance_opt_in",
+         "posthog_team"."capture_dead_clicks",
+         "posthog_team"."surveys_opt_in",
+         "posthog_team"."heatmaps_opt_in",
+         "posthog_team"."flags_persistence_default",
+         "posthog_team"."session_recording_version",
+         "posthog_team"."signup_token",
+         "posthog_team"."is_demo",
+         "posthog_team"."access_control",
+         "posthog_team"."week_start_day",
+         "posthog_team"."inject_web_apps",
+         "posthog_team"."test_account_filters",
+         "posthog_team"."test_account_filters_default_checked",
+         "posthog_team"."path_cleaning_filters",
+         "posthog_team"."timezone",
+         "posthog_team"."data_attributes",
+         "posthog_team"."person_display_name_properties",
+         "posthog_team"."live_events_columns",
+         "posthog_team"."recording_domains",
+         "posthog_team"."human_friendly_comparison_periods",
+         "posthog_team"."cookieless_server_hash_mode",
+         "posthog_team"."revenue_tracking_config",
+         "posthog_team"."primary_dashboard_id",
+         "posthog_team"."default_data_theme",
+         "posthog_team"."extra_settings",
+         "posthog_team"."modifiers",
+         "posthog_team"."correlation_config",
+         "posthog_team"."session_recording_retention_period_days",
+         "posthog_team"."plugins_opt_in",
+         "posthog_team"."opt_out_capture",
+         "posthog_team"."event_names",
+         "posthog_team"."event_names_with_usage",
+         "posthog_team"."event_properties",
+         "posthog_team"."event_properties_with_usage",
+         "posthog_team"."event_properties_numerical",
+         "posthog_team"."external_data_workspace_id",
+         "posthog_team"."external_data_workspace_last_synced_at",
+         "posthog_team"."api_query_rate_limit"
+  FROM "posthog_hogfunction"
+  INNER JOIN "posthog_team" ON ("posthog_hogfunction"."team_id" = "posthog_team"."id")
+  WHERE ("posthog_hogfunction"."team_id" = 99999
+         AND "posthog_hogfunction"."filters" @> '{"filter_test_accounts": true}'::jsonb)
+  '''
+# ---
+# name: TestDecide.test_web_app_queries.4
+  '''
+  SELECT "posthog_team"."id",
+         "posthog_team"."uuid",
+         "posthog_team"."organization_id",
+         "posthog_team"."project_id",
+         "posthog_team"."api_token",
+         "posthog_team"."app_urls",
+         "posthog_team"."name",
+         "posthog_team"."slack_incoming_webhook",
+         "posthog_team"."created_at",
+         "posthog_team"."updated_at",
+         "posthog_team"."anonymize_ips",
+         "posthog_team"."completed_snippet_onboarding",
+         "posthog_team"."has_completed_onboarding_for",
+         "posthog_team"."onboarding_tasks",
+         "posthog_team"."ingested_event",
+         "posthog_team"."autocapture_opt_out",
+         "posthog_team"."autocapture_web_vitals_opt_in",
+         "posthog_team"."autocapture_web_vitals_allowed_metrics",
+         "posthog_team"."autocapture_exceptions_opt_in",
+         "posthog_team"."autocapture_exceptions_errors_to_ignore",
+         "posthog_team"."person_processing_opt_out",
+         "posthog_team"."session_recording_opt_in",
+         "posthog_team"."session_recording_sample_rate",
+         "posthog_team"."session_recording_minimum_duration_milliseconds",
+         "posthog_team"."session_recording_linked_flag",
+         "posthog_team"."session_recording_network_payload_capture_config",
+         "posthog_team"."session_recording_masking_config",
+         "posthog_team"."session_recording_url_trigger_config",
+         "posthog_team"."session_recording_url_blocklist_config",
+         "posthog_team"."session_recording_event_trigger_config",
+         "posthog_team"."session_replay_config",
+         "posthog_team"."survey_config",
+         "posthog_team"."capture_console_log_opt_in",
+         "posthog_team"."capture_performance_opt_in",
+         "posthog_team"."capture_dead_clicks",
+         "posthog_team"."surveys_opt_in",
+         "posthog_team"."heatmaps_opt_in",
+         "posthog_team"."flags_persistence_default",
+         "posthog_team"."session_recording_version",
+         "posthog_team"."signup_token",
+         "posthog_team"."is_demo",
+         "posthog_team"."access_control",
+         "posthog_team"."week_start_day",
+         "posthog_team"."inject_web_apps",
+         "posthog_team"."test_account_filters",
+         "posthog_team"."test_account_filters_default_checked",
+         "posthog_team"."path_cleaning_filters",
+         "posthog_team"."timezone",
+         "posthog_team"."data_attributes",
+         "posthog_team"."person_display_name_properties",
+         "posthog_team"."live_events_columns",
+         "posthog_team"."recording_domains",
+         "posthog_team"."human_friendly_comparison_periods",
+         "posthog_team"."cookieless_server_hash_mode",
+         "posthog_team"."revenue_tracking_config",
+         "posthog_team"."primary_dashboard_id",
+         "posthog_team"."default_data_theme",
+         "posthog_team"."extra_settings",
+         "posthog_team"."modifiers",
+         "posthog_team"."correlation_config",
+         "posthog_team"."session_recording_retention_period_days",
+         "posthog_team"."external_data_workspace_id",
+         "posthog_team"."external_data_workspace_last_synced_at",
+         "posthog_team"."api_query_rate_limit"
+  FROM "posthog_team"
+  WHERE "posthog_team"."id" = 99999
+  LIMIT 21
+  '''
+# ---
+# name: TestDecide.test_web_app_queries.5
   '''
   SELECT "posthog_remoteconfig"."id",
          "posthog_remoteconfig"."team_id",
@@ -6515,7 +4212,7 @@
   LIMIT 21
   '''
 # ---
-# name: TestDecideRemoteConfig.test_flag_with_behavioural_cohorts.19
+# name: TestDecide.test_web_app_queries.6
   '''
   SELECT "posthog_team"."id",
          "posthog_team"."uuid",
@@ -6593,19 +4290,7 @@
   LIMIT 21
   '''
 # ---
-# name: TestDecideRemoteConfig.test_flag_with_behavioural_cohorts.2
-  '''
-  SELECT "posthog_remoteconfig"."id",
-         "posthog_remoteconfig"."team_id",
-         "posthog_remoteconfig"."config",
-         "posthog_remoteconfig"."updated_at",
-         "posthog_remoteconfig"."synced_at"
-  FROM "posthog_remoteconfig"
-  WHERE "posthog_remoteconfig"."team_id" = 99999
-  LIMIT 21
-  '''
-# ---
-# name: TestDecideRemoteConfig.test_flag_with_behavioural_cohorts.20
+# name: TestDecide.test_web_app_queries.7
   '''
   SELECT COUNT(*) AS "__count"
   FROM "posthog_featureflag"
@@ -6614,7 +4299,7 @@
          AND "posthog_featureflag"."team_id" = 99999)
   '''
 # ---
-# name: TestDecideRemoteConfig.test_flag_with_behavioural_cohorts.21
+# name: TestDecide.test_web_app_queries.8
   '''
   SELECT "posthog_survey"."id",
          "posthog_survey"."team_id",
@@ -6701,7 +4386,656 @@
          AND NOT ("posthog_survey"."archived"))
   '''
 # ---
-# name: TestDecideRemoteConfig.test_flag_with_behavioural_cohorts.22
+# name: TestDecide.test_web_app_queries.9
+  '''
+  SELECT "posthog_pluginconfig"."id",
+         "posthog_pluginconfig"."web_token",
+         "posthog_pluginsourcefile"."updated_at",
+         "posthog_plugin"."updated_at",
+         "posthog_pluginconfig"."updated_at"
+  FROM "posthog_pluginconfig"
+  INNER JOIN "posthog_plugin" ON ("posthog_pluginconfig"."plugin_id" = "posthog_plugin"."id")
+  INNER JOIN "posthog_pluginsourcefile" ON ("posthog_plugin"."id" = "posthog_pluginsourcefile"."plugin_id")
+  WHERE ("posthog_pluginconfig"."enabled"
+         AND "posthog_pluginsourcefile"."filename" = 'site.ts'
+         AND "posthog_pluginsourcefile"."status" = 'TRANSPILED'
+         AND "posthog_pluginconfig"."team_id" = 99999)
+  '''
+# ---
+# name: TestDecideRemoteConfig.test_decide_doesnt_error_out_when_database_is_down
+  '''
+  SELECT "posthog_user"."id",
+         "posthog_user"."password",
+         "posthog_user"."last_login",
+         "posthog_user"."first_name",
+         "posthog_user"."last_name",
+         "posthog_user"."is_staff",
+         "posthog_user"."date_joined",
+         "posthog_user"."uuid",
+         "posthog_user"."current_organization_id",
+         "posthog_user"."current_team_id",
+         "posthog_user"."email",
+         "posthog_user"."pending_email",
+         "posthog_user"."temporary_token",
+         "posthog_user"."distinct_id",
+         "posthog_user"."is_email_verified",
+         "posthog_user"."has_seen_product_intro_for",
+         "posthog_user"."strapi_id",
+         "posthog_user"."is_active",
+         "posthog_user"."role_at_organization",
+         "posthog_user"."theme_mode",
+         "posthog_user"."partial_notification_settings",
+         "posthog_user"."anonymize_data",
+         "posthog_user"."toolbar_mode",
+         "posthog_user"."hedgehog_config",
+         "posthog_user"."events_column_config",
+         "posthog_user"."email_opt_in"
+  FROM "posthog_user"
+  WHERE "posthog_user"."id" = 99999
+  LIMIT 21
+  '''
+# ---
+# name: TestDecideRemoteConfig.test_decide_doesnt_error_out_when_database_is_down.1
+  '''
+  SELECT "posthog_organizationmembership"."id",
+         "posthog_organizationmembership"."organization_id",
+         "posthog_organizationmembership"."user_id",
+         "posthog_organizationmembership"."level",
+         "posthog_organizationmembership"."joined_at",
+         "posthog_organizationmembership"."updated_at",
+         "posthog_organization"."id",
+         "posthog_organization"."name",
+         "posthog_organization"."slug",
+         "posthog_organization"."logo_media_id",
+         "posthog_organization"."created_at",
+         "posthog_organization"."updated_at",
+         "posthog_organization"."plugins_access_level",
+         "posthog_organization"."for_internal_metrics",
+         "posthog_organization"."is_member_join_email_enabled",
+         "posthog_organization"."is_ai_data_processing_approved",
+         "posthog_organization"."enforce_2fa",
+         "posthog_organization"."is_hipaa",
+         "posthog_organization"."customer_id",
+         "posthog_organization"."available_product_features",
+         "posthog_organization"."usage",
+         "posthog_organization"."never_drop_data",
+         "posthog_organization"."customer_trust_scores",
+         "posthog_organization"."setup_section_2_completed",
+         "posthog_organization"."personalization",
+         "posthog_organization"."domain_whitelist"
+  FROM "posthog_organizationmembership"
+  INNER JOIN "posthog_organization" ON ("posthog_organizationmembership"."organization_id" = "posthog_organization"."id")
+  WHERE "posthog_organizationmembership"."user_id" = 99999
+  '''
+# ---
+# name: TestDecideRemoteConfig.test_decide_doesnt_error_out_when_database_is_down.10
+  '''
+  SELECT "posthog_organizationmembership"."id",
+         "posthog_organizationmembership"."organization_id",
+         "posthog_organizationmembership"."user_id",
+         "posthog_organizationmembership"."level",
+         "posthog_organizationmembership"."joined_at",
+         "posthog_organizationmembership"."updated_at",
+         "posthog_organization"."id",
+         "posthog_organization"."name",
+         "posthog_organization"."slug",
+         "posthog_organization"."logo_media_id",
+         "posthog_organization"."created_at",
+         "posthog_organization"."updated_at",
+         "posthog_organization"."plugins_access_level",
+         "posthog_organization"."for_internal_metrics",
+         "posthog_organization"."is_member_join_email_enabled",
+         "posthog_organization"."is_ai_data_processing_approved",
+         "posthog_organization"."enforce_2fa",
+         "posthog_organization"."is_hipaa",
+         "posthog_organization"."customer_id",
+         "posthog_organization"."available_product_features",
+         "posthog_organization"."usage",
+         "posthog_organization"."never_drop_data",
+         "posthog_organization"."customer_trust_scores",
+         "posthog_organization"."setup_section_2_completed",
+         "posthog_organization"."personalization",
+         "posthog_organization"."domain_whitelist"
+  FROM "posthog_organizationmembership"
+  INNER JOIN "posthog_organization" ON ("posthog_organizationmembership"."organization_id" = "posthog_organization"."id")
+  WHERE "posthog_organizationmembership"."user_id" = 99999
+  '''
+# ---
+# name: TestDecideRemoteConfig.test_decide_doesnt_error_out_when_database_is_down.11
+  '''
+  SELECT "posthog_team"."id",
+         "posthog_team"."organization_id",
+         "posthog_team"."access_control"
+  FROM "posthog_team"
+  WHERE "posthog_team"."organization_id" IN ('00000000-0000-0000-0000-000000000000'::uuid)
+  '''
+# ---
+# name: TestDecideRemoteConfig.test_decide_doesnt_error_out_when_database_is_down.12
+  '''
+  SELECT "posthog_organizationmembership"."id",
+         "posthog_organizationmembership"."organization_id",
+         "posthog_organizationmembership"."user_id",
+         "posthog_organizationmembership"."level",
+         "posthog_organizationmembership"."joined_at",
+         "posthog_organizationmembership"."updated_at",
+         "posthog_organization"."id",
+         "posthog_organization"."name",
+         "posthog_organization"."slug",
+         "posthog_organization"."logo_media_id",
+         "posthog_organization"."created_at",
+         "posthog_organization"."updated_at",
+         "posthog_organization"."plugins_access_level",
+         "posthog_organization"."for_internal_metrics",
+         "posthog_organization"."is_member_join_email_enabled",
+         "posthog_organization"."is_ai_data_processing_approved",
+         "posthog_organization"."enforce_2fa",
+         "posthog_organization"."is_hipaa",
+         "posthog_organization"."customer_id",
+         "posthog_organization"."available_product_features",
+         "posthog_organization"."usage",
+         "posthog_organization"."never_drop_data",
+         "posthog_organization"."customer_trust_scores",
+         "posthog_organization"."setup_section_2_completed",
+         "posthog_organization"."personalization",
+         "posthog_organization"."domain_whitelist"
+  FROM "posthog_organizationmembership"
+  INNER JOIN "posthog_organization" ON ("posthog_organizationmembership"."organization_id" = "posthog_organization"."id")
+  WHERE ("posthog_organizationmembership"."organization_id" = '00000000-0000-0000-0000-000000000000'::uuid
+         AND "posthog_organizationmembership"."user_id" = 99999)
+  LIMIT 21
+  '''
+# ---
+# name: TestDecideRemoteConfig.test_decide_doesnt_error_out_when_database_is_down.13
+  '''
+  SELECT "posthog_organizationmembership"."id",
+         "posthog_organizationmembership"."organization_id",
+         "posthog_organizationmembership"."user_id",
+         "posthog_organizationmembership"."level",
+         "posthog_organizationmembership"."joined_at",
+         "posthog_organizationmembership"."updated_at",
+         "posthog_organization"."id",
+         "posthog_organization"."name",
+         "posthog_organization"."slug",
+         "posthog_organization"."logo_media_id",
+         "posthog_organization"."created_at",
+         "posthog_organization"."updated_at",
+         "posthog_organization"."plugins_access_level",
+         "posthog_organization"."for_internal_metrics",
+         "posthog_organization"."is_member_join_email_enabled",
+         "posthog_organization"."is_ai_data_processing_approved",
+         "posthog_organization"."enforce_2fa",
+         "posthog_organization"."is_hipaa",
+         "posthog_organization"."customer_id",
+         "posthog_organization"."available_product_features",
+         "posthog_organization"."usage",
+         "posthog_organization"."never_drop_data",
+         "posthog_organization"."customer_trust_scores",
+         "posthog_organization"."setup_section_2_completed",
+         "posthog_organization"."personalization",
+         "posthog_organization"."domain_whitelist"
+  FROM "posthog_organizationmembership"
+  INNER JOIN "posthog_organization" ON ("posthog_organizationmembership"."organization_id" = "posthog_organization"."id")
+  WHERE "posthog_organizationmembership"."user_id" = 99999
+  '''
+# ---
+# name: TestDecideRemoteConfig.test_decide_doesnt_error_out_when_database_is_down.14
+  '''
+  SELECT "posthog_organizationmembership"."id",
+         "posthog_organizationmembership"."organization_id",
+         "posthog_organizationmembership"."user_id",
+         "posthog_organizationmembership"."level",
+         "posthog_organizationmembership"."joined_at",
+         "posthog_organizationmembership"."updated_at",
+         "posthog_organization"."id",
+         "posthog_organization"."name",
+         "posthog_organization"."slug",
+         "posthog_organization"."logo_media_id",
+         "posthog_organization"."created_at",
+         "posthog_organization"."updated_at",
+         "posthog_organization"."plugins_access_level",
+         "posthog_organization"."for_internal_metrics",
+         "posthog_organization"."is_member_join_email_enabled",
+         "posthog_organization"."is_ai_data_processing_approved",
+         "posthog_organization"."enforce_2fa",
+         "posthog_organization"."is_hipaa",
+         "posthog_organization"."customer_id",
+         "posthog_organization"."available_product_features",
+         "posthog_organization"."usage",
+         "posthog_organization"."never_drop_data",
+         "posthog_organization"."customer_trust_scores",
+         "posthog_organization"."setup_section_2_completed",
+         "posthog_organization"."personalization",
+         "posthog_organization"."domain_whitelist"
+  FROM "posthog_organizationmembership"
+  INNER JOIN "posthog_organization" ON ("posthog_organizationmembership"."organization_id" = "posthog_organization"."id")
+  WHERE "posthog_organizationmembership"."user_id" = 99999
+  '''
+# ---
+# name: TestDecideRemoteConfig.test_decide_doesnt_error_out_when_database_is_down.15
+  '''
+  SELECT "posthog_team"."id",
+         "posthog_team"."organization_id",
+         "posthog_team"."access_control"
+  FROM "posthog_team"
+  WHERE "posthog_team"."organization_id" IN ('00000000-0000-0000-0000-000000000000'::uuid)
+  '''
+# ---
+# name: TestDecideRemoteConfig.test_decide_doesnt_error_out_when_database_is_down.16
+  '''
+  SELECT "posthog_organizationmembership"."id",
+         "posthog_organizationmembership"."organization_id",
+         "posthog_organizationmembership"."user_id",
+         "posthog_organizationmembership"."level",
+         "posthog_organizationmembership"."joined_at",
+         "posthog_organizationmembership"."updated_at",
+         "posthog_organization"."id",
+         "posthog_organization"."name",
+         "posthog_organization"."slug",
+         "posthog_organization"."logo_media_id",
+         "posthog_organization"."created_at",
+         "posthog_organization"."updated_at",
+         "posthog_organization"."plugins_access_level",
+         "posthog_organization"."for_internal_metrics",
+         "posthog_organization"."is_member_join_email_enabled",
+         "posthog_organization"."is_ai_data_processing_approved",
+         "posthog_organization"."enforce_2fa",
+         "posthog_organization"."is_hipaa",
+         "posthog_organization"."customer_id",
+         "posthog_organization"."available_product_features",
+         "posthog_organization"."usage",
+         "posthog_organization"."never_drop_data",
+         "posthog_organization"."customer_trust_scores",
+         "posthog_organization"."setup_section_2_completed",
+         "posthog_organization"."personalization",
+         "posthog_organization"."domain_whitelist"
+  FROM "posthog_organizationmembership"
+  INNER JOIN "posthog_organization" ON ("posthog_organizationmembership"."organization_id" = "posthog_organization"."id")
+  WHERE ("posthog_organizationmembership"."organization_id" = '00000000-0000-0000-0000-000000000000'::uuid
+         AND "posthog_organizationmembership"."user_id" = 99999)
+  LIMIT 21
+  '''
+# ---
+# name: TestDecideRemoteConfig.test_decide_doesnt_error_out_when_database_is_down.17
+  '''
+  SELECT "posthog_hogfunction"."id",
+         "posthog_hogfunction"."team_id",
+         "posthog_hogfunction"."name",
+         "posthog_hogfunction"."description",
+         "posthog_hogfunction"."created_at",
+         "posthog_hogfunction"."created_by_id",
+         "posthog_hogfunction"."deleted",
+         "posthog_hogfunction"."updated_at",
+         "posthog_hogfunction"."enabled",
+         "posthog_hogfunction"."type",
+         "posthog_hogfunction"."icon_url",
+         "posthog_hogfunction"."hog",
+         "posthog_hogfunction"."bytecode",
+         "posthog_hogfunction"."transpiled",
+         "posthog_hogfunction"."inputs_schema",
+         "posthog_hogfunction"."inputs",
+         "posthog_hogfunction"."encrypted_inputs",
+         "posthog_hogfunction"."filters",
+         "posthog_hogfunction"."mappings",
+         "posthog_hogfunction"."masking",
+         "posthog_hogfunction"."template_id",
+         "posthog_hogfunction"."execution_order",
+         "posthog_team"."id",
+         "posthog_team"."uuid",
+         "posthog_team"."organization_id",
+         "posthog_team"."project_id",
+         "posthog_team"."api_token",
+         "posthog_team"."app_urls",
+         "posthog_team"."name",
+         "posthog_team"."slack_incoming_webhook",
+         "posthog_team"."created_at",
+         "posthog_team"."updated_at",
+         "posthog_team"."anonymize_ips",
+         "posthog_team"."completed_snippet_onboarding",
+         "posthog_team"."has_completed_onboarding_for",
+         "posthog_team"."onboarding_tasks",
+         "posthog_team"."ingested_event",
+         "posthog_team"."autocapture_opt_out",
+         "posthog_team"."autocapture_web_vitals_opt_in",
+         "posthog_team"."autocapture_web_vitals_allowed_metrics",
+         "posthog_team"."autocapture_exceptions_opt_in",
+         "posthog_team"."autocapture_exceptions_errors_to_ignore",
+         "posthog_team"."person_processing_opt_out",
+         "posthog_team"."session_recording_opt_in",
+         "posthog_team"."session_recording_sample_rate",
+         "posthog_team"."session_recording_minimum_duration_milliseconds",
+         "posthog_team"."session_recording_linked_flag",
+         "posthog_team"."session_recording_network_payload_capture_config",
+         "posthog_team"."session_recording_url_trigger_config",
+         "posthog_team"."session_recording_url_blocklist_config",
+         "posthog_team"."session_recording_event_trigger_config",
+         "posthog_team"."session_replay_config",
+         "posthog_team"."survey_config",
+         "posthog_team"."capture_console_log_opt_in",
+         "posthog_team"."capture_performance_opt_in",
+         "posthog_team"."capture_dead_clicks",
+         "posthog_team"."surveys_opt_in",
+         "posthog_team"."heatmaps_opt_in",
+         "posthog_team"."flags_persistence_default",
+         "posthog_team"."session_recording_version",
+         "posthog_team"."signup_token",
+         "posthog_team"."is_demo",
+         "posthog_team"."access_control",
+         "posthog_team"."week_start_day",
+         "posthog_team"."inject_web_apps",
+         "posthog_team"."test_account_filters",
+         "posthog_team"."test_account_filters_default_checked",
+         "posthog_team"."path_cleaning_filters",
+         "posthog_team"."timezone",
+         "posthog_team"."data_attributes",
+         "posthog_team"."person_display_name_properties",
+         "posthog_team"."live_events_columns",
+         "posthog_team"."recording_domains",
+         "posthog_team"."human_friendly_comparison_periods",
+         "posthog_team"."cookieless_server_hash_mode",
+         "posthog_team"."revenue_tracking_config",
+         "posthog_team"."primary_dashboard_id",
+         "posthog_team"."default_data_theme",
+         "posthog_team"."extra_settings",
+         "posthog_team"."modifiers",
+         "posthog_team"."correlation_config",
+         "posthog_team"."session_recording_retention_period_days",
+         "posthog_team"."plugins_opt_in",
+         "posthog_team"."opt_out_capture",
+         "posthog_team"."event_names",
+         "posthog_team"."event_names_with_usage",
+         "posthog_team"."event_properties",
+         "posthog_team"."event_properties_with_usage",
+         "posthog_team"."event_properties_numerical",
+         "posthog_team"."external_data_workspace_id",
+         "posthog_team"."external_data_workspace_last_synced_at",
+         "posthog_team"."api_query_rate_limit"
+  FROM "posthog_hogfunction"
+  INNER JOIN "posthog_team" ON ("posthog_hogfunction"."team_id" = "posthog_team"."id")
+  WHERE ("posthog_hogfunction"."team_id" = 99999
+         AND "posthog_hogfunction"."filters" @> '{"filter_test_accounts": true}'::jsonb)
+  '''
+# ---
+# name: TestDecideRemoteConfig.test_decide_doesnt_error_out_when_database_is_down.18
+  '''
+  SELECT "posthog_team"."id",
+         "posthog_team"."uuid",
+         "posthog_team"."organization_id",
+         "posthog_team"."project_id",
+         "posthog_team"."api_token",
+         "posthog_team"."app_urls",
+         "posthog_team"."name",
+         "posthog_team"."slack_incoming_webhook",
+         "posthog_team"."created_at",
+         "posthog_team"."updated_at",
+         "posthog_team"."anonymize_ips",
+         "posthog_team"."completed_snippet_onboarding",
+         "posthog_team"."has_completed_onboarding_for",
+         "posthog_team"."onboarding_tasks",
+         "posthog_team"."ingested_event",
+         "posthog_team"."autocapture_opt_out",
+         "posthog_team"."autocapture_web_vitals_opt_in",
+         "posthog_team"."autocapture_web_vitals_allowed_metrics",
+         "posthog_team"."autocapture_exceptions_opt_in",
+         "posthog_team"."autocapture_exceptions_errors_to_ignore",
+         "posthog_team"."person_processing_opt_out",
+         "posthog_team"."session_recording_opt_in",
+         "posthog_team"."session_recording_sample_rate",
+         "posthog_team"."session_recording_minimum_duration_milliseconds",
+         "posthog_team"."session_recording_linked_flag",
+         "posthog_team"."session_recording_network_payload_capture_config",
+         "posthog_team"."session_recording_url_trigger_config",
+         "posthog_team"."session_recording_url_blocklist_config",
+         "posthog_team"."session_recording_event_trigger_config",
+         "posthog_team"."session_replay_config",
+         "posthog_team"."survey_config",
+         "posthog_team"."capture_console_log_opt_in",
+         "posthog_team"."capture_performance_opt_in",
+         "posthog_team"."capture_dead_clicks",
+         "posthog_team"."surveys_opt_in",
+         "posthog_team"."heatmaps_opt_in",
+         "posthog_team"."flags_persistence_default",
+         "posthog_team"."session_recording_version",
+         "posthog_team"."signup_token",
+         "posthog_team"."is_demo",
+         "posthog_team"."access_control",
+         "posthog_team"."week_start_day",
+         "posthog_team"."inject_web_apps",
+         "posthog_team"."test_account_filters",
+         "posthog_team"."test_account_filters_default_checked",
+         "posthog_team"."path_cleaning_filters",
+         "posthog_team"."timezone",
+         "posthog_team"."data_attributes",
+         "posthog_team"."person_display_name_properties",
+         "posthog_team"."live_events_columns",
+         "posthog_team"."recording_domains",
+         "posthog_team"."human_friendly_comparison_periods",
+         "posthog_team"."cookieless_server_hash_mode",
+         "posthog_team"."revenue_tracking_config",
+         "posthog_team"."primary_dashboard_id",
+         "posthog_team"."default_data_theme",
+         "posthog_team"."extra_settings",
+         "posthog_team"."modifiers",
+         "posthog_team"."correlation_config",
+         "posthog_team"."session_recording_retention_period_days",
+         "posthog_team"."external_data_workspace_id",
+         "posthog_team"."external_data_workspace_last_synced_at",
+         "posthog_team"."api_query_rate_limit"
+  FROM "posthog_team"
+  WHERE "posthog_team"."id" = 99999
+  LIMIT 21
+  '''
+# ---
+# name: TestDecideRemoteConfig.test_decide_doesnt_error_out_when_database_is_down.19
+  '''
+  SELECT "posthog_remoteconfig"."id",
+         "posthog_remoteconfig"."team_id",
+         "posthog_remoteconfig"."config",
+         "posthog_remoteconfig"."updated_at",
+         "posthog_remoteconfig"."synced_at"
+  FROM "posthog_remoteconfig"
+  WHERE "posthog_remoteconfig"."team_id" = 99999
+  LIMIT 21
+  '''
+# ---
+# name: TestDecideRemoteConfig.test_decide_doesnt_error_out_when_database_is_down.2
+  '''
+  SELECT "posthog_team"."id",
+         "posthog_team"."organization_id",
+         "posthog_team"."access_control"
+  FROM "posthog_team"
+  WHERE "posthog_team"."organization_id" IN ('00000000-0000-0000-0000-000000000000'::uuid)
+  '''
+# ---
+# name: TestDecideRemoteConfig.test_decide_doesnt_error_out_when_database_is_down.20
+  '''
+  SELECT "posthog_team"."id",
+         "posthog_team"."uuid",
+         "posthog_team"."organization_id",
+         "posthog_team"."project_id",
+         "posthog_team"."api_token",
+         "posthog_team"."app_urls",
+         "posthog_team"."name",
+         "posthog_team"."slack_incoming_webhook",
+         "posthog_team"."created_at",
+         "posthog_team"."updated_at",
+         "posthog_team"."anonymize_ips",
+         "posthog_team"."completed_snippet_onboarding",
+         "posthog_team"."has_completed_onboarding_for",
+         "posthog_team"."onboarding_tasks",
+         "posthog_team"."ingested_event",
+         "posthog_team"."autocapture_opt_out",
+         "posthog_team"."autocapture_web_vitals_opt_in",
+         "posthog_team"."autocapture_web_vitals_allowed_metrics",
+         "posthog_team"."autocapture_exceptions_opt_in",
+         "posthog_team"."autocapture_exceptions_errors_to_ignore",
+         "posthog_team"."person_processing_opt_out",
+         "posthog_team"."session_recording_opt_in",
+         "posthog_team"."session_recording_sample_rate",
+         "posthog_team"."session_recording_minimum_duration_milliseconds",
+         "posthog_team"."session_recording_linked_flag",
+         "posthog_team"."session_recording_network_payload_capture_config",
+         "posthog_team"."session_recording_url_trigger_config",
+         "posthog_team"."session_recording_url_blocklist_config",
+         "posthog_team"."session_recording_event_trigger_config",
+         "posthog_team"."session_replay_config",
+         "posthog_team"."survey_config",
+         "posthog_team"."capture_console_log_opt_in",
+         "posthog_team"."capture_performance_opt_in",
+         "posthog_team"."capture_dead_clicks",
+         "posthog_team"."surveys_opt_in",
+         "posthog_team"."heatmaps_opt_in",
+         "posthog_team"."flags_persistence_default",
+         "posthog_team"."session_recording_version",
+         "posthog_team"."signup_token",
+         "posthog_team"."is_demo",
+         "posthog_team"."access_control",
+         "posthog_team"."week_start_day",
+         "posthog_team"."inject_web_apps",
+         "posthog_team"."test_account_filters",
+         "posthog_team"."test_account_filters_default_checked",
+         "posthog_team"."path_cleaning_filters",
+         "posthog_team"."timezone",
+         "posthog_team"."data_attributes",
+         "posthog_team"."person_display_name_properties",
+         "posthog_team"."live_events_columns",
+         "posthog_team"."recording_domains",
+         "posthog_team"."human_friendly_comparison_periods",
+         "posthog_team"."cookieless_server_hash_mode",
+         "posthog_team"."revenue_tracking_config",
+         "posthog_team"."primary_dashboard_id",
+         "posthog_team"."default_data_theme",
+         "posthog_team"."extra_settings",
+         "posthog_team"."modifiers",
+         "posthog_team"."correlation_config",
+         "posthog_team"."session_recording_retention_period_days",
+         "posthog_team"."plugins_opt_in",
+         "posthog_team"."opt_out_capture",
+         "posthog_team"."event_names",
+         "posthog_team"."event_names_with_usage",
+         "posthog_team"."event_properties",
+         "posthog_team"."event_properties_with_usage",
+         "posthog_team"."event_properties_numerical",
+         "posthog_team"."external_data_workspace_id",
+         "posthog_team"."external_data_workspace_last_synced_at",
+         "posthog_team"."api_query_rate_limit"
+  FROM "posthog_team"
+  WHERE "posthog_team"."id" = 99999
+  LIMIT 21
+  '''
+# ---
+# name: TestDecideRemoteConfig.test_decide_doesnt_error_out_when_database_is_down.21
+  '''
+  SELECT COUNT(*) AS "__count"
+  FROM "posthog_featureflag"
+  WHERE ("posthog_featureflag"."active"
+         AND NOT "posthog_featureflag"."deleted"
+         AND "posthog_featureflag"."team_id" = 99999)
+  '''
+# ---
+# name: TestDecideRemoteConfig.test_decide_doesnt_error_out_when_database_is_down.22
+  '''
+  SELECT "posthog_survey"."id",
+         "posthog_survey"."team_id",
+         "posthog_survey"."name",
+         "posthog_survey"."description",
+         "posthog_survey"."linked_flag_id",
+         "posthog_survey"."targeting_flag_id",
+         "posthog_survey"."internal_targeting_flag_id",
+         "posthog_survey"."internal_response_sampling_flag_id",
+         "posthog_survey"."type",
+         "posthog_survey"."conditions",
+         "posthog_survey"."questions",
+         "posthog_survey"."appearance",
+         "posthog_survey"."created_at",
+         "posthog_survey"."created_by_id",
+         "posthog_survey"."start_date",
+         "posthog_survey"."end_date",
+         "posthog_survey"."updated_at",
+         "posthog_survey"."archived",
+         "posthog_survey"."responses_limit",
+         "posthog_survey"."response_sampling_start_date",
+         "posthog_survey"."response_sampling_interval_type",
+         "posthog_survey"."response_sampling_interval",
+         "posthog_survey"."response_sampling_limit",
+         "posthog_survey"."response_sampling_daily_limits",
+         "posthog_survey"."iteration_count",
+         "posthog_survey"."iteration_frequency_days",
+         "posthog_survey"."iteration_start_dates",
+         "posthog_survey"."current_iteration",
+         "posthog_survey"."current_iteration_start_date",
+         "posthog_featureflag"."id",
+         "posthog_featureflag"."key",
+         "posthog_featureflag"."name",
+         "posthog_featureflag"."filters",
+         "posthog_featureflag"."rollout_percentage",
+         "posthog_featureflag"."team_id",
+         "posthog_featureflag"."created_by_id",
+         "posthog_featureflag"."created_at",
+         "posthog_featureflag"."deleted",
+         "posthog_featureflag"."active",
+         "posthog_featureflag"."rollback_conditions",
+         "posthog_featureflag"."performed_rollback",
+         "posthog_featureflag"."ensure_experience_continuity",
+         "posthog_featureflag"."usage_dashboard_id",
+         "posthog_featureflag"."has_enriched_analytics",
+         "posthog_featureflag"."is_remote_configuration",
+         T4."id",
+         T4."key",
+         T4."name",
+         T4."filters",
+         T4."rollout_percentage",
+         T4."team_id",
+         T4."created_by_id",
+         T4."created_at",
+         T4."deleted",
+         T4."active",
+         T4."rollback_conditions",
+         T4."performed_rollback",
+         T4."ensure_experience_continuity",
+         T4."usage_dashboard_id",
+         T4."has_enriched_analytics",
+         T4."is_remote_configuration",
+         T5."id",
+         T5."key",
+         T5."name",
+         T5."filters",
+         T5."rollout_percentage",
+         T5."team_id",
+         T5."created_by_id",
+         T5."created_at",
+         T5."deleted",
+         T5."active",
+         T5."rollback_conditions",
+         T5."performed_rollback",
+         T5."ensure_experience_continuity",
+         T5."usage_dashboard_id",
+         T5."has_enriched_analytics",
+         T5."is_remote_configuration"
+  FROM "posthog_survey"
+  LEFT OUTER JOIN "posthog_featureflag" ON ("posthog_survey"."linked_flag_id" = "posthog_featureflag"."id")
+  LEFT OUTER JOIN "posthog_featureflag" T4 ON ("posthog_survey"."targeting_flag_id" = T4."id")
+  LEFT OUTER JOIN "posthog_featureflag" T5 ON ("posthog_survey"."internal_targeting_flag_id" = T5."id")
+  WHERE ("posthog_survey"."team_id" = 99999
+         AND NOT ("posthog_survey"."archived"))
+  '''
+# ---
+# name: TestDecideRemoteConfig.test_decide_doesnt_error_out_when_database_is_down.23
+  '''
+  SELECT "posthog_pluginconfig"."id",
+         "posthog_pluginconfig"."web_token",
+         "posthog_pluginsourcefile"."updated_at",
+         "posthog_plugin"."updated_at",
+         "posthog_pluginconfig"."updated_at"
+  FROM "posthog_pluginconfig"
+  INNER JOIN "posthog_plugin" ON ("posthog_pluginconfig"."plugin_id" = "posthog_plugin"."id")
+  INNER JOIN "posthog_pluginsourcefile" ON ("posthog_plugin"."id" = "posthog_pluginsourcefile"."plugin_id")
+  WHERE ("posthog_pluginconfig"."enabled"
+         AND "posthog_pluginsourcefile"."filename" = 'site.ts'
+         AND "posthog_pluginsourcefile"."status" = 'TRANSPILED'
+         AND "posthog_pluginconfig"."team_id" = 99999)
+  '''
+# ---
+# name: TestDecideRemoteConfig.test_decide_doesnt_error_out_when_database_is_down.24
   '''
   SELECT "posthog_pluginconfig"."id",
          "posthog_pluginsourcefile"."transpiled",
@@ -6717,7 +5051,1685 @@
          AND "posthog_pluginconfig"."team_id" = 99999)
   '''
 # ---
-# name: TestDecideRemoteConfig.test_flag_with_behavioural_cohorts.23
+# name: TestDecideRemoteConfig.test_decide_doesnt_error_out_when_database_is_down.25
+  '''
+  SELECT "posthog_hogfunction"."id",
+         "posthog_hogfunction"."team_id",
+         "posthog_hogfunction"."name",
+         "posthog_hogfunction"."description",
+         "posthog_hogfunction"."created_at",
+         "posthog_hogfunction"."created_by_id",
+         "posthog_hogfunction"."deleted",
+         "posthog_hogfunction"."updated_at",
+         "posthog_hogfunction"."enabled",
+         "posthog_hogfunction"."type",
+         "posthog_hogfunction"."icon_url",
+         "posthog_hogfunction"."hog",
+         "posthog_hogfunction"."bytecode",
+         "posthog_hogfunction"."transpiled",
+         "posthog_hogfunction"."inputs_schema",
+         "posthog_hogfunction"."inputs",
+         "posthog_hogfunction"."encrypted_inputs",
+         "posthog_hogfunction"."filters",
+         "posthog_hogfunction"."mappings",
+         "posthog_hogfunction"."masking",
+         "posthog_hogfunction"."template_id",
+         "posthog_hogfunction"."execution_order",
+         "posthog_team"."id",
+         "posthog_team"."uuid",
+         "posthog_team"."organization_id",
+         "posthog_team"."project_id",
+         "posthog_team"."api_token",
+         "posthog_team"."app_urls",
+         "posthog_team"."name",
+         "posthog_team"."slack_incoming_webhook",
+         "posthog_team"."created_at",
+         "posthog_team"."updated_at",
+         "posthog_team"."anonymize_ips",
+         "posthog_team"."completed_snippet_onboarding",
+         "posthog_team"."has_completed_onboarding_for",
+         "posthog_team"."onboarding_tasks",
+         "posthog_team"."ingested_event",
+         "posthog_team"."autocapture_opt_out",
+         "posthog_team"."autocapture_web_vitals_opt_in",
+         "posthog_team"."autocapture_web_vitals_allowed_metrics",
+         "posthog_team"."autocapture_exceptions_opt_in",
+         "posthog_team"."autocapture_exceptions_errors_to_ignore",
+         "posthog_team"."person_processing_opt_out",
+         "posthog_team"."session_recording_opt_in",
+         "posthog_team"."session_recording_sample_rate",
+         "posthog_team"."session_recording_minimum_duration_milliseconds",
+         "posthog_team"."session_recording_linked_flag",
+         "posthog_team"."session_recording_network_payload_capture_config",
+         "posthog_team"."session_recording_url_trigger_config",
+         "posthog_team"."session_recording_url_blocklist_config",
+         "posthog_team"."session_recording_event_trigger_config",
+         "posthog_team"."session_replay_config",
+         "posthog_team"."survey_config",
+         "posthog_team"."capture_console_log_opt_in",
+         "posthog_team"."capture_performance_opt_in",
+         "posthog_team"."capture_dead_clicks",
+         "posthog_team"."surveys_opt_in",
+         "posthog_team"."heatmaps_opt_in",
+         "posthog_team"."flags_persistence_default",
+         "posthog_team"."session_recording_version",
+         "posthog_team"."signup_token",
+         "posthog_team"."is_demo",
+         "posthog_team"."access_control",
+         "posthog_team"."week_start_day",
+         "posthog_team"."inject_web_apps",
+         "posthog_team"."test_account_filters",
+         "posthog_team"."test_account_filters_default_checked",
+         "posthog_team"."path_cleaning_filters",
+         "posthog_team"."timezone",
+         "posthog_team"."data_attributes",
+         "posthog_team"."person_display_name_properties",
+         "posthog_team"."live_events_columns",
+         "posthog_team"."recording_domains",
+         "posthog_team"."human_friendly_comparison_periods",
+         "posthog_team"."cookieless_server_hash_mode",
+         "posthog_team"."revenue_tracking_config",
+         "posthog_team"."primary_dashboard_id",
+         "posthog_team"."default_data_theme",
+         "posthog_team"."extra_settings",
+         "posthog_team"."modifiers",
+         "posthog_team"."correlation_config",
+         "posthog_team"."session_recording_retention_period_days",
+         "posthog_team"."plugins_opt_in",
+         "posthog_team"."opt_out_capture",
+         "posthog_team"."event_names",
+         "posthog_team"."event_names_with_usage",
+         "posthog_team"."event_properties",
+         "posthog_team"."event_properties_with_usage",
+         "posthog_team"."event_properties_numerical",
+         "posthog_team"."external_data_workspace_id",
+         "posthog_team"."external_data_workspace_last_synced_at",
+         "posthog_team"."api_query_rate_limit"
+  FROM "posthog_hogfunction"
+  INNER JOIN "posthog_team" ON ("posthog_hogfunction"."team_id" = "posthog_team"."id")
+  WHERE (NOT "posthog_hogfunction"."deleted"
+         AND "posthog_hogfunction"."enabled"
+         AND "posthog_hogfunction"."team_id" = 99999
+         AND "posthog_hogfunction"."type" IN ('site_destination',
+                                              'site_app'))
+  '''
+# ---
+# name: TestDecideRemoteConfig.test_decide_doesnt_error_out_when_database_is_down.26
+  '''
+  SELECT 1 AS "a"
+  FROM "posthog_grouptypemapping"
+  WHERE "posthog_grouptypemapping"."project_id" = 99999
+  LIMIT 1
+  '''
+# ---
+# name: TestDecideRemoteConfig.test_decide_doesnt_error_out_when_database_is_down.27
+  '''
+  SELECT "posthog_team"."id",
+         "posthog_team"."uuid",
+         "posthog_team"."organization_id",
+         "posthog_team"."project_id",
+         "posthog_team"."api_token",
+         "posthog_team"."app_urls",
+         "posthog_team"."name",
+         "posthog_team"."slack_incoming_webhook",
+         "posthog_team"."created_at",
+         "posthog_team"."updated_at",
+         "posthog_team"."anonymize_ips",
+         "posthog_team"."completed_snippet_onboarding",
+         "posthog_team"."has_completed_onboarding_for",
+         "posthog_team"."onboarding_tasks",
+         "posthog_team"."ingested_event",
+         "posthog_team"."autocapture_opt_out",
+         "posthog_team"."autocapture_web_vitals_opt_in",
+         "posthog_team"."autocapture_web_vitals_allowed_metrics",
+         "posthog_team"."autocapture_exceptions_opt_in",
+         "posthog_team"."autocapture_exceptions_errors_to_ignore",
+         "posthog_team"."person_processing_opt_out",
+         "posthog_team"."session_recording_opt_in",
+         "posthog_team"."session_recording_sample_rate",
+         "posthog_team"."session_recording_minimum_duration_milliseconds",
+         "posthog_team"."session_recording_linked_flag",
+         "posthog_team"."session_recording_network_payload_capture_config",
+         "posthog_team"."session_recording_url_trigger_config",
+         "posthog_team"."session_recording_url_blocklist_config",
+         "posthog_team"."session_recording_event_trigger_config",
+         "posthog_team"."session_replay_config",
+         "posthog_team"."survey_config",
+         "posthog_team"."capture_console_log_opt_in",
+         "posthog_team"."capture_performance_opt_in",
+         "posthog_team"."capture_dead_clicks",
+         "posthog_team"."surveys_opt_in",
+         "posthog_team"."heatmaps_opt_in",
+         "posthog_team"."flags_persistence_default",
+         "posthog_team"."session_recording_version",
+         "posthog_team"."signup_token",
+         "posthog_team"."is_demo",
+         "posthog_team"."access_control",
+         "posthog_team"."week_start_day",
+         "posthog_team"."inject_web_apps",
+         "posthog_team"."test_account_filters",
+         "posthog_team"."test_account_filters_default_checked",
+         "posthog_team"."path_cleaning_filters",
+         "posthog_team"."timezone",
+         "posthog_team"."data_attributes",
+         "posthog_team"."person_display_name_properties",
+         "posthog_team"."live_events_columns",
+         "posthog_team"."recording_domains",
+         "posthog_team"."human_friendly_comparison_periods",
+         "posthog_team"."cookieless_server_hash_mode",
+         "posthog_team"."revenue_tracking_config",
+         "posthog_team"."primary_dashboard_id",
+         "posthog_team"."default_data_theme",
+         "posthog_team"."extra_settings",
+         "posthog_team"."modifiers",
+         "posthog_team"."correlation_config",
+         "posthog_team"."session_recording_retention_period_days",
+         "posthog_team"."external_data_workspace_id",
+         "posthog_team"."external_data_workspace_last_synced_at",
+         "posthog_team"."api_query_rate_limit"
+  FROM "posthog_team"
+  WHERE "posthog_team"."id" = 99999
+  LIMIT 21
+  '''
+# ---
+# name: TestDecideRemoteConfig.test_decide_doesnt_error_out_when_database_is_down.28
+  '''
+  SELECT "posthog_productintent"."id",
+         "posthog_productintent"."team_id",
+         "posthog_productintent"."created_at",
+         "posthog_productintent"."updated_at",
+         "posthog_productintent"."product_type",
+         "posthog_productintent"."onboarding_completed_at",
+         "posthog_productintent"."activated_at",
+         "posthog_productintent"."activation_last_checked_at"
+  FROM "posthog_productintent"
+  WHERE "posthog_productintent"."team_id" = 99999
+  '''
+# ---
+# name: TestDecideRemoteConfig.test_decide_doesnt_error_out_when_database_is_down.29
+  '''
+  SELECT "posthog_organization"."id",
+         "posthog_organization"."name",
+         "posthog_organization"."slug",
+         "posthog_organization"."logo_media_id",
+         "posthog_organization"."created_at",
+         "posthog_organization"."updated_at",
+         "posthog_organization"."plugins_access_level",
+         "posthog_organization"."for_internal_metrics",
+         "posthog_organization"."is_member_join_email_enabled",
+         "posthog_organization"."is_ai_data_processing_approved",
+         "posthog_organization"."enforce_2fa",
+         "posthog_organization"."is_hipaa",
+         "posthog_organization"."customer_id",
+         "posthog_organization"."available_product_features",
+         "posthog_organization"."usage",
+         "posthog_organization"."never_drop_data",
+         "posthog_organization"."customer_trust_scores",
+         "posthog_organization"."setup_section_2_completed",
+         "posthog_organization"."personalization",
+         "posthog_organization"."domain_whitelist"
+  FROM "posthog_organization"
+  WHERE "posthog_organization"."id" = '00000000-0000-0000-0000-000000000000'::uuid
+  LIMIT 21
+  '''
+# ---
+# name: TestDecideRemoteConfig.test_decide_doesnt_error_out_when_database_is_down.3
+  '''
+  SELECT "posthog_team"."id",
+         "posthog_team"."uuid",
+         "posthog_team"."organization_id",
+         "posthog_team"."project_id",
+         "posthog_team"."api_token",
+         "posthog_team"."app_urls",
+         "posthog_team"."name",
+         "posthog_team"."slack_incoming_webhook",
+         "posthog_team"."created_at",
+         "posthog_team"."updated_at",
+         "posthog_team"."anonymize_ips",
+         "posthog_team"."completed_snippet_onboarding",
+         "posthog_team"."has_completed_onboarding_for",
+         "posthog_team"."onboarding_tasks",
+         "posthog_team"."ingested_event",
+         "posthog_team"."autocapture_opt_out",
+         "posthog_team"."autocapture_web_vitals_opt_in",
+         "posthog_team"."autocapture_web_vitals_allowed_metrics",
+         "posthog_team"."autocapture_exceptions_opt_in",
+         "posthog_team"."autocapture_exceptions_errors_to_ignore",
+         "posthog_team"."person_processing_opt_out",
+         "posthog_team"."session_recording_opt_in",
+         "posthog_team"."session_recording_sample_rate",
+         "posthog_team"."session_recording_minimum_duration_milliseconds",
+         "posthog_team"."session_recording_linked_flag",
+         "posthog_team"."session_recording_network_payload_capture_config",
+         "posthog_team"."session_recording_url_trigger_config",
+         "posthog_team"."session_recording_url_blocklist_config",
+         "posthog_team"."session_recording_event_trigger_config",
+         "posthog_team"."session_replay_config",
+         "posthog_team"."survey_config",
+         "posthog_team"."capture_console_log_opt_in",
+         "posthog_team"."capture_performance_opt_in",
+         "posthog_team"."capture_dead_clicks",
+         "posthog_team"."surveys_opt_in",
+         "posthog_team"."heatmaps_opt_in",
+         "posthog_team"."flags_persistence_default",
+         "posthog_team"."session_recording_version",
+         "posthog_team"."signup_token",
+         "posthog_team"."is_demo",
+         "posthog_team"."access_control",
+         "posthog_team"."week_start_day",
+         "posthog_team"."inject_web_apps",
+         "posthog_team"."test_account_filters",
+         "posthog_team"."test_account_filters_default_checked",
+         "posthog_team"."path_cleaning_filters",
+         "posthog_team"."timezone",
+         "posthog_team"."data_attributes",
+         "posthog_team"."person_display_name_properties",
+         "posthog_team"."live_events_columns",
+         "posthog_team"."recording_domains",
+         "posthog_team"."human_friendly_comparison_periods",
+         "posthog_team"."cookieless_server_hash_mode",
+         "posthog_team"."revenue_tracking_config",
+         "posthog_team"."primary_dashboard_id",
+         "posthog_team"."default_data_theme",
+         "posthog_team"."extra_settings",
+         "posthog_team"."modifiers",
+         "posthog_team"."correlation_config",
+         "posthog_team"."session_recording_retention_period_days",
+         "posthog_team"."plugins_opt_in",
+         "posthog_team"."opt_out_capture",
+         "posthog_team"."event_names",
+         "posthog_team"."event_names_with_usage",
+         "posthog_team"."event_properties",
+         "posthog_team"."event_properties_with_usage",
+         "posthog_team"."event_properties_numerical",
+         "posthog_team"."external_data_workspace_id",
+         "posthog_team"."external_data_workspace_last_synced_at",
+         "posthog_team"."api_query_rate_limit"
+  FROM "posthog_team"
+  WHERE "posthog_team"."id" = 99999
+  LIMIT 21
+  '''
+# ---
+# name: TestDecideRemoteConfig.test_decide_doesnt_error_out_when_database_is_down.30
+  '''
+  SELECT "posthog_datacolortheme"."id"
+  FROM "posthog_datacolortheme"
+  WHERE "posthog_datacolortheme"."team_id" IS NULL
+  ORDER BY "posthog_datacolortheme"."id" ASC
+  LIMIT 1
+  '''
+# ---
+# name: TestDecideRemoteConfig.test_decide_doesnt_error_out_when_database_is_down.31
+  '''
+  SELECT "posthog_productintent"."product_type",
+         "posthog_productintent"."created_at",
+         "posthog_productintent"."onboarding_completed_at",
+         "posthog_productintent"."updated_at"
+  FROM "posthog_productintent"
+  WHERE "posthog_productintent"."team_id" = 99999
+  '''
+# ---
+# name: TestDecideRemoteConfig.test_decide_doesnt_error_out_when_database_is_down.32
+  '''
+  SELECT "posthog_user"."id",
+         "posthog_user"."password",
+         "posthog_user"."last_login",
+         "posthog_user"."first_name",
+         "posthog_user"."last_name",
+         "posthog_user"."is_staff",
+         "posthog_user"."date_joined",
+         "posthog_user"."uuid",
+         "posthog_user"."current_organization_id",
+         "posthog_user"."current_team_id",
+         "posthog_user"."email",
+         "posthog_user"."pending_email",
+         "posthog_user"."temporary_token",
+         "posthog_user"."distinct_id",
+         "posthog_user"."is_email_verified",
+         "posthog_user"."has_seen_product_intro_for",
+         "posthog_user"."strapi_id",
+         "posthog_user"."is_active",
+         "posthog_user"."role_at_organization",
+         "posthog_user"."theme_mode",
+         "posthog_user"."partial_notification_settings",
+         "posthog_user"."anonymize_data",
+         "posthog_user"."toolbar_mode",
+         "posthog_user"."hedgehog_config",
+         "posthog_user"."events_column_config",
+         "posthog_user"."email_opt_in"
+  FROM "posthog_user"
+  WHERE "posthog_user"."id" = 99999
+  LIMIT 21
+  '''
+# ---
+# name: TestDecideRemoteConfig.test_decide_doesnt_error_out_when_database_is_down.33
+  '''
+  SELECT "posthog_remoteconfig"."id",
+         "posthog_remoteconfig"."team_id",
+         "posthog_remoteconfig"."config",
+         "posthog_remoteconfig"."updated_at",
+         "posthog_remoteconfig"."synced_at"
+  FROM "posthog_remoteconfig"
+  WHERE "posthog_remoteconfig"."team_id" = 99999
+  LIMIT 21
+  '''
+# ---
+# name: TestDecideRemoteConfig.test_decide_doesnt_error_out_when_database_is_down.34
+  '''
+  SELECT "posthog_team"."id",
+         "posthog_team"."uuid",
+         "posthog_team"."organization_id",
+         "posthog_team"."project_id",
+         "posthog_team"."api_token",
+         "posthog_team"."app_urls",
+         "posthog_team"."name",
+         "posthog_team"."slack_incoming_webhook",
+         "posthog_team"."created_at",
+         "posthog_team"."updated_at",
+         "posthog_team"."anonymize_ips",
+         "posthog_team"."completed_snippet_onboarding",
+         "posthog_team"."has_completed_onboarding_for",
+         "posthog_team"."onboarding_tasks",
+         "posthog_team"."ingested_event",
+         "posthog_team"."autocapture_opt_out",
+         "posthog_team"."autocapture_web_vitals_opt_in",
+         "posthog_team"."autocapture_web_vitals_allowed_metrics",
+         "posthog_team"."autocapture_exceptions_opt_in",
+         "posthog_team"."autocapture_exceptions_errors_to_ignore",
+         "posthog_team"."person_processing_opt_out",
+         "posthog_team"."session_recording_opt_in",
+         "posthog_team"."session_recording_sample_rate",
+         "posthog_team"."session_recording_minimum_duration_milliseconds",
+         "posthog_team"."session_recording_linked_flag",
+         "posthog_team"."session_recording_network_payload_capture_config",
+         "posthog_team"."session_recording_url_trigger_config",
+         "posthog_team"."session_recording_url_blocklist_config",
+         "posthog_team"."session_recording_event_trigger_config",
+         "posthog_team"."session_replay_config",
+         "posthog_team"."survey_config",
+         "posthog_team"."capture_console_log_opt_in",
+         "posthog_team"."capture_performance_opt_in",
+         "posthog_team"."capture_dead_clicks",
+         "posthog_team"."surveys_opt_in",
+         "posthog_team"."heatmaps_opt_in",
+         "posthog_team"."flags_persistence_default",
+         "posthog_team"."session_recording_version",
+         "posthog_team"."signup_token",
+         "posthog_team"."is_demo",
+         "posthog_team"."access_control",
+         "posthog_team"."week_start_day",
+         "posthog_team"."inject_web_apps",
+         "posthog_team"."test_account_filters",
+         "posthog_team"."test_account_filters_default_checked",
+         "posthog_team"."path_cleaning_filters",
+         "posthog_team"."timezone",
+         "posthog_team"."data_attributes",
+         "posthog_team"."person_display_name_properties",
+         "posthog_team"."live_events_columns",
+         "posthog_team"."recording_domains",
+         "posthog_team"."human_friendly_comparison_periods",
+         "posthog_team"."cookieless_server_hash_mode",
+         "posthog_team"."revenue_tracking_config",
+         "posthog_team"."primary_dashboard_id",
+         "posthog_team"."default_data_theme",
+         "posthog_team"."extra_settings",
+         "posthog_team"."modifiers",
+         "posthog_team"."correlation_config",
+         "posthog_team"."session_recording_retention_period_days",
+         "posthog_team"."plugins_opt_in",
+         "posthog_team"."opt_out_capture",
+         "posthog_team"."event_names",
+         "posthog_team"."event_names_with_usage",
+         "posthog_team"."event_properties",
+         "posthog_team"."event_properties_with_usage",
+         "posthog_team"."event_properties_numerical",
+         "posthog_team"."external_data_workspace_id",
+         "posthog_team"."external_data_workspace_last_synced_at",
+         "posthog_team"."api_query_rate_limit"
+  FROM "posthog_team"
+  WHERE "posthog_team"."id" = 99999
+  LIMIT 21
+  '''
+# ---
+# name: TestDecideRemoteConfig.test_decide_doesnt_error_out_when_database_is_down.35
+  '''
+  SELECT COUNT(*) AS "__count"
+  FROM "posthog_featureflag"
+  WHERE ("posthog_featureflag"."active"
+         AND NOT "posthog_featureflag"."deleted"
+         AND "posthog_featureflag"."team_id" = 99999)
+  '''
+# ---
+# name: TestDecideRemoteConfig.test_decide_doesnt_error_out_when_database_is_down.36
+  '''
+  SELECT "posthog_survey"."id",
+         "posthog_survey"."team_id",
+         "posthog_survey"."name",
+         "posthog_survey"."description",
+         "posthog_survey"."linked_flag_id",
+         "posthog_survey"."targeting_flag_id",
+         "posthog_survey"."internal_targeting_flag_id",
+         "posthog_survey"."internal_response_sampling_flag_id",
+         "posthog_survey"."type",
+         "posthog_survey"."conditions",
+         "posthog_survey"."questions",
+         "posthog_survey"."appearance",
+         "posthog_survey"."created_at",
+         "posthog_survey"."created_by_id",
+         "posthog_survey"."start_date",
+         "posthog_survey"."end_date",
+         "posthog_survey"."updated_at",
+         "posthog_survey"."archived",
+         "posthog_survey"."responses_limit",
+         "posthog_survey"."response_sampling_start_date",
+         "posthog_survey"."response_sampling_interval_type",
+         "posthog_survey"."response_sampling_interval",
+         "posthog_survey"."response_sampling_limit",
+         "posthog_survey"."response_sampling_daily_limits",
+         "posthog_survey"."iteration_count",
+         "posthog_survey"."iteration_frequency_days",
+         "posthog_survey"."iteration_start_dates",
+         "posthog_survey"."current_iteration",
+         "posthog_survey"."current_iteration_start_date",
+         "posthog_featureflag"."id",
+         "posthog_featureflag"."key",
+         "posthog_featureflag"."name",
+         "posthog_featureflag"."filters",
+         "posthog_featureflag"."rollout_percentage",
+         "posthog_featureflag"."team_id",
+         "posthog_featureflag"."created_by_id",
+         "posthog_featureflag"."created_at",
+         "posthog_featureflag"."deleted",
+         "posthog_featureflag"."active",
+         "posthog_featureflag"."rollback_conditions",
+         "posthog_featureflag"."performed_rollback",
+         "posthog_featureflag"."ensure_experience_continuity",
+         "posthog_featureflag"."usage_dashboard_id",
+         "posthog_featureflag"."has_enriched_analytics",
+         "posthog_featureflag"."is_remote_configuration",
+         T4."id",
+         T4."key",
+         T4."name",
+         T4."filters",
+         T4."rollout_percentage",
+         T4."team_id",
+         T4."created_by_id",
+         T4."created_at",
+         T4."deleted",
+         T4."active",
+         T4."rollback_conditions",
+         T4."performed_rollback",
+         T4."ensure_experience_continuity",
+         T4."usage_dashboard_id",
+         T4."has_enriched_analytics",
+         T4."is_remote_configuration",
+         T5."id",
+         T5."key",
+         T5."name",
+         T5."filters",
+         T5."rollout_percentage",
+         T5."team_id",
+         T5."created_by_id",
+         T5."created_at",
+         T5."deleted",
+         T5."active",
+         T5."rollback_conditions",
+         T5."performed_rollback",
+         T5."ensure_experience_continuity",
+         T5."usage_dashboard_id",
+         T5."has_enriched_analytics",
+         T5."is_remote_configuration"
+  FROM "posthog_survey"
+  LEFT OUTER JOIN "posthog_featureflag" ON ("posthog_survey"."linked_flag_id" = "posthog_featureflag"."id")
+  LEFT OUTER JOIN "posthog_featureflag" T4 ON ("posthog_survey"."targeting_flag_id" = T4."id")
+  LEFT OUTER JOIN "posthog_featureflag" T5 ON ("posthog_survey"."internal_targeting_flag_id" = T5."id")
+  WHERE ("posthog_survey"."team_id" = 99999
+         AND NOT ("posthog_survey"."archived"))
+  '''
+# ---
+# name: TestDecideRemoteConfig.test_decide_doesnt_error_out_when_database_is_down.37
+  '''
+  SELECT "posthog_pluginconfig"."id",
+         "posthog_pluginconfig"."web_token",
+         "posthog_pluginsourcefile"."updated_at",
+         "posthog_plugin"."updated_at",
+         "posthog_pluginconfig"."updated_at"
+  FROM "posthog_pluginconfig"
+  INNER JOIN "posthog_plugin" ON ("posthog_pluginconfig"."plugin_id" = "posthog_plugin"."id")
+  INNER JOIN "posthog_pluginsourcefile" ON ("posthog_plugin"."id" = "posthog_pluginsourcefile"."plugin_id")
+  WHERE ("posthog_pluginconfig"."enabled"
+         AND "posthog_pluginsourcefile"."filename" = 'site.ts'
+         AND "posthog_pluginsourcefile"."status" = 'TRANSPILED'
+         AND "posthog_pluginconfig"."team_id" = 99999)
+  '''
+# ---
+# name: TestDecideRemoteConfig.test_decide_doesnt_error_out_when_database_is_down.38
+  '''
+  SELECT "posthog_pluginconfig"."id",
+         "posthog_pluginsourcefile"."transpiled",
+         "posthog_pluginconfig"."web_token",
+         "posthog_plugin"."config_schema",
+         "posthog_pluginconfig"."config"
+  FROM "posthog_pluginconfig"
+  INNER JOIN "posthog_plugin" ON ("posthog_pluginconfig"."plugin_id" = "posthog_plugin"."id")
+  INNER JOIN "posthog_pluginsourcefile" ON ("posthog_plugin"."id" = "posthog_pluginsourcefile"."plugin_id")
+  WHERE ("posthog_pluginconfig"."enabled"
+         AND "posthog_pluginsourcefile"."filename" = 'site.ts'
+         AND "posthog_pluginsourcefile"."status" = 'TRANSPILED'
+         AND "posthog_pluginconfig"."team_id" = 99999)
+  '''
+# ---
+# name: TestDecideRemoteConfig.test_decide_doesnt_error_out_when_database_is_down.39
+  '''
+  SELECT "posthog_hogfunction"."id",
+         "posthog_hogfunction"."team_id",
+         "posthog_hogfunction"."name",
+         "posthog_hogfunction"."description",
+         "posthog_hogfunction"."created_at",
+         "posthog_hogfunction"."created_by_id",
+         "posthog_hogfunction"."deleted",
+         "posthog_hogfunction"."updated_at",
+         "posthog_hogfunction"."enabled",
+         "posthog_hogfunction"."type",
+         "posthog_hogfunction"."icon_url",
+         "posthog_hogfunction"."hog",
+         "posthog_hogfunction"."bytecode",
+         "posthog_hogfunction"."transpiled",
+         "posthog_hogfunction"."inputs_schema",
+         "posthog_hogfunction"."inputs",
+         "posthog_hogfunction"."encrypted_inputs",
+         "posthog_hogfunction"."filters",
+         "posthog_hogfunction"."mappings",
+         "posthog_hogfunction"."masking",
+         "posthog_hogfunction"."template_id",
+         "posthog_hogfunction"."execution_order",
+         "posthog_team"."id",
+         "posthog_team"."uuid",
+         "posthog_team"."organization_id",
+         "posthog_team"."project_id",
+         "posthog_team"."api_token",
+         "posthog_team"."app_urls",
+         "posthog_team"."name",
+         "posthog_team"."slack_incoming_webhook",
+         "posthog_team"."created_at",
+         "posthog_team"."updated_at",
+         "posthog_team"."anonymize_ips",
+         "posthog_team"."completed_snippet_onboarding",
+         "posthog_team"."has_completed_onboarding_for",
+         "posthog_team"."onboarding_tasks",
+         "posthog_team"."ingested_event",
+         "posthog_team"."autocapture_opt_out",
+         "posthog_team"."autocapture_web_vitals_opt_in",
+         "posthog_team"."autocapture_web_vitals_allowed_metrics",
+         "posthog_team"."autocapture_exceptions_opt_in",
+         "posthog_team"."autocapture_exceptions_errors_to_ignore",
+         "posthog_team"."person_processing_opt_out",
+         "posthog_team"."session_recording_opt_in",
+         "posthog_team"."session_recording_sample_rate",
+         "posthog_team"."session_recording_minimum_duration_milliseconds",
+         "posthog_team"."session_recording_linked_flag",
+         "posthog_team"."session_recording_network_payload_capture_config",
+         "posthog_team"."session_recording_url_trigger_config",
+         "posthog_team"."session_recording_url_blocklist_config",
+         "posthog_team"."session_recording_event_trigger_config",
+         "posthog_team"."session_replay_config",
+         "posthog_team"."survey_config",
+         "posthog_team"."capture_console_log_opt_in",
+         "posthog_team"."capture_performance_opt_in",
+         "posthog_team"."capture_dead_clicks",
+         "posthog_team"."surveys_opt_in",
+         "posthog_team"."heatmaps_opt_in",
+         "posthog_team"."flags_persistence_default",
+         "posthog_team"."session_recording_version",
+         "posthog_team"."signup_token",
+         "posthog_team"."is_demo",
+         "posthog_team"."access_control",
+         "posthog_team"."week_start_day",
+         "posthog_team"."inject_web_apps",
+         "posthog_team"."test_account_filters",
+         "posthog_team"."test_account_filters_default_checked",
+         "posthog_team"."path_cleaning_filters",
+         "posthog_team"."timezone",
+         "posthog_team"."data_attributes",
+         "posthog_team"."person_display_name_properties",
+         "posthog_team"."live_events_columns",
+         "posthog_team"."recording_domains",
+         "posthog_team"."human_friendly_comparison_periods",
+         "posthog_team"."cookieless_server_hash_mode",
+         "posthog_team"."revenue_tracking_config",
+         "posthog_team"."primary_dashboard_id",
+         "posthog_team"."default_data_theme",
+         "posthog_team"."extra_settings",
+         "posthog_team"."modifiers",
+         "posthog_team"."correlation_config",
+         "posthog_team"."session_recording_retention_period_days",
+         "posthog_team"."plugins_opt_in",
+         "posthog_team"."opt_out_capture",
+         "posthog_team"."event_names",
+         "posthog_team"."event_names_with_usage",
+         "posthog_team"."event_properties",
+         "posthog_team"."event_properties_with_usage",
+         "posthog_team"."event_properties_numerical",
+         "posthog_team"."external_data_workspace_id",
+         "posthog_team"."external_data_workspace_last_synced_at",
+         "posthog_team"."api_query_rate_limit"
+  FROM "posthog_hogfunction"
+  INNER JOIN "posthog_team" ON ("posthog_hogfunction"."team_id" = "posthog_team"."id")
+  WHERE (NOT "posthog_hogfunction"."deleted"
+         AND "posthog_hogfunction"."enabled"
+         AND "posthog_hogfunction"."team_id" = 99999
+         AND "posthog_hogfunction"."type" IN ('site_destination',
+                                              'site_app'))
+  '''
+# ---
+# name: TestDecideRemoteConfig.test_decide_doesnt_error_out_when_database_is_down.4
+  '''
+  SELECT "posthog_organizationmembership"."id",
+         "posthog_organizationmembership"."organization_id",
+         "posthog_organizationmembership"."user_id",
+         "posthog_organizationmembership"."level",
+         "posthog_organizationmembership"."joined_at",
+         "posthog_organizationmembership"."updated_at",
+         "posthog_organization"."id",
+         "posthog_organization"."name",
+         "posthog_organization"."slug",
+         "posthog_organization"."logo_media_id",
+         "posthog_organization"."created_at",
+         "posthog_organization"."updated_at",
+         "posthog_organization"."plugins_access_level",
+         "posthog_organization"."for_internal_metrics",
+         "posthog_organization"."is_member_join_email_enabled",
+         "posthog_organization"."is_ai_data_processing_approved",
+         "posthog_organization"."enforce_2fa",
+         "posthog_organization"."is_hipaa",
+         "posthog_organization"."customer_id",
+         "posthog_organization"."available_product_features",
+         "posthog_organization"."usage",
+         "posthog_organization"."never_drop_data",
+         "posthog_organization"."customer_trust_scores",
+         "posthog_organization"."setup_section_2_completed",
+         "posthog_organization"."personalization",
+         "posthog_organization"."domain_whitelist"
+  FROM "posthog_organizationmembership"
+  INNER JOIN "posthog_organization" ON ("posthog_organizationmembership"."organization_id" = "posthog_organization"."id")
+  WHERE ("posthog_organizationmembership"."organization_id" = '00000000-0000-0000-0000-000000000000'::uuid
+         AND "posthog_organizationmembership"."user_id" = 99999)
+  LIMIT 21
+  '''
+# ---
+# name: TestDecideRemoteConfig.test_decide_doesnt_error_out_when_database_is_down.40
+  '''
+  SELECT "posthog_featureflag"."id",
+         "posthog_featureflag"."key",
+         "posthog_featureflag"."name",
+         "posthog_featureflag"."filters",
+         "posthog_featureflag"."rollout_percentage",
+         "posthog_featureflag"."team_id",
+         "posthog_featureflag"."created_by_id",
+         "posthog_featureflag"."created_at",
+         "posthog_featureflag"."deleted",
+         "posthog_featureflag"."active",
+         "posthog_featureflag"."rollback_conditions",
+         "posthog_featureflag"."performed_rollback",
+         "posthog_featureflag"."ensure_experience_continuity",
+         "posthog_featureflag"."usage_dashboard_id",
+         "posthog_featureflag"."has_enriched_analytics",
+         "posthog_featureflag"."is_remote_configuration"
+  FROM "posthog_featureflag"
+  WHERE ("posthog_featureflag"."active"
+         AND NOT "posthog_featureflag"."deleted"
+         AND "posthog_featureflag"."team_id" = 99999)
+  '''
+# ---
+# name: TestDecideRemoteConfig.test_decide_doesnt_error_out_when_database_is_down.41
+  '''
+  SELECT "posthog_remoteconfig"."id",
+         "posthog_remoteconfig"."team_id",
+         "posthog_remoteconfig"."config",
+         "posthog_remoteconfig"."updated_at",
+         "posthog_remoteconfig"."synced_at"
+  FROM "posthog_remoteconfig"
+  WHERE "posthog_remoteconfig"."team_id" = 99999
+  LIMIT 21
+  '''
+# ---
+# name: TestDecideRemoteConfig.test_decide_doesnt_error_out_when_database_is_down.42
+  '''
+  SELECT "posthog_team"."id",
+         "posthog_team"."uuid",
+         "posthog_team"."organization_id",
+         "posthog_team"."project_id",
+         "posthog_team"."api_token",
+         "posthog_team"."app_urls",
+         "posthog_team"."name",
+         "posthog_team"."slack_incoming_webhook",
+         "posthog_team"."created_at",
+         "posthog_team"."updated_at",
+         "posthog_team"."anonymize_ips",
+         "posthog_team"."completed_snippet_onboarding",
+         "posthog_team"."has_completed_onboarding_for",
+         "posthog_team"."onboarding_tasks",
+         "posthog_team"."ingested_event",
+         "posthog_team"."autocapture_opt_out",
+         "posthog_team"."autocapture_web_vitals_opt_in",
+         "posthog_team"."autocapture_web_vitals_allowed_metrics",
+         "posthog_team"."autocapture_exceptions_opt_in",
+         "posthog_team"."autocapture_exceptions_errors_to_ignore",
+         "posthog_team"."person_processing_opt_out",
+         "posthog_team"."session_recording_opt_in",
+         "posthog_team"."session_recording_sample_rate",
+         "posthog_team"."session_recording_minimum_duration_milliseconds",
+         "posthog_team"."session_recording_linked_flag",
+         "posthog_team"."session_recording_network_payload_capture_config",
+         "posthog_team"."session_recording_url_trigger_config",
+         "posthog_team"."session_recording_url_blocklist_config",
+         "posthog_team"."session_recording_event_trigger_config",
+         "posthog_team"."session_replay_config",
+         "posthog_team"."survey_config",
+         "posthog_team"."capture_console_log_opt_in",
+         "posthog_team"."capture_performance_opt_in",
+         "posthog_team"."capture_dead_clicks",
+         "posthog_team"."surveys_opt_in",
+         "posthog_team"."heatmaps_opt_in",
+         "posthog_team"."flags_persistence_default",
+         "posthog_team"."session_recording_version",
+         "posthog_team"."signup_token",
+         "posthog_team"."is_demo",
+         "posthog_team"."access_control",
+         "posthog_team"."week_start_day",
+         "posthog_team"."inject_web_apps",
+         "posthog_team"."test_account_filters",
+         "posthog_team"."test_account_filters_default_checked",
+         "posthog_team"."path_cleaning_filters",
+         "posthog_team"."timezone",
+         "posthog_team"."data_attributes",
+         "posthog_team"."person_display_name_properties",
+         "posthog_team"."live_events_columns",
+         "posthog_team"."recording_domains",
+         "posthog_team"."human_friendly_comparison_periods",
+         "posthog_team"."cookieless_server_hash_mode",
+         "posthog_team"."revenue_tracking_config",
+         "posthog_team"."primary_dashboard_id",
+         "posthog_team"."default_data_theme",
+         "posthog_team"."extra_settings",
+         "posthog_team"."modifiers",
+         "posthog_team"."correlation_config",
+         "posthog_team"."session_recording_retention_period_days",
+         "posthog_team"."plugins_opt_in",
+         "posthog_team"."opt_out_capture",
+         "posthog_team"."event_names",
+         "posthog_team"."event_names_with_usage",
+         "posthog_team"."event_properties",
+         "posthog_team"."event_properties_with_usage",
+         "posthog_team"."event_properties_numerical",
+         "posthog_team"."external_data_workspace_id",
+         "posthog_team"."external_data_workspace_last_synced_at",
+         "posthog_team"."api_query_rate_limit"
+  FROM "posthog_team"
+  WHERE "posthog_team"."id" = 99999
+  LIMIT 21
+  '''
+# ---
+# name: TestDecideRemoteConfig.test_decide_doesnt_error_out_when_database_is_down.43
+  '''
+  SELECT COUNT(*) AS "__count"
+  FROM "posthog_featureflag"
+  WHERE ("posthog_featureflag"."active"
+         AND NOT "posthog_featureflag"."deleted"
+         AND "posthog_featureflag"."team_id" = 99999)
+  '''
+# ---
+# name: TestDecideRemoteConfig.test_decide_doesnt_error_out_when_database_is_down.44
+  '''
+  SELECT "posthog_survey"."id",
+         "posthog_survey"."team_id",
+         "posthog_survey"."name",
+         "posthog_survey"."description",
+         "posthog_survey"."linked_flag_id",
+         "posthog_survey"."targeting_flag_id",
+         "posthog_survey"."internal_targeting_flag_id",
+         "posthog_survey"."internal_response_sampling_flag_id",
+         "posthog_survey"."type",
+         "posthog_survey"."conditions",
+         "posthog_survey"."questions",
+         "posthog_survey"."appearance",
+         "posthog_survey"."created_at",
+         "posthog_survey"."created_by_id",
+         "posthog_survey"."start_date",
+         "posthog_survey"."end_date",
+         "posthog_survey"."updated_at",
+         "posthog_survey"."archived",
+         "posthog_survey"."responses_limit",
+         "posthog_survey"."response_sampling_start_date",
+         "posthog_survey"."response_sampling_interval_type",
+         "posthog_survey"."response_sampling_interval",
+         "posthog_survey"."response_sampling_limit",
+         "posthog_survey"."response_sampling_daily_limits",
+         "posthog_survey"."iteration_count",
+         "posthog_survey"."iteration_frequency_days",
+         "posthog_survey"."iteration_start_dates",
+         "posthog_survey"."current_iteration",
+         "posthog_survey"."current_iteration_start_date",
+         "posthog_featureflag"."id",
+         "posthog_featureflag"."key",
+         "posthog_featureflag"."name",
+         "posthog_featureflag"."filters",
+         "posthog_featureflag"."rollout_percentage",
+         "posthog_featureflag"."team_id",
+         "posthog_featureflag"."created_by_id",
+         "posthog_featureflag"."created_at",
+         "posthog_featureflag"."deleted",
+         "posthog_featureflag"."active",
+         "posthog_featureflag"."rollback_conditions",
+         "posthog_featureflag"."performed_rollback",
+         "posthog_featureflag"."ensure_experience_continuity",
+         "posthog_featureflag"."usage_dashboard_id",
+         "posthog_featureflag"."has_enriched_analytics",
+         "posthog_featureflag"."is_remote_configuration",
+         T4."id",
+         T4."key",
+         T4."name",
+         T4."filters",
+         T4."rollout_percentage",
+         T4."team_id",
+         T4."created_by_id",
+         T4."created_at",
+         T4."deleted",
+         T4."active",
+         T4."rollback_conditions",
+         T4."performed_rollback",
+         T4."ensure_experience_continuity",
+         T4."usage_dashboard_id",
+         T4."has_enriched_analytics",
+         T4."is_remote_configuration",
+         T5."id",
+         T5."key",
+         T5."name",
+         T5."filters",
+         T5."rollout_percentage",
+         T5."team_id",
+         T5."created_by_id",
+         T5."created_at",
+         T5."deleted",
+         T5."active",
+         T5."rollback_conditions",
+         T5."performed_rollback",
+         T5."ensure_experience_continuity",
+         T5."usage_dashboard_id",
+         T5."has_enriched_analytics",
+         T5."is_remote_configuration"
+  FROM "posthog_survey"
+  LEFT OUTER JOIN "posthog_featureflag" ON ("posthog_survey"."linked_flag_id" = "posthog_featureflag"."id")
+  LEFT OUTER JOIN "posthog_featureflag" T4 ON ("posthog_survey"."targeting_flag_id" = T4."id")
+  LEFT OUTER JOIN "posthog_featureflag" T5 ON ("posthog_survey"."internal_targeting_flag_id" = T5."id")
+  WHERE ("posthog_survey"."team_id" = 99999
+         AND NOT ("posthog_survey"."archived"))
+  '''
+# ---
+# name: TestDecideRemoteConfig.test_decide_doesnt_error_out_when_database_is_down.45
+  '''
+  SELECT "posthog_pluginconfig"."id",
+         "posthog_pluginconfig"."web_token",
+         "posthog_pluginsourcefile"."updated_at",
+         "posthog_plugin"."updated_at",
+         "posthog_pluginconfig"."updated_at"
+  FROM "posthog_pluginconfig"
+  INNER JOIN "posthog_plugin" ON ("posthog_pluginconfig"."plugin_id" = "posthog_plugin"."id")
+  INNER JOIN "posthog_pluginsourcefile" ON ("posthog_plugin"."id" = "posthog_pluginsourcefile"."plugin_id")
+  WHERE ("posthog_pluginconfig"."enabled"
+         AND "posthog_pluginsourcefile"."filename" = 'site.ts'
+         AND "posthog_pluginsourcefile"."status" = 'TRANSPILED'
+         AND "posthog_pluginconfig"."team_id" = 99999)
+  '''
+# ---
+# name: TestDecideRemoteConfig.test_decide_doesnt_error_out_when_database_is_down.46
+  '''
+  SELECT "posthog_pluginconfig"."id",
+         "posthog_pluginsourcefile"."transpiled",
+         "posthog_pluginconfig"."web_token",
+         "posthog_plugin"."config_schema",
+         "posthog_pluginconfig"."config"
+  FROM "posthog_pluginconfig"
+  INNER JOIN "posthog_plugin" ON ("posthog_pluginconfig"."plugin_id" = "posthog_plugin"."id")
+  INNER JOIN "posthog_pluginsourcefile" ON ("posthog_plugin"."id" = "posthog_pluginsourcefile"."plugin_id")
+  WHERE ("posthog_pluginconfig"."enabled"
+         AND "posthog_pluginsourcefile"."filename" = 'site.ts'
+         AND "posthog_pluginsourcefile"."status" = 'TRANSPILED'
+         AND "posthog_pluginconfig"."team_id" = 99999)
+  '''
+# ---
+# name: TestDecideRemoteConfig.test_decide_doesnt_error_out_when_database_is_down.47
+  '''
+  SELECT "posthog_hogfunction"."id",
+         "posthog_hogfunction"."team_id",
+         "posthog_hogfunction"."name",
+         "posthog_hogfunction"."description",
+         "posthog_hogfunction"."created_at",
+         "posthog_hogfunction"."created_by_id",
+         "posthog_hogfunction"."deleted",
+         "posthog_hogfunction"."updated_at",
+         "posthog_hogfunction"."enabled",
+         "posthog_hogfunction"."type",
+         "posthog_hogfunction"."icon_url",
+         "posthog_hogfunction"."hog",
+         "posthog_hogfunction"."bytecode",
+         "posthog_hogfunction"."transpiled",
+         "posthog_hogfunction"."inputs_schema",
+         "posthog_hogfunction"."inputs",
+         "posthog_hogfunction"."encrypted_inputs",
+         "posthog_hogfunction"."filters",
+         "posthog_hogfunction"."mappings",
+         "posthog_hogfunction"."masking",
+         "posthog_hogfunction"."template_id",
+         "posthog_hogfunction"."execution_order",
+         "posthog_team"."id",
+         "posthog_team"."uuid",
+         "posthog_team"."organization_id",
+         "posthog_team"."project_id",
+         "posthog_team"."api_token",
+         "posthog_team"."app_urls",
+         "posthog_team"."name",
+         "posthog_team"."slack_incoming_webhook",
+         "posthog_team"."created_at",
+         "posthog_team"."updated_at",
+         "posthog_team"."anonymize_ips",
+         "posthog_team"."completed_snippet_onboarding",
+         "posthog_team"."has_completed_onboarding_for",
+         "posthog_team"."onboarding_tasks",
+         "posthog_team"."ingested_event",
+         "posthog_team"."autocapture_opt_out",
+         "posthog_team"."autocapture_web_vitals_opt_in",
+         "posthog_team"."autocapture_web_vitals_allowed_metrics",
+         "posthog_team"."autocapture_exceptions_opt_in",
+         "posthog_team"."autocapture_exceptions_errors_to_ignore",
+         "posthog_team"."person_processing_opt_out",
+         "posthog_team"."session_recording_opt_in",
+         "posthog_team"."session_recording_sample_rate",
+         "posthog_team"."session_recording_minimum_duration_milliseconds",
+         "posthog_team"."session_recording_linked_flag",
+         "posthog_team"."session_recording_network_payload_capture_config",
+         "posthog_team"."session_recording_url_trigger_config",
+         "posthog_team"."session_recording_url_blocklist_config",
+         "posthog_team"."session_recording_event_trigger_config",
+         "posthog_team"."session_replay_config",
+         "posthog_team"."survey_config",
+         "posthog_team"."capture_console_log_opt_in",
+         "posthog_team"."capture_performance_opt_in",
+         "posthog_team"."capture_dead_clicks",
+         "posthog_team"."surveys_opt_in",
+         "posthog_team"."heatmaps_opt_in",
+         "posthog_team"."flags_persistence_default",
+         "posthog_team"."session_recording_version",
+         "posthog_team"."signup_token",
+         "posthog_team"."is_demo",
+         "posthog_team"."access_control",
+         "posthog_team"."week_start_day",
+         "posthog_team"."inject_web_apps",
+         "posthog_team"."test_account_filters",
+         "posthog_team"."test_account_filters_default_checked",
+         "posthog_team"."path_cleaning_filters",
+         "posthog_team"."timezone",
+         "posthog_team"."data_attributes",
+         "posthog_team"."person_display_name_properties",
+         "posthog_team"."live_events_columns",
+         "posthog_team"."recording_domains",
+         "posthog_team"."human_friendly_comparison_periods",
+         "posthog_team"."cookieless_server_hash_mode",
+         "posthog_team"."revenue_tracking_config",
+         "posthog_team"."primary_dashboard_id",
+         "posthog_team"."default_data_theme",
+         "posthog_team"."extra_settings",
+         "posthog_team"."modifiers",
+         "posthog_team"."correlation_config",
+         "posthog_team"."session_recording_retention_period_days",
+         "posthog_team"."plugins_opt_in",
+         "posthog_team"."opt_out_capture",
+         "posthog_team"."event_names",
+         "posthog_team"."event_names_with_usage",
+         "posthog_team"."event_properties",
+         "posthog_team"."event_properties_with_usage",
+         "posthog_team"."event_properties_numerical",
+         "posthog_team"."external_data_workspace_id",
+         "posthog_team"."external_data_workspace_last_synced_at",
+         "posthog_team"."api_query_rate_limit"
+  FROM "posthog_hogfunction"
+  INNER JOIN "posthog_team" ON ("posthog_hogfunction"."team_id" = "posthog_team"."id")
+  WHERE (NOT "posthog_hogfunction"."deleted"
+         AND "posthog_hogfunction"."enabled"
+         AND "posthog_hogfunction"."team_id" = 99999
+         AND "posthog_hogfunction"."type" IN ('site_destination',
+                                              'site_app'))
+  '''
+# ---
+# name: TestDecideRemoteConfig.test_decide_doesnt_error_out_when_database_is_down.5
+  '''
+  SELECT "posthog_organizationmembership"."id",
+         "posthog_organizationmembership"."organization_id",
+         "posthog_organizationmembership"."user_id",
+         "posthog_organizationmembership"."level",
+         "posthog_organizationmembership"."joined_at",
+         "posthog_organizationmembership"."updated_at",
+         "posthog_organization"."id",
+         "posthog_organization"."name",
+         "posthog_organization"."slug",
+         "posthog_organization"."logo_media_id",
+         "posthog_organization"."created_at",
+         "posthog_organization"."updated_at",
+         "posthog_organization"."plugins_access_level",
+         "posthog_organization"."for_internal_metrics",
+         "posthog_organization"."is_member_join_email_enabled",
+         "posthog_organization"."is_ai_data_processing_approved",
+         "posthog_organization"."enforce_2fa",
+         "posthog_organization"."is_hipaa",
+         "posthog_organization"."customer_id",
+         "posthog_organization"."available_product_features",
+         "posthog_organization"."usage",
+         "posthog_organization"."never_drop_data",
+         "posthog_organization"."customer_trust_scores",
+         "posthog_organization"."setup_section_2_completed",
+         "posthog_organization"."personalization",
+         "posthog_organization"."domain_whitelist"
+  FROM "posthog_organizationmembership"
+  INNER JOIN "posthog_organization" ON ("posthog_organizationmembership"."organization_id" = "posthog_organization"."id")
+  WHERE "posthog_organizationmembership"."user_id" = 99999
+  '''
+# ---
+# name: TestDecideRemoteConfig.test_decide_doesnt_error_out_when_database_is_down.6
+  '''
+  SELECT "posthog_team"."id",
+         "posthog_team"."organization_id",
+         "posthog_team"."access_control"
+  FROM "posthog_team"
+  WHERE "posthog_team"."organization_id" IN ('00000000-0000-0000-0000-000000000000'::uuid)
+  '''
+# ---
+# name: TestDecideRemoteConfig.test_decide_doesnt_error_out_when_database_is_down.7
+  '''
+  SELECT "posthog_organizationmembership"."id",
+         "posthog_organizationmembership"."organization_id",
+         "posthog_organizationmembership"."user_id",
+         "posthog_organizationmembership"."level",
+         "posthog_organizationmembership"."joined_at",
+         "posthog_organizationmembership"."updated_at",
+         "posthog_organization"."id",
+         "posthog_organization"."name",
+         "posthog_organization"."slug",
+         "posthog_organization"."logo_media_id",
+         "posthog_organization"."created_at",
+         "posthog_organization"."updated_at",
+         "posthog_organization"."plugins_access_level",
+         "posthog_organization"."for_internal_metrics",
+         "posthog_organization"."is_member_join_email_enabled",
+         "posthog_organization"."is_ai_data_processing_approved",
+         "posthog_organization"."enforce_2fa",
+         "posthog_organization"."is_hipaa",
+         "posthog_organization"."customer_id",
+         "posthog_organization"."available_product_features",
+         "posthog_organization"."usage",
+         "posthog_organization"."never_drop_data",
+         "posthog_organization"."customer_trust_scores",
+         "posthog_organization"."setup_section_2_completed",
+         "posthog_organization"."personalization",
+         "posthog_organization"."domain_whitelist"
+  FROM "posthog_organizationmembership"
+  INNER JOIN "posthog_organization" ON ("posthog_organizationmembership"."organization_id" = "posthog_organization"."id")
+  WHERE ("posthog_organizationmembership"."organization_id" = '00000000-0000-0000-0000-000000000000'::uuid
+         AND "posthog_organizationmembership"."user_id" = 99999)
+  LIMIT 21
+  '''
+# ---
+# name: TestDecideRemoteConfig.test_decide_doesnt_error_out_when_database_is_down.8
+  '''
+  SELECT "posthog_organizationmembership"."id",
+         "posthog_organizationmembership"."organization_id",
+         "posthog_organizationmembership"."user_id",
+         "posthog_organizationmembership"."level",
+         "posthog_organizationmembership"."joined_at",
+         "posthog_organizationmembership"."updated_at",
+         "posthog_organization"."id",
+         "posthog_organization"."name",
+         "posthog_organization"."slug",
+         "posthog_organization"."logo_media_id",
+         "posthog_organization"."created_at",
+         "posthog_organization"."updated_at",
+         "posthog_organization"."plugins_access_level",
+         "posthog_organization"."for_internal_metrics",
+         "posthog_organization"."is_member_join_email_enabled",
+         "posthog_organization"."is_ai_data_processing_approved",
+         "posthog_organization"."enforce_2fa",
+         "posthog_organization"."is_hipaa",
+         "posthog_organization"."customer_id",
+         "posthog_organization"."available_product_features",
+         "posthog_organization"."usage",
+         "posthog_organization"."never_drop_data",
+         "posthog_organization"."customer_trust_scores",
+         "posthog_organization"."setup_section_2_completed",
+         "posthog_organization"."personalization",
+         "posthog_organization"."domain_whitelist"
+  FROM "posthog_organizationmembership"
+  INNER JOIN "posthog_organization" ON ("posthog_organizationmembership"."organization_id" = "posthog_organization"."id")
+  WHERE ("posthog_organizationmembership"."organization_id" = '00000000-0000-0000-0000-000000000000'::uuid
+         AND "posthog_organizationmembership"."user_id" = 99999)
+  LIMIT 21
+  '''
+# ---
+# name: TestDecideRemoteConfig.test_decide_doesnt_error_out_when_database_is_down.9
+  '''
+  SELECT "ee_accesscontrol"."id",
+         "ee_accesscontrol"."team_id",
+         "ee_accesscontrol"."access_level",
+         "ee_accesscontrol"."resource",
+         "ee_accesscontrol"."resource_id",
+         "ee_accesscontrol"."organization_member_id",
+         "ee_accesscontrol"."role_id",
+         "ee_accesscontrol"."created_by_id",
+         "ee_accesscontrol"."created_at",
+         "ee_accesscontrol"."updated_at"
+  FROM "ee_accesscontrol"
+  LEFT OUTER JOIN "posthog_organizationmembership" ON ("ee_accesscontrol"."organization_member_id" = "posthog_organizationmembership"."id")
+  INNER JOIN "posthog_team" ON ("ee_accesscontrol"."team_id" = "posthog_team"."id")
+  WHERE (("ee_accesscontrol"."organization_member_id" IS NULL
+          AND "ee_accesscontrol"."resource" = 'project'
+          AND "ee_accesscontrol"."resource_id" = '99999'
+          AND "ee_accesscontrol"."role_id" IS NULL
+          AND "ee_accesscontrol"."team_id" = 99999)
+         OR ("posthog_organizationmembership"."user_id" = 99999
+             AND "ee_accesscontrol"."resource" = 'project'
+             AND "ee_accesscontrol"."resource_id" = '99999'
+             AND "ee_accesscontrol"."role_id" IS NULL
+             AND "ee_accesscontrol"."team_id" = 99999)
+         OR ("ee_accesscontrol"."organization_member_id" IS NULL
+             AND "ee_accesscontrol"."resource" = 'project'
+             AND "ee_accesscontrol"."resource_id" IS NULL
+             AND "ee_accesscontrol"."role_id" IS NULL
+             AND "ee_accesscontrol"."team_id" = 99999)
+         OR ("posthog_organizationmembership"."user_id" = 99999
+             AND "ee_accesscontrol"."resource" = 'project'
+             AND "ee_accesscontrol"."resource_id" IS NULL
+             AND "ee_accesscontrol"."role_id" IS NULL
+             AND "ee_accesscontrol"."team_id" = 99999)
+         OR ("ee_accesscontrol"."organization_member_id" IS NULL
+             AND "ee_accesscontrol"."resource" = 'project'
+             AND "ee_accesscontrol"."resource_id" IS NOT NULL
+             AND "ee_accesscontrol"."role_id" IS NULL
+             AND "posthog_team"."organization_id" = '00000000-0000-0000-0000-000000000000'::uuid)
+         OR ("posthog_organizationmembership"."user_id" = 99999
+             AND "ee_accesscontrol"."resource" = 'project'
+             AND "ee_accesscontrol"."resource_id" IS NOT NULL
+             AND "ee_accesscontrol"."role_id" IS NULL
+             AND "posthog_team"."organization_id" = '00000000-0000-0000-0000-000000000000'::uuid))
+  '''
+# ---
+# name: TestDecideRemoteConfig.test_flag_with_behavioural_cohorts
+  '''
+  SELECT "posthog_hogfunction"."id",
+         "posthog_hogfunction"."team_id",
+         "posthog_hogfunction"."name",
+         "posthog_hogfunction"."description",
+         "posthog_hogfunction"."created_at",
+         "posthog_hogfunction"."created_by_id",
+         "posthog_hogfunction"."deleted",
+         "posthog_hogfunction"."updated_at",
+         "posthog_hogfunction"."enabled",
+         "posthog_hogfunction"."type",
+         "posthog_hogfunction"."icon_url",
+         "posthog_hogfunction"."hog",
+         "posthog_hogfunction"."bytecode",
+         "posthog_hogfunction"."transpiled",
+         "posthog_hogfunction"."inputs_schema",
+         "posthog_hogfunction"."inputs",
+         "posthog_hogfunction"."encrypted_inputs",
+         "posthog_hogfunction"."filters",
+         "posthog_hogfunction"."mappings",
+         "posthog_hogfunction"."masking",
+         "posthog_hogfunction"."template_id",
+         "posthog_hogfunction"."execution_order",
+         "posthog_team"."id",
+         "posthog_team"."uuid",
+         "posthog_team"."organization_id",
+         "posthog_team"."project_id",
+         "posthog_team"."api_token",
+         "posthog_team"."app_urls",
+         "posthog_team"."name",
+         "posthog_team"."slack_incoming_webhook",
+         "posthog_team"."created_at",
+         "posthog_team"."updated_at",
+         "posthog_team"."anonymize_ips",
+         "posthog_team"."completed_snippet_onboarding",
+         "posthog_team"."has_completed_onboarding_for",
+         "posthog_team"."onboarding_tasks",
+         "posthog_team"."ingested_event",
+         "posthog_team"."autocapture_opt_out",
+         "posthog_team"."autocapture_web_vitals_opt_in",
+         "posthog_team"."autocapture_web_vitals_allowed_metrics",
+         "posthog_team"."autocapture_exceptions_opt_in",
+         "posthog_team"."autocapture_exceptions_errors_to_ignore",
+         "posthog_team"."person_processing_opt_out",
+         "posthog_team"."session_recording_opt_in",
+         "posthog_team"."session_recording_sample_rate",
+         "posthog_team"."session_recording_minimum_duration_milliseconds",
+         "posthog_team"."session_recording_linked_flag",
+         "posthog_team"."session_recording_network_payload_capture_config",
+         "posthog_team"."session_recording_masking_config",
+         "posthog_team"."session_recording_url_trigger_config",
+         "posthog_team"."session_recording_url_blocklist_config",
+         "posthog_team"."session_recording_event_trigger_config",
+         "posthog_team"."session_replay_config",
+         "posthog_team"."survey_config",
+         "posthog_team"."capture_console_log_opt_in",
+         "posthog_team"."capture_performance_opt_in",
+         "posthog_team"."capture_dead_clicks",
+         "posthog_team"."surveys_opt_in",
+         "posthog_team"."heatmaps_opt_in",
+         "posthog_team"."flags_persistence_default",
+         "posthog_team"."session_recording_version",
+         "posthog_team"."signup_token",
+         "posthog_team"."is_demo",
+         "posthog_team"."access_control",
+         "posthog_team"."week_start_day",
+         "posthog_team"."inject_web_apps",
+         "posthog_team"."test_account_filters",
+         "posthog_team"."test_account_filters_default_checked",
+         "posthog_team"."path_cleaning_filters",
+         "posthog_team"."timezone",
+         "posthog_team"."data_attributes",
+         "posthog_team"."person_display_name_properties",
+         "posthog_team"."live_events_columns",
+         "posthog_team"."recording_domains",
+         "posthog_team"."human_friendly_comparison_periods",
+         "posthog_team"."cookieless_server_hash_mode",
+         "posthog_team"."revenue_tracking_config",
+         "posthog_team"."primary_dashboard_id",
+         "posthog_team"."default_data_theme",
+         "posthog_team"."extra_settings",
+         "posthog_team"."modifiers",
+         "posthog_team"."correlation_config",
+         "posthog_team"."session_recording_retention_period_days",
+         "posthog_team"."plugins_opt_in",
+         "posthog_team"."opt_out_capture",
+         "posthog_team"."event_names",
+         "posthog_team"."event_names_with_usage",
+         "posthog_team"."event_properties",
+         "posthog_team"."event_properties_with_usage",
+         "posthog_team"."event_properties_numerical",
+         "posthog_team"."external_data_workspace_id",
+         "posthog_team"."external_data_workspace_last_synced_at",
+         "posthog_team"."api_query_rate_limit"
+  FROM "posthog_hogfunction"
+  INNER JOIN "posthog_team" ON ("posthog_hogfunction"."team_id" = "posthog_team"."id")
+  WHERE ("posthog_hogfunction"."team_id" = 99999
+         AND "posthog_hogfunction"."filters" @> '{"filter_test_accounts": true}'::jsonb)
+  '''
+# ---
+# name: TestDecideRemoteConfig.test_flag_with_behavioural_cohorts.1
+  '''
+  SELECT "posthog_team"."id",
+         "posthog_team"."uuid",
+         "posthog_team"."organization_id",
+         "posthog_team"."project_id",
+         "posthog_team"."api_token",
+         "posthog_team"."app_urls",
+         "posthog_team"."name",
+         "posthog_team"."slack_incoming_webhook",
+         "posthog_team"."created_at",
+         "posthog_team"."updated_at",
+         "posthog_team"."anonymize_ips",
+         "posthog_team"."completed_snippet_onboarding",
+         "posthog_team"."has_completed_onboarding_for",
+         "posthog_team"."onboarding_tasks",
+         "posthog_team"."ingested_event",
+         "posthog_team"."autocapture_opt_out",
+         "posthog_team"."autocapture_web_vitals_opt_in",
+         "posthog_team"."autocapture_web_vitals_allowed_metrics",
+         "posthog_team"."autocapture_exceptions_opt_in",
+         "posthog_team"."autocapture_exceptions_errors_to_ignore",
+         "posthog_team"."person_processing_opt_out",
+         "posthog_team"."session_recording_opt_in",
+         "posthog_team"."session_recording_sample_rate",
+         "posthog_team"."session_recording_minimum_duration_milliseconds",
+         "posthog_team"."session_recording_linked_flag",
+         "posthog_team"."session_recording_network_payload_capture_config",
+         "posthog_team"."session_recording_masking_config",
+         "posthog_team"."session_recording_url_trigger_config",
+         "posthog_team"."session_recording_url_blocklist_config",
+         "posthog_team"."session_recording_event_trigger_config",
+         "posthog_team"."session_replay_config",
+         "posthog_team"."survey_config",
+         "posthog_team"."capture_console_log_opt_in",
+         "posthog_team"."capture_performance_opt_in",
+         "posthog_team"."capture_dead_clicks",
+         "posthog_team"."surveys_opt_in",
+         "posthog_team"."heatmaps_opt_in",
+         "posthog_team"."flags_persistence_default",
+         "posthog_team"."session_recording_version",
+         "posthog_team"."signup_token",
+         "posthog_team"."is_demo",
+         "posthog_team"."access_control",
+         "posthog_team"."week_start_day",
+         "posthog_team"."inject_web_apps",
+         "posthog_team"."test_account_filters",
+         "posthog_team"."test_account_filters_default_checked",
+         "posthog_team"."path_cleaning_filters",
+         "posthog_team"."timezone",
+         "posthog_team"."data_attributes",
+         "posthog_team"."person_display_name_properties",
+         "posthog_team"."live_events_columns",
+         "posthog_team"."recording_domains",
+         "posthog_team"."human_friendly_comparison_periods",
+         "posthog_team"."cookieless_server_hash_mode",
+         "posthog_team"."revenue_tracking_config",
+         "posthog_team"."primary_dashboard_id",
+         "posthog_team"."default_data_theme",
+         "posthog_team"."extra_settings",
+         "posthog_team"."modifiers",
+         "posthog_team"."correlation_config",
+         "posthog_team"."session_recording_retention_period_days",
+         "posthog_team"."external_data_workspace_id",
+         "posthog_team"."external_data_workspace_last_synced_at",
+         "posthog_team"."api_query_rate_limit"
+  FROM "posthog_team"
+  WHERE "posthog_team"."id" = 99999
+  LIMIT 21
+  '''
+# ---
+# name: TestDecideRemoteConfig.test_flag_with_behavioural_cohorts.10
+  '''
+  SELECT "posthog_featureflag"."id",
+         "posthog_featureflag"."key",
+         "posthog_featureflag"."name",
+         "posthog_featureflag"."filters",
+         "posthog_featureflag"."rollout_percentage",
+         "posthog_featureflag"."team_id",
+         "posthog_featureflag"."created_by_id",
+         "posthog_featureflag"."created_at",
+         "posthog_featureflag"."deleted",
+         "posthog_featureflag"."active",
+         "posthog_featureflag"."rollback_conditions",
+         "posthog_featureflag"."performed_rollback",
+         "posthog_featureflag"."ensure_experience_continuity",
+         "posthog_featureflag"."usage_dashboard_id",
+         "posthog_featureflag"."has_enriched_analytics",
+         "posthog_featureflag"."is_remote_configuration"
+  FROM "posthog_featureflag"
+  WHERE ("posthog_featureflag"."active"
+         AND NOT "posthog_featureflag"."deleted"
+         AND "posthog_featureflag"."team_id" = 99999)
+  '''
+# ---
+# name: TestDecideRemoteConfig.test_flag_with_behavioural_cohorts.11
+  '''
+  SELECT "posthog_team"."id",
+         "posthog_team"."uuid",
+         "posthog_team"."organization_id",
+         "posthog_team"."project_id",
+         "posthog_team"."api_token",
+         "posthog_team"."app_urls",
+         "posthog_team"."name",
+         "posthog_team"."slack_incoming_webhook",
+         "posthog_team"."created_at",
+         "posthog_team"."updated_at",
+         "posthog_team"."anonymize_ips",
+         "posthog_team"."completed_snippet_onboarding",
+         "posthog_team"."has_completed_onboarding_for",
+         "posthog_team"."onboarding_tasks",
+         "posthog_team"."ingested_event",
+         "posthog_team"."autocapture_opt_out",
+         "posthog_team"."autocapture_web_vitals_opt_in",
+         "posthog_team"."autocapture_web_vitals_allowed_metrics",
+         "posthog_team"."autocapture_exceptions_opt_in",
+         "posthog_team"."autocapture_exceptions_errors_to_ignore",
+         "posthog_team"."person_processing_opt_out",
+         "posthog_team"."session_recording_opt_in",
+         "posthog_team"."session_recording_sample_rate",
+         "posthog_team"."session_recording_minimum_duration_milliseconds",
+         "posthog_team"."session_recording_linked_flag",
+         "posthog_team"."session_recording_network_payload_capture_config",
+         "posthog_team"."session_recording_masking_config",
+         "posthog_team"."session_recording_url_trigger_config",
+         "posthog_team"."session_recording_url_blocklist_config",
+         "posthog_team"."session_recording_event_trigger_config",
+         "posthog_team"."session_replay_config",
+         "posthog_team"."survey_config",
+         "posthog_team"."capture_console_log_opt_in",
+         "posthog_team"."capture_performance_opt_in",
+         "posthog_team"."capture_dead_clicks",
+         "posthog_team"."surveys_opt_in",
+         "posthog_team"."heatmaps_opt_in",
+         "posthog_team"."flags_persistence_default",
+         "posthog_team"."session_recording_version",
+         "posthog_team"."signup_token",
+         "posthog_team"."is_demo",
+         "posthog_team"."access_control",
+         "posthog_team"."week_start_day",
+         "posthog_team"."inject_web_apps",
+         "posthog_team"."test_account_filters",
+         "posthog_team"."test_account_filters_default_checked",
+         "posthog_team"."path_cleaning_filters",
+         "posthog_team"."timezone",
+         "posthog_team"."data_attributes",
+         "posthog_team"."person_display_name_properties",
+         "posthog_team"."live_events_columns",
+         "posthog_team"."recording_domains",
+         "posthog_team"."human_friendly_comparison_periods",
+         "posthog_team"."cookieless_server_hash_mode",
+         "posthog_team"."revenue_tracking_config",
+         "posthog_team"."primary_dashboard_id",
+         "posthog_team"."default_data_theme",
+         "posthog_team"."extra_settings",
+         "posthog_team"."modifiers",
+         "posthog_team"."correlation_config",
+         "posthog_team"."session_recording_retention_period_days",
+         "posthog_team"."external_data_workspace_id",
+         "posthog_team"."external_data_workspace_last_synced_at",
+         "posthog_team"."api_query_rate_limit"
+  FROM "posthog_team"
+  WHERE "posthog_team"."id" = 99999
+  LIMIT 21
+  '''
+# ---
+# name: TestDecideRemoteConfig.test_flag_with_behavioural_cohorts.12
+  '''
+  SELECT "posthog_remoteconfig"."id",
+         "posthog_remoteconfig"."team_id",
+         "posthog_remoteconfig"."config",
+         "posthog_remoteconfig"."updated_at",
+         "posthog_remoteconfig"."synced_at"
+  FROM "posthog_remoteconfig"
+  WHERE "posthog_remoteconfig"."team_id" = 99999
+  LIMIT 21
+  '''
+# ---
+# name: TestDecideRemoteConfig.test_flag_with_behavioural_cohorts.13
+  '''
+  SELECT "posthog_team"."id",
+         "posthog_team"."uuid",
+         "posthog_team"."organization_id",
+         "posthog_team"."project_id",
+         "posthog_team"."api_token",
+         "posthog_team"."app_urls",
+         "posthog_team"."name",
+         "posthog_team"."slack_incoming_webhook",
+         "posthog_team"."created_at",
+         "posthog_team"."updated_at",
+         "posthog_team"."anonymize_ips",
+         "posthog_team"."completed_snippet_onboarding",
+         "posthog_team"."has_completed_onboarding_for",
+         "posthog_team"."onboarding_tasks",
+         "posthog_team"."ingested_event",
+         "posthog_team"."autocapture_opt_out",
+         "posthog_team"."autocapture_web_vitals_opt_in",
+         "posthog_team"."autocapture_web_vitals_allowed_metrics",
+         "posthog_team"."autocapture_exceptions_opt_in",
+         "posthog_team"."autocapture_exceptions_errors_to_ignore",
+         "posthog_team"."person_processing_opt_out",
+         "posthog_team"."session_recording_opt_in",
+         "posthog_team"."session_recording_sample_rate",
+         "posthog_team"."session_recording_minimum_duration_milliseconds",
+         "posthog_team"."session_recording_linked_flag",
+         "posthog_team"."session_recording_network_payload_capture_config",
+         "posthog_team"."session_recording_masking_config",
+         "posthog_team"."session_recording_url_trigger_config",
+         "posthog_team"."session_recording_url_blocklist_config",
+         "posthog_team"."session_recording_event_trigger_config",
+         "posthog_team"."session_replay_config",
+         "posthog_team"."survey_config",
+         "posthog_team"."capture_console_log_opt_in",
+         "posthog_team"."capture_performance_opt_in",
+         "posthog_team"."capture_dead_clicks",
+         "posthog_team"."surveys_opt_in",
+         "posthog_team"."heatmaps_opt_in",
+         "posthog_team"."flags_persistence_default",
+         "posthog_team"."session_recording_version",
+         "posthog_team"."signup_token",
+         "posthog_team"."is_demo",
+         "posthog_team"."access_control",
+         "posthog_team"."week_start_day",
+         "posthog_team"."inject_web_apps",
+         "posthog_team"."test_account_filters",
+         "posthog_team"."test_account_filters_default_checked",
+         "posthog_team"."path_cleaning_filters",
+         "posthog_team"."timezone",
+         "posthog_team"."data_attributes",
+         "posthog_team"."person_display_name_properties",
+         "posthog_team"."live_events_columns",
+         "posthog_team"."recording_domains",
+         "posthog_team"."human_friendly_comparison_periods",
+         "posthog_team"."cookieless_server_hash_mode",
+         "posthog_team"."revenue_tracking_config",
+         "posthog_team"."primary_dashboard_id",
+         "posthog_team"."default_data_theme",
+         "posthog_team"."extra_settings",
+         "posthog_team"."modifiers",
+         "posthog_team"."correlation_config",
+         "posthog_team"."session_recording_retention_period_days",
+         "posthog_team"."plugins_opt_in",
+         "posthog_team"."opt_out_capture",
+         "posthog_team"."event_names",
+         "posthog_team"."event_names_with_usage",
+         "posthog_team"."event_properties",
+         "posthog_team"."event_properties_with_usage",
+         "posthog_team"."event_properties_numerical",
+         "posthog_team"."external_data_workspace_id",
+         "posthog_team"."external_data_workspace_last_synced_at",
+         "posthog_team"."api_query_rate_limit"
+  FROM "posthog_team"
+  WHERE "posthog_team"."id" = 99999
+  LIMIT 21
+  '''
+# ---
+# name: TestDecideRemoteConfig.test_flag_with_behavioural_cohorts.14
+  '''
+  SELECT COUNT(*) AS "__count"
+  FROM "posthog_featureflag"
+  WHERE ("posthog_featureflag"."active"
+         AND NOT "posthog_featureflag"."deleted"
+         AND "posthog_featureflag"."team_id" = 99999)
+  '''
+# ---
+# name: TestDecideRemoteConfig.test_flag_with_behavioural_cohorts.15
+  '''
+  SELECT "posthog_survey"."id",
+         "posthog_survey"."team_id",
+         "posthog_survey"."name",
+         "posthog_survey"."description",
+         "posthog_survey"."linked_flag_id",
+         "posthog_survey"."targeting_flag_id",
+         "posthog_survey"."internal_targeting_flag_id",
+         "posthog_survey"."internal_response_sampling_flag_id",
+         "posthog_survey"."type",
+         "posthog_survey"."conditions",
+         "posthog_survey"."questions",
+         "posthog_survey"."appearance",
+         "posthog_survey"."created_at",
+         "posthog_survey"."created_by_id",
+         "posthog_survey"."start_date",
+         "posthog_survey"."end_date",
+         "posthog_survey"."updated_at",
+         "posthog_survey"."archived",
+         "posthog_survey"."responses_limit",
+         "posthog_survey"."response_sampling_start_date",
+         "posthog_survey"."response_sampling_interval_type",
+         "posthog_survey"."response_sampling_interval",
+         "posthog_survey"."response_sampling_limit",
+         "posthog_survey"."response_sampling_daily_limits",
+         "posthog_survey"."iteration_count",
+         "posthog_survey"."iteration_frequency_days",
+         "posthog_survey"."iteration_start_dates",
+         "posthog_survey"."current_iteration",
+         "posthog_survey"."current_iteration_start_date",
+         "posthog_featureflag"."id",
+         "posthog_featureflag"."key",
+         "posthog_featureflag"."name",
+         "posthog_featureflag"."filters",
+         "posthog_featureflag"."rollout_percentage",
+         "posthog_featureflag"."team_id",
+         "posthog_featureflag"."created_by_id",
+         "posthog_featureflag"."created_at",
+         "posthog_featureflag"."deleted",
+         "posthog_featureflag"."active",
+         "posthog_featureflag"."rollback_conditions",
+         "posthog_featureflag"."performed_rollback",
+         "posthog_featureflag"."ensure_experience_continuity",
+         "posthog_featureflag"."usage_dashboard_id",
+         "posthog_featureflag"."has_enriched_analytics",
+         "posthog_featureflag"."is_remote_configuration",
+         T4."id",
+         T4."key",
+         T4."name",
+         T4."filters",
+         T4."rollout_percentage",
+         T4."team_id",
+         T4."created_by_id",
+         T4."created_at",
+         T4."deleted",
+         T4."active",
+         T4."rollback_conditions",
+         T4."performed_rollback",
+         T4."ensure_experience_continuity",
+         T4."usage_dashboard_id",
+         T4."has_enriched_analytics",
+         T4."is_remote_configuration",
+         T5."id",
+         T5."key",
+         T5."name",
+         T5."filters",
+         T5."rollout_percentage",
+         T5."team_id",
+         T5."created_by_id",
+         T5."created_at",
+         T5."deleted",
+         T5."active",
+         T5."rollback_conditions",
+         T5."performed_rollback",
+         T5."ensure_experience_continuity",
+         T5."usage_dashboard_id",
+         T5."has_enriched_analytics",
+         T5."is_remote_configuration"
+  FROM "posthog_survey"
+  LEFT OUTER JOIN "posthog_featureflag" ON ("posthog_survey"."linked_flag_id" = "posthog_featureflag"."id")
+  LEFT OUTER JOIN "posthog_featureflag" T4 ON ("posthog_survey"."targeting_flag_id" = T4."id")
+  LEFT OUTER JOIN "posthog_featureflag" T5 ON ("posthog_survey"."internal_targeting_flag_id" = T5."id")
+  WHERE ("posthog_survey"."team_id" = 99999
+         AND NOT ("posthog_survey"."archived"))
+  '''
+# ---
+# name: TestDecideRemoteConfig.test_flag_with_behavioural_cohorts.16
+  '''
+  SELECT "posthog_pluginconfig"."id",
+         "posthog_pluginsourcefile"."transpiled",
+         "posthog_pluginconfig"."web_token",
+         "posthog_plugin"."config_schema",
+         "posthog_pluginconfig"."config"
+  FROM "posthog_pluginconfig"
+  INNER JOIN "posthog_plugin" ON ("posthog_pluginconfig"."plugin_id" = "posthog_plugin"."id")
+  INNER JOIN "posthog_pluginsourcefile" ON ("posthog_plugin"."id" = "posthog_pluginsourcefile"."plugin_id")
+  WHERE ("posthog_pluginconfig"."enabled"
+         AND "posthog_pluginsourcefile"."filename" = 'site.ts'
+         AND "posthog_pluginsourcefile"."status" = 'TRANSPILED'
+         AND "posthog_pluginconfig"."team_id" = 99999)
+  '''
+# ---
+# name: TestDecideRemoteConfig.test_flag_with_behavioural_cohorts.17
   '''
   SELECT "posthog_hogfunction"."id",
          "posthog_hogfunction"."team_id",
@@ -6821,48 +6833,7 @@
                                               'site_app'))
   '''
 # ---
-# name: TestDecideRemoteConfig.test_flag_with_behavioural_cohorts.24
-  '''
-  SELECT "posthog_cohort"."id",
-         "posthog_cohort"."name",
-         "posthog_cohort"."description",
-         "posthog_cohort"."team_id",
-         "posthog_cohort"."deleted",
-         "posthog_cohort"."filters",
-         "posthog_cohort"."query",
-         "posthog_cohort"."version",
-         "posthog_cohort"."pending_version",
-         "posthog_cohort"."count",
-         "posthog_cohort"."created_by_id",
-         "posthog_cohort"."created_at",
-         "posthog_cohort"."is_calculating",
-         "posthog_cohort"."last_calculation",
-         "posthog_cohort"."errors_calculating",
-         "posthog_cohort"."last_error_at",
-         "posthog_cohort"."is_static",
-         "posthog_cohort"."groups"
-  FROM "posthog_cohort"
-  WHERE (NOT "posthog_cohort"."deleted"
-         AND "posthog_cohort"."team_id" = 99999)
-  '''
-# ---
-# name: TestDecideRemoteConfig.test_flag_with_behavioural_cohorts.25
-  '''
-  SELECT "posthog_group"."id",
-         "posthog_group"."team_id",
-         "posthog_group"."group_key",
-         "posthog_group"."group_type_index",
-         "posthog_group"."group_properties",
-         "posthog_group"."created_at",
-         "posthog_group"."properties_last_updated_at",
-         "posthog_group"."properties_last_operation",
-         "posthog_group"."version"
-  FROM "posthog_group"
-  WHERE "posthog_group"."team_id" = 99999
-  LIMIT 21
-  '''
-# ---
-# name: TestDecideRemoteConfig.test_flag_with_behavioural_cohorts.26
+# name: TestDecideRemoteConfig.test_flag_with_behavioural_cohorts.18
   '''
   SELECT "posthog_remoteconfig"."id",
          "posthog_remoteconfig"."team_id",
@@ -6874,7 +6845,7 @@
   LIMIT 21
   '''
 # ---
-# name: TestDecideRemoteConfig.test_flag_with_behavioural_cohorts.27
+# name: TestDecideRemoteConfig.test_flag_with_behavioural_cohorts.19
   '''
   SELECT "posthog_team"."id",
          "posthog_team"."uuid",
@@ -6952,7 +6923,19 @@
   LIMIT 21
   '''
 # ---
-# name: TestDecideRemoteConfig.test_flag_with_behavioural_cohorts.28
+# name: TestDecideRemoteConfig.test_flag_with_behavioural_cohorts.2
+  '''
+  SELECT "posthog_remoteconfig"."id",
+         "posthog_remoteconfig"."team_id",
+         "posthog_remoteconfig"."config",
+         "posthog_remoteconfig"."updated_at",
+         "posthog_remoteconfig"."synced_at"
+  FROM "posthog_remoteconfig"
+  WHERE "posthog_remoteconfig"."team_id" = 99999
+  LIMIT 21
+  '''
+# ---
+# name: TestDecideRemoteConfig.test_flag_with_behavioural_cohorts.20
   '''
   SELECT COUNT(*) AS "__count"
   FROM "posthog_featureflag"
@@ -6961,7 +6944,7 @@
          AND "posthog_featureflag"."team_id" = 99999)
   '''
 # ---
-# name: TestDecideRemoteConfig.test_flag_with_behavioural_cohorts.29
+# name: TestDecideRemoteConfig.test_flag_with_behavioural_cohorts.21
   '''
   SELECT "posthog_survey"."id",
          "posthog_survey"."team_id",
@@ -7048,85 +7031,7 @@
          AND NOT ("posthog_survey"."archived"))
   '''
 # ---
-# name: TestDecideRemoteConfig.test_flag_with_behavioural_cohorts.3
-  '''
-  SELECT "posthog_team"."id",
-         "posthog_team"."uuid",
-         "posthog_team"."organization_id",
-         "posthog_team"."project_id",
-         "posthog_team"."api_token",
-         "posthog_team"."app_urls",
-         "posthog_team"."name",
-         "posthog_team"."slack_incoming_webhook",
-         "posthog_team"."created_at",
-         "posthog_team"."updated_at",
-         "posthog_team"."anonymize_ips",
-         "posthog_team"."completed_snippet_onboarding",
-         "posthog_team"."has_completed_onboarding_for",
-         "posthog_team"."onboarding_tasks",
-         "posthog_team"."ingested_event",
-         "posthog_team"."autocapture_opt_out",
-         "posthog_team"."autocapture_web_vitals_opt_in",
-         "posthog_team"."autocapture_web_vitals_allowed_metrics",
-         "posthog_team"."autocapture_exceptions_opt_in",
-         "posthog_team"."autocapture_exceptions_errors_to_ignore",
-         "posthog_team"."person_processing_opt_out",
-         "posthog_team"."session_recording_opt_in",
-         "posthog_team"."session_recording_sample_rate",
-         "posthog_team"."session_recording_minimum_duration_milliseconds",
-         "posthog_team"."session_recording_linked_flag",
-         "posthog_team"."session_recording_network_payload_capture_config",
-         "posthog_team"."session_recording_masking_config",
-         "posthog_team"."session_recording_url_trigger_config",
-         "posthog_team"."session_recording_url_blocklist_config",
-         "posthog_team"."session_recording_event_trigger_config",
-         "posthog_team"."session_replay_config",
-         "posthog_team"."survey_config",
-         "posthog_team"."capture_console_log_opt_in",
-         "posthog_team"."capture_performance_opt_in",
-         "posthog_team"."capture_dead_clicks",
-         "posthog_team"."surveys_opt_in",
-         "posthog_team"."heatmaps_opt_in",
-         "posthog_team"."flags_persistence_default",
-         "posthog_team"."session_recording_version",
-         "posthog_team"."signup_token",
-         "posthog_team"."is_demo",
-         "posthog_team"."access_control",
-         "posthog_team"."week_start_day",
-         "posthog_team"."inject_web_apps",
-         "posthog_team"."test_account_filters",
-         "posthog_team"."test_account_filters_default_checked",
-         "posthog_team"."path_cleaning_filters",
-         "posthog_team"."timezone",
-         "posthog_team"."data_attributes",
-         "posthog_team"."person_display_name_properties",
-         "posthog_team"."live_events_columns",
-         "posthog_team"."recording_domains",
-         "posthog_team"."human_friendly_comparison_periods",
-         "posthog_team"."cookieless_server_hash_mode",
-         "posthog_team"."revenue_tracking_config",
-         "posthog_team"."primary_dashboard_id",
-         "posthog_team"."default_data_theme",
-         "posthog_team"."extra_settings",
-         "posthog_team"."modifiers",
-         "posthog_team"."correlation_config",
-         "posthog_team"."session_recording_retention_period_days",
-         "posthog_team"."plugins_opt_in",
-         "posthog_team"."opt_out_capture",
-         "posthog_team"."event_names",
-         "posthog_team"."event_names_with_usage",
-         "posthog_team"."event_properties",
-         "posthog_team"."event_properties_with_usage",
-         "posthog_team"."event_properties_numerical",
-         "posthog_team"."external_data_workspace_id",
-         "posthog_team"."external_data_workspace_last_synced_at",
-         "posthog_team"."api_query_rate_limit"
-  FROM "posthog_team"
-  WHERE "posthog_team"."id" = 99999
-  LIMIT 21
-  '''
-# ---
-# name: TestDecideRemoteConfig.test_flag_with_behavioural_cohorts.30
+# name: TestDecideRemoteConfig.test_flag_with_behavioural_cohorts.22
   '''
   SELECT "posthog_pluginconfig"."id",
          "posthog_pluginsourcefile"."transpiled",
@@ -7142,7 +7047,7 @@
          AND "posthog_pluginconfig"."team_id" = 99999)
   '''
 # ---
-# name: TestDecideRemoteConfig.test_flag_with_behavioural_cohorts.31
+# name: TestDecideRemoteConfig.test_flag_with_behavioural_cohorts.23
   '''
   SELECT "posthog_hogfunction"."id",
          "posthog_hogfunction"."team_id",
@@ -7246,7 +7151,7 @@
                                               'site_app'))
   '''
 # ---
-# name: TestDecideRemoteConfig.test_flag_with_behavioural_cohorts.32
+# name: TestDecideRemoteConfig.test_flag_with_behavioural_cohorts.24
   '''
   SELECT "posthog_cohort"."id",
          "posthog_cohort"."name",
@@ -7271,7 +7176,7 @@
          AND "posthog_cohort"."team_id" = 99999)
   '''
 # ---
-# name: TestDecideRemoteConfig.test_flag_with_behavioural_cohorts.33
+# name: TestDecideRemoteConfig.test_flag_with_behavioural_cohorts.25
   '''
   SELECT "posthog_group"."id",
          "posthog_group"."team_id",
@@ -7287,7 +7192,97 @@
   LIMIT 21
   '''
 # ---
-# name: TestDecideRemoteConfig.test_flag_with_behavioural_cohorts.4
+# name: TestDecideRemoteConfig.test_flag_with_behavioural_cohorts.26
+  '''
+  SELECT "posthog_remoteconfig"."id",
+         "posthog_remoteconfig"."team_id",
+         "posthog_remoteconfig"."config",
+         "posthog_remoteconfig"."updated_at",
+         "posthog_remoteconfig"."synced_at"
+  FROM "posthog_remoteconfig"
+  WHERE "posthog_remoteconfig"."team_id" = 99999
+  LIMIT 21
+  '''
+# ---
+# name: TestDecideRemoteConfig.test_flag_with_behavioural_cohorts.27
+  '''
+  SELECT "posthog_team"."id",
+         "posthog_team"."uuid",
+         "posthog_team"."organization_id",
+         "posthog_team"."project_id",
+         "posthog_team"."api_token",
+         "posthog_team"."app_urls",
+         "posthog_team"."name",
+         "posthog_team"."slack_incoming_webhook",
+         "posthog_team"."created_at",
+         "posthog_team"."updated_at",
+         "posthog_team"."anonymize_ips",
+         "posthog_team"."completed_snippet_onboarding",
+         "posthog_team"."has_completed_onboarding_for",
+         "posthog_team"."onboarding_tasks",
+         "posthog_team"."ingested_event",
+         "posthog_team"."autocapture_opt_out",
+         "posthog_team"."autocapture_web_vitals_opt_in",
+         "posthog_team"."autocapture_web_vitals_allowed_metrics",
+         "posthog_team"."autocapture_exceptions_opt_in",
+         "posthog_team"."autocapture_exceptions_errors_to_ignore",
+         "posthog_team"."person_processing_opt_out",
+         "posthog_team"."session_recording_opt_in",
+         "posthog_team"."session_recording_sample_rate",
+         "posthog_team"."session_recording_minimum_duration_milliseconds",
+         "posthog_team"."session_recording_linked_flag",
+         "posthog_team"."session_recording_network_payload_capture_config",
+         "posthog_team"."session_recording_masking_config",
+         "posthog_team"."session_recording_url_trigger_config",
+         "posthog_team"."session_recording_url_blocklist_config",
+         "posthog_team"."session_recording_event_trigger_config",
+         "posthog_team"."session_replay_config",
+         "posthog_team"."survey_config",
+         "posthog_team"."capture_console_log_opt_in",
+         "posthog_team"."capture_performance_opt_in",
+         "posthog_team"."capture_dead_clicks",
+         "posthog_team"."surveys_opt_in",
+         "posthog_team"."heatmaps_opt_in",
+         "posthog_team"."flags_persistence_default",
+         "posthog_team"."session_recording_version",
+         "posthog_team"."signup_token",
+         "posthog_team"."is_demo",
+         "posthog_team"."access_control",
+         "posthog_team"."week_start_day",
+         "posthog_team"."inject_web_apps",
+         "posthog_team"."test_account_filters",
+         "posthog_team"."test_account_filters_default_checked",
+         "posthog_team"."path_cleaning_filters",
+         "posthog_team"."timezone",
+         "posthog_team"."data_attributes",
+         "posthog_team"."person_display_name_properties",
+         "posthog_team"."live_events_columns",
+         "posthog_team"."recording_domains",
+         "posthog_team"."human_friendly_comparison_periods",
+         "posthog_team"."cookieless_server_hash_mode",
+         "posthog_team"."revenue_tracking_config",
+         "posthog_team"."primary_dashboard_id",
+         "posthog_team"."default_data_theme",
+         "posthog_team"."extra_settings",
+         "posthog_team"."modifiers",
+         "posthog_team"."correlation_config",
+         "posthog_team"."session_recording_retention_period_days",
+         "posthog_team"."plugins_opt_in",
+         "posthog_team"."opt_out_capture",
+         "posthog_team"."event_names",
+         "posthog_team"."event_names_with_usage",
+         "posthog_team"."event_properties",
+         "posthog_team"."event_properties_with_usage",
+         "posthog_team"."event_properties_numerical",
+         "posthog_team"."external_data_workspace_id",
+         "posthog_team"."external_data_workspace_last_synced_at",
+         "posthog_team"."api_query_rate_limit"
+  FROM "posthog_team"
+  WHERE "posthog_team"."id" = 99999
+  LIMIT 21
+  '''
+# ---
+# name: TestDecideRemoteConfig.test_flag_with_behavioural_cohorts.28
   '''
   SELECT COUNT(*) AS "__count"
   FROM "posthog_featureflag"
@@ -7296,7 +7291,7 @@
          AND "posthog_featureflag"."team_id" = 99999)
   '''
 # ---
-# name: TestDecideRemoteConfig.test_flag_with_behavioural_cohorts.5
+# name: TestDecideRemoteConfig.test_flag_with_behavioural_cohorts.29
   '''
   SELECT "posthog_survey"."id",
          "posthog_survey"."team_id",
@@ -7383,7 +7378,85 @@
          AND NOT ("posthog_survey"."archived"))
   '''
 # ---
-# name: TestDecideRemoteConfig.test_flag_with_behavioural_cohorts.6
+# name: TestDecideRemoteConfig.test_flag_with_behavioural_cohorts.3
+  '''
+  SELECT "posthog_team"."id",
+         "posthog_team"."uuid",
+         "posthog_team"."organization_id",
+         "posthog_team"."project_id",
+         "posthog_team"."api_token",
+         "posthog_team"."app_urls",
+         "posthog_team"."name",
+         "posthog_team"."slack_incoming_webhook",
+         "posthog_team"."created_at",
+         "posthog_team"."updated_at",
+         "posthog_team"."anonymize_ips",
+         "posthog_team"."completed_snippet_onboarding",
+         "posthog_team"."has_completed_onboarding_for",
+         "posthog_team"."onboarding_tasks",
+         "posthog_team"."ingested_event",
+         "posthog_team"."autocapture_opt_out",
+         "posthog_team"."autocapture_web_vitals_opt_in",
+         "posthog_team"."autocapture_web_vitals_allowed_metrics",
+         "posthog_team"."autocapture_exceptions_opt_in",
+         "posthog_team"."autocapture_exceptions_errors_to_ignore",
+         "posthog_team"."person_processing_opt_out",
+         "posthog_team"."session_recording_opt_in",
+         "posthog_team"."session_recording_sample_rate",
+         "posthog_team"."session_recording_minimum_duration_milliseconds",
+         "posthog_team"."session_recording_linked_flag",
+         "posthog_team"."session_recording_network_payload_capture_config",
+         "posthog_team"."session_recording_masking_config",
+         "posthog_team"."session_recording_url_trigger_config",
+         "posthog_team"."session_recording_url_blocklist_config",
+         "posthog_team"."session_recording_event_trigger_config",
+         "posthog_team"."session_replay_config",
+         "posthog_team"."survey_config",
+         "posthog_team"."capture_console_log_opt_in",
+         "posthog_team"."capture_performance_opt_in",
+         "posthog_team"."capture_dead_clicks",
+         "posthog_team"."surveys_opt_in",
+         "posthog_team"."heatmaps_opt_in",
+         "posthog_team"."flags_persistence_default",
+         "posthog_team"."session_recording_version",
+         "posthog_team"."signup_token",
+         "posthog_team"."is_demo",
+         "posthog_team"."access_control",
+         "posthog_team"."week_start_day",
+         "posthog_team"."inject_web_apps",
+         "posthog_team"."test_account_filters",
+         "posthog_team"."test_account_filters_default_checked",
+         "posthog_team"."path_cleaning_filters",
+         "posthog_team"."timezone",
+         "posthog_team"."data_attributes",
+         "posthog_team"."person_display_name_properties",
+         "posthog_team"."live_events_columns",
+         "posthog_team"."recording_domains",
+         "posthog_team"."human_friendly_comparison_periods",
+         "posthog_team"."cookieless_server_hash_mode",
+         "posthog_team"."revenue_tracking_config",
+         "posthog_team"."primary_dashboard_id",
+         "posthog_team"."default_data_theme",
+         "posthog_team"."extra_settings",
+         "posthog_team"."modifiers",
+         "posthog_team"."correlation_config",
+         "posthog_team"."session_recording_retention_period_days",
+         "posthog_team"."plugins_opt_in",
+         "posthog_team"."opt_out_capture",
+         "posthog_team"."event_names",
+         "posthog_team"."event_names_with_usage",
+         "posthog_team"."event_properties",
+         "posthog_team"."event_properties_with_usage",
+         "posthog_team"."event_properties_numerical",
+         "posthog_team"."external_data_workspace_id",
+         "posthog_team"."external_data_workspace_last_synced_at",
+         "posthog_team"."api_query_rate_limit"
+  FROM "posthog_team"
+  WHERE "posthog_team"."id" = 99999
+  LIMIT 21
+  '''
+# ---
+# name: TestDecideRemoteConfig.test_flag_with_behavioural_cohorts.30
   '''
   SELECT "posthog_pluginconfig"."id",
          "posthog_pluginsourcefile"."transpiled",
@@ -7399,7 +7472,7 @@
          AND "posthog_pluginconfig"."team_id" = 99999)
   '''
 # ---
-# name: TestDecideRemoteConfig.test_flag_with_behavioural_cohorts.7
+# name: TestDecideRemoteConfig.test_flag_with_behavioural_cohorts.31
   '''
   SELECT "posthog_hogfunction"."id",
          "posthog_hogfunction"."team_id",
@@ -7503,475 +7576,48 @@
                                               'site_app'))
   '''
 # ---
-# name: TestDecideRemoteConfig.test_flag_with_behavioural_cohorts.8
-  '''
-  SELECT "posthog_user"."id",
-         "posthog_user"."password",
-         "posthog_user"."last_login",
-         "posthog_user"."first_name",
-         "posthog_user"."last_name",
-         "posthog_user"."is_staff",
-         "posthog_user"."date_joined",
-         "posthog_user"."uuid",
-         "posthog_user"."current_organization_id",
-         "posthog_user"."current_team_id",
-         "posthog_user"."email",
-         "posthog_user"."pending_email",
-         "posthog_user"."temporary_token",
-         "posthog_user"."distinct_id",
-         "posthog_user"."is_email_verified",
-         "posthog_user"."has_seen_product_intro_for",
-         "posthog_user"."strapi_id",
-         "posthog_user"."is_active",
-         "posthog_user"."role_at_organization",
-         "posthog_user"."theme_mode",
-         "posthog_user"."partial_notification_settings",
-         "posthog_user"."anonymize_data",
-         "posthog_user"."toolbar_mode",
-         "posthog_user"."hedgehog_config",
-         "posthog_user"."events_column_config",
-         "posthog_user"."email_opt_in"
-  FROM "posthog_user"
-  WHERE "posthog_user"."id" = 99999
+# name: TestDecideRemoteConfig.test_flag_with_behavioural_cohorts.32
+  '''
+  SELECT "posthog_cohort"."id",
+         "posthog_cohort"."name",
+         "posthog_cohort"."description",
+         "posthog_cohort"."team_id",
+         "posthog_cohort"."deleted",
+         "posthog_cohort"."filters",
+         "posthog_cohort"."query",
+         "posthog_cohort"."version",
+         "posthog_cohort"."pending_version",
+         "posthog_cohort"."count",
+         "posthog_cohort"."created_by_id",
+         "posthog_cohort"."created_at",
+         "posthog_cohort"."is_calculating",
+         "posthog_cohort"."last_calculation",
+         "posthog_cohort"."errors_calculating",
+         "posthog_cohort"."last_error_at",
+         "posthog_cohort"."is_static",
+         "posthog_cohort"."groups"
+  FROM "posthog_cohort"
+  WHERE (NOT "posthog_cohort"."deleted"
+         AND "posthog_cohort"."team_id" = 99999)
+  '''
+# ---
+# name: TestDecideRemoteConfig.test_flag_with_behavioural_cohorts.33
+  '''
+  SELECT "posthog_group"."id",
+         "posthog_group"."team_id",
+         "posthog_group"."group_key",
+         "posthog_group"."group_type_index",
+         "posthog_group"."group_properties",
+         "posthog_group"."created_at",
+         "posthog_group"."properties_last_updated_at",
+         "posthog_group"."properties_last_operation",
+         "posthog_group"."version"
+  FROM "posthog_group"
+  WHERE "posthog_group"."team_id" = 99999
   LIMIT 21
   '''
 # ---
-# name: TestDecideRemoteConfig.test_flag_with_behavioural_cohorts.9
-  '''
-  SELECT "posthog_team"."id",
-         "posthog_team"."uuid",
-         "posthog_team"."organization_id",
-         "posthog_team"."project_id",
-         "posthog_team"."api_token",
-         "posthog_team"."app_urls",
-         "posthog_team"."name",
-         "posthog_team"."slack_incoming_webhook",
-         "posthog_team"."created_at",
-         "posthog_team"."updated_at",
-         "posthog_team"."anonymize_ips",
-         "posthog_team"."completed_snippet_onboarding",
-         "posthog_team"."has_completed_onboarding_for",
-         "posthog_team"."onboarding_tasks",
-         "posthog_team"."ingested_event",
-         "posthog_team"."autocapture_opt_out",
-         "posthog_team"."autocapture_web_vitals_opt_in",
-         "posthog_team"."autocapture_web_vitals_allowed_metrics",
-         "posthog_team"."autocapture_exceptions_opt_in",
-         "posthog_team"."autocapture_exceptions_errors_to_ignore",
-         "posthog_team"."person_processing_opt_out",
-         "posthog_team"."session_recording_opt_in",
-         "posthog_team"."session_recording_sample_rate",
-         "posthog_team"."session_recording_minimum_duration_milliseconds",
-         "posthog_team"."session_recording_linked_flag",
-         "posthog_team"."session_recording_network_payload_capture_config",
-         "posthog_team"."session_recording_masking_config",
-         "posthog_team"."session_recording_url_trigger_config",
-         "posthog_team"."session_recording_url_blocklist_config",
-         "posthog_team"."session_recording_event_trigger_config",
-         "posthog_team"."session_replay_config",
-         "posthog_team"."survey_config",
-         "posthog_team"."capture_console_log_opt_in",
-         "posthog_team"."capture_performance_opt_in",
-         "posthog_team"."capture_dead_clicks",
-         "posthog_team"."surveys_opt_in",
-         "posthog_team"."heatmaps_opt_in",
-         "posthog_team"."flags_persistence_default",
-         "posthog_team"."session_recording_version",
-         "posthog_team"."signup_token",
-         "posthog_team"."is_demo",
-         "posthog_team"."access_control",
-         "posthog_team"."week_start_day",
-         "posthog_team"."inject_web_apps",
-         "posthog_team"."test_account_filters",
-         "posthog_team"."test_account_filters_default_checked",
-         "posthog_team"."path_cleaning_filters",
-         "posthog_team"."timezone",
-         "posthog_team"."data_attributes",
-         "posthog_team"."person_display_name_properties",
-         "posthog_team"."live_events_columns",
-         "posthog_team"."recording_domains",
-         "posthog_team"."human_friendly_comparison_periods",
-         "posthog_team"."cookieless_server_hash_mode",
-         "posthog_team"."revenue_tracking_config",
-         "posthog_team"."primary_dashboard_id",
-         "posthog_team"."default_data_theme",
-         "posthog_team"."extra_settings",
-         "posthog_team"."modifiers",
-         "posthog_team"."correlation_config",
-         "posthog_team"."session_recording_retention_period_days",
-         "posthog_team"."plugins_opt_in",
-         "posthog_team"."opt_out_capture",
-         "posthog_team"."event_names",
-         "posthog_team"."event_names_with_usage",
-         "posthog_team"."event_properties",
-         "posthog_team"."event_properties_with_usage",
-         "posthog_team"."event_properties_numerical",
-         "posthog_team"."external_data_workspace_id",
-         "posthog_team"."external_data_workspace_last_synced_at",
-         "posthog_team"."api_query_rate_limit"
-  FROM "posthog_team"
-  WHERE "posthog_team"."id" = 99999
-  LIMIT 21
-  '''
-# ---
-# name: TestDecideRemoteConfig.test_flag_with_regular_cohorts
-  '''
-  SELECT "posthog_hogfunction"."id",
-         "posthog_hogfunction"."team_id",
-         "posthog_hogfunction"."name",
-         "posthog_hogfunction"."description",
-         "posthog_hogfunction"."created_at",
-         "posthog_hogfunction"."created_by_id",
-         "posthog_hogfunction"."deleted",
-         "posthog_hogfunction"."updated_at",
-         "posthog_hogfunction"."enabled",
-         "posthog_hogfunction"."type",
-         "posthog_hogfunction"."icon_url",
-         "posthog_hogfunction"."hog",
-         "posthog_hogfunction"."bytecode",
-         "posthog_hogfunction"."transpiled",
-         "posthog_hogfunction"."inputs_schema",
-         "posthog_hogfunction"."inputs",
-         "posthog_hogfunction"."encrypted_inputs",
-         "posthog_hogfunction"."filters",
-         "posthog_hogfunction"."mappings",
-         "posthog_hogfunction"."masking",
-         "posthog_hogfunction"."template_id",
-         "posthog_hogfunction"."execution_order",
-         "posthog_team"."id",
-         "posthog_team"."uuid",
-         "posthog_team"."organization_id",
-         "posthog_team"."project_id",
-         "posthog_team"."api_token",
-         "posthog_team"."app_urls",
-         "posthog_team"."name",
-         "posthog_team"."slack_incoming_webhook",
-         "posthog_team"."created_at",
-         "posthog_team"."updated_at",
-         "posthog_team"."anonymize_ips",
-         "posthog_team"."completed_snippet_onboarding",
-         "posthog_team"."has_completed_onboarding_for",
-         "posthog_team"."onboarding_tasks",
-         "posthog_team"."ingested_event",
-         "posthog_team"."autocapture_opt_out",
-         "posthog_team"."autocapture_web_vitals_opt_in",
-         "posthog_team"."autocapture_web_vitals_allowed_metrics",
-         "posthog_team"."autocapture_exceptions_opt_in",
-         "posthog_team"."autocapture_exceptions_errors_to_ignore",
-         "posthog_team"."person_processing_opt_out",
-         "posthog_team"."session_recording_opt_in",
-         "posthog_team"."session_recording_sample_rate",
-         "posthog_team"."session_recording_minimum_duration_milliseconds",
-         "posthog_team"."session_recording_linked_flag",
-         "posthog_team"."session_recording_network_payload_capture_config",
-         "posthog_team"."session_recording_masking_config",
-         "posthog_team"."session_recording_url_trigger_config",
-         "posthog_team"."session_recording_url_blocklist_config",
-         "posthog_team"."session_recording_event_trigger_config",
-         "posthog_team"."session_replay_config",
-         "posthog_team"."survey_config",
-         "posthog_team"."capture_console_log_opt_in",
-         "posthog_team"."capture_performance_opt_in",
-         "posthog_team"."capture_dead_clicks",
-         "posthog_team"."surveys_opt_in",
-         "posthog_team"."heatmaps_opt_in",
-         "posthog_team"."flags_persistence_default",
-         "posthog_team"."session_recording_version",
-         "posthog_team"."signup_token",
-         "posthog_team"."is_demo",
-         "posthog_team"."access_control",
-         "posthog_team"."week_start_day",
-         "posthog_team"."inject_web_apps",
-         "posthog_team"."test_account_filters",
-         "posthog_team"."test_account_filters_default_checked",
-         "posthog_team"."path_cleaning_filters",
-         "posthog_team"."timezone",
-         "posthog_team"."data_attributes",
-         "posthog_team"."person_display_name_properties",
-         "posthog_team"."live_events_columns",
-         "posthog_team"."recording_domains",
-         "posthog_team"."human_friendly_comparison_periods",
-         "posthog_team"."cookieless_server_hash_mode",
-         "posthog_team"."revenue_tracking_config",
-         "posthog_team"."primary_dashboard_id",
-         "posthog_team"."default_data_theme",
-         "posthog_team"."extra_settings",
-         "posthog_team"."modifiers",
-         "posthog_team"."correlation_config",
-         "posthog_team"."session_recording_retention_period_days",
-         "posthog_team"."plugins_opt_in",
-         "posthog_team"."opt_out_capture",
-         "posthog_team"."event_names",
-         "posthog_team"."event_names_with_usage",
-         "posthog_team"."event_properties",
-         "posthog_team"."event_properties_with_usage",
-         "posthog_team"."event_properties_numerical",
-         "posthog_team"."external_data_workspace_id",
-         "posthog_team"."external_data_workspace_last_synced_at",
-         "posthog_team"."api_query_rate_limit"
-  FROM "posthog_hogfunction"
-  INNER JOIN "posthog_team" ON ("posthog_hogfunction"."team_id" = "posthog_team"."id")
-  WHERE ("posthog_hogfunction"."team_id" = 99999
-         AND "posthog_hogfunction"."filters" @> '{"filter_test_accounts": true}'::jsonb)
-  '''
-# ---
-# name: TestDecideRemoteConfig.test_flag_with_regular_cohorts.1
-  '''
-  SELECT "posthog_team"."id",
-         "posthog_team"."uuid",
-         "posthog_team"."organization_id",
-         "posthog_team"."project_id",
-         "posthog_team"."api_token",
-         "posthog_team"."app_urls",
-         "posthog_team"."name",
-         "posthog_team"."slack_incoming_webhook",
-         "posthog_team"."created_at",
-         "posthog_team"."updated_at",
-         "posthog_team"."anonymize_ips",
-         "posthog_team"."completed_snippet_onboarding",
-         "posthog_team"."has_completed_onboarding_for",
-         "posthog_team"."onboarding_tasks",
-         "posthog_team"."ingested_event",
-         "posthog_team"."autocapture_opt_out",
-         "posthog_team"."autocapture_web_vitals_opt_in",
-         "posthog_team"."autocapture_web_vitals_allowed_metrics",
-         "posthog_team"."autocapture_exceptions_opt_in",
-         "posthog_team"."autocapture_exceptions_errors_to_ignore",
-         "posthog_team"."person_processing_opt_out",
-         "posthog_team"."session_recording_opt_in",
-         "posthog_team"."session_recording_sample_rate",
-         "posthog_team"."session_recording_minimum_duration_milliseconds",
-         "posthog_team"."session_recording_linked_flag",
-         "posthog_team"."session_recording_network_payload_capture_config",
-         "posthog_team"."session_recording_masking_config",
-         "posthog_team"."session_recording_url_trigger_config",
-         "posthog_team"."session_recording_url_blocklist_config",
-         "posthog_team"."session_recording_event_trigger_config",
-         "posthog_team"."session_replay_config",
-         "posthog_team"."survey_config",
-         "posthog_team"."capture_console_log_opt_in",
-         "posthog_team"."capture_performance_opt_in",
-         "posthog_team"."capture_dead_clicks",
-         "posthog_team"."surveys_opt_in",
-         "posthog_team"."heatmaps_opt_in",
-         "posthog_team"."flags_persistence_default",
-         "posthog_team"."session_recording_version",
-         "posthog_team"."signup_token",
-         "posthog_team"."is_demo",
-         "posthog_team"."access_control",
-         "posthog_team"."week_start_day",
-         "posthog_team"."inject_web_apps",
-         "posthog_team"."test_account_filters",
-         "posthog_team"."test_account_filters_default_checked",
-         "posthog_team"."path_cleaning_filters",
-         "posthog_team"."timezone",
-         "posthog_team"."data_attributes",
-         "posthog_team"."person_display_name_properties",
-         "posthog_team"."live_events_columns",
-         "posthog_team"."recording_domains",
-         "posthog_team"."human_friendly_comparison_periods",
-         "posthog_team"."cookieless_server_hash_mode",
-         "posthog_team"."revenue_tracking_config",
-         "posthog_team"."primary_dashboard_id",
-         "posthog_team"."default_data_theme",
-         "posthog_team"."extra_settings",
-         "posthog_team"."modifiers",
-         "posthog_team"."correlation_config",
-         "posthog_team"."session_recording_retention_period_days",
-         "posthog_team"."external_data_workspace_id",
-         "posthog_team"."external_data_workspace_last_synced_at",
-         "posthog_team"."api_query_rate_limit"
-  FROM "posthog_team"
-  WHERE "posthog_team"."id" = 99999
-  LIMIT 21
-  '''
-# ---
-# name: TestDecideRemoteConfig.test_flag_with_regular_cohorts.10
-  '''
-  SELECT "posthog_featureflag"."id",
-         "posthog_featureflag"."key",
-         "posthog_featureflag"."name",
-         "posthog_featureflag"."filters",
-         "posthog_featureflag"."rollout_percentage",
-         "posthog_featureflag"."team_id",
-         "posthog_featureflag"."created_by_id",
-         "posthog_featureflag"."created_at",
-         "posthog_featureflag"."deleted",
-         "posthog_featureflag"."active",
-         "posthog_featureflag"."rollback_conditions",
-         "posthog_featureflag"."performed_rollback",
-         "posthog_featureflag"."ensure_experience_continuity",
-         "posthog_featureflag"."usage_dashboard_id",
-         "posthog_featureflag"."has_enriched_analytics",
-         "posthog_featureflag"."is_remote_configuration"
-  FROM "posthog_featureflag"
-  WHERE ("posthog_featureflag"."active"
-         AND NOT "posthog_featureflag"."deleted"
-         AND "posthog_featureflag"."team_id" = 99999)
-  '''
-# ---
-# name: TestDecideRemoteConfig.test_flag_with_regular_cohorts.11
-  '''
-  SELECT "posthog_team"."id",
-         "posthog_team"."uuid",
-         "posthog_team"."organization_id",
-         "posthog_team"."project_id",
-         "posthog_team"."api_token",
-         "posthog_team"."app_urls",
-         "posthog_team"."name",
-         "posthog_team"."slack_incoming_webhook",
-         "posthog_team"."created_at",
-         "posthog_team"."updated_at",
-         "posthog_team"."anonymize_ips",
-         "posthog_team"."completed_snippet_onboarding",
-         "posthog_team"."has_completed_onboarding_for",
-         "posthog_team"."onboarding_tasks",
-         "posthog_team"."ingested_event",
-         "posthog_team"."autocapture_opt_out",
-         "posthog_team"."autocapture_web_vitals_opt_in",
-         "posthog_team"."autocapture_web_vitals_allowed_metrics",
-         "posthog_team"."autocapture_exceptions_opt_in",
-         "posthog_team"."autocapture_exceptions_errors_to_ignore",
-         "posthog_team"."person_processing_opt_out",
-         "posthog_team"."session_recording_opt_in",
-         "posthog_team"."session_recording_sample_rate",
-         "posthog_team"."session_recording_minimum_duration_milliseconds",
-         "posthog_team"."session_recording_linked_flag",
-         "posthog_team"."session_recording_network_payload_capture_config",
-         "posthog_team"."session_recording_masking_config",
-         "posthog_team"."session_recording_url_trigger_config",
-         "posthog_team"."session_recording_url_blocklist_config",
-         "posthog_team"."session_recording_event_trigger_config",
-         "posthog_team"."session_replay_config",
-         "posthog_team"."survey_config",
-         "posthog_team"."capture_console_log_opt_in",
-         "posthog_team"."capture_performance_opt_in",
-         "posthog_team"."capture_dead_clicks",
-         "posthog_team"."surveys_opt_in",
-         "posthog_team"."heatmaps_opt_in",
-         "posthog_team"."flags_persistence_default",
-         "posthog_team"."session_recording_version",
-         "posthog_team"."signup_token",
-         "posthog_team"."is_demo",
-         "posthog_team"."access_control",
-         "posthog_team"."week_start_day",
-         "posthog_team"."inject_web_apps",
-         "posthog_team"."test_account_filters",
-         "posthog_team"."test_account_filters_default_checked",
-         "posthog_team"."path_cleaning_filters",
-         "posthog_team"."timezone",
-         "posthog_team"."data_attributes",
-         "posthog_team"."person_display_name_properties",
-         "posthog_team"."live_events_columns",
-         "posthog_team"."recording_domains",
-         "posthog_team"."human_friendly_comparison_periods",
-         "posthog_team"."cookieless_server_hash_mode",
-         "posthog_team"."revenue_tracking_config",
-         "posthog_team"."primary_dashboard_id",
-         "posthog_team"."default_data_theme",
-         "posthog_team"."extra_settings",
-         "posthog_team"."modifiers",
-         "posthog_team"."correlation_config",
-         "posthog_team"."session_recording_retention_period_days",
-         "posthog_team"."external_data_workspace_id",
-         "posthog_team"."external_data_workspace_last_synced_at",
-         "posthog_team"."api_query_rate_limit"
-  FROM "posthog_team"
-  WHERE "posthog_team"."id" = 99999
-  LIMIT 21
-  '''
-# ---
-# name: TestDecideRemoteConfig.test_flag_with_regular_cohorts.12
-  '''
-  SELECT "posthog_remoteconfig"."id",
-         "posthog_remoteconfig"."team_id",
-         "posthog_remoteconfig"."config",
-         "posthog_remoteconfig"."updated_at",
-         "posthog_remoteconfig"."synced_at"
-  FROM "posthog_remoteconfig"
-  WHERE "posthog_remoteconfig"."team_id" = 99999
-  LIMIT 21
-  '''
-# ---
-# name: TestDecideRemoteConfig.test_flag_with_regular_cohorts.13
-  '''
-  SELECT "posthog_team"."id",
-         "posthog_team"."uuid",
-         "posthog_team"."organization_id",
-         "posthog_team"."project_id",
-         "posthog_team"."api_token",
-         "posthog_team"."app_urls",
-         "posthog_team"."name",
-         "posthog_team"."slack_incoming_webhook",
-         "posthog_team"."created_at",
-         "posthog_team"."updated_at",
-         "posthog_team"."anonymize_ips",
-         "posthog_team"."completed_snippet_onboarding",
-         "posthog_team"."has_completed_onboarding_for",
-         "posthog_team"."onboarding_tasks",
-         "posthog_team"."ingested_event",
-         "posthog_team"."autocapture_opt_out",
-         "posthog_team"."autocapture_web_vitals_opt_in",
-         "posthog_team"."autocapture_web_vitals_allowed_metrics",
-         "posthog_team"."autocapture_exceptions_opt_in",
-         "posthog_team"."autocapture_exceptions_errors_to_ignore",
-         "posthog_team"."person_processing_opt_out",
-         "posthog_team"."session_recording_opt_in",
-         "posthog_team"."session_recording_sample_rate",
-         "posthog_team"."session_recording_minimum_duration_milliseconds",
-         "posthog_team"."session_recording_linked_flag",
-         "posthog_team"."session_recording_network_payload_capture_config",
-         "posthog_team"."session_recording_masking_config",
-         "posthog_team"."session_recording_url_trigger_config",
-         "posthog_team"."session_recording_url_blocklist_config",
-         "posthog_team"."session_recording_event_trigger_config",
-         "posthog_team"."session_replay_config",
-         "posthog_team"."survey_config",
-         "posthog_team"."capture_console_log_opt_in",
-         "posthog_team"."capture_performance_opt_in",
-         "posthog_team"."capture_dead_clicks",
-         "posthog_team"."surveys_opt_in",
-         "posthog_team"."heatmaps_opt_in",
-         "posthog_team"."flags_persistence_default",
-         "posthog_team"."session_recording_version",
-         "posthog_team"."signup_token",
-         "posthog_team"."is_demo",
-         "posthog_team"."access_control",
-         "posthog_team"."week_start_day",
-         "posthog_team"."inject_web_apps",
-         "posthog_team"."test_account_filters",
-         "posthog_team"."test_account_filters_default_checked",
-         "posthog_team"."path_cleaning_filters",
-         "posthog_team"."timezone",
-         "posthog_team"."data_attributes",
-         "posthog_team"."person_display_name_properties",
-         "posthog_team"."live_events_columns",
-         "posthog_team"."recording_domains",
-         "posthog_team"."human_friendly_comparison_periods",
-         "posthog_team"."cookieless_server_hash_mode",
-         "posthog_team"."revenue_tracking_config",
-         "posthog_team"."primary_dashboard_id",
-         "posthog_team"."default_data_theme",
-         "posthog_team"."extra_settings",
-         "posthog_team"."modifiers",
-         "posthog_team"."correlation_config",
-         "posthog_team"."session_recording_retention_period_days",
-         "posthog_team"."plugins_opt_in",
-         "posthog_team"."opt_out_capture",
-         "posthog_team"."event_names",
-         "posthog_team"."event_names_with_usage",
-         "posthog_team"."event_properties",
-         "posthog_team"."event_properties_with_usage",
-         "posthog_team"."event_properties_numerical",
-         "posthog_team"."external_data_workspace_id",
-         "posthog_team"."external_data_workspace_last_synced_at",
-         "posthog_team"."api_query_rate_limit"
-  FROM "posthog_team"
-  WHERE "posthog_team"."id" = 99999
-  LIMIT 21
-  '''
-# ---
-# name: TestDecideRemoteConfig.test_flag_with_regular_cohorts.14
+# name: TestDecideRemoteConfig.test_flag_with_behavioural_cohorts.4
   '''
   SELECT COUNT(*) AS "__count"
   FROM "posthog_featureflag"
@@ -7980,7 +7626,7 @@
          AND "posthog_featureflag"."team_id" = 99999)
   '''
 # ---
-# name: TestDecideRemoteConfig.test_flag_with_regular_cohorts.15
+# name: TestDecideRemoteConfig.test_flag_with_behavioural_cohorts.5
   '''
   SELECT "posthog_survey"."id",
          "posthog_survey"."team_id",
@@ -8067,7 +7713,7 @@
          AND NOT ("posthog_survey"."archived"))
   '''
 # ---
-# name: TestDecideRemoteConfig.test_flag_with_regular_cohorts.16
+# name: TestDecideRemoteConfig.test_flag_with_behavioural_cohorts.6
   '''
   SELECT "posthog_pluginconfig"."id",
          "posthog_pluginsourcefile"."transpiled",
@@ -8083,7 +7729,7 @@
          AND "posthog_pluginconfig"."team_id" = 99999)
   '''
 # ---
-# name: TestDecideRemoteConfig.test_flag_with_regular_cohorts.17
+# name: TestDecideRemoteConfig.test_flag_with_behavioural_cohorts.7
   '''
   SELECT "posthog_hogfunction"."id",
          "posthog_hogfunction"."team_id",
@@ -8187,19 +7833,40 @@
                                               'site_app'))
   '''
 # ---
-# name: TestDecideRemoteConfig.test_flag_with_regular_cohorts.18
-  '''
-  SELECT "posthog_remoteconfig"."id",
-         "posthog_remoteconfig"."team_id",
-         "posthog_remoteconfig"."config",
-         "posthog_remoteconfig"."updated_at",
-         "posthog_remoteconfig"."synced_at"
-  FROM "posthog_remoteconfig"
-  WHERE "posthog_remoteconfig"."team_id" = 99999
+# name: TestDecideRemoteConfig.test_flag_with_behavioural_cohorts.8
+  '''
+  SELECT "posthog_user"."id",
+         "posthog_user"."password",
+         "posthog_user"."last_login",
+         "posthog_user"."first_name",
+         "posthog_user"."last_name",
+         "posthog_user"."is_staff",
+         "posthog_user"."date_joined",
+         "posthog_user"."uuid",
+         "posthog_user"."current_organization_id",
+         "posthog_user"."current_team_id",
+         "posthog_user"."email",
+         "posthog_user"."pending_email",
+         "posthog_user"."temporary_token",
+         "posthog_user"."distinct_id",
+         "posthog_user"."is_email_verified",
+         "posthog_user"."has_seen_product_intro_for",
+         "posthog_user"."strapi_id",
+         "posthog_user"."is_active",
+         "posthog_user"."role_at_organization",
+         "posthog_user"."theme_mode",
+         "posthog_user"."partial_notification_settings",
+         "posthog_user"."anonymize_data",
+         "posthog_user"."toolbar_mode",
+         "posthog_user"."hedgehog_config",
+         "posthog_user"."events_column_config",
+         "posthog_user"."email_opt_in"
+  FROM "posthog_user"
+  WHERE "posthog_user"."id" = 99999
   LIMIT 21
   '''
 # ---
-# name: TestDecideRemoteConfig.test_flag_with_regular_cohorts.19
+# name: TestDecideRemoteConfig.test_flag_with_behavioural_cohorts.9
   '''
   SELECT "posthog_team"."id",
          "posthog_team"."uuid",
@@ -8277,7 +7944,274 @@
   LIMIT 21
   '''
 # ---
-# name: TestDecideRemoteConfig.test_flag_with_regular_cohorts.2
+# name: TestDecideRemoteConfig.test_flag_with_regular_cohorts
+  '''
+  SELECT "posthog_hogfunction"."id",
+         "posthog_hogfunction"."team_id",
+         "posthog_hogfunction"."name",
+         "posthog_hogfunction"."description",
+         "posthog_hogfunction"."created_at",
+         "posthog_hogfunction"."created_by_id",
+         "posthog_hogfunction"."deleted",
+         "posthog_hogfunction"."updated_at",
+         "posthog_hogfunction"."enabled",
+         "posthog_hogfunction"."type",
+         "posthog_hogfunction"."icon_url",
+         "posthog_hogfunction"."hog",
+         "posthog_hogfunction"."bytecode",
+         "posthog_hogfunction"."transpiled",
+         "posthog_hogfunction"."inputs_schema",
+         "posthog_hogfunction"."inputs",
+         "posthog_hogfunction"."encrypted_inputs",
+         "posthog_hogfunction"."filters",
+         "posthog_hogfunction"."mappings",
+         "posthog_hogfunction"."masking",
+         "posthog_hogfunction"."template_id",
+         "posthog_hogfunction"."execution_order",
+         "posthog_team"."id",
+         "posthog_team"."uuid",
+         "posthog_team"."organization_id",
+         "posthog_team"."project_id",
+         "posthog_team"."api_token",
+         "posthog_team"."app_urls",
+         "posthog_team"."name",
+         "posthog_team"."slack_incoming_webhook",
+         "posthog_team"."created_at",
+         "posthog_team"."updated_at",
+         "posthog_team"."anonymize_ips",
+         "posthog_team"."completed_snippet_onboarding",
+         "posthog_team"."has_completed_onboarding_for",
+         "posthog_team"."onboarding_tasks",
+         "posthog_team"."ingested_event",
+         "posthog_team"."autocapture_opt_out",
+         "posthog_team"."autocapture_web_vitals_opt_in",
+         "posthog_team"."autocapture_web_vitals_allowed_metrics",
+         "posthog_team"."autocapture_exceptions_opt_in",
+         "posthog_team"."autocapture_exceptions_errors_to_ignore",
+         "posthog_team"."person_processing_opt_out",
+         "posthog_team"."session_recording_opt_in",
+         "posthog_team"."session_recording_sample_rate",
+         "posthog_team"."session_recording_minimum_duration_milliseconds",
+         "posthog_team"."session_recording_linked_flag",
+         "posthog_team"."session_recording_network_payload_capture_config",
+         "posthog_team"."session_recording_masking_config",
+         "posthog_team"."session_recording_url_trigger_config",
+         "posthog_team"."session_recording_url_blocklist_config",
+         "posthog_team"."session_recording_event_trigger_config",
+         "posthog_team"."session_replay_config",
+         "posthog_team"."survey_config",
+         "posthog_team"."capture_console_log_opt_in",
+         "posthog_team"."capture_performance_opt_in",
+         "posthog_team"."capture_dead_clicks",
+         "posthog_team"."surveys_opt_in",
+         "posthog_team"."heatmaps_opt_in",
+         "posthog_team"."flags_persistence_default",
+         "posthog_team"."session_recording_version",
+         "posthog_team"."signup_token",
+         "posthog_team"."is_demo",
+         "posthog_team"."access_control",
+         "posthog_team"."week_start_day",
+         "posthog_team"."inject_web_apps",
+         "posthog_team"."test_account_filters",
+         "posthog_team"."test_account_filters_default_checked",
+         "posthog_team"."path_cleaning_filters",
+         "posthog_team"."timezone",
+         "posthog_team"."data_attributes",
+         "posthog_team"."person_display_name_properties",
+         "posthog_team"."live_events_columns",
+         "posthog_team"."recording_domains",
+         "posthog_team"."human_friendly_comparison_periods",
+         "posthog_team"."cookieless_server_hash_mode",
+         "posthog_team"."revenue_tracking_config",
+         "posthog_team"."primary_dashboard_id",
+         "posthog_team"."default_data_theme",
+         "posthog_team"."extra_settings",
+         "posthog_team"."modifiers",
+         "posthog_team"."correlation_config",
+         "posthog_team"."session_recording_retention_period_days",
+         "posthog_team"."plugins_opt_in",
+         "posthog_team"."opt_out_capture",
+         "posthog_team"."event_names",
+         "posthog_team"."event_names_with_usage",
+         "posthog_team"."event_properties",
+         "posthog_team"."event_properties_with_usage",
+         "posthog_team"."event_properties_numerical",
+         "posthog_team"."external_data_workspace_id",
+         "posthog_team"."external_data_workspace_last_synced_at",
+         "posthog_team"."api_query_rate_limit"
+  FROM "posthog_hogfunction"
+  INNER JOIN "posthog_team" ON ("posthog_hogfunction"."team_id" = "posthog_team"."id")
+  WHERE ("posthog_hogfunction"."team_id" = 99999
+         AND "posthog_hogfunction"."filters" @> '{"filter_test_accounts": true}'::jsonb)
+  '''
+# ---
+# name: TestDecideRemoteConfig.test_flag_with_regular_cohorts.1
+  '''
+  SELECT "posthog_team"."id",
+         "posthog_team"."uuid",
+         "posthog_team"."organization_id",
+         "posthog_team"."project_id",
+         "posthog_team"."api_token",
+         "posthog_team"."app_urls",
+         "posthog_team"."name",
+         "posthog_team"."slack_incoming_webhook",
+         "posthog_team"."created_at",
+         "posthog_team"."updated_at",
+         "posthog_team"."anonymize_ips",
+         "posthog_team"."completed_snippet_onboarding",
+         "posthog_team"."has_completed_onboarding_for",
+         "posthog_team"."onboarding_tasks",
+         "posthog_team"."ingested_event",
+         "posthog_team"."autocapture_opt_out",
+         "posthog_team"."autocapture_web_vitals_opt_in",
+         "posthog_team"."autocapture_web_vitals_allowed_metrics",
+         "posthog_team"."autocapture_exceptions_opt_in",
+         "posthog_team"."autocapture_exceptions_errors_to_ignore",
+         "posthog_team"."person_processing_opt_out",
+         "posthog_team"."session_recording_opt_in",
+         "posthog_team"."session_recording_sample_rate",
+         "posthog_team"."session_recording_minimum_duration_milliseconds",
+         "posthog_team"."session_recording_linked_flag",
+         "posthog_team"."session_recording_network_payload_capture_config",
+         "posthog_team"."session_recording_masking_config",
+         "posthog_team"."session_recording_url_trigger_config",
+         "posthog_team"."session_recording_url_blocklist_config",
+         "posthog_team"."session_recording_event_trigger_config",
+         "posthog_team"."session_replay_config",
+         "posthog_team"."survey_config",
+         "posthog_team"."capture_console_log_opt_in",
+         "posthog_team"."capture_performance_opt_in",
+         "posthog_team"."capture_dead_clicks",
+         "posthog_team"."surveys_opt_in",
+         "posthog_team"."heatmaps_opt_in",
+         "posthog_team"."flags_persistence_default",
+         "posthog_team"."session_recording_version",
+         "posthog_team"."signup_token",
+         "posthog_team"."is_demo",
+         "posthog_team"."access_control",
+         "posthog_team"."week_start_day",
+         "posthog_team"."inject_web_apps",
+         "posthog_team"."test_account_filters",
+         "posthog_team"."test_account_filters_default_checked",
+         "posthog_team"."path_cleaning_filters",
+         "posthog_team"."timezone",
+         "posthog_team"."data_attributes",
+         "posthog_team"."person_display_name_properties",
+         "posthog_team"."live_events_columns",
+         "posthog_team"."recording_domains",
+         "posthog_team"."human_friendly_comparison_periods",
+         "posthog_team"."cookieless_server_hash_mode",
+         "posthog_team"."revenue_tracking_config",
+         "posthog_team"."primary_dashboard_id",
+         "posthog_team"."default_data_theme",
+         "posthog_team"."extra_settings",
+         "posthog_team"."modifiers",
+         "posthog_team"."correlation_config",
+         "posthog_team"."session_recording_retention_period_days",
+         "posthog_team"."external_data_workspace_id",
+         "posthog_team"."external_data_workspace_last_synced_at",
+         "posthog_team"."api_query_rate_limit"
+  FROM "posthog_team"
+  WHERE "posthog_team"."id" = 99999
+  LIMIT 21
+  '''
+# ---
+# name: TestDecideRemoteConfig.test_flag_with_regular_cohorts.10
+  '''
+  SELECT "posthog_featureflag"."id",
+         "posthog_featureflag"."key",
+         "posthog_featureflag"."name",
+         "posthog_featureflag"."filters",
+         "posthog_featureflag"."rollout_percentage",
+         "posthog_featureflag"."team_id",
+         "posthog_featureflag"."created_by_id",
+         "posthog_featureflag"."created_at",
+         "posthog_featureflag"."deleted",
+         "posthog_featureflag"."active",
+         "posthog_featureflag"."rollback_conditions",
+         "posthog_featureflag"."performed_rollback",
+         "posthog_featureflag"."ensure_experience_continuity",
+         "posthog_featureflag"."usage_dashboard_id",
+         "posthog_featureflag"."has_enriched_analytics",
+         "posthog_featureflag"."is_remote_configuration"
+  FROM "posthog_featureflag"
+  WHERE ("posthog_featureflag"."active"
+         AND NOT "posthog_featureflag"."deleted"
+         AND "posthog_featureflag"."team_id" = 99999)
+  '''
+# ---
+# name: TestDecideRemoteConfig.test_flag_with_regular_cohorts.11
+  '''
+  SELECT "posthog_team"."id",
+         "posthog_team"."uuid",
+         "posthog_team"."organization_id",
+         "posthog_team"."project_id",
+         "posthog_team"."api_token",
+         "posthog_team"."app_urls",
+         "posthog_team"."name",
+         "posthog_team"."slack_incoming_webhook",
+         "posthog_team"."created_at",
+         "posthog_team"."updated_at",
+         "posthog_team"."anonymize_ips",
+         "posthog_team"."completed_snippet_onboarding",
+         "posthog_team"."has_completed_onboarding_for",
+         "posthog_team"."onboarding_tasks",
+         "posthog_team"."ingested_event",
+         "posthog_team"."autocapture_opt_out",
+         "posthog_team"."autocapture_web_vitals_opt_in",
+         "posthog_team"."autocapture_web_vitals_allowed_metrics",
+         "posthog_team"."autocapture_exceptions_opt_in",
+         "posthog_team"."autocapture_exceptions_errors_to_ignore",
+         "posthog_team"."person_processing_opt_out",
+         "posthog_team"."session_recording_opt_in",
+         "posthog_team"."session_recording_sample_rate",
+         "posthog_team"."session_recording_minimum_duration_milliseconds",
+         "posthog_team"."session_recording_linked_flag",
+         "posthog_team"."session_recording_network_payload_capture_config",
+         "posthog_team"."session_recording_masking_config",
+         "posthog_team"."session_recording_url_trigger_config",
+         "posthog_team"."session_recording_url_blocklist_config",
+         "posthog_team"."session_recording_event_trigger_config",
+         "posthog_team"."session_replay_config",
+         "posthog_team"."survey_config",
+         "posthog_team"."capture_console_log_opt_in",
+         "posthog_team"."capture_performance_opt_in",
+         "posthog_team"."capture_dead_clicks",
+         "posthog_team"."surveys_opt_in",
+         "posthog_team"."heatmaps_opt_in",
+         "posthog_team"."flags_persistence_default",
+         "posthog_team"."session_recording_version",
+         "posthog_team"."signup_token",
+         "posthog_team"."is_demo",
+         "posthog_team"."access_control",
+         "posthog_team"."week_start_day",
+         "posthog_team"."inject_web_apps",
+         "posthog_team"."test_account_filters",
+         "posthog_team"."test_account_filters_default_checked",
+         "posthog_team"."path_cleaning_filters",
+         "posthog_team"."timezone",
+         "posthog_team"."data_attributes",
+         "posthog_team"."person_display_name_properties",
+         "posthog_team"."live_events_columns",
+         "posthog_team"."recording_domains",
+         "posthog_team"."human_friendly_comparison_periods",
+         "posthog_team"."cookieless_server_hash_mode",
+         "posthog_team"."revenue_tracking_config",
+         "posthog_team"."primary_dashboard_id",
+         "posthog_team"."default_data_theme",
+         "posthog_team"."extra_settings",
+         "posthog_team"."modifiers",
+         "posthog_team"."correlation_config",
+         "posthog_team"."session_recording_retention_period_days",
+         "posthog_team"."external_data_workspace_id",
+         "posthog_team"."external_data_workspace_last_synced_at",
+         "posthog_team"."api_query_rate_limit"
+  FROM "posthog_team"
+  WHERE "posthog_team"."id" = 99999
+  LIMIT 21
+  '''
+# ---
+# name: TestDecideRemoteConfig.test_flag_with_regular_cohorts.12
   '''
   SELECT "posthog_remoteconfig"."id",
          "posthog_remoteconfig"."team_id",
@@ -8289,7 +8223,85 @@
   LIMIT 21
   '''
 # ---
-# name: TestDecideRemoteConfig.test_flag_with_regular_cohorts.20
+# name: TestDecideRemoteConfig.test_flag_with_regular_cohorts.13
+  '''
+  SELECT "posthog_team"."id",
+         "posthog_team"."uuid",
+         "posthog_team"."organization_id",
+         "posthog_team"."project_id",
+         "posthog_team"."api_token",
+         "posthog_team"."app_urls",
+         "posthog_team"."name",
+         "posthog_team"."slack_incoming_webhook",
+         "posthog_team"."created_at",
+         "posthog_team"."updated_at",
+         "posthog_team"."anonymize_ips",
+         "posthog_team"."completed_snippet_onboarding",
+         "posthog_team"."has_completed_onboarding_for",
+         "posthog_team"."onboarding_tasks",
+         "posthog_team"."ingested_event",
+         "posthog_team"."autocapture_opt_out",
+         "posthog_team"."autocapture_web_vitals_opt_in",
+         "posthog_team"."autocapture_web_vitals_allowed_metrics",
+         "posthog_team"."autocapture_exceptions_opt_in",
+         "posthog_team"."autocapture_exceptions_errors_to_ignore",
+         "posthog_team"."person_processing_opt_out",
+         "posthog_team"."session_recording_opt_in",
+         "posthog_team"."session_recording_sample_rate",
+         "posthog_team"."session_recording_minimum_duration_milliseconds",
+         "posthog_team"."session_recording_linked_flag",
+         "posthog_team"."session_recording_network_payload_capture_config",
+         "posthog_team"."session_recording_masking_config",
+         "posthog_team"."session_recording_url_trigger_config",
+         "posthog_team"."session_recording_url_blocklist_config",
+         "posthog_team"."session_recording_event_trigger_config",
+         "posthog_team"."session_replay_config",
+         "posthog_team"."survey_config",
+         "posthog_team"."capture_console_log_opt_in",
+         "posthog_team"."capture_performance_opt_in",
+         "posthog_team"."capture_dead_clicks",
+         "posthog_team"."surveys_opt_in",
+         "posthog_team"."heatmaps_opt_in",
+         "posthog_team"."flags_persistence_default",
+         "posthog_team"."session_recording_version",
+         "posthog_team"."signup_token",
+         "posthog_team"."is_demo",
+         "posthog_team"."access_control",
+         "posthog_team"."week_start_day",
+         "posthog_team"."inject_web_apps",
+         "posthog_team"."test_account_filters",
+         "posthog_team"."test_account_filters_default_checked",
+         "posthog_team"."path_cleaning_filters",
+         "posthog_team"."timezone",
+         "posthog_team"."data_attributes",
+         "posthog_team"."person_display_name_properties",
+         "posthog_team"."live_events_columns",
+         "posthog_team"."recording_domains",
+         "posthog_team"."human_friendly_comparison_periods",
+         "posthog_team"."cookieless_server_hash_mode",
+         "posthog_team"."revenue_tracking_config",
+         "posthog_team"."primary_dashboard_id",
+         "posthog_team"."default_data_theme",
+         "posthog_team"."extra_settings",
+         "posthog_team"."modifiers",
+         "posthog_team"."correlation_config",
+         "posthog_team"."session_recording_retention_period_days",
+         "posthog_team"."plugins_opt_in",
+         "posthog_team"."opt_out_capture",
+         "posthog_team"."event_names",
+         "posthog_team"."event_names_with_usage",
+         "posthog_team"."event_properties",
+         "posthog_team"."event_properties_with_usage",
+         "posthog_team"."event_properties_numerical",
+         "posthog_team"."external_data_workspace_id",
+         "posthog_team"."external_data_workspace_last_synced_at",
+         "posthog_team"."api_query_rate_limit"
+  FROM "posthog_team"
+  WHERE "posthog_team"."id" = 99999
+  LIMIT 21
+  '''
+# ---
+# name: TestDecideRemoteConfig.test_flag_with_regular_cohorts.14
   '''
   SELECT COUNT(*) AS "__count"
   FROM "posthog_featureflag"
@@ -8298,7 +8310,7 @@
          AND "posthog_featureflag"."team_id" = 99999)
   '''
 # ---
-# name: TestDecideRemoteConfig.test_flag_with_regular_cohorts.21
+# name: TestDecideRemoteConfig.test_flag_with_regular_cohorts.15
   '''
   SELECT "posthog_survey"."id",
          "posthog_survey"."team_id",
@@ -8385,7 +8397,7 @@
          AND NOT ("posthog_survey"."archived"))
   '''
 # ---
-# name: TestDecideRemoteConfig.test_flag_with_regular_cohorts.22
+# name: TestDecideRemoteConfig.test_flag_with_regular_cohorts.16
   '''
   SELECT "posthog_pluginconfig"."id",
          "posthog_pluginsourcefile"."transpiled",
@@ -8401,7 +8413,7 @@
          AND "posthog_pluginconfig"."team_id" = 99999)
   '''
 # ---
-# name: TestDecideRemoteConfig.test_flag_with_regular_cohorts.23
+# name: TestDecideRemoteConfig.test_flag_with_regular_cohorts.17
   '''
   SELECT "posthog_hogfunction"."id",
          "posthog_hogfunction"."team_id",
@@ -8505,44 +8517,7 @@
                                               'site_app'))
   '''
 # ---
-# name: TestDecideRemoteConfig.test_flag_with_regular_cohorts.24
-  '''
-  SELECT "posthog_cohort"."id",
-         "posthog_cohort"."name",
-         "posthog_cohort"."description",
-         "posthog_cohort"."team_id",
-         "posthog_cohort"."deleted",
-         "posthog_cohort"."filters",
-         "posthog_cohort"."query",
-         "posthog_cohort"."version",
-         "posthog_cohort"."pending_version",
-         "posthog_cohort"."count",
-         "posthog_cohort"."created_by_id",
-         "posthog_cohort"."created_at",
-         "posthog_cohort"."is_calculating",
-         "posthog_cohort"."last_calculation",
-         "posthog_cohort"."errors_calculating",
-         "posthog_cohort"."last_error_at",
-         "posthog_cohort"."is_static",
-         "posthog_cohort"."groups"
-  FROM "posthog_cohort"
-  WHERE (NOT "posthog_cohort"."deleted"
-         AND "posthog_cohort"."team_id" = 99999)
-  '''
-# ---
-# name: TestDecideRemoteConfig.test_flag_with_regular_cohorts.25
-  '''
-  SELECT (("posthog_person"."properties" -> '$some_prop_1') = '"something_1"'::jsonb
-          AND "posthog_person"."properties" ? '$some_prop_1'
-          AND NOT (("posthog_person"."properties" -> '$some_prop_1') = 'null'::jsonb)) AS "flag_X_condition_0"
-  FROM "posthog_person"
-  INNER JOIN "posthog_persondistinctid" ON ("posthog_person"."id" = "posthog_persondistinctid"."person_id")
-  WHERE ("posthog_persondistinctid"."distinct_id" = 'example_id_1'
-         AND "posthog_persondistinctid"."team_id" = 99999
-         AND "posthog_person"."team_id" = 99999)
-  '''
-# ---
-# name: TestDecideRemoteConfig.test_flag_with_regular_cohorts.26
+# name: TestDecideRemoteConfig.test_flag_with_regular_cohorts.18
   '''
   SELECT "posthog_remoteconfig"."id",
          "posthog_remoteconfig"."team_id",
@@ -8554,7 +8529,7 @@
   LIMIT 21
   '''
 # ---
-# name: TestDecideRemoteConfig.test_flag_with_regular_cohorts.27
+# name: TestDecideRemoteConfig.test_flag_with_regular_cohorts.19
   '''
   SELECT "posthog_team"."id",
          "posthog_team"."uuid",
@@ -8632,7 +8607,19 @@
   LIMIT 21
   '''
 # ---
-# name: TestDecideRemoteConfig.test_flag_with_regular_cohorts.28
+# name: TestDecideRemoteConfig.test_flag_with_regular_cohorts.2
+  '''
+  SELECT "posthog_remoteconfig"."id",
+         "posthog_remoteconfig"."team_id",
+         "posthog_remoteconfig"."config",
+         "posthog_remoteconfig"."updated_at",
+         "posthog_remoteconfig"."synced_at"
+  FROM "posthog_remoteconfig"
+  WHERE "posthog_remoteconfig"."team_id" = 99999
+  LIMIT 21
+  '''
+# ---
+# name: TestDecideRemoteConfig.test_flag_with_regular_cohorts.20
   '''
   SELECT COUNT(*) AS "__count"
   FROM "posthog_featureflag"
@@ -8641,7 +8628,7 @@
          AND "posthog_featureflag"."team_id" = 99999)
   '''
 # ---
-# name: TestDecideRemoteConfig.test_flag_with_regular_cohorts.29
+# name: TestDecideRemoteConfig.test_flag_with_regular_cohorts.21
   '''
   SELECT "posthog_survey"."id",
          "posthog_survey"."team_id",
@@ -8728,85 +8715,7 @@
          AND NOT ("posthog_survey"."archived"))
   '''
 # ---
-# name: TestDecideRemoteConfig.test_flag_with_regular_cohorts.3
-  '''
-  SELECT "posthog_team"."id",
-         "posthog_team"."uuid",
-         "posthog_team"."organization_id",
-         "posthog_team"."project_id",
-         "posthog_team"."api_token",
-         "posthog_team"."app_urls",
-         "posthog_team"."name",
-         "posthog_team"."slack_incoming_webhook",
-         "posthog_team"."created_at",
-         "posthog_team"."updated_at",
-         "posthog_team"."anonymize_ips",
-         "posthog_team"."completed_snippet_onboarding",
-         "posthog_team"."has_completed_onboarding_for",
-         "posthog_team"."onboarding_tasks",
-         "posthog_team"."ingested_event",
-         "posthog_team"."autocapture_opt_out",
-         "posthog_team"."autocapture_web_vitals_opt_in",
-         "posthog_team"."autocapture_web_vitals_allowed_metrics",
-         "posthog_team"."autocapture_exceptions_opt_in",
-         "posthog_team"."autocapture_exceptions_errors_to_ignore",
-         "posthog_team"."person_processing_opt_out",
-         "posthog_team"."session_recording_opt_in",
-         "posthog_team"."session_recording_sample_rate",
-         "posthog_team"."session_recording_minimum_duration_milliseconds",
-         "posthog_team"."session_recording_linked_flag",
-         "posthog_team"."session_recording_network_payload_capture_config",
-         "posthog_team"."session_recording_masking_config",
-         "posthog_team"."session_recording_url_trigger_config",
-         "posthog_team"."session_recording_url_blocklist_config",
-         "posthog_team"."session_recording_event_trigger_config",
-         "posthog_team"."session_replay_config",
-         "posthog_team"."survey_config",
-         "posthog_team"."capture_console_log_opt_in",
-         "posthog_team"."capture_performance_opt_in",
-         "posthog_team"."capture_dead_clicks",
-         "posthog_team"."surveys_opt_in",
-         "posthog_team"."heatmaps_opt_in",
-         "posthog_team"."flags_persistence_default",
-         "posthog_team"."session_recording_version",
-         "posthog_team"."signup_token",
-         "posthog_team"."is_demo",
-         "posthog_team"."access_control",
-         "posthog_team"."week_start_day",
-         "posthog_team"."inject_web_apps",
-         "posthog_team"."test_account_filters",
-         "posthog_team"."test_account_filters_default_checked",
-         "posthog_team"."path_cleaning_filters",
-         "posthog_team"."timezone",
-         "posthog_team"."data_attributes",
-         "posthog_team"."person_display_name_properties",
-         "posthog_team"."live_events_columns",
-         "posthog_team"."recording_domains",
-         "posthog_team"."human_friendly_comparison_periods",
-         "posthog_team"."cookieless_server_hash_mode",
-         "posthog_team"."revenue_tracking_config",
-         "posthog_team"."primary_dashboard_id",
-         "posthog_team"."default_data_theme",
-         "posthog_team"."extra_settings",
-         "posthog_team"."modifiers",
-         "posthog_team"."correlation_config",
-         "posthog_team"."session_recording_retention_period_days",
-         "posthog_team"."plugins_opt_in",
-         "posthog_team"."opt_out_capture",
-         "posthog_team"."event_names",
-         "posthog_team"."event_names_with_usage",
-         "posthog_team"."event_properties",
-         "posthog_team"."event_properties_with_usage",
-         "posthog_team"."event_properties_numerical",
-         "posthog_team"."external_data_workspace_id",
-         "posthog_team"."external_data_workspace_last_synced_at",
-         "posthog_team"."api_query_rate_limit"
-  FROM "posthog_team"
-  WHERE "posthog_team"."id" = 99999
-  LIMIT 21
-  '''
-# ---
-# name: TestDecideRemoteConfig.test_flag_with_regular_cohorts.30
+# name: TestDecideRemoteConfig.test_flag_with_regular_cohorts.22
   '''
   SELECT "posthog_pluginconfig"."id",
          "posthog_pluginsourcefile"."transpiled",
@@ -8822,7 +8731,7 @@
          AND "posthog_pluginconfig"."team_id" = 99999)
   '''
 # ---
-# name: TestDecideRemoteConfig.test_flag_with_regular_cohorts.31
+# name: TestDecideRemoteConfig.test_flag_with_regular_cohorts.23
   '''
   SELECT "posthog_hogfunction"."id",
          "posthog_hogfunction"."team_id",
@@ -8926,7 +8835,7 @@
                                               'site_app'))
   '''
 # ---
-# name: TestDecideRemoteConfig.test_flag_with_regular_cohorts.32
+# name: TestDecideRemoteConfig.test_flag_with_regular_cohorts.24
   '''
   SELECT "posthog_cohort"."id",
          "posthog_cohort"."name",
@@ -8951,19 +8860,109 @@
          AND "posthog_cohort"."team_id" = 99999)
   '''
 # ---
-# name: TestDecideRemoteConfig.test_flag_with_regular_cohorts.33
+# name: TestDecideRemoteConfig.test_flag_with_regular_cohorts.25
   '''
   SELECT (("posthog_person"."properties" -> '$some_prop_1') = '"something_1"'::jsonb
           AND "posthog_person"."properties" ? '$some_prop_1'
           AND NOT (("posthog_person"."properties" -> '$some_prop_1') = 'null'::jsonb)) AS "flag_X_condition_0"
   FROM "posthog_person"
   INNER JOIN "posthog_persondistinctid" ON ("posthog_person"."id" = "posthog_persondistinctid"."person_id")
-  WHERE ("posthog_persondistinctid"."distinct_id" = 'another_id'
+  WHERE ("posthog_persondistinctid"."distinct_id" = 'example_id_1'
          AND "posthog_persondistinctid"."team_id" = 99999
          AND "posthog_person"."team_id" = 99999)
   '''
 # ---
-# name: TestDecideRemoteConfig.test_flag_with_regular_cohorts.4
+# name: TestDecideRemoteConfig.test_flag_with_regular_cohorts.26
+  '''
+  SELECT "posthog_remoteconfig"."id",
+         "posthog_remoteconfig"."team_id",
+         "posthog_remoteconfig"."config",
+         "posthog_remoteconfig"."updated_at",
+         "posthog_remoteconfig"."synced_at"
+  FROM "posthog_remoteconfig"
+  WHERE "posthog_remoteconfig"."team_id" = 99999
+  LIMIT 21
+  '''
+# ---
+# name: TestDecideRemoteConfig.test_flag_with_regular_cohorts.27
+  '''
+  SELECT "posthog_team"."id",
+         "posthog_team"."uuid",
+         "posthog_team"."organization_id",
+         "posthog_team"."project_id",
+         "posthog_team"."api_token",
+         "posthog_team"."app_urls",
+         "posthog_team"."name",
+         "posthog_team"."slack_incoming_webhook",
+         "posthog_team"."created_at",
+         "posthog_team"."updated_at",
+         "posthog_team"."anonymize_ips",
+         "posthog_team"."completed_snippet_onboarding",
+         "posthog_team"."has_completed_onboarding_for",
+         "posthog_team"."onboarding_tasks",
+         "posthog_team"."ingested_event",
+         "posthog_team"."autocapture_opt_out",
+         "posthog_team"."autocapture_web_vitals_opt_in",
+         "posthog_team"."autocapture_web_vitals_allowed_metrics",
+         "posthog_team"."autocapture_exceptions_opt_in",
+         "posthog_team"."autocapture_exceptions_errors_to_ignore",
+         "posthog_team"."person_processing_opt_out",
+         "posthog_team"."session_recording_opt_in",
+         "posthog_team"."session_recording_sample_rate",
+         "posthog_team"."session_recording_minimum_duration_milliseconds",
+         "posthog_team"."session_recording_linked_flag",
+         "posthog_team"."session_recording_network_payload_capture_config",
+         "posthog_team"."session_recording_masking_config",
+         "posthog_team"."session_recording_url_trigger_config",
+         "posthog_team"."session_recording_url_blocklist_config",
+         "posthog_team"."session_recording_event_trigger_config",
+         "posthog_team"."session_replay_config",
+         "posthog_team"."survey_config",
+         "posthog_team"."capture_console_log_opt_in",
+         "posthog_team"."capture_performance_opt_in",
+         "posthog_team"."capture_dead_clicks",
+         "posthog_team"."surveys_opt_in",
+         "posthog_team"."heatmaps_opt_in",
+         "posthog_team"."flags_persistence_default",
+         "posthog_team"."session_recording_version",
+         "posthog_team"."signup_token",
+         "posthog_team"."is_demo",
+         "posthog_team"."access_control",
+         "posthog_team"."week_start_day",
+         "posthog_team"."inject_web_apps",
+         "posthog_team"."test_account_filters",
+         "posthog_team"."test_account_filters_default_checked",
+         "posthog_team"."path_cleaning_filters",
+         "posthog_team"."timezone",
+         "posthog_team"."data_attributes",
+         "posthog_team"."person_display_name_properties",
+         "posthog_team"."live_events_columns",
+         "posthog_team"."recording_domains",
+         "posthog_team"."human_friendly_comparison_periods",
+         "posthog_team"."cookieless_server_hash_mode",
+         "posthog_team"."revenue_tracking_config",
+         "posthog_team"."primary_dashboard_id",
+         "posthog_team"."default_data_theme",
+         "posthog_team"."extra_settings",
+         "posthog_team"."modifiers",
+         "posthog_team"."correlation_config",
+         "posthog_team"."session_recording_retention_period_days",
+         "posthog_team"."plugins_opt_in",
+         "posthog_team"."opt_out_capture",
+         "posthog_team"."event_names",
+         "posthog_team"."event_names_with_usage",
+         "posthog_team"."event_properties",
+         "posthog_team"."event_properties_with_usage",
+         "posthog_team"."event_properties_numerical",
+         "posthog_team"."external_data_workspace_id",
+         "posthog_team"."external_data_workspace_last_synced_at",
+         "posthog_team"."api_query_rate_limit"
+  FROM "posthog_team"
+  WHERE "posthog_team"."id" = 99999
+  LIMIT 21
+  '''
+# ---
+# name: TestDecideRemoteConfig.test_flag_with_regular_cohorts.28
   '''
   SELECT COUNT(*) AS "__count"
   FROM "posthog_featureflag"
@@ -8972,7 +8971,7 @@
          AND "posthog_featureflag"."team_id" = 99999)
   '''
 # ---
-# name: TestDecideRemoteConfig.test_flag_with_regular_cohorts.5
+# name: TestDecideRemoteConfig.test_flag_with_regular_cohorts.29
   '''
   SELECT "posthog_survey"."id",
          "posthog_survey"."team_id",
@@ -9059,7 +9058,85 @@
          AND NOT ("posthog_survey"."archived"))
   '''
 # ---
-# name: TestDecideRemoteConfig.test_flag_with_regular_cohorts.6
+# name: TestDecideRemoteConfig.test_flag_with_regular_cohorts.3
+  '''
+  SELECT "posthog_team"."id",
+         "posthog_team"."uuid",
+         "posthog_team"."organization_id",
+         "posthog_team"."project_id",
+         "posthog_team"."api_token",
+         "posthog_team"."app_urls",
+         "posthog_team"."name",
+         "posthog_team"."slack_incoming_webhook",
+         "posthog_team"."created_at",
+         "posthog_team"."updated_at",
+         "posthog_team"."anonymize_ips",
+         "posthog_team"."completed_snippet_onboarding",
+         "posthog_team"."has_completed_onboarding_for",
+         "posthog_team"."onboarding_tasks",
+         "posthog_team"."ingested_event",
+         "posthog_team"."autocapture_opt_out",
+         "posthog_team"."autocapture_web_vitals_opt_in",
+         "posthog_team"."autocapture_web_vitals_allowed_metrics",
+         "posthog_team"."autocapture_exceptions_opt_in",
+         "posthog_team"."autocapture_exceptions_errors_to_ignore",
+         "posthog_team"."person_processing_opt_out",
+         "posthog_team"."session_recording_opt_in",
+         "posthog_team"."session_recording_sample_rate",
+         "posthog_team"."session_recording_minimum_duration_milliseconds",
+         "posthog_team"."session_recording_linked_flag",
+         "posthog_team"."session_recording_network_payload_capture_config",
+         "posthog_team"."session_recording_masking_config",
+         "posthog_team"."session_recording_url_trigger_config",
+         "posthog_team"."session_recording_url_blocklist_config",
+         "posthog_team"."session_recording_event_trigger_config",
+         "posthog_team"."session_replay_config",
+         "posthog_team"."survey_config",
+         "posthog_team"."capture_console_log_opt_in",
+         "posthog_team"."capture_performance_opt_in",
+         "posthog_team"."capture_dead_clicks",
+         "posthog_team"."surveys_opt_in",
+         "posthog_team"."heatmaps_opt_in",
+         "posthog_team"."flags_persistence_default",
+         "posthog_team"."session_recording_version",
+         "posthog_team"."signup_token",
+         "posthog_team"."is_demo",
+         "posthog_team"."access_control",
+         "posthog_team"."week_start_day",
+         "posthog_team"."inject_web_apps",
+         "posthog_team"."test_account_filters",
+         "posthog_team"."test_account_filters_default_checked",
+         "posthog_team"."path_cleaning_filters",
+         "posthog_team"."timezone",
+         "posthog_team"."data_attributes",
+         "posthog_team"."person_display_name_properties",
+         "posthog_team"."live_events_columns",
+         "posthog_team"."recording_domains",
+         "posthog_team"."human_friendly_comparison_periods",
+         "posthog_team"."cookieless_server_hash_mode",
+         "posthog_team"."revenue_tracking_config",
+         "posthog_team"."primary_dashboard_id",
+         "posthog_team"."default_data_theme",
+         "posthog_team"."extra_settings",
+         "posthog_team"."modifiers",
+         "posthog_team"."correlation_config",
+         "posthog_team"."session_recording_retention_period_days",
+         "posthog_team"."plugins_opt_in",
+         "posthog_team"."opt_out_capture",
+         "posthog_team"."event_names",
+         "posthog_team"."event_names_with_usage",
+         "posthog_team"."event_properties",
+         "posthog_team"."event_properties_with_usage",
+         "posthog_team"."event_properties_numerical",
+         "posthog_team"."external_data_workspace_id",
+         "posthog_team"."external_data_workspace_last_synced_at",
+         "posthog_team"."api_query_rate_limit"
+  FROM "posthog_team"
+  WHERE "posthog_team"."id" = 99999
+  LIMIT 21
+  '''
+# ---
+# name: TestDecideRemoteConfig.test_flag_with_regular_cohorts.30
   '''
   SELECT "posthog_pluginconfig"."id",
          "posthog_pluginsourcefile"."transpiled",
@@ -9075,7 +9152,7 @@
          AND "posthog_pluginconfig"."team_id" = 99999)
   '''
 # ---
-# name: TestDecideRemoteConfig.test_flag_with_regular_cohorts.7
+# name: TestDecideRemoteConfig.test_flag_with_regular_cohorts.31
   '''
   SELECT "posthog_hogfunction"."id",
          "posthog_hogfunction"."team_id",
@@ -9179,6 +9256,259 @@
                                               'site_app'))
   '''
 # ---
+# name: TestDecideRemoteConfig.test_flag_with_regular_cohorts.32
+  '''
+  SELECT "posthog_cohort"."id",
+         "posthog_cohort"."name",
+         "posthog_cohort"."description",
+         "posthog_cohort"."team_id",
+         "posthog_cohort"."deleted",
+         "posthog_cohort"."filters",
+         "posthog_cohort"."query",
+         "posthog_cohort"."version",
+         "posthog_cohort"."pending_version",
+         "posthog_cohort"."count",
+         "posthog_cohort"."created_by_id",
+         "posthog_cohort"."created_at",
+         "posthog_cohort"."is_calculating",
+         "posthog_cohort"."last_calculation",
+         "posthog_cohort"."errors_calculating",
+         "posthog_cohort"."last_error_at",
+         "posthog_cohort"."is_static",
+         "posthog_cohort"."groups"
+  FROM "posthog_cohort"
+  WHERE (NOT "posthog_cohort"."deleted"
+         AND "posthog_cohort"."team_id" = 99999)
+  '''
+# ---
+# name: TestDecideRemoteConfig.test_flag_with_regular_cohorts.33
+  '''
+  SELECT (("posthog_person"."properties" -> '$some_prop_1') = '"something_1"'::jsonb
+          AND "posthog_person"."properties" ? '$some_prop_1'
+          AND NOT (("posthog_person"."properties" -> '$some_prop_1') = 'null'::jsonb)) AS "flag_X_condition_0"
+  FROM "posthog_person"
+  INNER JOIN "posthog_persondistinctid" ON ("posthog_person"."id" = "posthog_persondistinctid"."person_id")
+  WHERE ("posthog_persondistinctid"."distinct_id" = 'another_id'
+         AND "posthog_persondistinctid"."team_id" = 99999
+         AND "posthog_person"."team_id" = 99999)
+  '''
+# ---
+# name: TestDecideRemoteConfig.test_flag_with_regular_cohorts.4
+  '''
+  SELECT COUNT(*) AS "__count"
+  FROM "posthog_featureflag"
+  WHERE ("posthog_featureflag"."active"
+         AND NOT "posthog_featureflag"."deleted"
+         AND "posthog_featureflag"."team_id" = 99999)
+  '''
+# ---
+# name: TestDecideRemoteConfig.test_flag_with_regular_cohorts.5
+  '''
+  SELECT "posthog_survey"."id",
+         "posthog_survey"."team_id",
+         "posthog_survey"."name",
+         "posthog_survey"."description",
+         "posthog_survey"."linked_flag_id",
+         "posthog_survey"."targeting_flag_id",
+         "posthog_survey"."internal_targeting_flag_id",
+         "posthog_survey"."internal_response_sampling_flag_id",
+         "posthog_survey"."type",
+         "posthog_survey"."conditions",
+         "posthog_survey"."questions",
+         "posthog_survey"."appearance",
+         "posthog_survey"."created_at",
+         "posthog_survey"."created_by_id",
+         "posthog_survey"."start_date",
+         "posthog_survey"."end_date",
+         "posthog_survey"."updated_at",
+         "posthog_survey"."archived",
+         "posthog_survey"."responses_limit",
+         "posthog_survey"."response_sampling_start_date",
+         "posthog_survey"."response_sampling_interval_type",
+         "posthog_survey"."response_sampling_interval",
+         "posthog_survey"."response_sampling_limit",
+         "posthog_survey"."response_sampling_daily_limits",
+         "posthog_survey"."iteration_count",
+         "posthog_survey"."iteration_frequency_days",
+         "posthog_survey"."iteration_start_dates",
+         "posthog_survey"."current_iteration",
+         "posthog_survey"."current_iteration_start_date",
+         "posthog_featureflag"."id",
+         "posthog_featureflag"."key",
+         "posthog_featureflag"."name",
+         "posthog_featureflag"."filters",
+         "posthog_featureflag"."rollout_percentage",
+         "posthog_featureflag"."team_id",
+         "posthog_featureflag"."created_by_id",
+         "posthog_featureflag"."created_at",
+         "posthog_featureflag"."deleted",
+         "posthog_featureflag"."active",
+         "posthog_featureflag"."rollback_conditions",
+         "posthog_featureflag"."performed_rollback",
+         "posthog_featureflag"."ensure_experience_continuity",
+         "posthog_featureflag"."usage_dashboard_id",
+         "posthog_featureflag"."has_enriched_analytics",
+         "posthog_featureflag"."is_remote_configuration",
+         T4."id",
+         T4."key",
+         T4."name",
+         T4."filters",
+         T4."rollout_percentage",
+         T4."team_id",
+         T4."created_by_id",
+         T4."created_at",
+         T4."deleted",
+         T4."active",
+         T4."rollback_conditions",
+         T4."performed_rollback",
+         T4."ensure_experience_continuity",
+         T4."usage_dashboard_id",
+         T4."has_enriched_analytics",
+         T4."is_remote_configuration",
+         T5."id",
+         T5."key",
+         T5."name",
+         T5."filters",
+         T5."rollout_percentage",
+         T5."team_id",
+         T5."created_by_id",
+         T5."created_at",
+         T5."deleted",
+         T5."active",
+         T5."rollback_conditions",
+         T5."performed_rollback",
+         T5."ensure_experience_continuity",
+         T5."usage_dashboard_id",
+         T5."has_enriched_analytics",
+         T5."is_remote_configuration"
+  FROM "posthog_survey"
+  LEFT OUTER JOIN "posthog_featureflag" ON ("posthog_survey"."linked_flag_id" = "posthog_featureflag"."id")
+  LEFT OUTER JOIN "posthog_featureflag" T4 ON ("posthog_survey"."targeting_flag_id" = T4."id")
+  LEFT OUTER JOIN "posthog_featureflag" T5 ON ("posthog_survey"."internal_targeting_flag_id" = T5."id")
+  WHERE ("posthog_survey"."team_id" = 99999
+         AND NOT ("posthog_survey"."archived"))
+  '''
+# ---
+# name: TestDecideRemoteConfig.test_flag_with_regular_cohorts.6
+  '''
+  SELECT "posthog_pluginconfig"."id",
+         "posthog_pluginsourcefile"."transpiled",
+         "posthog_pluginconfig"."web_token",
+         "posthog_plugin"."config_schema",
+         "posthog_pluginconfig"."config"
+  FROM "posthog_pluginconfig"
+  INNER JOIN "posthog_plugin" ON ("posthog_pluginconfig"."plugin_id" = "posthog_plugin"."id")
+  INNER JOIN "posthog_pluginsourcefile" ON ("posthog_plugin"."id" = "posthog_pluginsourcefile"."plugin_id")
+  WHERE ("posthog_pluginconfig"."enabled"
+         AND "posthog_pluginsourcefile"."filename" = 'site.ts'
+         AND "posthog_pluginsourcefile"."status" = 'TRANSPILED'
+         AND "posthog_pluginconfig"."team_id" = 99999)
+  '''
+# ---
+# name: TestDecideRemoteConfig.test_flag_with_regular_cohorts.7
+  '''
+  SELECT "posthog_hogfunction"."id",
+         "posthog_hogfunction"."team_id",
+         "posthog_hogfunction"."name",
+         "posthog_hogfunction"."description",
+         "posthog_hogfunction"."created_at",
+         "posthog_hogfunction"."created_by_id",
+         "posthog_hogfunction"."deleted",
+         "posthog_hogfunction"."updated_at",
+         "posthog_hogfunction"."enabled",
+         "posthog_hogfunction"."type",
+         "posthog_hogfunction"."icon_url",
+         "posthog_hogfunction"."hog",
+         "posthog_hogfunction"."bytecode",
+         "posthog_hogfunction"."transpiled",
+         "posthog_hogfunction"."inputs_schema",
+         "posthog_hogfunction"."inputs",
+         "posthog_hogfunction"."encrypted_inputs",
+         "posthog_hogfunction"."filters",
+         "posthog_hogfunction"."mappings",
+         "posthog_hogfunction"."masking",
+         "posthog_hogfunction"."template_id",
+         "posthog_hogfunction"."execution_order",
+         "posthog_team"."id",
+         "posthog_team"."uuid",
+         "posthog_team"."organization_id",
+         "posthog_team"."project_id",
+         "posthog_team"."api_token",
+         "posthog_team"."app_urls",
+         "posthog_team"."name",
+         "posthog_team"."slack_incoming_webhook",
+         "posthog_team"."created_at",
+         "posthog_team"."updated_at",
+         "posthog_team"."anonymize_ips",
+         "posthog_team"."completed_snippet_onboarding",
+         "posthog_team"."has_completed_onboarding_for",
+         "posthog_team"."onboarding_tasks",
+         "posthog_team"."ingested_event",
+         "posthog_team"."autocapture_opt_out",
+         "posthog_team"."autocapture_web_vitals_opt_in",
+         "posthog_team"."autocapture_web_vitals_allowed_metrics",
+         "posthog_team"."autocapture_exceptions_opt_in",
+         "posthog_team"."autocapture_exceptions_errors_to_ignore",
+         "posthog_team"."person_processing_opt_out",
+         "posthog_team"."session_recording_opt_in",
+         "posthog_team"."session_recording_sample_rate",
+         "posthog_team"."session_recording_minimum_duration_milliseconds",
+         "posthog_team"."session_recording_linked_flag",
+         "posthog_team"."session_recording_network_payload_capture_config",
+         "posthog_team"."session_recording_masking_config",
+         "posthog_team"."session_recording_url_trigger_config",
+         "posthog_team"."session_recording_url_blocklist_config",
+         "posthog_team"."session_recording_event_trigger_config",
+         "posthog_team"."session_replay_config",
+         "posthog_team"."survey_config",
+         "posthog_team"."capture_console_log_opt_in",
+         "posthog_team"."capture_performance_opt_in",
+         "posthog_team"."capture_dead_clicks",
+         "posthog_team"."surveys_opt_in",
+         "posthog_team"."heatmaps_opt_in",
+         "posthog_team"."flags_persistence_default",
+         "posthog_team"."session_recording_version",
+         "posthog_team"."signup_token",
+         "posthog_team"."is_demo",
+         "posthog_team"."access_control",
+         "posthog_team"."week_start_day",
+         "posthog_team"."inject_web_apps",
+         "posthog_team"."test_account_filters",
+         "posthog_team"."test_account_filters_default_checked",
+         "posthog_team"."path_cleaning_filters",
+         "posthog_team"."timezone",
+         "posthog_team"."data_attributes",
+         "posthog_team"."person_display_name_properties",
+         "posthog_team"."live_events_columns",
+         "posthog_team"."recording_domains",
+         "posthog_team"."human_friendly_comparison_periods",
+         "posthog_team"."cookieless_server_hash_mode",
+         "posthog_team"."revenue_tracking_config",
+         "posthog_team"."primary_dashboard_id",
+         "posthog_team"."default_data_theme",
+         "posthog_team"."extra_settings",
+         "posthog_team"."modifiers",
+         "posthog_team"."correlation_config",
+         "posthog_team"."session_recording_retention_period_days",
+         "posthog_team"."plugins_opt_in",
+         "posthog_team"."opt_out_capture",
+         "posthog_team"."event_names",
+         "posthog_team"."event_names_with_usage",
+         "posthog_team"."event_properties",
+         "posthog_team"."event_properties_with_usage",
+         "posthog_team"."event_properties_numerical",
+         "posthog_team"."external_data_workspace_id",
+         "posthog_team"."external_data_workspace_last_synced_at",
+         "posthog_team"."api_query_rate_limit"
+  FROM "posthog_hogfunction"
+  INNER JOIN "posthog_team" ON ("posthog_hogfunction"."team_id" = "posthog_team"."id")
+  WHERE (NOT "posthog_hogfunction"."deleted"
+         AND "posthog_hogfunction"."enabled"
+         AND "posthog_hogfunction"."team_id" = 99999
+         AND "posthog_hogfunction"."type" IN ('site_destination',
+                                              'site_app'))
+  '''
+# ---
 # name: TestDecideRemoteConfig.test_flag_with_regular_cohorts.8
   '''
   SELECT "posthog_user"."id",
