--- conflicted
+++ resolved
@@ -572,13 +572,9 @@
             // For example, if the user navigates to an insight after viewing it on a dashboard, `reportInsightViewed`
             // will not be called. This should be fixed when we refactor insightLogic, but the logic is a bit tangled
             // right now
-<<<<<<< HEAD
-            api.create(`api/projects/${teamLogic.values.currentTeamId}/insights/${values.insight.id}/viewed`)
-=======
             if (values.insight.id) {
                 api.create(`api/projects/${teamLogic.values.currentTeamId}/insights/${values.insight.id}/viewed`)
             }
->>>>>>> c6931afa
         },
         reportInsightViewed: async ({ filters, previousFilters }, breakpoint) => {
             await breakpoint(IS_TEST_MODE ? 1 : 500) // Debounce to avoid noisy events from changing filters multiple times
