--- conflicted
+++ resolved
@@ -6117,59 +6117,12 @@
 ---
 # name: TestSessionRecordings.test_listing_recordings_is_not_nplus1_for_persons_1.54
   '
-  SELECT "posthog_instancesetting"."id",
-         "posthog_instancesetting"."key",
-         "posthog_instancesetting"."raw_value"
-  FROM "posthog_instancesetting"
-  WHERE "posthog_instancesetting"."key" = 'constance:posthog:RECORDINGS_TTL_WEEKS'
-  ORDER BY "posthog_instancesetting"."id" ASC
-  LIMIT 1 /*controller='project_session_recordings-list',route='api/projects/%28%3FP%3Cparent_lookup_team_id%3E%5B%5E/.%5D%2B%29/session_recordings/%3F%24'*/
-  '
----
-# name: TestSessionRecordings.test_listing_recordings_is_not_nplus1_for_persons.12
-  '
-  SELECT "posthog_instancesetting"."id",
-         "posthog_instancesetting"."key",
-         "posthog_instancesetting"."raw_value"
-  FROM "posthog_instancesetting"
-  WHERE "posthog_instancesetting"."key" = 'constance:posthog:AGGREGATE_BY_DISTINCT_IDS_TEAMS'
-  ORDER BY "posthog_instancesetting"."id" ASC
-  LIMIT 1 /*controller='project_session_recordings-list',route='api/projects/%28%3FP%3Cparent_lookup_team_id%3E%5B%5E/.%5D%2B%29/session_recordings/%3F%24'*/
-  '
----
-# name: TestSessionRecordings.test_listing_recordings_is_not_nplus1_for_persons.13
-  '
-  SELECT "posthog_instancesetting"."id",
-         "posthog_instancesetting"."key",
-         "posthog_instancesetting"."raw_value"
-  FROM "posthog_instancesetting"
-  WHERE "posthog_instancesetting"."key" = 'constance:posthog:RECORDINGS_TTL_WEEKS'
-  ORDER BY "posthog_instancesetting"."id" ASC
-  LIMIT 1 /*controller='project_session_recordings-list',route='api/projects/%28%3FP%3Cparent_lookup_team_id%3E%5B%5E/.%5D%2B%29/session_recordings/%3F%24'*/
-  '
----
-# name: TestSessionRecordings.test_listing_recordings_is_not_nplus1_for_persons.14
-  '
-  SELECT "posthog_instancesetting"."id",
-         "posthog_instancesetting"."key",
-         "posthog_instancesetting"."raw_value"
-  FROM "posthog_instancesetting"
-  WHERE "posthog_instancesetting"."key" = 'constance:posthog:AGGREGATE_BY_DISTINCT_IDS_TEAMS'
-  ORDER BY "posthog_instancesetting"."id" ASC
-  LIMIT 1 /*controller='project_session_recordings-list',route='api/projects/%28%3FP%3Cparent_lookup_team_id%3E%5B%5E/.%5D%2B%29/session_recordings/%3F%24'*/
-  '
----
-# name: TestSessionRecordings.test_listing_recordings_is_not_nplus1_for_persons.15
-  '
   SELECT "posthog_sessionrecordingviewed"."session_id"
   FROM "posthog_sessionrecordingviewed"
   WHERE ("posthog_sessionrecordingviewed"."team_id" = 2
          AND "posthog_sessionrecordingviewed"."user_id" = 2) /*controller='project_session_recordings-list',route='api/projects/%28%3FP%3Cparent_lookup_team_id%3E%5B%5E/.%5D%2B%29/session_recordings/%3F%24'*/
   '
 ---
-<<<<<<< HEAD
-# name: TestSessionRecordings.test_listing_recordings_is_not_nplus1_for_persons.16
-=======
 # name: TestSessionRecordings.test_listing_recordings_is_not_nplus1_for_persons_1.55
   '
   SELECT "posthog_persondistinctid"."id",
@@ -6211,7 +6164,6 @@
   '
 ---
 # name: TestSessionRecordings.test_listing_recordings_is_not_nplus1_for_persons_1.57
->>>>>>> bbff2bd4
   '
   SELECT "posthog_team"."id",
          "posthog_team"."uuid",
@@ -6260,11 +6212,7 @@
   LIMIT 21
   '
 ---
-<<<<<<< HEAD
-# name: TestSessionRecordings.test_listing_recordings_is_not_nplus1_for_persons.17
-=======
 # name: TestSessionRecordings.test_listing_recordings_is_not_nplus1_for_persons_1.58
->>>>>>> bbff2bd4
   '
   SELECT "posthog_user"."id",
          "posthog_user"."password",
@@ -6293,11 +6241,7 @@
   LIMIT 21 /**/
   '
 ---
-<<<<<<< HEAD
-# name: TestSessionRecordings.test_listing_recordings_is_not_nplus1_for_persons.18
-=======
 # name: TestSessionRecordings.test_listing_recordings_is_not_nplus1_for_persons_1.59
->>>>>>> bbff2bd4
   '
   SELECT "posthog_team"."id",
          "posthog_team"."uuid",
@@ -6339,9 +6283,6 @@
   LIMIT 21 /*controller='project_session_recordings-list',route='api/projects/%28%3FP%3Cparent_lookup_team_id%3E%5B%5E/.%5D%2B%29/session_recordings/%3F%24'*/
   '
 ---
-<<<<<<< HEAD
-# name: TestSessionRecordings.test_listing_recordings_is_not_nplus1_for_persons.19
-=======
 # name: TestSessionRecordings.test_listing_recordings_is_not_nplus1_for_persons_1.6
   '
   SELECT "posthog_instancesetting"."id",
@@ -6354,7 +6295,6 @@
   '
 ---
 # name: TestSessionRecordings.test_listing_recordings_is_not_nplus1_for_persons_1.60
->>>>>>> bbff2bd4
   '
   SELECT "posthog_organizationmembership"."id",
          "posthog_organizationmembership"."organization_id",
@@ -6383,40 +6323,7 @@
   WHERE "posthog_organizationmembership"."user_id" = 2 /*controller='project_session_recordings-list',route='api/projects/%28%3FP%3Cparent_lookup_team_id%3E%5B%5E/.%5D%2B%29/session_recordings/%3F%24'*/
   '
 ---
-<<<<<<< HEAD
-# name: TestSessionRecordings.test_listing_recordings_is_not_nplus1_for_persons.2
-  '
-  SELECT "posthog_organizationmembership"."id",
-         "posthog_organizationmembership"."organization_id",
-         "posthog_organizationmembership"."user_id",
-         "posthog_organizationmembership"."level",
-         "posthog_organizationmembership"."joined_at",
-         "posthog_organizationmembership"."updated_at",
-         "posthog_organization"."id",
-         "posthog_organization"."name",
-         "posthog_organization"."slug",
-         "posthog_organization"."created_at",
-         "posthog_organization"."updated_at",
-         "posthog_organization"."plugins_access_level",
-         "posthog_organization"."for_internal_metrics",
-         "posthog_organization"."is_member_join_email_enabled",
-         "posthog_organization"."enforce_2fa",
-         "posthog_organization"."customer_id",
-         "posthog_organization"."available_features",
-         "posthog_organization"."available_product_features",
-         "posthog_organization"."usage",
-         "posthog_organization"."setup_section_2_completed",
-         "posthog_organization"."personalization",
-         "posthog_organization"."domain_whitelist"
-  FROM "posthog_organizationmembership"
-  INNER JOIN "posthog_organization" ON ("posthog_organizationmembership"."organization_id" = "posthog_organization"."id")
-  WHERE "posthog_organizationmembership"."user_id" = 2 /*controller='project_session_recordings-list',route='api/projects/%28%3FP%3Cparent_lookup_team_id%3E%5B%5E/.%5D%2B%29/session_recordings/%3F%24'*/
-  '
----
-# name: TestSessionRecordings.test_listing_recordings_is_not_nplus1_for_persons.20
-=======
 # name: TestSessionRecordings.test_listing_recordings_is_not_nplus1_for_persons_1.61
->>>>>>> bbff2bd4
   '
   SELECT "posthog_instancesetting"."id",
          "posthog_instancesetting"."key",
@@ -6427,11 +6334,7 @@
   LIMIT 1 /*controller='project_session_recordings-list',route='api/projects/%28%3FP%3Cparent_lookup_team_id%3E%5B%5E/.%5D%2B%29/session_recordings/%3F%24'*/
   '
 ---
-<<<<<<< HEAD
-# name: TestSessionRecordings.test_listing_recordings_is_not_nplus1_for_persons.21
-=======
 # name: TestSessionRecordings.test_listing_recordings_is_not_nplus1_for_persons_1.62
->>>>>>> bbff2bd4
   '
   SELECT "posthog_instancesetting"."id",
          "posthog_instancesetting"."key",
@@ -6442,11 +6345,7 @@
   LIMIT 1 /*controller='project_session_recordings-list',route='api/projects/%28%3FP%3Cparent_lookup_team_id%3E%5B%5E/.%5D%2B%29/session_recordings/%3F%24'*/
   '
 ---
-<<<<<<< HEAD
-# name: TestSessionRecordings.test_listing_recordings_is_not_nplus1_for_persons.22
-=======
 # name: TestSessionRecordings.test_listing_recordings_is_not_nplus1_for_persons_1.63
->>>>>>> bbff2bd4
   '
   SELECT "posthog_instancesetting"."id",
          "posthog_instancesetting"."key",
@@ -6457,11 +6356,7 @@
   LIMIT 1 /*controller='project_session_recordings-list',route='api/projects/%28%3FP%3Cparent_lookup_team_id%3E%5B%5E/.%5D%2B%29/session_recordings/%3F%24'*/
   '
 ---
-<<<<<<< HEAD
-# name: TestSessionRecordings.test_listing_recordings_is_not_nplus1_for_persons.23
-=======
 # name: TestSessionRecordings.test_listing_recordings_is_not_nplus1_for_persons_1.64
->>>>>>> bbff2bd4
   '
   SELECT "posthog_instancesetting"."id",
          "posthog_instancesetting"."key",
@@ -6472,8 +6367,7 @@
   LIMIT 1 /*controller='project_session_recordings-list',route='api/projects/%28%3FP%3Cparent_lookup_team_id%3E%5B%5E/.%5D%2B%29/session_recordings/%3F%24'*/
   '
 ---
-<<<<<<< HEAD
-# name: TestSessionRecordings.test_listing_recordings_is_not_nplus1_for_persons.24
+# name: TestSessionRecordings.test_listing_recordings_is_not_nplus1_for_persons_1.65
   '
   SELECT "posthog_instancesetting"."id",
          "posthog_instancesetting"."key",
@@ -6484,10 +6378,7 @@
   LIMIT 1 /*controller='project_session_recordings-list',route='api/projects/%28%3FP%3Cparent_lookup_team_id%3E%5B%5E/.%5D%2B%29/session_recordings/%3F%24'*/
   '
 ---
-# name: TestSessionRecordings.test_listing_recordings_is_not_nplus1_for_persons.25
-=======
-# name: TestSessionRecordings.test_listing_recordings_is_not_nplus1_for_persons_1.65
->>>>>>> bbff2bd4
+# name: TestSessionRecordings.test_listing_recordings_is_not_nplus1_for_persons_1.66
   '
   SELECT "posthog_instancesetting"."id",
          "posthog_instancesetting"."key",
@@ -6498,11 +6389,7 @@
   LIMIT 1 /*controller='project_session_recordings-list',route='api/projects/%28%3FP%3Cparent_lookup_team_id%3E%5B%5E/.%5D%2B%29/session_recordings/%3F%24'*/
   '
 ---
-<<<<<<< HEAD
-# name: TestSessionRecordings.test_listing_recordings_is_not_nplus1_for_persons.26
-=======
-# name: TestSessionRecordings.test_listing_recordings_is_not_nplus1_for_persons_1.66
->>>>>>> bbff2bd4
+# name: TestSessionRecordings.test_listing_recordings_is_not_nplus1_for_persons_1.67
   '
   SELECT "posthog_instancesetting"."id",
          "posthog_instancesetting"."key",
@@ -6513,70 +6400,7 @@
   LIMIT 1 /*controller='project_session_recordings-list',route='api/projects/%28%3FP%3Cparent_lookup_team_id%3E%5B%5E/.%5D%2B%29/session_recordings/%3F%24'*/
   '
 ---
-<<<<<<< HEAD
-# name: TestSessionRecordings.test_listing_recordings_is_not_nplus1_for_persons.27
-  '
-  SELECT "posthog_instancesetting"."id",
-         "posthog_instancesetting"."key",
-         "posthog_instancesetting"."raw_value"
-  FROM "posthog_instancesetting"
-  WHERE "posthog_instancesetting"."key" = 'constance:posthog:RECORDINGS_TTL_WEEKS'
-  ORDER BY "posthog_instancesetting"."id" ASC
-  LIMIT 1 /*controller='project_session_recordings-list',route='api/projects/%28%3FP%3Cparent_lookup_team_id%3E%5B%5E/.%5D%2B%29/session_recordings/%3F%24'*/
-  '
----
-# name: TestSessionRecordings.test_listing_recordings_is_not_nplus1_for_persons.28
-=======
-# name: TestSessionRecordings.test_listing_recordings_is_not_nplus1_for_persons_1.67
->>>>>>> bbff2bd4
-  '
-  SELECT "posthog_instancesetting"."id",
-         "posthog_instancesetting"."key",
-         "posthog_instancesetting"."raw_value"
-  FROM "posthog_instancesetting"
-  WHERE "posthog_instancesetting"."key" = 'constance:posthog:AGGREGATE_BY_DISTINCT_IDS_TEAMS'
-  ORDER BY "posthog_instancesetting"."id" ASC
-  LIMIT 1 /*controller='project_session_recordings-list',route='api/projects/%28%3FP%3Cparent_lookup_team_id%3E%5B%5E/.%5D%2B%29/session_recordings/%3F%24'*/
-  '
----
-<<<<<<< HEAD
-# name: TestSessionRecordings.test_listing_recordings_is_not_nplus1_for_persons.29
-  '
-  SELECT "posthog_instancesetting"."id",
-         "posthog_instancesetting"."key",
-         "posthog_instancesetting"."raw_value"
-  FROM "posthog_instancesetting"
-  WHERE "posthog_instancesetting"."key" = 'constance:posthog:RECORDINGS_TTL_WEEKS'
-  ORDER BY "posthog_instancesetting"."id" ASC
-  LIMIT 1 /*controller='project_session_recordings-list',route='api/projects/%28%3FP%3Cparent_lookup_team_id%3E%5B%5E/.%5D%2B%29/session_recordings/%3F%24'*/
-  '
----
-# name: TestSessionRecordings.test_listing_recordings_is_not_nplus1_for_persons.3
-  '
-  SELECT "posthog_instancesetting"."id",
-         "posthog_instancesetting"."key",
-         "posthog_instancesetting"."raw_value"
-  FROM "posthog_instancesetting"
-  WHERE "posthog_instancesetting"."key" = 'constance:posthog:RATE_LIMIT_ENABLED'
-  ORDER BY "posthog_instancesetting"."id" ASC
-  LIMIT 1 /*controller='project_session_recordings-list',route='api/projects/%28%3FP%3Cparent_lookup_team_id%3E%5B%5E/.%5D%2B%29/session_recordings/%3F%24'*/
-  '
----
-# name: TestSessionRecordings.test_listing_recordings_is_not_nplus1_for_persons.30
-  '
-  SELECT "posthog_instancesetting"."id",
-         "posthog_instancesetting"."key",
-         "posthog_instancesetting"."raw_value"
-  FROM "posthog_instancesetting"
-  WHERE "posthog_instancesetting"."key" = 'constance:posthog:AGGREGATE_BY_DISTINCT_IDS_TEAMS'
-  ORDER BY "posthog_instancesetting"."id" ASC
-  LIMIT 1 /*controller='project_session_recordings-list',route='api/projects/%28%3FP%3Cparent_lookup_team_id%3E%5B%5E/.%5D%2B%29/session_recordings/%3F%24'*/
-  '
----
-# name: TestSessionRecordings.test_listing_recordings_is_not_nplus1_for_persons.31
-=======
 # name: TestSessionRecordings.test_listing_recordings_is_not_nplus1_for_persons_1.68
->>>>>>> bbff2bd4
   '
   SELECT "posthog_sessionrecording"."id",
          "posthog_sessionrecording"."session_id",
@@ -6609,11 +6433,7 @@
   GROUP BY "posthog_sessionrecording"."id" /*controller='project_session_recordings-list',route='api/projects/%28%3FP%3Cparent_lookup_team_id%3E%5B%5E/.%5D%2B%29/session_recordings/%3F%24'*/
   '
 ---
-<<<<<<< HEAD
-# name: TestSessionRecordings.test_listing_recordings_is_not_nplus1_for_persons.32
-=======
 # name: TestSessionRecordings.test_listing_recordings_is_not_nplus1_for_persons_1.69
->>>>>>> bbff2bd4
   '
   SELECT "posthog_sessionrecordingviewed"."session_id"
   FROM "posthog_sessionrecordingviewed"
@@ -6621,9 +6441,6 @@
          AND "posthog_sessionrecordingviewed"."user_id" = 2) /*controller='project_session_recordings-list',route='api/projects/%28%3FP%3Cparent_lookup_team_id%3E%5B%5E/.%5D%2B%29/session_recordings/%3F%24'*/
   '
 ---
-<<<<<<< HEAD
-# name: TestSessionRecordings.test_listing_recordings_is_not_nplus1_for_persons.33
-=======
 # name: TestSessionRecordings.test_listing_recordings_is_not_nplus1_for_persons_1.7
   '
   SELECT "posthog_instancesetting"."id",
@@ -6636,7 +6453,6 @@
   '
 ---
 # name: TestSessionRecordings.test_listing_recordings_is_not_nplus1_for_persons_1.70
->>>>>>> bbff2bd4
   '
   SELECT "posthog_persondistinctid"."id",
          "posthog_persondistinctid"."team_id",
@@ -6662,11 +6478,7 @@
          AND "posthog_persondistinctid"."team_id" = 2) /*controller='project_session_recordings-list',route='api/projects/%28%3FP%3Cparent_lookup_team_id%3E%5B%5E/.%5D%2B%29/session_recordings/%3F%24'*/
   '
 ---
-<<<<<<< HEAD
-# name: TestSessionRecordings.test_listing_recordings_is_not_nplus1_for_persons.34
-=======
 # name: TestSessionRecordings.test_listing_recordings_is_not_nplus1_for_persons_1.71
->>>>>>> bbff2bd4
   '
   SELECT "posthog_persondistinctid"."id",
          "posthog_persondistinctid"."team_id",
@@ -6681,11 +6493,7 @@
                                                    5 /* ... */) /*controller='project_session_recordings-list',route='api/projects/%28%3FP%3Cparent_lookup_team_id%3E%5B%5E/.%5D%2B%29/session_recordings/%3F%24'*/
   '
 ---
-<<<<<<< HEAD
-# name: TestSessionRecordings.test_listing_recordings_is_not_nplus1_for_persons.35
-=======
 # name: TestSessionRecordings.test_listing_recordings_is_not_nplus1_for_persons_1.72
->>>>>>> bbff2bd4
   '
   SELECT "posthog_team"."id",
          "posthog_team"."uuid",
@@ -6734,11 +6542,7 @@
   LIMIT 21
   '
 ---
-<<<<<<< HEAD
-# name: TestSessionRecordings.test_listing_recordings_is_not_nplus1_for_persons.36
-=======
 # name: TestSessionRecordings.test_listing_recordings_is_not_nplus1_for_persons_1.73
->>>>>>> bbff2bd4
   '
   SELECT "posthog_user"."id",
          "posthog_user"."password",
@@ -6767,11 +6571,7 @@
   LIMIT 21 /**/
   '
 ---
-<<<<<<< HEAD
-# name: TestSessionRecordings.test_listing_recordings_is_not_nplus1_for_persons.37
-=======
 # name: TestSessionRecordings.test_listing_recordings_is_not_nplus1_for_persons_1.74
->>>>>>> bbff2bd4
   '
   SELECT "posthog_team"."id",
          "posthog_team"."uuid",
@@ -6813,11 +6613,7 @@
   LIMIT 21 /*controller='project_session_recordings-list',route='api/projects/%28%3FP%3Cparent_lookup_team_id%3E%5B%5E/.%5D%2B%29/session_recordings/%3F%24'*/
   '
 ---
-<<<<<<< HEAD
-# name: TestSessionRecordings.test_listing_recordings_is_not_nplus1_for_persons.38
-=======
 # name: TestSessionRecordings.test_listing_recordings_is_not_nplus1_for_persons_1.75
->>>>>>> bbff2bd4
   '
   SELECT "posthog_organizationmembership"."id",
          "posthog_organizationmembership"."organization_id",
@@ -6846,11 +6642,7 @@
   WHERE "posthog_organizationmembership"."user_id" = 2 /*controller='project_session_recordings-list',route='api/projects/%28%3FP%3Cparent_lookup_team_id%3E%5B%5E/.%5D%2B%29/session_recordings/%3F%24'*/
   '
 ---
-<<<<<<< HEAD
-# name: TestSessionRecordings.test_listing_recordings_is_not_nplus1_for_persons.39
-=======
 # name: TestSessionRecordings.test_listing_recordings_is_not_nplus1_for_persons_1.76
->>>>>>> bbff2bd4
   '
   SELECT "posthog_instancesetting"."id",
          "posthog_instancesetting"."key",
@@ -6861,8 +6653,18 @@
   LIMIT 1 /*controller='project_session_recordings-list',route='api/projects/%28%3FP%3Cparent_lookup_team_id%3E%5B%5E/.%5D%2B%29/session_recordings/%3F%24'*/
   '
 ---
-<<<<<<< HEAD
-# name: TestSessionRecordings.test_listing_recordings_is_not_nplus1_for_persons.4
+# name: TestSessionRecordings.test_listing_recordings_is_not_nplus1_for_persons_1.77
+  '
+  SELECT "posthog_instancesetting"."id",
+         "posthog_instancesetting"."key",
+         "posthog_instancesetting"."raw_value"
+  FROM "posthog_instancesetting"
+  WHERE "posthog_instancesetting"."key" = 'constance:posthog:PERSON_ON_EVENTS_ENABLED'
+  ORDER BY "posthog_instancesetting"."id" ASC
+  LIMIT 1 /*controller='project_session_recordings-list',route='api/projects/%28%3FP%3Cparent_lookup_team_id%3E%5B%5E/.%5D%2B%29/session_recordings/%3F%24'*/
+  '
+---
+# name: TestSessionRecordings.test_listing_recordings_is_not_nplus1_for_persons_1.78
   '
   SELECT "posthog_instancesetting"."id",
          "posthog_instancesetting"."key",
@@ -6873,10 +6675,7 @@
   LIMIT 1 /*controller='project_session_recordings-list',route='api/projects/%28%3FP%3Cparent_lookup_team_id%3E%5B%5E/.%5D%2B%29/session_recordings/%3F%24'*/
   '
 ---
-# name: TestSessionRecordings.test_listing_recordings_is_not_nplus1_for_persons.40
-=======
-# name: TestSessionRecordings.test_listing_recordings_is_not_nplus1_for_persons_1.77
->>>>>>> bbff2bd4
+# name: TestSessionRecordings.test_listing_recordings_is_not_nplus1_for_persons_1.79
   '
   SELECT "posthog_instancesetting"."id",
          "posthog_instancesetting"."key",
@@ -6887,11 +6686,7 @@
   LIMIT 1 /*controller='project_session_recordings-list',route='api/projects/%28%3FP%3Cparent_lookup_team_id%3E%5B%5E/.%5D%2B%29/session_recordings/%3F%24'*/
   '
 ---
-<<<<<<< HEAD
-# name: TestSessionRecordings.test_listing_recordings_is_not_nplus1_for_persons.41
-=======
-# name: TestSessionRecordings.test_listing_recordings_is_not_nplus1_for_persons_1.78
->>>>>>> bbff2bd4
+# name: TestSessionRecordings.test_listing_recordings_is_not_nplus1_for_persons_1.8
   '
   SELECT "posthog_instancesetting"."id",
          "posthog_instancesetting"."key",
@@ -6902,11 +6697,18 @@
   LIMIT 1 /*controller='project_session_recordings-list',route='api/projects/%28%3FP%3Cparent_lookup_team_id%3E%5B%5E/.%5D%2B%29/session_recordings/%3F%24'*/
   '
 ---
-<<<<<<< HEAD
-# name: TestSessionRecordings.test_listing_recordings_is_not_nplus1_for_persons.42
-=======
-# name: TestSessionRecordings.test_listing_recordings_is_not_nplus1_for_persons_1.79
->>>>>>> bbff2bd4
+# name: TestSessionRecordings.test_listing_recordings_is_not_nplus1_for_persons_1.80
+  '
+  SELECT "posthog_instancesetting"."id",
+         "posthog_instancesetting"."key",
+         "posthog_instancesetting"."raw_value"
+  FROM "posthog_instancesetting"
+  WHERE "posthog_instancesetting"."key" = 'constance:posthog:PERSON_ON_EVENTS_V2_ENABLED'
+  ORDER BY "posthog_instancesetting"."id" ASC
+  LIMIT 1 /*controller='project_session_recordings-list',route='api/projects/%28%3FP%3Cparent_lookup_team_id%3E%5B%5E/.%5D%2B%29/session_recordings/%3F%24'*/
+  '
+---
+# name: TestSessionRecordings.test_listing_recordings_is_not_nplus1_for_persons_1.81
   '
   SELECT "posthog_instancesetting"."id",
          "posthog_instancesetting"."key",
@@ -6917,52 +6719,7 @@
   LIMIT 1 /*controller='project_session_recordings-list',route='api/projects/%28%3FP%3Cparent_lookup_team_id%3E%5B%5E/.%5D%2B%29/session_recordings/%3F%24'*/
   '
 ---
-<<<<<<< HEAD
-# name: TestSessionRecordings.test_listing_recordings_is_not_nplus1_for_persons.43
-=======
-# name: TestSessionRecordings.test_listing_recordings_is_not_nplus1_for_persons_1.8
-  '
-  SELECT "posthog_instancesetting"."id",
-         "posthog_instancesetting"."key",
-         "posthog_instancesetting"."raw_value"
-  FROM "posthog_instancesetting"
-  WHERE "posthog_instancesetting"."key" = 'constance:posthog:PERSON_ON_EVENTS_V2_ENABLED'
-  ORDER BY "posthog_instancesetting"."id" ASC
-  LIMIT 1 /*controller='project_session_recordings-list',route='api/projects/%28%3FP%3Cparent_lookup_team_id%3E%5B%5E/.%5D%2B%29/session_recordings/%3F%24'*/
-  '
----
-# name: TestSessionRecordings.test_listing_recordings_is_not_nplus1_for_persons_1.80
->>>>>>> bbff2bd4
-  '
-  SELECT "posthog_instancesetting"."id",
-         "posthog_instancesetting"."key",
-         "posthog_instancesetting"."raw_value"
-  FROM "posthog_instancesetting"
-  WHERE "posthog_instancesetting"."key" = 'constance:posthog:PERSON_ON_EVENTS_V2_ENABLED'
-  ORDER BY "posthog_instancesetting"."id" ASC
-  LIMIT 1 /*controller='project_session_recordings-list',route='api/projects/%28%3FP%3Cparent_lookup_team_id%3E%5B%5E/.%5D%2B%29/session_recordings/%3F%24'*/
-  '
----
-<<<<<<< HEAD
-# name: TestSessionRecordings.test_listing_recordings_is_not_nplus1_for_persons.44
-=======
-# name: TestSessionRecordings.test_listing_recordings_is_not_nplus1_for_persons_1.81
->>>>>>> bbff2bd4
-  '
-  SELECT "posthog_instancesetting"."id",
-         "posthog_instancesetting"."key",
-         "posthog_instancesetting"."raw_value"
-  FROM "posthog_instancesetting"
-  WHERE "posthog_instancesetting"."key" = 'constance:posthog:PERSON_ON_EVENTS_ENABLED'
-  ORDER BY "posthog_instancesetting"."id" ASC
-  LIMIT 1 /*controller='project_session_recordings-list',route='api/projects/%28%3FP%3Cparent_lookup_team_id%3E%5B%5E/.%5D%2B%29/session_recordings/%3F%24'*/
-  '
----
-<<<<<<< HEAD
-# name: TestSessionRecordings.test_listing_recordings_is_not_nplus1_for_persons.45
-=======
 # name: TestSessionRecordings.test_listing_recordings_is_not_nplus1_for_persons_1.82
->>>>>>> bbff2bd4
   '
   SELECT "posthog_instancesetting"."id",
          "posthog_instancesetting"."key",
@@ -6973,66 +6730,7 @@
   LIMIT 1 /*controller='project_session_recordings-list',route='api/projects/%28%3FP%3Cparent_lookup_team_id%3E%5B%5E/.%5D%2B%29/session_recordings/%3F%24'*/
   '
 ---
-<<<<<<< HEAD
-# name: TestSessionRecordings.test_listing_recordings_is_not_nplus1_for_persons.46
-  '
-  SELECT "posthog_instancesetting"."id",
-         "posthog_instancesetting"."key",
-         "posthog_instancesetting"."raw_value"
-  FROM "posthog_instancesetting"
-  WHERE "posthog_instancesetting"."key" = 'constance:posthog:RECORDINGS_TTL_WEEKS'
-  ORDER BY "posthog_instancesetting"."id" ASC
-  LIMIT 1 /*controller='project_session_recordings-list',route='api/projects/%28%3FP%3Cparent_lookup_team_id%3E%5B%5E/.%5D%2B%29/session_recordings/%3F%24'*/
-  '
----
-# name: TestSessionRecordings.test_listing_recordings_is_not_nplus1_for_persons.47
-  '
-  SELECT "posthog_instancesetting"."id",
-         "posthog_instancesetting"."key",
-         "posthog_instancesetting"."raw_value"
-  FROM "posthog_instancesetting"
-  WHERE "posthog_instancesetting"."key" = 'constance:posthog:AGGREGATE_BY_DISTINCT_IDS_TEAMS'
-  ORDER BY "posthog_instancesetting"."id" ASC
-  LIMIT 1 /*controller='project_session_recordings-list',route='api/projects/%28%3FP%3Cparent_lookup_team_id%3E%5B%5E/.%5D%2B%29/session_recordings/%3F%24'*/
-  '
----
-# name: TestSessionRecordings.test_listing_recordings_is_not_nplus1_for_persons.48
-  '
-  SELECT "posthog_instancesetting"."id",
-         "posthog_instancesetting"."key",
-         "posthog_instancesetting"."raw_value"
-  FROM "posthog_instancesetting"
-  WHERE "posthog_instancesetting"."key" = 'constance:posthog:RECORDINGS_TTL_WEEKS'
-  ORDER BY "posthog_instancesetting"."id" ASC
-  LIMIT 1 /*controller='project_session_recordings-list',route='api/projects/%28%3FP%3Cparent_lookup_team_id%3E%5B%5E/.%5D%2B%29/session_recordings/%3F%24'*/
-  '
----
-# name: TestSessionRecordings.test_listing_recordings_is_not_nplus1_for_persons.49
-  '
-  SELECT "posthog_instancesetting"."id",
-         "posthog_instancesetting"."key",
-         "posthog_instancesetting"."raw_value"
-  FROM "posthog_instancesetting"
-  WHERE "posthog_instancesetting"."key" = 'constance:posthog:AGGREGATE_BY_DISTINCT_IDS_TEAMS'
-  ORDER BY "posthog_instancesetting"."id" ASC
-  LIMIT 1 /*controller='project_session_recordings-list',route='api/projects/%28%3FP%3Cparent_lookup_team_id%3E%5B%5E/.%5D%2B%29/session_recordings/%3F%24'*/
-  '
----
-# name: TestSessionRecordings.test_listing_recordings_is_not_nplus1_for_persons.5
-  '
-  SELECT "posthog_instancesetting"."id",
-         "posthog_instancesetting"."key",
-         "posthog_instancesetting"."raw_value"
-  FROM "posthog_instancesetting"
-  WHERE "posthog_instancesetting"."key" = 'constance:posthog:PERSON_ON_EVENTS_ENABLED'
-  ORDER BY "posthog_instancesetting"."id" ASC
-  LIMIT 1 /*controller='project_session_recordings-list',route='api/projects/%28%3FP%3Cparent_lookup_team_id%3E%5B%5E/.%5D%2B%29/session_recordings/%3F%24'*/
-  '
----
-# name: TestSessionRecordings.test_listing_recordings_is_not_nplus1_for_persons.50
-=======
 # name: TestSessionRecordings.test_listing_recordings_is_not_nplus1_for_persons_1.83
->>>>>>> bbff2bd4
   '
   SELECT "posthog_sessionrecording"."id",
          "posthog_sessionrecording"."session_id",
@@ -7066,11 +6764,7 @@
   GROUP BY "posthog_sessionrecording"."id" /*controller='project_session_recordings-list',route='api/projects/%28%3FP%3Cparent_lookup_team_id%3E%5B%5E/.%5D%2B%29/session_recordings/%3F%24'*/
   '
 ---
-<<<<<<< HEAD
-# name: TestSessionRecordings.test_listing_recordings_is_not_nplus1_for_persons.51
-=======
 # name: TestSessionRecordings.test_listing_recordings_is_not_nplus1_for_persons_1.84
->>>>>>> bbff2bd4
   '
   SELECT "posthog_sessionrecordingviewed"."session_id"
   FROM "posthog_sessionrecordingviewed"
@@ -7078,11 +6772,7 @@
          AND "posthog_sessionrecordingviewed"."user_id" = 2) /*controller='project_session_recordings-list',route='api/projects/%28%3FP%3Cparent_lookup_team_id%3E%5B%5E/.%5D%2B%29/session_recordings/%3F%24'*/
   '
 ---
-<<<<<<< HEAD
-# name: TestSessionRecordings.test_listing_recordings_is_not_nplus1_for_persons.52
-=======
 # name: TestSessionRecordings.test_listing_recordings_is_not_nplus1_for_persons_1.85
->>>>>>> bbff2bd4
   '
   SELECT "posthog_persondistinctid"."id",
          "posthog_persondistinctid"."team_id",
@@ -7101,13 +6791,6 @@
          "posthog_person"."version"
   FROM "posthog_persondistinctid"
   INNER JOIN "posthog_person" ON ("posthog_persondistinctid"."person_id" = "posthog_person"."id")
-<<<<<<< HEAD
-  WHERE ("posthog_persondistinctid"."distinct_id" IN ('user2')
-         AND "posthog_persondistinctid"."team_id" = 2) /*controller='project_session_recordings-list',route='api/projects/%28%3FP%3Cparent_lookup_team_id%3E%5B%5E/.%5D%2B%29/session_recordings/%3F%24'*/
-  '
----
-# name: TestSessionRecordings.test_listing_recordings_is_not_nplus1_for_persons.53
-=======
   WHERE ("posthog_persondistinctid"."distinct_id" IN ('user1',
                                                       'user2',
                                                       'user3',
@@ -7117,7 +6800,6 @@
   '
 ---
 # name: TestSessionRecordings.test_listing_recordings_is_not_nplus1_for_persons_1.86
->>>>>>> bbff2bd4
   '
   SELECT "posthog_persondistinctid"."id",
          "posthog_persondistinctid"."team_id",
@@ -7132,11 +6814,7 @@
                                                    5 /* ... */) /*controller='project_session_recordings-list',route='api/projects/%28%3FP%3Cparent_lookup_team_id%3E%5B%5E/.%5D%2B%29/session_recordings/%3F%24'*/
   '
 ---
-<<<<<<< HEAD
-# name: TestSessionRecordings.test_listing_recordings_is_not_nplus1_for_persons.54
-=======
 # name: TestSessionRecordings.test_listing_recordings_is_not_nplus1_for_persons_1.87
->>>>>>> bbff2bd4
   '
   SELECT "posthog_team"."id",
          "posthog_team"."uuid",
@@ -7185,11 +6863,7 @@
   LIMIT 21
   '
 ---
-<<<<<<< HEAD
-# name: TestSessionRecordings.test_listing_recordings_is_not_nplus1_for_persons.55
-=======
 # name: TestSessionRecordings.test_listing_recordings_is_not_nplus1_for_persons_1.88
->>>>>>> bbff2bd4
   '
   SELECT "posthog_user"."id",
          "posthog_user"."password",
@@ -7218,11 +6892,7 @@
   LIMIT 21 /**/
   '
 ---
-<<<<<<< HEAD
-# name: TestSessionRecordings.test_listing_recordings_is_not_nplus1_for_persons.56
-=======
 # name: TestSessionRecordings.test_listing_recordings_is_not_nplus1_for_persons_1.89
->>>>>>> bbff2bd4
   '
   SELECT "posthog_team"."id",
          "posthog_team"."uuid",
@@ -7264,9 +6934,6 @@
   LIMIT 21 /*controller='project_session_recordings-list',route='api/projects/%28%3FP%3Cparent_lookup_team_id%3E%5B%5E/.%5D%2B%29/session_recordings/%3F%24'*/
   '
 ---
-<<<<<<< HEAD
-# name: TestSessionRecordings.test_listing_recordings_is_not_nplus1_for_persons.57
-=======
 # name: TestSessionRecordings.test_listing_recordings_is_not_nplus1_for_persons_1.9
   '
   SELECT "posthog_instancesetting"."id",
@@ -7279,7 +6946,6 @@
   '
 ---
 # name: TestSessionRecordings.test_listing_recordings_is_not_nplus1_for_persons_1.90
->>>>>>> bbff2bd4
   '
   SELECT "posthog_organizationmembership"."id",
          "posthog_organizationmembership"."organization_id",
@@ -7308,11 +6974,7 @@
   WHERE "posthog_organizationmembership"."user_id" = 2 /*controller='project_session_recordings-list',route='api/projects/%28%3FP%3Cparent_lookup_team_id%3E%5B%5E/.%5D%2B%29/session_recordings/%3F%24'*/
   '
 ---
-<<<<<<< HEAD
-# name: TestSessionRecordings.test_listing_recordings_is_not_nplus1_for_persons.58
-=======
 # name: TestSessionRecordings.test_listing_recordings_is_not_nplus1_for_persons_1.91
->>>>>>> bbff2bd4
   '
   SELECT "posthog_instancesetting"."id",
          "posthog_instancesetting"."key",
@@ -7323,11 +6985,7 @@
   LIMIT 1 /*controller='project_session_recordings-list',route='api/projects/%28%3FP%3Cparent_lookup_team_id%3E%5B%5E/.%5D%2B%29/session_recordings/%3F%24'*/
   '
 ---
-<<<<<<< HEAD
-# name: TestSessionRecordings.test_listing_recordings_is_not_nplus1_for_persons.59
-=======
 # name: TestSessionRecordings.test_listing_recordings_is_not_nplus1_for_persons_1.92
->>>>>>> bbff2bd4
   '
   SELECT "posthog_instancesetting"."id",
          "posthog_instancesetting"."key",
@@ -7338,11 +6996,7 @@
   LIMIT 1 /*controller='project_session_recordings-list',route='api/projects/%28%3FP%3Cparent_lookup_team_id%3E%5B%5E/.%5D%2B%29/session_recordings/%3F%24'*/
   '
 ---
-<<<<<<< HEAD
-# name: TestSessionRecordings.test_listing_recordings_is_not_nplus1_for_persons.6
-=======
 # name: TestSessionRecordings.test_listing_recordings_is_not_nplus1_for_persons_1.93
->>>>>>> bbff2bd4
   '
   SELECT "posthog_instancesetting"."id",
          "posthog_instancesetting"."key",
@@ -7353,8 +7007,18 @@
   LIMIT 1 /*controller='project_session_recordings-list',route='api/projects/%28%3FP%3Cparent_lookup_team_id%3E%5B%5E/.%5D%2B%29/session_recordings/%3F%24'*/
   '
 ---
-<<<<<<< HEAD
-# name: TestSessionRecordings.test_listing_recordings_is_not_nplus1_for_persons.60
+# name: TestSessionRecordings.test_listing_recordings_is_not_nplus1_for_persons_1.94
+  '
+  SELECT "posthog_instancesetting"."id",
+         "posthog_instancesetting"."key",
+         "posthog_instancesetting"."raw_value"
+  FROM "posthog_instancesetting"
+  WHERE "posthog_instancesetting"."key" = 'constance:posthog:PERSON_ON_EVENTS_ENABLED'
+  ORDER BY "posthog_instancesetting"."id" ASC
+  LIMIT 1 /*controller='project_session_recordings-list',route='api/projects/%28%3FP%3Cparent_lookup_team_id%3E%5B%5E/.%5D%2B%29/session_recordings/%3F%24'*/
+  '
+---
+# name: TestSessionRecordings.test_listing_recordings_is_not_nplus1_for_persons_1.95
   '
   SELECT "posthog_instancesetting"."id",
          "posthog_instancesetting"."key",
@@ -7365,10 +7029,7 @@
   LIMIT 1 /*controller='project_session_recordings-list',route='api/projects/%28%3FP%3Cparent_lookup_team_id%3E%5B%5E/.%5D%2B%29/session_recordings/%3F%24'*/
   '
 ---
-# name: TestSessionRecordings.test_listing_recordings_is_not_nplus1_for_persons.61
-=======
-# name: TestSessionRecordings.test_listing_recordings_is_not_nplus1_for_persons_1.94
->>>>>>> bbff2bd4
+# name: TestSessionRecordings.test_listing_recordings_is_not_nplus1_for_persons_1.96
   '
   SELECT "posthog_instancesetting"."id",
          "posthog_instancesetting"."key",
@@ -7379,41 +7040,7 @@
   LIMIT 1 /*controller='project_session_recordings-list',route='api/projects/%28%3FP%3Cparent_lookup_team_id%3E%5B%5E/.%5D%2B%29/session_recordings/%3F%24'*/
   '
 ---
-<<<<<<< HEAD
-# name: TestSessionRecordings.test_listing_recordings_is_not_nplus1_for_persons.62
-=======
-# name: TestSessionRecordings.test_listing_recordings_is_not_nplus1_for_persons_1.95
->>>>>>> bbff2bd4
-  '
-  SELECT "posthog_instancesetting"."id",
-         "posthog_instancesetting"."key",
-         "posthog_instancesetting"."raw_value"
-  FROM "posthog_instancesetting"
-  WHERE "posthog_instancesetting"."key" = 'constance:posthog:PERSON_ON_EVENTS_V2_ENABLED'
-  ORDER BY "posthog_instancesetting"."id" ASC
-  LIMIT 1 /*controller='project_session_recordings-list',route='api/projects/%28%3FP%3Cparent_lookup_team_id%3E%5B%5E/.%5D%2B%29/session_recordings/%3F%24'*/
-  '
----
-<<<<<<< HEAD
-# name: TestSessionRecordings.test_listing_recordings_is_not_nplus1_for_persons.63
-=======
-# name: TestSessionRecordings.test_listing_recordings_is_not_nplus1_for_persons_1.96
->>>>>>> bbff2bd4
-  '
-  SELECT "posthog_instancesetting"."id",
-         "posthog_instancesetting"."key",
-         "posthog_instancesetting"."raw_value"
-  FROM "posthog_instancesetting"
-  WHERE "posthog_instancesetting"."key" = 'constance:posthog:PERSON_ON_EVENTS_ENABLED'
-  ORDER BY "posthog_instancesetting"."id" ASC
-  LIMIT 1 /*controller='project_session_recordings-list',route='api/projects/%28%3FP%3Cparent_lookup_team_id%3E%5B%5E/.%5D%2B%29/session_recordings/%3F%24'*/
-  '
----
-<<<<<<< HEAD
-# name: TestSessionRecordings.test_listing_recordings_is_not_nplus1_for_persons.64
-=======
 # name: TestSessionRecordings.test_listing_recordings_is_not_nplus1_for_persons_1.97
->>>>>>> bbff2bd4
   '
   SELECT "posthog_instancesetting"."id",
          "posthog_instancesetting"."key",
@@ -7424,55 +7051,7 @@
   LIMIT 1 /*controller='project_session_recordings-list',route='api/projects/%28%3FP%3Cparent_lookup_team_id%3E%5B%5E/.%5D%2B%29/session_recordings/%3F%24'*/
   '
 ---
-<<<<<<< HEAD
-# name: TestSessionRecordings.test_listing_recordings_is_not_nplus1_for_persons.65
-  '
-  SELECT "posthog_instancesetting"."id",
-         "posthog_instancesetting"."key",
-         "posthog_instancesetting"."raw_value"
-  FROM "posthog_instancesetting"
-  WHERE "posthog_instancesetting"."key" = 'constance:posthog:RECORDINGS_TTL_WEEKS'
-  ORDER BY "posthog_instancesetting"."id" ASC
-  LIMIT 1 /*controller='project_session_recordings-list',route='api/projects/%28%3FP%3Cparent_lookup_team_id%3E%5B%5E/.%5D%2B%29/session_recordings/%3F%24'*/
-  '
----
-# name: TestSessionRecordings.test_listing_recordings_is_not_nplus1_for_persons.66
-  '
-  SELECT "posthog_instancesetting"."id",
-         "posthog_instancesetting"."key",
-         "posthog_instancesetting"."raw_value"
-  FROM "posthog_instancesetting"
-  WHERE "posthog_instancesetting"."key" = 'constance:posthog:AGGREGATE_BY_DISTINCT_IDS_TEAMS'
-  ORDER BY "posthog_instancesetting"."id" ASC
-  LIMIT 1 /*controller='project_session_recordings-list',route='api/projects/%28%3FP%3Cparent_lookup_team_id%3E%5B%5E/.%5D%2B%29/session_recordings/%3F%24'*/
-  '
----
-# name: TestSessionRecordings.test_listing_recordings_is_not_nplus1_for_persons.67
-  '
-  SELECT "posthog_instancesetting"."id",
-         "posthog_instancesetting"."key",
-         "posthog_instancesetting"."raw_value"
-  FROM "posthog_instancesetting"
-  WHERE "posthog_instancesetting"."key" = 'constance:posthog:RECORDINGS_TTL_WEEKS'
-  ORDER BY "posthog_instancesetting"."id" ASC
-  LIMIT 1 /*controller='project_session_recordings-list',route='api/projects/%28%3FP%3Cparent_lookup_team_id%3E%5B%5E/.%5D%2B%29/session_recordings/%3F%24'*/
-  '
----
-# name: TestSessionRecordings.test_listing_recordings_is_not_nplus1_for_persons.68
-  '
-  SELECT "posthog_instancesetting"."id",
-         "posthog_instancesetting"."key",
-         "posthog_instancesetting"."raw_value"
-  FROM "posthog_instancesetting"
-  WHERE "posthog_instancesetting"."key" = 'constance:posthog:AGGREGATE_BY_DISTINCT_IDS_TEAMS'
-  ORDER BY "posthog_instancesetting"."id" ASC
-  LIMIT 1 /*controller='project_session_recordings-list',route='api/projects/%28%3FP%3Cparent_lookup_team_id%3E%5B%5E/.%5D%2B%29/session_recordings/%3F%24'*/
-  '
----
-# name: TestSessionRecordings.test_listing_recordings_is_not_nplus1_for_persons.69
-=======
 # name: TestSessionRecordings.test_listing_recordings_is_not_nplus1_for_persons_1.98
->>>>>>> bbff2bd4
   '
   SELECT "posthog_sessionrecording"."id",
          "posthog_sessionrecording"."session_id",
@@ -7507,90 +7086,11 @@
   GROUP BY "posthog_sessionrecording"."id" /*controller='project_session_recordings-list',route='api/projects/%28%3FP%3Cparent_lookup_team_id%3E%5B%5E/.%5D%2B%29/session_recordings/%3F%24'*/
   '
 ---
-<<<<<<< HEAD
-# name: TestSessionRecordings.test_listing_recordings_is_not_nplus1_for_persons.7
-  '
-  SELECT "posthog_instancesetting"."id",
-         "posthog_instancesetting"."key",
-         "posthog_instancesetting"."raw_value"
-  FROM "posthog_instancesetting"
-  WHERE "posthog_instancesetting"."key" = 'constance:posthog:PERSON_ON_EVENTS_ENABLED'
-  ORDER BY "posthog_instancesetting"."id" ASC
-  LIMIT 1 /*controller='project_session_recordings-list',route='api/projects/%28%3FP%3Cparent_lookup_team_id%3E%5B%5E/.%5D%2B%29/session_recordings/%3F%24'*/
-  '
----
-# name: TestSessionRecordings.test_listing_recordings_is_not_nplus1_for_persons.70
-=======
 # name: TestSessionRecordings.test_listing_recordings_is_not_nplus1_for_persons_1.99
->>>>>>> bbff2bd4
   '
   SELECT "posthog_sessionrecordingviewed"."session_id"
   FROM "posthog_sessionrecordingviewed"
   WHERE ("posthog_sessionrecordingviewed"."team_id" = 2
          AND "posthog_sessionrecordingviewed"."user_id" = 2) /*controller='project_session_recordings-list',route='api/projects/%28%3FP%3Cparent_lookup_team_id%3E%5B%5E/.%5D%2B%29/session_recordings/%3F%24'*/
   '
-<<<<<<< HEAD
----
-# name: TestSessionRecordings.test_listing_recordings_is_not_nplus1_for_persons.71
-  '
-  SELECT "posthog_persondistinctid"."id",
-         "posthog_persondistinctid"."team_id",
-         "posthog_persondistinctid"."person_id",
-         "posthog_persondistinctid"."distinct_id",
-         "posthog_persondistinctid"."version",
-         "posthog_person"."id",
-         "posthog_person"."created_at",
-         "posthog_person"."properties_last_updated_at",
-         "posthog_person"."properties_last_operation",
-         "posthog_person"."team_id",
-         "posthog_person"."properties",
-         "posthog_person"."is_user_id",
-         "posthog_person"."is_identified",
-         "posthog_person"."uuid",
-         "posthog_person"."version"
-  FROM "posthog_persondistinctid"
-  INNER JOIN "posthog_person" ON ("posthog_persondistinctid"."person_id" = "posthog_person"."id")
-  WHERE ("posthog_persondistinctid"."distinct_id" IN ('user2',
-                                                      'user3')
-         AND "posthog_persondistinctid"."team_id" = 2) /*controller='project_session_recordings-list',route='api/projects/%28%3FP%3Cparent_lookup_team_id%3E%5B%5E/.%5D%2B%29/session_recordings/%3F%24'*/
-  '
----
-# name: TestSessionRecordings.test_listing_recordings_is_not_nplus1_for_persons.72
-  '
-  SELECT "posthog_persondistinctid"."id",
-         "posthog_persondistinctid"."team_id",
-         "posthog_persondistinctid"."person_id",
-         "posthog_persondistinctid"."distinct_id",
-         "posthog_persondistinctid"."version"
-  FROM "posthog_persondistinctid"
-  WHERE "posthog_persondistinctid"."person_id" IN (1,
-                                                   2,
-                                                   3,
-                                                   4,
-                                                   5 /* ... */) /*controller='project_session_recordings-list',route='api/projects/%28%3FP%3Cparent_lookup_team_id%3E%5B%5E/.%5D%2B%29/session_recordings/%3F%24'*/
-  '
----
-# name: TestSessionRecordings.test_listing_recordings_is_not_nplus1_for_persons.8
-  '
-  SELECT "posthog_instancesetting"."id",
-         "posthog_instancesetting"."key",
-         "posthog_instancesetting"."raw_value"
-  FROM "posthog_instancesetting"
-  WHERE "posthog_instancesetting"."key" = 'constance:posthog:PERSON_ON_EVENTS_V2_ENABLED'
-  ORDER BY "posthog_instancesetting"."id" ASC
-  LIMIT 1 /*controller='project_session_recordings-list',route='api/projects/%28%3FP%3Cparent_lookup_team_id%3E%5B%5E/.%5D%2B%29/session_recordings/%3F%24'*/
-  '
----
-# name: TestSessionRecordings.test_listing_recordings_is_not_nplus1_for_persons.9
-  '
-  SELECT "posthog_instancesetting"."id",
-         "posthog_instancesetting"."key",
-         "posthog_instancesetting"."raw_value"
-  FROM "posthog_instancesetting"
-  WHERE "posthog_instancesetting"."key" = 'constance:posthog:PERSON_ON_EVENTS_ENABLED'
-  ORDER BY "posthog_instancesetting"."id" ASC
-  LIMIT 1 /*controller='project_session_recordings-list',route='api/projects/%28%3FP%3Cparent_lookup_team_id%3E%5B%5E/.%5D%2B%29/session_recordings/%3F%24'*/
-  '
-=======
->>>>>>> bbff2bd4
 ---