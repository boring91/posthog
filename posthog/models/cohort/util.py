--- conflicted
+++ resolved
@@ -259,13 +259,8 @@
     return [str(row[0]) for row in results]
 
 
-<<<<<<< HEAD
-def insert_static_cohort(person_uuids: List[Optional[uuid.UUID]], cohort_id: int, team: Team):
+def insert_static_cohort(person_uuids: list[Optional[uuid.UUID]], cohort_id: int, team: Team):
     persons = [
-=======
-def insert_static_cohort(person_uuids: list[Optional[uuid.UUID]], cohort_id: int, team: Team):
-    persons = (
->>>>>>> 9576fab1
         {
             "id": str(uuid.uuid4()),
             "person_id": str(person_uuid),
