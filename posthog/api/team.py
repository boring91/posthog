import json
from functools import cached_property
from typing import Any, Dict, List, Optional, Type, cast

from django.core.cache import cache
from django.shortcuts import get_object_or_404
from loginas.utils import is_impersonated_session
from rest_framework import (
    exceptions,
    request,
    response,
    serializers,
    viewsets,
)
from rest_framework.permissions import BasePermission, IsAuthenticated
from rest_framework.decorators import action
from posthog.api.geoip import get_geoip_properties
from posthog.api.routing import TeamAndOrgViewSetMixin

from posthog.api.shared import TeamBasicSerializer
from posthog.constants import AvailableFeature
from posthog.event_usage import report_user_action
from posthog.models import InsightCachingState, Team, User
from posthog.models.activity_logging.activity_log import (
    log_activity,
    Detail,
    Change,
    load_activity,
    dict_changes_between,
)
from posthog.models.activity_logging.activity_page import activity_page_response
from posthog.models.async_deletion import AsyncDeletion, DeletionType
from posthog.models.group_type_mapping import GroupTypeMapping
from posthog.models.organization import OrganizationMembership
from posthog.models.signals import mute_selected_signals
from posthog.models.team.team import groups_on_events_querying_enabled, set_team_in_cache
from posthog.models.team.util import delete_batch_exports, delete_bulky_postgres_data
from posthog.models.utils import generate_random_token_project, UUIDT
from posthog.permissions import (
    CREATE_METHODS,
    APIScopePermission,
    OrganizationAdminWritePermissions,
    OrganizationMemberPermissions,
    TeamMemberLightManagementPermission,
    TeamMemberStrictManagementPermission,
    get_organization_from_view,
)
from posthog.tasks.demo_create_data import create_data_for_demo_team
from posthog.user_permissions import UserPermissions, UserPermissionsSerializerMixin
from posthog.utils import get_ip_address, get_week_start_for_country_code


class PremiumMultiProjectPermissions(BasePermission):
    """Require user to have all necessary premium features on their plan for create access to the endpoint."""

    message = "You must upgrade your PostHog plan to be able to create and manage multiple projects."

    def has_permission(self, request: request.Request, view) -> bool:
        if request.method in CREATE_METHODS:
            organization = get_organization_from_view(view)

            if organization is None:
                return False

            # if we're not requesting to make a demo project
            # and if the org already has more than 1 non-demo project (need to be able to make the initial project)
            # and the org isn't allowed to make multiple projects
            if (
                ("is_demo" not in request.data or not request.data["is_demo"])
                and organization.teams.exclude(is_demo=True).count() >= 1
                and not organization.is_feature_available(AvailableFeature.ORGANIZATIONS_PROJECTS)
            ):
                return False

            # if we ARE requesting to make a demo project
            # but the org already has a demo project
            if (
                "is_demo" in request.data
                and request.data["is_demo"]
                and organization.teams.exclude(is_demo=False).count() > 0
            ):
                return False

            # in any other case, we're good to go
            return True
        else:
            return True


class CachingTeamSerializer(serializers.ModelSerializer):
    """
    This serializer is used for caching teams.
    Currently used only in `/decide` endpoint.
    Has all parameters needed for a successful decide request.
    """

    class Meta:
        model = Team
        fields = [
            "id",
            "uuid",
            "name",
            "api_token",
            "autocapture_opt_out",
            "autocapture_exceptions_opt_in",
            "autocapture_exceptions_errors_to_ignore",
            "capture_performance_opt_in",
            "capture_console_log_opt_in",
            "session_recording_opt_in",
            "session_recording_sample_rate",
            "session_recording_minimum_duration_milliseconds",
            "session_recording_linked_flag",
            "session_recording_network_payload_capture_config",
            "session_replay_config",
            "recording_domains",
            "inject_web_apps",
            "surveys_opt_in",
        ]


class TeamSerializer(serializers.ModelSerializer, UserPermissionsSerializerMixin):
    effective_membership_level = serializers.SerializerMethodField()
    has_group_types = serializers.SerializerMethodField()
    groups_on_events_querying_enabled = serializers.SerializerMethodField()

    class Meta:
        model = Team
        fields = (
            "id",
            "uuid",
            "organization",
            "api_token",
            "app_urls",
            "name",
            "slack_incoming_webhook",
            "created_at",
            "updated_at",
            "anonymize_ips",
            "completed_snippet_onboarding",
            "ingested_event",
            "test_account_filters",
            "test_account_filters_default_checked",
            "path_cleaning_filters",
            "is_demo",
            "timezone",
            "data_attributes",
            "person_display_name_properties",
            "correlation_config",
            "autocapture_opt_out",
            "autocapture_exceptions_opt_in",
            "autocapture_exceptions_errors_to_ignore",
            "capture_console_log_opt_in",
            "capture_performance_opt_in",
            "session_recording_opt_in",
            "session_recording_sample_rate",
            "session_recording_minimum_duration_milliseconds",
            "session_recording_linked_flag",
            "session_recording_network_payload_capture_config",
            "session_replay_config",
            "effective_membership_level",
            "access_control",
            "week_start_day",
            "has_group_types",
            "primary_dashboard",
            "live_events_columns",
            "recording_domains",
            "person_on_events_querying_enabled",
            "groups_on_events_querying_enabled",
            "inject_web_apps",
            "extra_settings",
            "has_completed_onboarding_for",
            "surveys_opt_in",
        )
        read_only_fields = (
            "id",
            "uuid",
            "organization",
            "api_token",
            "created_at",
            "updated_at",
            "ingested_event",
            "effective_membership_level",
            "has_group_types",
            "person_on_events_querying_enabled",
            "groups_on_events_querying_enabled",
        )

    def get_effective_membership_level(self, team: Team) -> Optional[OrganizationMembership.Level]:
        return self.user_permissions.team(team).effective_membership_level

    def get_has_group_types(self, team: Team) -> bool:
        return GroupTypeMapping.objects.filter(team=team).exists()

    def get_groups_on_events_querying_enabled(self, team: Team) -> bool:
        return groups_on_events_querying_enabled()

    def validate_session_recording_linked_flag(self, value) -> Dict | None:
        if value is None:
            return None

        if not isinstance(value, Dict):
            raise exceptions.ValidationError("Must provide a dictionary or None.")
        if value.keys() != {"id", "key"}:
            raise exceptions.ValidationError("Must provide a dictionary with only 'id' and 'key' keys.")

        return value

    def validate_session_recording_network_payload_capture_config(self, value) -> Dict | None:
        if value is None:
            return None

        if not isinstance(value, Dict):
            raise exceptions.ValidationError("Must provide a dictionary or None.")

        if not all(key in ["recordHeaders", "recordBody"] for key in value.keys()):
            raise exceptions.ValidationError(
                "Must provide a dictionary with only 'recordHeaders' and/or 'recordBody' keys."
            )

        return value

    def validate_session_replay_config(self, value) -> Dict | None:
        if value is None:
            return None

        if not isinstance(value, Dict):
            raise exceptions.ValidationError("Must provide a dictionary or None.")

        if not all(key in ["record_canvas"] for key in value.keys()):
            raise exceptions.ValidationError("Must provide a dictionary with only 'record_canvas' key.")

        return value

    def validate(self, attrs: Any) -> Any:
        if "primary_dashboard" in attrs and attrs["primary_dashboard"].team != self.instance:
            raise exceptions.PermissionDenied("Dashboard does not belong to this team.")

        if "access_control" in attrs:
            # Only organization-wide admins and above should be allowed to switch the project between open and private
            # If a project-only admin who is only an org member disabled this it, they wouldn't be able to reenable it
            request = self.context["request"]
            if isinstance(self.instance, Team):
                organization_id = self.instance.organization_id
            else:
                organization_id = self.context["view"].organization
            org_membership: OrganizationMembership = OrganizationMembership.objects.only("level").get(
                organization_id=organization_id, user=request.user
            )
            if org_membership.level < OrganizationMembership.Level.ADMIN:
                raise exceptions.PermissionDenied("Your organization access level is insufficient.")

        if "autocapture_exceptions_errors_to_ignore" in attrs:
            if not isinstance(attrs["autocapture_exceptions_errors_to_ignore"], list):
                raise exceptions.ValidationError(
                    "Must provide a list for field: autocapture_exceptions_errors_to_ignore."
                )
            for error in attrs["autocapture_exceptions_errors_to_ignore"]:
                if not isinstance(error, str):
                    raise exceptions.ValidationError(
                        "Must provide a list of strings to field: autocapture_exceptions_errors_to_ignore."
                    )

            if len(json.dumps(attrs["autocapture_exceptions_errors_to_ignore"])) > 300:
                raise exceptions.ValidationError(
                    "Field autocapture_exceptions_errors_to_ignore must be less than 300 characters. Complex config should be provided in posthog-js initialization."
                )
        return super().validate(attrs)

    def create(self, validated_data: Dict[str, Any], **kwargs) -> Team:
        serializers.raise_errors_on_nested_writes("create", self, validated_data)
        request = self.context["request"]
        organization = self.context["view"].organization  # Use the org we used to validate permissions

        if "week_start_day" not in validated_data:
            country_code = get_geoip_properties(get_ip_address(request)).get("$geoip_country_code", None)
            if country_code:
                week_start_day_for_user_ip_location = get_week_start_for_country_code(country_code)
                # get_week_start_for_country_code() also returns 6 for countries where the week starts on Saturday,
                # but ClickHouse doesn't support Saturday as the first day of the week, so we fall back to Sunday
                validated_data["week_start_day"] = 1 if week_start_day_for_user_ip_location == 1 else 0

        if validated_data.get("is_demo", False):
            team = Team.objects.create(**validated_data, organization=organization)
            cache_key = f"is_generating_demo_data_{team.pk}"
            cache.set(cache_key, "True")  # create an item in the cache that we can use to see if the demo data is ready
            create_data_for_demo_team.delay(team.pk, request.user.pk, cache_key)
        else:
            team = Team.objects.create_with_data(**validated_data, organization=organization)

        request.user.current_team = team
        request.user.team = request.user.current_team  # Update cached property
        request.user.save()

        log_activity(
            organization_id=organization.id,
            team_id=team.pk,
            user=request.user,
            was_impersonated=is_impersonated_session(request),
            scope="Team",
            item_id=team.pk,
            activity="created",
            detail=Detail(name=str(team.name)),
        )

        return team

    def _handle_timezone_update(self, team: Team) -> None:
        # :KLUDGE: This is incorrect as it doesn't wipe caches not currently linked to insights. Fix this some day!
        hashes = InsightCachingState.objects.filter(team=team).values_list("cache_key", flat=True)
        cache.delete_many(hashes)

    def update(self, instance: Team, validated_data: Dict[str, Any]) -> Team:
        before_update = instance.__dict__.copy()

        if "timezone" in validated_data and validated_data["timezone"] != instance.timezone:
            self._handle_timezone_update(instance)

        updated_team = super().update(instance, validated_data)
        changes = dict_changes_between("Team", before_update, updated_team.__dict__, use_field_exclusions=True)

        log_activity(
            organization_id=cast(UUIDT, instance.organization_id),
            team_id=instance.pk,
            user=cast(User, self.context["request"].user),
            was_impersonated=is_impersonated_session(request),
            scope="Team",
            item_id=instance.pk,
            activity="updated",
            detail=Detail(
                name=str(instance.name),
                changes=changes,
            ),
        )

        return updated_team


class TeamViewSet(TeamAndOrgViewSetMixin, viewsets.ModelViewSet):
    """
    Projects for the current organization.
    """

    base_scope = "project"
    serializer_class = TeamSerializer
    queryset = Team.objects.all().select_related("organization")
<<<<<<< HEAD
    lookup_field = "id"
    ordering = "-created_by"
=======
    permission_classes = [IsAuthenticated, PremiumMultiProjectPermissions]
    lookup_field = "id"
    ordering = "-created_by"
    include_in_docs = True
>>>>>>> a0fcba49

    def get_queryset(self):
        # IMPORTANT: This is actually what ensures that a user cannot read/update a project for which they don't have permission
        visible_teams_ids = UserPermissions(cast(User, self.request.user)).team_ids_visible_for_user
        return super().get_queryset().filter(id__in=visible_teams_ids)

    def get_serializer_class(self) -> Type[serializers.BaseSerializer]:
        if self.action == "list":
            return TeamBasicSerializer
        return super().get_serializer_class()

<<<<<<< HEAD
    # NOTE: Team permissions are somewhat complex so we override the underlying viewset's get_permissions method
=======
>>>>>>> a0fcba49
    def get_permissions(self) -> List:
        """
        Special permissions handling for create requests as the organization is inferred from the current user.
        """

        common_permissions: list = [
            IsAuthenticated,
            APIScopePermission,
            PremiumMultiProjectPermissions,
        ] + self.permission_classes

        base_permissions = [permission() for permission in common_permissions]

        # Return early for non-actions (e.g. OPTIONS)
        if self.action:
            if self.action == "create":
                if "is_demo" not in self.request.data or not self.request.data["is_demo"]:
                    base_permissions.append(OrganizationAdminWritePermissions())
                else:
                    base_permissions.append(OrganizationMemberPermissions())
            elif self.action != "list":
                # Skip TeamMemberAccessPermission for list action, as list is serialized with limited TeamBasicSerializer
                base_permissions.append(TeamMemberLightManagementPermission())
        return base_permissions

    def check_permissions(self, request):
        if self.action and self.action == "create":
            organization = getattr(self.request.user, "organization", None)
            if not organization:
                raise exceptions.ValidationError("You need to belong to an organization.")
            # To be used later by OrganizationAdminWritePermissions and TeamSerializer
            self.organization = organization

        return super().check_permissions(request)

    def get_object(self):
        lookup_value = self.kwargs[self.lookup_field]
        if lookup_value == "@current":
            team = getattr(self.request.user, "team", None)
            if team is None:
                raise exceptions.NotFound()
            return team
        queryset = self.filter_queryset(self.get_queryset())
        filter_kwargs = {self.lookup_field: lookup_value}
        try:
            team = get_object_or_404(queryset, **filter_kwargs)
        except ValueError as error:
            raise exceptions.ValidationError(str(error))
        self.check_object_permissions(self.request, team)
        return team

    # :KLUDGE: Exposed for compatibility reasons for permission classes.
    @property
    def team(self):
        return self.get_object()

    def perform_destroy(self, team: Team):
        team_id = team.pk
        organization_id = team.organization_id
        team_name = team.name

        user = cast(User, self.request.user)

        delete_bulky_postgres_data(team_ids=[team_id])
        delete_batch_exports(team_ids=[team_id])

        with mute_selected_signals():
            super().perform_destroy(team)

        # Once the project is deleted, queue deletion of associated data
        AsyncDeletion.objects.bulk_create(
            [
                AsyncDeletion(
                    deletion_type=DeletionType.Team,
                    team_id=team_id,
                    key=str(team_id),
                    created_by=user,
                )
            ],
            ignore_conflicts=True,
        )

        log_activity(
            organization_id=cast(UUIDT, organization_id),
            team_id=team_id,
            user=user,
            was_impersonated=is_impersonated_session(self.request),
            scope="Team",
            item_id=team_id,
            activity="deleted",
            detail=Detail(name=str(team_name)),
        )
        # TRICKY: We pass in Team here as otherwise the access to "current_team" can fail if it was deleted
        report_user_action(user, f"team deleted", team=team)

    @action(
        methods=["PATCH"],
        detail=True,
        # Only ADMIN or higher users are allowed to access this project
<<<<<<< HEAD
        permission_classes=[TeamMemberStrictManagementPermission],
=======
        permission_classes=[
            IsAuthenticated,
            TeamMemberStrictManagementPermission,
        ],
>>>>>>> a0fcba49
    )
    def reset_token(self, request: request.Request, id: str, **kwargs) -> response.Response:
        team = self.get_object()
        old_token = team.api_token
        team.api_token = generate_random_token_project()
        team.save()

        log_activity(
            organization_id=team.organization_id,
            team_id=team.pk,
            user=cast(User, request.user),
            was_impersonated=is_impersonated_session(request),
            scope="Team",
            item_id=team.pk,
            activity="updated",
            detail=Detail(
                name=str(team.name),
                changes=[
                    Change(
                        type="Team",
                        action="changed",
                        field="api_token",
                    )
                ],
            ),
        )

        set_team_in_cache(old_token, None)
        return response.Response(TeamSerializer(team, context=self.get_serializer_context()).data)

    @action(
        methods=["GET"],
        detail=True,
        permission_classes=[IsAuthenticated],
    )
    def is_generating_demo_data(self, request: request.Request, id: str, **kwargs) -> response.Response:
        team = self.get_object()
        cache_key = f"is_generating_demo_data_{team.pk}"
        return response.Response({"is_generating_demo_data": cache.get(cache_key) == "True"})

    @action(methods=["GET"], detail=True)
    def activity(self, request: request.Request, **kwargs):
        limit = int(request.query_params.get("limit", "10"))
        page = int(request.query_params.get("page", "1"))

        team = self.get_object()

        activity_page = load_activity(
            scope="Team",
            team_id=team.pk,
            item_ids=[str(team.pk)],
            limit=limit,
            page=page,
        )
        return activity_page_response(activity_page, limit, page, request)

    @cached_property
    def user_permissions(self):
        team = self.get_object() if self.action == "reset_token" else None
        return UserPermissions(cast(User, self.request.user), team)


# NOTE: We don't want people managing projects via the "current_organization" concept. Rather specifying the org ID at the top level
class RootTeamViewSet(TeamViewSet):
    base_scope = "not_supported"<|MERGE_RESOLUTION|>--- conflicted
+++ resolved
@@ -343,15 +343,8 @@
     base_scope = "project"
     serializer_class = TeamSerializer
     queryset = Team.objects.all().select_related("organization")
-<<<<<<< HEAD
     lookup_field = "id"
     ordering = "-created_by"
-=======
-    permission_classes = [IsAuthenticated, PremiumMultiProjectPermissions]
-    lookup_field = "id"
-    ordering = "-created_by"
-    include_in_docs = True
->>>>>>> a0fcba49
 
     def get_queryset(self):
         # IMPORTANT: This is actually what ensures that a user cannot read/update a project for which they don't have permission
@@ -363,10 +356,7 @@
             return TeamBasicSerializer
         return super().get_serializer_class()
 
-<<<<<<< HEAD
     # NOTE: Team permissions are somewhat complex so we override the underlying viewset's get_permissions method
-=======
->>>>>>> a0fcba49
     def get_permissions(self) -> List:
         """
         Special permissions handling for create requests as the organization is inferred from the current user.
@@ -466,14 +456,7 @@
         methods=["PATCH"],
         detail=True,
         # Only ADMIN or higher users are allowed to access this project
-<<<<<<< HEAD
         permission_classes=[TeamMemberStrictManagementPermission],
-=======
-        permission_classes=[
-            IsAuthenticated,
-            TeamMemberStrictManagementPermission,
-        ],
->>>>>>> a0fcba49
     )
     def reset_token(self, request: request.Request, id: str, **kwargs) -> response.Response:
         team = self.get_object()
