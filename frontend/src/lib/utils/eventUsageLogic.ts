/* This file contains the logic to report custom frontend events */
import { kea } from 'kea'
import { isPostHogProp, keyMappingKeys } from 'lib/components/PropertyKeyInfo'
import posthog from 'posthog-js'
import { userLogic } from 'scenes/userLogic'
import { eventUsageLogicType } from './eventUsageLogicType'
import {
    AnnotationType,
    FilterType,
    DashboardType,
    PersonType,
    DashboardMode,
    HotKeys,
    GlobalHotKeys,
    EntityType,
    InsightModel,
    InsightType,
    HelpType,
    SessionPlayerData,
    AvailableFeature,
    SessionRecordingUsageType,
    FunnelCorrelation,
    ItemMode,
    AnyPropertyFilter,
    Experiment,
    PropertyGroupFilter,
    FilterLogicalOperator,
} from '~/types'
import { dayjs } from 'lib/dayjs'
import { preflightLogic } from 'scenes/PreflightCheck/preflightLogic'
import type { PersonsModalParams } from 'scenes/trends/personsModalLogic'
import { EventIndex } from '@posthog/react-rrweb-player'
import { convertPropertyGroupToProperties } from 'lib/utils'

import { TaxonomicFilterGroupType } from 'lib/components/TaxonomicFilter/types'
export enum DashboardEventSource {
    LongPress = 'long_press',
    MoreDropdown = 'more_dropdown',
    DashboardHeader = 'dashboard_header',
    Hotkey = 'hotkey',
    InputEnter = 'input_enter',
    Toast = 'toast',
    Browser = 'browser',
    AddDescription = 'add_dashboard_description',
    MainNavigation = 'main_nav',
    DashboardsList = 'dashboards_list',
}

export enum InsightEventSource {
    LongPress = 'long_press',
    MoreDropdown = 'more_dropdown',
    InsightHeader = 'insight_header',
    Hotkey = 'hotkey',
    InputEnter = 'input_enter',
    Toast = 'toast',
    Browser = 'browser',
    AddDescription = 'add_insight_description',
}

export enum RecordingWatchedSource {
    Direct = 'direct', // Visiting the URL directly
    Unknown = 'unknown',
    RecordingsList = 'recordings_list', // New recordings list page
}

export enum DataManagementDefinitionSavedSource {
    Default = 'default',
    Filter = 'filter', // from the taxonomic filters
}

export enum GraphSeriesAddedSource {
    Default = 'default',
    Duplicate = 'duplicate',
}

export enum SessionRecordingFilterType {
    Duration = 'duration',
    EventAndAction = 'event_and_action',
    PersonAndCohort = 'person_and_cohort',
    DateRange = 'date_range',
}

interface RecordingViewedProps {
    delay: number // Not reported: Number of delayed **seconds** to report event (useful to measure insights where users don't navigate immediately away)
    load_time: number // How much time it took to load the session (backend) (milliseconds)
    duration: number // How long is the total recording (milliseconds)
    start_time?: number // Start timestamp of the session
    end_time?: number // End timestamp of the session
    page_change_events_length: number
    recording_width?: number
    source: RecordingWatchedSource
}

function flattenProperties(properties: AnyPropertyFilter[]): string[] {
    const output = []
    for (const prop of properties || []) {
        if (prop.key && isPostHogProp(prop.key)) {
            output.push(prop.key)
        } else {
            output.push('redacted') // Custom property names are not reported
        }
    }
    return output
}

function hasGroupProperties(properties: AnyPropertyFilter[] | PropertyGroupFilter | undefined): boolean {
    const flattenedProperties = convertPropertyGroupToProperties(properties)
    return !!flattenedProperties && flattenedProperties.some((property) => property.group_type_index != undefined)
}

/*
    Takes a full list of filters for an insight and sanitizes any potentially sensitive info to report usage
*/
function sanitizeFilterParams(filters: Partial<FilterType>): Record<string, any> {
    const {
        display,
        interval,
        date_from,
        date_to,
        filter_test_accounts,
        formula,
        insight,
        funnel_viz_type,
        funnel_from_step,
        funnel_to_step,
    } = filters

    let properties_local: string[] = []

    // // If we're aggregating this query by groups
    // properties.aggregating_by_groups = filters.aggregation_group_type_index != undefined
    // // If groups are being used in this query
    // properties.using_groups =
    //     hasGroupProperties(filters.properties) || filters.breakdown_group_type_index != undefined

    // let totalEventActionFilters = 0
    // const entities = (filters.events || []).concat(filters.actions || [])
    // entities.forEach((entity) => {
    //     if (entity.properties?.length) {
    //         totalEventActionFilters += entity.properties.length
    //         properties.using_groups = properties.using_groups || hasGroupProperties(entity.properties)
    //     }
    //     if (entity.math_group_type_index != undefined) {
    //         properties.aggregating_by_groups = true
    //     }
    // })
    // properties.using_groups = properties.using_groups || properties.aggregating_by_groups

    const properties = Array.isArray(filters.properties) ? filters.properties : []
    const events = Array.isArray(filters.events) ? filters.events : []
    const actions = Array.isArray(filters.actions) ? filters.actions : []
    const entities = events.concat(actions)

    // If we're aggregating this query by groups
    let aggregating_by_groups = filters.aggregation_group_type_index != undefined
    const breakdown_by_groups = filters.breakdown_group_type_index != undefined
    // If groups are being used in this query
    let using_groups = hasGroupProperties(filters.properties)

    for (const entity of entities) {
        properties_local = properties_local.concat(flattenProperties(entity.properties || []))

        using_groups = using_groups || hasGroupProperties(entity.properties || [])
        if (entity.math_group_type_index != undefined) {
            aggregating_by_groups = true
        }
    }
    const properties_global = flattenProperties(properties)

    return {
        insight,
        display,
        interval,
        date_from,
        date_to,
        filter_test_accounts,
        formula,
        filters_count: properties?.length || 0,
        events_count: events?.length || 0,
        actions_count: actions?.length || 0,
        funnel_viz_type,
        funnel_from_step,
        funnel_to_step,
        properties_global,
        properties_global_custom_count: properties_global.filter((item) => item === 'custom').length,
        properties_local,
        properties_local_custom_count: properties_local.filter((item) => item === 'custom').length,
        properties_all: properties_global.concat(properties_local), // Global and local properties together
        aggregating_by_groups,
        breakdown_by_groups,
        using_groups: using_groups || aggregating_by_groups || breakdown_by_groups,
    }
}

export const eventUsageLogic = kea<
    eventUsageLogicType<
        DashboardEventSource,
        DataManagementDefinitionSavedSource,
        GraphSeriesAddedSource,
        RecordingWatchedSource,
        SessionRecordingFilterType
    >
>({
    path: ['lib', 'utils', 'eventUsageLogic'],
    connect: {
        values: [preflightLogic, ['realm'], userLogic, ['user']],
    },
    actions: {
        reportAnnotationViewed: (annotations: AnnotationType[] | null) => ({ annotations }),
        reportPersonDetailViewed: (person: PersonType) => ({ person }),
        reportInsightCreated: (insight: InsightType | null) => ({ insight }),
        reportInsightViewed: (
            insightModel: Partial<InsightModel>,
            filters: Partial<FilterType>,
            insightMode: ItemMode,
            isFirstLoad: boolean,
            fromDashboard: boolean,
            delay?: number,
            changedFilters?: Record<string, any>
        ) => ({
            insightModel,
            filters,
            insightMode,
            isFirstLoad,
            fromDashboard,
            delay, // Number of delayed seconds to report event (useful to measure insights where users don't navigate immediately away)
            changedFilters,
        }),
        reportPersonsModalViewed: (params: PersonsModalParams, count: number, hasNext: boolean) => ({
            params,
            count,
            hasNext,
        }),
        reportCohortCreatedFromPersonsModal: (filters: Partial<FilterType>) => ({ filters }),
        reportBookmarkletDragged: true,
        reportIngestionBookmarkletCollapsible: (activePanels: string[]) => ({ activePanels }),
        reportProjectCreationSubmitted: (projectCount: number, nameLength: number) => ({ projectCount, nameLength }),
        reportDemoWarningDismissed: (key: string) => ({ key }),
        reportOnboardingStepTriggered: (stepKey: string, extraArgs: Record<string, string | number | boolean>) => ({
            stepKey,
            extraArgs,
        }),
        reportBulkInviteAttempted: (inviteesCount: number, namesCount: number) => ({ inviteesCount, namesCount }),
        reportInviteAttempted: (nameProvided: boolean, instanceEmailAvailable: boolean) => ({
            nameProvided,
            instanceEmailAvailable,
        }),
        reportFunnelCalculated: (
            eventCount: number,
            actionCount: number,
            interval: string,
            funnelVizType: string | undefined,
            success: boolean,
            error?: string
        ) => ({
            eventCount,
            actionCount,
            interval,
            funnelVizType,
            success,
            error,
        }),
        reportFunnelStepReordered: true,
        reportPersonPropertyUpdated: (
            action: 'added' | 'updated' | 'removed',
            totalProperties: number,
            oldPropertyType?: string,
            newPropertyType?: string
        ) => ({ action, totalProperties, oldPropertyType, newPropertyType }),
        reportDashboardViewed: (dashboard: DashboardType, hasShareToken: boolean, delay?: number) => ({
            dashboard,
            hasShareToken,
            delay,
        }),
        reportDashboardModeToggled: (mode: DashboardMode, source: DashboardEventSource | null) => ({ mode, source }),
        reportDashboardRefreshed: (lastRefreshed?: string | dayjs.Dayjs | null) => ({ lastRefreshed }),
        reportDashboardItemRefreshed: (dashboardItem: InsightModel) => ({ dashboardItem }),
        reportDashboardDateRangeChanged: (dateFrom?: string | dayjs.Dayjs, dateTo?: string | dayjs.Dayjs | null) => ({
            dateFrom,
            dateTo,
        }),
        reportDashboardPinToggled: (pinned: boolean, source: DashboardEventSource) => ({
            pinned,
            source,
        }),
        reportDashboardDropdownNavigation: true,
        reportDashboardFrontEndUpdate: (
            attribute: 'name' | 'description' | 'tags',
            originalLength: number,
            newLength: number
        ) => ({ attribute, originalLength, newLength }),
        reportDashboardShareToggled: (isShared: boolean) => ({ isShared }),
        reportUpgradeModalShown: (featureName: string) => ({ featureName }),
        reportHotkeyNavigation: (scope: 'global' | 'insights', hotkey: HotKeys | GlobalHotKeys) => ({ scope, hotkey }),
        reportIngestionLandingSeen: (isGridView: boolean) => ({ isGridView }),
        reportTimezoneComponentViewed: (
            component: 'label' | 'indicator',
            project_timezone?: string,
            device_timezone?: string
        ) => ({ component, project_timezone, device_timezone }),
        reportTestAccountFiltersUpdated: (filters: Record<string, any>[]) => ({ filters }),
        reportProjectHomeItemClicked: (
            module: string,
            item: string,
            extraProps?: Record<string, string | boolean | number | undefined>
        ) => ({ module, item, extraProps }),
        reportProjectHomeSeen: (teamHasData: boolean) => ({ teamHasData }),
        reportInsightHistoryItemClicked: (itemType: string, displayLocation?: string) => ({
            itemType,
            displayLocation,
        }),
        reportEventSearched: (searchTerm: string, extraProps?: Record<string, number>) => ({
            searchTerm,
            extraProps,
        }),
        reportInsightFilterUpdated: (index: number, name: string | null, type?: EntityType) => ({ type, index, name }),
        reportInsightFilterRemoved: (index: number) => ({ index }),
        reportInsightFilterAdded: (newLength: number, source: GraphSeriesAddedSource) => ({ newLength, source }),
        reportInsightFilterSet: (
            filters: Array<{
                id: string | number | null
                type?: EntityType
            }>
        ) => ({ filters }),
        reportEntityFilterVisibilitySet: (index: number, visible: boolean) => ({ index, visible }),
        reportPropertySelectOpened: true,
        reportCreatedDashboardFromModal: true,
        reportSavedInsightToDashboard: true,
        reportInsightsTabReset: true,
        reportInsightsTableCalcToggled: (mode: string) => ({ mode }),
        reportInsightShortUrlVisited: (valid: boolean, insight: InsightType | null) => ({ valid, insight }),
        reportSavedInsightTabChanged: (tab: string) => ({ tab }),
        reportSavedInsightFilterUsed: (filterKeys: string[]) => ({ filterKeys }),
        reportSavedInsightLayoutChanged: (layout: string) => ({ layout }),
        reportSavedInsightNewInsightClicked: (insightType: string) => ({ insightType }),
        reportPayGateShown: (identifier: AvailableFeature) => ({ identifier }),
        reportPayGateDismissed: (identifier: AvailableFeature) => ({ identifier }),
        reportPersonMerged: (merge_count: number) => ({ merge_count }),
        reportPersonSplit: (merge_count: number) => ({ merge_count }),
        reportRecording: (
            recordingData: SessionPlayerData,
            source: RecordingWatchedSource,
            loadTime: number,
            type: SessionRecordingUsageType,
            delay?: number
        ) => ({ recordingData, source, loadTime, type, delay }),
        reportRecordingScrollTo: (rowIndex: number) => ({ rowIndex }),
        reportHelpButtonViewed: true,
        reportHelpButtonUsed: (help_type: HelpType) => ({ help_type }),
        reportCorrelationViewed: (filters: Partial<FilterType>, delay?: number, propertiesTable?: boolean) => ({
            filters,
            delay, // Number of delayed seconds to report event (useful to measure insights where users don't navigate immediately away)
            propertiesTable,
        }),
        reportCorrelationInteraction: (
            correlationType: FunnelCorrelation['result_type'],
            action: string,
            props?: Record<string, any>
        ) => ({ correlationType, action, props }),
        reportRecordingEventsFetched: (numEvents: number, loadTime: number) => ({ numEvents, loadTime }),
        reportCorrelationAnalysisFeedback: (rating: number) => ({ rating }),
        reportCorrelationAnalysisDetailedFeedback: (rating: number, comments: string) => ({ rating, comments }),
        reportRecordingsListFetched: (loadTime: number) => ({ loadTime }),
        reportRecordingsListFilterAdded: (filterType: SessionRecordingFilterType) => ({ filterType }),
        reportRecordingPlayerSeekbarEventHovered: true,
        reportRecordingPlayerSpeedChanged: (newSpeed: number) => ({ newSpeed }),
        reportRecordingPlayerSkipInactivityToggled: (skipInactivity: boolean) => ({ skipInactivity }),
        reportRecordingConsoleFeedback: (logCount: number, response: string, question: string) => ({
            logCount,
            response,
            question,
        }),
        reportRecordingConsoleViewed: (logCount: number) => ({ logCount }),
        reportExperimentArchived: (experiment: Experiment) => ({ experiment }),
        reportExperimentCreated: (experiment: Experiment) => ({ experiment }),
        reportExperimentViewed: (experiment: Experiment) => ({ experiment }),
        reportExperimentLaunched: (experiment: Experiment, launchDate: dayjs.Dayjs) => ({ experiment, launchDate }),
        reportExperimentCompleted: (
            experiment: Experiment,
            endDate: dayjs.Dayjs,
            duration: number,
            significant: boolean
        ) => ({
            experiment,
            endDate,
            duration,
            significant,
        }),
        reportPropertyGroupFilterAdded: true,
        reportChangeOuterPropertyGroupFiltersType: (type: FilterLogicalOperator, groupsLength: number) => ({
            type,
            groupsLength,
        }),
        reportChangeInnerPropertyGroupFiltersType: (type: FilterLogicalOperator, filtersLength: number) => ({
            type,
            filtersLength,
        }),
<<<<<<< HEAD
        // Definition Popup
        reportDataManagementDefinitionClickView: (
            type: TaxonomicFilterGroupType,
            source: DataManagementDefinitionSavedSource
        ) => ({ type, source }),
        reportDataManagementDefinitionClickEdit: (
            type: TaxonomicFilterGroupType,
            source: DataManagementDefinitionSavedSource
        ) => ({ type, source }),
        reportDataManagementDefinitionSave: (
            type: TaxonomicFilterGroupType,
            source: DataManagementDefinitionSavedSource
        ) => ({ type, source }),
        reportDataManagementDefinitionCancel: (
            type: TaxonomicFilterGroupType,
            source: DataManagementDefinitionSavedSource
        ) => ({ type, source }),
        // Data Management Pages
        reportDataManagementEventDefinitionsPageViewed: (loadTime: number, resultsLength: number, error?: string) => ({
            loadTime,
            resultsLength,
            error,
        }),
        reportDataManagementEventDefinitionsPageExpanded: (loadTime: number, error?: string) => ({ loadTime, error }),
        reportDataManagementEventDefinitionsPageViewNestedProperty: true,
        reportDataManagementEventPropertyDefinitionsPageViewed: (
            loadTime: number,
            resultsLength: number,
            error?: string
        ) => ({
            loadTime,
            resultsLength,
            error,
        }),
        reportDataManagementActionDefinitionsPageViewed: (loadTime: number, resultsLength: number, error?: string) => ({
            loadTime,
            resultsLength,
            error,
        }),
=======
        reportPrimaryDashboardModalOpened: true,
        reportPrimaryDashboardChanged: true,
>>>>>>> 2c9a9c6b
    },
    listeners: ({ values }) => ({
        reportAnnotationViewed: async ({ annotations }, breakpoint) => {
            if (!annotations) {
                // If value is `null` the component has been unmounted, don't report
                return
            }

            await breakpoint(500) // Debounce calls to make sure we don't report accidentally hovering over an annotation.

            for (const annotation of annotations) {
                /* Report one event per annotation */
                const properties = {
                    total_items_count: annotations.length,
                    content_length: annotation.content.length,
                    scope: annotation.scope,
                    deleted: annotation.deleted,
                    created_by_me: annotation.created_by && annotation.created_by?.uuid === userLogic.values.user?.uuid,
                    creation_type: annotation.creation_type,
                    created_at: annotation.created_at,
                    updated_at: annotation.updated_at,
                }
                posthog.capture('annotation viewed', properties)
            }
        },
        reportPersonDetailViewed: async (
            {
                person,
            }: {
                person: PersonType
            },
            breakpoint
        ) => {
            await breakpoint(500)

            let custom_properties_count = 0
            let posthog_properties_count = 0
            for (const prop of Object.keys(person.properties)) {
                if (keyMappingKeys.includes(prop)) {
                    posthog_properties_count += 1
                } else {
                    custom_properties_count += 1
                }
            }

            const properties = {
                properties_count: Object.keys(person.properties).length,
                has_email: !!person.properties.email,
                has_name: !!person.properties.name,
                custom_properties_count,
                posthog_properties_count,
            }
            posthog.capture('person viewed', properties)
        },
        reportInsightCreated: async ({ insight }, breakpoint) => {
            await breakpoint(500) // Debounce to avoid multiple quick "New insight" clicks being reported
            posthog.capture('insight created', { insight })
        },
        reportInsightViewed: async (
            { insightModel, filters, insightMode, isFirstLoad, fromDashboard, delay, changedFilters },
            breakpoint
        ) => {
            if (!delay) {
                await breakpoint(500) // Debounce to avoid noisy events from changing filters multiple times
            }

            const { insight } = filters

            const properties: Record<string, any> = {
                ...sanitizeFilterParams(filters),
                report_delay: delay,
                is_first_component_load: isFirstLoad,
                from_dashboard: fromDashboard,
            }

            properties.total_event_actions_count = (properties.events_count || 0) + (properties.actions_count || 0)

            let totalEventActionFilters = 0
            const entities = (filters.events || []).concat(filters.actions || [])
            entities.forEach((entity) => {
                if (entity.properties?.length) {
                    totalEventActionFilters += entity.properties.length
                }
            })

            // The total # of filters applied on events and actions.
            properties.total_event_action_filters_count = totalEventActionFilters

            // Custom properties for each insight
            if (insight === 'TRENDS') {
                properties.breakdown_type = filters.breakdown_type
                properties.breakdown = filters.breakdown
            } else if (insight === 'RETENTION') {
                properties.period = filters.period
                properties.date_to = filters.date_to
                properties.retention_type = filters.retention_type
                const cohortizingEvent = filters.target_entity
                const retainingEvent = filters.returning_entity
                properties.same_retention_and_cohortizing_event =
                    cohortizingEvent?.id == retainingEvent?.id && cohortizingEvent?.type == retainingEvent?.type
            } else if (insight === 'PATHS') {
                properties.path_type = filters.path_type
                properties.has_start_point = !!filters.start_point
                properties.has_end_point = !!filters.end_point
                properties.has_funnel_filter = Object.keys(filters.funnel_filter || {}).length > 0
                properties.funnel_paths = filters.funnel_paths
                properties.has_min_edge_weight = !!filters.min_edge_weight
                properties.has_max_edge_weight = !!filters.max_edge_weight
                properties.has_edge_limit = !!filters.edge_limit
                properties.has_local_cleaning_filters = (filters.local_path_cleaning_filters || []).length > 0
                properties.has_path_replacements = !!filters.path_replacements
                properties.has_wildcards = (filters.path_groupings || []).length > 0
                properties.using_advanced_features =
                    properties.has_min_edge_weight ||
                    properties.has_max_edge_weight ||
                    properties.has_edge_limit ||
                    properties.has_local_cleaning_filters ||
                    properties.has_path_replacements
                properties.using_basic_features =
                    properties.has_start_point ||
                    properties.has_end_point ||
                    properties.has_funnel_filter ||
                    properties.has_wildcards
            } else if (insight === 'STICKINESS') {
                properties.stickiness_days = filters.stickiness_days
            }
            properties.compare = filters.compare // "Compare previous" option
            properties.mode = insightMode // View or edit

            properties.viewer_is_creator = insightModel.created_by?.uuid === values.user?.uuid ?? null // `null` means we couldn't determine this
            properties.is_saved = insightModel.saved
            properties.description_length = insightModel.description?.length ?? 0
            properties.tags_count = insightModel.tags?.length ?? 0

            const eventName = delay ? 'insight analyzed' : 'insight viewed'
            posthog.capture(eventName, { ...properties, ...(changedFilters ? changedFilters : {}) })
        },
        reportPersonsModalViewed: async ({ params, count, hasNext }) => {
            const { funnelStep, filters, breakdown_value, saveOriginal, searchTerm, date_from, date_to } = params
            const properties = {
                ...sanitizeFilterParams(filters),
                date_from,
                date_to,
                funnel_step: funnelStep,
                has_breakdown_value: Boolean(breakdown_value),
                save_original: saveOriginal,
                has_search_term: Boolean(searchTerm),
                count,
                has_next: hasNext,
            }
            posthog.capture('insight person modal viewed', properties)
        },
        reportCohortCreatedFromPersonsModal: async ({ filters }) => {
            posthog.capture('person modal cohort created', sanitizeFilterParams(filters))
        },
        reportDashboardViewed: async ({ dashboard, hasShareToken, delay }, breakpoint) => {
            if (!delay) {
                await breakpoint(500) // Debounce to avoid noisy events from continuous navigation
            }
            const { created_at, is_shared, pinned, creation_mode, id } = dashboard
            const properties: Record<string, any> = {
                created_at,
                is_shared,
                pinned,
                creation_mode,
                sample_items_count: 0,
                item_count: dashboard.items.length,
                created_by_system: !dashboard.created_by,
                has_share_token: hasShareToken,
                dashboard_id: id,
            }

            for (const item of dashboard.items) {
                const key = `${item.filters?.insight?.toLowerCase() || InsightType.TRENDS}_count`
                if (!properties[key]) {
                    properties[key] = 1
                } else {
                    properties[key] += 1
                }
                properties.sample_items_count += item.is_sample ? 1 : 0
            }

            const eventName = delay ? 'dashboard analyzed' : 'viewed dashboard' // `viewed dashboard` name is kept for backwards compatibility
            posthog.capture(eventName, properties)
        },
        reportBookmarkletDragged: async (_, breakpoint) => {
            await breakpoint(500)
            posthog.capture('bookmarklet drag start')
        },
        reportIngestionBookmarkletCollapsible: async ({ activePanels }, breakpoint) => {
            breakpoint(500)
            const action = activePanels.includes('bookmarklet') ? 'shown' : 'hidden'
            posthog.capture(`ingestion bookmarklet panel ${action}`)
        },
        reportProjectCreationSubmitted: async ({
            projectCount,
            nameLength,
        }: {
            projectCount?: number
            nameLength: number
        }) => {
            posthog.capture('project create submitted', {
                current_project_count: projectCount,
                name_length: nameLength,
            })
        },
        reportDemoWarningDismissed: async ({ key }) => {
            posthog.capture('demo warning dismissed', { warning_key: key })
        },
        reportOnboardingStepTriggered: async ({ stepKey, extraArgs }) => {
            // Fired after the user attempts to start an onboarding step (e.g. clicking on create project)
            posthog.capture('onboarding step triggered', { step: stepKey, ...extraArgs })
        },
        reportBulkInviteAttempted: async ({
            inviteesCount,
            namesCount,
        }: {
            inviteesCount: number
            namesCount: number
        }) => {
            // namesCount -> Number of invitees for which a name was provided
            posthog.capture('bulk invite attempted', { invitees_count: inviteesCount, name_count: namesCount })
        },
        reportInviteAttempted: async ({ nameProvided, instanceEmailAvailable }) => {
            posthog.capture('team invite attempted', {
                name_provided: nameProvided,
                instance_email_available: instanceEmailAvailable,
            })
        },
        reportFunnelCalculated: async ({ eventCount, actionCount, interval, funnelVizType, success, error }) => {
            posthog.capture('funnel result calculated', {
                event_count: eventCount,
                action_count: actionCount,
                total_count_actions_events: eventCount + actionCount,
                interval: interval,
                funnel_viz_type: funnelVizType,
                success: success,
                error: error,
            })
        },
        reportFunnelStepReordered: async () => {
            posthog.capture('funnel step reordered')
        },
        reportPersonPropertyUpdated: async ({ action, totalProperties, oldPropertyType, newPropertyType }) => {
            posthog.capture(`person property ${action}`, {
                old_property_type: oldPropertyType !== 'undefined' ? oldPropertyType : undefined,
                new_property_type: newPropertyType !== 'undefined' ? newPropertyType : undefined,
                total_properties: totalProperties,
            })
        },
        reportDashboardModeToggled: async ({ mode, source }) => {
            posthog.capture('dashboard mode toggled', { mode, source })
        },
        reportDashboardRefreshed: async ({ lastRefreshed }) => {
            posthog.capture(`dashboard refreshed`, { last_refreshed: lastRefreshed?.toString() })
        },
        reportDashboardDateRangeChanged: async ({ dateFrom, dateTo }) => {
            posthog.capture(`dashboard date range changed`, {
                date_from: dateFrom?.toString(),
                date_to: dateTo?.toString(),
            })
        },
        reportDashboardPinToggled: async (payload) => {
            posthog.capture(`dashboard pin toggled`, payload)
        },
        reportDashboardDropdownNavigation: async () => {
            /* Triggered when a user navigates using the dropdown in the header.
             */
            posthog.capture(`dashboard dropdown navigated`)
        },
        reportDashboardFrontEndUpdate: async ({ attribute, originalLength, newLength }) => {
            posthog.capture(`dashboard frontend updated`, {
                attribute,
                original_length: originalLength,
                new_length: newLength,
            })
        },
        reportDashboardShareToggled: async ({ isShared }) => {
            posthog.capture(`dashboard share toggled`, { is_shared: isShared })
        },
        reportUpgradeModalShown: async (payload) => {
            posthog.capture('upgrade modal shown', payload)
        },
        reportHotkeyNavigation: async (payload) => {
            posthog.capture('hotkey navigation', payload)
        },
        reportTimezoneComponentViewed: async (payload) => {
            posthog.capture('timezone component viewed', payload)
        },
        reportTestAccountFiltersUpdated: async ({ filters }) => {
            const payload = {
                filters_count: filters.length,
                filters: filters.map((filter) => {
                    return { key: filter.key, operator: filter.operator, value_length: filter.value.length }
                }),
            }
            posthog.capture('test account filters updated', payload)
        },
        reportIngestionLandingSeen: async ({ isGridView }) => {
            posthog.capture('ingestion landing seen', { grid_view: isGridView })
        },
        reportProjectHomeItemClicked: async ({ module, item, extraProps }) => {
            const defaultProps = { module, item }
            const eventProps = extraProps ? { ...defaultProps, ...extraProps } : defaultProps
            posthog.capture('project home item clicked', eventProps)
        },
        reportProjectHomeSeen: async ({ teamHasData }) => {
            posthog.capture('project home seen', { team_has_data: teamHasData })
        },

        reportInsightHistoryItemClicked: async ({ itemType, displayLocation }) => {
            posthog.capture('insight history item clicked', { item_type: itemType, display_location: displayLocation })
            if (displayLocation === 'project home') {
                // Special case to help w/ project home reporting.
                posthog.capture('project home item clicked', {
                    module: 'insights',
                    item: 'recent_analysis',
                    item_type: itemType,
                    display_location: displayLocation,
                })
            }
        },

        reportEventSearched: async ({ searchTerm, extraProps }) => {
            // This event is only captured on PostHog Cloud
            if (values.realm === 'cloud') {
                // Triggered when a search is executed for an action/event (mainly for use on insights)
                posthog.capture('event searched', { searchTerm, ...extraProps })
            }
        },
        reportInsightFilterUpdated: async ({ type, index, name }) => {
            posthog.capture('filter updated', { type, index, name })
        },
        reportInsightFilterRemoved: async ({ index }) => {
            posthog.capture('local filter removed', { index })
        },
        reportInsightFilterAdded: async ({ newLength }) => {
            posthog.capture('filter added', { newLength })
        },
        reportInsightFilterSet: async ({ filters }) => {
            posthog.capture('filters set', { filters })
        },
        reportEntityFilterVisibilitySet: async ({ index, visible }) => {
            posthog.capture('entity filter visbility set', { index, visible })
        },
        reportPropertySelectOpened: async () => {
            posthog.capture('property select toggle opened')
        },
        reportCreatedDashboardFromModal: async () => {
            posthog.capture('created new dashboard from modal')
        },
        reportSavedInsightToDashboard: async () => {
            posthog.capture('saved insight to dashboard')
        },
        reportInsightsTabReset: async () => {
            posthog.capture('insights tab reset')
        },
        reportInsightsTableCalcToggled: async (payload) => {
            posthog.capture('insights table calc toggled', payload)
        },
        reportInsightShortUrlVisited: (props) => {
            posthog.capture('insight short url visited', props)
        },
        reportSavedInsightFilterUsed: ({ filterKeys }) => {
            posthog.capture('saved insights list page filter used', { filter_keys: filterKeys })
        },
        reportSavedInsightTabChanged: ({ tab }) => {
            posthog.capture('saved insights list page tab changed', { tab })
        },
        reportSavedInsightLayoutChanged: ({ layout }) => {
            posthog.capture('saved insights list page layout changed', { layout })
        },
        reportSavedInsightNewInsightClicked: ({ insightType }) => {
            posthog.capture('saved insights new insight clicked', { insight_type: insightType })
        },
        reportRecording: ({ recordingData, source, loadTime, type }) => {
            // @ts-ignore
            const eventIndex = new EventIndex(recordingData?.snapshots || [])
            const payload: Partial<RecordingViewedProps> = {
                load_time: loadTime,
                duration: eventIndex.getDuration(),
                start_time: recordingData?.session_recording?.segments[0]?.startTimeEpochMs,
                end_time: recordingData?.session_recording?.segments.slice(-1)[0]?.endTimeEpochMs,
                page_change_events_length: eventIndex.pageChangeEvents().length,
                recording_width: eventIndex.getRecordingMetadata(0)[0]?.width,
                source: source,
            }
            posthog.capture(`recording ${type}`, payload)
        },
        reportRecordingEventsFetched: ({ numEvents, loadTime }) => {
            posthog.capture(`recording events fetched`, { num_events: numEvents, load_time: loadTime })
        },
        reportRecordingScrollTo: ({ rowIndex }) => {
            posthog.capture(`recording event list scrolled`, { rowIndex })
        },
        reportPayGateShown: (props) => {
            posthog.capture('pay gate shown', props)
        },
        reportPayGateDismissed: (props) => {
            posthog.capture('pay gate dismissed', props)
        },
        reportPersonMerged: (props) => {
            posthog.capture('merge person completed', props)
        },
        reportPersonSplit: (props) => {
            posthog.capture('split person started', props)
        },
        reportHelpButtonViewed: () => {
            posthog.capture('help button viewed')
        },
        reportHelpButtonUsed: (props) => {
            posthog.capture('help button used', props)
        },
        reportCorrelationAnalysisFeedback: (props) => {
            posthog.capture('correlation analysis feedback', props)
        },
        reportCorrelationAnalysisDetailedFeedback: (props) => {
            posthog.capture('correlation analysis detailed feedback', props)
        },
        reportCorrelationInteraction: ({ correlationType, action, props }) => {
            posthog.capture('correlation interaction', { correlation_type: correlationType, action, ...props })
        },
        reportCorrelationViewed: ({ delay, filters, propertiesTable }) => {
            if (delay === 0) {
                posthog.capture(`correlation${propertiesTable ? ' properties' : ''} viewed`, { filters })
            } else {
                posthog.capture(`correlation${propertiesTable ? ' properties' : ''} analyzed`, {
                    filters,
                    delay,
                })
            }
        },
        reportRecordingsListFilterAdded: ({ filterType }) => {
            posthog.capture('recording list filter added', { filter_type: filterType })
        },
        reportRecordingsListFetched: ({ loadTime }) => {
            posthog.capture('recording list fetched', { load_time: loadTime })
        },
        reportRecordingPlayerSeekbarEventHovered: () => {
            posthog.capture('recording player seekbar event hovered')
        },
        reportRecordingPlayerSpeedChanged: ({ newSpeed }) => {
            posthog.capture('recording player speed changed', { new_speed: newSpeed })
        },
        reportRecordingPlayerSkipInactivityToggled: ({ skipInactivity }) => {
            posthog.capture('recording player skip inactivity toggled', { skip_inactivity: skipInactivity })
        },
        reportRecordingConsoleFeedback: ({ response, logCount, question }) => {
            posthog.capture('recording console feedback', { question, response, log_count: logCount })
        },
        reportRecordingConsoleViewed: ({ logCount }) => {
            posthog.capture('recording console logs viewed', { log_count: logCount })
        },
        reportExperimentArchived: ({ experiment }) => {
            posthog.capture('experiment archived', {
                name: experiment.name,
                id: experiment.id,
                filters: sanitizeFilterParams(experiment.filters),
                parameters: experiment.parameters,
            })
        },
        reportExperimentCreated: ({ experiment }) => {
            posthog.capture('experiment created', {
                name: experiment.name,
                id: experiment.id,
                filters: sanitizeFilterParams(experiment.filters),
                parameters: experiment.parameters,
            })
        },
        reportExperimentViewed: ({ experiment }) => {
            posthog.capture('experiment viewed', {
                name: experiment.name,
                id: experiment.id,
                filters: sanitizeFilterParams(experiment.filters),
                parameters: experiment.parameters,
            })
        },
        reportExperimentLaunched: ({ experiment, launchDate }) => {
            posthog.capture('experiment launched', {
                name: experiment.name,
                id: experiment.id,
                filters: sanitizeFilterParams(experiment.filters),
                parameters: experiment.parameters,
                launch_date: launchDate.toISOString(),
            })
        },
        reportExperimentCompleted: ({ experiment, endDate, duration, significant }) => {
            posthog.capture('experiment completed', {
                name: experiment.name,
                id: experiment.id,
                filters: sanitizeFilterParams(experiment.filters),
                parameters: experiment.parameters,
                end_date: endDate.toISOString(),
                duration,
                significant,
            })
        },
        reportPropertyGroupFilterAdded: () => {
            posthog.capture('property group filter added')
        },
        reportChangeOuterPropertyGroupFiltersType: ({ type, groupsLength }) => {
            posthog.capture('outer match property groups type changed', { type, groupsLength })
        },
        reportChangeInnerPropertyGroupFiltersType: ({ type, filtersLength }) => {
            posthog.capture('inner match property group filters type changed', { type, filtersLength })
        },
<<<<<<< HEAD
        reportDataManagementDefinitionClickView: ({ type, source }) => {
            posthog.capture('definition click view', { type, source })
        },
        reportDataManagementDefinitionClickEdit: ({ type, source }) => {
            posthog.capture('definition click edit', { type, source })
        },
        reportDataManagementDefinitionSave: ({ type, source }) => {
            posthog.capture('definition saved', { type, source })
        },
        reportDataManagementDefinitionCancel: ({ type, source }) => {
            posthog.capture('definition cancelled', { type, source })
        },
        reportDataManagementEventDefinitionsPageViewed: ({ loadTime, resultsLength }) => {
            posthog.capture('event definitions page viewed', { load_time: loadTime, num_results: resultsLength })
        },
        reportDataManagementEventDefinitionsPageExpanded: ({ loadTime }) => {
            posthog.capture('event definitions page event expanded', { load_time: loadTime })
        },
        reportDataManagementEventDefinitionsPageViewNestedProperty: () => {
            posthog.capture('event definitions page event expanded property view')
        },
        reportDataManagementEventPropertyDefinitionsPageViewed: ({ loadTime, resultsLength }) => {
            posthog.capture('event property definitions page viewed', {
                load_time: loadTime,
                num_results: resultsLength,
            })
        },
        reportDataManagementActionDefinitionsPageViewed: ({ loadTime, resultsLength }) => {
            posthog.capture('actions definitions page viewed', { load_time: loadTime, num_results: resultsLength })
=======
        reportPrimaryDashboardModalOpened: () => {
            posthog.capture('primary dashboard modal opened')
        },
        reportPrimaryDashboardChanged: () => {
            posthog.capture('primary dashboard changed')
>>>>>>> 2c9a9c6b
        },
    }),
})<|MERGE_RESOLUTION|>--- conflicted
+++ resolved
@@ -395,7 +395,8 @@
             type,
             filtersLength,
         }),
-<<<<<<< HEAD
+        reportPrimaryDashboardModalOpened: true,
+        reportPrimaryDashboardChanged: true,
         // Definition Popup
         reportDataManagementDefinitionClickView: (
             type: TaxonomicFilterGroupType,
@@ -435,10 +436,6 @@
             resultsLength,
             error,
         }),
-=======
-        reportPrimaryDashboardModalOpened: true,
-        reportPrimaryDashboardChanged: true,
->>>>>>> 2c9a9c6b
     },
     listeners: ({ values }) => ({
         reportAnnotationViewed: async ({ annotations }, breakpoint) => {
@@ -945,7 +942,12 @@
         reportChangeInnerPropertyGroupFiltersType: ({ type, filtersLength }) => {
             posthog.capture('inner match property group filters type changed', { type, filtersLength })
         },
-<<<<<<< HEAD
+        reportPrimaryDashboardModalOpened: () => {
+            posthog.capture('primary dashboard modal opened')
+        },
+        reportPrimaryDashboardChanged: () => {
+            posthog.capture('primary dashboard changed')
+        },
         reportDataManagementDefinitionClickView: ({ type, source }) => {
             posthog.capture('definition click view', { type, source })
         },
@@ -975,13 +977,6 @@
         },
         reportDataManagementActionDefinitionsPageViewed: ({ loadTime, resultsLength }) => {
             posthog.capture('actions definitions page viewed', { load_time: loadTime, num_results: resultsLength })
-=======
-        reportPrimaryDashboardModalOpened: () => {
-            posthog.capture('primary dashboard modal opened')
-        },
-        reportPrimaryDashboardChanged: () => {
-            posthog.capture('primary dashboard changed')
->>>>>>> 2c9a9c6b
         },
     }),
 })