--- conflicted
+++ resolved
@@ -1,10 +1,6 @@
-<<<<<<< HEAD
 import './Experiment.scss'
 
 import { LemonInput, LemonModal, LemonTable } from '@posthog/lemon-ui'
-import { Col, Row } from 'antd'
-=======
->>>>>>> 897a4584
 import { useActions, useValues } from 'kea'
 import { Form } from 'kea-forms'
 import { getSeriesColor } from 'lib/colors'
