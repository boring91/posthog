--- conflicted
+++ resolved
@@ -1,23 +1,14 @@
-<<<<<<< HEAD
 import './index.scss'
-=======
-import { forwardRef, useRef } from 'react'
-import { useActions, useValues } from 'kea'
->>>>>>> f1427f55
 
 import { useActions, useValues } from 'kea'
 import { useOutsideClickHandler } from 'lib/hooks/useOutsideClickHandler'
-import { useRef } from 'react'
+import { forwardRef, useRef } from 'react'
 
 import { ActionBar } from './ActionBar'
 import { commandBarLogic } from './commandBarLogic'
 import { SearchBar } from './SearchBar'
-<<<<<<< HEAD
+import { Shortcuts } from './Shortcuts'
 import { BarStatus } from './types'
-=======
-import { ActionBar } from './ActionBar'
-import { Shortcuts } from './Shortcuts'
->>>>>>> f1427f55
 
 interface CommandBarOverlayProps {
     barStatus: BarStatus
