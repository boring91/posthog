# name: TestBlastRadius.test_user_blast_radius
  '
  /* user_id:0 request:_snapshot_ */
  SELECT count(1)
  FROM
    (SELECT id
     FROM person
     WHERE team_id = 2
       AND id IN
         (SELECT id
          FROM person
          WHERE team_id = 2
            AND (has(['0', '1', '2', '3'], replaceRegexpAll(JSONExtractRaw(person.properties, 'group'), '^"|"$', ''))) )
     GROUP BY id
     HAVING max(is_deleted) = 0
     AND (has(['0', '1', '2', '3'], replaceRegexpAll(JSONExtractRaw(argMax(person.properties, version), 'group'), '^"|"$', ''))))
  '
---
# name: TestBlastRadius.test_user_blast_radius.1
  '
  /* user_id:0 request:_snapshot_ */
  SELECT count(1)
  FROM
    (SELECT id
     FROM person
     WHERE team_id = 2
     GROUP BY id
     HAVING max(is_deleted) = 0)
  '
---
# name: TestBlastRadius.test_user_blast_radius_with_groups
  '
  /* user_id:0 request:_snapshot_ */
  SELECT count(1)
  FROM
    (SELECT group_key,
            argMax(group_properties, _timestamp) AS group_properties_0
     FROM groups
     WHERE team_id = 2
       AND group_type_index = 0
     GROUP BY group_key
     HAVING 1=1
     AND (has(['0', '1', '2', '3'], replaceRegexpAll(JSONExtractRaw(group_properties_0, 'industry'), '^"|"$', ''))))
  '
---
# name: TestBlastRadius.test_user_blast_radius_with_groups.1
  '
  /* user_id:0 request:_snapshot_ */
  SELECT count(DISTINCT group_key)
  FROM groups
  WHERE team_id = 2
    AND group_type_index = 0
  '
---
# name: TestBlastRadius.test_user_blast_radius_with_groups_multiple_queries
  '
  /* user_id:0 request:_snapshot_ */
  SELECT count(1)
  FROM
    (SELECT group_key,
            argMax(group_properties, _timestamp) AS group_properties_0
     FROM groups
     WHERE team_id = 2
       AND group_type_index = 0
     GROUP BY group_key
     HAVING 1=1
     AND ((has(['0', '1', '2', '3', '4'], replaceRegexpAll(JSONExtractRaw(group_properties_0, 'industry'), '^"|"$', '')))
          AND (has(['2', '3', '4', '5', '6'], replaceRegexpAll(JSONExtractRaw(group_properties_0, 'industry'), '^"|"$', '')))))
  '
---
# name: TestBlastRadius.test_user_blast_radius_with_groups_multiple_queries.1
  '
  /* user_id:0 request:_snapshot_ */
  SELECT count(DISTINCT group_key)
  FROM groups
  WHERE team_id = 2
    AND group_type_index = 0
  '
---
# name: TestBlastRadius.test_user_blast_radius_with_multiple_precalculated_cohorts
  '
  
  SELECT count(*)
  FROM
    (SELECT 1
     FROM cohortpeople
     WHERE team_id = 2
       AND cohort_id = 2
     GROUP BY person_id,
              cohort_id,
              team_id,
              version
     HAVING sum(sign) > 0)
  '
---
# name: TestBlastRadius.test_user_blast_radius_with_multiple_precalculated_cohorts.1
  '
  
  SELECT count(*)
  FROM
    (SELECT 1
     FROM cohortpeople
     WHERE team_id = 2
       AND cohort_id = 2
     GROUP BY person_id,
              cohort_id,
              team_id,
              version
     HAVING sum(sign) > 0)
  '
---
# name: TestBlastRadius.test_user_blast_radius_with_multiple_precalculated_cohorts.2
  '
  
  SELECT count(*)
  FROM
    (SELECT 1
     FROM cohortpeople
     WHERE team_id = 2
       AND cohort_id = 2
     GROUP BY person_id,
              cohort_id,
              team_id,
              version
     HAVING sum(sign) > 0)
  '
---
# name: TestBlastRadius.test_user_blast_radius_with_multiple_precalculated_cohorts.3
  '
  
  SELECT count(*)
  FROM
    (SELECT 1
     FROM cohortpeople
     WHERE team_id = 2
       AND cohort_id = 2
     GROUP BY person_id,
              cohort_id,
              team_id,
              version
     HAVING sum(sign) > 0)
  '
---
# name: TestBlastRadius.test_user_blast_radius_with_multiple_precalculated_cohorts.4
  '
  /* user_id:0 request:_snapshot_ */
  SELECT count(1)
  FROM
    (SELECT id
     FROM person
     WHERE team_id = 2
       AND id in
         (SELECT person_id
          FROM cohortpeople
          WHERE team_id = 2
            AND cohort_id = 2
          GROUP BY person_id,
                   cohort_id,
                   team_id,
                   version
          HAVING sum(sign) > 0)
       AND id in
         (SELECT person_id
          FROM cohortpeople
          WHERE team_id = 2
            AND cohort_id = 2
          GROUP BY person_id,
                   cohort_id,
                   team_id,
                   version
          HAVING sum(sign) > 0)
     GROUP BY id
     HAVING max(is_deleted) = 0)
  '
---
# name: TestBlastRadius.test_user_blast_radius_with_multiple_precalculated_cohorts.5
  '
  /* user_id:0 request:_snapshot_ */
  SELECT count(1)
  FROM
    (SELECT id
     FROM person
     WHERE team_id = 2
     GROUP BY id
     HAVING max(is_deleted) = 0)
  '
---
# name: TestBlastRadius.test_user_blast_radius_with_multiple_static_cohorts
  '
  /* user_id:0 request:_snapshot_ */
  SELECT count(1)
  FROM
    (SELECT id
     FROM person
     WHERE team_id = 2
       AND id IN
         (SELECT id
          FROM person
          INNER JOIN
            (SELECT person_id
             FROM person_static_cohort
             WHERE team_id = 2
               AND cohort_id = 2
             GROUP BY person_id,
                      cohort_id,
                      team_id) cohort_persons ON cohort_persons.person_id = person.id
          WHERE team_id = 2
            AND ((has(['1', '2', '4', '5', '6'], replaceRegexpAll(JSONExtractRaw(person.properties, 'group'), '^"|"$', '')))) )
     GROUP BY id
     HAVING max(is_deleted) = 0
     AND ((has(['1', '2', '4', '5', '6'], replaceRegexpAll(JSONExtractRaw(argMax(person.properties, version), 'group'), '^"|"$', '')))))
  '
---
# name: TestBlastRadius.test_user_blast_radius_with_multiple_static_cohorts.1
  '
  /* user_id:0 request:_snapshot_ */
  SELECT count(1)
  FROM
    (SELECT id
     FROM person
     WHERE team_id = 2
     GROUP BY id
     HAVING max(is_deleted) = 0)
  '
---
# name: TestBlastRadius.test_user_blast_radius_with_multiple_static_cohorts.2
  '
  
  SELECT count(*)
  FROM
    (SELECT 1
     FROM cohortpeople
     WHERE team_id = 2
       AND cohort_id = 2
     GROUP BY person_id,
              cohort_id,
              team_id,
              version
     HAVING sum(sign) > 0)
  '
---
# name: TestBlastRadius.test_user_blast_radius_with_multiple_static_cohorts.3
  '
  
  SELECT count(*)
  FROM
    (SELECT 1
     FROM cohortpeople
     WHERE team_id = 2
       AND cohort_id = 2
     GROUP BY person_id,
              cohort_id,
              team_id,
              version
     HAVING sum(sign) > 0)
  '
---
# name: TestBlastRadius.test_user_blast_radius_with_multiple_static_cohorts.4
  '
  
  SELECT count(*)
  FROM
    (SELECT 1
     FROM cohortpeople
     WHERE team_id = 2
       AND cohort_id = 2
     GROUP BY person_id,
              cohort_id,
              team_id,
              version
     HAVING sum(sign) > 0)
  '
---
# name: TestBlastRadius.test_user_blast_radius_with_multiple_static_cohorts.5
  '
  
  SELECT count(*)
  FROM
    (SELECT 1
     FROM cohortpeople
     WHERE team_id = 2
       AND cohort_id = 2
     GROUP BY person_id,
              cohort_id,
              team_id,
              version
     HAVING sum(sign) > 0)
  '
---
# name: TestBlastRadius.test_user_blast_radius_with_multiple_static_cohorts.6
  '
  /* user_id:0 request:_snapshot_ */
  SELECT count(1)
  FROM
    (SELECT id
     FROM person
     WHERE team_id = 2
       AND id in
         (SELECT person_id as id
          FROM person_static_cohort
          WHERE cohort_id = 2
            AND team_id = 2)
       AND id in
         (SELECT person_id
          FROM cohortpeople
          WHERE team_id = 2
            AND cohort_id = 2
          GROUP BY person_id,
                   cohort_id,
                   team_id,
                   version
          HAVING sum(sign) > 0)
     GROUP BY id
     HAVING max(is_deleted) = 0)
  '
---
# name: TestBlastRadius.test_user_blast_radius_with_single_cohort
  '
  /* user_id:0 request:_snapshot_ */
  SELECT count(1)
  FROM
    (SELECT id
     FROM person
     WHERE team_id = 2
       AND id IN
         (SELECT id
          FROM person
          WHERE team_id = 2
            AND ((has(['none'], replaceRegexpAll(JSONExtractRaw(person.properties, 'group'), '^"|"$', ''))
                  OR has(['1', '2', '3'], replaceRegexpAll(JSONExtractRaw(person.properties, 'group'), '^"|"$', '')))) )
     GROUP BY id
     HAVING max(is_deleted) = 0
     AND ((has(['none'], replaceRegexpAll(JSONExtractRaw(argMax(person.properties, version), 'group'), '^"|"$', ''))
           OR has(['1', '2', '3'], replaceRegexpAll(JSONExtractRaw(argMax(person.properties, version), 'group'), '^"|"$', '')))))
  '
---
# name: TestBlastRadius.test_user_blast_radius_with_single_cohort.1
  '
  /* user_id:0 request:_snapshot_ */
  SELECT count(1)
  FROM
    (SELECT id
     FROM person
     WHERE team_id = 2
     GROUP BY id
     HAVING max(is_deleted) = 0)
  '
---
# name: TestBlastRadius.test_user_blast_radius_with_single_cohort.2
  '
  
  SELECT count(*)
  FROM
    (SELECT 1
     FROM cohortpeople
     WHERE team_id = 2
       AND cohort_id = 2
     GROUP BY person_id,
              cohort_id,
              team_id,
              version
     HAVING sum(sign) > 0)
  '
---
# name: TestBlastRadius.test_user_blast_radius_with_single_cohort.3
  '
  
  SELECT count(*)
  FROM
    (SELECT 1
     FROM cohortpeople
     WHERE team_id = 2
       AND cohort_id = 2
     GROUP BY person_id,
              cohort_id,
              team_id,
              version
     HAVING sum(sign) > 0)
  '
---
# name: TestBlastRadius.test_user_blast_radius_with_single_cohort.4
  '
  /* user_id:0 request:_snapshot_ */
  SELECT count(1)
  FROM
    (SELECT id
     FROM person
     INNER JOIN
       (SELECT person_id
        FROM cohortpeople
        WHERE team_id = 2
          AND cohort_id = 2
        GROUP BY person_id,
                 cohort_id,
                 team_id,
                 version
        HAVING sum(sign) > 0
        ORDER BY person_id) cohort_persons ON cohort_persons.person_id = person.id
     WHERE team_id = 2
     GROUP BY id
     HAVING max(is_deleted) = 0)
  '
---
# name: TestResiliency.test_feature_flags_v3_with_a_working_slow_db
  '
  SELECT pg_sleep(1);
  
  SELECT (("posthog_person"."properties" -> 'email') = '"tim@posthog.com"'
          AND "posthog_person"."properties" ? 'email'
          AND NOT (("posthog_person"."properties" -> 'email') = 'null')) AS "flag_X_condition_0",
         (true) AS "flag_X_condition_0"
  FROM "posthog_person"
  INNER JOIN "posthog_persondistinctid" ON ("posthog_person"."id" = "posthog_persondistinctid"."person_id")
  WHERE ("posthog_persondistinctid"."distinct_id" = 'example_id'
         AND "posthog_persondistinctid"."team_id" = 2
         AND "posthog_person"."team_id" = 2)
  '
---
# name: TestResiliency.test_feature_flags_v3_with_experience_continuity_working_slow_db
  '
  WITH target_person_ids AS
    (SELECT person_id
     FROM posthog_persondistinctid
     WHERE team_id = 2
       AND distinct_id IN ('example_id',
                           'random') ),
       existing_overrides AS
    (SELECT team_id,
            person_id,
            feature_flag_key,
            hash_key
     FROM posthog_featureflaghashkeyoverride
     WHERE team_id = 2
       AND person_id IN
         (SELECT person_id
          FROM target_person_ids) ),
       flags_to_override AS
    (SELECT key
     FROM posthog_featureflag
     WHERE team_id = 2
       AND ensure_experience_continuity = TRUE
       AND active = TRUE
       AND deleted = FALSE
       AND key NOT IN
         (SELECT feature_flag_key
          FROM existing_overrides) )
  INSERT INTO posthog_featureflaghashkeyoverride (team_id, person_id, feature_flag_key, hash_key)
<<<<<<< HEAD
  SELECT 112,
=======
  SELECT 120,
>>>>>>> 1a5d9eef
         person_id,
         key,
         'random'
  FROM flags_to_override,
       target_person_ids
  WHERE EXISTS
      (SELECT 1
       FROM posthog_person
       WHERE id = person_id
         AND team_id = 2) ON CONFLICT DO NOTHING
  '
---
# name: TestResiliency.test_feature_flags_v3_with_experience_continuity_working_slow_db.1
  '
  SELECT "posthog_persondistinctid"."person_id",
         "posthog_persondistinctid"."distinct_id"
  FROM "posthog_persondistinctid"
  WHERE ("posthog_persondistinctid"."distinct_id" IN ('example_id',
                                                      'random')
         AND "posthog_persondistinctid"."team_id" = 2)
  '
---
# name: TestResiliency.test_feature_flags_v3_with_experience_continuity_working_slow_db.2
  '
  SELECT "posthog_featureflaghashkeyoverride"."feature_flag_key",
         "posthog_featureflaghashkeyoverride"."hash_key",
         "posthog_featureflaghashkeyoverride"."person_id"
  FROM "posthog_featureflaghashkeyoverride"
  WHERE ("posthog_featureflaghashkeyoverride"."person_id" IN (1,
                                                              2,
                                                              3,
                                                              4,
                                                              5 /* ... */)
         AND "posthog_featureflaghashkeyoverride"."team_id" = 2)
  '
---
# name: TestResiliency.test_feature_flags_v3_with_experience_continuity_working_slow_db.3
  '
  SELECT (("posthog_person"."properties" -> 'email') = '"tim@posthog.com"'
          AND "posthog_person"."properties" ? 'email'
          AND NOT (("posthog_person"."properties" -> 'email') = 'null')) AS "flag_X_condition_0",
         (true) AS "flag_X_condition_0"
  FROM "posthog_person"
  INNER JOIN "posthog_persondistinctid" ON ("posthog_person"."id" = "posthog_persondistinctid"."person_id")
  WHERE ("posthog_persondistinctid"."distinct_id" = 'example_id'
         AND "posthog_persondistinctid"."team_id" = 2
         AND "posthog_person"."team_id" = 2)
  '
---
# name: TestResiliency.test_feature_flags_v3_with_experience_continuity_working_slow_db.4
  '
  SELECT pg_sleep(1);
  
<<<<<<< HEAD
  SAVEPOINT "s140703192525888_x1038"
=======
  WITH target_person_ids AS
    (SELECT person_id
     FROM posthog_persondistinctid
     WHERE team_id = 2
       AND distinct_id IN ('example_id',
                           'random') ),
       existing_overrides AS
    (SELECT team_id,
            person_id,
            feature_flag_key,
            hash_key
     FROM posthog_featureflaghashkeyoverride
     WHERE team_id = 2
       AND person_id IN
         (SELECT person_id
          FROM target_person_ids) ),
       flags_to_override AS
    (SELECT key
     FROM posthog_featureflag
     WHERE team_id = 2
       AND ensure_experience_continuity = TRUE
       AND active = TRUE
       AND deleted = FALSE
       AND key NOT IN
         (SELECT feature_flag_key
          FROM existing_overrides) )
  INSERT INTO posthog_featureflaghashkeyoverride (team_id, person_id, feature_flag_key, hash_key)
  SELECT 120,
         person_id,
         key,
         'random'
  FROM flags_to_override,
       target_person_ids
  WHERE EXISTS
      (SELECT 1
       FROM posthog_person
       WHERE id = person_id
         AND team_id = 2) ON CONFLICT DO NOTHING
>>>>>>> 1a5d9eef
  '
---
# name: TestResiliency.test_feature_flags_v3_with_experience_continuity_working_slow_db.5
  '
  SELECT pg_sleep(1);
  
  SELECT "posthog_persondistinctid"."person_id",
         "posthog_persondistinctid"."distinct_id"
  FROM "posthog_persondistinctid"
  WHERE ("posthog_persondistinctid"."distinct_id" IN ('example_id',
                                                      'random')
         AND "posthog_persondistinctid"."team_id" = 2)
  '
---
# name: TestResiliency.test_feature_flags_v3_with_experience_continuity_working_slow_db.6
  '
  SELECT pg_sleep(1);
  
  SELECT "posthog_persondistinctid"."person_id",
         "posthog_persondistinctid"."distinct_id"
  FROM "posthog_persondistinctid"
  WHERE ("posthog_persondistinctid"."distinct_id" IN ('random')
         AND "posthog_persondistinctid"."team_id" = 2)
  '
---
# name: TestResiliency.test_feature_flags_v3_with_group_properties_and_slow_db
  '
  SELECT pg_sleep(1);
  
  SELECT "posthog_grouptypemapping"."id",
         "posthog_grouptypemapping"."team_id",
         "posthog_grouptypemapping"."group_type",
         "posthog_grouptypemapping"."group_type_index",
         "posthog_grouptypemapping"."name_singular",
         "posthog_grouptypemapping"."name_plural"
  FROM "posthog_grouptypemapping"
  WHERE "posthog_grouptypemapping"."team_id" = 2
  '
---
# name: TestResiliency.test_feature_flags_v3_with_group_properties_and_slow_db.1
  '
  SELECT pg_sleep(1);
  
  SELECT "posthog_grouptypemapping"."id",
         "posthog_grouptypemapping"."team_id",
         "posthog_grouptypemapping"."group_type",
         "posthog_grouptypemapping"."group_type_index",
         "posthog_grouptypemapping"."name_singular",
         "posthog_grouptypemapping"."name_plural"
  FROM "posthog_grouptypemapping"
  WHERE "posthog_grouptypemapping"."team_id" = 2
  '
---
# name: TestResiliency.test_feature_flags_v3_with_group_properties_and_slow_db.2
  '
  SELECT pg_sleep(1);
  
  SELECT "posthog_grouptypemapping"."id",
         "posthog_grouptypemapping"."team_id",
         "posthog_grouptypemapping"."group_type",
         "posthog_grouptypemapping"."group_type_index",
         "posthog_grouptypemapping"."name_singular",
         "posthog_grouptypemapping"."name_plural"
  FROM "posthog_grouptypemapping"
  WHERE "posthog_grouptypemapping"."team_id" = 2
  '
---
# name: TestResiliency.test_feature_flags_v3_with_slow_db_doesnt_try_to_compute_conditions_again
  '
  SELECT pg_sleep(1);
  
  SELECT (("posthog_person"."properties" -> 'email') = '"tim@posthog.com"'
          AND "posthog_person"."properties" ? 'email'
          AND NOT (("posthog_person"."properties" -> 'email') = 'null')) AS "flag_X_condition_0",
         (("posthog_person"."properties" -> 'email') = '"tim@posthog.com"'
          AND "posthog_person"."properties" ? 'email'
          AND NOT (("posthog_person"."properties" -> 'email') = 'null')) AS "flag_X_condition_0",
         (true) AS "flag_X_condition_0"
  FROM "posthog_person"
  INNER JOIN "posthog_persondistinctid" ON ("posthog_person"."id" = "posthog_persondistinctid"."person_id")
  WHERE ("posthog_persondistinctid"."distinct_id" = 'example_id'
         AND "posthog_persondistinctid"."team_id" = 2
         AND "posthog_person"."team_id" = 2)
  '
---<|MERGE_RESOLUTION|>--- conflicted
+++ resolved
@@ -419,7 +419,8 @@
 # name: TestResiliency.test_feature_flags_v3_with_experience_continuity_working_slow_db
   '
   WITH target_person_ids AS
-    (SELECT person_id
+    (SELECT team_id,
+            person_id
      FROM posthog_persondistinctid
      WHERE team_id = 2
        AND distinct_id IN ('example_id',
@@ -445,11 +446,7 @@
          (SELECT feature_flag_key
           FROM existing_overrides) )
   INSERT INTO posthog_featureflaghashkeyoverride (team_id, person_id, feature_flag_key, hash_key)
-<<<<<<< HEAD
-  SELECT 112,
-=======
-  SELECT 120,
->>>>>>> 1a5d9eef
+  SELECT team_id,
          person_id,
          key,
          'random'
@@ -503,48 +500,7 @@
   '
   SELECT pg_sleep(1);
   
-<<<<<<< HEAD
-  SAVEPOINT "s140703192525888_x1038"
-=======
-  WITH target_person_ids AS
-    (SELECT person_id
-     FROM posthog_persondistinctid
-     WHERE team_id = 2
-       AND distinct_id IN ('example_id',
-                           'random') ),
-       existing_overrides AS
-    (SELECT team_id,
-            person_id,
-            feature_flag_key,
-            hash_key
-     FROM posthog_featureflaghashkeyoverride
-     WHERE team_id = 2
-       AND person_id IN
-         (SELECT person_id
-          FROM target_person_ids) ),
-       flags_to_override AS
-    (SELECT key
-     FROM posthog_featureflag
-     WHERE team_id = 2
-       AND ensure_experience_continuity = TRUE
-       AND active = TRUE
-       AND deleted = FALSE
-       AND key NOT IN
-         (SELECT feature_flag_key
-          FROM existing_overrides) )
-  INSERT INTO posthog_featureflaghashkeyoverride (team_id, person_id, feature_flag_key, hash_key)
-  SELECT 120,
-         person_id,
-         key,
-         'random'
-  FROM flags_to_override,
-       target_person_ids
-  WHERE EXISTS
-      (SELECT 1
-       FROM posthog_person
-       WHERE id = person_id
-         AND team_id = 2) ON CONFLICT DO NOTHING
->>>>>>> 1a5d9eef
+  SAVEPOINT _snapshot_
   '
 ---
 # name: TestResiliency.test_feature_flags_v3_with_experience_continuity_working_slow_db.5
