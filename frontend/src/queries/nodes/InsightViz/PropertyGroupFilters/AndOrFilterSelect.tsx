--- conflicted
+++ resolved
@@ -1,9 +1,5 @@
-<<<<<<< HEAD
 import { LemonSelect, LemonTag } from '@posthog/lemon-ui'
-=======
-import { LemonSelect } from '@posthog/lemon-ui'
 
->>>>>>> 4ad3928c
 import { FilterLogicalOperator } from '~/types'
 
 interface AndOrFilterSelectProps {
