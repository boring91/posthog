--- conflicted
+++ resolved
@@ -1,8 +1,4 @@
-<<<<<<< HEAD
-from contextlib import asynccontextmanager, contextmanager
-=======
 from contextlib import asynccontextmanager
->>>>>>> 25b1021c
 import json
 from collections.abc import Callable
 from typing import Any
@@ -21,10 +17,6 @@
 from posthog.temporal.ai.session_summary.summarize_session_group import (
     SessionGroupSummaryOfSummariesInputs,
     SummarizeSessionGroupWorkflow,
-<<<<<<< HEAD
-    execute_summarize_session_group,
-=======
->>>>>>> 25b1021c
     get_llm_session_group_summary_activity,
     get_llm_single_session_summary_activity,
 )
@@ -35,11 +27,6 @@
 from datetime import datetime
 from temporalio.testing import WorkflowEnvironment
 from posthog.temporal.ai import WORKFLOWS
-<<<<<<< HEAD
-
-pytestmark = pytest.mark.django_db
-=======
->>>>>>> 25b1021c
 
 
 @pytest.fixture
@@ -131,60 +118,6 @@
 
 
 class TestSummarizeSessionGroupWorkflow:
-<<<<<<< HEAD
-    @contextmanager
-    def execute_test_environment(
-=======
-    @asynccontextmanager
-    async def workflow_test_environment(
->>>>>>> 25b1021c
-        self,
-        session_ids: list[str],
-        mock_call_llm: Callable,
-        mock_team: MagicMock,
-        mock_raw_metadata: dict[str, Any],
-        mock_raw_events_columns: list[str],
-        mock_raw_events: list[tuple[Any, ...]],
-        mock_valid_event_ids: list[str],
-        custom_content: str | None = None,
-<<<<<<< HEAD
-    ):
-        """Test environment for sync Django functions to run the workflow from"""
-=======
-    ) -> AsyncGenerator[tuple[WorkflowEnvironment, Worker], None]:
->>>>>>> 25b1021c
-        # Mock LLM responses:
-        # Session calls - mock_valid_llm_yaml_response to simulate single-session-summary (YAML)
-        # Summary call (last) - summary of summaries (str)
-        call_llm_side_effects = [mock_call_llm() for _ in range(len(session_ids))] + [
-            mock_call_llm(custom_content=custom_content)
-        ]
-<<<<<<< HEAD
-        with (
-            # Mock LLM call
-            patch(
-                "ee.session_recordings.session_summary.llm.consume.call_llm",
-                new=AsyncMock(side_effect=call_llm_side_effects),
-            ),
-            # Mock DB calls
-            patch("ee.session_recordings.session_summary.summarize_session.get_team", return_value=mock_team),
-            patch(
-                "ee.session_recordings.session_summary.summarize_session.get_session_metadata",
-                return_value=mock_raw_metadata,
-            ),
-            patch(
-                "ee.session_recordings.session_summary.summarize_session.get_session_events",
-                return_value=(mock_raw_events_columns, mock_raw_events),
-            ),
-            # Mock deterministic hex generation
-            patch.object(
-                SessionSummaryPromptData,
-                "_get_deterministic_hex",
-                side_effect=iter(mock_valid_event_ids * len(session_ids)),
-            ),
-        ):
-            yield
-
     @asynccontextmanager
     async def workflow_test_environment(
         self,
@@ -197,30 +130,12 @@
         mock_valid_event_ids: list[str],
         custom_content: str | None = None,
     ) -> AsyncGenerator[tuple[WorkflowEnvironment, Worker], None]:
-        """Test environment for Temporal workflow"""
-        with self.execute_test_environment(
-            session_ids,
-            mock_call_llm,
-            mock_team,
-            mock_raw_metadata,
-            mock_raw_events_columns,
-            mock_raw_events,
-            mock_valid_event_ids,
-            custom_content=custom_content,
-        ):
-            async with await WorkflowEnvironment.start_time_skipping() as activity_environment:
-                async with Worker(
-                    activity_environment.client,
-                    task_queue=constants.GENERAL_PURPOSE_TASK_QUEUE,
-                    workflows=WORKFLOWS,
-                    activities=[
-                        get_llm_single_session_summary_activity,
-                        get_llm_session_group_summary_activity,
-                        fetch_session_data_activity,
-                    ],
-                    workflow_runner=UnsandboxedWorkflowRunner(),
-                ) as worker:
-=======
+        # Mock LLM responses:
+        # Session calls - mock_valid_llm_yaml_response to simulate single-session-summary (YAML)
+        # Summary call (last) - summary of summaries (str)
+        call_llm_side_effects = [mock_call_llm() for _ in range(len(session_ids))] + [
+            mock_call_llm(custom_content=custom_content)
+        ]
         async with await WorkflowEnvironment.start_time_skipping() as activity_environment:
             async with Worker(
                 activity_environment.client,
@@ -256,7 +171,6 @@
                         side_effect=iter(mock_valid_event_ids * len(session_ids)),
                     ),
                 ):
->>>>>>> 25b1021c
                     yield activity_environment, worker
 
     def setup_workflow_test(
@@ -275,25 +189,6 @@
         expected_summary = "everything is good"
         return session_ids, workflow_id, workflow_input, expected_summary
 
-<<<<<<< HEAD
-    def test_execute_summarize_session_group(
-        self,
-        mock_user: MagicMock,
-        mock_team: MagicMock,
-        mock_session_group_summary_inputs: Callable,
-    ):
-        """Test the execute_summarize_session_group starts a Temporal workflow and returns the expected result"""
-        session_ids, _, _, expected_summary = self.setup_workflow_test(mock_session_group_summary_inputs, "execute")
-        with patch(
-            "posthog.temporal.ai.session_summary.summarize_session_group._execute_workflow",
-            new=AsyncMock(return_value=expected_summary),
-        ):
-            # Wait for workflow to complete and get result
-            result = execute_summarize_session_group(session_ids=session_ids, user_pk=mock_user.pk, team=mock_team)
-            assert result == expected_summary
-
-=======
->>>>>>> 25b1021c
     @pytest.mark.asyncio
     async def test_summarize_session_group_workflow(
         self,
@@ -309,11 +204,7 @@
     ):
         """Test that the workflow completes successfully and returns the expected result"""
         session_ids, workflow_id, workflow_input, expected_summary = self.setup_workflow_test(
-<<<<<<< HEAD
-            mock_session_group_summary_inputs, "success"
-=======
             mock_session_group_summary_inputs, "mixed"
->>>>>>> 25b1021c
         )
         # Set up spies to track Redis operations
         spy_get = mocker.spy(redis_test_setup.redis_client, "get")
