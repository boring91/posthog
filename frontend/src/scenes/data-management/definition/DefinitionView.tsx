--- conflicted
+++ resolved
@@ -1,17 +1,8 @@
 import './Definition.scss'
-<<<<<<< HEAD
 
 import { TZLabel } from '@posthog/apps-common'
-import { Divider } from 'antd'
+import { LemonDivider } from '@posthog/lemon-ui'
 import clsx from 'clsx'
-=======
-import clsx from 'clsx'
-import { SceneExport } from 'scenes/sceneTypes'
-import { PageHeader } from 'lib/components/PageHeader'
-import { EditableField } from 'lib/components/EditableField/EditableField'
-import { AvailableFeature, PropertyDefinition } from '~/types'
-import { ObjectTags } from 'lib/components/ObjectTags/ObjectTags'
->>>>>>> f1427f55
 import { useActions, useValues } from 'kea'
 import { combineUrl } from 'kea-router/lib/utils'
 import { DefinitionPopover } from 'lib/components/DefinitionPopover/DefinitionPopover'
@@ -36,15 +27,9 @@
 import { userLogic } from 'scenes/userLogic'
 
 import { defaultDataTableColumns } from '~/queries/nodes/DataTable/utils'
-<<<<<<< HEAD
 import { Query } from '~/queries/Query/Query'
 import { NodeKind } from '~/queries/schema'
 import { AvailableFeature, PropertyDefinition } from '~/types'
-=======
-import { LemonDialog } from 'lib/lemon-ui/LemonDialog'
-import { TZLabel } from '@posthog/apps-common'
-import { LemonDivider } from '@posthog/lemon-ui'
->>>>>>> f1427f55
 
 export const scene: SceneExport = {
     component: DefinitionView,
