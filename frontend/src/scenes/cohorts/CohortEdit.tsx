import { LemonDivider } from '@posthog/lemon-ui'
import { UploadFile } from 'antd/es/upload/interface'
import Dragger from 'antd/lib/upload/Dragger'
import { useActions, useValues } from 'kea'
import { Form } from 'kea-forms'
import { router } from 'kea-router'
import { NotFound } from 'lib/components/NotFound'
import { PageHeader } from 'lib/components/PageHeader'
import { CohortTypeEnum } from 'lib/constants'
import { Field } from 'lib/forms/Field'
import { useFeatureFlag } from 'lib/hooks/useFeatureFlag'
import { IconUploadFile } from 'lib/lemon-ui/icons'
import { LemonButton } from 'lib/lemon-ui/LemonButton'
import { More } from 'lib/lemon-ui/LemonButton/More'
import { LemonInput } from 'lib/lemon-ui/LemonInput/LemonInput'
import { LemonLabel } from 'lib/lemon-ui/LemonLabel/LemonLabel'
import { LemonSelect } from 'lib/lemon-ui/LemonSelect'
import { LemonTextArea } from 'lib/lemon-ui/LemonTextArea/LemonTextArea'
import { Spinner } from 'lib/lemon-ui/Spinner/Spinner'
import { pluralize } from 'lib/utils'
<<<<<<< HEAD
import { LemonDivider, LemonTag } from '@posthog/lemon-ui'
import { AndOrFilterSelect } from '~/queries/nodes/InsightViz/PropertyGroupFilters/AndOrFilterSelect'
import { More } from 'lib/lemon-ui/LemonButton/More'
import { NotebookSelectButton } from 'scenes/notebooks/NotebookSelectButton/NotebookSelectButton'
import { useIsReadonlyCohort } from './cohortUtils'
=======
import { cohortEditLogic, CohortLogicProps } from 'scenes/cohorts/cohortEditLogic'
import { CohortCriteriaGroups } from 'scenes/cohorts/CohortFilters/CohortCriteriaGroups'
import { COHORT_TYPE_OPTIONS } from 'scenes/cohorts/CohortFilters/constants'
import { NotebookSelectButton } from 'scenes/notebooks/NotebookSelectButton/NotebookSelectButton'
import { urls } from 'scenes/urls'
import { userLogic } from 'scenes/userLogic'

import { AndOrFilterSelect } from '~/queries/nodes/InsightViz/PropertyGroupFilters/AndOrFilterSelect'
import { Query } from '~/queries/Query/Query'
import { AvailableFeature, NotebookNodeType } from '~/types'
>>>>>>> 4ad3928c

export function CohortEdit({ id }: CohortLogicProps): JSX.Element {
    const is3000 = useFeatureFlag('POSTHOG_3000')
    const logicProps = { id }
    const logic = cohortEditLogic(logicProps)
    const { deleteCohort, setOuterGroupsType, setQuery, duplicateCohort, setEditCohort } = useActions(logic)
    const { cohort, cohortLoading, cohortMissing, query, duplicatedCohortLoading } = useValues(logic)
    const { hasAvailableFeature } = useValues(userLogic)
    const readonly = useIsReadonlyCohort(logicProps)
    const isNewCohort = cohort.id === 'new' || cohort.id === undefined

    if (cohortMissing) {
        return <NotFound object="cohort" />
    }

    const pageHeaderTitle = isNewCohort ? 'New cohort' : cohort.name || 'Untitled'
    return (
        <div className="cohort">
            <Form id="cohort" logic={cohortEditLogic} props={logicProps} formKey="cohort" enableFormOnSubmit>
                <PageHeader
                    title={
                        <div className="flex items-center gap-2 mb-2">
                            {pageHeaderTitle}
                            <div className="flex">
                                <LemonTag type="default" className="uppercase">
                                    {cohort.is_static ? 'Static · Updated manually' : 'Dynamic . Updates automatically'}
                                </LemonTag>
                            </div>
                        </div>
                    }
                    description={
                        readonly && cohort.description ? (
                            <span style={{ fontStyle: 'normal' }}>{cohort.description}</span>
                        ) : (
                            ''
                        )
                    }
                    buttons={
                        <div className="flex items-center gap-2">
                            {!readonly ? (
                                <LemonButton
                                    data-attr="cancel-cohort"
                                    type="secondary"
                                    onClick={() => {
                                        if (isNewCohort) {
                                            router.actions.push(urls.cohorts())
                                        } else {
                                            setEditCohort(false)
                                        }
                                    }}
                                    disabled={cohortLoading}
                                >
                                    Cancel
                                </LemonButton>
                            ) : (
                                <>
                                    <More
                                        overlay={
                                            <>
                                                {!cohort.is_static && (
                                                    <>
                                                        <LemonButton
                                                            onClick={() => duplicateCohort(false)}
                                                            fullWidth
                                                            disabledReason={
                                                                cohort.is_calculating
                                                                    ? 'Cohort is still calculating'
                                                                    : undefined
                                                            }
                                                            loading={duplicatedCohortLoading}
                                                        >
                                                            Duplicate as dynamic cohort
                                                        </LemonButton>
                                                        <LemonButton
                                                            onClick={() => duplicateCohort(true)}
                                                            fullWidth
                                                            disabledReason={
                                                                cohort.is_calculating
                                                                    ? 'Cohort is still calculating'
                                                                    : undefined
                                                            }
                                                            loading={duplicatedCohortLoading}
                                                        >
                                                            Duplicate as static cohort
                                                        </LemonButton>
                                                        <LemonDivider />
                                                    </>
                                                )}
                                                <LemonButton
                                                    data-attr="delete-cohort"
                                                    fullWidth
                                                    status="danger"
                                                    onClick={() => {
                                                        deleteCohort()
                                                    }}
                                                >
                                                    Delete cohort
                                                </LemonButton>
                                            </>
                                        }
                                    />
                                    <LemonDivider vertical />
                                </>
                            )}
                            {!isNewCohort && (
                                <NotebookSelectButton
                                    type="secondary"
                                    resource={{
                                        type: NotebookNodeType.Cohort,
                                        attrs: { id },
                                    }}
                                />
                            )}
                            {!readonly && (
                                <LemonButton
                                    type="primary"
                                    data-attr="save-cohort"
                                    htmlType="submit"
                                    loading={cohortLoading || cohort.is_calculating}
                                    form="cohort"
                                >
                                    Save
                                </LemonButton>
                            )}
                            {readonly && (
                                <LemonButton
                                    data-attr="edit-cohort"
                                    type="secondary"
                                    onClick={() => setEditCohort(true)}
                                >
                                    Edit
                                </LemonButton>
                            )}
                        </div>
                    }
                />
<<<<<<< HEAD
                {!readonly && (
                    <div className="space-y-2" style={{ maxWidth: 640 }}>
                        <Divider />
                        <div className="flex gap-4 flex-wrap">
                            <div className="flex-1">
                                <Field name="name" label="Name">
                                    <LemonInput data-attr="cohort-name" />
                                </Field>
                            </div>
                            {isNewCohort && (
                                <div className="flex-1">
                                    <Field name="is_static" label="Type">
                                        {({ value, onChange }) => (
                                            <LemonSelect
                                                options={COHORT_TYPE_OPTIONS}
                                                value={value ? CohortTypeEnum.Static : CohortTypeEnum.Dynamic}
                                                onChange={(cohortType) => {
                                                    onChange(cohortType === CohortTypeEnum.Static)
                                                }}
                                                fullWidth
                                                data-attr="cohort-type"
                                            />
                                        )}
                                    </Field>
                                </div>
                            )}
=======
                {!is3000 && <LemonDivider />}
                <div className="space-y-2 max-w-160">
                    <div className="flex gap-4 flex-wrap">
                        <div className="flex-1">
                            <Field name="name" label="Name">
                                <LemonInput data-attr="cohort-name" />
                            </Field>
                        </div>
                        <div className="flex-1">
                            <Field name="is_static" label="Type">
                                {({ value, onChange }) => (
                                    <LemonSelect
                                        disabledReason={
                                            isNewCohort
                                                ? null
                                                : 'Create a new cohort to use a different type of cohort.'
                                        }
                                        options={COHORT_TYPE_OPTIONS}
                                        value={value ? CohortTypeEnum.Static : CohortTypeEnum.Dynamic}
                                        onChange={(cohortType) => {
                                            onChange(cohortType === CohortTypeEnum.Static)
                                        }}
                                        fullWidth
                                        data-attr="cohort-type"
                                    />
                                )}
                            </Field>
>>>>>>> 4ad3928c
                        </div>
                        {hasAvailableFeature(AvailableFeature.DASHBOARD_COLLABORATION) && (
                            <div className="ph-ignore-input">
                                <Field name="description" label="Description" data-attr="cohort-description">
                                    <LemonTextArea />
                                </Field>
                            </div>
                        )}
                    </div>
                )}
                {cohort.is_static ? (
                    <div className="mt-4 ph-ignore-input">
                        <Field name="csv" label={isNewCohort ? 'Upload users' : 'Add users'} data-attr="cohort-csv">
                            {({ onChange }) => (
                                <>
                                    <span>
                                        Upload a CSV file to add users to your cohort. The CSV file only requires a
                                        single column with the user’s distinct ID. The very first row (the header) will
                                        be skipped during import.
                                    </span>
                                    <Dragger
                                        name="file"
                                        multiple={false}
                                        fileList={cohort.csv ? [cohort.csv] : []}
                                        accept=".csv"
                                        showUploadList={false}
                                        beforeUpload={(file: UploadFile) => {
                                            onChange(file)
                                            return false
                                        }}
                                        className="cohort-csv-dragger"
                                    >
                                        {cohort.csv ? (
                                            <>
                                                <IconUploadFile
                                                    style={{ fontSize: '3rem', color: 'var(--muted-alt)' }}
                                                />
                                                <div className="ant-upload-text">
                                                    {cohort.csv?.name ?? 'File chosen'}
                                                </div>
                                            </>
                                        ) : (
                                            <>
                                                <IconUploadFile
                                                    style={{ fontSize: '3rem', color: 'var(--muted-alt)' }}
                                                />
                                                <div className="ant-upload-text">
                                                    Drag a file here or click to browse for a file
                                                </div>
                                            </>
                                        )}
                                    </Dragger>
                                </>
                            )}
                        </Field>
                    </div>
                ) : (
                    <>
                        <LemonDivider className="my-6" />
                        <div className="flex items-center justify-between my-4">
                            <div className="flex flex-col">
                                <LemonLabel htmlFor="groups">Matching criteria</LemonLabel>
                                <span>
                                    Actors who match the following criteria will be part of the cohort. Continuously
                                    updated automatically.
                                </span>
                            </div>
                            <AndOrFilterSelect
                                value={cohort.filters.properties.type}
                                onChange={(value) => {
                                    setOuterGroupsType(value)
                                }}
                                topLevelFilter={true}
                                suffix={['criterion', 'criteria']}
                                readOnly={readonly}
                            />
                        </div>
                        <CohortCriteriaGroups id={logicProps.id} />
                    </>
                )}

                {/* The typeof here is needed to pass the cohort id to the query below. Using `isNewCohort` won't work */}
                {typeof cohort.id === 'number' && (
                    <>
                        <LemonDivider className="my-6" />
                        <div>
                            <h3 className="l3 mb-4">
                                Persons in this cohort
                                <span className="text-muted ml-2">
                                    {!cohort.is_calculating &&
                                        `(${cohort.count} matching ${pluralize(
                                            cohort.count ?? 0,
                                            'person',
                                            'persons',
                                            false
                                        )})`}
                                </span>
                            </h3>
                            {cohort.is_calculating ? (
                                <div className="cohort-recalculating flex items-center">
                                    <Spinner className="mr-4" />
                                    We're recalculating who belongs to this cohort. This could take up to a couple of
                                    minutes.
                                </div>
                            ) : (
                                <Query query={query} setQuery={setQuery} />
                            )}
                        </div>
                    </>
                )}
            </Form>
        </div>
    )
}<|MERGE_RESOLUTION|>--- conflicted
+++ resolved
@@ -1,4 +1,4 @@
-import { LemonDivider } from '@posthog/lemon-ui'
+import { LemonDivider, LemonTag } from '@posthog/lemon-ui'
 import { UploadFile } from 'antd/es/upload/interface'
 import Dragger from 'antd/lib/upload/Dragger'
 import { useActions, useValues } from 'kea'
@@ -18,13 +18,6 @@
 import { LemonTextArea } from 'lib/lemon-ui/LemonTextArea/LemonTextArea'
 import { Spinner } from 'lib/lemon-ui/Spinner/Spinner'
 import { pluralize } from 'lib/utils'
-<<<<<<< HEAD
-import { LemonDivider, LemonTag } from '@posthog/lemon-ui'
-import { AndOrFilterSelect } from '~/queries/nodes/InsightViz/PropertyGroupFilters/AndOrFilterSelect'
-import { More } from 'lib/lemon-ui/LemonButton/More'
-import { NotebookSelectButton } from 'scenes/notebooks/NotebookSelectButton/NotebookSelectButton'
-import { useIsReadonlyCohort } from './cohortUtils'
-=======
 import { cohortEditLogic, CohortLogicProps } from 'scenes/cohorts/cohortEditLogic'
 import { CohortCriteriaGroups } from 'scenes/cohorts/CohortFilters/CohortCriteriaGroups'
 import { COHORT_TYPE_OPTIONS } from 'scenes/cohorts/CohortFilters/constants'
@@ -35,7 +28,8 @@
 import { AndOrFilterSelect } from '~/queries/nodes/InsightViz/PropertyGroupFilters/AndOrFilterSelect'
 import { Query } from '~/queries/Query/Query'
 import { AvailableFeature, NotebookNodeType } from '~/types'
->>>>>>> 4ad3928c
+
+import { useIsReadonlyCohort } from './cohortUtils'
 
 export function CohortEdit({ id }: CohortLogicProps): JSX.Element {
     const is3000 = useFeatureFlag('POSTHOG_3000')
@@ -172,70 +166,43 @@
                         </div>
                     }
                 />
-<<<<<<< HEAD
+                {!is3000 && <LemonDivider />}
                 {!readonly && (
-                    <div className="space-y-2" style={{ maxWidth: 640 }}>
-                        <Divider />
+                    <div className="space-y-2 max-w-160">
                         <div className="flex gap-4 flex-wrap">
                             <div className="flex-1">
                                 <Field name="name" label="Name">
                                     <LemonInput data-attr="cohort-name" />
                                 </Field>
                             </div>
-                            {isNewCohort && (
-                                <div className="flex-1">
-                                    <Field name="is_static" label="Type">
-                                        {({ value, onChange }) => (
-                                            <LemonSelect
-                                                options={COHORT_TYPE_OPTIONS}
-                                                value={value ? CohortTypeEnum.Static : CohortTypeEnum.Dynamic}
-                                                onChange={(cohortType) => {
-                                                    onChange(cohortType === CohortTypeEnum.Static)
-                                                }}
-                                                fullWidth
-                                                data-attr="cohort-type"
-                                            />
-                                        )}
+                            <div className="flex-1">
+                                <Field name="is_static" label="Type">
+                                    {({ value, onChange }) => (
+                                        <LemonSelect
+                                            disabledReason={
+                                                isNewCohort
+                                                    ? null
+                                                    : 'Create a new cohort to use a different type of cohort.'
+                                            }
+                                            options={COHORT_TYPE_OPTIONS}
+                                            value={value ? CohortTypeEnum.Static : CohortTypeEnum.Dynamic}
+                                            onChange={(cohortType) => {
+                                                onChange(cohortType === CohortTypeEnum.Static)
+                                            }}
+                                            fullWidth
+                                            data-attr="cohort-type"
+                                        />
+                                    )}
+                                </Field>
+                            </div>
+                            {hasAvailableFeature(AvailableFeature.DASHBOARD_COLLABORATION) && (
+                                <div className="ph-ignore-input">
+                                    <Field name="description" label="Description" data-attr="cohort-description">
+                                        <LemonTextArea />
                                     </Field>
                                 </div>
                             )}
-=======
-                {!is3000 && <LemonDivider />}
-                <div className="space-y-2 max-w-160">
-                    <div className="flex gap-4 flex-wrap">
-                        <div className="flex-1">
-                            <Field name="name" label="Name">
-                                <LemonInput data-attr="cohort-name" />
-                            </Field>
-                        </div>
-                        <div className="flex-1">
-                            <Field name="is_static" label="Type">
-                                {({ value, onChange }) => (
-                                    <LemonSelect
-                                        disabledReason={
-                                            isNewCohort
-                                                ? null
-                                                : 'Create a new cohort to use a different type of cohort.'
-                                        }
-                                        options={COHORT_TYPE_OPTIONS}
-                                        value={value ? CohortTypeEnum.Static : CohortTypeEnum.Dynamic}
-                                        onChange={(cohortType) => {
-                                            onChange(cohortType === CohortTypeEnum.Static)
-                                        }}
-                                        fullWidth
-                                        data-attr="cohort-type"
-                                    />
-                                )}
-                            </Field>
->>>>>>> 4ad3928c
-                        </div>
-                        {hasAvailableFeature(AvailableFeature.DASHBOARD_COLLABORATION) && (
-                            <div className="ph-ignore-input">
-                                <Field name="description" label="Description" data-attr="cohort-description">
-                                    <LemonTextArea />
-                                </Field>
-                            </div>
-                        )}
+                        </div>
                     </div>
                 )}
                 {cohort.is_static ? (
