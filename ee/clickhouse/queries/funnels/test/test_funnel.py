--- conflicted
+++ resolved
@@ -1,10 +1,6 @@
 from datetime import datetime
 from unittest.case import skip
-<<<<<<< HEAD
-=======
 from unittest.mock import patch
-from uuid import uuid4
->>>>>>> c4ab8919
 
 from freezegun.api import freeze_time
 from rest_framework.exceptions import ValidationError
