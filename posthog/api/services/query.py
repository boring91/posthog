--- conflicted
+++ resolved
@@ -29,34 +29,21 @@
     DatabaseSchemaQuery,
     TimeToSeeDataSessionsQuery,
     TimeToSeeDataQuery,
+    StickinessQuery,
 )
 
 logger = structlog.get_logger(__name__)
 
-<<<<<<< HEAD
 QUERY_WITH_RUNNER = (
-    LifecycleQuery | RetentionQuery | TrendsQuery | WebOverviewQuery | WebTopClicksQuery | WebStatsTableQuery
+    LifecycleQuery
+    | RetentionQuery
+    | StickinessQuery
+    | TrendsQuery
+    | WebOverviewQuery
+    | WebTopClicksQuery
+    | WebStatsTableQuery
 )
 QUERY_WITH_RUNNER_NO_CACHE = HogQLQuery | EventsQuery | ActorsQuery | SessionsTimelineQuery
-=======
-QUERY_WITH_RUNNER = [
-    "LifecycleQuery",
-    "RetentionQuery",
-    "TrendsQuery",
-    "StickinessQuery",
-    "WebOverviewQuery",
-    "WebTopSourcesQuery",
-    "WebTopClicksQuery",
-    "WebTopPagesQuery",
-    "WebStatsTableQuery",
-]
-QUERY_WITH_RUNNER_NO_CACHE = [
-    "HogQLQuery",
-    "EventsQuery",
-    "ActorsQuery",
-    "SessionsTimelineQuery",
-]
->>>>>>> e4591cbd
 
 
 def process_query(
