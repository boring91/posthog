import { buildIntegerMatcher } from '../config/config'
import { PluginsServerConfig, ValueMatcher } from '../types'
import { trackedFetch } from '../utils/fetch'
import { status } from '../utils/status'
import { RustyHook } from '../worker/rusty-hook'
import { HogFunctionInvocationAsyncResponse, HogFunctionInvocationResult } from './types'

export type AsyncFunctionExecutorOptions = {
    sync?: boolean
}

export class AsyncFunctionExecutor {
    hogHookEnabledForTeams: ValueMatcher<number>

    constructor(private serverConfig: PluginsServerConfig, private rustyHook: RustyHook) {
        this.hogHookEnabledForTeams = buildIntegerMatcher(serverConfig.CDP_ASYNC_FUNCTIONS_RUSTY_HOOK_TEAMS, true)
    }

    async execute(
        request: HogFunctionInvocationResult,
        options: AsyncFunctionExecutorOptions = { sync: false }
    ): Promise<HogFunctionInvocationAsyncResponse | undefined> {
        if (!request.asyncFunctionRequest) {
            throw new Error('No async function request provided')
        }

        const loggingContext = {
            hogFunctionId: request.hogFunctionId,
            invocationId: request.id,
            asyncFunctionName: request.asyncFunctionRequest.name,
        }
        status.info('🦔', `[AsyncFunctionExecutor] Executing async function`, loggingContext)

        switch (request.asyncFunctionRequest.name) {
            case 'fetch':
                return await this.asyncFunctionFetch(request, options)
            default:
                status.error(
                    '🦔',
                    `[HogExecutor] Unknown async function: ${request.asyncFunctionRequest.name}`,
                    loggingContext
                )
        }
    }

    private async asyncFunctionFetch(
        request: HogFunctionInvocationResult,
        options?: AsyncFunctionExecutorOptions
    ): Promise<HogFunctionInvocationAsyncResponse | undefined> {
        if (!request.asyncFunctionRequest) {
            return
        }

        const asyncFunctionResponse: HogFunctionInvocationAsyncResponse['asyncFunctionResponse'] = {
            timings: [],
        }

        try {
            // Sanitize the args
            const [url, fetchOptions] = request.asyncFunctionRequest.args as [
                string | undefined,
                Record<string, any> | undefined
            ]

            if (typeof url !== 'string') {
                status.error('🦔', `[HogExecutor] Invalid URL`, { ...request, url })
                return
            }

            const method = fetchOptions?.method || 'POST'
            const headers = fetchOptions?.headers || {
                'Content-Type': 'application/json',
            }
            let body = fetchOptions?.body
            // Modify the body to ensure it is a string (we allow Hog to send an object to keep things simple)
            body = body ? (typeof body === 'string' ? body : JSON.stringify(body, undefined, 4)) : body

            // Finally overwrite the args with the sanitized ones
            request.asyncFunctionRequest.args = [url, { method, headers, body }]

            // If the caller hasn't forced it to be synchronous and the team has the rustyhook enabled, enqueue it
            if (!options?.sync && this.hogHookEnabledForTeams(request.teamId)) {
                await this.rustyHook.enqueueForHog(request)
                return
            }

            status.info('🦔', `[HogExecutor] Webhook not sent via rustyhook, sending directly instead`)

            const start = performance.now()
            const fetchResponse = await trackedFetch(url, {
                method,
                body,
                headers,
                timeout: this.serverConfig.EXTERNAL_REQUEST_TIMEOUT_MS,
            })

            let responseBody = await fetchResponse.text()
            try {
<<<<<<< HEAD
                responseBody = JSON.parse(responseBody)
=======
                const start = performance.now()
                const fetchResponse = await trackedFetch(url, {
                    method: webhook.method,
                    body: webhook.body,
                    headers: webhook.headers,
                    timeout: this.serverConfig.EXTERNAL_REQUEST_TIMEOUT_MS,
                })

                let body = await fetchResponse.text()
                try {
                    body = JSON.parse(body)
                } catch (err) {
                    // Ignore
                }

                const duration = performance.now() - start

                asyncFunctionResponse.timings.push({
                    kind: 'async_function',
                    duration_ms: duration,
                })

                asyncFunctionResponse.response = {
                    status: fetchResponse.status,
                    body: body,
                }
>>>>>>> 641a1806
            } catch (err) {
                // Ignore
            }

            const duration = performance.now() - start

            asyncFunctionResponse.timings.push({
                kind: 'async_function',
                duration_ms: duration,
            })

            asyncFunctionResponse.vmResponse = {
                status: fetchResponse.status,
                body: responseBody,
            }
        } catch (err) {
            status.error('🦔', `[HogExecutor] Error during fetch`, { ...request, error: String(err) })
            asyncFunctionResponse.error = 'Something went wrong with the fetch request.'
        }

        const response: HogFunctionInvocationAsyncResponse = {
            ...request,
            asyncFunctionResponse,
        }

        return response
    }
}<|MERGE_RESOLUTION|>--- conflicted
+++ resolved
@@ -96,36 +96,7 @@
 
             let responseBody = await fetchResponse.text()
             try {
-<<<<<<< HEAD
                 responseBody = JSON.parse(responseBody)
-=======
-                const start = performance.now()
-                const fetchResponse = await trackedFetch(url, {
-                    method: webhook.method,
-                    body: webhook.body,
-                    headers: webhook.headers,
-                    timeout: this.serverConfig.EXTERNAL_REQUEST_TIMEOUT_MS,
-                })
-
-                let body = await fetchResponse.text()
-                try {
-                    body = JSON.parse(body)
-                } catch (err) {
-                    // Ignore
-                }
-
-                const duration = performance.now() - start
-
-                asyncFunctionResponse.timings.push({
-                    kind: 'async_function',
-                    duration_ms: duration,
-                })
-
-                asyncFunctionResponse.response = {
-                    status: fetchResponse.status,
-                    body: body,
-                }
->>>>>>> 641a1806
             } catch (err) {
                 // Ignore
             }
@@ -137,7 +108,7 @@
                 duration_ms: duration,
             })
 
-            asyncFunctionResponse.vmResponse = {
+            asyncFunctionResponse.response = {
                 status: fetchResponse.status,
                 body: responseBody,
             }
