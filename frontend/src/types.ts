--- conflicted
+++ resolved
@@ -5451,7 +5451,6 @@
     ref: string | null
 }
 
-<<<<<<< HEAD
 export interface EmailSenderDomainStatus {
     status: 'pending' | 'success'
     dnsRecords: (
@@ -5470,7 +5469,8 @@
               status: 'pending' | 'success'
           }
     )[]
-=======
+}
+
 // Representation of a `Link` model in our backend
 export type LinkType = {
     id: string
@@ -5482,5 +5482,4 @@
     created_at: string
     updated_at: string
     _create_in_folder?: string | null
->>>>>>> c68d8aae
 }