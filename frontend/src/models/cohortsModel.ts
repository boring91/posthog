import { loaders } from 'kea-loaders'
import { kea, path, connect, actions, reducers, selectors, listeners, beforeUnmount, afterMount } from 'kea'
import api from 'lib/api'
import type { cohortsModelType } from './cohortsModelType'
import {
    AnyCohortCriteriaType,
    BehavioralCohortType,
    BehavioralEventType,
    CohortCriteriaGroupFilter,
    CohortType,
    ExporterFormat,
} from '~/types'
import { personsLogic } from 'scenes/persons/personsLogic'
import { deleteWithUndo } from 'lib/utils/deleteWithUndo'
import { triggerExport } from 'lib/components/ExportButton/exporter'
import { isAuthenticatedTeam, teamLogic } from 'scenes/teamLogic'
import Fuse from 'fuse.js'
import { permanentlyMount } from 'lib/utils/kea-logic-builders'
<<<<<<< HEAD
import { BehavioralFilterKey } from 'scenes/cohorts/CohortFilters/types'
=======
>>>>>>> 9a5c644c

const POLL_TIMEOUT = 5000

export function processCohort(cohort: CohortType): CohortType {
    return {
        ...cohort,
        ...{
            /* Populate value_property with value and overwrite value with corresponding behavioral filter type */
            filters: {
                properties: {
                    ...cohort.filters.properties,
                    values: (cohort.filters.properties?.values?.map((group) =>
                        'values' in group
                            ? {
                                  ...group,
                                  values: (group.values as AnyCohortCriteriaType[]).map((c) =>
                                      c.type &&
                                      [BehavioralFilterKey.Cohort, BehavioralFilterKey.Person].includes(c.type) &&
                                      !('value_property' in c)
                                          ? {
                                                ...c,
                                                value_property: c.value,
                                                value:
                                                    c.type === BehavioralFilterKey.Cohort
                                                        ? BehavioralCohortType.InCohort
                                                        : BehavioralEventType.HaveProperty,
                                            }
                                          : c
                                  ),
                              }
                            : group
                    ) ?? []) as CohortCriteriaGroupFilter[] | AnyCohortCriteriaType[],
                },
            },
        },
    }
}

export const cohortsModel = kea<cohortsModelType>([
    path(['models', 'cohortsModel']),
    connect({
        values: [teamLogic, ['currentTeam']],
    }),
    actions(() => ({
        setPollTimeout: (pollTimeout: number | null) => ({ pollTimeout }),
        updateCohort: (cohort: CohortType) => ({ cohort }),
        deleteCohort: (cohort: Partial<CohortType>) => ({ cohort }),
        cohortCreated: (cohort: CohortType) => ({ cohort }),
        exportCohortPersons: (id: CohortType['id'], columns?: string[]) => ({ id, columns }),
    })),
    loaders(() => ({
        cohorts: {
            __default: [] as CohortType[],
            loadCohorts: async () => {
                // TRICKY in tests this was returning undefined without calling list
                const response = await api.cohorts.list()
                personsLogic.findMounted({ syncWithUrl: true })?.actions.loadCohorts() // To ensure sync on person page
                return response?.results?.map((cohort) => processCohort(cohort)) || []
            },
        },
    })),
    reducers({
        pollTimeout: [
            null as number | null,
            {
                setPollTimeout: (_, { pollTimeout }) => pollTimeout,
            },
        ],
        cohorts: {
            updateCohort: (state, { cohort }) => {
                if (!cohort) {
                    return state
                }
                return [...state].map((existingCohort) => (existingCohort.id === cohort.id ? cohort : existingCohort))
            },
            cohortCreated: (state, { cohort }) => {
                if (!cohort) {
                    return state
                }
                return [cohort, ...state]
            },
            deleteCohort: (state, { cohort }) => {
                if (!cohort.id) {
                    return state
                }
                return [...state].filter((c) => c.id !== cohort.id)
            },
        },
    }),
    selectors({
        cohortsWithAllUsers: [(s) => [s.cohorts], (cohorts) => [{ id: 'all', name: 'All Users*' }, ...cohorts]],
        cohortsById: [
            (s) => [s.cohorts],
            (cohorts): Partial<Record<string | number, CohortType>> =>
                Object.fromEntries(cohorts.map((cohort) => [cohort.id, cohort])),
        ],

        cohortsSearch: [
            (s) => [s.cohorts],
            (cohorts): ((term: string) => CohortType[]) => {
                const fuse = new Fuse<CohortType>(cohorts ?? [], {
                    keys: ['name'],
                    threshold: 0.3,
                })

                return (term) => fuse.search(term).map((result) => result.item)
            },
        ],
    }),
    listeners(({ actions }) => ({
        loadCohortsSuccess: async ({ cohorts }: { cohorts: CohortType[] }) => {
            const is_calculating = cohorts.filter((cohort) => cohort.is_calculating).length > 0
            if (!is_calculating) {
                return
            }
            actions.setPollTimeout(window.setTimeout(actions.loadCohorts, POLL_TIMEOUT))
        },
        exportCohortPersons: async ({ id, columns }) => {
            const exportCommand = {
                export_format: ExporterFormat.CSV,
                export_context: {
                    path: `/api/cohort/${id}/persons`,
                },
            }
            if (columns && columns.length > 0) {
                exportCommand.export_context['columns'] = columns
            }
            await triggerExport(exportCommand)
        },
        deleteCohort: async ({ cohort }) => {
            await deleteWithUndo({
                endpoint: api.cohorts.determineDeleteEndpoint(),
                object: cohort,
                callback: actions.loadCohorts,
            })
        },
    })),
    beforeUnmount(({ values }) => {
        clearTimeout(values.pollTimeout || undefined)
    }),

    afterMount(({ actions, values }) => {
        if (isAuthenticatedTeam(values.currentTeam)) {
            // Don't load on shared insights/dashboards
            actions.loadCohorts()
        }
    }),
    permanentlyMount(),
])<|MERGE_RESOLUTION|>--- conflicted
+++ resolved
@@ -16,10 +16,7 @@
 import { isAuthenticatedTeam, teamLogic } from 'scenes/teamLogic'
 import Fuse from 'fuse.js'
 import { permanentlyMount } from 'lib/utils/kea-logic-builders'
-<<<<<<< HEAD
 import { BehavioralFilterKey } from 'scenes/cohorts/CohortFilters/types'
-=======
->>>>>>> 9a5c644c
 
 const POLL_TIMEOUT = 5000
 
