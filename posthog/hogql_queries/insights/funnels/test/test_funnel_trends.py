--- conflicted
+++ resolved
@@ -2552,50 +2552,6 @@
             assert [1, 1] == [x["reached_from_step_count"] for x in results if x["breakdown_value"] == ["Safari"]]
             assert [1, 0] == [x["reached_to_step_count"] for x in results if x["breakdown_value"] == ["Safari"]]
 
-<<<<<<< HEAD
-    def test_funnel_with_long_interval_no_first_step(self):
-        # Create a person who only completes the second step of the funnel
-        _create_person(distinct_ids=["only_second_step"], team_id=self.team.pk)
-        _create_event(
-            team=self.team,
-            event="added to cart",
-            distinct_id="only_second_step",
-            timestamp=datetime(2021, 5, 2, 0, 0, 0),
-        )
-
-        _create_person(distinct_ids=["only_first_step"], team_id=self.team.pk)
-        _create_event(
-            team=self.team,
-            event="user signed up",
-            distinct_id="only_first_step",
-            timestamp=datetime(2021, 5, 3, 0, 0, 0),
-        )
-
-        filters = {
-            "insight": INSIGHT_FUNNELS,
-            "funnel_viz_type": "trends",
-            "display": TRENDS_LINEAR,
-            "interval": "day",
-            "date_from": "2021-05-01 00:00:00",
-            "date_to": "2021-05-07 00:00:00",
-            "events": [{"id": "user signed up", "order": 0}, {"id": "added to cart", "order": 1}],
-            "funnel_window_interval": 3122064000,
-            "funnel_window_interval_unit": "second",
-        }
-
-        query = cast(FunnelsQuery, filter_to_query(filters))
-        results = FunnelsQueryRunner(query=query, team=self.team, just_summarize=True).calculate().results
-
-        # Since in funnel trends we're tracking conversion by day, not aggregated totals,
-        # and the user only completes step 2 without step 1, there should be no conversions for any day
-        for day_result in results[:2] + results[3:]:
-            self.assertEqual(day_result["reached_from_step_count"], 0)
-            self.assertEqual(day_result["reached_to_step_count"], 0)
-            self.assertEqual(day_result["conversion_rate"], 0.0)
-
-        self.assertEqual(results[2]["reached_from_step_count"], 1)
-        self.assertEqual(results[2]["reached_to_step_count"], 0)
-=======
     def test_exclusion_with_property_filter(self):
         journeys_for(
             {
@@ -2716,7 +2672,49 @@
         self.assertEqual(len(results), 7)
         self.assertEqual(results[0]["reached_from_step_count"], 2)  # Both non-excluded users started the funnel
         self.assertEqual(results[0]["reached_to_step_count"], 1)  # Only one user converted
->>>>>>> 0cebb050
+
+    def test_funnel_with_long_interval_no_first_step(self):
+        # Create a person who only completes the second step of the funnel
+        _create_person(distinct_ids=["only_second_step"], team_id=self.team.pk)
+        _create_event(
+            team=self.team,
+            event="added to cart",
+            distinct_id="only_second_step",
+            timestamp=datetime(2021, 5, 2, 0, 0, 0),
+        )
+
+        _create_person(distinct_ids=["only_first_step"], team_id=self.team.pk)
+        _create_event(
+            team=self.team,
+            event="user signed up",
+            distinct_id="only_first_step",
+            timestamp=datetime(2021, 5, 3, 0, 0, 0),
+        )
+
+        filters = {
+            "insight": INSIGHT_FUNNELS,
+            "funnel_viz_type": "trends",
+            "display": TRENDS_LINEAR,
+            "interval": "day",
+            "date_from": "2021-05-01 00:00:00",
+            "date_to": "2021-05-07 00:00:00",
+            "events": [{"id": "user signed up", "order": 0}, {"id": "added to cart", "order": 1}],
+            "funnel_window_interval": 3122064000,
+            "funnel_window_interval_unit": "second",
+        }
+
+        query = cast(FunnelsQuery, filter_to_query(filters))
+        results = FunnelsQueryRunner(query=query, team=self.team, just_summarize=True).calculate().results
+
+        # Since in funnel trends we're tracking conversion by day, not aggregated totals,
+        # and the user only completes step 2 without step 1, there should be no conversions for any day
+        for day_result in results[:2] + results[3:]:
+            self.assertEqual(day_result["reached_from_step_count"], 0)
+            self.assertEqual(day_result["reached_to_step_count"], 0)
+            self.assertEqual(day_result["conversion_rate"], 0.0)
+
+        self.assertEqual(results[2]["reached_from_step_count"], 1)
+        self.assertEqual(results[2]["reached_to_step_count"], 0)
 
 
 class TestFunnelTrends(BaseTestFunnelTrends):
