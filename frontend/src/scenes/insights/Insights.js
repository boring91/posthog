--- conflicted
+++ resolved
@@ -112,7 +112,6 @@
     const { setActiveView } = useActions(insightLogic)
     const { featureFlags } = useValues(featureFlagLogic)
 
-    const compareDisabled = allFilters?.shown_as === LIFECYCLE || allFilters?.date_from === 'all'
     const dateFilterDisabled = activeView === ViewType.FUNNELS && isFunnelEmpty(allFilters)
     return (
         user?.team && (
@@ -235,13 +234,7 @@
 
                                             {showDateFilter[activeView] && <DateFilter disabled={dateFilterDisabled} />}
 
-<<<<<<< HEAD
                                             {showComparePrevious[activeView] && <CompareFilter />}
-=======
-                                            {showComparePrevious[activeView] && (
-                                                <CompareFilter disabled={compareDisabled} />
-                                            )}
->>>>>>> 1f314512
                                             <SaveToDashboard
                                                 item={{
                                                     entity: {
