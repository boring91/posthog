from datetime import UTC, datetime, timedelta

import pytest
from freezegun import freeze_time

from posthog.models.experiment import Experiment
from posthog.models.feature_flag import FeatureFlag
from posthog.models.surveys.survey import Survey
from posthog.models.insight import Insight
from posthog.models.product_intent.product_intent import (
    ProductIntent,
    calculate_product_activation,
)
from ...session_recordings.models.session_recording import SessionRecording
from posthog.test.base import BaseTest
from posthog.models.dashboard import Dashboard


class TestProductIntent(BaseTest):
    def setUp(self):
        super().setUp()
        self.product_intent = ProductIntent.objects.create(team=self.team, product_type="data_warehouse")

    def test_str_representation(self):
        self.assertEqual(str(self.product_intent), f"{self.team.name} - data_warehouse")

    def test_unique_constraint(self):
        # Test that we can't create duplicate product intents for same team/product
        with pytest.raises(Exception):
            ProductIntent.objects.create(team=self.team, product_type="data_warehouse")

    def test_can_create_intent_with_register(self):
        ProductIntent.register(self.team, "session_replay", "test", self.user)

        intent = ProductIntent.objects.filter(team=self.team, product_type="session_replay").first()
        assert intent is not None
        assert intent.contexts == {"test": 1}

        ProductIntent.register(self.team, "session_replay", "test", self.user)

        intent.refresh_from_db()

        assert intent is not None
        assert intent.contexts == {"test": 2}

    @freeze_time("2024-06-15T12:00:00Z")
    def test_has_activated_data_warehouse_with_valid_query(self):
        Insight.objects.create(
            team=self.team, query={"kind": "DataVisualizationNode", "source": {"query": "SELECT * FROM custom_table"}}
        )

        self.assertTrue(self.product_intent.has_activated_data_warehouse())

    @freeze_time("2024-06-15T12:00:00Z")
    def test_has_activated_data_warehouse_with_excluded_table(self):
        Insight.objects.create(
            team=self.team, query={"kind": "DataVisualizationNode", "source": {"query": "SELECT * FROM events"}}
        )

        self.assertFalse(self.product_intent.has_activated_data_warehouse())

    @freeze_time("2024-06-15T12:00:00Z")
    def test_has_activated_data_warehouse_with_old_insight(self):
        with freeze_time("2024-05-15T12:00:00Z"):  # Before June 1st, 2024
            Insight.objects.create(
                team=self.team,
                query={"kind": "DataVisualizationNode", "source": {"query": "SELECT * FROM custom_table"}},
            )

        self.assertFalse(self.product_intent.has_activated_data_warehouse())

    @freeze_time("2024-06-15T12:00:00Z")
    def test_check_and_update_activation_sets_activated_at(self):
        Insight.objects.create(
            team=self.team, query={"kind": "DataVisualizationNode", "source": {"query": "SELECT * FROM custom_table"}}
        )

        self.assertIsNone(self.product_intent.activated_at)
        self.product_intent.check_and_update_activation()
        self.product_intent.refresh_from_db()
        assert self.product_intent.activated_at == datetime(2024, 6, 15, 12, 0, 0, tzinfo=UTC)

    @freeze_time("2024-06-15T12:00:00Z")
    def test_calculate_product_activation_task(self):
        # Create an insight that should trigger activation
        Insight.objects.create(
            team=self.team, query={"kind": "DataVisualizationNode", "source": {"query": "SELECT * FROM custom_table"}}
        )

        calculate_product_activation(self.team.id)

        self.product_intent.refresh_from_db()
        assert self.product_intent.activated_at == datetime(2024, 6, 15, 12, 0, 0, tzinfo=UTC)

    def test_calculate_product_activation_respects_check_interval(self):
        # Set last checked time to recent
        self.product_intent.activation_last_checked_at = datetime.now(tz=UTC)
        self.product_intent.save()

        calculate_product_activation(self.team.id, only_calc_if_days_since_last_checked=1)

        self.product_intent.refresh_from_db()
        self.assertIsNone(self.product_intent.activated_at)

    @freeze_time("2024-06-15T12:00:00Z")
    def test_calculate_product_activation_skips_activated_products(self):
        # Set product as already activated
        self.product_intent.activated_at = datetime.now(tz=UTC)
        self.product_intent.save()

        with freeze_time(datetime.now(tz=UTC) + timedelta(days=2)):
            calculate_product_activation(self.team.id)
            self.product_intent.refresh_from_db()
            assert self.product_intent.activated_at == datetime(2024, 6, 15, 12, 0, 0, tzinfo=UTC)

    def test_has_activated_experiments_with_launched_experiment(self):
        self.product_intent.product_type = "experiments"
        self.product_intent.save()

        # Create a feature flag for the experiment
        feature_flag = FeatureFlag.objects.create(
            team=self.team,
            key="test-flag",
            name="Test Flag",
            filters={"groups": [{"properties": []}]},
        )

        # Create an experiment without a start date (not launched)
        Experiment.objects.create(team=self.team, name="Not launched", feature_flag=feature_flag)
        self.assertFalse(self.product_intent.has_activated_experiments())

        # Create another feature flag for the launched experiment
        launched_flag = FeatureFlag.objects.create(
            team=self.team,
            key="launched-flag",
            name="Launched Flag",
            filters={"groups": [{"properties": []}]},
        )

        # Create an experiment with a start date (launched)
        Experiment.objects.create(
            team=self.team, name="Launched", start_date=datetime.now(tz=UTC), feature_flag=launched_flag
        )
        self.assertTrue(self.product_intent.has_activated_experiments())

    def test_has_activated_feature_flags(self):
        self.product_intent.product_type = "feature_flags"
        self.product_intent.save()

        # Create a feature flag with one filter group
        FeatureFlag.objects.create(
            team=self.team,
            key="flag-1",
            name="Flag 1",
            filters={"groups": [{"properties": [{"key": "email", "value": "test@test.com"}]}]},
        )
        self.assertFalse(self.product_intent.has_activated_feature_flags())

        # Create a feature flag with another filter group
        FeatureFlag.objects.create(
            team=self.team,
            key="flag-2",
            name="Flag 2",
            filters={"groups": [{"properties": [{"key": "country", "value": "US"}]}]},
        )
        self.assertTrue(self.product_intent.has_activated_feature_flags())

    def test_has_activated_feature_flags_excludes_experiment_and_survey_flags(self):
        self.product_intent.product_type = "feature_flags"
        self.product_intent.save()

        # Create excluded feature flags
        feature_flag = FeatureFlag.objects.create(
            team=self.team,
            key="feature-flag-for-experiment-test",
            name="Feature Flag for Experiment Test",
            filters={"groups": [{"properties": [{"key": "email", "value": "test@test.com"}]}]},
        )
        Experiment.objects.create(team=self.team, name="Experiment Test", feature_flag=feature_flag)
        survey_flag = FeatureFlag.objects.create(
            team=self.team,
            key="targeting-flag-for-survey-test",
            name="Targeting flag for survey Test",
            filters={"groups": [{"properties": [{"key": "country", "value": "US"}]}]},
        )
        Survey.objects.create(team=self.team, name="Survey Test", targeting_flag=survey_flag)

        self.assertFalse(self.product_intent.has_activated_feature_flags())

    @freeze_time("2024-06-15T12:00:00Z")
    def test_has_activated_session_replay_with_five_recordings_viewed_and_filters_set(self):
        # Create 5 recordings and mark them as viewed
        for i in range(5):
            recording = SessionRecording.objects.create(
                team=self.team,
                session_id=f"session-{i}",
            )

            recording.check_viewed_for_user(self.user, save_viewed=True)

        # Create a product intent with the filters set
        ProductIntent.objects.create(
            team=self.team, product_type="session_replay", contexts={"session_replay_set_filters": 1}
        )

        self.assertTrue(self.product_intent.has_activated_session_replay())

    @freeze_time("2024-06-15T12:00:00Z")
    def test_has_not_activated_session_replay_with_less_than_five_recordings(self):
        # Create a product intent with the filters set
        ProductIntent.objects.create(
            team=self.team, product_type="session_replay", contexts={"session_replay_set_filters": 1}
        )

        # Create only 4 recordings and mark them as viewed
        for i in range(4):
            recording = SessionRecording.objects.create(
                team=self.team,
                session_id=f"session-{i}",
            )

            recording.check_viewed_for_user(self.user, save_viewed=True)

        assert self.product_intent.has_activated_session_replay() is False

    @freeze_time("2024-06-15T12:00:00Z")
    def test_has_not_activated_session_replay_with_unviewed_recordings(self):
        # Create a product intent with the filters set
        ProductIntent.objects.create(
            team=self.team, product_type="session_replay", contexts={"session_replay_set_filters": 1}
        )

        for i in range(3):
            recording = SessionRecording.objects.create(
                team=self.team,
                session_id=f"session-{i}",
            )

            recording.check_viewed_for_user(self.user, save_viewed=True)

        for i in range(4, 6):
            recording = SessionRecording.objects.create(
                team=self.team,
                session_id=f"session-{i}",
            )

            recording.check_viewed_for_user(self.user, save_viewed=False)

        assert self.product_intent.has_activated_session_replay() is False

    def test_has_not_activated_session_replay_without_filters_set(self):
        ProductIntent.objects.create(team=self.team, product_type="session_replay")

        assert self.product_intent.has_activated_session_replay() is False

        # Create 5 recordings and mark them as viewed
        for i in range(5):
            recording = SessionRecording.objects.create(
                team=self.team,
                session_id=f"session-{i}",
            )

            recording.check_viewed_for_user(self.user, save_viewed=True)

        assert self.product_intent.has_activated_session_replay() is False

<<<<<<< HEAD
    def test_has_activated_product_analytics_with_all_criteria(self):
        self.product_intent.product_type = "product_analytics"
        self.product_intent.save()

        for i in range(3):
            Insight.objects.create(team=self.team, name=f"Insight {i}", created_by=self.user)

        Dashboard.objects.create(team=self.team, name="Test Dashboard", created_by=self.user)

        self.team.ingested_event = True
        self.team.save()

        assert self.product_intent.has_activated_product_analytics() is True

    def test_has_not_activated_product_analytics_without_enough_insights(self):
        self.product_intent.product_type = "product_analytics"
        self.product_intent.save()

        for i in range(2):
            Insight.objects.create(team=self.team, name=f"Insight {i}", created_by=self.user)

        Dashboard.objects.create(team=self.team, name="Dashboard", created_by=self.user)
        self.team.ingested_event = True
        self.team.save()

        assert self.product_intent.has_activated_product_analytics() is False

        Insight.objects.create(team=self.team, name=f"Insight 3", created_by=self.user)

        assert self.product_intent.has_activated_product_analytics() is True

    def test_has_not_activated_product_analytics_without_dashboard(self):
        self.product_intent.product_type = "product_analytics"
        self.product_intent.save()

        for i in range(3):
            Insight.objects.create(team=self.team, name=f"Insight {i}", created_by=self.user)

        self.team.ingested_event = True
        self.team.save()

        assert self.product_intent.has_activated_product_analytics() is False

        Dashboard.objects.create(team=self.team, name="Test Dashboard", created_by=self.user)

        assert self.product_intent.has_activated_product_analytics() is True

    def test_has_not_activated_product_analytics_with_default_dashboard(self):
        self.product_intent.product_type = "product_analytics"
        self.product_intent.save()

        for i in range(3):
            Insight.objects.create(team=self.team, name=f"Insight {i}", created_by=self.user)

        self.team.ingested_event = True
        self.team.save()

        Dashboard.objects.create(team=self.team, name="My App Dashboard")

        assert self.product_intent.has_activated_product_analytics() is False

        Dashboard.objects.create(team=self.team, name="My App Dashboard", created_by=self.user)

        assert self.product_intent.has_activated_product_analytics() is True

    def test_has_not_activated_product_analytics_with_default_insights(self):
        self.product_intent.product_type = "product_analytics"
        self.product_intent.save()

        Dashboard.objects.create(team=self.team, name="Dashboard", created_by=self.user)
        self.team.ingested_event = True
        self.team.save()

        for i in range(3):
            Insight.objects.create(team=self.team, name=f"Insight {i}")

        assert self.product_intent.has_activated_product_analytics() is False

        for i in range(3):
            Insight.objects.create(team=self.team, name=f"Insight {i}", created_by=self.user)

        assert self.product_intent.has_activated_product_analytics() is True

    def test_has_not_activated_product_analytics_without_ingested_events(self):
        self.product_intent.product_type = "product_analytics"
        self.product_intent.save()

        for i in range(3):
            Insight.objects.create(team=self.team, name=f"Insight {i}", created_by=self.user)

        Dashboard.objects.create(team=self.team, name="Dashboard", created_by=self.user)

        self.team.ingested_event = False
        self.team.save()

        assert self.product_intent.has_activated_product_analytics() is False

        self.team.ingested_event = True
        self.team.save()

        assert self.product_intent.has_activated_product_analytics() is True
=======
    def test_has_activated_surveys_with_launched(self):
        self.product_intent.product_type = "surveys"
        self.product_intent.save()

        Survey.objects.create(team=self.team, name="Survey Test", start_date=datetime.now(tz=UTC))
        assert self.product_intent.has_activated_surveys() is True

    def test_has_not_activated_surveys_with_no_surveys(self):
        self.product_intent.product_type = "surveys"
        self.product_intent.save()

        assert self.product_intent.has_activated_surveys() is False

    def test_has_not_activated_surveys_with_unlaunched_survey(self):
        self.product_intent.product_type = "surveys"
        self.product_intent.save()

        Survey.objects.create(team=self.team, name="Survey Test")
        assert self.product_intent.has_activated_surveys() is False
>>>>>>> de683f8b
<|MERGE_RESOLUTION|>--- conflicted
+++ resolved
@@ -264,7 +264,6 @@
 
         assert self.product_intent.has_activated_session_replay() is False
 
-<<<<<<< HEAD
     def test_has_activated_product_analytics_with_all_criteria(self):
         self.product_intent.product_type = "product_analytics"
         self.product_intent.save()
@@ -366,7 +365,7 @@
         self.team.save()
 
         assert self.product_intent.has_activated_product_analytics() is True
-=======
+
     def test_has_activated_surveys_with_launched(self):
         self.product_intent.product_type = "surveys"
         self.product_intent.save()
@@ -385,5 +384,4 @@
         self.product_intent.save()
 
         Survey.objects.create(team=self.team, name="Survey Test")
-        assert self.product_intent.has_activated_surveys() is False
->>>>>>> de683f8b
+        assert self.product_intent.has_activated_surveys() is False