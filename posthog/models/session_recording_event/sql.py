from django.conf import settings

from posthog.clickhouse.kafka_engine import KAFKA_COLUMNS, KAFKA_ENGINE_DEFAULT_SETTINGS, kafka_engine, ttl_period
from posthog.clickhouse.table_engines import Distributed, MergeTreeEngine, ReplacingMergeTree, ReplicationScheme
from posthog.kafka_client.topics import KAFKA_SESSION_RECORDING_EVENTS
from posthog.models.kafka_engine_dlq.sql import KAFKA_ENGINE_DLQ_BASE_SQL, KAFKA_ENGINE_DLQ_MV_BASE_SQL

SESSION_RECORDING_EVENTS_DATA_TABLE = (
    lambda: "sharded_session_recording_events" if settings.CLICKHOUSE_REPLICATION else "session_recording_events"
)

SESSION_RECORDING_EVENTS_TABLE_BASE_SQL = """
CREATE TABLE IF NOT EXISTS {table_name} ON CLUSTER '{cluster}'
(
    uuid UUID,
    timestamp DateTime64(6, 'UTC'),
    team_id Int64,
    distinct_id VARCHAR,
    session_id VARCHAR,
    window_id VARCHAR,
    snapshot_data VARCHAR,
    created_at DateTime64(6, 'UTC')
    {materialized_columns}
    {extra_fields}
) ENGINE = {engine}
{partition_by}
{order_by}
{ttl_period}
{settings}
"""

<<<<<<< HEAD
SESSION_RECORDING_EVENTS_MATERIALIZED_COLUMNS = """
    , has_full_snapshot Int8 MATERIALIZED JSONExtractBool(snapshot_data, 'has_full_snapshot') COMMENT 'column_materializer::has_full_snapshot'
    , events_summary Array(String) MATERIALIZED JSONExtract(JSON_QUERY(snapshot_data, '$.events_summary[*]'), 'Array(String)') COMMENT 'column_materializer::events_summary'
    , click_count Int8 MATERIALIZED length(arrayFilter((x) -> JSONExtractInt(x, 'type') = 3 AND JSONExtractInt(x, 'data', 'source') = 2 AND JSONExtractInt(x, 'data', 'type') = 2, events_summary))
    , keypress_count Int8 MATERIALIZED length(arrayFilter((x) -> JSONExtractInt(x, 'type') = 3 AND JSONExtractInt(x, 'data', 'source') = 5, events_summary))
    , first_event_timestamp DateTime64(3, 'UTC') MATERIALIZED toDateTime(arrayReduce('min', arrayMap((x) -> JSONExtractInt(x, 'timestamp'), events_summary)) / 1000)
    , last_event_timestamp DateTime64(3, 'UTC') MATERIALIZED toDateTime(arrayReduce('max', arrayMap((x) -> JSONExtractInt(x, 'timestamp'), events_summary)) / 1000)
    , urls Array(String) MATERIALIZED arrayFilter(x -> x != '', arrayMap((x) -> JSONExtractString(x, 'data', 'href'), events_summary))
"""

SESSION_RECORDING_EVENTS_PROXY_MATERIALIZED_COLUMNS = """
    , has_full_snapshot Int8 COMMENT 'column_materializer::has_full_snapshot'
    , events_summary Array(String) COMMENT 'column_materializer::events_summary'
    , click_count Int8 COMMENT 'column_materializer::click_count'
    , keypress_count Int8 COMMENT 'column_materializer::keypress_count'
    , first_event_timestamp DateTime64(3, 'UTC') COMMENT 'column_materializer::first_event_timestamp'
    , last_event_timestamp DateTime64(3, 'UTC') COMMENT 'column_materializer::last_event_timestamp'
    , urls Array(String) COMMENT 'column_materializer::urls'
"""
=======
MATERIALIZED_COLUMNS = {
    "has_full_snapshot": {
        "schema": "Int8",
        "materializer": "MATERIALIZED JSONExtractBool(snapshot_data, 'has_full_snapshot')",
    },
    "events_summary": {
        "schema": "Array(String)",
        "materializer": "MATERIALIZED JSONExtract(JSON_QUERY(snapshot_data, '$.events_summary[*]'), 'Array(String)')",
    },
    "click_count": {
        "schema": "Int8",
        "materializer": "MATERIALIZED length(arrayFilter((x) -> JSONExtractInt(x, 'type') = 3 AND JSONExtractInt(x, 'data', 'source') = 2 AND JSONExtractInt(x, 'data', 'source') = 2, events_summary))",
    },
    "keypress_count": {
        "schema": "Int8",
        "materializer": "MATERIALIZED length(arrayFilter((x) -> JSONExtractInt(x, 'type') = 3 AND JSONExtractInt(x, 'data', 'source') = 5, events_summary))",
    },
    "timestamps_summary": {
        "schema": "Array(DateTime64(6, 'UTC'))",
        "materializer": "MATERIALIZED arraySort(arrayMap((x) -> toDateTime(JSONExtractInt(x, 'timestamp') / 1000), events_summary))",
    },
    "first_event_timestamp": {
        "schema": "DateTime64(6, 'UTC')",
        "materializer": "MATERIALIZED arrayReduce('min', timestamps_summary)",
    },
    "last_event_timestamp": {
        "schema": "DateTime64(6, 'UTC')",
        "materializer": "MATERIALIZED arrayReduce('max', timestamps_summary)",
    },
    "urls": {
        "schema": "Array(String)",
        "materializer": "MATERIALIZED arrayFilter(x -> x != '', arrayMap((x) -> JSONExtractString(x, 'data', 'href'), events_summary))",
    },
}


# Like "has_full_snapshot Int8 MATERIALIZED JSONExtractBool(snapshot_data, 'has_full_snapshot') COMMENT 'column_materializer::has_full_snapshot'"
SESSION_RECORDING_EVENTS_MATERIALIZED_COLUMNS = ", " + ", ".join(
    f"{column_name} {column['schema']} {column['materializer']}" for column_name, column in MATERIALIZED_COLUMNS.items()
)

# Like "has_full_snapshot Int8 COMMENT 'column_materializer::has_full_snapshot'"
SESSION_RECORDING_EVENTS_PROXY_MATERIALIZED_COLUMNS = ", " + ", ".join(
    f"{column_name} {column['schema']} COMMENT 'column_materializer::{column_name}'"
    for column_name, column in MATERIALIZED_COLUMNS.items()
)

>>>>>>> 86e570bb

SESSION_RECORDING_EVENTS_DATA_TABLE_ENGINE = lambda: ReplacingMergeTree(
    "session_recording_events", ver="_timestamp", replication_scheme=ReplicationScheme.SHARDED
)
SESSION_RECORDING_EVENTS_TABLE_SQL = lambda: SESSION_RECORDING_EVENTS_TABLE_BASE_SQL.format(
    table_name=SESSION_RECORDING_EVENTS_DATA_TABLE(),
    cluster=settings.CLICKHOUSE_CLUSTER,
    materialized_columns=SESSION_RECORDING_EVENTS_MATERIALIZED_COLUMNS,
    extra_fields=KAFKA_COLUMNS,
    engine=SESSION_RECORDING_EVENTS_DATA_TABLE_ENGINE(),
    order_by="ORDER BY (team_id, toHour(timestamp), session_id, timestamp, uuid)",
    partition_by="PARTITION BY toYYYYMMDD(timestamp)",
    ttl_period=ttl_period(),
    settings="SETTINGS index_granularity = 512",
)

KAFKA_SESSION_RECORDING_EVENTS_TABLE_SQL = lambda: SESSION_RECORDING_EVENTS_TABLE_BASE_SQL.format(
    table_name="kafka_session_recording_events",
    cluster=settings.CLICKHOUSE_CLUSTER,
    engine=kafka_engine(topic=KAFKA_SESSION_RECORDING_EVENTS),
    materialized_columns="",
    extra_fields="",
    order_by="",
    partition_by="",
    ttl_period="",
    settings=KAFKA_ENGINE_DEFAULT_SETTINGS,
)

KAFKA_SESSION_RECORDING_EVENTS_DLQ_SQL = lambda: KAFKA_ENGINE_DLQ_BASE_SQL.format(
    table="kafka_dlq_session_recording_events",
    cluster=settings.CLICKHOUSE_CLUSTER,
    engine=MergeTreeEngine("kafka_dlq_session_recording_events", replication_scheme=ReplicationScheme.REPLICATED),
)

KAFKA_SESSION_RECORDING_EVENTS_DLQ_MV_SQL = lambda: KAFKA_ENGINE_DLQ_MV_BASE_SQL.format(
    view_name="kafka_dlq_session_recording_events_mv",
    target_table=f"{settings.CLICKHOUSE_DATABASE}.kafka_dlq_session_recording_events",
    kafka_table_name=f"{settings.CLICKHOUSE_DATABASE}.kafka_session_recording_events",
    cluster=settings.CLICKHOUSE_CLUSTER,
)

SESSION_RECORDING_EVENTS_TABLE_MV_SQL = lambda: """
CREATE MATERIALIZED VIEW session_recording_events_mv ON CLUSTER '{cluster}'
TO {database}.{target_table}
AS SELECT
uuid,
timestamp,
team_id,
distinct_id,
session_id,
window_id,
snapshot_data,
created_at,
_timestamp,
_offset
FROM {database}.kafka_session_recording_events
WHERE length(_error) = 0
""".format(
    target_table=(
        "writable_session_recording_events"
        if settings.CLICKHOUSE_REPLICATION
        else SESSION_RECORDING_EVENTS_DATA_TABLE()
    ),
    cluster=settings.CLICKHOUSE_CLUSTER,
    database=settings.CLICKHOUSE_DATABASE,
)


# Distributed engine tables are only created if CLICKHOUSE_REPLICATED

# This table is responsible for writing to sharded_session_recording_events based on a sharding key.
WRITABLE_SESSION_RECORDING_EVENTS_TABLE_SQL = lambda: SESSION_RECORDING_EVENTS_TABLE_BASE_SQL.format(
    table_name="writable_session_recording_events",
    cluster=settings.CLICKHOUSE_CLUSTER,
    engine=Distributed(data_table=SESSION_RECORDING_EVENTS_DATA_TABLE(), sharding_key="sipHash64(distinct_id)"),
    extra_fields=KAFKA_COLUMNS,
    materialized_columns="",
    order_by="",
    partition_by="",
    ttl_period="",
    settings="",
)

# This table is responsible for reading from session_recording_events on a cluster setting
DISTRIBUTED_SESSION_RECORDING_EVENTS_TABLE_SQL = lambda: SESSION_RECORDING_EVENTS_TABLE_BASE_SQL.format(
    table_name="session_recording_events",
    cluster=settings.CLICKHOUSE_CLUSTER,
    engine=Distributed(data_table=SESSION_RECORDING_EVENTS_DATA_TABLE(), sharding_key="sipHash64(distinct_id)"),
    extra_fields=KAFKA_COLUMNS,
    materialized_columns=SESSION_RECORDING_EVENTS_PROXY_MATERIALIZED_COLUMNS,
    order_by="",
    partition_by="",
    ttl_period="",
    settings="",
)


INSERT_SESSION_RECORDING_EVENT_SQL = (
    lambda: f"""
INSERT INTO {SESSION_RECORDING_EVENTS_DATA_TABLE()} (uuid, timestamp, team_id, distinct_id, session_id, window_id, snapshot_data, events_summary, created_at, _timestamp, _offset)
SELECT %(uuid)s, %(timestamp)s, %(team_id)s, %(distinct_id)s, %(session_id)s, %(window_id)s, %(snapshot_data)s, %(events_summary)s, %(created_at)s, now(), 0
"""
)


TRUNCATE_SESSION_RECORDING_EVENTS_TABLE_SQL = lambda: (
    f"TRUNCATE TABLE IF EXISTS {SESSION_RECORDING_EVENTS_DATA_TABLE()} ON CLUSTER '{settings.CLICKHOUSE_CLUSTER}'"
)

DROP_SESSION_RECORDING_EVENTS_TABLE_SQL = lambda: (
    f"DROP TABLE IF EXISTS {SESSION_RECORDING_EVENTS_DATA_TABLE()} ON CLUSTER '{settings.CLICKHOUSE_CLUSTER}'"
)

UPDATE_RECORDINGS_TABLE_TTL_SQL = lambda: (
    f"ALTER TABLE {SESSION_RECORDING_EVENTS_DATA_TABLE()} ON CLUSTER '{settings.CLICKHOUSE_CLUSTER}' MODIFY TTL toDate(created_at) + toIntervalWeek(%(weeks)s)"
)<|MERGE_RESOLUTION|>--- conflicted
+++ resolved
@@ -29,27 +29,6 @@
 {settings}
 """
 
-<<<<<<< HEAD
-SESSION_RECORDING_EVENTS_MATERIALIZED_COLUMNS = """
-    , has_full_snapshot Int8 MATERIALIZED JSONExtractBool(snapshot_data, 'has_full_snapshot') COMMENT 'column_materializer::has_full_snapshot'
-    , events_summary Array(String) MATERIALIZED JSONExtract(JSON_QUERY(snapshot_data, '$.events_summary[*]'), 'Array(String)') COMMENT 'column_materializer::events_summary'
-    , click_count Int8 MATERIALIZED length(arrayFilter((x) -> JSONExtractInt(x, 'type') = 3 AND JSONExtractInt(x, 'data', 'source') = 2 AND JSONExtractInt(x, 'data', 'type') = 2, events_summary))
-    , keypress_count Int8 MATERIALIZED length(arrayFilter((x) -> JSONExtractInt(x, 'type') = 3 AND JSONExtractInt(x, 'data', 'source') = 5, events_summary))
-    , first_event_timestamp DateTime64(3, 'UTC') MATERIALIZED toDateTime(arrayReduce('min', arrayMap((x) -> JSONExtractInt(x, 'timestamp'), events_summary)) / 1000)
-    , last_event_timestamp DateTime64(3, 'UTC') MATERIALIZED toDateTime(arrayReduce('max', arrayMap((x) -> JSONExtractInt(x, 'timestamp'), events_summary)) / 1000)
-    , urls Array(String) MATERIALIZED arrayFilter(x -> x != '', arrayMap((x) -> JSONExtractString(x, 'data', 'href'), events_summary))
-"""
-
-SESSION_RECORDING_EVENTS_PROXY_MATERIALIZED_COLUMNS = """
-    , has_full_snapshot Int8 COMMENT 'column_materializer::has_full_snapshot'
-    , events_summary Array(String) COMMENT 'column_materializer::events_summary'
-    , click_count Int8 COMMENT 'column_materializer::click_count'
-    , keypress_count Int8 COMMENT 'column_materializer::keypress_count'
-    , first_event_timestamp DateTime64(3, 'UTC') COMMENT 'column_materializer::first_event_timestamp'
-    , last_event_timestamp DateTime64(3, 'UTC') COMMENT 'column_materializer::last_event_timestamp'
-    , urls Array(String) COMMENT 'column_materializer::urls'
-"""
-=======
 MATERIALIZED_COLUMNS = {
     "has_full_snapshot": {
         "schema": "Int8",
@@ -97,7 +76,6 @@
     for column_name, column in MATERIALIZED_COLUMNS.items()
 )
 
->>>>>>> 86e570bb
 
 SESSION_RECORDING_EVENTS_DATA_TABLE_ENGINE = lambda: ReplacingMergeTree(
     "session_recording_events", ver="_timestamp", replication_scheme=ReplicationScheme.SHARDED
