import React, { CSSProperties, PropsWithChildren } from 'react'
import api from './api'
import { toast } from 'react-toastify'
import { Spin } from 'antd'
import dayjs from 'dayjs'
import { EventType, FilterType } from '~/types'
import { lightColors } from 'lib/colors'
import { ActionFilter } from 'scenes/trends/trendsLogic'

const SI_PREFIXES: { value: number; symbol: string }[] = [
    { value: 1e18, symbol: 'E' },
    { value: 1e15, symbol: 'P' },
    { value: 1e12, symbol: 'T' },
    { value: 1e9, symbol: 'G' },
    { value: 1e6, symbol: 'M' },
    { value: 1e3, symbol: 'k' },
    { value: 1, symbol: '' },
]
const TRAILING_ZERO_REGEX = /\.0+$|(\.[0-9]*[1-9])0+$/

export function uuid(): string {
    return '10000000-1000-4000-8000-100000000000'.replace(/[018]/g, (c) =>
        (parseInt(c) ^ (crypto.getRandomValues(new Uint8Array(1))[0] & (15 >> (parseInt(c) / 4)))).toString(16)
    )
}

export function toParams(obj: Record<string, any>): string {
    function handleVal(val: any): string {
        if (dayjs.isDayjs(val)) {
            return encodeURIComponent(val.format('YYYY-MM-DD'))
        }
        val = typeof val === 'object' ? JSON.stringify(val) : val
        return encodeURIComponent(val)
    }
    return Object.entries(obj)
        .filter((item) => item[1] != undefined && item[1] != null)
        .map(([key, val]) => `${key}=${handleVal(val)}`)
        .join('&')
}

export function fromParams(): Record<string, any> {
    return !window.location.search
        ? {}
        : window.location.search
              .slice(1)
              .split('&')
              .reduce((paramsObject, paramString) => {
                  const [key, value] = paramString.split('=')
                  paramsObject[key] = decodeURIComponent(value)
                  return paramsObject
              }, {} as Record<string, any>)
}

export const colors = ['success', 'secondary', 'warning', 'primary', 'danger', 'info', 'dark', 'light']

export function percentage(division: number): string {
    return division
        ? division.toLocaleString(undefined, {
              style: 'percent',
              maximumFractionDigits: 2,
          })
        : ''
}

export function Loading(props: Record<string, any>): JSX.Element {
    return (
        <div className="loading-overlay" style={props.style}>
            <Spin />
        </div>
    )
}

export function TableRowLoading({
    colSpan = 1,
    asOverlay = false,
}: {
    colSpan: number
    asOverlay: boolean
}): JSX.Element {
    return (
        <tr className={asOverlay ? 'loading-overlay over-table' : ''}>
            <td colSpan={colSpan} style={{ padding: 50, textAlign: 'center' }}>
                <Spin />
            </td>
        </tr>
    )
}

export function SceneLoading(): JSX.Element {
    return (
        <div style={{ textAlign: 'center', marginTop: '20vh' }}>
            <Spin />
        </div>
    )
}

export function deleteWithUndo({ undo = false, ...props }: Record<string, any>): void {
    api.update(`api/${props.endpoint}/${props.object.id}`, {
        ...props.object,
        deleted: !undo,
    }).then(() => {
        props.callback?.()
        const response = (
            <span>
                <b>{props.object.name ?? 'Untitled'}</b>
                {!undo ? ' deleted. Click to undo.' : ' deletion undone.'}
            </span>
        )
        toast(response, {
            toastId: `delete-item-${props.object.id}-${undo}`,
            onClick: () => {
                deleteWithUndo({ undo: true, ...props })
            },
        })
    })
}

export function DeleteWithUndo(
    props: PropsWithChildren<{
        endpoint: string
        object: {
            name?: string
            id: number
        }
        className: string
        style: CSSProperties
        callback: () => void
    }>
): JSX.Element {
    const { className, style, children } = props
    return (
        <a
            href="#"
            onClick={(e) => {
                e.preventDefault()
                e.stopPropagation()
                deleteWithUndo(props)
            }}
            className={className}
            style={style}
        >
            {children}
        </a>
    )
}

export const selectStyle: Record<string, (base: Partial<CSSProperties>) => Partial<CSSProperties>> = {
    control: (base) => ({
        ...base,
        height: 31,
        minHeight: 31,
    }),
    indicatorsContainer: (base) => ({
        ...base,
        height: 31,
    }),
    input: (base) => ({
        ...base,
        paddingBottom: 0,
        paddingTop: 0,
        margin: 0,
        opacity: 1,
    }),
    valueContainer: (base) => ({
        ...base,
        padding: '0 8px',
        marginTop: -2,
    }),
    option: (base) => ({
        ...base,
        padding: '2px 15px',
    }),
}

export function capitalizeFirstLetter(string: string): string {
    return string.charAt(0).toUpperCase() + string.slice(1)
}

export const operatorMap: Record<string, string> = {
    exact: '= equals',
    is_not: "≠ doesn't equal",
    icontains: '∋ contains',
    not_icontains: "∌ doesn't contain",
    regex: '∼ matches regex',
    not_regex: "≁ doesn't match regex",
    gt: '> greater than',
    lt: '< lower than',
    is_set: '✓ is set',
    is_not_set: '✕ is not set',
}

export function isOperatorMulti(operator: string): boolean {
    return ['exact', 'is_not'].includes(operator)
}

export function isOperatorFlag(operator: string): boolean {
    // these filter operators can only be just set, no additional parameter
    return ['is_set', 'is_not_set'].includes(operator)
}

export function isOperatorRegex(operator: string): boolean {
    return ['regex', 'not_regex'].includes(operator)
}

export function isValidRegex(value: string): boolean {
    try {
        new RegExp(value)
        return true
    } catch {
        return false
    }
}

export function formatPropertyLabel(
    item: Record<string, any>,
    cohorts: Record<string, any>[],
    keyMapping: Record<string, Record<string, any>>
): string {
    const { value, key, operator, type } = item
    return type === 'cohort'
        ? cohorts?.find((cohort) => cohort.id === value)?.name || value
        : (keyMapping[type === 'element' ? 'element' : 'event'][key]?.label || key) +
              (isOperatorFlag(operator)
                  ? ` ${operatorMap[operator]}`
                  : ` ${(operatorMap[operator || 'exact'] || '?').split(' ')[0]} ${value || ''}`)
}

export function formatProperty(property: Record<string, any>): string {
    return property.key + ` ${operatorMap[property.operator || 'exact'].split(' ')[0]} ` + property.value
}

// Format a label that gets returned from the /insights api
export function formatLabel(label: string, action: ActionFilter): string {
    if (action.math === 'dau') {
        label += ` (Active Users) `
    } else if (['sum', 'avg', 'min', 'max', 'median', 'p90', 'p95', 'p99'].includes(action.math || '')) {
        label += ` (${action.math} of ${action.math_property}) `
    }
    if (action?.properties?.length) {
        label += ` (${action.properties
            .map((property) => operatorMap[property.operator || 'exact'].split(' ')[0] + ' ' + property.value)
            .join(', ')})`
    }
    return label
}

export function objectsEqual(obj1: any, obj2: any): boolean {
    return JSON.stringify(obj1) === JSON.stringify(obj2)
}

export function idToKey(array: Record<string, any>[], keyField: string = 'id'): any {
    const object: Record<string, any> = {}
    for (const element of array) {
        object[element[keyField]] = element
    }
    return object
}

export function delay(ms: number): Promise<number> {
    return new Promise((resolve) => window.setTimeout(resolve, ms))
}

/**
 * Trigger a resize event on window.
 */
export function triggerResize(): void {
    try {
        window.dispatchEvent(new Event('resize'))
    } catch (error) {
        // will break on IE11
    }
}

/**
 * Trigger a resize event on window a few times between 10 to 2000 ms after the menu was collapsed/expanded.
 * We need this so the dashboard resizes itself properly, as the available div width will still
 * change when the sidebar's expansion is animating.
 */
export function triggerResizeAfterADelay(): void {
    for (const delay of [10, 100, 500, 750, 1000, 2000]) {
        window.setTimeout(triggerResize, delay)
    }
}

export function clearDOMTextSelection(): void {
    if (window.getSelection) {
        if (window.getSelection()?.empty) {
            // Chrome
            window.getSelection()?.empty()
        } else if (window.getSelection()?.removeAllRanges) {
            // Firefox
            window.getSelection()?.removeAllRanges()
        }
    } else if ((document as any).selection) {
        // IE?
        ;(document as any).selection.empty()
    }
}

export const posthogEvents = ['$autocapture', '$pageview', '$identify', '$pageleave']

export function isAndroidOrIOS(): boolean {
    return typeof window !== 'undefined' && /Android|iPhone|iPad|iPod/i.test(window.navigator.userAgent)
}

export function slugify(text: string): string {
    return text
        .toString() // Cast to string
        .toLowerCase() // Convert the string to lowercase letters
        .normalize('NFD') // The normalize() method returns the Unicode Normalization Form of a given string.
        .trim() // Remove whitespace from both sides of a string
        .replace(/\s+/g, '-') // Replace spaces with -
        .replace(/[^\w-]+/g, '') // Remove all non-word chars
        .replace(/--+/g, '-')
}

export function humanFriendlyDuration(d: string | number): string {
    d = Number(d)
    const days = Math.floor(d / 86400)
    const h = Math.floor((d % 86400) / 3600)
    const m = Math.floor((d % 3600) / 60)
    const s = Math.floor((d % 3600) % 60)

    const dayDisplay = days > 0 ? days + 'd ' : ''
    const hDisplay = h > 0 ? h + (h == 1 ? 'hr ' : 'hrs ') : ''
    const mDisplay = m > 0 ? m + (m == 1 ? 'min ' : 'mins ') : ''
    const sDisplay = s > 0 ? s + 's' : hDisplay || mDisplay ? '' : '0s'
    return days > 0 ? dayDisplay + hDisplay : hDisplay + mDisplay + sDisplay
}

export function humanFriendlyDiff(from: dayjs.Dayjs | string, to: dayjs.Dayjs | string): string {
    const diff = dayjs(to).diff(dayjs(from), 'seconds')
    return humanFriendlyDuration(diff)
}

export function humanFriendlyDetailedTime(date: dayjs.Dayjs | string | null, withSeconds: boolean = false): string {
    if (!date) {
        return 'Never'
    }
    const parsedDate = dayjs(date)
    let formatString = 'MMMM Do YYYY h:mm'
    const today = dayjs().startOf('day')
    const yesterday = today.clone().subtract(1, 'days').startOf('day')
    if (parsedDate.isSame(dayjs(), 'm')) {
        return 'Just now'
    }
    if (parsedDate.isSame(today, 'd')) {
        formatString = '[Today] h:mm'
    } else if (parsedDate.isSame(yesterday, 'd')) {
        formatString = '[Yesterday] h:mm'
    }
    if (withSeconds) {
        formatString += ':ss a'
    } else {
        formatString += ' a'
    }
    return parsedDate.format(formatString)
}

export function stripHTTP(url: string): string {
    url = url.replace(/(^[0-9]+_)/, '')
    url = url.replace(/(^\w+:|^)\/\//, '')
    return url
}

export function isURL(input: any): boolean {
    if (!input || typeof input !== 'string') {
        return false
    }
    // https://stackoverflow.com/questions/3809401/what-is-a-good-regular-expression-to-match-a-url
    const regexp = /^\s*https?:\/\/(www\.)?[-a-zA-Z0-9@:%._\+~#=]{1,256}\.[a-zA-Z0-9()]{1,6}\b([-a-zA-Z0-9()@:%_\+.~#?&//=]*)/gi
    return !!input.match?.(regexp)
}

export function isEmail(string: string): boolean {
    if (!string) {
        return false
    }
    // https://html.spec.whatwg.org/multipage/input.html#valid-e-mail-address
    const regexp = /^[a-zA-Z0-9.!#$%&'*+\/=?^_`{|}~-]+@[a-zA-Z0-9](?:[a-zA-Z0-9-]{0,61}[a-zA-Z0-9])?(?:\.[a-zA-Z0-9](?:[a-zA-Z0-9-]{0,61}[a-zA-Z0-9])?)*$/
    return !!string.match?.(regexp)
}

export function eventToName(event: EventType): string {
    if (event.event !== '$autocapture') {
        return event.event
    }
    let name = ''
    if (event.properties.$event_type === 'click') {
        name += 'clicked '
    }
    if (event.properties.$event_type === 'change') {
        name += 'typed something into '
    }
    if (event.properties.$event_type === 'submit') {
        name += 'submitted '
    }

    if (event.elements.length > 0) {
        if (event.elements[0].tag_name === 'a') {
            name += 'link'
        } else if (event.elements[0].tag_name === 'img') {
            name += 'image'
        } else {
            name += event.elements[0].tag_name
        }
        if (event.elements[0].text) {
            name += ' with text "' + event.elements[0].text + '"'
        }
    }
    return name
}

export function determineDifferenceType(
    firstDate: dayjs.Dayjs,
    secondDate: dayjs.Dayjs
): 'year' | 'month' | 'week' | 'day' | 'hour' | 'minute' | 'second' {
    const first = dayjs(firstDate)
    const second = dayjs(secondDate)
    if (first.diff(second, 'years') !== 0) {
        return 'year'
    } else if (first.diff(second, 'months') !== 0) {
        return 'month'
    } else if (first.diff(second, 'weeks') !== 0) {
        return 'week'
    } else if (first.diff(second, 'days') !== 0) {
        return 'day'
    } else if (first.diff(second, 'hours') !== 0) {
        return 'hour'
    } else {
        return 'minute'
    }
}

export const dateMapping: Record<string, string[]> = {
    Custom: [],
    Today: ['dStart'],
    Yesterday: ['-1d', 'dStart'],
    'Last 24 hours': ['-24h'],
    'Last 48 hours': ['-48h'],
    'Last 7 days': ['-7d'],
    'Last 14 days': ['-14d'],
    'Last 30 days': ['-30d'],
    'Last 90 days': ['-90d'],
    'This month': ['mStart'],
    'Previous month': ['-1mStart', '-1mEnd'],
    'Year to date': ['yStart'],
    'All time': ['all'],
}

export const isDate = /([0-9]{4}-[0-9]{2}-[0-9]{2})/

export function dateFilterToText(
    dateFrom: string | dayjs.Dayjs | undefined,
    dateTo: string | dayjs.Dayjs | undefined,
    defaultValue: string
): string {
    if (dayjs.isDayjs(dateFrom) && dayjs.isDayjs(dateTo)) {
        return `${dateFrom.format('YYYY-MM-DD')} - ${dateTo.format('YYYY-MM-DD')}`
    }
    dateFrom = dateFrom as string
    dateTo = dateTo as string
    if (isDate.test(dateFrom) && isDate.test(dateTo)) {
        return `${dateFrom} - ${dateTo}`
    }
    if (dateFrom === 'dStart') {
        return 'Today'
    } // Changed to "last 24 hours" but this is backwards compatibility
    let name = defaultValue
    Object.entries(dateMapping).map(([key, value]) => {
        if (value[0] === dateFrom && value[1] === dateTo && key !== 'Custom') {
            name = key
        }
    })[0]
    return name
}

export function humanizeNumber(number: number, digits: number = 1): string {
    if (number === null) {
        return '-'
    }
    // adapted from https://stackoverflow.com/a/9462382/624476
    let matchingPrefix = SI_PREFIXES[SI_PREFIXES.length - 1]
    for (const currentPrefix of SI_PREFIXES) {
        if (number >= currentPrefix.value) {
            matchingPrefix = currentPrefix
            break
        }
    }
    return (number / matchingPrefix.value).toFixed(digits).replace(TRAILING_ZERO_REGEX, '$1') + matchingPrefix.symbol
}

export function copyToClipboard(value: string, description?: string): boolean {
    if (!navigator.clipboard) {
        toast.info('Oops! Clipboard capabilities are only available over HTTPS or localhost.')
        return false
    }
    const descriptionAdjusted = description
        ? description.charAt(0).toUpperCase() + description.slice(1).trim() + ' '
        : ''
    try {
        navigator.clipboard.writeText(value)
        toast(
            <div>
                <h1 className="text-success">Copied to clipboard!</h1>
                <p>{descriptionAdjusted} has been copied to your clipboard.</p>
            </div>
        )
        return true
    } catch (e) {
        toast.error(`Could not copy ${descriptionAdjusted}to clipboard: ${e}`)
        return false
    }
}

export function clamp(value: number, min: number, max: number): number {
    return value > max ? max : value < min ? min : value
}

export function isMobile(): boolean {
    return navigator.userAgent.includes('Mobile')
}

export function isMac(): boolean {
    return navigator.platform.includes('Mac')
}

export function platformCommandControlKey(modifier: string): string {
    return `${isMac() ? '⌘' : 'Ctrl + '}${modifier}`
}

export function groupBy<T>(items: T[], groupResolver: (item: T) => string | number): Record<string | number, T[]> {
    const itemsGrouped: Record<string | number, T[]> = {}
    for (const item of items) {
        const group = groupResolver(item)
        if (!(group in itemsGrouped)) {
            itemsGrouped[group] = []
        } // Ensure there's an array to push to
        itemsGrouped[group].push(item)
    }
    return itemsGrouped
}

export function uniqueBy<T>(items: T[], uniqueResolver: (item: T) => any): T[] {
    const uniqueKeysSoFar = new Set<string>()
    const itemsUnique: T[] = []
    for (const item of items) {
        const uniqueKey = uniqueResolver(item)
        if (!uniqueKeysSoFar.has(uniqueKey)) {
            uniqueKeysSoFar.add(uniqueKey)
            itemsUnique.push(item)
        }
    }
    return itemsUnique
}

export function sample<T>(items: T[], size: number): T[] {
    if (!items.length) {
        throw Error('Items array is empty!')
    }
    if (size > items.length) {
        throw Error('Sample size cannot exceed items array length!')
    }
    const results: T[] = []
    const internalItems = [...items]
    if (size === items.length) {
        return internalItems
    }
    for (let i = 0; i < size; i++) {
        const index = Math.floor(Math.random() * internalItems.length)
        results.push(internalItems[index])
        internalItems.splice(index, 1)
    }
    return results
}

export function sampleOne<T>(items: T[]): T {
    if (!items.length) {
        throw Error('Items array is empty!')
    }
    return items[Math.floor(Math.random() * items.length)]
}

/** Convert camelCase, PascalCase or snake_case to Title Case. */
export function identifierToHuman(identifier: string | number): string {
    const words: string[] = []
    let currentWord: string = ''
    String(identifier)
        .trim()
        .split('')
        .forEach((character) => {
            if (character === '_' || character === '-') {
                if (currentWord) {
                    words.push(currentWord)
                }
                currentWord = ''
            } else if (
                character === character.toLowerCase() &&
                (!'0123456789'.includes(character) ||
                    (currentWord && '0123456789'.includes(currentWord[currentWord.length - 1])))
            ) {
                currentWord += character
            } else {
                if (currentWord) {
                    words.push(currentWord)
                }
                currentWord = character.toLowerCase()
            }
        })
    if (currentWord) {
        words.push(currentWord)
    }
    return words.map((word) => word[0].toUpperCase() + word.slice(1)).join(' ')
}

export function parseGithubRepoURL(url: string): Record<string, string> {
    const match = url.match(/^https?:\/\/(?:www\.)?github\.com\/([A-Za-z0-9_.-]+)\/([A-Za-z0-9_.-]+)\/?$/)
    if (!match) {
        throw new Error('Must be in the format: https://github.com/user/repo')
    }
    const [, user, repo] = match
    return { user, repo }
}

export function someParentMatchesSelector(element: HTMLElement, selector: string): boolean {
    if (element.matches(selector)) {
        return true
    }
    return element.parentElement ? someParentMatchesSelector(element.parentElement, selector) : false
}

export function hashCodeForString(s: string): number {
    /* Hash function that returns a number for a given string. Useful for using the same colors for tags or avatars.
    Forked from https://github.com/segmentio/evergreen/
    */
    let hash = 0
    if (s.trim().length === 0) {
        return hash
    }
    for (let i = 0; i < s.length; i++) {
        const char = s.charCodeAt(i)
        hash = (hash << 5) - hash + char
        hash &= hash // Convert to 32bit integer
    }
    return Math.abs(hash)
}

export function colorForString(s: string): string {
    /*
    Returns a color name for a given string, where the color will always be the same for the same string.
    */
    return lightColors[hashCodeForString(s) % lightColors.length]
}

export function midEllipsis(input: string, maxLength: number): string {
    /* Truncates a string (`input`) in the middle. `maxLength` represents the desired maximum length of the output string
     excluding the ... */
    if (input.length <= maxLength) {
        return input
    }

    const middle = Math.ceil(input.length / 2)
    const excess = Math.ceil((input.length - maxLength) / 2)
    return `${input.substring(0, middle - excess)}...${input.substring(middle + excess)}`
}

export const disableMinuteFor: Record<string, boolean> = {
    dStart: false,
    '-1d': false,
    '-7d': true,
    '-14d': true,
    '-30d': true,
    '-90d': true,
    mStart: true,
    '-1mStart': true,
    yStart: true,
    all: true,
    other: false,
}

export const disableHourFor: Record<string, boolean> = {
    dStart: false,
    '-1d': false,
    '-7d': false,
    '-14d': false,
    '-30d': false,
    '-90d': true,
    mStart: false,
    '-1mStart': false,
    yStart: true,
    all: true,
    other: false,
}

export function autocorrectInterval(filters: Partial<FilterType>): string {
    if (!filters.interval) {
        return 'day'
    } // undefined/uninitialized

    const minute_disabled = disableMinuteFor[filters.date_from || 'other'] && filters.interval === 'minute'
    const hour_disabled = disableHourFor[filters.date_from || 'other'] && filters.interval === 'hour'

    if (minute_disabled) {
        return 'hour'
    } else if (hour_disabled) {
        return 'day'
    } else {
        return filters.interval
    }
}

export function pluralize(count: number, singular: string, plural?: string, includeNumber: boolean = true): string {
    if (!plural) {
        plural = singular + 's'
    }
    const form = count === 1 ? singular : plural
    return includeNumber ? `${count} ${form}` : form
}

function suffixFormatted(value: number, base: number, suffix: string, maxDecimals: number): string {
    /* Helper function for compactNumber */
    const multiplier = 10 ** maxDecimals
    return `${Math.round((value * multiplier) / base) / multiplier}${suffix}`
}

export function compactNumber(value: number, maxDecimals: number = 1): string {
    /*
    Returns a number in a compact format with a thousands or millions suffix if applicable.
    Server-side equivalent posthog_filters.py#compact_number
    Example:
      compactNumber(5500000)
      =>  "5.5M"
    */
    if (value < 1000) {
        return Math.floor(value).toString()
    } else if (value < 1000000) {
        return suffixFormatted(value, 1000, 'K', maxDecimals)
    } else if (value < 1000000000) {
        return suffixFormatted(value, 1000000, 'M', maxDecimals)
    }
    return suffixFormatted(value, 1000000000, 'B', maxDecimals)
}

export function sortedKeys(object: Record<string, any>): Record<string, any> {
    const newObject: Record<string, any> = {}
    for (const key of Object.keys(object).sort()) {
        newObject[key] = object[key]
    }
    return newObject
}

<<<<<<< HEAD
export const alphabet = 'ABCDEFGHIJKLMNOPQRSTUVWXYZ'.split('')
=======
export function endWithPunctation(text?: string | null): string {
    let trimmedText = text?.trim()
    if (!trimmedText) {
        return ''
    }
    if (!/[.!?]$/.test(trimmedText)) {
        trimmedText += '.'
    }
    return trimmedText
}

/**
 * Return the short timezone identifier for a specific timezone (e.g. BST, EST, PDT, UTC+2).
 * @param timeZone E.g. 'America/New_York'
 * @param atDate
 */
export function shortTimeZone(timeZone?: string, atDate: Date = new Date()): string {
    const localeTimeString = new Date(atDate).toLocaleTimeString('en-us', { timeZoneName: 'short', timeZone })
    return localeTimeString.split(' ')[2]
}

export function humanTzOffset(timezone?: string): string {
    const offset = dayjs().tz(timezone).utcOffset() / 60
    if (!offset) {
        return 'no offset'
    }
    const absoluteOffset = Math.abs(offset)
    const hourForm = absoluteOffset === 1 ? 'hour' : 'hours'
    const direction = offset > 0 ? 'ahead' : 'behind'
    return `${absoluteOffset} ${hourForm} ${direction}`
}
>>>>>>> 1fd86787
<|MERGE_RESOLUTION|>--- conflicted
+++ resolved
@@ -749,9 +749,8 @@
     return newObject
 }
 
-<<<<<<< HEAD
 export const alphabet = 'ABCDEFGHIJKLMNOPQRSTUVWXYZ'.split('')
-=======
+
 export function endWithPunctation(text?: string | null): string {
     let trimmedText = text?.trim()
     if (!trimmedText) {
@@ -782,5 +781,4 @@
     const hourForm = absoluteOffset === 1 ? 'hour' : 'hours'
     const direction = offset > 0 ? 'ahead' : 'behind'
     return `${absoluteOffset} ${hourForm} ${direction}`
-}
->>>>>>> 1fd86787
+}