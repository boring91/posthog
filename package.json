{
    "name": "posthog",
    "description": "",
    "version": "0.0.0",
    "repository": {
        "type": "git",
        "url": "https://github.com/posthog/posthog.git"
    },
    "author": "PostHog Inc.",
    "bugs": {
        "url": "https://github.com/posthog/posthog/issues"
    },
    "homepage": "https://github.com/posthog/posthog#readme",
    "license": "MIT",
    "engines": {
        "node": ">=18 <19"
    },
    "packageManager": "pnpm@8.6.0",
    "scripts": {
        "copy-scripts": "mkdir -p frontend/dist/ && ./bin/copy-posthog-js",
        "test": "pnpm test:unit && pnpm test:visual-regression",
        "test:unit": "jest --testPathPattern=frontend/",
        "jest": "jest",
        "test:visual-regression": "docker compose -f docker-compose.playwright.yml run --rm -it --build playwright pnpm test:visual-regression:legacy:docker && pnpm test:visual-regression:stories:docker",
        "test:visual-regression:legacy": "docker compose -f docker-compose.playwright.yml run --rm -it --build playwright pnpm test:visual-regression:legacy:docker",
        "test:visual-regression:legacy:docker": "STORYBOOK_URL=http://host.docker.internal:6006 playwright test -u",
        "test:visual-regression:legacy:ci:update": "playwright test -u",
        "test:visual-regression:legacy:ci:verify": "playwright test",
        "test:visual-regression:stories": "rm -rf frontend/__snapshots__/__failures__/ && docker compose -f docker-compose.playwright.yml run --rm -it --build playwright pnpm test:visual-regression:stories:docker",
        "test:visual-regression:stories:docker": "NODE_OPTIONS=--max-old-space-size=6144 test-storybook -u --no-index-json --browsers chromium webkit --url http://host.docker.internal:6006",
        "test:visual-regression:stories:ci:update": "test-storybook -u --no-index-json --maxWorkers=2",
        "test:visual-regression:stories:ci:verify": "test-storybook --ci --no-index-json --maxWorkers=2",
        "start": "concurrently -n ESBUILD,TYPEGEN -c yellow,green \"pnpm start-http\" \"pnpm run typegen:watch\"",
        "start-http": "pnpm clean && pnpm copy-scripts && node frontend/build.mjs --dev",
        "start-docker": "pnpm start-http --host 0.0.0.0",
        "clean": "rm -rf frontend/dist && mkdir frontend/dist",
        "build": "pnpm copy-scripts && pnpm build:esbuild",
        "build:esbuild": "node frontend/build.mjs",
        "schema:build": "pnpm run schema:build:json && pnpm run schema:build:python",
        "schema:build:json": "ts-json-schema-generator -f tsconfig.json --path 'frontend/src/queries/schema.ts' --no-type-check > frontend/src/queries/schema.json && prettier --write frontend/src/queries/schema.json",
        "schema:build:python": "datamodel-codegen --class-name='SchemaRoot' --collapse-root-models --disable-timestamp --use-one-literal-as-default --use-default-kwarg --use-subclass-enum --input frontend/src/queries/schema.json --input-file-type jsonschema --output posthog/schema.py --output-model-type pydantic_v2.BaseModel && ruff format posthog/schema.py",
        "grammar:build": "npm run grammar:build:python && npm run grammar:build:cpp",
        "grammar:build:python": "cd posthog/hogql/grammar && antlr -Dlanguage=Python3 HogQLLexer.g4 && antlr -visitor -no-listener -Dlanguage=Python3 HogQLParser.g4",
        "grammar:build:cpp": "cd posthog/hogql/grammar && antlr -o ../../../hogql_parser -Dlanguage=Cpp HogQLLexer.g4 && antlr -o ../../../hogql_parser -visitor -no-listener -Dlanguage=Cpp HogQLParser.g4",
        "packages:build": "pnpm packages:build:apps-common && pnpm packages:build:lemon-ui",
        "packages:build:apps-common": "cd frontend/@posthog/apps-common && pnpm i && pnpm build",
        "packages:build:lemon-ui": "cd frontend/@posthog/lemon-ui && pnpm i && pnpm build",
        "editor:update-tsd": "pnpm packages:build && node frontend/editor-update-tsd.mjs",
        "prettier": "prettier --write \"./**/*.{js,mjs,ts,tsx,json,yaml,yml,css,scss}\"",
        "prettier:check": "prettier --check \"frontend/**/*.{js,mjs,ts,tsx,json,yaml,yml,css,scss}\"",
        "typescript:check": "tsc --noEmit && echo \"No errors reported by tsc.\"",
        "eslint": "eslint frontend/src",
        "typegen:write": "kea-typegen write --delete --show-ts-errors",
        "typegen:check": "kea-typegen check",
        "typegen:watch": "kea-typegen watch --delete --show-ts-errors",
        "typegen:clean": "find frontend/src -type f -name '*Type.ts' -delete",
        "format:python": "ruff --exclude posthog/hogql/grammar .",
        "format:js": "pnpm prettier && pnpm eslint --fix",
        "format": "pnpm format:python && pnpm format:js",
        "storybook": "storybook dev -p 6006",
        "build-storybook": "storybook build",
        "dev:migrate:postgres": "export DEBUG=1 && source env/bin/activate && python manage.py migrate",
        "dev:migrate:clickhouse": "export DEBUG=1 && source env/bin/activate && python manage.py migrate_clickhouse",
        "prepare": "husky install"
    },
    "dependencies": {
        "@ant-design/icons": "^4.7.0",
        "@dnd-kit/core": "^6.0.8",
        "@dnd-kit/modifiers": "^6.0.1",
        "@dnd-kit/sortable": "^7.0.2",
        "@dnd-kit/utilities": "^3.2.1",
        "@floating-ui/react": "^0.16.0",
        "@lottiefiles/react-lottie-player": "^3.4.7",
        "@medv/finder": "^2.1.0",
        "@microlink/react-json-view": "^1.21.3",
        "@monaco-editor/react": "4.4.6",
        "@posthog/icons": "0.2.0",
        "@posthog/plugin-scaffold": "^1.4.4",
        "@react-hook/size": "^2.1.2",
        "@rrweb/types": "^2.0.0-alpha.11",
        "@sentry/react": "7.22.0",
        "@testing-library/dom": ">=7.21.4",
        "@tiptap/core": "^2.1.0-rc.12",
        "@tiptap/extension-document": "^2.1.0-rc.12",
        "@tiptap/extension-floating-menu": "^2.1.0-rc.12",
        "@tiptap/extension-placeholder": "^2.1.0-rc.12",
        "@tiptap/extension-task-item": "^2.1.11",
        "@tiptap/extension-task-list": "^2.1.11",
        "@tiptap/pm": "^2.1.0-rc.12",
        "@tiptap/react": "^2.1.0-rc.12",
        "@tiptap/starter-kit": "^2.1.0-rc.12",
        "@tiptap/suggestion": "^2.1.0-rc.12",
        "@types/md5": "^2.3.0",
        "@types/react-transition-group": "^4.4.5",
        "@types/react-virtualized": "^9.21.23",
        "antd": "^4.17.1",
        "antd-dayjs-webpack-plugin": "^1.0.6",
        "babel-preset-nano-react-app": "^0.1.0",
        "chart.js": "^3.9.1",
        "chartjs-adapter-dayjs-3": "^1.2.3",
        "chartjs-plugin-crosshair": "^1.2.0",
        "chartjs-plugin-datalabels": "^2.2.0",
        "chartjs-plugin-stacked100": "^1.4.0",
        "chokidar": "^3.5.3",
        "clsx": "^1.1.1",
        "core-js": "^3.32.0",
        "cors": "^2.8.5",
        "d3": "^7.8.2",
        "d3-sankey": "^0.12.3",
        "dayjs": "^1.10.7",
        "dompurify": "^3.0.6",
        "esbuild": "^0.14.54",
        "esbuild-plugin-less": "^1.1.7",
        "esbuild-sass-plugin": "^1.8.2",
        "expr-eval": "^2.0.2",
        "express": "^4.17.1",
        "fast-deep-equal": "^3.1.3",
        "fflate": "^0.7.4",
        "fs-extra": "^10.0.0",
        "fuse.js": "^6.6.2",
        "husky": "^7.0.4",
        "image-blob-reduce": "^4.1.0",
        "kea": "^3.1.5",
        "kea-forms": "^3.0.3",
        "kea-loaders": "^3.0.0",
        "kea-localstorage": "^3.1.0",
        "kea-router": "^3.1.3",
        "kea-subscriptions": "^3.0.0",
        "kea-test-utils": "^0.2.4",
        "kea-waitfor": "^0.2.1",
        "kea-window-values": "^3.0.0",
        "maplibre-gl": "^3.5.1",
        "md5": "^2.3.0",
        "monaco-editor": "^0.39.0",
        "papaparse": "^5.4.1",
        "pmtiles": "^2.11.0",
<<<<<<< HEAD
        "posthog-js": "1.89.1",
=======
        "posthog-js": "1.90.2",
>>>>>>> f10da8b2
        "posthog-js-lite": "2.0.0-alpha5",
        "prettier": "^2.8.8",
        "prop-types": "^15.7.2",
        "protomaps-themes-base": "2.0.0-alpha.1",
        "query-selector-shadow-dom": "^1.0.0",
        "rc-field-form": "~1.21.0",
        "rc-picker": "~2.5.17",
        "rc-select": "~13.1.0-alpha.0",
        "rc-table": "~7.19.0",
        "rc-trigger": "^5.2.5",
        "react": "^18.2.0",
        "react-dom": "^18.2.0",
        "react-draggable": "^4.2.0",
        "react-grid-layout": "^1.3.0",
        "react-intersection-observer": "^9.4.3",
        "react-markdown": "^5.0.3",
        "react-modal": "^3.15.1",
        "react-resizable": "^3.0.5",
        "react-shadow": "^20.3.0",
        "react-syntax-highlighter": "^15.5.0",
        "react-textarea-autosize": "^8.3.3",
        "react-toastify": "^8.2.0",
        "react-transition-group": "^4.4.5",
        "react-virtualized": "^9.22.5",
        "require-from-string": "^2.0.2",
        "resize-observer-polyfill": "^1.5.1",
        "rrweb": "^2.0.0-alpha.11",
        "sass": "^1.26.2",
        "use-debounce": "^9.0.3",
        "use-resize-observer": "^8.0.0",
        "wildcard-match": "^5.1.2",
        "zxcvbn": "^4.4.2"
    },
    "devDependencies": {
        "@babel/core": "^7.22.10",
        "@babel/plugin-proposal-class-properties": "^7.18.6",
        "@babel/plugin-proposal-nullish-coalescing-operator": "^7.18.6",
        "@babel/plugin-proposal-private-property-in-object": "^7.21.11",
        "@babel/plugin-transform-react-jsx": "^7.22.5",
        "@babel/plugin-transform-runtime": "^7.22.10",
        "@babel/preset-env": "^7.22.10",
        "@babel/preset-react": "^7.22.5",
        "@babel/preset-typescript": "^7.22.5",
        "@babel/runtime": "^7.22.10",
        "@cypress/webpack-preprocessor": "^5.17.1",
        "@playwright/test": "1.29.2",
        "@sentry/types": "7.22.0",
        "@storybook/addon-a11y": "^7.5.1",
        "@storybook/addon-actions": "^7.5.1",
        "@storybook/addon-essentials": "^7.5.1",
        "@storybook/addon-links": "^7.5.1",
        "@storybook/addon-storysource": "^7.5.1",
        "@storybook/addons": "^7.5.1",
        "@storybook/api": "^7.5.1",
        "@storybook/blocks": "^7.5.1",
        "@storybook/components": "^7.5.1",
        "@storybook/core-events": "^7.5.1",
        "@storybook/csf": "^0.1.1",
        "@storybook/react": "^7.5.1",
        "@storybook/react-webpack5": "^7.5.1",
        "@storybook/test-runner": "^0.13.0",
        "@storybook/theming": "^7.5.1",
        "@storybook/types": "^7.5.1",
        "@sucrase/jest-plugin": "^3.0.0",
        "@testing-library/dom": ">=7.21.4",
        "@testing-library/jest-dom": "^5.16.2",
        "@testing-library/react": "^13.4.0",
        "@testing-library/react-hooks": "^8.0.1",
        "@testing-library/user-event": "^13.5.0",
        "@types/chartjs-plugin-crosshair": "^1.1.1",
        "@types/clone": "^2.1.1",
        "@types/d3": "^7.4.0",
        "@types/d3-sankey": "^0.12.1",
        "@types/dompurify": "^3.0.3",
        "@types/image-blob-reduce": "^4.1.1",
        "@types/jest": "^29.2.3",
        "@types/jest-image-snapshot": "^6.1.0",
        "@types/md5": "^2.3.0",
        "@types/node": "^18.11.9",
        "@types/papaparse": "^5.3.8",
        "@types/pixelmatch": "^5.2.4",
        "@types/pngjs": "^6.0.1",
        "@types/query-selector-shadow-dom": "^1.0.0",
        "@types/react": "^17.0.39",
        "@types/react-dom": "^18.2.8",
        "@types/react-grid-layout": "^1.1.2",
        "@types/react-modal": "^3.13.1",
        "@types/react-resizable": "^3.0.4",
        "@types/react-syntax-highlighter": "^15.5.7",
        "@types/react-virtualized": "^9.21.23",
        "@types/testing-library__jest-dom": "^5.14.5",
        "@types/zxcvbn": "^4.4.0",
        "@typescript-eslint/eslint-plugin": "^6.9.0",
        "@typescript-eslint/parser": "^6.9.0",
        "autoprefixer": "^10.4.7",
        "axe-core": "^4.4.3",
        "babel-loader": "^8.0.6",
        "babel-plugin-import": "^1.13.0",
        "concurrently": "^5.3.0",
        "css-loader": "^3.4.2",
        "cssnano": "^4.1.10",
        "cypress": "^13.3.0",
        "cypress-axe": "^1.5.0",
        "cypress-terminal-report": "^5.3.7",
        "eslint": "^8.52.0",
        "eslint-config-prettier": "^9.0.0",
        "eslint-plugin-compat": "^4.2.0",
        "eslint-plugin-cypress": "^2.15.1",
        "eslint-plugin-eslint-comments": "^3.2.0",
        "eslint-plugin-jest": "^27.4.3",
        "eslint-plugin-no-only-tests": "^3.1.0",
        "eslint-plugin-posthog": "link:./eslint-rules",
        "eslint-plugin-prettier": "^5.0.1",
        "eslint-plugin-react": "^7.33.2",
        "eslint-plugin-storybook": "^0.6.15",
        "file-loader": "^6.1.0",
        "givens": "^1.3.6",
        "history": "^5.0.1",
        "html-webpack-harddisk-plugin": "^2.0.0",
        "html-webpack-plugin": "^5.5.3",
        "jest": "^29.3.1",
        "jest-canvas-mock": "^2.4.0",
        "jest-environment-jsdom": "^29.3.1",
        "jest-image-snapshot": "^6.1.0",
        "kea-typegen": "^3.3.0",
        "less": "^3.12.2",
        "less-loader": "^7.0.2",
        "lint-staged": "~10.2.13",
        "mockdate": "^3.0.5",
        "monaco-editor-webpack-plugin": "^7.0.1",
        "msw": "^0.49.0",
        "path-browserify": "^1.0.1",
        "pixelmatch": "^5.3.0",
        "playwright-core": "1.29.2",
        "pngjs": "^6.0.0",
        "postcss": "^8.4.31",
        "postcss-loader": "^4.3.0",
        "process": "^0.11.10",
        "raw-loader": "^4.0.2",
        "sass-loader": "^10.0.1",
        "storybook": "^7.5.1",
        "storybook-addon-pseudo-states": "2.1.2",
        "style-loader": "^2.0.0",
        "sucrase": "^3.29.0",
        "timekeeper": "^2.2.0",
        "ts-json-schema-generator": "^1.2.0",
        "ts-node": "^10.9.1",
        "typescript": "~4.9.5",
        "webpack": "^5.88.2",
        "webpack-cli": "^5.1.4",
        "whatwg-fetch": "^3.6.2"
    },
    "optionalDependencies": {
        "fsevents": "^2.3.2"
    },
    "lint-staged": {
        "*.{json,yaml,yml,css,scss}": "prettier --write",
        "(!(plugin-server)/**).{js,jsx,mjs,ts,tsx}": [
            "eslint -c .eslintrc.js --fix",
            "prettier --write"
        ],
        "(plugin-server/**).{js,jsx,mjs,ts,tsx}": [
            "pnpm --dir plugin-server exec eslint --fix",
            "pnpm --dir plugin-server exec prettier --write"
        ],
        "!(posthog/hogql/grammar/*)*.{py,pyi}": [
            "ruff format",
            "ruff check"
        ]
    },
    "browserslist": {
        "development": [
            "last 2 chrome versions",
            "last 2 firefox versions",
            "last 2 edge versions"
        ],
        "production": [
            "defaults and not not op_mini all"
        ]
    },
    "browser": {
        "path": "path-browserify"
    }
}<|MERGE_RESOLUTION|>--- conflicted
+++ resolved
@@ -134,11 +134,7 @@
         "monaco-editor": "^0.39.0",
         "papaparse": "^5.4.1",
         "pmtiles": "^2.11.0",
-<<<<<<< HEAD
-        "posthog-js": "1.89.1",
-=======
         "posthog-js": "1.90.2",
->>>>>>> f10da8b2
         "posthog-js-lite": "2.0.0-alpha5",
         "prettier": "^2.8.8",
         "prop-types": "^15.7.2",
