--- conflicted
+++ resolved
@@ -1,14 +1,8 @@
 import { Query } from '~/queries/Query/Query'
 import { DataTableNode, InsightVizNode, NodeKind, QuerySchema } from '~/queries/schema'
 import { createPostHogWidgetNode } from 'scenes/notebooks/Nodes/NodeWrapper'
-<<<<<<< HEAD
 import { InsightShortId, NotebookNodeType } from '~/types'
-import { BindLogic, useMountedLogic, useValues } from 'kea'
-import { insightLogic } from 'scenes/insights/insightLogic'
-=======
-import { NotebookNodeType } from '~/types'
 import { useValues } from 'kea'
->>>>>>> 9e259654
 import { useJsonNodeState } from './utils'
 import { useMemo } from 'react'
 import { notebookNodeLogic } from './notebookNodeLogic'
