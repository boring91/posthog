--- conflicted
+++ resolved
@@ -239,13 +239,12 @@
                         message: 'use <JSONViewer> for dark mode support instead',
                     },
                     {
-<<<<<<< HEAD
                         element: 'Skeleton',
                         message: 'use <LemonSkeleton> instead',
-=======
+                    },
+                    {
                         element: 'Divider',
                         message: 'use <LemonDivider> instead',
->>>>>>> dff750e5
                     },
                 ],
             },
