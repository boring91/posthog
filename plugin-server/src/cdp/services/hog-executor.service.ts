import { calculateCost, convertHogToJS, exec, ExecOptions, ExecResult } from '@posthog/hogvm'
import crypto from 'crypto'
import { DateTime } from 'luxon'
import { Histogram } from 'prom-client'
import RE2 from 're2'

import { buildIntegerMatcher } from '../../config/config'
import { PluginsServerConfig, ValueMatcher } from '../../types'
import { parseJSON } from '../../utils/json-parse'
import { logger } from '../../utils/logger'
import { UUIDT } from '../../utils/utils'
import {
    CyclotronFetchFailureInfo,
    CyclotronJobInvocationHogFunction,
    CyclotronJobInvocationResult,
    HogFunctionFilterGlobals,
    HogFunctionInvocationGlobals,
    HogFunctionInvocationGlobalsWithInputs,
    HogFunctionQueueParametersFetchRequest,
    HogFunctionQueueParametersFetchResponse,
    HogFunctionType,
    LogEntry,
    MinimalAppMetric,
} from '../types'
import { convertToHogFunctionFilterGlobal } from '../utils'
import { filterFunctionInstrumented } from '../utils/hog-function-filtering'
import { createMailjetRequest } from '../utils/hog-mailjet-request'
import { createInvocation, createInvocationResult } from '../utils/invocation-utils'

export const MAX_ASYNC_STEPS = 5
export const MAX_HOG_LOGS = 25
export const MAX_LOG_LENGTH = 10000
export const DEFAULT_TIMEOUT_MS = 100

const hogExecutionDuration = new Histogram({
    name: 'cdp_hog_function_execution_duration_ms',
    help: 'Processing time and success status of internal functions',
    // We have a timeout so we don't need to worry about much more than that
    buckets: [0, 10, 20, 50, 100, 200],
})

const hogFunctionStateMemory = new Histogram({
    name: 'cdp_hog_function_execution_state_memory_kb',
    help: 'The amount of memory in kb used by a hog function',
    buckets: [0, 50, 100, 250, 500, 1000, 2000, 3000, 5000, Infinity],
})

export function execHog(bytecode: any, options?: ExecOptions): ExecResult {
    return exec(bytecode, {
        timeout: DEFAULT_TIMEOUT_MS,
        maxAsyncSteps: 0,
        ...options,
        external: {
            regex: { match: (regex, str) => new RE2(regex).test(str) },
            crypto,
            ...(options?.external ?? {}),
        },
    })
}

export const formatInput = (bytecode: any, globals: HogFunctionInvocationGlobalsWithInputs, key?: string): any => {
    // Similar to how we generate the bytecode by iterating over the values,
    // here we iterate over the object and replace the bytecode with the actual values
    // bytecode is indicated as an array beginning with ["_H"] (versions 1+) or ["_h"] (version 0)

    if (bytecode === null || bytecode === undefined) {
        return bytecode // Preserve null and undefined values
    }

    if (Array.isArray(bytecode) && (bytecode[0] === '_h' || bytecode[0] === '_H')) {
        const res = execHog(bytecode, { globals })
        if (res.error) {
            throw res.error
        }
        if (!res.finished) {
            // NOT ALLOWED
            throw new Error(`Could not execute bytecode for input field: ${key}`)
        }
        return convertHogToJS(res.result)
    }

    if (Array.isArray(bytecode)) {
        return bytecode.map((item) => formatInput(item, globals, key))
    } else if (typeof bytecode === 'object' && bytecode !== null) {
        return Object.fromEntries(
            Object.entries(bytecode).map(([key2, value]) => [
                key2,
                formatInput(value, globals, key ? `${key}.${key2}` : key2),
            ])
        )
    } else {
        return bytecode
    }
}

export const sanitizeLogMessage = (args: any[], sensitiveValues?: string[]): string => {
    let message = args.map((arg) => (typeof arg !== 'string' ? JSON.stringify(arg) : arg)).join(', ')

    // Find and replace any sensitive values
    sensitiveValues?.forEach((sensitiveValue) => {
        message = message.replaceAll(sensitiveValue, '***REDACTED***')
    })

    if (message.length > MAX_LOG_LENGTH) {
        message = message.slice(0, MAX_LOG_LENGTH) + '... (truncated)'
    }

    return message
}

export const buildGlobalsWithInputs = (
    globals: HogFunctionInvocationGlobals,
    inputs: HogFunctionType['inputs']
): HogFunctionInvocationGlobalsWithInputs => {
    const newGlobals: HogFunctionInvocationGlobalsWithInputs = {
        ...globals,
        inputs: {},
    }

    const orderedInputs = Object.entries(inputs ?? {}).sort(([_, input1], [__, input2]) => {
        return (input1?.order ?? -1) - (input2?.order ?? -1)
    })

    for (const [key, input] of orderedInputs) {
        if (!input) {
            continue
        }

        newGlobals.inputs[key] = input.value

        if (input?.bytecode) {
            // Use the bytecode to compile the field
            newGlobals.inputs[key] = formatInput(input.bytecode, newGlobals, key)
        }
    }

    return newGlobals
}

export class HogExecutorService {
    private telemetryMatcher: ValueMatcher<number>

    constructor(private config: PluginsServerConfig) {
        this.telemetryMatcher = buildIntegerMatcher(this.config.CDP_HOG_FILTERS_TELEMETRY_TEAMS, true)
    }

    buildHogFunctionInvocations(
        hogFunctions: HogFunctionType[],
        triggerGlobals: HogFunctionInvocationGlobals
    ): {
        invocations: CyclotronJobInvocationHogFunction[]
        metrics: MinimalAppMetric[]
        logs: LogEntry[]
    } {
        const metrics: MinimalAppMetric[] = []
        const logs: LogEntry[] = []
        const invocations: CyclotronJobInvocationHogFunction[] = []

        // TRICKY: The frontend generates filters matching the Clickhouse event type so we are converting back
        const filterGlobals: HogFunctionFilterGlobals = convertToHogFunctionFilterGlobal(triggerGlobals)

        const _filterHogFunction = (
            hogFunction: HogFunctionType,
            filters: HogFunctionType['filters'],
            filterGlobals: HogFunctionFilterGlobals
        ) => {
            const filterResults = filterFunctionInstrumented({
                fn: hogFunction,
                filters,
                filterGlobals,
                eventUuid: triggerGlobals.event.uuid,
                enabledTelemetry: this.telemetryMatcher(hogFunction.team_id),
            })

            // Add any generated metrics and logs to our collections
            metrics.push(...filterResults.metrics)
            logs.push(...filterResults.logs)

            return filterResults.match
        }

        const _buildInvocation = (
            hogFunction: HogFunctionType,
            inputs: HogFunctionType['inputs']
        ): CyclotronJobInvocationHogFunction | null => {
            try {
                const globalsWithSource = {
                    ...triggerGlobals,
                    source: {
                        name: hogFunction.name ?? `Hog function: ${hogFunction.id}`,
                        url: `${triggerGlobals.project.url}/pipeline/destinations/hog-${hogFunction.id}/configuration/`,
                    },
                }

                const globalsWithInputs = buildGlobalsWithInputs(globalsWithSource, inputs)

                return createInvocation(globalsWithInputs, hogFunction)
            } catch (error) {
                logs.push({
                    team_id: hogFunction.team_id,
                    log_source: 'hog_function',
                    log_source_id: hogFunction.id,
                    instance_id: new UUIDT().toString(), // random UUID, like it would be for an invocation
                    timestamp: DateTime.now(),
                    level: 'error',
                    message: `Error building inputs for event ${triggerGlobals.event.uuid}: ${error.message}`,
                })

                metrics.push({
                    team_id: hogFunction.team_id,
                    app_source_id: hogFunction.id,
                    metric_kind: 'failure',
                    metric_name: 'inputs_failed',
                    count: 1,
                })

                return null
            }
        }

        hogFunctions.forEach((hogFunction) => {
            // Check for non-mapping functions first
            if (!hogFunction.mappings) {
                if (!_filterHogFunction(hogFunction, hogFunction.filters, filterGlobals)) {
                    return
                }
                const invocation = _buildInvocation(hogFunction, {
                    ...(hogFunction.inputs ?? {}),
                    ...(hogFunction.encrypted_inputs ?? {}),
                })
                if (!invocation) {
                    return
                }

                invocations.push(invocation)
                return
            }

            hogFunction.mappings.forEach((mapping) => {
                // For mappings we want to match against both the mapping filters and the global filters
                if (
                    !_filterHogFunction(hogFunction, hogFunction.filters, filterGlobals) ||
                    !_filterHogFunction(hogFunction, mapping.filters, filterGlobals)
                ) {
                    return
                }

                const invocation = _buildInvocation(hogFunction, {
                    ...(hogFunction.inputs ?? {}),
                    ...(hogFunction.encrypted_inputs ?? {}),
                    ...(mapping.inputs ?? {}),
                })
                if (!invocation) {
                    return
                }

                invocations.push(invocation)
            })
        })

        return {
            invocations,
            metrics,
            logs,
        }
    }

    execute(
        invocation: CyclotronJobInvocationHogFunction,
        options: { functions?: Record<string, (args: unknown[]) => unknown> } = {}
    ): CyclotronJobInvocationResult<CyclotronJobInvocationHogFunction> {
        const loggingContext = {
            invocationId: invocation.id,
            hogFunctionId: invocation.hogFunction.id,
            hogFunctionName: invocation.hogFunction.name,
            hogFunctionUrl: invocation.state.globals.source?.url,
        }

        logger.debug('🦔', `[HogExecutor] Executing function`, loggingContext)

        const result = createInvocationResult<CyclotronJobInvocationHogFunction>(invocation, {
            queue: 'hog',
        })

        result.logs.push({
            level: 'debug',
            timestamp: DateTime.now(),
            message: invocation.state.vmState ? 'Resuming function' : `Executing function`,
        })

        try {
            // If the queueParameter is set then we have an expected format that we want to parse and add to the stack
            if (invocation.queueParameters) {
                // NOTE: This is all based around the only response type being fetch currently
                const {
                    logs = [],
                    response = null,
                    trace = [],
                    error,
                    timings = [],
                } = invocation.queueParameters as HogFunctionQueueParametersFetchResponse

                let body = invocation.queueParameters.body

                // If we got a response from fetch, we know the response code was in the <300 range,
                // but if we didn't (indicating a bug in the fetch worker), we use a default of 503
                let status = response?.status ?? 503

                // If we got a trace, then the last "result" is the final attempt, and we should try to grab a status from it
                // or any preceding attempts, and produce a log message for each of them
                if (trace.length > 0) {
                    logs.push({
                        level: 'error',
                        timestamp: DateTime.now(),
                        message: `Fetch failed after ${trace.length} attempts`,
                    })
                    for (const attempt of trace) {
                        logs.push({
                            level: 'warn',
                            timestamp: DateTime.now(),
                            message: fetchFailureToLogMessage(attempt),
                        })
                        if (attempt.status) {
                            status = attempt.status
                        }
                    }
                }

                if (!invocation.state.vmState) {
                    throw new Error("VM state wasn't provided for queue parameters")
                }

                if (error) {
                    throw new Error(error)
                }

                if (typeof body === 'string') {
                    try {
                        body = parseJSON(body)
                    } catch (e) {
                        // pass - if it isn't json we just pass it on
                    }
                }

                // Finally we create the response object as the VM expects
                result.invocation.state.vmState!.stack.push({
                    status,
                    body: body,
                })
                result.invocation.state.timings = result.invocation.state.timings.concat(timings)
                result.logs = [...logs, ...result.logs]
            }

            const start = performance.now()
            let globals: HogFunctionInvocationGlobalsWithInputs
            let execRes: ExecResult | undefined = undefined

            try {
                // NOTE: As of the mappings work, we added input generation to the caller, reducing the amount of data passed into the function
                // This is just a fallback to support the old format - once fully migrated we can remove the building and just use the globals
                if (invocation.state.globals.inputs) {
                    globals = invocation.state.globals
                } else {
                    const inputs: HogFunctionType['inputs'] = {
                        ...(invocation.hogFunction.inputs ?? {}),
                        ...(invocation.hogFunction.encrypted_inputs ?? {}),
                    }
                    globals = buildGlobalsWithInputs(invocation.state.globals, inputs)
                }
            } catch (e) {
                result.logs.push({
                    level: 'error',
                    timestamp: DateTime.now(),
                    message: `Error building inputs: ${e}`,
                })

                throw e
            }

            const sensitiveValues = this.getSensitiveValues(invocation.hogFunction, globals.inputs)
            const invocationInput = invocation.state.vmState ?? invocation.hogFunction.bytecode

            const eventId = invocation?.state.globals?.event?.uuid || 'Unknown event'

            try {
                let hogLogs = 0

                execRes = execHog(invocationInput, {
                    globals,
                    maxAsyncSteps: MAX_ASYNC_STEPS, // NOTE: This will likely be configurable in the future
                    asyncFunctions: {
                        // We need to pass these in but they don't actually do anything as it is a sync exec
                        fetch: async () => Promise.resolve(),
                        sendEmail: async () => Promise.resolve(),
                    },
                    functions: {
                        print: (...args) => {
                            hogLogs++
                            if (hogLogs === MAX_HOG_LOGS) {
                                result.logs.push({
                                    level: 'warn',
                                    timestamp: DateTime.now(),
                                    message: `Function exceeded maximum log entries. No more logs will be collected. Event: ${eventId}`,
                                })
                            }

                            if (hogLogs >= MAX_HOG_LOGS) {
                                return
                            }

                            result.logs.push({
                                level: 'info',
                                timestamp: DateTime.now(),
                                message: sanitizeLogMessage(args, sensitiveValues),
                            })
                        },
                        postHogCapture: (event) => {
                            const distinctId = event.distinct_id || globals.event?.distinct_id
                            const eventName = event.event
                            const eventProperties = event.properties || {}

                            if (typeof event.event !== 'string') {
                                throw new Error("[HogFunction] - postHogCapture call missing 'event' property")
                            }

                            if (!distinctId) {
                                throw new Error("[HogFunction] - postHogCapture call missing 'distinct_id' property")
                            }

                            if (result.capturedPostHogEvents.length > 0) {
                                throw new Error(
                                    'postHogCapture was called more than once. Only one call is allowed per function'
                                )
                            }

                            if (globals.event) {
                                // Protection to stop a recursive loop
                                const givenCount = globals.event.properties?.$hog_function_execution_count
                                const executionCount = typeof givenCount === 'number' ? givenCount : 0

                                if (executionCount > 0) {
                                    result.logs.push({
                                        level: 'warn',
                                        timestamp: DateTime.now(),
                                        message: `postHogCapture was called from an event that already executed this function. To prevent infinite loops, the event was not captured.`,
                                    })
                                    return
                                }

                                // Increment the execution count so that we can check it in the future
                                eventProperties.$hog_function_execution_count = executionCount + 1
                            }

                            result.capturedPostHogEvents.push({
                                team_id: invocation.teamId,
                                timestamp: DateTime.utc().toISO(),
<<<<<<< HEAD
                                distinct_id: distinctId,
                                event: eventName,
=======
                                distinct_id: event.distinct_id || invocation.state.globals.event.distinct_id,
                                event: event.event,
>>>>>>> b0ba6e98
                                properties: {
                                    ...eventProperties,
                                },
                            })
                        },
                        ...(options.functions ?? {}),
                    },
                })
                if (execRes.error) {
                    throw execRes.error
                }

                // Store the result if execution finished
                if (execRes.finished && execRes.result !== undefined) {
                    result.execResult = convertHogToJS(execRes.result)
                }
            } catch (e) {
                result.logs.push({
                    level: 'error',
                    timestamp: DateTime.now(),
                    message: `Error executing function on event ${eventId}: ${e}`,
                })
                throw e
            }

            const duration = performance.now() - start
            hogExecutionDuration.observe(duration)

            result.finished = execRes.finished
            result.invocation.state.vmState = execRes.state
            result.invocation.state.timings.push({
                kind: 'hog',
                duration_ms: duration,
            })

            if (!execRes.finished) {
                const args = (execRes.asyncFunctionArgs ?? []).map((arg) => convertHogToJS(arg))
                if (!execRes.state) {
                    // NOTE: This shouldn't be possible so is more of a type sanity check
                    throw new Error('State should be provided for async function')
                }
                result.logs.push({
                    level: 'debug',
                    timestamp: DateTime.now(),
                    message: `Suspending function due to async function call '${execRes.asyncFunctionName}'. Payload: ${
                        calculateCost(execRes.state) + calculateCost(args)
                    } bytes. Event: ${eventId}`,
                })

                if (execRes.asyncFunctionName) {
                    switch (execRes.asyncFunctionName) {
                        case 'fetch': {
                            // Sanitize the args
                            const [url, fetchOptions] = args as [string | undefined, Record<string, any> | undefined]

                            if (typeof url !== 'string') {
                                throw new Error('fetch: Invalid URL')
                            }

                            const method = fetchOptions?.method || 'POST'
                            const headers = fetchOptions?.headers || {
                                'Content-Type': 'application/json',
                            }
                            // Modify the body to ensure it is a string (we allow Hog to send an object to keep things simple)
                            const body: string | undefined = fetchOptions?.body
                                ? typeof fetchOptions.body === 'string'
                                    ? fetchOptions.body
                                    : JSON.stringify(fetchOptions.body)
                                : fetchOptions?.body

                            const fetchQueueParameters = this.enrichFetchRequest({
                                url,
                                method,
                                body,
                                headers,
                                return_queue: 'hog',
                            })

                            result.invocation.queue = 'fetch'
                            result.invocation.queueParameters = fetchQueueParameters
                            break
                        }
                        case 'sendEmail': {
                            // Sanitize the args
                            const [inputs] = args

                            if (!inputs) {
                                throw new Error('sendEmail: Invalid inputs')
                            }

                            const { auth, email } = inputs

                            if (!auth) {
                                throw new Error('sendEmail: Must provide a mail integration')
                            }

                            const fetchQueueParameters = this.enrichFetchRequest({
                                // TODO: Add support for other providers
                                ...createMailjetRequest(email, auth),
                                return_queue: 'hog',
                            })

                            result.invocation.queue = 'fetch'
                            result.invocation.queueParameters = fetchQueueParameters
                            break
                        }
                        default:
                            throw new Error(`Unknown async function '${execRes.asyncFunctionName}'`)
                    }
                } else {
                    result.logs.push({
                        level: 'warn',
                        timestamp: DateTime.now(),
                        message: `Function was not finished but also had no async function to execute.`,
                    })
                }
            } else {
                const totalDuration = result.invocation.state.timings.reduce(
                    (acc, timing) => acc + timing.duration_ms,
                    0
                )
                const messages = [`Function completed in ${totalDuration}ms.`]
                if (execRes.state) {
                    messages.push(`Sync: ${execRes.state.syncDuration}ms.`)
                    messages.push(`Mem: ${execRes.state.maxMemUsed} bytes.`)
                    messages.push(`Ops: ${execRes.state.ops}.`)
                    messages.push(`Event: '${globals.event.url}'`)

                    hogFunctionStateMemory.observe(execRes.state.maxMemUsed / 1024)

                    if (execRes.state.maxMemUsed > 1024 * 1024) {
                        // If the memory used is more than a MB then we should log it
                        logger.warn('🦔', `[HogExecutor] Function used more than 1MB of memory`, {
                            hogFunctionId: invocation.hogFunction.id,
                            hogFunctionName: invocation.hogFunction.name,
                            teamId: invocation.teamId,
                            eventId: invocation.state.globals.event.url,
                            memoryUsedKb: execRes.state.maxMemUsed / 1024,
                        })
                    }
                }
                result.logs.push({
                    level: 'debug',
                    timestamp: DateTime.now(),
                    message: messages.join(' '),
                })
            }
        } catch (err) {
            result.error = err.message
            result.finished = true // Explicitly set to true to prevent infinite loops
            logger.error(
                '🦔',
                `[HogExecutor] Error executing function ${invocation.hogFunction.id} - ${invocation.hogFunction.name}. Event: '${invocation.state.globals.event?.url}'`,
                err
            )
        }

        return result
    }

    getSensitiveValues(hogFunction: HogFunctionType, inputs: Record<string, any>): string[] {
        const values: string[] = []

        hogFunction.inputs_schema?.forEach((schema) => {
            if (schema.secret || schema.type === 'integration') {
                const value = inputs[schema.key]
                if (typeof value === 'string') {
                    values.push(value)
                } else if (
                    (schema.type === 'dictionary' || schema.type === 'integration') &&
                    typeof value === 'object'
                ) {
                    // Assume the values are the sensitive parts
                    Object.values(value).forEach((val: any) => {
                        if (typeof val === 'string') {
                            values.push(val)
                        }
                    })
                }
            }
        })

        // We don't want to add "REDACTED" for empty strings
        return values.filter((v) => v.trim())
    }

    public enrichFetchRequest(request: HogFunctionQueueParametersFetchRequest): HogFunctionQueueParametersFetchRequest {
        // TRICKY: Some 3rd parties require developer tokens to be passed in the headers
        // We don't want to expose these to the user so we add them here out of the custom code loop

        request.headers = request.headers ?? {}

        if (request.url.startsWith('https://googleads.googleapis.com/') && !request.headers['developer-token']) {
            request.headers['developer-token'] = this.config.CDP_GOOGLE_ADWORDS_DEVELOPER_TOKEN
        }

        return request
    }

    public redactFetchRequest(request: HogFunctionQueueParametersFetchRequest): HogFunctionQueueParametersFetchRequest {
        if (request.headers && request.headers['developer-token'] === this.config.CDP_GOOGLE_ADWORDS_DEVELOPER_TOKEN) {
            delete request.headers['developer-token']
        }

        return request
    }
}

function fetchFailureToLogMessage(failure: CyclotronFetchFailureInfo): string {
    return `Fetch failure of kind ${failure.kind} with status ${failure.status ?? '(none)'} and message ${
        failure.message
    }`
}<|MERGE_RESOLUTION|>--- conflicted
+++ resolved
@@ -454,13 +454,8 @@
                             result.capturedPostHogEvents.push({
                                 team_id: invocation.teamId,
                                 timestamp: DateTime.utc().toISO(),
-<<<<<<< HEAD
                                 distinct_id: distinctId,
                                 event: eventName,
-=======
-                                distinct_id: event.distinct_id || invocation.state.globals.event.distinct_id,
-                                event: event.event,
->>>>>>> b0ba6e98
                                 properties: {
                                     ...eventProperties,
                                 },
