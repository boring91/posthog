lockfileVersion: '6.1'

settings:
  autoInstallPeers: true
  excludeLinksFromLockfile: false

devDependencies:
  '@types/node':
    specifier: ^18.11.9
<<<<<<< HEAD
    version: 18.19.74
=======
    version: 18.11.9
>>>>>>> 97e0ad7e
  typescript:
    specifier: ^4.7.4
    version: 4.7.4
  undici-types:
    specifier: ^7.3.0
    version: 7.3.0

packages:

<<<<<<< HEAD
  /@types/node@18.19.74:
    resolution: {integrity: sha512-HMwEkkifei3L605gFdV+/UwtpxP6JSzM+xFk2Ia6DNFSwSVBRh9qp5Tgf4lNFOMfPVuU0WnkcWpXZpgn5ufO4A==}
    dependencies:
      undici-types: 5.26.5
=======
  /@types/node@18.11.9:
    resolution: {integrity: sha512-CRpX21/kGdzjOpFsZSkcrXMGIBWMGNIHXXBVFSH+ggkftxg+XYP20TESbh+zFvFj3EQOl5byk0HTRn1IL6hbqg==}
>>>>>>> 97e0ad7e
    dev: true

  /typescript@4.7.4:
    resolution: {integrity: sha512-C0WQT0gezHuw6AdY1M2jxUO83Rjf0HP7Sk1DtXj6j1EwkQNZrHAg2XPWlq62oqEhYvONq5pkC2Y9oPljWToLmQ==}
    engines: {node: '>=4.2.0'}
    hasBin: true
    dev: true

<<<<<<< HEAD
  /undici-types@5.26.5:
    resolution: {integrity: sha512-JlCMO+ehdEIKqlFxk6IfVoAUVmgz7cU7zD/h9XZ0qzeosSHmUJVOzSQvvYSYWXkFXC+IfLKSIffhv0sVZup6pA==}
=======
  /undici-types@7.3.0:
    resolution: {integrity: sha512-z2pHpkN2BEJl3QlQo0GtfGCyuhuBbWX60vzGwyn7ex/seM2UkvyGEfEV0Qb9pXc5StNfcJpsstgaf2YTEJa63Q==}
>>>>>>> 97e0ad7e
    dev: true<|MERGE_RESOLUTION|>--- conflicted
+++ resolved
@@ -1,4 +1,4 @@
-lockfileVersion: '6.1'
+lockfileVersion: '6.0'
 
 settings:
   autoInstallPeers: true
@@ -7,42 +7,32 @@
 devDependencies:
   '@types/node':
     specifier: ^18.11.9
-<<<<<<< HEAD
     version: 18.19.74
-=======
-    version: 18.11.9
->>>>>>> 97e0ad7e
   typescript:
     specifier: ^4.7.4
-    version: 4.7.4
+    version: 4.9.5
   undici-types:
     specifier: ^7.3.0
     version: 7.3.0
 
 packages:
 
-<<<<<<< HEAD
   /@types/node@18.19.74:
     resolution: {integrity: sha512-HMwEkkifei3L605gFdV+/UwtpxP6JSzM+xFk2Ia6DNFSwSVBRh9qp5Tgf4lNFOMfPVuU0WnkcWpXZpgn5ufO4A==}
     dependencies:
       undici-types: 5.26.5
-=======
-  /@types/node@18.11.9:
-    resolution: {integrity: sha512-CRpX21/kGdzjOpFsZSkcrXMGIBWMGNIHXXBVFSH+ggkftxg+XYP20TESbh+zFvFj3EQOl5byk0HTRn1IL6hbqg==}
->>>>>>> 97e0ad7e
     dev: true
 
-  /typescript@4.7.4:
-    resolution: {integrity: sha512-C0WQT0gezHuw6AdY1M2jxUO83Rjf0HP7Sk1DtXj6j1EwkQNZrHAg2XPWlq62oqEhYvONq5pkC2Y9oPljWToLmQ==}
+  /typescript@4.9.5:
+    resolution: {integrity: sha512-1FXk9E2Hm+QzZQ7z+McJiHL4NW1F2EzMu9Nq9i3zAaGqibafqYwCVU6WyWAuyQRRzOlxou8xZSyXLEN8oKj24g==}
     engines: {node: '>=4.2.0'}
     hasBin: true
     dev: true
 
-<<<<<<< HEAD
   /undici-types@5.26.5:
     resolution: {integrity: sha512-JlCMO+ehdEIKqlFxk6IfVoAUVmgz7cU7zD/h9XZ0qzeosSHmUJVOzSQvvYSYWXkFXC+IfLKSIffhv0sVZup6pA==}
-=======
+    dev: true
+
   /undici-types@7.3.0:
     resolution: {integrity: sha512-z2pHpkN2BEJl3QlQo0GtfGCyuhuBbWX60vzGwyn7ex/seM2UkvyGEfEV0Qb9pXc5StNfcJpsstgaf2YTEJa63Q==}
->>>>>>> 97e0ad7e
     dev: true