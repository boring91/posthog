--- conflicted
+++ resolved
@@ -206,11 +206,8 @@
     SETTINGS_PERSONS_JOIN_MODE: 'settings-persons-join-mode', // owner: @robbie-c
     HOG: 'hog', // owner: @mariusandra
     PERSONLESS_EVENTS_NOT_SUPPORTED: 'personless-events-not-supported', // owner: @raquelmsmith
-<<<<<<< HEAD
     SESSION_REPLAY_UNIVERSAL_FILTERS: 'session-replay-universal-filters', // owner: #team-replay
-=======
     ALERTS: 'alerts', // owner: github.com/nikitaevg
->>>>>>> e12566c6
 } as const
 export type FeatureFlagKey = (typeof FEATURE_FLAGS)[keyof typeof FEATURE_FLAGS]
 
