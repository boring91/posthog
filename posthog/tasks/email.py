--- conflicted
+++ resolved
@@ -180,11 +180,7 @@
     if not memberships_to_email:
         return
 
-<<<<<<< HEAD
-    campaign_key: str = f"hog_function_disabled_{hog_function_id}_updated_at_{hog_function.updated_at}"
-=======
     campaign_key: str = f"hog_function_disabled_{hog_function_id}_updated_at_{hog_function.updated_at.timestamp()}"
->>>>>>> d7d28b87
     message = EmailMessage(
         campaign_key=campaign_key,
         subject=f"[Alert] Destination '{hog_function.name}' has been disabled in project '{team}' due to high error rate",
