--- conflicted
+++ resolved
@@ -57,11 +57,8 @@
 import { isInsightVizNode } from '~/queries/utils'
 import { overlayForNewInsightMenu } from 'scenes/saved-insights/newInsightsMenu'
 import { summarizeInsight } from 'scenes/insights/summarizeInsight'
-<<<<<<< HEAD
 import { DraggableToNotebook } from 'scenes/notebooks/AddToNotebook/DraggableToNotebook'
 import { router } from 'kea-router'
-=======
->>>>>>> fe909cf4
 
 interface NewInsightButtonProps {
     dataAttr: string
