import { LemonTag, Link, Tooltip } from '@posthog/lemon-ui'
import { BaseCurrency } from 'lib/components/BaseCurrency/BaseCurrency'
import { OrganizationMembershipLevel } from 'lib/constants'
import { dayjs } from 'lib/dayjs'
import { ErrorTrackingAlerting } from 'products/error_tracking/frontend/configuration/alerting/ErrorTrackingAlerting'
import { ExceptionAutocaptureSettings } from 'products/error_tracking/frontend/configuration/ExceptionAutocaptureSettings'
import { ErrorTrackingAutoAssignment } from 'products/error_tracking/frontend/configuration/rules/ErrorTrackingAutoAssignment'
import { ErrorTrackingCustomGrouping } from 'products/error_tracking/frontend/configuration/rules/ErrorTrackingCustomGrouping'
import { ErrorTrackingSymbolSets } from 'products/error_tracking/frontend/configuration/symbol-sets/ErrorTrackingSymbolSets'
import { EventConfiguration } from 'products/revenue_analytics/frontend/settings/EventConfiguration'
import { ExternalDataSourceConfiguration } from 'products/revenue_analytics/frontend/settings/ExternalDataSourceConfiguration'
import { GoalsConfiguration } from 'products/revenue_analytics/frontend/settings/GoalsConfiguration'
import { organizationLogic } from 'scenes/organizationLogic'
import { BounceRateDurationSetting } from 'scenes/settings/environment/BounceRateDuration'
import { BounceRatePageViewModeSetting } from 'scenes/settings/environment/BounceRatePageViewMode'
import { CookielessServerHashModeSetting } from 'scenes/settings/environment/CookielessServerHashMode'
import { CustomChannelTypes } from 'scenes/settings/environment/CustomChannelTypes'
import { DeadClicksAutocaptureSettings } from 'scenes/settings/environment/DeadClicksAutocaptureSettings'
import { MaxMemorySettings } from 'scenes/settings/environment/MaxMemorySettings'
import { PersonsJoinMode } from 'scenes/settings/environment/PersonsJoinMode'
import { PersonsOnEvents } from 'scenes/settings/environment/PersonsOnEvents'
import { PreAggregatedTablesSetting } from 'scenes/settings/environment/PreAggregatedTablesSetting'
import { ReplayTriggers } from 'scenes/settings/environment/ReplayTriggers'
import { SessionsTableVersion } from 'scenes/settings/environment/SessionsTableVersion'
import { SessionsV2JoinModeSettings } from 'scenes/settings/environment/SessionsV2JoinModeSettings'
import { urls } from 'scenes/urls'
<<<<<<< HEAD
import { NativeExternalDataSourceConfiguration } from 'scenes/web-analytics/tabs/marketing-analytics/frontend/components/settings/NativeExternalDataSourceConfiguration'
import { NonNativeExternalDataSourceConfiguration } from 'scenes/web-analytics/tabs/marketing-analytics/frontend/components/settings/NonNativeExternalDataSourceConfiguration'
import { SelfManagedExternalDataSourceConfiguration } from 'scenes/web-analytics/tabs/marketing-analytics/frontend/components/settings/SelfManagedExternalDataSourceConfiguration'
=======
import { MarketingAnalyticsSettings } from 'scenes/web-analytics/tabs/marketing-analytics/frontend/components/settings/MarketingAnalyticsSettings'
>>>>>>> 57971ec3

import { Realm } from '~/types'

import { AutocaptureSettings, WebVitalsAutocaptureSettings } from './environment/AutocaptureSettings'
import { CorrelationConfig } from './environment/CorrelationConfig'
import { CSPReportingSettings } from './environment/CSPReportingSettings'
import { DataAttributes } from './environment/DataAttributes'
import { DataColorThemes } from './environment/DataColorThemes'
import { ErrorTrackingIntegrations } from './environment/ErrorTrackingIntegrations'
import { FeatureFlagSettings } from './environment/FeatureFlagSettings'
import { GroupAnalyticsConfig } from './environment/GroupAnalyticsConfig'
import { HeatmapsSettings } from './environment/HeatmapsSettings'
import { HumanFriendlyComparisonPeriodsSetting } from './environment/HumanFriendlyComparisonPeriodsSetting'
import { IPAllowListInfo } from './environment/IPAllowListInfo'
import { IPCapture } from './environment/IPCapture'
import { ManagedReverseProxy } from './environment/ManagedReverseProxy'
import { OtherIntegrations } from './environment/OtherIntegrations'
import { PathCleaningFiltersConfig } from './environment/PathCleaningFiltersConfig'
import { PersonDisplayNameProperties } from './environment/PersonDisplayNameProperties'
import {
    NetworkCaptureSettings,
    ReplayAISettings,
    ReplayAuthorizedDomains,
    ReplayGeneral,
    ReplayMaskingSettings,
} from './environment/SessionRecordingSettings'
import { SlackIntegration } from './environment/SlackIntegration'
import { SurveySettings } from './environment/SurveySettings'
import { TeamAccessControl } from './environment/TeamAccessControl'
import { TeamDangerZone } from './environment/TeamDangerZone'
import {
    Bookmarklet,
    TeamAuthorizedURLs,
    TeamDisplayName,
    TeamTimezone,
    TeamVariables,
    WebSnippet,
} from './environment/TeamSettings'
import { ProjectAccountFiltersSetting } from './environment/TestAccountFiltersConfig'
import { UserGroups } from './environment/UserGroups'
import { WebhookIntegration } from './environment/WebhookIntegration'
import { Invites } from './organization/Invites'
import { Members } from './organization/Members'
import { OrganizationAI } from './organization/OrgAI'
import { OrganizationDangerZone } from './organization/OrganizationDangerZone'
import { OrganizationDisplayName } from './organization/OrgDisplayName'
import { OrganizationEmailPreferences } from './organization/OrgEmailPreferences'
import { OrganizationLogo } from './organization/OrgLogo'
import { RoleBasedAccess } from './organization/Permissions/RoleBasedAccess'
import { VerifiedDomains } from './organization/VerifiedDomains/VerifiedDomains'
import { ProjectDangerZone } from './project/ProjectDangerZone'
import { ProjectMove } from './project/ProjectMove'
import { ProjectDisplayName } from './project/ProjectSettings'
import { SettingSection } from './types'
import { ChangePassword } from './user/ChangePassword'
import { HedgehogModeSettings } from './user/HedgehogModeSettings'
import { OptOutCapture } from './user/OptOutCapture'
import { PersonalAPIKeys } from './user/PersonalAPIKeys'
import { ThemeSwitcher } from './user/ThemeSwitcher'
import { TwoFactorSettings } from './user/TwoFactorSettings'
import { UpdateEmailPreferences } from './user/UpdateEmailPreferences'
import { UserDangerZone } from './user/UserDangerZone'
import { UserDetails } from './user/UserDetails'

export const SETTINGS_MAP: SettingSection[] = [
    // ENVIRONMENT
    {
        level: 'environment',
        id: 'environment-details',
        title: 'General',
        settings: [
            {
                id: 'display-name',
                title: 'Display name',
                component: <TeamDisplayName />,
            },
            {
                id: 'snippet',
                title: 'Web snippet',
                component: <WebSnippet />,
            },
            {
                id: 'authorized-urls',
                title: 'Toolbar Authorized URLs',
                component: <TeamAuthorizedURLs />,
            },
            {
                id: 'bookmarklet',
                title: 'Bookmarklet',
                component: <Bookmarklet />,
            },
            {
                id: 'variables',
                title: 'Project ID',
                component: <TeamVariables />,
            },
        ],
    },
    {
        level: 'environment',
        id: 'environment-autocapture',
        title: 'Autocapture & heatmaps',

        settings: [
            {
                id: 'autocapture',
                title: 'Autocapture',
                component: <AutocaptureSettings />,
            },
            {
                id: 'autocapture-data-attributes',
                title: 'Data attributes',
                component: <DataAttributes />,
            },
            {
                id: 'heatmaps',
                title: 'Heatmaps',
                component: <HeatmapsSettings />,
            },
            {
                id: 'web-vitals-autocapture',
                title: 'Web vitals autocapture',
                component: <WebVitalsAutocaptureSettings />,
            },
            {
                id: 'dead-clicks-autocapture',
                title: 'Dead clicks autocapture',
                component: <DeadClicksAutocaptureSettings />,
            },
        ],
    },
    {
        level: 'environment',
        id: 'environment-product-analytics',
        title: 'Product analytics',
        settings: [
            {
                id: 'date-and-time',
                title: 'Date & time',
                component: <TeamTimezone />,
            },
            {
                id: 'base-currency',
                title: 'Base currency',
                component: <BaseCurrency hideTitle />,
            },
            {
                id: 'internal-user-filtering',
                title: 'Filter out internal and test users',
                component: <ProjectAccountFiltersSetting />,
            },
            {
                id: 'data-theme',
                title: (
                    <>
                        Chart color themes
                        <LemonTag type="warning" className="ml-1 uppercase">
                            Beta
                        </LemonTag>
                    </>
                ),
                component: <DataColorThemes />,
                flag: 'INSIGHT_COLORS',
            },
            {
                id: 'persons-on-events',
                title: 'Person properties mode',
                component: <PersonsOnEvents />,
                flag: '!SETTINGS_PERSONS_ON_EVENTS_HIDDEN', // Setting hidden for Cloud orgs created since June 2024
            },
            {
                id: 'correlation-analysis',
                title: 'Correlation analysis exclusions',
                component: <CorrelationConfig />,
            },
            {
                id: 'person-display-name',
                title: 'Person display name',
                component: <PersonDisplayNameProperties />,
            },
            {
                id: 'path-cleaning',
                title: 'Path cleaning rules',
                component: <PathCleaningFiltersConfig />,
            },
            {
                id: 'datacapture',
                title: 'IP data capture configuration',
                component: <IPCapture />,
            },
            {
                id: 'human-friendly-comparison-periods',
                title: 'Human friendly comparison periods',
                component: <HumanFriendlyComparisonPeriodsSetting />,
            },
            {
                id: 'group-analytics',
                title: 'Group analytics',
                component: <GroupAnalyticsConfig />,
            },
            {
                id: 'persons-join-mode',
                title: 'Persons join mode',
                component: <PersonsJoinMode />,
                flag: 'SETTINGS_PERSONS_JOIN_MODE',
            },
            {
                id: 'session-table-version',
                title: 'Sessions Table Version',
                component: <SessionsTableVersion />,
                flag: 'SETTINGS_SESSION_TABLE_VERSION',
            },
        ],
    },
    {
        level: 'environment',
        id: 'environment-revenue-analytics',
        title: 'Revenue analytics',
        settings: [
            {
                id: 'revenue-base-currency',
                title: 'Base currency',
                component: <BaseCurrency hideTitle />,
            },
            {
                id: 'revenue-analytics-goals',
                title: 'Revenue goals',
                component: <GoalsConfiguration />,
                flag: 'REVENUE_ANALYTICS',
            },
            {
                id: 'revenue-analytics-events',
                title: 'Revenue events',
                component: <EventConfiguration />,
            },
            {
                id: 'revenue-analytics-external-data-sources',
                title: 'External data sources',
                component: <ExternalDataSourceConfiguration />,
                flag: 'REVENUE_ANALYTICS',
            },
        ],
    },
    {
        level: 'environment',
        id: 'environment-marketing-analytics',
        title: 'Marketing analytics',
        flag: 'WEB_ANALYTICS_MARKETING',
        settings: [
            {
<<<<<<< HEAD
                id: 'marketing-analytics-native-data-sources',
                title: 'Native data sources',
                component: <NativeExternalDataSourceConfiguration />,
            },
            {
                id: 'marketing-analytics-external-data-sources',
                title: 'External data sources',
                component: <NonNativeExternalDataSourceConfiguration />,
            },
            {
                id: 'marketing-analytics-self-managed-external-data-sources',
                title: 'Self-managed external data sources',
                component: <SelfManagedExternalDataSourceConfiguration />,
=======
                id: 'marketing-settings',
                title: 'Marketing settings',
                component: <MarketingAnalyticsSettings />,
>>>>>>> 57971ec3
            },
        ],
    },
    {
        level: 'environment',
        id: 'environment-web-analytics',
        title: 'Web analytics',
        settings: [
            {
                id: 'web-analytics-authorized-urls',
                title: 'Web Analytics Domains',
                component: <TeamAuthorizedURLs />,
            },
            {
                id: 'channel-type',
                title: 'Custom channel type',
                component: <CustomChannelTypes />,
            },
            {
                id: 'cookieless-server-hash-mode',
                title: 'Cookieless server hash mode',
                component: <CookielessServerHashModeSetting />,
                flag: 'COOKIELESS_SERVER_HASH_MODE_SETTING',
            },
            {
                id: 'bounce-rate-duration',
                title: 'Bounce rate duration',
                component: <BounceRateDurationSetting />,
            },
            {
                id: 'bounce-rate-page-view-mode',
                title: 'Bounce rate page view mode',
                component: <BounceRatePageViewModeSetting />,
                flag: 'SETTINGS_BOUNCE_RATE_PAGE_VIEW_MODE',
            },
            {
                id: 'session-join-mode',
                title: 'Session join mode',
                component: <SessionsV2JoinModeSettings />,
                flag: 'SETTINGS_SESSIONS_V2_JOIN',
            },
            {
                id: 'web-analytics-pre-aggregated-tables',
                title: 'Pre-aggregated tables',
                component: <PreAggregatedTablesSetting />,
                flag: 'SETTINGS_WEB_ANALYTICS_PRE_AGGREGATED_TABLES',
            },
        ],
    },
    {
        level: 'environment',
        id: 'environment-replay',
        title: 'Session replay',
        settings: [
            {
                id: 'replay',
                title: 'Session replay',
                component: <ReplayGeneral />,
            },
            {
                id: 'replay-network',
                title: 'Network capture',
                component: <NetworkCaptureSettings />,
            },
            {
                id: 'replay-masking',
                title: 'Masking',
                component: <ReplayMaskingSettings />,
            },
            {
                id: 'replay-authorized-domains',
                title: 'Authorized domains for replay',
                component: <ReplayAuthorizedDomains />,
                allowForTeam: (t) => !!t?.recording_domains?.length,
            },
            {
                id: 'replay-triggers',
                title: 'Replay triggers',
                component: <ReplayTriggers />,
            },
            {
                id: 'replay-ai-config',
                title: 'AI recording summary',
                component: <ReplayAISettings />,
                flag: 'AI_SESSION_PERMISSIONS',
            },
        ],
    },
    {
        level: 'environment',
        id: 'environment-surveys',
        title: 'Surveys',
        settings: [
            {
                id: 'surveys-interface',
                title: 'Surveys web interface',
                component: <SurveySettings />,
            },
        ],
    },
    {
        level: 'environment',
        id: 'environment-feature-flags',
        title: 'Feature flags',
        settings: [
            {
                id: 'feature-flags-interface',
                title: 'Feature flags',
                component: <FeatureFlagSettings />,
            },
        ],
    },
    {
        level: 'environment',
        id: 'environment-error-tracking',
        title: 'Error tracking',
        settings: [
            {
                id: 'error-tracking-exception-autocapture',
                title: 'Exception autocapture',
                component: <ExceptionAutocaptureSettings />,
            },
            {
                id: 'error-tracking-user-groups',
                title: 'User groups',
                description: 'Allow collections of users to be assigned to issues',
                component: <UserGroups />,
            },
            {
                id: 'error-tracking-alerting',
                title: 'Alerting',
                component: <ErrorTrackingAlerting />,
            },
            {
                id: 'error-tracking-auto-assignment',
                title: 'Auto assignment rules',
                component: <ErrorTrackingAutoAssignment />,
                flag: 'ERROR_TRACKING_ALERT_ROUTING',
            },
            {
                id: 'error-tracking-custom-grouping',
                title: 'Custom grouping rules',
                component: <ErrorTrackingCustomGrouping />,
                flag: 'ERROR_TRACKING_CUSTOM_GROUPING',
            },
            {
                id: 'error-tracking-integrations',
                title: 'Integrations',
                component: <ErrorTrackingIntegrations />,
                flag: 'ERROR_TRACKING_INTEGRATIONS',
            },
            {
                id: 'error-tracking-symbol-sets',
                title: 'Symbol sets',
                component: <ErrorTrackingSymbolSets />,
            },
        ],
    },
    {
        level: 'environment',
        id: 'environment-csp-reporting',
        title: 'CSP reporting',
        flag: 'CSP_REPORTING',
        settings: [
            {
                id: 'csp-reporting',
                title: (
                    <>
                        CSP reporting{' '}
                        <LemonTag type="warning" className="ml-1 uppercase">
                            Beta
                        </LemonTag>
                    </>
                ),
                component: <CSPReportingSettings />,
            },
        ],
    },
    {
        level: 'environment',
        id: 'environment-max',
        title: 'Max AI',
        flag: 'ARTIFICIAL_HOG',
        settings: [
            {
                id: 'core-memory',
                title: 'Memory',
                description:
                    "Max automatically remembers details about your company and product. This context helps our AI assistant provide relevant answers and suggestions. If there are any details you don't want Max to remember, you can edit or remove them below.",
                component: <MaxMemorySettings />,
                hideOn: [Realm.SelfHostedClickHouse, Realm.SelfHostedPostgres],
            },
        ],
    },
    {
        level: 'environment',
        id: 'environment-integrations',
        title: 'Integrations',
        settings: [
            {
                id: 'integration-webhooks',
                title: 'Webhook integration',
                component: <WebhookIntegration />,
            },
            {
                id: 'integration-slack',
                title: 'Slack integration',
                component: <SlackIntegration />,
            },
            {
                id: 'integration-error-tracking',
                title: 'Error tracking integrations',
                component: <ErrorTrackingIntegrations />,
                flag: 'ERROR_TRACKING_INTEGRATIONS',
            },
            {
                id: 'integration-other',
                title: 'Other integrations',
                component: <OtherIntegrations />,
            },
            {
                id: 'integration-ip-allowlist',
                title: 'Static IP addresses',
                component: <IPAllowListInfo />,
            },
        ],
    },
    {
        level: 'environment',
        id: 'environment-access-control',
        title: 'Access control',
        settings: [
            {
                id: 'environment-access-control',
                title: 'Access control',
                component: <TeamAccessControl />,
            },
        ],
    },
    {
        level: 'environment',
        id: 'environment-danger-zone',
        title: 'Danger zone',
        settings: [
            {
                id: 'project-move',
                title: 'Move project',
                flag: '!ENVIRONMENTS',
                component: <ProjectMove />, // There isn't EnvironmentMove yet
                allowForTeam: () =>
                    (organizationLogic.findMounted()?.values.currentOrganization?.teams.length ?? 0) > 1,
            },
            {
                id: 'environment-delete',
                title: 'Delete environment',
                component: <TeamDangerZone />,
            },
        ],
    },

    // PROJECT - just project-details and project-danger-zone
    {
        level: 'project',
        id: 'project-details',
        title: 'General',
        settings: [
            {
                id: 'display-name',
                title: 'Display name',
                component: <ProjectDisplayName />,
            },
        ],
    },
    {
        level: 'project',
        id: 'project-danger-zone',
        title: 'Danger zone',
        settings: [
            {
                id: 'project-move',
                title: 'Move project',
                component: <ProjectMove />,
                allowForTeam: () =>
                    (organizationLogic.findMounted()?.values.currentOrganization?.teams.length ?? 0) > 1,
            },
            {
                id: 'project-delete',
                title: 'Delete project',
                component: <ProjectDangerZone />,
            },
        ],
    },

    // ORGANIZATION
    {
        level: 'organization',
        id: 'organization-details',
        title: 'General',
        settings: [
            {
                id: 'organization-display-name',
                title: 'Display name',
                component: <OrganizationDisplayName />,
            },
            {
                id: 'organization-logo',
                title: 'Logo',
                component: <OrganizationLogo />,
            },
            {
                id: 'organization-ai-consent',
                title: 'PostHog AI data analysis',
                description: (
                    // Note: Sync the copy below with AIConsentPopoverWrapper.tsx
                    <>
                        PostHog AI features, such as our assistant Max, use{' '}
                        <Tooltip
                            title={`As of ${dayjs().format(
                                'MMMM YYYY'
                            )}: OpenAI for core analysis, Perplexity for fetching product information`}
                        >
                            <dfn>external AI services</dfn>
                        </Tooltip>{' '}
                        for data analysis.
                        <br />
                        This <i>can</i> involve transfer of identifying user data, so we ask for your org-wide consent
                        below.
                        <br />
                        <strong>Your data will not be used for training models.</strong>
                    </>
                ),
                component: <OrganizationAI />,
            },
        ],
    },
    {
        level: 'organization',
        id: 'organization-members',
        title: 'Members',
        settings: [
            {
                id: 'invites',
                title: 'Pending invites',
                component: <Invites />,
            },
            {
                id: 'members',
                title: 'Organization members',
                component: <Members />,
            },
            {
                id: 'email-members',
                title: 'Notification preferences',
                component: <OrganizationEmailPreferences />,
            },
        ],
    },
    {
        level: 'organization',
        id: 'organization-roles',
        title: 'Roles',
        settings: [
            {
                id: 'organization-roles',
                title: 'Roles',
                component: <RoleBasedAccess />,
            },
        ],
    },
    {
        level: 'organization',
        id: 'organization-authentication',
        title: 'Authentication domains & SSO',
        settings: [
            {
                id: 'authentication-domains',
                title: 'Authentication Domains',
                component: <VerifiedDomains />,
            },
        ],
    },
    {
        level: 'organization',
        id: 'organization-proxy',
        title: 'Managed reverse proxy',
        settings: [
            {
                id: 'organization-proxy',
                title: 'Managed reverse proxies',
                component: <ManagedReverseProxy />,
            },
        ],
    },
    {
        level: 'organization',
        id: 'organization-danger-zone',
        title: 'Danger zone',
        settings: [
            {
                id: 'organization-delete',
                title: 'Delete organization',
                component: <OrganizationDangerZone />,
            },
        ],
    },
    {
        level: 'organization',
        id: 'organization-billing',
        hideSelfHost: true,
        title: 'Billing',
        to: urls.organizationBilling(),
        settings: [],
    },
    {
        level: 'organization',
        id: 'organization-startup-program',
        hideSelfHost: true,
        title: 'Startup program',
        to: urls.startups(),
        settings: [],
        minimumAccessLevel: OrganizationMembershipLevel.Admin,
        flag: 'STARTUP_PROGRAM_INTENT',
    },

    // USER
    {
        level: 'user',
        id: 'user-profile',
        title: 'Profile',
        settings: [
            {
                id: 'details',
                title: 'Details',
                component: <UserDetails />,
            },
            {
                id: 'change-password',
                title: 'Change password',
                component: <ChangePassword />,
            },
            {
                id: '2fa',
                title: 'Two-factor authentication',
                component: <TwoFactorSettings />,
            },
        ],
    },
    {
        level: 'user',
        id: 'user-api-keys',
        title: 'Personal API keys',
        settings: [
            {
                id: 'personal-api-keys',
                title: 'Personal API keys',
                component: <PersonalAPIKeys />,
            },
        ],
    },
    {
        level: 'user',
        id: 'user-notifications',
        title: 'Notifications',
        settings: [
            {
                id: 'notifications',
                title: 'Notifications',
                component: <UpdateEmailPreferences />,
            },
        ],
    },
    {
        level: 'user',
        id: 'user-customization',
        title: 'Customization',
        settings: [
            {
                id: 'theme',
                title: 'Theme',
                component: <ThemeSwitcher onlyLabel />,
            },
            {
                id: 'optout',
                title: 'Anonymize data collection',
                component: <OptOutCapture />,
                hideOn: [Realm.Cloud],
            },
            {
                id: 'hedgehog-mode',
                title: 'Hedgehog mode',
                component: <HedgehogModeSettings />,
            },
            {
                id: 'customization-irl',
                title: 'Customization IRL',
                component: (
                    <div>
                        Grab some{' '}
                        <Link to="https://posthog.com/merch" target="_blank">
                            PostHog merch
                        </Link>{' '}
                        to customize yourself outside of the app
                    </div>
                ),
            },
        ],
    },
    {
        level: 'user',
        id: 'user-danger-zone',
        title: 'Danger zone',
        settings: [
            {
                id: 'user-delete',
                title: 'Delete account',
                component: <UserDangerZone />,
            },
        ],
    },
]<|MERGE_RESOLUTION|>--- conflicted
+++ resolved
@@ -24,13 +24,7 @@
 import { SessionsTableVersion } from 'scenes/settings/environment/SessionsTableVersion'
 import { SessionsV2JoinModeSettings } from 'scenes/settings/environment/SessionsV2JoinModeSettings'
 import { urls } from 'scenes/urls'
-<<<<<<< HEAD
-import { NativeExternalDataSourceConfiguration } from 'scenes/web-analytics/tabs/marketing-analytics/frontend/components/settings/NativeExternalDataSourceConfiguration'
-import { NonNativeExternalDataSourceConfiguration } from 'scenes/web-analytics/tabs/marketing-analytics/frontend/components/settings/NonNativeExternalDataSourceConfiguration'
-import { SelfManagedExternalDataSourceConfiguration } from 'scenes/web-analytics/tabs/marketing-analytics/frontend/components/settings/SelfManagedExternalDataSourceConfiguration'
-=======
 import { MarketingAnalyticsSettings } from 'scenes/web-analytics/tabs/marketing-analytics/frontend/components/settings/MarketingAnalyticsSettings'
->>>>>>> 57971ec3
 
 import { Realm } from '~/types'
 
@@ -281,25 +275,9 @@
         flag: 'WEB_ANALYTICS_MARKETING',
         settings: [
             {
-<<<<<<< HEAD
-                id: 'marketing-analytics-native-data-sources',
-                title: 'Native data sources',
-                component: <NativeExternalDataSourceConfiguration />,
-            },
-            {
-                id: 'marketing-analytics-external-data-sources',
-                title: 'External data sources',
-                component: <NonNativeExternalDataSourceConfiguration />,
-            },
-            {
-                id: 'marketing-analytics-self-managed-external-data-sources',
-                title: 'Self-managed external data sources',
-                component: <SelfManagedExternalDataSourceConfiguration />,
-=======
                 id: 'marketing-settings',
                 title: 'Marketing settings',
                 component: <MarketingAnalyticsSettings />,
->>>>>>> 57971ec3
             },
         ],
     },
