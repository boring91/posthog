# name: TestFOSSRetention.test_day_interval_sampled
  '
  WITH actor_query AS
    (WITH 'Day' as period,
          NULL as breakdown_values_filter,
          NULL as selected_interval,
          returning_event_query as
       (SELECT toStartOfDay(toTimeZone(toDateTime(e.timestamp, 'UTC'), 'UTC')) AS event_date,
               pdi.person_id as target
        FROM events e SAMPLE 1.0
        INNER JOIN
          (SELECT distinct_id,
                  argMax(person_id, version) as person_id
           FROM person_distinct_id2
           WHERE team_id = 2
           GROUP BY distinct_id
           HAVING argMax(is_deleted, version) = 0) AS pdi ON e.distinct_id = pdi.distinct_id
        WHERE team_id = 2
          AND e.event = '$pageview'
          AND toDateTime(e.timestamp) >= toDateTime('2020-06-10 00:00:00', 'UTC')
          AND toDateTime(e.timestamp) <= toDateTime('2020-06-21 00:00:00', 'UTC')
        GROUP BY target,
                 event_date),
          target_event_query as
       (SELECT DISTINCT toStartOfDay(toDateTime(e.timestamp), 'UTC') AS event_date,
                        pdi.person_id as target,
                        [
                          dateDiff(
                              'Day',
                              toStartOfDay(toDateTime('2020-06-10 00:00:00' , 'UTC')),
                              toStartOfDay(toTimeZone(toDateTime(e.timestamp, 'UTC'), 'UTC'))
                          )
                      ] as breakdown_values
        FROM events e SAMPLE 1.0
        INNER JOIN
          (SELECT distinct_id,
                  argMax(person_id, version) as person_id
           FROM person_distinct_id2
           WHERE team_id = 2
           GROUP BY distinct_id
           HAVING argMax(is_deleted, version) = 0) AS pdi ON e.distinct_id = pdi.distinct_id
        WHERE team_id = 2
          AND e.event = '$pageview'
          AND toDateTime(e.timestamp) >= toDateTime('2020-06-10 00:00:00', 'UTC')
          AND toDateTime(e.timestamp) <= toDateTime('2020-06-21 00:00:00', 'UTC') ) SELECT DISTINCT breakdown_values,
                                                                                                    intervals_from_base,
                                                                                                    actor_id
     FROM
       (SELECT target_event.breakdown_values AS breakdown_values,
               datediff(period, target_event.event_date, returning_event.event_date) AS intervals_from_base,
               returning_event.target AS actor_id
        FROM target_event_query AS target_event
        JOIN returning_event_query AS returning_event ON returning_event.target = target_event.target
        WHERE returning_event.event_date > target_event.event_date
        UNION ALL SELECT target_event.breakdown_values AS breakdown_values,
                         0 AS intervals_from_base,
                         target_event.target AS actor_id
        FROM target_event_query AS target_event)
     WHERE (breakdown_values_filter is NULL
            OR breakdown_values = breakdown_values_filter)
       AND (selected_interval is NULL
            OR intervals_from_base = selected_interval) )
  SELECT actor_activity.breakdown_values AS breakdown_values,
         actor_activity.intervals_from_base AS intervals_from_base,
         COUNT(DISTINCT actor_activity.actor_id) AS count
  FROM actor_query AS actor_activity
  GROUP BY breakdown_values,
           intervals_from_base
  ORDER BY breakdown_values,
           intervals_from_base
  '
---
# name: TestFOSSRetention.test_month_interval_with_person_on_events_v2
  '
  
  SELECT distinct_id,
         person_id
  FROM events
<<<<<<< HEAD
  WHERE distinct_id IN ('person1',
=======
  WHERE team_id = 2
    AND distinct_id IN ('person1',
>>>>>>> e1ac6860
                        'person2')
  GROUP BY distinct_id,
           person_id
  ORDER BY if(distinct_id = 'person1', -1, 0)
  '
---
# name: TestFOSSRetention.test_month_interval_with_person_on_events_v2.1
  '
  WITH actor_query AS
    (WITH 'Month' as period,
          NULL as breakdown_values_filter,
          NULL as selected_interval,
          returning_event_query as
       (SELECT toStartOfMonth(toTimeZone(toDateTime(e.timestamp, 'UTC'), 'UTC')) AS event_date,
               if(notEmpty(overrides.person_id), overrides.person_id, e.person_id) as target
        FROM events e
        LEFT OUTER JOIN
          (SELECT override_person_id as person_id,
                  old_person_id
           FROM person_overrides
           WHERE team_id = 2 ) AS overrides ON e.person_id = overrides.old_person_id
        WHERE team_id = 2
          AND e.event = '$pageview'
          AND toDateTime(e.timestamp) >= toDateTime('2020-01-10 00:00:00', 'UTC')
          AND toDateTime(e.timestamp) <= toDateTime('2020-12-10 00:00:00', 'UTC')
          AND notEmpty(e.person_id)
        GROUP BY target,
                 event_date),
          target_event_query as
       (SELECT DISTINCT toStartOfMonth(toDateTime(e.timestamp), 'UTC') AS event_date,
                        if(notEmpty(overrides.person_id), overrides.person_id, e.person_id) as target,
                        [
                          dateDiff(
                              'Month',
                              toStartOfMonth(toDateTime('2020-01-10 00:00:00' , 'UTC')),
                              toStartOfMonth(toTimeZone(toDateTime(e.timestamp, 'UTC'), 'UTC'))
                          )
                      ] as breakdown_values
        FROM events e
        LEFT OUTER JOIN
          (SELECT override_person_id as person_id,
                  old_person_id
           FROM person_overrides
           WHERE team_id = 2 ) AS overrides ON e.person_id = overrides.old_person_id
        WHERE team_id = 2
          AND e.event = '$pageview'
          AND toDateTime(e.timestamp) >= toDateTime('2020-01-10 00:00:00', 'UTC')
          AND toDateTime(e.timestamp) <= toDateTime('2020-12-10 00:00:00', 'UTC')
          AND notEmpty(e.person_id) ) SELECT DISTINCT breakdown_values,
                                                      intervals_from_base,
                                                      actor_id
     FROM
       (SELECT target_event.breakdown_values AS breakdown_values,
               datediff(period, target_event.event_date, returning_event.event_date) AS intervals_from_base,
               returning_event.target AS actor_id
        FROM target_event_query AS target_event
        JOIN returning_event_query AS returning_event ON returning_event.target = target_event.target
        WHERE returning_event.event_date > target_event.event_date
        UNION ALL SELECT target_event.breakdown_values AS breakdown_values,
                         0 AS intervals_from_base,
                         target_event.target AS actor_id
        FROM target_event_query AS target_event)
     WHERE (breakdown_values_filter is NULL
            OR breakdown_values = breakdown_values_filter)
       AND (selected_interval is NULL
            OR intervals_from_base = selected_interval) )
  SELECT actor_activity.breakdown_values AS breakdown_values,
         actor_activity.intervals_from_base AS intervals_from_base,
         COUNT(DISTINCT actor_activity.actor_id) AS count
  FROM actor_query AS actor_activity
  GROUP BY breakdown_values,
           intervals_from_base
  ORDER BY breakdown_values,
           intervals_from_base
  '
---
# name: TestFOSSRetention.test_retention_event_action
  '
  WITH actor_query AS
    (WITH 'Day' as period,
          NULL as breakdown_values_filter,
          NULL as selected_interval,
          returning_event_query as
       (SELECT toStartOfDay(toTimeZone(toDateTime(e.timestamp, 'UTC'), 'UTC')) AS event_date,
               pdi.person_id as target
        FROM events e
        INNER JOIN
          (SELECT distinct_id,
                  argMax(person_id, version) as person_id
           FROM person_distinct_id2
           WHERE team_id = 2
           GROUP BY distinct_id
           HAVING argMax(is_deleted, version) = 0) AS pdi ON e.distinct_id = pdi.distinct_id
        WHERE team_id = 2
          AND e.event = '$some_event'
          AND toDateTime(e.timestamp) >= toDateTime('2020-06-10 00:00:00', 'UTC')
          AND toDateTime(e.timestamp) <= toDateTime('2020-06-17 00:00:00', 'UTC')
        GROUP BY target,
                 event_date),
          target_event_query as
       (SELECT DISTINCT toStartOfDay(toDateTime(e.timestamp), 'UTC') AS event_date,
                        pdi.person_id as target,
                        [
                          dateDiff(
                              'Day',
                              toStartOfDay(toDateTime('2020-06-10 00:00:00' , 'UTC')),
                              toStartOfDay(toTimeZone(toDateTime(e.timestamp, 'UTC'), 'UTC'))
                          )
                      ] as breakdown_values
        FROM events e
        INNER JOIN
          (SELECT distinct_id,
                  argMax(person_id, version) as person_id
           FROM person_distinct_id2
           WHERE team_id = 2
           GROUP BY distinct_id
           HAVING argMax(is_deleted, version) = 0) AS pdi ON e.distinct_id = pdi.distinct_id
        WHERE team_id = 2
          AND ((event = 'sign up'))
          AND toDateTime(e.timestamp) >= toDateTime('2020-06-10 00:00:00', 'UTC')
          AND toDateTime(e.timestamp) <= toDateTime('2020-06-17 00:00:00', 'UTC') ) SELECT DISTINCT breakdown_values,
                                                                                                    intervals_from_base,
                                                                                                    actor_id
     FROM
       (SELECT target_event.breakdown_values AS breakdown_values,
               datediff(period, target_event.event_date, returning_event.event_date) AS intervals_from_base,
               returning_event.target AS actor_id
        FROM target_event_query AS target_event
        JOIN returning_event_query AS returning_event ON returning_event.target = target_event.target
        WHERE returning_event.event_date > target_event.event_date
        UNION ALL SELECT target_event.breakdown_values AS breakdown_values,
                         0 AS intervals_from_base,
                         target_event.target AS actor_id
        FROM target_event_query AS target_event)
     WHERE (breakdown_values_filter is NULL
            OR breakdown_values = breakdown_values_filter)
       AND (selected_interval is NULL
            OR intervals_from_base = selected_interval) )
  SELECT actor_activity.breakdown_values AS breakdown_values,
         actor_activity.intervals_from_base AS intervals_from_base,
         COUNT(DISTINCT actor_activity.actor_id) AS count
  FROM actor_query AS actor_activity
  GROUP BY breakdown_values,
           intervals_from_base
  ORDER BY breakdown_values,
           intervals_from_base
  '
---
# name: TestFOSSRetention.test_retention_with_user_properties_via_action
  '
  WITH actor_query AS
    (WITH 'Day' as period,
          NULL as breakdown_values_filter,
          NULL as selected_interval,
          returning_event_query as
       (SELECT toStartOfDay(toTimeZone(toDateTime(e.timestamp, 'UTC'), 'UTC')) AS event_date,
               pdi.person_id as target
        FROM events e
        INNER JOIN
          (SELECT distinct_id,
                  argMax(person_id, version) as person_id
           FROM person_distinct_id2
           WHERE team_id = 2
           GROUP BY distinct_id
           HAVING argMax(is_deleted, version) = 0) AS pdi ON e.distinct_id = pdi.distinct_id
        INNER JOIN
          (SELECT id,
                  argMax(properties, version) as person_props
           FROM person
           WHERE team_id = 2
           GROUP BY id
           HAVING max(is_deleted) = 0) person ON person.id = pdi.person_id
        WHERE team_id = 2
          AND e.event = '$pageview'
          AND toDateTime(e.timestamp) >= toDateTime('2020-06-10 00:00:00', 'UTC')
          AND toDateTime(e.timestamp) <= toDateTime('2020-06-17 00:00:00', 'UTC')
        GROUP BY target,
                 event_date),
          target_event_query as
       (SELECT DISTINCT toStartOfDay(toDateTime(e.timestamp), 'UTC') AS event_date,
                        pdi.person_id as target,
                        [
                          dateDiff(
                              'Day',
                              toStartOfDay(toDateTime('2020-06-10 00:00:00' , 'UTC')),
                              toStartOfDay(toTimeZone(toDateTime(e.timestamp, 'UTC'), 'UTC'))
                          )
                      ] as breakdown_values
        FROM events e
        INNER JOIN
          (SELECT distinct_id,
                  argMax(person_id, version) as person_id
           FROM person_distinct_id2
           WHERE team_id = 2
           GROUP BY distinct_id
           HAVING argMax(is_deleted, version) = 0) AS pdi ON e.distinct_id = pdi.distinct_id
        INNER JOIN
          (SELECT id,
                  argMax(properties, version) as person_props
           FROM person
           WHERE team_id = 2
           GROUP BY id
           HAVING max(is_deleted) = 0) person ON person.id = pdi.person_id
        WHERE team_id = 2
          AND ((event = '$pageview'
                AND (has(['person1@test.com'], replaceRegexpAll(JSONExtractRaw(person_props, 'email'), '^"|"$', '')))))
          AND toDateTime(e.timestamp) >= toDateTime('2020-06-10 00:00:00', 'UTC')
          AND toDateTime(e.timestamp) <= toDateTime('2020-06-17 00:00:00', 'UTC') ) SELECT DISTINCT breakdown_values,
                                                                                                    intervals_from_base,
                                                                                                    actor_id
     FROM
       (SELECT target_event.breakdown_values AS breakdown_values,
               datediff(period, target_event.event_date, returning_event.event_date) AS intervals_from_base,
               returning_event.target AS actor_id
        FROM target_event_query AS target_event
        JOIN returning_event_query AS returning_event ON returning_event.target = target_event.target
        WHERE returning_event.event_date > target_event.event_date
        UNION ALL SELECT target_event.breakdown_values AS breakdown_values,
                         0 AS intervals_from_base,
                         target_event.target AS actor_id
        FROM target_event_query AS target_event)
     WHERE (breakdown_values_filter is NULL
            OR breakdown_values = breakdown_values_filter)
       AND (selected_interval is NULL
            OR intervals_from_base = selected_interval) )
  SELECT actor_activity.breakdown_values AS breakdown_values,
         actor_activity.intervals_from_base AS intervals_from_base,
         COUNT(DISTINCT actor_activity.actor_id) AS count
  FROM actor_query AS actor_activity
  GROUP BY breakdown_values,
           intervals_from_base
  ORDER BY breakdown_values,
           intervals_from_base
  '
---
# name: TestFOSSRetention.test_timezones
  '
  WITH actor_query AS
    (WITH 'Day' as period,
          NULL as breakdown_values_filter,
          NULL as selected_interval,
          returning_event_query as
       (SELECT toStartOfDay(toTimeZone(toDateTime(e.timestamp, 'UTC'), 'UTC')) AS event_date,
               pdi.person_id as target
        FROM events e
        INNER JOIN
          (SELECT distinct_id,
                  argMax(person_id, version) as person_id
           FROM person_distinct_id2
           WHERE team_id = 2
           GROUP BY distinct_id
           HAVING argMax(is_deleted, version) = 0) AS pdi ON e.distinct_id = pdi.distinct_id
        WHERE team_id = 2
          AND e.event = '$pageview'
          AND toDateTime(e.timestamp) >= toDateTime('2020-06-10 00:00:00', 'UTC')
          AND toDateTime(e.timestamp) <= toDateTime('2020-06-21 00:00:00', 'UTC')
        GROUP BY target,
                 event_date),
          target_event_query as
       (SELECT DISTINCT toStartOfDay(toDateTime(e.timestamp), 'UTC') AS event_date,
                        pdi.person_id as target,
                        [
                          dateDiff(
                              'Day',
                              toStartOfDay(toDateTime('2020-06-10 00:00:00' , 'UTC')),
                              toStartOfDay(toTimeZone(toDateTime(e.timestamp, 'UTC'), 'UTC'))
                          )
                      ] as breakdown_values
        FROM events e
        INNER JOIN
          (SELECT distinct_id,
                  argMax(person_id, version) as person_id
           FROM person_distinct_id2
           WHERE team_id = 2
           GROUP BY distinct_id
           HAVING argMax(is_deleted, version) = 0) AS pdi ON e.distinct_id = pdi.distinct_id
        WHERE team_id = 2
          AND e.event = '$pageview'
          AND toDateTime(e.timestamp) >= toDateTime('2020-06-10 00:00:00', 'UTC')
          AND toDateTime(e.timestamp) <= toDateTime('2020-06-21 00:00:00', 'UTC') ) SELECT DISTINCT breakdown_values,
                                                                                                    intervals_from_base,
                                                                                                    actor_id
     FROM
       (SELECT target_event.breakdown_values AS breakdown_values,
               datediff(period, target_event.event_date, returning_event.event_date) AS intervals_from_base,
               returning_event.target AS actor_id
        FROM target_event_query AS target_event
        JOIN returning_event_query AS returning_event ON returning_event.target = target_event.target
        WHERE returning_event.event_date > target_event.event_date
        UNION ALL SELECT target_event.breakdown_values AS breakdown_values,
                         0 AS intervals_from_base,
                         target_event.target AS actor_id
        FROM target_event_query AS target_event)
     WHERE (breakdown_values_filter is NULL
            OR breakdown_values = breakdown_values_filter)
       AND (selected_interval is NULL
            OR intervals_from_base = selected_interval) )
  SELECT actor_activity.breakdown_values AS breakdown_values,
         actor_activity.intervals_from_base AS intervals_from_base,
         COUNT(DISTINCT actor_activity.actor_id) AS count
  FROM actor_query AS actor_activity
  GROUP BY breakdown_values,
           intervals_from_base
  ORDER BY breakdown_values,
           intervals_from_base
  '
---
# name: TestFOSSRetention.test_timezones.1
  '
  WITH actor_query AS
    (WITH 'Day' as period,
          NULL as breakdown_values_filter,
          NULL as selected_interval,
          returning_event_query as
       (SELECT toStartOfDay(toTimeZone(toDateTime(e.timestamp, 'UTC'), 'US/Pacific')) AS event_date,
               pdi.person_id as target
        FROM events e
        INNER JOIN
          (SELECT distinct_id,
                  argMax(person_id, version) as person_id
           FROM person_distinct_id2
           WHERE team_id = 2
           GROUP BY distinct_id
           HAVING argMax(is_deleted, version) = 0) AS pdi ON e.distinct_id = pdi.distinct_id
        WHERE team_id = 2
          AND e.event = '$pageview'
          AND toDateTime(e.timestamp) >= toDateTime('2020-06-10 00:00:00', 'US/Pacific')
          AND toDateTime(e.timestamp) <= toDateTime('2020-06-21 00:00:00', 'US/Pacific')
        GROUP BY target,
                 event_date),
          target_event_query as
       (SELECT DISTINCT toStartOfDay(toDateTime(e.timestamp), 'US/Pacific') AS event_date,
                        pdi.person_id as target,
                        [
                          dateDiff(
                              'Day',
                              toStartOfDay(toDateTime('2020-06-10 00:00:00' , 'US/Pacific')),
                              toStartOfDay(toTimeZone(toDateTime(e.timestamp, 'UTC'), 'US/Pacific'))
                          )
                      ] as breakdown_values
        FROM events e
        INNER JOIN
          (SELECT distinct_id,
                  argMax(person_id, version) as person_id
           FROM person_distinct_id2
           WHERE team_id = 2
           GROUP BY distinct_id
           HAVING argMax(is_deleted, version) = 0) AS pdi ON e.distinct_id = pdi.distinct_id
        WHERE team_id = 2
          AND e.event = '$pageview'
          AND toDateTime(e.timestamp) >= toDateTime('2020-06-10 00:00:00', 'US/Pacific')
          AND toDateTime(e.timestamp) <= toDateTime('2020-06-21 00:00:00', 'US/Pacific') ) SELECT DISTINCT breakdown_values,
                                                                                                           intervals_from_base,
                                                                                                           actor_id
     FROM
       (SELECT target_event.breakdown_values AS breakdown_values,
               datediff(period, target_event.event_date, returning_event.event_date) AS intervals_from_base,
               returning_event.target AS actor_id
        FROM target_event_query AS target_event
        JOIN returning_event_query AS returning_event ON returning_event.target = target_event.target
        WHERE returning_event.event_date > target_event.event_date
        UNION ALL SELECT target_event.breakdown_values AS breakdown_values,
                         0 AS intervals_from_base,
                         target_event.target AS actor_id
        FROM target_event_query AS target_event)
     WHERE (breakdown_values_filter is NULL
            OR breakdown_values = breakdown_values_filter)
       AND (selected_interval is NULL
            OR intervals_from_base = selected_interval) )
  SELECT actor_activity.breakdown_values AS breakdown_values,
         actor_activity.intervals_from_base AS intervals_from_base,
         COUNT(DISTINCT actor_activity.actor_id) AS count
  FROM actor_query AS actor_activity
  GROUP BY breakdown_values,
           intervals_from_base
  ORDER BY breakdown_values,
           intervals_from_base
  '
---<|MERGE_RESOLUTION|>--- conflicted
+++ resolved
@@ -76,12 +76,8 @@
   SELECT distinct_id,
          person_id
   FROM events
-<<<<<<< HEAD
-  WHERE distinct_id IN ('person1',
-=======
   WHERE team_id = 2
     AND distinct_id IN ('person1',
->>>>>>> e1ac6860
                         'person2')
   GROUP BY distinct_id,
            person_id
