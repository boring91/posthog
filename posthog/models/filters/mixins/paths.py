from typing import Dict, List, Literal, Optional, Tuple, cast

from posthog.constants import (
    CUSTOM_EVENT,
    END_POINT,
    FUNNEL_PATHS,
    PAGEVIEW_EVENT,
<<<<<<< HEAD
    PATH_GROUPINGS,
=======
    PATH_END_KEY,
    PATH_START_KEY,
>>>>>>> a2308ebc
    PATH_TYPE,
    PATHS_EXCLUDE_EVENTS,
    PATHS_INCLUDE_CUSTOM_EVENTS,
    PATHS_INCLUDE_EVENT_TYPES,
    SCREEN_EVENT,
    START_POINT,
    STEP_LIMIT,
)
from posthog.models.filters.mixins.common import BaseParamMixin
from posthog.models.filters.mixins.utils import cached_property, include_dict, process_bool

PathType = Literal["$pageview", "$screen", "custom_event"]

FunnelPathsType = Literal["funnel_path_before_step", "funnel_path_between_steps", "funnel_path_after_step"]


class PathTypeMixin(BaseParamMixin):
    @cached_property
    def path_type(self) -> Optional[PathType]:
        return self._data.get(PATH_TYPE, None)

    @include_dict
    def path_type_to_dict(self):
        return {"path_type": self.path_type} if self.path_type else {}


class StartPointMixin(BaseParamMixin):
    @cached_property
    def start_point(self) -> Optional[str]:
        return self._data.get(START_POINT, None)

    @include_dict
    def start_point_to_dict(self):
        return {"start_point": self.start_point} if self.start_point else {}


class EndPointMixin(BaseParamMixin):
    @cached_property
    def end_point(self) -> Optional[str]:
        return self._data.get(END_POINT, None)

    @include_dict
    def end_point_to_dict(self):
        return {"end_point": self.end_point} if self.end_point else {}


class PropTypeDerivedMixin(PathTypeMixin):
    @cached_property
    def prop_type(self) -> str:
        if self.path_type == SCREEN_EVENT:
            return "properties->> '$screen_name'"
        elif self.path_type == CUSTOM_EVENT:
            return "event"
        else:
            return "properties->> '$current_url'"


class ComparatorDerivedMixin(PropTypeDerivedMixin):
    @cached_property
    def comparator(self) -> str:
        if self.path_type == SCREEN_EVENT:
            return "{} =".format(self.prop_type)
        elif self.path_type == CUSTOM_EVENT:
            return "event ="
        else:
            return "{} =".format(self.prop_type)


class TargetEventDerivedMixin(PropTypeDerivedMixin):
    @cached_property
    def target_event(self) -> Tuple[Optional[PathType], Dict[str, str]]:
        if self.path_type == SCREEN_EVENT:
            return cast(PathType, SCREEN_EVENT), {"event": SCREEN_EVENT}
        elif self.path_type == CUSTOM_EVENT:
            return None, {}
        else:
            return cast(PathType, PAGEVIEW_EVENT), {"event": PAGEVIEW_EVENT}


class TargetEventsMixin(BaseParamMixin):
    @cached_property
    def target_events(self) -> List[str]:
        return self._data.get(PATHS_INCLUDE_EVENT_TYPES, [])

    @cached_property
    def custom_events(self) -> List[str]:
        return self._data.get(PATHS_INCLUDE_CUSTOM_EVENTS, [])

    @cached_property
    def exclude_events(self) -> List[str]:
        return self._data.get(PATHS_EXCLUDE_EVENTS, [])

    @property
    def include_pageviews(self) -> bool:
        return PAGEVIEW_EVENT in self.target_events

    @property
    def include_screenviews(self) -> bool:
        return SCREEN_EVENT in self.target_events

    @property
    def include_all_custom_events(self) -> bool:
        return CUSTOM_EVENT in self.target_events

    @include_dict
    def target_events_to_dict(self) -> dict:
        result = {}
        if self.target_events:
            result["target_events"] = self.target_events

        if self.custom_events:
            result["custom_events"] = self.custom_events

        if self.exclude_events:
            result["exclude_events"] = self.exclude_events
        return result


class PathStepLimitMixin(BaseParamMixin):
    @cached_property
    def step_limit(self) -> Optional[str]:
        return self._data.get(STEP_LIMIT, None)

    @include_dict
    def step_limit_to_dict(self):
        return {"step_limit": self.step_limit} if self.step_limit else {}


class FunnelPathsMixin(BaseParamMixin):
    @cached_property
    def funnel_paths(self) -> Optional[FunnelPathsType]:
        _funnel_paths = self._data.get(FUNNEL_PATHS, None)
        return _funnel_paths

    @include_dict
    def funnel_paths_to_dict(self):
        return {"funnel_paths": self.funnel_paths} if self.funnel_paths else {}


<<<<<<< HEAD
class PathGroupingMixin(BaseParamMixin):
    @cached_property
    def path_groupings(self) -> Optional[List[str]]:
        return self._data.get(PATH_GROUPINGS)

    @include_dict
    def path_groupings_to_dict(self):
        return {PATH_GROUPINGS: self.path_groupings} if self.path_groupings else {}
=======
class PathPersonsMixin(BaseParamMixin):
    @cached_property
    def path_start_key(self) -> Optional[str]:
        return self._data.get(PATH_START_KEY, None)

    @cached_property
    def path_end_key(self) -> Optional[str]:
        return self._data.get(PATH_END_KEY, None)

    @include_dict
    def path_start_end_to_dict(self):
        result = {}
        if self.path_start_key:
            result[PATH_START_KEY] = self.path_start_key

        if self.path_end_key:
            result[PATH_END_KEY] = self.path_end_key

        return result
>>>>>>> a2308ebc
<|MERGE_RESOLUTION|>--- conflicted
+++ resolved
@@ -5,12 +5,9 @@
     END_POINT,
     FUNNEL_PATHS,
     PAGEVIEW_EVENT,
-<<<<<<< HEAD
+    PATH_END_KEY,
     PATH_GROUPINGS,
-=======
-    PATH_END_KEY,
     PATH_START_KEY,
->>>>>>> a2308ebc
     PATH_TYPE,
     PATHS_EXCLUDE_EVENTS,
     PATHS_INCLUDE_CUSTOM_EVENTS,
@@ -150,7 +147,6 @@
         return {"funnel_paths": self.funnel_paths} if self.funnel_paths else {}
 
 
-<<<<<<< HEAD
 class PathGroupingMixin(BaseParamMixin):
     @cached_property
     def path_groupings(self) -> Optional[List[str]]:
@@ -159,7 +155,8 @@
     @include_dict
     def path_groupings_to_dict(self):
         return {PATH_GROUPINGS: self.path_groupings} if self.path_groupings else {}
-=======
+
+
 class PathPersonsMixin(BaseParamMixin):
     @cached_property
     def path_start_key(self) -> Optional[str]:
@@ -178,5 +175,4 @@
         if self.path_end_key:
             result[PATH_END_KEY] = self.path_end_key
 
-        return result
->>>>>>> a2308ebc
+        return result