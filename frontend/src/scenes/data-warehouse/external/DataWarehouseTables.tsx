import { IconBrackets, IconDatabase } from '@posthog/icons'
import { LemonButton, LemonModal } from '@posthog/lemon-ui'
import { clsx } from 'clsx'
import { BindLogic, useActions, useValues } from 'kea'
import { router } from 'kea-router'
import { DatabaseTableTree, TreeItem } from 'lib/components/DatabaseTableTree/DatabaseTableTree'
import { FEATURE_FLAGS } from 'lib/constants'
import { featureFlagLogic } from 'lib/logic/featureFlagLogic'
import { copyToClipboard } from 'lib/utils/copyToClipboard'
import { useState } from 'react'
import { insightDataLogic } from 'scenes/insights/insightDataLogic'
import { insightLogic } from 'scenes/insights/insightLogic'
import { urls } from 'scenes/urls'

import { Query } from '~/queries/Query/Query'
import { DatabaseSchemaTable } from '~/queries/schema'
import { ExternalDataSourceType, InsightLogicProps } from '~/types'

import { SOURCE_DETAILS } from '../new/sourceWizardLogic'
import { dataWarehouseViewsLogic } from '../saved_queries/dataWarehouseViewsLogic'
import { dataWarehouseSceneLogic } from '../settings/dataWarehouseSceneLogic'
import { viewLinkLogic } from '../viewLinkLogic'
import { ViewLinkModal } from '../ViewLinkModal'
import { DeleteTableModal, TableData } from './TableData'

interface DataWarehousetTablesProps {
    insightProps: InsightLogicProps
}

export const DataWarehouseTables = ({ insightProps }: DataWarehousetTablesProps): JSX.Element => {
    const { query } = useValues(insightDataLogic(insightProps))
    const { setQuery: setInsightQuery } = useActions(insightDataLogic(insightProps))

    return (
        <>
            <BindLogic logic={insightLogic} props={insightProps}>
                <div className="Insight">
                    <Query
                        query={query}
                        setQuery={setInsightQuery}
                        readOnly={false}
                        context={{
                            showOpenEditorButton: false,
                            showQueryEditor: false,
                            showQueryHelp: false,
                            insightProps,
                        }}
                    />
                </div>
            </BindLogic>
        </>
    )
}

interface DatabaseTableTreeProps {
    inline?: boolean
}

export const DatabaseTableTreeWithItems = ({ inline }: DatabaseTableTreeProps): JSX.Element => {
    const {
        dataWarehouseTablesBySourceType,
        posthogTables,
        databaseLoading,
        nonMaterializedViews,
        materializedViews,
        views,
        selectedRow,
        schemaModalIsOpen,
        dataWarehouseSavedQueriesLoading,
    } = useValues(dataWarehouseSceneLogic)
    const { selectRow, deleteDataWarehouseSavedQuery, deleteDataWarehouseTable, toggleSchemaModal } =
        useActions(dataWarehouseSceneLogic)
    const [collapsed, setCollapsed] = useState(false)
    const { toggleJoinTableModal, selectSourceTable } = useActions(viewLinkLogic)
    const [isDeleteModalOpen, setIsDeleteModalOpen] = useState(false)
    const { runDataWarehouseSavedQuery } = useActions(dataWarehouseViewsLogic)
    const { featureFlags } = useValues(featureFlagLogic)

    const deleteButton = (table: DatabaseSchemaTable | null): JSX.Element => {
        if (!table) {
            return <></>
        }

        if (table.type === 'view' || table.type === 'data_warehouse') {
            return (
                <LemonButton
                    data-attr="schema-list-item-delete"
                    status="danger"
                    onClick={() => {
                        selectRow(table)
                        setIsDeleteModalOpen(true)
                    }}
                    fullWidth
                >
                    Delete
                </LemonButton>
            )
        }

        if (table.type === 'posthog') {
            return <></>
        }

        return <></>
    }

    const dropdownOverlay = (table: DatabaseSchemaTable): JSX.Element => (
        <>
            <LemonButton
                onClick={() => {
                    void copyToClipboard(table.name, table.name)
                }}
                fullWidth
                data-attr="schema-list-item-copy"
            >
                Copy table name
            </LemonButton>
            <LemonButton
                onClick={() => {
                    selectRow(table)
                    toggleSchemaModal()
                }}
                data-attr="schema-list-item-schema"
                fullWidth
            >
                View table schema
            </LemonButton>
            <LemonButton
                onClick={() => {
                    selectSourceTable(table.name)
                    toggleJoinTableModal()
                }}
                data-attr="schema-list-item-join"
                fullWidth
            >
                Add join
            </LemonButton>
            {table.type == 'view' && (
                <LemonButton
                    onClick={() => {
                        router.actions.push(urls.dataWarehouseView(table.id))
                    }}
                    data-attr="schema-list-item-edit"
                    fullWidth
                >
                    Edit view definition
                </LemonButton>
            )}
            {featureFlags[FEATURE_FLAGS.DATA_MODELING] && table.type === 'view' && (
                <LemonButton
                    onClick={() => {
                        runDataWarehouseSavedQuery(table.id)
                    }}
                    data-attr="schema-list-item-materialize"
                    fullWidth
                >
                    Materialize
                </LemonButton>
            )}
<<<<<<< HEAD
=======
            {featureFlags[FEATURE_FLAGS.DATA_MODELING] && table.type === 'materialized_view' && (
                <LemonButton
                    onClick={() => {
                        runDataWarehouseSavedQuery(table.id)
                    }}
                    data-attr="schema-list-item-run"
                    fullWidth
                >
                    Run
                </LemonButton>
            )}
>>>>>>> 4d520628
            {deleteButton(table)}
        </>
    )

    const treeItems = (): TreeItem[] => {
        if (inline) {
            const items: TreeItem[] = [
                {
                    name: 'External',
                    items: Object.keys(dataWarehouseTablesBySourceType).map((source_type) => ({
                        name: SOURCE_DETAILS[source_type as ExternalDataSourceType]?.label ?? source_type,
                        items: dataWarehouseTablesBySourceType[source_type].map((table) => ({
                            name: table.name,
                            table: table,
                            dropdownOverlay: dropdownOverlay(table),
                            items: Object.values(table.fields).map((column) => ({
                                name: column.name,
                                type: column.type,
                                icon: <IconDatabase />,
                            })),
                        })),
                    })),
                    emptyLabel: <span className="text-muted">No tables found</span>,
                    isLoading: databaseLoading,
                },
                {
                    name: 'PostHog',
                    items: posthogTables.map((table) => ({
                        name: table.name,
                        table: table,
                        dropdownOverlay: dropdownOverlay(table),
                        items: Object.values(table.fields).map((column) => ({
                            name: column.name,
                            type: column.type,
                            icon: <IconDatabase />,
                        })),
                    })),
                    isLoading: databaseLoading,
                },
                {
                    name: 'Views',
                    items: (featureFlags[FEATURE_FLAGS.DATA_MODELING] ? nonMaterializedViews : views).map((table) => ({
                        name: table.name,
                        table: table,
                        dropdownOverlay: dropdownOverlay(table),
                        items: Object.values(table.fields).map((column) => ({
                            name: column.name,
                            type: column.type,
                            icon: <IconDatabase />,
                        })),
                    })),
                    emptyLabel: <span className="text-muted">No views found</span>,
                    isLoading: databaseLoading || dataWarehouseSavedQueriesLoading,
                },
                ...(featureFlags[FEATURE_FLAGS.DATA_MODELING]
                    ? [
                          {
                              name: 'Materialized views',
                              items: materializedViews.map((table) => ({
                                  name: table.name,
                                  table: table,
                                  dropdownOverlay: dropdownOverlay(table),
                                  items: Object.values(table.fields).map((column) => ({
                                      name: column.name,
                                      type: column.type,
                                      icon: <IconDatabase />,
                                  })),
                              })),
                              emptyLabel: <span className="text-muted">No materialized views found</span>,
                              isLoading: databaseLoading || dataWarehouseSavedQueriesLoading,
                          },
                      ]
                    : []),
            ]

            return items
        }

        const items: TreeItem[] = [
            {
                name: 'External',
                items: Object.keys(dataWarehouseTablesBySourceType).map((source_type) => ({
                    name: source_type,
                    items: dataWarehouseTablesBySourceType[source_type].map((table) => ({
                        table: table,
                        icon: <IconDatabase />,
                    })),
                })),
                emptyLabel: <span className="text-muted">No tables found</span>,
                isLoading: databaseLoading,
            },
            {
                name: 'PostHog',
                items: posthogTables.map((table) => ({
                    table: table,
                    icon: <IconDatabase />,
                })),
                isLoading: databaseLoading,
            },
            {
                name: 'Views',
                items: nonMaterializedViews.map((table) => ({
                    table: table,
                    icon: <IconBrackets />,
                })),
                emptyLabel: <span className="text-muted">No views found</span>,
                isLoading: databaseLoading || dataWarehouseSavedQueriesLoading,
            },
            ...(featureFlags[FEATURE_FLAGS.DATA_MODELING]
                ? [
                      {
                          name: 'Materialized views',
                          items: materializedViews.map((table) => ({
                              table: table,
                              icon: <IconBrackets />,
                          })),
                          emptyLabel: <span className="text-muted">No materialized views found</span>,
                          isLoading: databaseLoading || dataWarehouseSavedQueriesLoading,
                      },
                  ]
                : []),
        ]

        return items
    }

    return (
        <div
            className={clsx(
                `bg-bg-light space-y-px rounded border p-2 overflow-y-auto`,
                !collapsed ? 'min-w-80 flex-1' : ''
            )}
        >
            {collapsed ? (
                <LemonButton icon={<IconDatabase />} onClick={() => setCollapsed(false)} />
            ) : (
                <>
                    <LemonButton
                        size="xsmall"
                        onClick={() => setCollapsed(true)}
                        fullWidth
                        icon={<IconDatabase />}
                        className="font-normal"
                    >
                        <span className="uppercase text-muted-alt tracking-wider">Sources</span>
                    </LemonButton>
                    <DatabaseTableTree onSelectRow={selectRow} items={treeItems()} selectedRow={selectedRow} />
                </>
            )}
            <LemonModal
                width="50rem"
                isOpen={!!selectedRow && schemaModalIsOpen}
                onClose={() => {
                    selectRow(null)
                    toggleSchemaModal()
                }}
                title="Table Schema"
            >
                <TableData />
            </LemonModal>
            <ViewLinkModal />
            {selectedRow && (
                <DeleteTableModal
                    table={selectedRow}
                    isOpen={isDeleteModalOpen}
                    setIsOpen={setIsDeleteModalOpen}
                    onDelete={() => {
                        if (selectedRow) {
                            if (selectedRow.type === 'view') {
                                deleteDataWarehouseSavedQuery(selectedRow.id)
                            } else {
                                deleteDataWarehouseTable(selectedRow.id)
                            }
                        }
                    }}
                />
            )}
        </div>
    )
}<|MERGE_RESOLUTION|>--- conflicted
+++ resolved
@@ -157,8 +157,6 @@
                     Materialize
                 </LemonButton>
             )}
-<<<<<<< HEAD
-=======
             {featureFlags[FEATURE_FLAGS.DATA_MODELING] && table.type === 'materialized_view' && (
                 <LemonButton
                     onClick={() => {
@@ -170,7 +168,6 @@
                     Run
                 </LemonButton>
             )}
->>>>>>> 4d520628
             {deleteButton(table)}
         </>
     )
