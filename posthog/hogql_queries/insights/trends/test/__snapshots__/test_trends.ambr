--- conflicted
+++ resolved
@@ -54,7 +54,6 @@
 # ---
 # name: TestTrends.test_action_filtering_with_cohort.5
   '''
-  /* cohort_calculation: */
   SELECT arrayMap(number -> plus(toStartOfDay(assumeNotNull(parseDateTime64BestEffortOrNull('2020-01-01 00:00:00', 6, 'UTC'))), toIntervalDay(number)), range(0, plus(coalesce(dateDiff('day', toStartOfDay(assumeNotNull(parseDateTime64BestEffortOrNull('2020-01-01 00:00:00', 6, 'UTC'))), toStartOfDay(assumeNotNull(parseDateTime64BestEffortOrNull('2020-01-07 23:59:59', 6, 'UTC'))))), 1))) AS date,
          arrayMap(_match_date -> arraySum(arraySlice(groupArray(ifNull(count, 0)), indexOf(groupArray(day_start) AS _days_for_count, _match_date) AS _index, plus(minus(arrayLastIndex(x -> ifNull(equals(x, _match_date), isNull(x)
                                                                                                                                                                                                    and isNull(_match_date)), _days_for_count), _index), 1))), date) AS total
@@ -154,7 +153,6 @@
 # ---
 # name: TestTrends.test_action_filtering_with_cohort_poe_v2.5
   '''
-  /* cohort_calculation: */
   SELECT arrayMap(number -> plus(toStartOfDay(assumeNotNull(parseDateTime64BestEffortOrNull('2020-01-01 00:00:00', 6, 'UTC'))), toIntervalDay(number)), range(0, plus(coalesce(dateDiff('day', toStartOfDay(assumeNotNull(parseDateTime64BestEffortOrNull('2020-01-01 00:00:00', 6, 'UTC'))), toStartOfDay(assumeNotNull(parseDateTime64BestEffortOrNull('2020-01-07 23:59:59', 6, 'UTC'))))), 1))) AS date,
          arrayMap(_match_date -> arraySum(arraySlice(groupArray(ifNull(count, 0)), indexOf(groupArray(day_start) AS _days_for_count, _match_date) AS _index, plus(minus(arrayLastIndex(x -> ifNull(equals(x, _match_date), isNull(x)
                                                                                                                                                                                                    and isNull(_match_date)), _days_for_count), _index), 1))), date) AS total
@@ -243,10 +241,6 @@
          persons.created_at AS created_at,
          source.event_count AS event_count,
          source.matching_events AS matching_events,
-<<<<<<< HEAD
-         source.event_distinct_ids,
-=======
->>>>>>> 05f85515
          source.event_distinct_ids AS event_distinct_ids
   FROM
     (SELECT actor_id AS actor_id,
