import { InfoCircleOutlined } from '@ant-design/icons'
import { capitalizeFirstLetter, pluralize } from 'lib/utils'
import { useState } from 'react'
<<<<<<< HEAD
import { EditorFilterProps, FunnelConversionWindow, FunnelConversionWindowTimeUnit, FunnelsFilterType } from '~/types'
import { Tooltip } from 'lib/components/Tooltip'
=======
import { useActions, useValues } from 'kea'
import { funnelLogic } from 'scenes/funnels/funnelLogic'
import { FunnelConversionWindow, FunnelConversionWindowTimeUnit } from '~/types'
import { Tooltip } from 'lib/lemon-ui/Tooltip'
import { insightLogic } from 'scenes/insights/insightLogic'
>>>>>>> 5fb4e9a4
import { useDebouncedCallback } from 'use-debounce'
import { LemonInput, LemonSelect, LemonSelectOption } from '@posthog/lemon-ui'
import { Noun } from '~/models/groupsModel'
import { useActions, useValues } from 'kea'
import { funnelDataLogic } from 'scenes/funnels/funnelDataLogic'
import { funnelLogic } from 'scenes/funnels/funnelLogic'

export function FunnelConversionWindowFilterDataExploration({
    insightProps,
}: Pick<EditorFilterProps, 'insightProps'>): JSX.Element {
    const { aggregationTargetLabel } = useValues(funnelDataLogic(insightProps))
    const { insightFilter } = useValues(funnelDataLogic(insightProps))
    const { updateInsightFilter } = useActions(funnelDataLogic(insightProps))

    return (
        <FunnelConversionWindowFilterComponent
            aggregationTargetLabel={aggregationTargetLabel}
            setFilter={updateInsightFilter}
            {...insightFilter}
        />
    )
}

export function FunnelConversionWindowFilter({ insightProps }: Pick<EditorFilterProps, 'insightProps'>): JSX.Element {
    const { aggregationTargetLabel } = useValues(funnelLogic(insightProps))
    const { filters } = useValues(funnelLogic(insightProps))
    const { setFilters } = useActions(funnelLogic(insightProps))

    return (
        <FunnelConversionWindowFilterComponent
            aggregationTargetLabel={aggregationTargetLabel}
            setFilter={setFilters}
            {...filters}
        />
    )
}

const TIME_INTERVAL_BOUNDS: Record<FunnelConversionWindowTimeUnit, number[]> = {
    [FunnelConversionWindowTimeUnit.Minute]: [1, 1440],
    [FunnelConversionWindowTimeUnit.Hour]: [1, 24],
    [FunnelConversionWindowTimeUnit.Day]: [1, 365],
    [FunnelConversionWindowTimeUnit.Week]: [1, 53],
    [FunnelConversionWindowTimeUnit.Month]: [1, 12],
}

type FunnelConversionWindowFilterComponentProps = {
    setFilter: (filter: FunnelsFilterType) => void
    aggregationTargetLabel: Noun
} & FunnelsFilterType

export function FunnelConversionWindowFilterComponent({
    aggregation_group_type_index,
    funnel_window_interval = 14,
    funnel_window_interval_unit = FunnelConversionWindowTimeUnit.Day,
    aggregationTargetLabel,
    setFilter,
}: FunnelConversionWindowFilterComponentProps): JSX.Element {
    const [localConversionWindow, setLocalConversionWindow] = useState<FunnelConversionWindow>({
        funnel_window_interval,
        funnel_window_interval_unit,
    })

    const options: LemonSelectOption<FunnelConversionWindowTimeUnit>[] = Object.keys(TIME_INTERVAL_BOUNDS).map(
        (unit) => ({
            label: capitalizeFirstLetter(pluralize(funnel_window_interval ?? 7, unit, `${unit}s`, false)),
            value: unit as FunnelConversionWindowTimeUnit,
        })
    )
    const intervalBounds = TIME_INTERVAL_BOUNDS[funnel_window_interval_unit ?? FunnelConversionWindowTimeUnit.Day]

    const setConversionWindow = useDebouncedCallback((): void => {
        if (
            localConversionWindow.funnel_window_interval !== funnel_window_interval ||
            localConversionWindow.funnel_window_interval_unit !== funnel_window_interval_unit
        ) {
            setFilter(localConversionWindow)
        }
    }, 200)

    return (
        <div className="flex items-center gap-2">
            <span className="whitespace-nowrap">
                Conversion window limit{' '}
                <Tooltip
                    title={
                        <>
                            <b>Recommended!</b> Limit to {aggregationTargetLabel.plural}{' '}
                            {aggregation_group_type_index != undefined ? 'that' : 'who'} converted within a specific
                            time frame. {capitalizeFirstLetter(aggregationTargetLabel.plural)}{' '}
                            {aggregation_group_type_index != undefined ? 'that' : 'who'} do not convert in this time
                            frame will be considered as drop-offs.
                        </>
                    }
                >
                    <InfoCircleOutlined className="info-indicator" />
                </Tooltip>
            </span>
            <div className="flex items-center gap-2">
                <LemonInput
                    type="number"
                    className="max-w-20"
                    fullWidth={false}
                    min={intervalBounds[0]}
                    max={intervalBounds[1]}
                    defaultValue={funnel_window_interval}
                    value={localConversionWindow.funnel_window_interval}
                    onChange={(funnel_window_interval) => {
                        setLocalConversionWindow((state) => ({
                            ...state,
                            funnel_window_interval: Number(funnel_window_interval),
                        }))
                        setConversionWindow()
                    }}
                    onBlur={setConversionWindow}
                    onPressEnter={setConversionWindow}
                />
                <LemonSelect
                    dropdownMatchSelectWidth={false}
                    value={localConversionWindow.funnel_window_interval_unit}
                    onChange={(funnel_window_interval_unit: FunnelConversionWindowTimeUnit | null) => {
                        if (funnel_window_interval_unit) {
                            setLocalConversionWindow((state) => ({ ...state, funnel_window_interval_unit }))
                            setConversionWindow()
                        }
                    }}
                    options={options}
                />
            </div>
        </div>
    )
}<|MERGE_RESOLUTION|>--- conflicted
+++ resolved
@@ -1,16 +1,8 @@
 import { InfoCircleOutlined } from '@ant-design/icons'
 import { capitalizeFirstLetter, pluralize } from 'lib/utils'
 import { useState } from 'react'
-<<<<<<< HEAD
 import { EditorFilterProps, FunnelConversionWindow, FunnelConversionWindowTimeUnit, FunnelsFilterType } from '~/types'
-import { Tooltip } from 'lib/components/Tooltip'
-=======
-import { useActions, useValues } from 'kea'
-import { funnelLogic } from 'scenes/funnels/funnelLogic'
-import { FunnelConversionWindow, FunnelConversionWindowTimeUnit } from '~/types'
 import { Tooltip } from 'lib/lemon-ui/Tooltip'
-import { insightLogic } from 'scenes/insights/insightLogic'
->>>>>>> 5fb4e9a4
 import { useDebouncedCallback } from 'use-debounce'
 import { LemonInput, LemonSelect, LemonSelectOption } from '@posthog/lemon-ui'
 import { Noun } from '~/models/groupsModel'
