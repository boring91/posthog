--- conflicted
+++ resolved
@@ -28,11 +28,7 @@
 import { urls } from 'scenes/urls'
 import { userLogic } from 'scenes/userLogic'
 
-<<<<<<< HEAD
-import { AvailableFeature, BatchExportLogEntry, BatchExportLogEntryLevel } from '~/types'
-=======
-import { BatchExportLogEntry } from '~/types'
->>>>>>> dea65193
+import { AvailableFeature, BatchExportLogEntry } from '~/types'
 
 import { BatchExportBackfillModal } from './BatchExportBackfillModal'
 import { batchExportLogic, BatchExportLogicProps, BatchExportTab } from './batchExportLogic'
