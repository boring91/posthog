--- conflicted
+++ resolved
@@ -258,17 +258,7 @@
         langchain_message, langgraph_state = update[1]
         if isinstance(langchain_message, AIMessageChunk):
             node_name = langgraph_state["langgraph_node"]
-<<<<<<< HEAD
-            if node_name in VISUALIZATION_NODES.keys():
-                self._chunks += langchain_message  # type: ignore
-                parsed_message = VISUALIZATION_NODES[node_name].parse_output(self._chunks.tool_calls[0]["args"])
-                if parsed_message:
-                    initiator_id = self._state.start_id if self._state is not None else None
-                    return VisualizationMessage(answer=parsed_message.query, initiator=initiator_id)
-            elif node_name in STREAMING_NODES and langchain_message.content:  # Also checking content to ignore tools
-=======
             if node_name in STREAMING_NODES:
->>>>>>> 12645e56
                 self._chunks += langchain_message  # type: ignore
                 if node_name == AssistantNodeName.MEMORY_INITIALIZER:
                     if not MemoryInitializerNode.should_process_message_chunk(langchain_message):
