--- conflicted
+++ resolved
@@ -168,12 +168,9 @@
     HOGQL_INSIGHTS: 'hogql-insights', // owner: @mariusandra
     WEBHOOKS_DENYLIST: 'webhooks-denylist', // owner: #team-pipeline
     SURVEYS_SITE_APP_DEPRECATION: 'surveys-site-app-deprecation', // owner: @neilkakkar
-<<<<<<< HEAD
+    SURVEYS_MULTIPLE_QUESTIONS: 'surveys-multiple-questions', // owner: @liyiy
     // owner: #team-monitoring
     CONSOLE_RECORDING_SEARCH: 'console-recording-search',
-=======
-    SURVEYS_MULTIPLE_QUESTIONS: 'surveys-multiple-questions', // owner: @liyiy
->>>>>>> b6bb8f20
 } as const
 export type FeatureFlagKey = (typeof FEATURE_FLAGS)[keyof typeof FEATURE_FLAGS]
 
