--- conflicted
+++ resolved
@@ -10,7 +10,7 @@
 import { urls } from 'scenes/urls'
 
 import { Query } from '~/queries/Query/Query'
-import { AssistantMessage, InsightQueryNode, InsightVizNode, NodeKind } from '~/queries/schema'
+import { AssistantMessage, NodeKind } from '~/queries/schema'
 
 import { maxLogic, ThreadMessage } from './maxLogic'
 import { isVisualizationMessage, parseVisualizationMessageContent } from './utils'
@@ -70,26 +70,13 @@
     )
 })
 
-<<<<<<< HEAD
 function Answer({ message, previousMessage }: { message: ThreadMessage; previousMessage: ThreadMessage }): JSX.Element {
     const { reasoning_steps, answer } = parseVisualizationMessageContent(message.content)
 
     const query = {
         kind: NodeKind.InsightVizNode,
         source: answer,
-=======
-function Answer({
-    message,
-    previousMessage,
-}: {
-    message: ThreadMessage & { content: TrendGenerationResult }
-    previousMessage: ThreadMessage
-}): JSX.Element {
-    const query: InsightVizNode = {
-        kind: NodeKind.InsightVizNode,
-        source: message.content?.answer as InsightQueryNode,
         showHeader: true,
->>>>>>> 89f689f7
     }
 
     return (
@@ -103,26 +90,12 @@
                     </ul>
                 </Message>
             )}
-            {message.status === 'completed' && answer && (
+            {message.status === 'completed' && query.source && (
                 <>
                     <Message type={message.type}>
                         <div className="h-96 flex">
                             <Query query={query} readOnly embedded />
                         </div>
-<<<<<<< HEAD
-                        <LemonButton
-                            className="mt-4 w-fit"
-                            type="primary"
-                            to={urls.insightNew(undefined, undefined, {
-                                kind: NodeKind.InsightVizNode,
-                                source: answer as InsightQueryNode,
-                            } as InsightVizNode)}
-                            sideIcon={<IconOpenInNew />}
-                            targetBlank
-                        >
-                            Open as new insight
-                        </LemonButton>
-=======
                         <div className="relative mb-1">
                             <LemonButton
                                 to={urls.insightNew(undefined, undefined, query)}
@@ -139,7 +112,6 @@
                                 <BreakdownSummary query={query.source} />
                             </div>
                         </div>
->>>>>>> 89f689f7
                     </Message>
                     <AnswerActions message={message} previousMessage={previousMessage} />
                 </>
