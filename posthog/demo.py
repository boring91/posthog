import json
import random
import secrets
from pathlib import Path
from typing import List

from dateutil.relativedelta import relativedelta
from django.http import HttpResponseNotFound, JsonResponse
from django.utils.timezone import now

from posthog.constants import TREND_FILTER_TYPE_ACTIONS
from posthog.ee import check_ee_enabled
from posthog.models import (
    Action,
    ActionStep,
    Dashboard,
    DashboardItem,
    Element,
    Event,
    Funnel,
    Person,
    PersonDistinctId,
    Team,
)
from posthog.models.utils import UUIDT
from posthog.utils import render_template


def _create_anonymous_users(team: Team, base_url: str) -> None:
    with open(Path("posthog/demo_data.json").resolve(), "r") as demo_data_file:
        demo_data = json.load(demo_data_file)

    Person.objects.bulk_create([Person(team=team, properties={"is_demo": True}) for _ in range(0, 100)])
    distinct_ids: List[PersonDistinctId] = []
    events: List[Event] = []
    days_ago = 7
    demo_data_index = 0
    for index, person in enumerate(Person.objects.filter(team=team)):
        if index > 0 and index % 14 == 0:
            days_ago -= 1

        distinct_id = str(UUIDT())
        distinct_ids.append(PersonDistinctId(team=team, person=person, distinct_id=distinct_id))
        date = now() - relativedelta(days=days_ago)
        browser = random.choice(["Chrome", "Safari", "Firefox"])
        events.append(
            Event(
                team=team,
                event="$pageview",
                distinct_id=distinct_id,
                properties={"$current_url": base_url, "$browser": browser, "$lib": "web",},
                timestamp=date,
            )
        )
        if index % 3 == 0:
            person.properties.update(demo_data[demo_data_index])
            person.is_identified = True
            person.save()
            demo_data_index += 1
            Event.objects.create(
                team=team,
                distinct_id=distinct_id,
                event="$autocapture",
                properties={"$current_url": base_url, "$browser": browser, "$lib": "web", "$event_type": "click",},
                timestamp=date + relativedelta(seconds=14),
                elements=[
                    Element(
                        tag_name="a",
                        href="/demo/1",
                        attr_class=["btn", "btn-success"],
                        attr_id="sign-up",
                        text="Sign up",
                    ),
                    Element(tag_name="form", attr_class=["form"]),
                    Element(tag_name="div", attr_class=["container"]),
                    Element(tag_name="body"),
                    Element(tag_name="html"),
                ],
            )
            events.append(
                Event(
                    event="$pageview",
                    team=team,
                    distinct_id=distinct_id,
                    properties={"$current_url": "%s/1" % base_url, "$browser": browser, "$lib": "web",},
                    timestamp=date + relativedelta(seconds=15),
                )
            )
            if index % 4 == 0:
                Event.objects.create(
                    team=team,
                    event="$autocapture",
                    distinct_id=distinct_id,
                    properties={
                        "$current_url": "%s/1" % base_url,
                        "$browser": browser,
                        "$lib": "web",
                        "$event_type": "click",
                    },
                    timestamp=date + relativedelta(seconds=29),
                    elements=[
                        Element(tag_name="button", attr_class=["btn", "btn-success"], text="Sign up!",),
                        Element(tag_name="form", attr_class=["form"]),
                        Element(tag_name="div", attr_class=["container"]),
                        Element(tag_name="body"),
                        Element(tag_name="html"),
                    ],
                )
                events.append(
                    Event(
                        event="$pageview",
                        team=team,
                        distinct_id=distinct_id,
                        properties={"$current_url": "%s/2" % base_url, "$browser": browser, "$lib": "web",},
                        timestamp=date + relativedelta(seconds=30),
                    )
                )
                if index % 5 == 0:
                    Event.objects.create(
                        team=team,
                        event="$autocapture",
                        distinct_id=distinct_id,
                        properties={
                            "$current_url": "%s/2" % base_url,
                            "$browser": browser,
                            "$lib": "web",
                            "$event_type": "click",
                        },
                        timestamp=date + relativedelta(seconds=59),
                        elements=[
                            Element(tag_name="button", attr_class=["btn", "btn-success"], text="Pay $10",),
                            Element(tag_name="form", attr_class=["form"]),
                            Element(tag_name="div", attr_class=["container"]),
                            Element(tag_name="body"),
                            Element(tag_name="html"),
                        ],
                    )
                    events.append(
                        Event(
                            event="purchase",
                            team=team,
                            distinct_id=distinct_id,
                            properties={"price": 10},
                            timestamp=date + relativedelta(seconds=60),
                        )
                    )
                    events.append(
                        Event(
                            event="$pageview",
                            team=team,
                            distinct_id=distinct_id,
                            properties={"$current_url": "%s/3" % base_url, "$browser": browser, "$lib": "web",},
                            timestamp=date + relativedelta(seconds=60),
                        )
                    )
    team.event_properties_numerical.append("purchase")
    team.save()
    PersonDistinctId.objects.bulk_create(distinct_ids)
    Event.objects.bulk_create(events)


def _create_funnel(team: Team, base_url: str) -> None:
    homepage = Action.objects.create(team=team, name="HogFlix homepage view")
    ActionStep.objects.create(action=homepage, event="$pageview", url=base_url, url_matching="exact")

    user_signed_up = Action.objects.create(team=team, name="HogFlix signed up")
    ActionStep.objects.create(
        action=user_signed_up, event="$autocapture", url="%s/1" % base_url, url_matching="contains", selector="button",
    )

    user_paid = Action.objects.create(team=team, name="HogFlix paid")
    ActionStep.objects.create(
        action=user_paid, event="$autocapture", url="%s/2" % base_url, url_matching="contains", selector="button",
    )

    dashboard = Dashboard.objects.create(
        name="HogFlix Demo", pinned=True, team=team, share_token=secrets.token_urlsafe(22)
    )
    DashboardItem.objects.create(
        team=team,
        dashboard=dashboard,
        name="HogFlix signup -> watching movie",
        type="FunnelViz",
        filters={
            "actions": [
                {"id": homepage.id, "name": "HogFlix homepage view", "order": 0, "type": TREND_FILTER_TYPE_ACTIONS},
                {"id": user_signed_up.id, "name": "HogFlix signed up", "order": 1, "type": TREND_FILTER_TYPE_ACTIONS,},
                {"id": user_paid.id, "name": "HogFlix paid", "order": 2, "type": TREND_FILTER_TYPE_ACTIONS},
            ],
            "insight": "FUNNELS",
        },
    )


def _recalculate(team: Team) -> None:
    actions = Action.objects.filter(team=team)
    for action in actions:
        action.calculate_events()


def demo(request):
    user = request.user
    organization = user.organization
    try:
        team = organization.teams.get(name="HogFlix Demo")
    except Team.DoesNotExist:
        team = Team.objects.create(
            organization=organization, name="HogFlix Demo", ingested_event=True, completed_snippet_onboarding=True
        )
        _create_anonymous_users(team=team, base_url=request.build_absolute_uri("/demo"))
        _create_funnel(team=team, base_url=request.build_absolute_uri("/demo"))
        _recalculate(team=team)
    user.current_team = team
    user.save()
    if "$pageview" not in team.event_names:
        team.event_names.append("$pageview")
        team.save()

    if check_ee_enabled():
        from ee.clickhouse.demo import create_anonymous_users_ch
        from ee.clickhouse.models.event import get_events_by_team

        result = get_events_by_team(team_id=team.pk)
        if not result:
            create_anonymous_users_ch(team=team, base_url=request.build_absolute_uri("/demo"))

<<<<<<< HEAD
    return render_template("demo.html", request=request, context={"api_token": team.api_token})
=======
    return render_template("demo.html", request=request, context={"api_token": team.api_token})


def delete_demo_data(request):
    team = request.user.team

    people = PersonDistinctId.objects.filter(team=team, person__properties__is_demo=True)
    Event.objects.filter(team=team, distinct_id__in=people.values("distinct_id")).delete()
    Person.objects.filter(team=team, properties__is_demo=True).delete()
    Funnel.objects.filter(team=team, name__contains="HogFlix").delete()
    Action.objects.filter(team=team, name__contains="HogFlix").delete()
    DashboardItem.objects.filter(team=team, name__contains="HogFlix").delete()
    Dashboard.objects.filter(team=team, name__contains="HogFlix Demo").delete()

    return JsonResponse({"status": "ok"})
>>>>>>> d1715b75
<|MERGE_RESOLUTION|>--- conflicted
+++ resolved
@@ -224,22 +224,4 @@
         if not result:
             create_anonymous_users_ch(team=team, base_url=request.build_absolute_uri("/demo"))
 
-<<<<<<< HEAD
-    return render_template("demo.html", request=request, context={"api_token": team.api_token})
-=======
-    return render_template("demo.html", request=request, context={"api_token": team.api_token})
-
-
-def delete_demo_data(request):
-    team = request.user.team
-
-    people = PersonDistinctId.objects.filter(team=team, person__properties__is_demo=True)
-    Event.objects.filter(team=team, distinct_id__in=people.values("distinct_id")).delete()
-    Person.objects.filter(team=team, properties__is_demo=True).delete()
-    Funnel.objects.filter(team=team, name__contains="HogFlix").delete()
-    Action.objects.filter(team=team, name__contains="HogFlix").delete()
-    DashboardItem.objects.filter(team=team, name__contains="HogFlix").delete()
-    Dashboard.objects.filter(team=team, name__contains="HogFlix Demo").delete()
-
-    return JsonResponse({"status": "ok"})
->>>>>>> d1715b75
+    return render_template("demo.html", request=request, context={"api_token": team.api_token})