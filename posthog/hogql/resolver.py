from datetime import date, datetime
from typing import List, Optional, Any, cast
from uuid import UUID

from posthog.hogql import ast
<<<<<<< HEAD
from posthog.hogql.ast import FieldTraverserType, ConstantType, FieldType
from posthog.hogql.database import Database, SQLExprField
=======
from posthog.hogql.ast import FieldTraverserType, ConstantType
from posthog.hogql.database.database import Database
>>>>>>> 343368f2
from posthog.hogql.errors import ResolverException
from posthog.hogql.visitor import CloningVisitor, clone_expr
from posthog.models.utils import UUIDT


# https://github.com/ClickHouse/ClickHouse/issues/23194 - "Describe how identifiers in SELECT queries are resolved"


def resolve_constant_data_type(constant: Any) -> ConstantType:
    if constant is None:
        return ast.UnknownType()
    if isinstance(constant, bool):
        return ast.BooleanType()
    if isinstance(constant, int):
        return ast.IntegerType()
    if isinstance(constant, float):
        return ast.FloatType()
    if isinstance(constant, str):
        return ast.StringType()
    if isinstance(constant, list):
        unique_types = set(str(resolve_constant_data_type(item)) for item in constant)
        return ast.ArrayType(
            item_type=resolve_constant_data_type(constant[0]) if len(unique_types) == 1 else ast.UnknownType()
        )
    if isinstance(constant, tuple):
        return ast.TupleType(item_types=[resolve_constant_data_type(item) for item in constant])
    if isinstance(constant, datetime) or type(constant).__name__ == "FakeDatetime":
        return ast.DateTimeType()
    if isinstance(constant, date) or type(constant).__name__ == "FakeDate":
        return ast.DateType()
    if isinstance(constant, UUID) or isinstance(constant, UUIDT):
        return ast.UUIDType()
    raise ResolverException(f"Unsupported constant type: {type(constant)}")


def resolve_types(node: ast.Expr, database: Database, scopes: Optional[List[ast.SelectQueryType]] = None) -> ast.Expr:
    return Resolver(scopes=scopes, database=database).visit(node)


class Resolver(CloningVisitor):
    """The Resolver visits an AST and 1) resolves all fields, 2) assigns types to nodes, 3) expands all macros"""

    def __init__(self, database: Database, scopes: Optional[List[ast.SelectQueryType]] = None):
        super().__init__()
        # Each SELECT query creates a new scope (type). Store all of them in a list as we traverse the tree.
        self.scopes: List[ast.SelectQueryType] = scopes or []
        self.database = database
        self.macro_counter = 0

    def visit(self, node: ast.Expr) -> ast.Expr:
        if isinstance(node, ast.Expr) and node.type is not None:
            raise ResolverException(
                f"Type already resolved for {type(node).__name__} ({type(node.type).__name__}). Can't run again."
            )
        if self.macro_counter > 50:
            raise ResolverException("Too many macro expansions (50+). Probably a macro loop.")
        return super().visit(node)

    def visit_select_union_query(self, node: ast.SelectUnionQuery):
        node = super().visit_select_union_query(node)
        node.type = ast.SelectUnionQueryType(types=[expr.type for expr in node.select_queries])
        return node

    def visit_select_query(self, node: ast.SelectQuery):
        """Visit each SELECT query or subquery."""

        # This "SelectQueryType" is also a new scope for variables in the SELECT query.
        # We will add fields to it when we encounter them. This is used to resolve fields later.
        node_type = ast.SelectQueryType()

        # First step: add all the "WITH" macros onto the "scope" if there are any
        if node.macros:
            node_type.macros = node.macros

        # Append the "scope" onto the stack early, so that nodes we "self.visit" below can access it.
        self.scopes.append(node_type)

        # Clone the select query, piece by piece
        new_node = ast.SelectQuery(
            type=node_type,
            # macros have been expanded (moved to the type for now), so remove from the printable "WITH" clause
            macros=None,
            # "select" needs a default value, so [] it is
            select=[],
        )

<<<<<<< HEAD
        # Visit the FROM clauses first. This resolves all table aliases onto self.scopes[-1].
=======
        # Visit the FROM clauses first. This resolves all table aliases onto self.scopes[-1]
>>>>>>> 343368f2
        new_node.select_from = self.visit(node.select_from)

        # Visit all the "SELECT a,b,c" columns. Mark each for export in "columns".
        for expr in node.select or []:
            new_expr = self.visit(expr)

            # if it's an asterisk, carry on in a subroutine
            if isinstance(new_expr.type, ast.AsteriskType):
                self._expand_asterisk_columns(new_node, new_expr.type)
                continue

            # not an asterisk
            if isinstance(new_expr.type, ast.FieldAliasType):
                node_type.columns[new_expr.type.alias] = new_expr.type
            elif isinstance(new_expr.type, ast.FieldType):
                node_type.columns[new_expr.type.name] = new_expr.type
            elif isinstance(new_expr, ast.Alias):
                node_type.columns[new_expr.alias] = new_expr.type

            # add the column to the new select query
            new_node.select.append(new_expr)

        # :TRICKY: Make sure to clone and visit _all_ SelectQuery nodes.
        new_node.where = self.visit(node.where)
        new_node.prewhere = self.visit(node.prewhere)
        new_node.having = self.visit(node.having)
        if node.group_by:
            new_node.group_by = [self.visit(expr) for expr in node.group_by]
        if node.order_by:
            new_node.order_by = [self.visit(expr) for expr in node.order_by]
        if node.limit_by:
            new_node.limit_by = [self.visit(expr) for expr in node.limit_by]
        new_node.limit = self.visit(node.limit)
        new_node.limit_with_ties = node.limit_with_ties
        new_node.offset = self.visit(node.offset)
        new_node.distinct = node.distinct
<<<<<<< HEAD
=======
        new_node.window_exprs = (
            {name: self.visit(expr) for name, expr in node.window_exprs.items()} if node.window_exprs else None
        )
>>>>>>> 343368f2

        self.scopes.pop()

        return new_node

    def _expand_asterisk_columns(self, select_query: ast.SelectQuery, asterisk: ast.AsteriskType):
        """Expand an asterisk. Mutates `select_query.select` and `select_query.type.columns` with the new fields"""
        if isinstance(asterisk.table_type, ast.BaseTableType):
            table = asterisk.table_type.resolve_database_table()
            database_fields = table.get_asterisk()
            for key in database_fields.keys():
                type = ast.FieldType(name=key, table_type=asterisk.table_type)
                select_query.select.append(ast.Field(chain=[key], type=type))
                select_query.type.columns[key] = type
        elif (
            isinstance(asterisk.table_type, ast.SelectUnionQueryType)
            or isinstance(asterisk.table_type, ast.SelectQueryType)
            or isinstance(asterisk.table_type, ast.SelectQueryAliasType)
        ):
            select = asterisk.table_type
            while isinstance(select, ast.SelectQueryAliasType):
                select = select.select_query_type
            if isinstance(select, ast.SelectUnionQueryType):
                select = select.types[0]
            if isinstance(select, ast.SelectQueryType):
                for name in select.columns.keys():
                    type = ast.FieldType(name=name, table_type=asterisk.table_type)
                    select_query.select.append(ast.Field(chain=[name], type=type))
                    select_query.type.columns[name] = type
            else:
                raise ResolverException("Can't expand asterisk (*) on subquery")
        else:
            raise ResolverException(f"Can't expand asterisk (*) on a type of type {type(asterisk.table_type).__name__}")

    def visit_join_expr(self, node: ast.JoinExpr):
        """Visit each FROM and JOIN table or subquery."""

        if len(self.scopes) == 0:
            raise ResolverException("Unexpected JoinExpr outside a SELECT query")

        scope = self.scopes[-1]

        # If selecting from a macro, expand and visit the new node
        if isinstance(node.table, ast.Field) and len(node.table.chain) == 1:
            table_name = node.table.chain[0]
            macro = lookup_macro_by_name(self.scopes, table_name)
            if macro:
                node = cast(ast.JoinExpr, clone_expr(node))
                node.table = clone_expr(macro.expr)
                node.alias = table_name

                self.macro_counter += 1
                response = self.visit(node)
                self.macro_counter -= 1
                return response

        if isinstance(node.table, ast.Field):
            table_name = node.table.chain[0]
            table_alias = node.alias or table_name
            if table_alias in scope.tables:
                raise ResolverException(f'Already have joined a table called "{table_alias}". Can\'t redefine.')

            if self.database.has_table(table_name):
                database_table = self.database.get_table(table_name)
                if isinstance(database_table, ast.LazyTable):
                    node_table_type = ast.LazyTableType(table=database_table)
                else:
                    node_table_type = ast.TableType(table=database_table)

                if table_alias == table_name:
                    node_type = node_table_type
                else:
                    node_type = ast.TableAliasType(alias=table_alias, table_type=node_table_type)
                scope.tables[table_alias] = node_type

                # :TRICKY: Make sure to clone and visit _all_ JoinExpr fields/nodes.
                node = cast(ast.JoinExpr, clone_expr(node))
                node.type = node_type
                node.table = cast(ast.Field, clone_expr(node.table))
                node.table.type = node_table_type
                node.next_join = self.visit(node.next_join)
                node.constraint = self.visit(node.constraint)
                node.sample = self.visit(node.sample)
                return node
            else:
                raise ResolverException(f'Unknown table "{table_name}".')

        elif isinstance(node.table, ast.SelectQuery) or isinstance(node.table, ast.SelectUnionQuery):
            node = cast(ast.JoinExpr, clone_expr(node))

            node.table = super().visit(node.table)
            if node.alias is not None:
                if node.alias in scope.tables:
                    raise ResolverException(
                        f'Already have joined a table called "{node.alias}". Can\'t join another one with the same name.'
                    )
                node.type = ast.SelectQueryAliasType(alias=node.alias, select_query_type=node.table.type)
                scope.tables[node.alias] = node.type
            else:
                node.type = node.table.type
                scope.anonymous_tables.append(node.type)

            # :TRICKY: Make sure to clone and visit _all_ JoinExpr fields/nodes.
            node.next_join = self.visit(node.next_join)
            node.constraint = self.visit(node.constraint)
            node.sample = self.visit(node.sample)

            return node
        else:
            raise ResolverException(f"JoinExpr with table of type {type(node.table).__name__} not supported")

    def visit_alias(self, node: ast.Alias):
        """Visit column aliases. SELECT 1, (select 3 as y) as x."""
        if len(self.scopes) == 0:
            raise ResolverException("Aliases are allowed only within SELECT queries")

        scope = self.scopes[-1]
        if node.alias in scope.aliases:
            raise ResolverException(f"Cannot redefine an alias with the name: {node.alias}")
        if node.alias == "":
            raise ResolverException("Alias cannot be empty")

        node = super().visit_alias(node)
        node.type = ast.FieldAliasType(alias=node.alias, type=node.expr.type or ast.UnknownType())
        scope.aliases[node.alias] = node.type
        return node

    def visit_call(self, node: ast.Call):
        """Visit function calls."""

        node = super().visit_call(node)
        arg_types: List[ast.ConstantType] = []
        for arg in node.args:
            if arg.type:
                arg_types.append(arg.type.resolve_constant_type() or ast.UnknownType())
            else:
                arg_types.append(ast.UnknownType())
        node.type = ast.CallType(name=node.name, arg_types=arg_types, return_type=ast.UnknownType())
        return node

    def visit_lambda(self, node: ast.Lambda):
        """Visit each SELECT query or subquery."""

        # Each Lambda is a new scope in field name resolution.
        # This type keeps track of all lambda arguments that are in scope.
        node_type = ast.SelectQueryType()
        for arg in node.args:
            node_type.aliases[arg] = ast.FieldAliasType(alias=arg, type=ast.LambdaArgumentType(name=arg))

        self.scopes.append(node_type)

        new_node = cast(ast.Lambda, clone_expr(node))
        new_node.type = node_type
        new_node.expr = self.visit(new_node.expr)

        self.scopes.pop()

        return new_node

    def visit_field(self, node: ast.Field):
        """Visit a field such as ast.Field(chain=["e", "properties", "$browser"])"""
        if len(node.chain) == 0:
            raise ResolverException("Invalid field access with empty chain")

<<<<<<< HEAD
=======
        node = super().visit_field(node)

>>>>>>> 343368f2
        # Only look for fields in the last SELECT scope, instead of all previous select queries.
        # That's because ClickHouse does not support subqueries accessing "x.event". This is forbidden:
        # - "SELECT event, (select count() from events where event = x.event) as c FROM events x where event = '$pageview'",
        # But this is supported:
        # - "SELECT t.big_count FROM (select count() + 100 as big_count from events) as t JOIN events e ON (e.event = t.event)",
        scope = self.scopes[-1]

        node = super().visit_field(node)
        type: Optional[ast.Type] = None
        initial_chain = node.chain.copy()

        # Remove first element from chain
        remaining_chain = node.chain.copy()
        name = remaining_chain.pop(0)

        # If the field contains at least two parts, the first might be a table.
        if len(initial_chain) > 1 and name in scope.tables:
            type = scope.tables[name]

<<<<<<< HEAD
        # If it's a global wildcard
        if len(initial_chain) == 1 and name == "*":
=======
        # If it's a wildcard
        if name == "*" and len(node.chain) == 1:
>>>>>>> 343368f2
            table_count = len(scope.anonymous_tables) + len(scope.tables)
            if table_count == 0:
                raise ResolverException("Cannot use '*' when there are no tables in the query")
            if table_count > 1:
                raise ResolverException("Cannot use '*' without table name when there are multiple tables in the query")
            table_type = (
                scope.anonymous_tables[0] if len(scope.anonymous_tables) > 0 else list(scope.tables.values())[0]
            )
            type = ast.AsteriskType(table_type=table_type)

<<<<<<< HEAD
        # Macro in scope. Resolved before fields.
        if not type:
            macro = lookup_macro_by_name(self.scopes, name)
            if macro:
                # SubQuery macros ("WITH a AS (SELECT 1)") can only be used in the "FROM table" part of a select query,
                # which is handled in visit_join_expr. Referring to it here means we want to access its value.
                if macro.macro_format == "subquery":
                    node = ast.Field(chain=[name])
                else:
                    node = clone_expr(macro.expr)

                if len(remaining_chain) > 0:
                    # resolved to a Field, add the chain and traverse in the loop below
                    if isinstance(node, ast.Field):
                        node.chain = node.chain + remaining_chain
                    else:
                        raise ResolverException(
                            f'Cannot access property {remaining_chain} on a macro "{name}" that doesn\'t resolve to a field'
                        )

                self.macro_counter += 1
                node = self.visit(node)
                self.macro_counter -= 1
                type = node.type or ast.UnknownType()

=======
>>>>>>> 343368f2
        # Field in scope
        if not type:
            type = lookup_field_by_name(scope, name)

<<<<<<< HEAD
=======
        if not type:
            macro = lookup_macro_by_name(self.scopes, name)
            if macro:
                if len(node.chain) > 1:
                    raise ResolverException(f"Cannot access fields on macro {macro.name} yet.")
                # SubQuery macros ("WITH a AS (SELECT 1)") can only be used in the "FROM table" part of a select query,
                # which is handled in visit_join_expr. Referring to it here means we want to access its value.
                if macro.macro_format == "subquery":
                    return ast.Field(chain=node.chain)
                self.macro_counter += 1
                response = self.visit(clone_expr(macro.expr))
                self.macro_counter -= 1
                return response

>>>>>>> 343368f2
        if not type:
            # Could not resolve the first element in the chain. Bailing.
            raise ResolverException(f"Unable to resolve field: {name}")

        while True:
            # Expand SQLExprField-s
            if isinstance(type, FieldType):
                database_field = type.resolve_database_field()
                # if we found a SQL expression field, expand it
                if isinstance(database_field, SQLExprField):
                    self.macro_counter += 1
                    new_field = self.visit(database_field.get_expr())
                    self.macro_counter -= 1
                    type = ast.FieldAliasType(alias=name, type=new_field.type or ast.UnknownType())
                    node = ast.Alias(type=type, expr=new_field, alias=name)
                    continue

            # Expand Field Traverser fields
            if isinstance(type, FieldTraverserType):
                remaining_chain = type.chain + remaining_chain
                type = type.table_type
                continue

            if len(remaining_chain) == 0:
                break

            name = remaining_chain.pop(0)
            type = type.get_child(name)

            if type is None:
                raise ResolverException(f"Cannot resolve type {'.'.join(initial_chain)}. Unable to resolve {name}.")

        node.type = type
        return node

    def visit_constant(self, node: ast.Constant):
        node = super().visit_constant(node)
        node.type = resolve_constant_data_type(node.value)
        return node

    def visit_and(self, node: ast.And):
        node = super().visit_and(node)
        node.type = ast.BooleanType()
        return node

    def visit_or(self, node: ast.Or):
        node = super().visit_or(node)
        node.type = ast.BooleanType()
        return node

    def visit_not(self, node: ast.Not):
        node = super().visit_not(node)
        node.type = ast.BooleanType()
        return node

    def visit_compare_operation(self, node: ast.CompareOperation):
        node = super().visit_compare_operation(node)
        node.type = ast.BooleanType()
        return node


def lookup_field_by_name(scope: ast.SelectQueryType, name: str) -> Optional[ast.Type]:
    """Looks for a field in the scope's list of aliases and children for each joined table."""
    if name in scope.aliases:
        return scope.aliases[name]
    else:
        named_tables = [table for table in scope.tables.values() if table.has_child(name)]
        anonymous_tables = [table for table in scope.anonymous_tables if table.has_child(name)]
        tables_with_field = named_tables + anonymous_tables

        if len(tables_with_field) > 1:
            raise ResolverException(f"Ambiguous query. Found multiple sources for field: {name}")
        elif len(tables_with_field) == 1:
            return tables_with_field[0].get_child(name)
        return None


def lookup_macro_by_name(scopes: List[ast.SelectQueryType], name: str) -> Optional[ast.Macro]:
    for scope in reversed(scopes):
        if scope and scope.macros and name in scope.macros:
            return scope.macros[name]
    return None<|MERGE_RESOLUTION|>--- conflicted
+++ resolved
@@ -3,13 +3,8 @@
 from uuid import UUID
 
 from posthog.hogql import ast
-<<<<<<< HEAD
 from posthog.hogql.ast import FieldTraverserType, ConstantType, FieldType
-from posthog.hogql.database import Database, SQLExprField
-=======
-from posthog.hogql.ast import FieldTraverserType, ConstantType
-from posthog.hogql.database.database import Database
->>>>>>> 343368f2
+from posthog.hogql.database.database import Database, SQLExprField
 from posthog.hogql.errors import ResolverException
 from posthog.hogql.visitor import CloningVisitor, clone_expr
 from posthog.models.utils import UUIDT
@@ -96,11 +91,7 @@
             select=[],
         )
 
-<<<<<<< HEAD
-        # Visit the FROM clauses first. This resolves all table aliases onto self.scopes[-1].
-=======
         # Visit the FROM clauses first. This resolves all table aliases onto self.scopes[-1]
->>>>>>> 343368f2
         new_node.select_from = self.visit(node.select_from)
 
         # Visit all the "SELECT a,b,c" columns. Mark each for export in "columns".
@@ -137,12 +128,9 @@
         new_node.limit_with_ties = node.limit_with_ties
         new_node.offset = self.visit(node.offset)
         new_node.distinct = node.distinct
-<<<<<<< HEAD
-=======
         new_node.window_exprs = (
             {name: self.visit(expr) for name, expr in node.window_exprs.items()} if node.window_exprs else None
         )
->>>>>>> 343368f2
 
         self.scopes.pop()
 
@@ -307,11 +295,8 @@
         if len(node.chain) == 0:
             raise ResolverException("Invalid field access with empty chain")
 
-<<<<<<< HEAD
-=======
         node = super().visit_field(node)
 
->>>>>>> 343368f2
         # Only look for fields in the last SELECT scope, instead of all previous select queries.
         # That's because ClickHouse does not support subqueries accessing "x.event". This is forbidden:
         # - "SELECT event, (select count() from events where event = x.event) as c FROM events x where event = '$pageview'",
@@ -331,13 +316,8 @@
         if len(initial_chain) > 1 and name in scope.tables:
             type = scope.tables[name]
 
-<<<<<<< HEAD
         # If it's a global wildcard
         if len(initial_chain) == 1 and name == "*":
-=======
-        # If it's a wildcard
-        if name == "*" and len(node.chain) == 1:
->>>>>>> 343368f2
             table_count = len(scope.anonymous_tables) + len(scope.tables)
             if table_count == 0:
                 raise ResolverException("Cannot use '*' when there are no tables in the query")
@@ -348,7 +328,6 @@
             )
             type = ast.AsteriskType(table_type=table_type)
 
-<<<<<<< HEAD
         # Macro in scope. Resolved before fields.
         if not type:
             macro = lookup_macro_by_name(self.scopes, name)
@@ -374,29 +353,10 @@
                 self.macro_counter -= 1
                 type = node.type or ast.UnknownType()
 
-=======
->>>>>>> 343368f2
         # Field in scope
         if not type:
             type = lookup_field_by_name(scope, name)
 
-<<<<<<< HEAD
-=======
-        if not type:
-            macro = lookup_macro_by_name(self.scopes, name)
-            if macro:
-                if len(node.chain) > 1:
-                    raise ResolverException(f"Cannot access fields on macro {macro.name} yet.")
-                # SubQuery macros ("WITH a AS (SELECT 1)") can only be used in the "FROM table" part of a select query,
-                # which is handled in visit_join_expr. Referring to it here means we want to access its value.
-                if macro.macro_format == "subquery":
-                    return ast.Field(chain=node.chain)
-                self.macro_counter += 1
-                response = self.visit(clone_expr(macro.expr))
-                self.macro_counter -= 1
-                return response
-
->>>>>>> 343368f2
         if not type:
             # Could not resolve the first element in the chain. Bailing.
             raise ResolverException(f"Unable to resolve field: {name}")
