import json
from typing import Any, Dict, Optional, Type

import structlog
from django.db.models import OuterRef, QuerySet, Subquery
from django.db.models.query_utils import Q
from django.http import HttpResponse
from django.utils.text import slugify
from django.utils.timezone import now
from django_filters.rest_framework import DjangoFilterBackend
from drf_spectacular.utils import OpenApiResponse
from rest_framework import exceptions, request, serializers, status, viewsets
from rest_framework.decorators import action
from rest_framework.permissions import IsAuthenticated
from rest_framework.response import Response
from rest_framework.settings import api_settings
from rest_framework_csv import renderers as csvrenderers
from sentry_sdk import capture_exception

from ee.clickhouse.queries.funnels import ClickhouseFunnelTimeToConvert, ClickhouseFunnelTrends
from ee.clickhouse.queries.funnels.utils import get_funnel_order_class
from ee.clickhouse.queries.paths.paths import ClickhousePaths
from ee.clickhouse.queries.retention.clickhouse_retention import ClickhouseRetention
from ee.clickhouse.queries.stickiness.clickhouse_stickiness import ClickhouseStickiness
from ee.clickhouse.queries.trends.clickhouse_trends import ClickhouseTrends
from posthog.api.documentation import extend_schema
from posthog.api.insight_serializers import (
    FunnelSerializer,
    FunnelStepsResultsSerializer,
    TrendResultsSerializer,
    TrendSerializer,
)
from posthog.api.routing import StructuredViewSetMixin
from posthog.api.shared import UserBasicSerializer
from posthog.api.tagged_item import TaggedItemSerializerMixin, TaggedItemViewSetMixin
from posthog.api.utils import format_paginated_url
from posthog.constants import (
    BREAKDOWN_VALUES_LIMIT,
    FROM_DASHBOARD,
    INSIGHT,
    INSIGHT_FUNNELS,
    INSIGHT_PATHS,
    INSIGHT_STICKINESS,
    PATHS_INCLUDE_EVENT_TYPES,
    TRENDS_STICKINESS,
    FunnelVizType,
)
from posthog.decorators import cached_function
from posthog.helpers.multi_property_breakdown import protect_old_clients_from_multi_property_default
<<<<<<< HEAD
from posthog.models import Filter, Insight, Team
from posthog.models.activity_logging.activity_log import (
    ActivityPage,
    Detail,
    changes_between,
    load_activity,
    log_activity,
)
from posthog.models.activity_logging.serializers import ActivityLogSerializer
=======
from posthog.models import DashboardTile, Filter, Insight, Team
>>>>>>> 1ddecf78
from posthog.models.dashboard import Dashboard
from posthog.models.filters import RetentionFilter
from posthog.models.filters.path_filter import PathFilter
from posthog.models.filters.stickiness_filter import StickinessFilter
from posthog.models.insight import InsightViewed
from posthog.permissions import ProjectMembershipNecessaryPermissions, TeamMemberAccessPermission
from posthog.queries.util import get_earliest_timestamp
from posthog.settings import SITE_URL
<<<<<<< HEAD
from posthog.tasks.update_cache import update_dashboard_item_cache
from posthog.utils import (
    format_query_params_absolute_url,
    get_safe_cache,
    relative_date_parse,
    should_refresh,
    str_to_bool,
)
=======
from posthog.tasks.update_cache import update_insight_cache
from posthog.utils import get_safe_cache, relative_date_parse, should_refresh, str_to_bool
>>>>>>> 1ddecf78

logger = structlog.get_logger(__name__)


class InsightBasicSerializer(serializers.ModelSerializer):
    """
    Simplified serializer to speed response times when loading large amounts of objects.
    """

    class Meta:
        model = Insight
        fields = [
            "id",
            "short_id",
            "name",
            "filters",
            "dashboards",
            "description",
            "last_refresh",
            "refreshing",
            "saved",
            "updated_at",
        ]
        read_only_fields = ("short_id", "updated_at")

    def create(self, validated_data: Dict, *args: Any, **kwargs: Any) -> Any:
        raise NotImplementedError()

    def to_representation(self, instance):
        representation = super().to_representation(instance)
        representation["filters"] = instance.dashboard_filters()
        return representation


class InsightSerializer(TaggedItemSerializerMixin, InsightBasicSerializer):
    result = serializers.SerializerMethodField()
    last_refresh = serializers.SerializerMethodField()
    created_by = UserBasicSerializer(read_only=True)
    last_modified_by = UserBasicSerializer(read_only=True)
    effective_privilege_level = serializers.SerializerMethodField()
    dashboards = serializers.PrimaryKeyRelatedField(
        help_text="A dashboard ID for each of the dashboards that this insight is displayed on.",
        many=True,
        required=False,
        queryset=Dashboard.objects.filter(deleted=False),
    )

    class Meta:
        model = Insight
        fields = [
            "id",
            "short_id",
            "name",
            "derived_name",
            "filters",
            "filters_hash",
            "order",
            "deleted",
            "dashboards",
            "last_refresh",
            "refreshing",
            "result",
            "created_at",
            "created_by",
            "description",
            "updated_at",
            "tags",
            "favorited",
            "saved",
            "last_modified_at",
            "last_modified_by",
            "is_sample",
            "effective_restriction_level",
            "effective_privilege_level",
        ]
        read_only_fields = (
            "created_at",
            "created_by",
            "last_modified_at",
            "last_modified_by",
            "short_id",
            "updated_at",
            "is_sample",
            "effective_restriction_level",
            "effective_privilege_level",
        )

    def create(self, validated_data: Dict, *args: Any, **kwargs: Any) -> Insight:
        request = self.context["request"]
        team = Team.objects.get(id=self.context["team_id"])
        validated_data.pop("last_refresh", None)  # last_refresh sometimes gets sent if dashboard_item is duplicated
        tags = validated_data.pop("tags", None)  # tags are created separately as global tag relationships

        created_by = validated_data.pop("created_by", request.user)
        dashboards = validated_data.pop("dashboards", None)

        insight = Insight.objects.create(
            team=team, created_by=created_by, last_modified_by=request.user, **validated_data
        )

        if dashboards is not None:
            for dashboard in Dashboard.objects.filter(id__in=[d.id for d in dashboards]).all():
                if dashboard.team != insight.team:
                    raise serializers.ValidationError("Dashboard not found")
                DashboardTile.objects.create(insight=insight, dashboard=dashboard)
                insight.last_refresh = now()  # set last refresh if the insight is on at least one dashboard

        # Manual tag creation since this create method doesn't call super()
<<<<<<< HEAD
        self._attempt_set_tags(tags, dashboard_item)

        name_for_logged_activity = (
            dashboard_item.name
            if dashboard_item.name is not None and len(dashboard_item.name) > 0
            else dashboard_item.derived_name
        )
        log_activity(
            organization_id=self.context["request"].user.current_organization_id,
            team_id=team.id,
            user=self.context["request"].user,
            item_id=dashboard_item.id,
            scope="Insight",
            activity="created",
            detail=Detail(name=name_for_logged_activity, short_id=dashboard_item.short_id),
        )
        return dashboard_item
=======
        self._attempt_set_tags(tags, insight)
        return insight
>>>>>>> 1ddecf78

    def update(self, instance: Insight, validated_data: Dict, **kwargs) -> Insight:
        try:
            before_update = Insight.objects.get(pk=instance.id)
        except Insight.DoesNotExist:
            before_update = None

        # Remove is_sample if it's set as user has altered the sample configuration
        validated_data["is_sample"] = False
        if validated_data.keys() & Insight.MATERIAL_INSIGHT_FIELDS:
            instance.last_modified_at = now()
            instance.last_modified_by = self.context["request"].user
<<<<<<< HEAD

        updated_insight = super().update(instance, validated_data)

        changes = changes_between("Insight", previous=before_update, current=updated_insight)

        name_for_logged_activity = (
            updated_insight.name
            if updated_insight.name is not None and len(updated_insight.name) > 0
            else updated_insight.derived_name
        )
        log_activity(
            organization_id=self.context["request"].user.current_organization_id,
            team_id=self.context["team_id"],
            user=self.context["request"].user,
            item_id=updated_insight.id,
            scope="Insight",
            activity="updated",
            detail=Detail(name=name_for_logged_activity, changes=changes, short_id=updated_insight.short_id),
        )

        return updated_insight
=======
        dashboards = validated_data.pop("dashboards", None)
        if dashboards is not None:
            old_dashboard_ids = [tile.dashboard_id for tile in instance.dashboardtile_set.all()]
            new_dashboard_ids = [d.id for d in dashboards]

            ids_to_add = [id for id in new_dashboard_ids if id not in old_dashboard_ids]
            ids_to_remove = [id for id in old_dashboard_ids if id not in new_dashboard_ids]

            for dashboard in Dashboard.objects.filter(id__in=ids_to_add):
                if dashboard.team != instance.team:
                    raise serializers.ValidationError("Dashboard not found")
                DashboardTile.objects.create(insight=instance, dashboard=dashboard)

            if ids_to_remove:
                DashboardTile.objects.filter(dashboard_id__in=ids_to_remove, insight=instance).delete()

        return super().update(instance, validated_data)
>>>>>>> 1ddecf78

    def get_result(self, insight: Insight):
        if not insight.filters:
            return None
        if should_refresh(self.context["request"]):
            dashboard = self.context.get("dashboard", None)
            return update_insight_cache(insight, dashboard)

        result = get_safe_cache(insight.filters_hash)
        if not result or result.get("task_id", None):
            return None
        # Data might not be defined if there is still cached results from before moving from 'results' to 'data'
        return result.get("result")

    def get_last_refresh(self, insight: Insight):
        if should_refresh(self.context["request"]):
            return now()

        result = self.get_result(insight)
        if result is not None:
            return insight.last_refresh
        if insight.last_refresh is not None:
            # Update last_refresh without updating "updated_at" (insight edit date)
            insight.last_refresh = None
            insight.save(update_fields=["last_refresh"])
        return None

    def get_effective_privilege_level(self, insight: Insight) -> Dashboard.PrivilegeLevel:
        return insight.get_effective_privilege_level(self.context["request"].user.id)

    def to_representation(self, instance: Insight):
        representation = super().to_representation(instance)
        representation["filters"] = instance.dashboard_filters(dashboard=self.context.get("dashboard"))
        return representation


class InsightViewSet(TaggedItemViewSetMixin, StructuredViewSetMixin, viewsets.ModelViewSet):
    queryset = Insight.objects.all()
    serializer_class = InsightSerializer
    permission_classes = [IsAuthenticated, ProjectMembershipNecessaryPermissions, TeamMemberAccessPermission]
    renderer_classes = tuple(api_settings.DEFAULT_RENDERER_CLASSES) + (csvrenderers.CSVRenderer,)
    filter_backends = [DjangoFilterBackend]
    filterset_fields = ["short_id", "created_by"]
    include_in_docs = True

    def get_serializer_class(self) -> Type[serializers.BaseSerializer]:

        if (self.action == "list" or self.action == "retrieve") and str_to_bool(
            self.request.query_params.get("basic", "0"),
        ):
            return InsightBasicSerializer
        return super().get_serializer_class()

    def get_queryset(self) -> QuerySet:
        queryset = super().get_queryset()
        queryset = queryset.prefetch_related(
            "dashboards", "dashboards__created_by", "dashboards__team", "dashboards__team__organization",
        )
        queryset = queryset.select_related("created_by", "last_modified_by", "team")
        if self.action == "list":
            queryset = queryset.filter(deleted=False)
            queryset = self._filter_request(self.request, queryset)

        order = self.request.GET.get("order", None)
        if order:
            if order == "-my_last_viewed_at":
                queryset = self._annotate_with_my_last_viewed_at(queryset).order_by("-my_last_viewed_at")
            else:
                queryset = queryset.order_by(order)
        else:
            queryset = queryset.order_by("order")

        return queryset

    def _annotate_with_my_last_viewed_at(self, queryset: QuerySet) -> QuerySet:
        if self.request.user.is_authenticated:
            insight_viewed = InsightViewed.objects.filter(
                team=self.team, user=self.request.user, insight_id=OuterRef("id")
            )
            return queryset.annotate(my_last_viewed_at=Subquery(insight_viewed.values("last_viewed_at")[:1]))
        raise exceptions.NotAuthenticated()

    def _filter_request(self, request: request.Request, queryset: QuerySet) -> QuerySet:
        filters = request.GET.dict()

        for key in filters:
            if key == "saved":
                if str_to_bool(request.GET["saved"]):
                    queryset = queryset.filter(Q(saved=True) | Q(dashboards__isnull=False))
                else:
                    queryset = queryset.filter(Q(saved=False))

            elif key == "my_last_viewed":
                if str_to_bool(request.GET["my_last_viewed"]):
                    queryset = self._annotate_with_my_last_viewed_at(queryset).filter(my_last_viewed_at__isnull=False)
            elif key == "user":
                queryset = queryset.filter(created_by=request.user)
            elif key == "favorited":
                queryset = queryset.filter(Q(favorited=True))
            elif key == "date_from":
                queryset = queryset.filter(last_modified_at__gt=relative_date_parse(request.GET["date_from"]))
            elif key == "date_to":
                queryset = queryset.filter(last_modified_at__lt=relative_date_parse(request.GET["date_to"]))
            elif key == INSIGHT:
                queryset = queryset.filter(filters__insight=request.GET[INSIGHT])
            elif key == "search":
                queryset = queryset.filter(
                    Q(name__icontains=request.GET["search"]) | Q(derived_name__icontains=request.GET["search"])
                )
        return queryset

    def retrieve(self, request, *args, **kwargs):
        """
        When loading an insight for a dashboard pass a `from_dashboard` query parameter containing the dashboard ID

        e.g. `"/api/projects/{team_id}/insights/{insight_id}?from_dashboard={dashboard_id}"`

        Insights can be added to more than one dashboard, this allows the insight to be loaded in the correct context.

        Using the correct cache and enriching the response with dashboard specific config (e.g. layouts or colors)
        """
        instance = self.get_object()
        serializer_context = self.get_serializer_context()

        dashboard_tile: Optional[DashboardTile] = None
        dashboard_id = request.query_params.get("from_dashboard", None)
        if dashboard_id is not None:
            dashboard_tile = (
                DashboardTile.objects.filter(dashboard__id=dashboard_id, insight__id=instance.id)
                .select_related("dashboard")
                .first()
            )

        if dashboard_tile is not None:
            # context is used in the to_representation method to report filters used
            serializer_context.update({"dashboard": dashboard_tile.dashboard})

        serialized_data = self.get_serializer(instance, context=serializer_context).data

        if dashboard_tile is not None:
            serialized_data["color"] = dashboard_tile.color
            serialized_data["layouts"] = dashboard_tile.layouts

        return Response(serialized_data)

    # ******************************************
    # Calculated Insight Endpoints
    # /projects/:id/insights/trend
    # /projects/:id/insights/funnel
    # /projects/:id/insights/retention
    # /projects/:id/insights/path
    #
    # Request parameters and caching are handled here and passed onto respective .queries classes
    # ******************************************

    # ******************************************
    # /projects/:id/insights/trend
    #
    # params:
    # - from_dashboard: (string) determines trend is being retrieved from dashboard item to update dashboard_item metadata
    # - shown_as: (string: Volume, Stickiness) specifies the trend aggregation type
    # - **shared filter types
    # ******************************************
    @extend_schema(
        request=TrendSerializer,
        methods=["POST"],
        tags=["trend"],
        operation_id="Trends",
        responses=TrendResultsSerializer,
    )
    @action(methods=["GET", "POST"], detail=False)
    def trend(self, request: request.Request, *args: Any, **kwargs: Any):
        try:
            serializer = TrendSerializer(request=request)
            serializer.is_valid(raise_exception=True)
        except Exception as e:
            capture_exception(e)

        result = self.calculate_trends(request)
        filter = Filter(request=request, team=self.team)
        next = (
            format_paginated_url(request, filter.offset, BREAKDOWN_VALUES_LIMIT)
            if len(result["result"]) >= BREAKDOWN_VALUES_LIMIT
            else None
        )
        if self.request.accepted_renderer.format == "csv":
            csvexport = []
            for item in result["result"]:
                line = {"series": item["label"]}
                for index, data in enumerate(item["data"]):
                    line[item["labels"][index]] = data
                csvexport.append(line)
            renderer = csvrenderers.CSVRenderer()
            renderer.header = csvexport[0].keys()
            export = renderer.render(csvexport)
            if request.GET.get("export_insight_id"):
                export = "{}/insights/{}/\n".format(SITE_URL, request.GET["export_insight_id"]).encode() + export

            response = HttpResponse(export)
            response[
                "Content-Disposition"
            ] = 'attachment; filename="{name} ({date_from} {date_to}) from PostHog.csv"'.format(
                name=slugify(request.GET.get("export_name", "export")),
                date_from=filter.date_from.strftime("%Y-%m-%d -") if filter.date_from else "up until",
                date_to=filter.date_to.strftime("%Y-%m-%d"),
            )
            return response
        return Response({**result, "next": next})

    @cached_function
    def calculate_trends(self, request: request.Request) -> Dict[str, Any]:
        team = self.team
        filter = Filter(request=request, team=self.team)

        if filter.insight == INSIGHT_STICKINESS or filter.shown_as == TRENDS_STICKINESS:
            stickiness_filter = StickinessFilter(
                request=request, team=team, get_earliest_timestamp=get_earliest_timestamp
            )
            result = ClickhouseStickiness().run(stickiness_filter, team)
        else:
            trends_query = ClickhouseTrends()
            result = trends_query.run(filter, team)

        self._refresh_dashboard(request)
        return {"result": result}

    # ******************************************
    # /projects/:id/insights/funnel
    # The funnel endpoint is asynchronously processed. When a request is received, the endpoint will
    # call an async task with an id that can be continually polled for 3 minutes.
    #
    # params:
    # - refresh: (dict) specifies cache to force refresh or poll
    # - from_dashboard: (dict) determines funnel is being retrieved from dashboard item to update dashboard_item metadata
    # - **shared filter types
    # ******************************************
    @extend_schema(
        request=FunnelSerializer,
        responses=OpenApiResponse(
            response=FunnelStepsResultsSerializer,
            description="Note, if funnel_viz_type is set the response will be different.",
        ),
        methods=["POST"],
        tags=["funnel"],
        operation_id="Funnels",
    )
    @action(methods=["GET", "POST"], detail=False)
    def funnel(self, request: request.Request, *args: Any, **kwargs: Any) -> Response:
        try:
            serializer = FunnelSerializer(request=request)
            serializer.is_valid(raise_exception=True)
        except Exception as e:
            capture_exception(e)

        funnel = self.calculate_funnel(request)

        funnel["result"] = protect_old_clients_from_multi_property_default(request.data, funnel["result"])

        return Response(funnel)

    @cached_function
    def calculate_funnel(self, request: request.Request) -> Dict[str, Any]:
        team = self.team
        filter = Filter(request=request, data={"insight": INSIGHT_FUNNELS}, team=self.team)

        if filter.funnel_viz_type == FunnelVizType.TRENDS:
            return {"result": ClickhouseFunnelTrends(team=team, filter=filter).run()}
        elif filter.funnel_viz_type == FunnelVizType.TIME_TO_CONVERT:
            return {"result": ClickhouseFunnelTimeToConvert(team=team, filter=filter).run()}
        else:
            funnel_order_class = get_funnel_order_class(filter)
            return {"result": funnel_order_class(team=team, filter=filter).run()}

    # ******************************************
    # /projects/:id/insights/retention
    # params:
    # - start_entity: (dict) specifies id and type of the entity to focus retention on
    # - **shared filter types
    # ******************************************
    @action(methods=["GET"], detail=False)
    def retention(self, request: request.Request, *args: Any, **kwargs: Any) -> Response:
        result = self.calculate_retention(request)
        return Response(result)

    @cached_function
    def calculate_retention(self, request: request.Request) -> Dict[str, Any]:
        team = self.team
        data = {}
        if not request.GET.get("date_from"):
            data.update({"date_from": "-11d"})
        filter = RetentionFilter(data=data, request=request, team=self.team)
        base_uri = request.build_absolute_uri("/")
        result = ClickhouseRetention(base_uri=base_uri).run(filter, team)
        return {"result": result}

    # ******************************************
    # /projects/:id/insights/path
    # params:
    # - start: (string) specifies the name of the starting property or element
    # - request_type: (string: $pageview, $autocapture, $screen, custom_event) specifies the path type
    # - **shared filter types
    # ******************************************
    @action(methods=["GET", "POST"], detail=False)
    def path(self, request: request.Request, *args: Any, **kwargs: Any) -> Response:
        result = self.calculate_path(request)
        return Response(result)

    @cached_function
    def calculate_path(self, request: request.Request) -> Dict[str, Any]:
        team = self.team
        filter = PathFilter(request=request, data={"insight": INSIGHT_PATHS}, team=self.team)

        funnel_filter = None
        funnel_filter_data = request.GET.get("funnel_filter") or request.data.get("funnel_filter")
        if funnel_filter_data:
            if isinstance(funnel_filter_data, str):
                funnel_filter_data = json.loads(funnel_filter_data)
            funnel_filter = Filter(data={"insight": INSIGHT_FUNNELS, **funnel_filter_data}, team=self.team)

        #  backwards compatibility
        if filter.path_type:
            filter = filter.with_data({PATHS_INCLUDE_EVENT_TYPES: [filter.path_type]})
        resp = ClickhousePaths(filter=filter, team=team, funnel_filter=funnel_filter).run()

        return {"result": resp}

    # Checks if a dashboard id has been set and if so, update the refresh date
    def _refresh_dashboard(self, request) -> None:
        # TODO: verify
        dashboard_id = request.GET.get(FROM_DASHBOARD, None)
        if dashboard_id:
            Insight.objects.filter(pk=dashboard_id).update(last_refresh=now())

    # ******************************************
    # /projects/:id/insights/:short_id/viewed
    # Creates or updates an InsightViewed object for the user/insight combo
    # ******************************************
    @action(methods=["POST"], detail=True)
    def viewed(self, request: request.Request, *args: Any, **kwargs: Any) -> Response:
        InsightViewed.objects.update_or_create(
            team=self.team, user=request.user, insight=self.get_object(), defaults={"last_viewed_at": now()}
        )
        return Response(status=status.HTTP_201_CREATED)

    def destroy(self, request, *args, **kwargs):
        instance: Insight = self.get_object()
        instance_id = instance.id
        instance_short_id = instance.short_id

        instance.delete()

        name_for_logged_activity = (
            instance.name if instance.name is not None and len(instance.name) > 0 else instance.derived_name
        )
        log_activity(
            organization_id=self.organization.id,
            team_id=self.team_id,
            user=request.user,
            item_id=instance_id,
            scope="Insight",
            activity="deleted",
            detail=Detail(name=name_for_logged_activity, short_id=instance_short_id),
        )

        return Response(status=status.HTTP_204_NO_CONTENT)

    @action(methods=["GET"], url_path="activity", detail=False)
    def all_activity(self, request: request.Request, **kwargs):
        limit = int(request.query_params.get("limit", "10"))
        page = int(request.query_params.get("page", "1"))
        activity_page = load_activity(scope="Insight", team_id=self.team_id)
        return self._return_activity_page(activity_page, limit, page, request)

    @action(methods=["GET"], detail=True)
    def activity(self, request: request.Request, **kwargs):
        limit = int(request.query_params.get("limit", "10"))
        page = int(request.query_params.get("page", "1"))

        item_id = kwargs["pk"]
        if not Insight.objects.filter(id=item_id, team_id=self.team_id).exists():
            return Response("", status=status.HTTP_404_NOT_FOUND)

        activity_page = load_activity(scope="Insight", team_id=self.team_id, item_id=item_id, limit=limit, page=page)
        return self._return_activity_page(activity_page, limit, page, request)

    @staticmethod
    def _return_activity_page(activity_page: ActivityPage, limit: int, page: int, request: request.Request) -> Response:
        return Response(
            {
                "results": ActivityLogSerializer(activity_page.results, many=True,).data,
                "next": format_query_params_absolute_url(request, page + 1, limit, offset_alias="page")
                if activity_page.has_next
                else None,
                "previous": format_query_params_absolute_url(request, page - 1, limit, offset_alias="page")
                if activity_page.has_previous
                else None,
                "total_count": activity_page.total_count,
            },
            status=status.HTTP_200_OK,
        )


class LegacyInsightViewSet(InsightViewSet):
    legacy_team_compatibility = True<|MERGE_RESOLUTION|>--- conflicted
+++ resolved
@@ -47,8 +47,7 @@
 )
 from posthog.decorators import cached_function
 from posthog.helpers.multi_property_breakdown import protect_old_clients_from_multi_property_default
-<<<<<<< HEAD
-from posthog.models import Filter, Insight, Team
+from posthog.models import DashboardTile, Filter, Insight, Team
 from posthog.models.activity_logging.activity_log import (
     ActivityPage,
     Detail,
@@ -57,9 +56,6 @@
     log_activity,
 )
 from posthog.models.activity_logging.serializers import ActivityLogSerializer
-=======
-from posthog.models import DashboardTile, Filter, Insight, Team
->>>>>>> 1ddecf78
 from posthog.models.dashboard import Dashboard
 from posthog.models.filters import RetentionFilter
 from posthog.models.filters.path_filter import PathFilter
@@ -68,8 +64,7 @@
 from posthog.permissions import ProjectMembershipNecessaryPermissions, TeamMemberAccessPermission
 from posthog.queries.util import get_earliest_timestamp
 from posthog.settings import SITE_URL
-<<<<<<< HEAD
-from posthog.tasks.update_cache import update_dashboard_item_cache
+from posthog.tasks.update_cache import update_insight_cache
 from posthog.utils import (
     format_query_params_absolute_url,
     get_safe_cache,
@@ -77,10 +72,6 @@
     should_refresh,
     str_to_bool,
 )
-=======
-from posthog.tasks.update_cache import update_insight_cache
-from posthog.utils import get_safe_cache, relative_date_parse, should_refresh, str_to_bool
->>>>>>> 1ddecf78
 
 logger = structlog.get_logger(__name__)
 
@@ -189,28 +180,21 @@
                 insight.last_refresh = now()  # set last refresh if the insight is on at least one dashboard
 
         # Manual tag creation since this create method doesn't call super()
-<<<<<<< HEAD
-        self._attempt_set_tags(tags, dashboard_item)
+        self._attempt_set_tags(tags, insight)
 
         name_for_logged_activity = (
-            dashboard_item.name
-            if dashboard_item.name is not None and len(dashboard_item.name) > 0
-            else dashboard_item.derived_name
+            insight.name if insight.name is not None and len(insight.name) > 0 else insight.derived_name
         )
         log_activity(
             organization_id=self.context["request"].user.current_organization_id,
             team_id=team.id,
             user=self.context["request"].user,
-            item_id=dashboard_item.id,
+            item_id=insight.id,
             scope="Insight",
             activity="created",
-            detail=Detail(name=name_for_logged_activity, short_id=dashboard_item.short_id),
-        )
-        return dashboard_item
-=======
-        self._attempt_set_tags(tags, insight)
+            detail=Detail(name=name_for_logged_activity, short_id=insight.short_id),
+        )
         return insight
->>>>>>> 1ddecf78
 
     def update(self, instance: Insight, validated_data: Dict, **kwargs) -> Insight:
         try:
@@ -223,7 +207,23 @@
         if validated_data.keys() & Insight.MATERIAL_INSIGHT_FIELDS:
             instance.last_modified_at = now()
             instance.last_modified_by = self.context["request"].user
-<<<<<<< HEAD
+        dashboards = validated_data.pop("dashboards", None)
+        if dashboards is not None:
+            old_dashboard_ids = [tile.dashboard_id for tile in instance.dashboardtile_set.all()]
+            new_dashboard_ids = [d.id for d in dashboards]
+
+            ids_to_add = [id for id in new_dashboard_ids if id not in old_dashboard_ids]
+            ids_to_remove = [id for id in old_dashboard_ids if id not in new_dashboard_ids]
+
+            for dashboard in Dashboard.objects.filter(id__in=ids_to_add):
+                if dashboard.team != instance.team:
+                    raise serializers.ValidationError("Dashboard not found")
+                DashboardTile.objects.create(insight=instance, dashboard=dashboard)
+
+            if ids_to_remove:
+                DashboardTile.objects.filter(dashboard_id__in=ids_to_remove, insight=instance).delete()
+
+        return super().update(instance, validated_data)
 
         updated_insight = super().update(instance, validated_data)
 
@@ -245,25 +245,6 @@
         )
 
         return updated_insight
-=======
-        dashboards = validated_data.pop("dashboards", None)
-        if dashboards is not None:
-            old_dashboard_ids = [tile.dashboard_id for tile in instance.dashboardtile_set.all()]
-            new_dashboard_ids = [d.id for d in dashboards]
-
-            ids_to_add = [id for id in new_dashboard_ids if id not in old_dashboard_ids]
-            ids_to_remove = [id for id in old_dashboard_ids if id not in new_dashboard_ids]
-
-            for dashboard in Dashboard.objects.filter(id__in=ids_to_add):
-                if dashboard.team != instance.team:
-                    raise serializers.ValidationError("Dashboard not found")
-                DashboardTile.objects.create(insight=instance, dashboard=dashboard)
-
-            if ids_to_remove:
-                DashboardTile.objects.filter(dashboard_id__in=ids_to_remove, insight=instance).delete()
-
-        return super().update(instance, validated_data)
->>>>>>> 1ddecf78
 
     def get_result(self, insight: Insight):
         if not insight.filters:
@@ -592,7 +573,6 @@
 
     # Checks if a dashboard id has been set and if so, update the refresh date
     def _refresh_dashboard(self, request) -> None:
-        # TODO: verify
         dashboard_id = request.GET.get(FROM_DASHBOARD, None)
         if dashboard_id:
             Insight.objects.filter(pk=dashboard_id).update(last_refresh=now())
