--- conflicted
+++ resolved
@@ -17,18 +17,7 @@
                     option.children && option.children.toLowerCase().indexOf(input.toLowerCase()) >= 0
                 }
                 disabled={eventNamesGrouped[0].options.length === 0}
-<<<<<<< HEAD
                 value={value ? { label: value, value } : null}
-            />
-            <small>
-                {eventNamesGrouped[0].options.length === 0 && "You haven't sent any custom events."}{' '}
-                <a href="https://posthog.com/docs/integrations" target="_blank" rel="noopener noreferrer">
-                    See documentation
-                </a>{' '}
-                on how to send custom events in lots of languages.
-            </small>
-=======
-                value={value}
             >
                 {eventNamesGrouped.map(typeGroup => {
                     if (typeGroup['options'].length > 0) {
@@ -45,12 +34,13 @@
                 })}
             </Select>
             <br />
-            {eventNamesGrouped[0].options.length === 0 && "You haven't sent any custom events."}{' '}
-            <a href="https://docs.posthog.com/#/integrations" target="_blank" rel="noopener noreferrer">
-                See documentation
-            </a>{' '}
-            on how to send custom events in lots of languages.
->>>>>>> 84968a71
+            <small>
+                {eventNamesGrouped[0].options.length === 0 && "You haven't sent any custom events."}{' '}
+                <a href="https://posthog.com/docs/integrations" target="_blank" rel="noopener noreferrer">
+                    See documentation
+                </a>{' '}
+                on how to send custom events in lots of languages.
+            </small>
         </span>
     )
 }