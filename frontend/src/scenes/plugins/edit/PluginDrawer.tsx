--- conflicted
+++ resolved
@@ -1,13 +1,8 @@
 import React, { useEffect, useState } from 'react'
 import { useActions, useValues } from 'kea'
 import { pluginsLogic } from 'scenes/plugins/pluginsLogic'
-<<<<<<< HEAD
-import { Button, Form, Space, Switch } from 'antd'
-import { CodeOutlined } from '@ant-design/icons'
-=======
 import { Form, Switch } from 'antd'
-import { LockFilled } from '@ant-design/icons'
->>>>>>> 21ba4a29
+import { Form, Switch } from 'antd'
 import { userLogic } from 'scenes/userLogic'
 import { PluginImage } from 'scenes/plugins/plugin/PluginImage'
 import { Drawer } from 'lib/components/Drawer'
@@ -23,13 +18,9 @@
 import { MOCK_NODE_PROCESS } from 'lib/constants'
 import { LemonMarkdown } from 'lib/lemon-ui/LemonMarkdown'
 import { PluginTags } from '../tabs/apps/components'
-<<<<<<< HEAD
-import { LemonTag, Link } from '@posthog/lemon-ui'
 import { IconLock } from 'lib/lemon-ui/icons'
-=======
 import { LemonButton, LemonTag, Link } from '@posthog/lemon-ui'
 import { IconCode } from '@posthog/icons'
->>>>>>> 21ba4a29
 
 window.process = MOCK_NODE_PROCESS
 
