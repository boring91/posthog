import { IconFolderPlus } from '@posthog/icons'
import { useActions, useValues } from 'kea'
import { LemonTree, LemonTreeRef } from 'lib/lemon-ui/LemonTree/LemonTree'
<<<<<<< HEAD
import { Button } from 'lib/ui/Button/Button'
import { ContextMenuGroup, ContextMenuItem, ContextMenuSeparator } from 'lib/ui/ContextMenu/ContextMenu'
=======
import { ButtonPrimitive } from 'lib/ui/Button/ButtonPrimitives'
import { ContextMenuGroup, ContextMenuItem } from 'lib/ui/ContextMenu/ContextMenu'
>>>>>>> 526a3b3a
import { DropdownMenuGroup, DropdownMenuItem } from 'lib/ui/DropdownMenu/DropdownMenu'
import { RefObject, useEffect, useRef } from 'react'

import { panelLayoutLogic } from '~/layout/panel-layout/panelLayoutLogic'
import { FileSystemEntry } from '~/queries/schema/schema-general'

import { PanelLayoutPanel } from '../PanelLayoutPanel'
import { projectTreeLogic } from './projectTreeLogic'
import { joinPath, splitPath } from './utils'

export function ProjectTree(): JSX.Element {
    const { treeData, lastViewedId, viableItems, expandedFolders, expandedSearchFolders, searchTerm, treeItemsNew } =
        useValues(projectTreeLogic)

    const {
        createFolder,
        rename,
        deleteItem,
        moveItem,
        toggleFolderOpen,
        setLastViewedId,
        setExpandedFolders,
        setExpandedSearchFolders,
        loadFolder,
    } = useActions(projectTreeLogic)

    const { showLayoutPanel, setPanelTreeRef, clearActivePanelIdentifier } = useActions(panelLayoutLogic)
    const { mainContentRef, isLayoutPanelPinned } = useValues(panelLayoutLogic)
    const treeRef = useRef<LemonTreeRef>(null)

    const handleCopyPath = (path?: string): void => {
        if (path) {
            void navigator.clipboard.writeText(path)
        }
    }

    useEffect(() => {
        setPanelTreeRef(treeRef)
    }, [treeRef, setPanelTreeRef])

    return (
        <PanelLayoutPanel
            searchPlaceholder="Search your project"
            panelActions={
                <ButtonPrimitive onClick={() => createFolder('')} tooltip="New root folder">
                    <IconFolderPlus className="text-tertiary" />
                </ButtonPrimitive>
            }
        >
            <LemonTree
                ref={treeRef}
                contentRef={mainContentRef as RefObject<HTMLElement>}
                className="px-0 py-1"
                data={treeData}
                defaultSelectedFolderOrNodeId={lastViewedId || undefined}
                isItemActive={(item) => {
                    if (!item.record?.href) {
                        return false
                    }
                    return window.location.href.endsWith(item.record?.href)
                }}
                onNodeClick={(node) => {
                    if (!isLayoutPanelPinned) {
                        clearActivePanelIdentifier()
                        showLayoutPanel(false)
                    }

                    if (node?.record?.path) {
                        setLastViewedId(node?.id || '')
                    }
                    if (node?.id.startsWith('project-load-more/')) {
                        const path = node.id.split('/').slice(1).join('/')
                        if (path) {
                            loadFolder(path)
                        }
                    }
                }}
                onFolderClick={(folder, isExpanded) => {
                    if (folder) {
                        toggleFolderOpen(folder?.id || '', isExpanded)
                    }
                }}
                expandedItemIds={searchTerm ? expandedSearchFolders : expandedFolders}
                onSetExpandedItemIds={searchTerm ? setExpandedSearchFolders : setExpandedFolders}
                enableDragAndDrop={true}
                onDragEnd={(dragEvent) => {
                    const oldPath = dragEvent.active.id as string
                    const folder = dragEvent.over?.id

                    if (oldPath === folder) {
                        return false
                    }

                    if (folder === '') {
                        const oldSplit = splitPath(oldPath)
                        const oldFile = oldSplit.pop()
                        if (oldFile && oldSplit.length > 0) {
                            moveItem(oldPath, joinPath([oldFile]))
                        }
                    } else if (folder) {
                        const item = viableItems.find((i) => i.path === folder)
                        if (!item || item.type === 'folder') {
                            const oldSplit = splitPath(oldPath)
                            const oldFile = oldSplit.pop()
                            if (oldFile) {
                                const newFile = joinPath([...splitPath(String(folder)), oldFile])
                                if (newFile !== oldPath) {
                                    moveItem(oldPath, newFile)
                                }
                            }
                        }
                    }
                }}
                isItemDraggable={(item) => {
                    return item.id.startsWith('project/') && item.record?.path
                }}
                isItemDroppable={(item) => {
                    const path = item.record?.path || ''

                    // disable dropping for these IDS
                    if (!item.id.startsWith('project/')) {
                        return false
                    }

                    // hacky, if the item has a href, it should not be droppable
                    if (item.record?.href) {
                        return false
                    }

                    if (path) {
                        return true
                    }
                    return false
                }}
                itemContextMenu={(item) => {
                    if (!item.id.startsWith('project/') && !item.id.startsWith('empty-')) {
                        return undefined
                    }
                    return (
                        <ContextMenuGroup>
<<<<<<< HEAD
                            {item.record?.type === 'folder' ? (
                                <ContextMenuItem
                                    asChild
                                    onClick={(e) => {
                                        e.stopPropagation()
                                        createFolder(item.record?.path)
                                    }}
                                >
                                    <Button.Root size="sm" menuItem>
                                        <Button.Label>New folder</Button.Label>
                                    </Button.Root>
                                </ContextMenuItem>
                            ) : null}
=======
                            <ContextMenuItem
                                asChild
                                onClick={(e) => {
                                    e.stopPropagation()
                                    createFolder(item.record?.path)
                                }}
                            >
                                <ButtonPrimitive menuItem>New folder</ButtonPrimitive>
                            </ContextMenuItem>
>>>>>>> 526a3b3a
                            {item.record?.path ? (
                                <ContextMenuItem
                                    asChild
                                    onClick={(e) => {
                                        e.stopPropagation()
                                        item.record?.path && rename(item.record.path)
                                    }}
                                >
                                    <ButtonPrimitive menuItem>Rename</ButtonPrimitive>
                                </ContextMenuItem>
                            ) : null}
                            {item.record?.path ? (
                                <ContextMenuItem
                                    asChild
                                    onClick={(e) => {
                                        e.stopPropagation()
                                        handleCopyPath(item.record?.path)
                                    }}
                                >
                                    <ButtonPrimitive menuItem>Copy path</ButtonPrimitive>
                                </ContextMenuItem>
                            ) : null}
                            {item.record?.created_at ? (
                                <ContextMenuItem
                                    asChild
                                    onClick={(e) => {
                                        e.stopPropagation()
                                        deleteItem(item.record as unknown as FileSystemEntry)
                                    }}
                                >
                                    <ButtonPrimitive menuItem>Delete</ButtonPrimitive>
                                </ContextMenuItem>
                            ) : null}
                            {item.record?.type === 'folder' || item.id?.startsWith('empty-') ? (
                                <>
                                    {!item.id?.startsWith('empty-') ? <ContextMenuSeparator /> : null}
                                    {treeItemsNew.map((treeItem) => (
                                        <ContextMenuItem
                                            key={treeItem.id}
                                            asChild
                                            onClick={(e) => {
                                                e.stopPropagation()
                                                treeItem.onClick?.()
                                            }}
                                        >
                                            <Button.Root size="sm" menuItem>
                                                <Button.Label>New {treeItem.name}</Button.Label>
                                            </Button.Root>
                                        </ContextMenuItem>
                                    ))}
                                </>
                            ) : null}
                        </ContextMenuGroup>
                    )
                }}
                itemSideAction={(item) => {
                    if (!item.id.startsWith('project/') && !item.id.startsWith('empty-')) {
                        return undefined
                    }
                    return (
                        <DropdownMenuGroup>
<<<<<<< HEAD
                            {item.record?.type === 'folder' ? (
                                <DropdownMenuItem
                                    asChild
                                    onClick={() => item.record?.path && createFolder(item.record.path)}
                                >
                                    <Button.Root size="sm" menuItem>
                                        <Button.Label>New folder</Button.Label>
                                    </Button.Root>
                                </DropdownMenuItem>
                            ) : null}
                            {item.record?.path ? (
                                <DropdownMenuItem asChild onClick={() => item.record?.path && rename(item.record.path)}>
                                    <Button.Root size="sm" menuItem>
                                        <Button.Label>Rename</Button.Label>
                                    </Button.Root>
                                </DropdownMenuItem>
                            ) : null}
                            {item.record?.path ? (
                                <DropdownMenuItem asChild onClick={() => handleCopyPath(item.record?.path)}>
                                    <Button.Root size="sm" menuItem>
                                        <Button.Label>Copy path</Button.Label>
                                    </Button.Root>
                                </DropdownMenuItem>
                            ) : null}
                            {item.record?.created_at ? (
                                <DropdownMenuItem
                                    asChild
                                    onClick={() => deleteItem(item.record as unknown as FileSystemEntry)}
                                >
                                    <Button.Root size="sm" menuItem>
                                        <Button.Label>Delete</Button.Label>
                                    </Button.Root>
                                </DropdownMenuItem>
                            ) : null}
                            {item.record?.type === 'folder' || item.id?.startsWith('empty-') ? (
                                <>
                                    {!item.id?.startsWith('empty-') ? <ContextMenuSeparator /> : null}
                                    {treeItemsNew.map((treeItem) => (
                                        <DropdownMenuItem
                                            key={treeItem.id}
                                            asChild
                                            onClick={(e) => {
                                                e.stopPropagation()
                                                treeItem.onClick?.()
                                            }}
                                        >
                                            <Button.Root size="sm" menuItem>
                                                <Button.Label>New {treeItem.name}</Button.Label>
                                            </Button.Root>
                                        </DropdownMenuItem>
                                    ))}
                                </>
                            ) : null}
=======
                            <DropdownMenuItem
                                asChild
                                onClick={() => item.record?.path && createFolder(item.record.path)}
                            >
                                <ButtonPrimitive menuItem>New folder</ButtonPrimitive>
                            </DropdownMenuItem>
                            <DropdownMenuItem asChild onClick={() => item.record?.path && rename(item.record.path)}>
                                <ButtonPrimitive menuItem>Rename</ButtonPrimitive>
                            </DropdownMenuItem>
                            <DropdownMenuItem asChild onClick={() => handleCopyPath(item.record?.path)}>
                                <ButtonPrimitive menuItem>Copy path</ButtonPrimitive>
                            </DropdownMenuItem>
                            <DropdownMenuItem
                                asChild
                                onClick={() => deleteItem(item.record as unknown as FileSystemEntry)}
                            >
                                <ButtonPrimitive menuItem>Delete</ButtonPrimitive>
                            </DropdownMenuItem>
>>>>>>> 526a3b3a
                        </DropdownMenuGroup>
                    )
                }}
            />
        </PanelLayoutPanel>
    )
}<|MERGE_RESOLUTION|>--- conflicted
+++ resolved
@@ -1,13 +1,9 @@
 import { IconFolderPlus } from '@posthog/icons'
 import { useActions, useValues } from 'kea'
 import { LemonTree, LemonTreeRef } from 'lib/lemon-ui/LemonTree/LemonTree'
-<<<<<<< HEAD
-import { Button } from 'lib/ui/Button/Button'
+import { ButtonPrimitive } from 'lib/ui/Button/ButtonPrimitives'
 import { ContextMenuGroup, ContextMenuItem, ContextMenuSeparator } from 'lib/ui/ContextMenu/ContextMenu'
-=======
-import { ButtonPrimitive } from 'lib/ui/Button/ButtonPrimitives'
 import { ContextMenuGroup, ContextMenuItem } from 'lib/ui/ContextMenu/ContextMenu'
->>>>>>> 526a3b3a
 import { DropdownMenuGroup, DropdownMenuItem } from 'lib/ui/DropdownMenu/DropdownMenu'
 import { RefObject, useEffect, useRef } from 'react'
 
@@ -148,7 +144,6 @@
                     }
                     return (
                         <ContextMenuGroup>
-<<<<<<< HEAD
                             {item.record?.type === 'folder' ? (
                                 <ContextMenuItem
                                     asChild
@@ -157,22 +152,9 @@
                                         createFolder(item.record?.path)
                                     }}
                                 >
-                                    <Button.Root size="sm" menuItem>
-                                        <Button.Label>New folder</Button.Label>
-                                    </Button.Root>
-                                </ContextMenuItem>
-                            ) : null}
-=======
-                            <ContextMenuItem
-                                asChild
-                                onClick={(e) => {
-                                    e.stopPropagation()
-                                    createFolder(item.record?.path)
-                                }}
-                            >
-                                <ButtonPrimitive menuItem>New folder</ButtonPrimitive>
-                            </ContextMenuItem>
->>>>>>> 526a3b3a
+                                    <ButtonPrimitive menuItem>New folder</ButtonPrimitive>
+                                </ContextMenuItem>
+                            ) : null}
                             {item.record?.path ? (
                                 <ContextMenuItem
                                     asChild
@@ -218,9 +200,7 @@
                                                 treeItem.onClick?.()
                                             }}
                                         >
-                                            <Button.Root size="sm" menuItem>
-                                                <Button.Label>New {treeItem.name}</Button.Label>
-                                            </Button.Root>
+                                            <ButtonPrimitive menuItem>New {treeItem.name}</ButtonPrimitive>
                                         </ContextMenuItem>
                                     ))}
                                 </>
@@ -234,29 +214,22 @@
                     }
                     return (
                         <DropdownMenuGroup>
-<<<<<<< HEAD
                             {item.record?.type === 'folder' ? (
                                 <DropdownMenuItem
                                     asChild
                                     onClick={() => item.record?.path && createFolder(item.record.path)}
                                 >
-                                    <Button.Root size="sm" menuItem>
-                                        <Button.Label>New folder</Button.Label>
-                                    </Button.Root>
+                                    <ButtonPrimitive menuItem>New folder</ButtonPrimitive>
                                 </DropdownMenuItem>
                             ) : null}
                             {item.record?.path ? (
                                 <DropdownMenuItem asChild onClick={() => item.record?.path && rename(item.record.path)}>
-                                    <Button.Root size="sm" menuItem>
-                                        <Button.Label>Rename</Button.Label>
-                                    </Button.Root>
+                                    <ButtonPrimitive menuItem>Rename</ButtonPrimitive>
                                 </DropdownMenuItem>
                             ) : null}
                             {item.record?.path ? (
                                 <DropdownMenuItem asChild onClick={() => handleCopyPath(item.record?.path)}>
-                                    <Button.Root size="sm" menuItem>
-                                        <Button.Label>Copy path</Button.Label>
-                                    </Button.Root>
+                                    <ButtonPrimitive menuItem>Copy path</ButtonPrimitive>
                                 </DropdownMenuItem>
                             ) : null}
                             {item.record?.created_at ? (
@@ -264,9 +237,7 @@
                                     asChild
                                     onClick={() => deleteItem(item.record as unknown as FileSystemEntry)}
                                 >
-                                    <Button.Root size="sm" menuItem>
-                                        <Button.Label>Delete</Button.Label>
-                                    </Button.Root>
+                                    <ButtonPrimitive menuItem>Delete</ButtonPrimitive>
                                 </DropdownMenuItem>
                             ) : null}
                             {item.record?.type === 'folder' || item.id?.startsWith('empty-') ? (
@@ -281,33 +252,11 @@
                                                 treeItem.onClick?.()
                                             }}
                                         >
-                                            <Button.Root size="sm" menuItem>
-                                                <Button.Label>New {treeItem.name}</Button.Label>
-                                            </Button.Root>
+                                            <ButtonPrimitive menuItem>New {treeItem.name}</ButtonPrimitive>
                                         </DropdownMenuItem>
                                     ))}
                                 </>
                             ) : null}
-=======
-                            <DropdownMenuItem
-                                asChild
-                                onClick={() => item.record?.path && createFolder(item.record.path)}
-                            >
-                                <ButtonPrimitive menuItem>New folder</ButtonPrimitive>
-                            </DropdownMenuItem>
-                            <DropdownMenuItem asChild onClick={() => item.record?.path && rename(item.record.path)}>
-                                <ButtonPrimitive menuItem>Rename</ButtonPrimitive>
-                            </DropdownMenuItem>
-                            <DropdownMenuItem asChild onClick={() => handleCopyPath(item.record?.path)}>
-                                <ButtonPrimitive menuItem>Copy path</ButtonPrimitive>
-                            </DropdownMenuItem>
-                            <DropdownMenuItem
-                                asChild
-                                onClick={() => deleteItem(item.record as unknown as FileSystemEntry)}
-                            >
-                                <ButtonPrimitive menuItem>Delete</ButtonPrimitive>
-                            </DropdownMenuItem>
->>>>>>> 526a3b3a
                         </DropdownMenuGroup>
                     )
                 }}
