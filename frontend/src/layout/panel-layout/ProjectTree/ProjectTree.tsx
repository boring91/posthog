--- conflicted
+++ resolved
@@ -58,11 +58,8 @@
         movingItems,
         treeTableColumnSizes,
         treeTableTotalWidth,
-<<<<<<< HEAD
         sortMethod: projectSortMethod,
-=======
         selectMode,
->>>>>>> 94667fc4
     } = useValues(projectTreeLogic)
 
     const {
@@ -357,24 +354,15 @@
             searchPlaceholder={sortMethod === 'recent' ? 'Search recent items' : 'Search your project'}
             panelActions={
                 <>
-<<<<<<< HEAD
                     {sortMethod !== 'recent' ? (
-                        <ButtonPrimitive onClick={() => createFolder('')} tooltip="New root folder">
+                        <ButtonPrimitive onClick={() => createFolder('')} tooltip="New root folder" iconOnly>
                             <IconFolderPlus className="text-tertiary" />
                         </ButtonPrimitive>
                     ) : null}
-                    {checkedItemCountNumeric > 0 && checkedItemsCount !== '0+' ? (
-                        <ButtonPrimitive onClick={() => setCheckedItems({})} tooltip="Clear">
-                            <LemonTag type="highlight">{checkedItemsCount} selected</LemonTag>
-=======
-                    <ButtonPrimitive onClick={() => createFolder('')} tooltip="New root folder" iconOnly>
-                        <IconFolderPlus className="text-tertiary" />
-                    </ButtonPrimitive>
 
                     {selectMode === 'default' && checkedItemCountNumeric === 0 ? (
                         <ButtonPrimitive onClick={() => setSelectMode('multi')} tooltip="Enable multi-select" iconOnly>
                             <IconCheckbox className="text-tertiary size-4" />
->>>>>>> 94667fc4
                         </ButtonPrimitive>
                     ) : (
                         <>
