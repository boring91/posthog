import { urls } from 'scenes/urls'
import { AvailableFeature, ChartDisplayType, LicensePlan, Region, SSOProvider } from '../types'

/** Display types which don't allow grouping by unit of time. Sync with backend NON_TIME_SERIES_DISPLAY_TYPES. */
export const NON_TIME_SERIES_DISPLAY_TYPES = [
    ChartDisplayType.ActionsTable,
    ChartDisplayType.ActionsPie,
    ChartDisplayType.ActionsBarValue,
    ChartDisplayType.WorldMap,
    ChartDisplayType.BoldNumber,
]
/** Display types for which `breakdown` is hidden and ignored. Sync with backend NON_BREAKDOWN_DISPLAY_TYPES. */
export const NON_BREAKDOWN_DISPLAY_TYPES = [ChartDisplayType.BoldNumber]
/** Display types which only work with a single series. */
export const SINGLE_SERIES_DISPLAY_TYPES = [ChartDisplayType.WorldMap, ChartDisplayType.BoldNumber]

export const NON_VALUES_ON_SERIES_DISPLAY_TYPES = [
    ChartDisplayType.ActionsTable,
    ChartDisplayType.WorldMap,
    ChartDisplayType.BoldNumber,
]
export enum OrganizationMembershipLevel {
    Member = 1,
    Admin = 8,
    Owner = 15,
}

export enum TeamMembershipLevel {
    Member = 1,
    Admin = 8,
}

/** See posthog/api/organization.py for details. */
export enum PluginsAccessLevel {
    None = 0,
    Config = 3,
    Install = 6,
    Root = 9,
}

/** Collaboration restriction level (which is a dashboard setting). Sync with DashboardPrivilegeLevel. */
export enum DashboardRestrictionLevel {
    EveryoneInProjectCanEdit = 21,
    OnlyCollaboratorsCanEdit = 37,
}

/** Collaboration privilege level (which is a user property). Sync with DashboardRestrictionLevel. */
export enum DashboardPrivilegeLevel {
    CanView = 21,
    CanEdit = 37,
    /** This is not a value that can be set in the DB – it's inferred. */
    _ProjectAdmin = 888,
    /** This is not a value that can be set in the DB – it's inferred. */
    _Owner = 999,
}

export const privilegeLevelToName: Record<DashboardPrivilegeLevel, string> = {
    [DashboardPrivilegeLevel.CanView]: 'can view',
    [DashboardPrivilegeLevel.CanEdit]: 'can edit',
    [DashboardPrivilegeLevel._Owner]: 'owner',
    [DashboardPrivilegeLevel._ProjectAdmin]: 'can edit',
}

// Persons
export const PERSON_DISTINCT_ID_MAX_SIZE = 3
// Sync with .../api/person.py and .../ingestion/hooks.ts
export const PERSON_DEFAULT_DISPLAY_NAME_PROPERTIES = [
    'email',
    'Email',
    'name',
    'Name',
    'username',
    'Username',
    'UserName',
]

// Feature Flags & Experiments
export const INSTANTLY_AVAILABLE_PROPERTIES = [
    '$geoip_city_name',
    '$geoip_country_name',
    '$geoip_country_code',
    '$geoip_continent_name',
    '$geoip_continent_code',
    '$geoip_postal_code',
    '$geoip_time_zone',
]

// Event constants
export const ACTION_TYPE = 'action_type'
export const EVENT_TYPE = 'event_type'
export const STALE_EVENT_SECONDS = 30 * 24 * 60 * 60 // 30 days

// TODO: Deprecated; should be removed once backend is updated
export enum ShownAsValue {
    VOLUME = 'Volume',
    STICKINESS = 'Stickiness',
    LIFECYCLE = 'Lifecycle',
}

// Retention constants
export const RETENTION_RECURRING = 'retention_recurring'
export const RETENTION_FIRST_TIME = 'retention_first_time'

export const WEBHOOK_SERVICES: Record<string, string> = {
    Slack: 'slack.com',
    Discord: 'discord.com',
    Teams: 'office.com',
}

export const FEATURE_FLAGS = {
    // Cloud-only
    CLOUD_ANNOUNCEMENT: 'cloud-announcement',
    // Experiments / beta features
    FUNNELS_CUE_OPT_OUT: 'funnels-cue-opt-out-7301', // owner: @neilkakkar
    RETENTION_BREAKDOWN: 'retention-breakdown', // owner: @hazzadous
    WEB_PERFORMANCE: 'hackathon-apm', //owner: @pauldambra
    NEW_INSIGHT_COHORTS: '7569-insight-cohorts', // owner: @EDsCODE
    SMOOTHING_INTERVAL: 'smoothing-interval', // owner: @timgl
    BILLING_LIMIT: 'billing-limit', // owner: @timgl
    KAFKA_INSPECTOR: 'kafka-inspector', // owner: @yakkomajuri
    HISTORICAL_EXPORTS_V2: 'historical-exports-v2', // owner @macobo
    PERSON_ON_EVENTS_ENABLED: 'person-on-events-enabled', //owner: @EDsCODE
    REGION_SELECT: 'region-select', //owner: @kappa90
    INGESTION_WARNINGS_ENABLED: 'ingestion-warnings-enabled', // owner: @tiina303
    SESSION_RESET_ON_LOAD: 'session-reset-on-load', // owner: @benjackwhite
    RECORDINGS_ON_FEATURE_FLAGS: 'recordings-on-feature-flags', // owner: @EDsCODE
    AUTO_ROLLBACK_FEATURE_FLAGS: 'auto-rollback-feature-flags', // owner: @EDsCODE
    ONBOARDING_V2_DEMO: 'onboarding-v2-demo', // owner: #team-growth
    FEATURE_FLAG_ROLLOUT_UX: 'feature-flag-rollout-ux', // owner: @neilkakkar
    ROLE_BASED_ACCESS: 'role-based-access', // owner: #team-experiments, @liyiy
    YULE_HOG: 'yule-hog', // owner: @benjackwhite
    QUERY_RUNNING_TIME: 'query_running_time', // owner: @mariusandra
    RECORDING_DEBUGGING: 'recording-debugging', // owner #team-session-recordings
    RECORDINGS_V2_RECORDER: 'recordings-v2-recorder', // owner: #team-session-recordings
    POSTHOG_3000: 'posthog-3000', // owner: @Twixes
    ENABLE_PROMPTS: 'enable-prompts', // owner: @lharries
    FEEDBACK_SCENE: 'feedback-scene', // owner: @lharries
    RECORDINGS_LIST_V2: 'recordings-list-v2-enabled', // owner: #team-session-recordings
    NOTEBOOKS: 'notebooks', // owner: #team-session-recordings
    EARLY_ACCESS_FEATURE: 'early-access-feature', // owner: @EDsCODE
    EARLY_ACCESS_FEATURE_SITE_BUTTON: 'early-access-feature-site-button', // owner: @neilkakkar
    HEDGEHOG_MODE_DEBUG: 'hedgehog-mode-debug', // owner: @benjackwhite
    RECORDINGS_DOM_EXPLORER: 'recordings-dom-explorer', // owner: #team-session-recordings
    AUTO_REDIRECT: 'auto-redirect', // owner: @lharries
    SESSION_RECORDING_BLOB_REPLAY: 'session-recording-blob-replay', // owner: #team-monitoring
    SESSION_RECORDING_SUMMARY_LISTING: 'session-recording-summary-listing', // owner: #team-monitoring
    SURVEYS: 'surveys', // owner: @liyiy
    GENERIC_SIGNUP_BENEFITS: 'generic-signup-benefits', // experiment, owner: @raquelmsmith
    // owner: team monitoring, only to be enabled for PostHog team testing
    EXCEPTION_AUTOCAPTURE: 'exception-autocapture',
    DATA_WAREHOUSE: 'data-warehouse', // owner: @timgl
    FF_DASHBOARD_TEMPLATES: 'ff-dashboard-templates', // owner: @EDsCODE
    SHOW_PRODUCT_INTRO_EXISTING_PRODUCTS: 'show-product-intro-existing-products', // owner: @raquelmsmith
    SESSION_RECORDING_SHOW_CONSOLE_LOGS_FILTER: 'session-recording-show-console-logs-filter', // owner: #team-monitoring
    ARTIFICIAL_HOG: 'artificial-hog', // owner: @Twixes
<<<<<<< HEAD
    NOTEBOOKS_SHARING: 'notebooks-sharing', // owner: #team-monitoring
=======
    REFRESH_BUTTON_ON_INSIGHT: 'refresh-button-on-insight', // owner: @thmsobrmlr
>>>>>>> d068ba94
}

/** Which self-hosted plan's features are available with Cloud's "Standard" plan (aka card attached). */
export const POSTHOG_CLOUD_STANDARD_PLAN = LicensePlan.Scale
export const FEATURE_MINIMUM_PLAN: Partial<Record<AvailableFeature, LicensePlan>> = {
    [AvailableFeature.ZAPIER]: LicensePlan.Scale,
    [AvailableFeature.ORGANIZATIONS_PROJECTS]: LicensePlan.Scale,
    [AvailableFeature.GOOGLE_LOGIN]: LicensePlan.Scale,
    [AvailableFeature.DASHBOARD_COLLABORATION]: LicensePlan.Scale,
    [AvailableFeature.INGESTION_TAXONOMY]: LicensePlan.Scale,
    [AvailableFeature.PATHS_ADVANCED]: LicensePlan.Scale,
    [AvailableFeature.CORRELATION_ANALYSIS]: LicensePlan.Scale,
    [AvailableFeature.GROUP_ANALYTICS]: LicensePlan.Scale,
    [AvailableFeature.MULTIVARIATE_FLAGS]: LicensePlan.Scale,
    [AvailableFeature.EXPERIMENTATION]: LicensePlan.Scale,
    [AvailableFeature.TAGGING]: LicensePlan.Scale,
    [AvailableFeature.BEHAVIORAL_COHORT_FILTERING]: LicensePlan.Scale,
    [AvailableFeature.WHITE_LABELLING]: LicensePlan.Scale,
    [AvailableFeature.DASHBOARD_PERMISSIONING]: LicensePlan.Enterprise,
    [AvailableFeature.PROJECT_BASED_PERMISSIONING]: LicensePlan.Enterprise,
    [AvailableFeature.SAML]: LicensePlan.Enterprise,
    [AvailableFeature.SSO_ENFORCEMENT]: LicensePlan.Enterprise,
    [AvailableFeature.SUBSCRIPTIONS]: LicensePlan.Scale,
    [AvailableFeature.APP_METRICS]: LicensePlan.Scale,
    [AvailableFeature.RECORDINGS_PLAYLISTS]: LicensePlan.Scale,
    [AvailableFeature.ROLE_BASED_ACCESS]: LicensePlan.Enterprise,
    [AvailableFeature.RECORDINGS_FILE_EXPORT]: LicensePlan.Scale,
    [AvailableFeature.RECORDINGS_PERFORMANCE]: LicensePlan.Scale,
}

export const ENTITY_MATCH_TYPE = 'entities'
export const PROPERTY_MATCH_TYPE = 'properties'

export enum FunnelLayout {
    horizontal = 'horizontal',
    vertical = 'vertical',
}

export const BIN_COUNT_AUTO = 'auto' as const

// Cohort types
export enum CohortTypeEnum {
    Static = 'static',
    Dynamic = 'dynamic',
}

/**
 * Mock Node.js `process`, which is required by VFile that is used by ReactMarkdown.
 * See https://github.com/remarkjs/react-markdown/issues/339.
 */
export const MOCK_NODE_PROCESS = { cwd: () => '', env: {} } as unknown as NodeJS.Process

export const SSO_PROVIDER_NAMES: Record<SSOProvider, string> = {
    'google-oauth2': 'Google',
    github: 'GitHub',
    gitlab: 'GitLab',
    saml: 'Single sign-on (SAML)',
}

// TODO: Remove UPGRADE_LINK, as the billing page is now universal
export const UPGRADE_LINK = (cloud?: boolean): { url: string; target?: '_blank' } =>
    cloud ? { url: urls.organizationBilling() } : { url: 'https://posthog.com/pricing', target: '_blank' }

export const DOMAIN_REGEX = /^([a-z0-9]+(-[a-z0-9]+)*\.)+[a-z]{2,}$/
export const SECURE_URL_REGEX = /^(?:http(s)?:\/\/)[\w.-]+(?:\.[\w\.-]+)+[\w\-\._~:\/?#[\]@!\$&'\(\)\*\+,;=.]+$/gi

export const CLOUD_HOSTNAMES = {
    [Region.US]: 'app.posthog.com',
    [Region.EU]: 'eu.posthog.com',
}

export const SESSION_RECORDINGS_PLAYLIST_FREE_COUNT = 5

// If _any_ item on a dashboard is older than this, dashboard is automatically reloaded
export const AUTO_REFRESH_DASHBOARD_THRESHOLD_HOURS = 20<|MERGE_RESOLUTION|>--- conflicted
+++ resolved
@@ -153,11 +153,8 @@
     SHOW_PRODUCT_INTRO_EXISTING_PRODUCTS: 'show-product-intro-existing-products', // owner: @raquelmsmith
     SESSION_RECORDING_SHOW_CONSOLE_LOGS_FILTER: 'session-recording-show-console-logs-filter', // owner: #team-monitoring
     ARTIFICIAL_HOG: 'artificial-hog', // owner: @Twixes
-<<<<<<< HEAD
+    REFRESH_BUTTON_ON_INSIGHT: 'refresh-button-on-insight', // owner: @thmsobrmlr
     NOTEBOOKS_SHARING: 'notebooks-sharing', // owner: #team-monitoring
-=======
-    REFRESH_BUTTON_ON_INSIGHT: 'refresh-button-on-insight', // owner: @thmsobrmlr
->>>>>>> d068ba94
 }
 
 /** Which self-hosted plan's features are available with Cloud's "Standard" plan (aka card attached). */
