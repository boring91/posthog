--- conflicted
+++ resolved
@@ -101,18 +101,13 @@
             {title || sceneConfigurations[identifier].name}
         </LemonButtonWithSideAction>
     ) : (
-<<<<<<< HEAD
-        <LemonButton fullWidth type={isActive ? 'highlighted' : 'stealth'} {...buttonProps}>
-            {title || sceneConfigurations[identifier].name}
-=======
         <LemonButton
             fullWidth
             type={isActive ? 'highlighted' : 'stealth'}
             data-attr={`menu-item-${identifier.toString().toLowerCase()}`}
             {...buttonProps}
         >
-            {title}
->>>>>>> b32a77fb
+            {title || sceneConfigurations[identifier].name}
         </LemonButton>
     )
 }
