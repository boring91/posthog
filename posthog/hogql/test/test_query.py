from uuid import UUID

import pytz
from django.test import override_settings
from django.utils import timezone
from freezegun import freeze_time

from posthog import datetime
from posthog.hogql import ast
from posthog.hogql.errors import SyntaxException
from posthog.hogql.property import property_to_expr
from posthog.hogql.query import execute_hogql_query
from posthog.models import Cohort
from posthog.models.cohort.util import recalculate_cohortpeople
from posthog.models.utils import UUIDT
from posthog.session_recordings.test.test_factory import create_snapshot
from posthog.test.base import APIBaseTest, ClickhouseTestMixin, _create_event, _create_person, flush_persons_and_events


class TestQuery(ClickhouseTestMixin, APIBaseTest):
    def _create_random_events(self) -> str:
        random_uuid = str(UUIDT())
        _create_person(
            properties={"sneaky_mail": "tim@posthog.com", "random_uuid": random_uuid},
            team=self.team,
            distinct_ids=["bla"],
            is_identified=True,
        )
        flush_persons_and_events()
        for index in range(2):
            _create_event(
                distinct_id="bla",
                event="random event",
                team=self.team,
                properties={"random_prop": "don't include", "random_uuid": random_uuid, "index": index},
            )
        flush_persons_and_events()
        return random_uuid

    def test_query(self):
        with freeze_time("2020-01-10"):
            random_uuid = self._create_random_events()

            response = execute_hogql_query(
                "select count(), event from events where properties.random_uuid = {random_uuid} group by event",
                placeholders={"random_uuid": ast.Constant(value=random_uuid)},
                team=self.team,
            )
            self.assertEqual(
                response.clickhouse,
                f"SELECT count(), events.event FROM events WHERE and(equals(events.team_id, {self.team.id}), equals(replaceRegexpAll(nullIf(nullIf(JSONExtractRaw(events.properties, %(hogql_val_0)s), ''), 'null'), '^\"|\"$', ''), %(hogql_val_1)s)) GROUP BY events.event LIMIT 100 SETTINGS readonly=1, max_execution_time=60",
            )
            self.assertEqual(
                response.hogql,
                f"SELECT count(), event FROM events WHERE equals(properties.random_uuid, '{random_uuid}') GROUP BY event LIMIT 100",
            )
            self.assertEqual(response.results, [(2, "random event")])

            response = execute_hogql_query(
                "select count, event from (select count() as count, event from events where properties.random_uuid = {random_uuid} group by event) group by count, event",
                placeholders={"random_uuid": ast.Constant(value=random_uuid)},
                team=self.team,
            )
            self.assertEqual(
                response.clickhouse,
                f"SELECT count, event FROM (SELECT count() AS count, events.event FROM events WHERE and(equals(events.team_id, {self.team.id}), equals(replaceRegexpAll(nullIf(nullIf(JSONExtractRaw(events.properties, %(hogql_val_0)s), ''), 'null'), '^\"|\"$', ''), %(hogql_val_1)s)) GROUP BY events.event) GROUP BY count, event LIMIT 100 SETTINGS readonly=1, max_execution_time=60",
            )
            self.assertEqual(
                response.hogql,
                f"SELECT count, event FROM (SELECT count() AS count, event FROM events WHERE equals(properties.random_uuid, '{random_uuid}') GROUP BY event) GROUP BY count, event LIMIT 100",
            )
            self.assertEqual(response.results, [(2, "random event")])

            response = execute_hogql_query(
                "select count, event from (select count(*) as count, event from events where properties.random_uuid = {random_uuid} group by event) as c group by count, event",
                placeholders={"random_uuid": ast.Constant(value=random_uuid)},
                team=self.team,
            )
            self.assertEqual(
                response.clickhouse,
                f"SELECT c.count, c.event FROM (SELECT count(*) AS count, events.event FROM events WHERE and(equals(events.team_id, {self.team.id}), equals(replaceRegexpAll(nullIf(nullIf(JSONExtractRaw(events.properties, %(hogql_val_0)s), ''), 'null'), '^\"|\"$', ''), %(hogql_val_1)s)) GROUP BY events.event) AS c GROUP BY c.count, c.event LIMIT 100 SETTINGS readonly=1, max_execution_time=60",
            )
            self.assertEqual(
                response.hogql,
                f"SELECT count, event FROM (SELECT count(*) AS count, event FROM events WHERE equals(properties.random_uuid, '{random_uuid}') GROUP BY event) AS c GROUP BY count, event LIMIT 100",
            )
            self.assertEqual(response.results, [(2, "random event")])

            response = execute_hogql_query(
                "select distinct properties.sneaky_mail from persons where properties.random_uuid = {random_uuid}",
                placeholders={"random_uuid": ast.Constant(value=random_uuid)},
                team=self.team,
            )
            self.assertEqual(
                response.clickhouse,
                f"SELECT DISTINCT persons.properties___sneaky_mail FROM (SELECT argMax(replaceRegexpAll(nullIf(nullIf(JSONExtractRaw(person.properties, %(hogql_val_0)s), ''), 'null'), '^\"|\"$', ''), person.version) AS properties___sneaky_mail, argMax(replaceRegexpAll(nullIf(nullIf(JSONExtractRaw(person.properties, %(hogql_val_1)s), ''), 'null'), '^\"|\"$', ''), person.version) AS properties___random_uuid, person.id AS id FROM person WHERE equals(person.team_id, {self.team.id}) GROUP BY person.id HAVING equals(argMax(person.is_deleted, person.version), 0)) AS persons WHERE equals(persons.properties___random_uuid, %(hogql_val_2)s) LIMIT 100 SETTINGS readonly=1, max_execution_time=60",
            )
            self.assertEqual(
                response.hogql,
                f"SELECT DISTINCT properties.sneaky_mail FROM persons WHERE equals(properties.random_uuid, '{random_uuid}') LIMIT 100",
            )
            self.assertEqual(response.results, [("tim@posthog.com",)])

            response = execute_hogql_query(
                f"select distinct person_id, distinct_id from person_distinct_ids",
                self.team,
            )
            self.assertEqual(
                response.clickhouse,
                f"SELECT DISTINCT person_distinct_ids.person_id, person_distinct_ids.distinct_id FROM (SELECT argMax(person_distinct_id2.person_id, person_distinct_id2.version) AS person_id, person_distinct_id2.distinct_id AS distinct_id FROM person_distinct_id2 WHERE equals(person_distinct_id2.team_id, {self.team.id}) GROUP BY person_distinct_id2.distinct_id HAVING equals(argMax(person_distinct_id2.is_deleted, person_distinct_id2.version), 0)) AS person_distinct_ids LIMIT 100 SETTINGS readonly=1, max_execution_time=60",
            )
            self.assertEqual(
                response.hogql,
                "SELECT DISTINCT person_id, distinct_id FROM person_distinct_ids LIMIT 100",
            )
            self.assertTrue(len(response.results) > 0)

    def test_query_joins_simple(self):
        with freeze_time("2020-01-10"):
            self._create_random_events()

            response = execute_hogql_query(
                """
                SELECT event, timestamp, pdi.distinct_id, p.id, p.properties.sneaky_mail
                FROM events e
                LEFT JOIN person_distinct_ids pdi
                ON pdi.distinct_id = e.distinct_id
                LEFT JOIN persons p
                ON p.id = pdi.person_id
                """,
                self.team,
            )
            self.assertEqual(
                response.clickhouse,
                f"SELECT e.event, toTimeZone(e.timestamp, %(hogql_val_0)s), pdi.distinct_id, p.id, replaceRegexpAll(nullIf(nullIf(JSONExtractRaw(p.properties, %(hogql_val_1)s), ''), 'null'), '^\"|\"$', '') FROM events AS e LEFT JOIN person_distinct_id2 AS pdi ON equals(pdi.distinct_id, e.distinct_id) LEFT JOIN person AS p ON equals(p.id, pdi.person_id) WHERE and(equals(p.team_id, {self.team.id}), equals(pdi.team_id, {self.team.id}), equals(e.team_id, {self.team.id})) LIMIT 100 SETTINGS readonly=1, max_execution_time=60",
            )
            self.assertEqual(
                response.hogql,
                "SELECT event, timestamp, pdi.distinct_id, p.id, p.properties.sneaky_mail FROM events AS e LEFT JOIN person_distinct_ids AS pdi ON equals(pdi.distinct_id, e.distinct_id) LEFT JOIN persons AS p ON equals(p.id, pdi.person_id) LIMIT 100",
            )
            self.assertEqual(response.results[0][0], "random event")
            self.assertEqual(response.results[0][2], "bla")
            self.assertEqual(response.results[0][4], "tim@posthog.com")

    def test_query_joins_pdi(self):
        with freeze_time("2020-01-10"):
            self._create_random_events()

            response = execute_hogql_query(
                """
                    SELECT event, timestamp, pdi.person_id from events e
                    INNER JOIN (
                        SELECT distinct_id,
                               argMax(person_id, version) as person_id
                          FROM raw_person_distinct_ids
                         GROUP BY distinct_id
                        HAVING argMax(is_deleted, version) = 0
                       ) AS pdi
                    ON e.distinct_id = pdi.distinct_id
                    """,
                self.team,
            )

            self.assertEqual(
                response.clickhouse,
                f"SELECT e.event, toTimeZone(e.timestamp, %(hogql_val_0)s), pdi.person_id FROM events AS e INNER JOIN (SELECT person_distinct_id2.distinct_id, "
                f"argMax(person_distinct_id2.person_id, person_distinct_id2.version) AS person_id FROM person_distinct_id2 WHERE "
                f"equals(person_distinct_id2.team_id, {self.team.id}) GROUP BY person_distinct_id2.distinct_id HAVING "
                f"equals(argMax(person_distinct_id2.is_deleted, person_distinct_id2.version), 0)) AS pdi ON "
                f"equals(e.distinct_id, pdi.distinct_id) WHERE equals(e.team_id, {self.team.id}) LIMIT 100 SETTINGS readonly=1, max_execution_time=60",
            )
            self.assertEqual(
                response.hogql,
                "SELECT event, timestamp, pdi.person_id FROM events AS e INNER JOIN (SELECT distinct_id, argMax(person_id, version) AS person_id FROM raw_person_distinct_ids GROUP BY distinct_id HAVING equals(argMax(is_deleted, version), 0)) AS pdi ON equals(e.distinct_id, pdi.distinct_id) LIMIT 100",
            )
            self.assertTrue(len(response.results) > 0)

    def test_query_joins_events_pdi(self):
        with freeze_time("2020-01-10"):
            self._create_random_events()

            response = execute_hogql_query(
                "SELECT event, timestamp, pdi.distinct_id, pdi.person_id FROM events LIMIT 10",
                self.team,
            )
            self.assertEqual(
                response.clickhouse,
                f"SELECT events.event, toTimeZone(events.timestamp, %(hogql_val_0)s), events__pdi.distinct_id, events__pdi.person_id FROM events INNER JOIN (SELECT argMax(person_distinct_id2.person_id, person_distinct_id2.version) AS person_id, person_distinct_id2.distinct_id AS distinct_id FROM person_distinct_id2 WHERE equals(person_distinct_id2.team_id, {self.team.pk}) GROUP BY person_distinct_id2.distinct_id HAVING equals(argMax(person_distinct_id2.is_deleted, person_distinct_id2.version), 0)) AS events__pdi ON equals(events.distinct_id, events__pdi.distinct_id) WHERE equals(events.team_id, {self.team.pk}) LIMIT 10 SETTINGS readonly=1, max_execution_time=60",
            )
            self.assertEqual(
                response.hogql,
                "SELECT event, timestamp, pdi.distinct_id, pdi.person_id FROM events LIMIT 10",
            )
            self.assertEqual(response.results[0][0], "random event")
            self.assertEqual(response.results[0][2], "bla")
            self.assertEqual(response.results[0][3], UUID("00000000-0000-4000-8000-000000000000"))

    def test_query_joins_events_e_pdi(self):
        with freeze_time("2020-01-10"):
            self._create_random_events()

            response = execute_hogql_query(
                "SELECT event, e.timestamp, e.pdi.distinct_id, pdi.person_id FROM events e LIMIT 10",
                self.team,
            )
            self.assertEqual(
                response.hogql,
                "SELECT event, e.timestamp, e.pdi.distinct_id, pdi.person_id FROM events AS e LIMIT 10",
            )
            self.assertEqual(
                response.clickhouse,
                f"SELECT e.event, toTimeZone(e.timestamp, %(hogql_val_0)s), e__pdi.distinct_id, e__pdi.person_id FROM events AS e INNER JOIN (SELECT argMax(person_distinct_id2.person_id, person_distinct_id2.version) AS person_id, person_distinct_id2.distinct_id AS distinct_id FROM person_distinct_id2 WHERE equals(person_distinct_id2.team_id, {self.team.pk}) GROUP BY person_distinct_id2.distinct_id HAVING equals(argMax(person_distinct_id2.is_deleted, person_distinct_id2.version), 0)) AS e__pdi ON equals(e.distinct_id, e__pdi.distinct_id) WHERE equals(e.team_id, {self.team.pk}) LIMIT 10 SETTINGS readonly=1, max_execution_time=60",
            )
            self.assertEqual(response.results[0][0], "random event")
            self.assertEqual(response.results[0][2], "bla")
            self.assertEqual(response.results[0][3], UUID("00000000-0000-4000-8000-000000000000"))

    def test_query_joins_pdi_persons(self):
        with freeze_time("2020-01-10"):
            self._create_random_events()

            response = execute_hogql_query(
                "SELECT pdi.distinct_id, pdi.person.created_at FROM person_distinct_ids pdi LIMIT 10",
                self.team,
            )
            self.assertEqual(
                response.hogql,
                "SELECT pdi.distinct_id, pdi.person.created_at FROM person_distinct_ids AS pdi LIMIT 10",
            )
            self.assertEqual(
                response.clickhouse,
                f"SELECT pdi.distinct_id, toTimeZone(pdi__person.created_at, %(hogql_val_0)s) FROM person_distinct_id2 AS pdi INNER JOIN (SELECT "
                f"argMax(person.created_at, person.version) AS created_at, person.id AS id FROM person WHERE "
                f"equals(person.team_id, {self.team.pk}) GROUP BY person.id HAVING equals(argMax(person.is_deleted, "
                f"person.version), 0)) AS pdi__person ON equals(pdi.person_id, pdi__person.id) WHERE "
                f"equals(pdi.team_id, {self.team.pk}) LIMIT 10 SETTINGS readonly=1, max_execution_time=60",
            )
            self.assertEqual(response.results[0][0], "bla")
            self.assertEqual(response.results[0][1], datetime.datetime(2020, 1, 10, 0, 0, tzinfo=timezone.utc))

    def test_query_joins_pdi_person_properties(self):
        with freeze_time("2020-01-10"):
            self._create_random_events()

            response = execute_hogql_query(
                "SELECT pdi.distinct_id, pdi.person.properties.sneaky_mail FROM person_distinct_ids pdi LIMIT 10",
                self.team,
            )
            self.assertEqual(
                response.hogql,
                "SELECT pdi.distinct_id, pdi.person.properties.sneaky_mail FROM person_distinct_ids AS pdi LIMIT 10",
            )
            self.assertEqual(
                response.clickhouse,
                f"SELECT pdi.distinct_id, pdi__person.properties___sneaky_mail FROM person_distinct_id2 AS pdi INNER JOIN "
                f"(SELECT argMax(replaceRegexpAll(nullIf(nullIf(JSONExtractRaw(person.properties, %(hogql_val_0)s), ''), 'null'), '^\"|\"$', ''), person.version) "
                f"AS properties___sneaky_mail, person.id AS id FROM person WHERE equals(person.team_id, {self.team.pk}) GROUP BY person.id "
                f"HAVING equals(argMax(person.is_deleted, person.version), 0)) AS pdi__person ON "
                f"equals(pdi.person_id, pdi__person.id) WHERE equals(pdi.team_id, {self.team.pk}) LIMIT 10 SETTINGS readonly=1, max_execution_time=60",
            )
            self.assertEqual(response.results[0][0], "bla")
            self.assertEqual(response.results[0][1], "tim@posthog.com")

    def test_query_joins_events_pdi_person(self):
        with freeze_time("2020-01-10"):
            self._create_random_events()

            response = execute_hogql_query(
                "SELECT event, timestamp, pdi.distinct_id, pdi.person.id FROM events LIMIT 10",
                self.team,
            )
            self.assertEqual(
                response.clickhouse,
                f"SELECT events.event, toTimeZone(events.timestamp, %(hogql_val_0)s), events__pdi.distinct_id, events__pdi__person.id FROM events "
                f"INNER JOIN (SELECT argMax(person_distinct_id2.person_id, person_distinct_id2.version) AS person_id, "
                f"person_distinct_id2.distinct_id AS distinct_id FROM person_distinct_id2 WHERE equals(person_distinct_id2.team_id, {self.team.pk}) "
                f"GROUP BY person_distinct_id2.distinct_id HAVING equals(argMax(person_distinct_id2.is_deleted, "
                f"person_distinct_id2.version), 0)) AS events__pdi ON equals(events.distinct_id, events__pdi.distinct_id) "
                f"INNER JOIN (SELECT person.id AS id FROM person WHERE equals(person.team_id, {self.team.pk}) GROUP BY person.id HAVING "
                f"equals(argMax(person.is_deleted, person.version), 0)) AS events__pdi__person ON "
                f"equals(events__pdi.person_id, events__pdi__person.id) WHERE equals(events.team_id, {self.team.pk}) LIMIT 10"
                f" SETTINGS readonly=1, max_execution_time=60",
            )
            self.assertEqual(
                response.hogql,
                "SELECT event, timestamp, pdi.distinct_id, pdi.person.id FROM events LIMIT 10",
            )
            self.assertEqual(response.results[0][0], "random event")
            self.assertEqual(response.results[0][2], "bla")
            self.assertEqual(response.results[0][3], UUID("00000000-0000-4000-8000-000000000000"))

    @override_settings(PERSON_ON_EVENTS_OVERRIDE=False, PERSON_ON_EVENTS_V2_OVERRIDE=False)
    def test_query_joins_events_pdi_person_properties(self):
        with freeze_time("2020-01-10"):
            self._create_random_events()

            response = execute_hogql_query(
                "SELECT event, timestamp, pdi.distinct_id, pdi.person.properties.sneaky_mail FROM events LIMIT 10",
                self.team,
            )
            self.assertEqual(
                response.clickhouse,
                f"SELECT events.event, toTimeZone(events.timestamp, %(hogql_val_1)s), events__pdi.distinct_id, events__pdi__person.properties___sneaky_mail FROM events "
                f"INNER JOIN (SELECT argMax(person_distinct_id2.person_id, person_distinct_id2.version) AS person_id, "
                f"person_distinct_id2.distinct_id AS distinct_id FROM person_distinct_id2 WHERE equals(person_distinct_id2.team_id, {self.team.pk}) "
                f"GROUP BY person_distinct_id2.distinct_id HAVING equals(argMax(person_distinct_id2.is_deleted, person_distinct_id2.version), 0)) "
                f"AS events__pdi ON equals(events.distinct_id, events__pdi.distinct_id) INNER JOIN (SELECT "
                f"argMax(replaceRegexpAll(nullIf(nullIf(JSONExtractRaw(person.properties, %(hogql_val_0)s), ''), 'null'), '^\"|\"$', ''), person.version) "
                f"AS properties___sneaky_mail, person.id AS id FROM person WHERE equals(person.team_id, {self.team.pk}) GROUP BY person.id HAVING "
                f"equals(argMax(person.is_deleted, person.version), 0)) AS events__pdi__person ON equals(events__pdi.person_id, "
                f"events__pdi__person.id) WHERE equals(events.team_id, {self.team.pk}) LIMIT 10 SETTINGS readonly=1, max_execution_time=60",
            )
            self.assertEqual(
                response.hogql,
                "SELECT event, timestamp, pdi.distinct_id, pdi.person.properties.sneaky_mail FROM events LIMIT 10",
            )
            self.assertEqual(response.results[0][0], "random event")
            self.assertEqual(response.results[0][2], "bla")
            self.assertEqual(response.results[0][3], "tim@posthog.com")

    def test_query_joins_events_pdi_e_person_properties(self):
        with freeze_time("2020-01-10"):
            self._create_random_events()

            response = execute_hogql_query(
                "SELECT event, e.timestamp, pdi.distinct_id, e.pdi.person.properties.sneaky_mail FROM events e LIMIT 10",
                self.team,
            )
            self.assertEqual(
                response.clickhouse,
                f"SELECT e.event, toTimeZone(e.timestamp, %(hogql_val_1)s), e__pdi.distinct_id, e__pdi__person.properties___sneaky_mail FROM events AS e "
                f"INNER JOIN (SELECT argMax(person_distinct_id2.person_id, person_distinct_id2.version) AS person_id, "
                f"person_distinct_id2.distinct_id AS distinct_id FROM person_distinct_id2 WHERE equals(person_distinct_id2.team_id, {self.team.pk}) "
                f"GROUP BY person_distinct_id2.distinct_id HAVING equals(argMax(person_distinct_id2.is_deleted, "
                f"person_distinct_id2.version), 0)) AS e__pdi ON equals(e.distinct_id, e__pdi.distinct_id) INNER JOIN "
                f"(SELECT argMax(replaceRegexpAll(nullIf(nullIf(JSONExtractRaw(person.properties, %(hogql_val_0)s), ''), 'null'), '^\"|\"$', ''), "
                f"person.version) AS properties___sneaky_mail, person.id AS id FROM person WHERE equals(person.team_id, {self.team.pk}) "
                f"GROUP BY person.id HAVING equals(argMax(person.is_deleted, person.version), 0)) AS e__pdi__person ON "
                f"equals(e__pdi.person_id, e__pdi__person.id) WHERE equals(e.team_id, {self.team.pk}) LIMIT 10"
                f" SETTINGS readonly=1, max_execution_time=60",
            )
            self.assertEqual(
                response.hogql,
                "SELECT event, e.timestamp, pdi.distinct_id, e.pdi.person.properties.sneaky_mail FROM events AS e LIMIT 10",
            )
            self.assertEqual(response.results[0][0], "random event")
            self.assertEqual(response.results[0][2], "bla")
            self.assertEqual(response.results[0][3], "tim@posthog.com")

    def test_query_joins_events_person_properties(self):
        with freeze_time("2020-01-10"):
            self._create_random_events()

            response = execute_hogql_query(
                "SELECT event, e.timestamp, e.pdi.person.properties.sneaky_mail FROM events e LIMIT 10",
                self.team,
            )
            self.assertEqual(
                response.clickhouse,
                f"SELECT e.event, toTimeZone(e.timestamp, %(hogql_val_1)s), e__pdi__person.properties___sneaky_mail FROM events AS e INNER JOIN (SELECT "
                f"argMax(person_distinct_id2.person_id, person_distinct_id2.version) AS person_id, person_distinct_id2.distinct_id AS distinct_id "
                f"FROM person_distinct_id2 WHERE equals(person_distinct_id2.team_id, {self.team.pk}) GROUP BY person_distinct_id2.distinct_id "
                f"HAVING equals(argMax(person_distinct_id2.is_deleted, person_distinct_id2.version), 0)) AS e__pdi ON equals(e.distinct_id, "
                f"e__pdi.distinct_id) INNER JOIN (SELECT argMax(replaceRegexpAll(nullIf(nullIf(JSONExtractRaw(person.properties, %(hogql_val_0)s), ''), 'null'), "
                f"'^\"|\"$', ''), person.version) AS properties___sneaky_mail, person.id AS id FROM person WHERE "
                f"equals(person.team_id, {self.team.pk}) GROUP BY person.id HAVING equals(argMax(person.is_deleted, person.version), 0)) "
                f"AS e__pdi__person ON equals(e__pdi.person_id, e__pdi__person.id) WHERE equals(e.team_id, {self.team.pk}) LIMIT 10"
                f" SETTINGS readonly=1, max_execution_time=60",
            )
            self.assertEqual(
                response.hogql,
                "SELECT event, e.timestamp, e.pdi.person.properties.sneaky_mail FROM events AS e LIMIT 10",
            )
            self.assertEqual(response.results[0][0], "random event")
            self.assertEqual(response.results[0][2], "tim@posthog.com")

    def test_query_joins_events_person_properties_in_aggregration(self):
        with freeze_time("2020-01-10"):
            self._create_random_events()
            response = execute_hogql_query(
                "SELECT s.pdi.person.properties.sneaky_mail, count() FROM events s GROUP BY s.pdi.person.properties.sneaky_mail LIMIT 10",
                self.team,
            )
            expected = (
                f"SELECT s__pdi__person.properties___sneaky_mail, count() FROM events AS s INNER JOIN (SELECT argMax(person_distinct_id2.person_id, "
                f"person_distinct_id2.version) AS person_id, person_distinct_id2.distinct_id AS distinct_id FROM person_distinct_id2 WHERE "
                f"equals(person_distinct_id2.team_id, {self.team.pk}) GROUP BY person_distinct_id2.distinct_id HAVING "
                f"equals(argMax(person_distinct_id2.is_deleted, person_distinct_id2.version), 0)) AS s__pdi ON "
                f"equals(s.distinct_id, s__pdi.distinct_id) INNER JOIN (SELECT argMax(replaceRegexpAll(nullIf(nullIf(JSONExtractRaw(person.properties, "
                f"%(hogql_val_0)s), ''), 'null'), '^\"|\"$', ''), person.version) AS properties___sneaky_mail, person.id AS id FROM person WHERE "
                f"equals(person.team_id, {self.team.pk}) GROUP BY person.id HAVING equals(argMax(person.is_deleted, person.version), 0)) "
                f"AS s__pdi__person ON equals(s__pdi.person_id, s__pdi__person.id) WHERE equals(s.team_id, {self.team.pk}) "
                f"GROUP BY s__pdi__person.properties___sneaky_mail LIMIT 10 SETTINGS readonly=1, max_execution_time=60"
            )
            self.assertEqual(response.clickhouse, expected)
            self.assertEqual(
                response.hogql,
                "SELECT s.pdi.person.properties.sneaky_mail, count() FROM events AS s GROUP BY s.pdi.person.properties.sneaky_mail LIMIT 10",
            )
            self.assertEqual(response.results[0][0], "tim@posthog.com")

    def test_select_person_on_events(self):
        with freeze_time("2020-01-10"):
            self._create_random_events()
            response = execute_hogql_query(
                "SELECT poe.properties.sneaky_mail, count() FROM events s GROUP BY poe.properties.sneaky_mail LIMIT 10",
                self.team,
            )
            self.assertEqual(
                response.clickhouse,
                f"SELECT replaceRegexpAll(nullIf(nullIf(JSONExtractRaw(s.person_properties, %(hogql_val_0)s), ''), 'null'), '^\"|\"$', ''), "
                f"count() FROM events AS s WHERE equals(s.team_id, {self.team.pk}) GROUP BY "
                f"replaceRegexpAll(nullIf(nullIf(JSONExtractRaw(s.person_properties, %(hogql_val_1)s), ''), 'null'), '^\"|\"$', '') LIMIT 10"
                f" SETTINGS readonly=1, max_execution_time=60",
            )
            self.assertEqual(
                response.hogql,
                "SELECT poe.properties.sneaky_mail, count() FROM events AS s GROUP BY poe.properties.sneaky_mail LIMIT 10",
            )
            self.assertEqual(response.results[0][0], "tim@posthog.com")

    @override_settings(PERSON_ON_EVENTS_OVERRIDE=False, PERSON_ON_EVENTS_V2_OVERRIDE=False)
    def test_query_select_person_with_joins_without_poe(self):
        with freeze_time("2020-01-10"):
            self._create_random_events()

            response = execute_hogql_query(
                "SELECT event, timestamp, person.id, person.properties.sneaky_mail FROM events LIMIT 10",
                self.team,
            )
            self.assertEqual(
                response.clickhouse,
                f"SELECT events.event, toTimeZone(events.timestamp, %(hogql_val_1)s), events__pdi__person.id, events__pdi__person.properties___sneaky_mail "
                f"FROM events INNER JOIN (SELECT argMax(person_distinct_id2.person_id, person_distinct_id2.version) AS person_id, "
                f"person_distinct_id2.distinct_id AS distinct_id FROM person_distinct_id2 WHERE equals(person_distinct_id2.team_id, {self.team.pk}) "
                f"GROUP BY person_distinct_id2.distinct_id HAVING equals(argMax(person_distinct_id2.is_deleted, "
                f"person_distinct_id2.version), 0)) AS events__pdi ON equals(events.distinct_id, events__pdi.distinct_id) "
                f"INNER JOIN (SELECT argMax(replaceRegexpAll(nullIf(nullIf(JSONExtractRaw(person.properties, %(hogql_val_0)s), ''), 'null'), "
                f"'^\"|\"$', ''), person.version) AS properties___sneaky_mail, person.id AS id FROM person WHERE "
                f"equals(person.team_id, {self.team.pk}) GROUP BY person.id HAVING equals(argMax(person.is_deleted, person.version), 0)) "
                f"AS events__pdi__person ON equals(events__pdi.person_id, events__pdi__person.id) "
                f"WHERE equals(events.team_id, {self.team.pk}) LIMIT 10 SETTINGS readonly=1, max_execution_time=60",
            )
            self.assertEqual(
                response.hogql,
                "SELECT event, timestamp, person.id, person.properties.sneaky_mail FROM events LIMIT 10",
            )
            self.assertEqual(response.results[0][0], "random event")
            self.assertEqual(response.results[0][2], UUID("00000000-0000-4000-8000-000000000000"))
            self.assertEqual(response.results[0][3], "tim@posthog.com")

    @override_settings(PERSON_ON_EVENTS_OVERRIDE=True)
    def test_query_select_person_with_poe_without_joins(self):
        with freeze_time("2020-01-10"):
            self._create_random_events()

            response = execute_hogql_query(
                "SELECT event, timestamp, person.id, person.properties.sneaky_mail FROM events LIMIT 10",
                self.team,
            )
            self.assertEqual(
                response.clickhouse,
                f"SELECT events.event, toTimeZone(events.timestamp, %(hogql_val_0)s), events.person_id, replaceRegexpAll(nullIf(nullIf(JSONExtractRaw(events.person_properties, %(hogql_val_1)s), ''), 'null'), '^\"|\"$', '') FROM events WHERE equals(events.team_id, {self.team.pk}) LIMIT 10 SETTINGS readonly=1, max_execution_time=60",
            )
            self.assertEqual(
                response.hogql,
                "SELECT event, timestamp, person.id, person.properties.sneaky_mail FROM events LIMIT 10",
            )
            self.assertEqual(response.results[0][0], "random event")
            self.assertEqual(response.results[0][2], UUID("00000000-0000-4000-8000-000000000000"))
            self.assertEqual(response.results[0][3], "tim@posthog.com")

    def test_prop_cohort_basic(self):
        with freeze_time("2020-01-10"):
            _create_person(distinct_ids=["some_other_id"], team_id=self.team.pk, properties={"$some_prop": "something"})
            _create_person(
                distinct_ids=["some_id"],
                team_id=self.team.pk,
                properties={"$some_prop": "something", "$another_prop": "something"},
            )
            _create_person(distinct_ids=["no_match"], team_id=self.team.pk)
            _create_event(event="$pageview", team=self.team, distinct_id="some_id", properties={"attr": "some_val"})
            _create_event(
                event="$pageview", team=self.team, distinct_id="some_other_id", properties={"attr": "some_val"}
            )
            cohort = Cohort.objects.create(
                team=self.team,
                groups=[{"properties": [{"key": "$some_prop", "value": "something", "type": "person"}]}],
                name="cohort",
            )
            recalculate_cohortpeople(cohort, pending_version=0)
            with override_settings(PERSON_ON_EVENTS_V2_OVERRIDE=False):
                response = execute_hogql_query(
                    "SELECT event, count() FROM events WHERE {cohort_filter} GROUP BY event",
                    team=self.team,
                    placeholders={
                        "cohort_filter": property_to_expr(
                            {"type": "cohort", "key": "id", "value": cohort.pk}, self.team
                        )
                    },
                )
                self.assertEqual(
                    response.clickhouse,
                    f"SELECT events.event, count() FROM events INNER JOIN (SELECT argMax(person_distinct_id2.person_id, person_distinct_id2.version) AS person_id, person_distinct_id2.distinct_id AS distinct_id FROM person_distinct_id2 WHERE equals(person_distinct_id2.team_id, {self.team.pk}) GROUP BY person_distinct_id2.distinct_id HAVING equals(argMax(person_distinct_id2.is_deleted, person_distinct_id2.version), 0)) AS events__pdi ON equals(events.distinct_id, events__pdi.distinct_id) WHERE and(equals(events.team_id, {self.team.pk}), in(events__pdi.person_id, (SELECT cohortpeople.person_id FROM cohortpeople WHERE and(equals(cohortpeople.team_id, {self.team.pk}), equals(cohortpeople.cohort_id, {cohort.pk})) GROUP BY cohortpeople.person_id, cohortpeople.cohort_id, cohortpeople.version HAVING greater(sum(cohortpeople.sign), 0)))) GROUP BY events.event LIMIT 100 SETTINGS readonly=1, max_execution_time=60",
                )
                self.assertEqual(response.results, [("$pageview", 2)])

            with override_settings(PERSON_ON_EVENTS_OVERRIDE=True):
                response = execute_hogql_query(
                    "SELECT event, count(*) FROM events WHERE {cohort_filter} GROUP BY event",
                    team=self.team,
                    placeholders={
                        "cohort_filter": property_to_expr(
                            {"type": "cohort", "key": "id", "value": cohort.pk}, self.team
                        )
                    },
                )
                self.assertEqual(
                    response.clickhouse,
                    f"SELECT events.event, count(*) FROM events WHERE and(equals(events.team_id, {self.team.pk}), in(events.person_id, "
                    f"(SELECT cohortpeople.person_id FROM cohortpeople WHERE and(equals(cohortpeople.team_id, {self.team.pk}), "
                    f"equals(cohortpeople.cohort_id, {cohort.pk})) GROUP BY cohortpeople.person_id, cohortpeople.cohort_id, "
                    f"cohortpeople.version HAVING greater(sum(cohortpeople.sign), 0)))) GROUP BY events.event LIMIT 100 SETTINGS readonly=1, max_execution_time=60",
                )
                self.assertEqual(response.results, [("$pageview", 2)])

    def test_prop_cohort_static(self):
        with freeze_time("2020-01-10"):
            _create_person(distinct_ids=["some_other_id"], team_id=self.team.pk, properties={"$some_prop": "something"})
            _create_person(
                distinct_ids=["some_id"],
                team_id=self.team.pk,
                properties={"$some_prop": "something", "$another_prop": "something"},
            )
            _create_person(distinct_ids=["no_match"], team_id=self.team.pk)
            _create_event(event="$pageview", team=self.team, distinct_id="some_id", properties={"attr": "some_val"})
            _create_event(
                event="$pageview", team=self.team, distinct_id="some_other_id", properties={"attr": "some_val"}
            )
            cohort = Cohort.objects.create(team=self.team, groups=[], is_static=True)
            cohort.insert_users_by_list(["some_id"])

            with override_settings(PERSON_ON_EVENTS_V2_OVERRIDE=False):
                response = execute_hogql_query(
                    "SELECT event, count() FROM events WHERE {cohort_filter} GROUP BY event",
                    team=self.team,
                    placeholders={
                        "cohort_filter": property_to_expr(
                            {"type": "cohort", "key": "id", "value": cohort.pk}, self.team
                        )
                    },
                )
                self.assertEqual(response.results, [("$pageview", 1)])

                self.assertEqual(
                    response.clickhouse,
                    f"SELECT events.event, count() FROM events INNER JOIN (SELECT argMax(person_distinct_id2.person_id, person_distinct_id2.version) AS person_id, person_distinct_id2.distinct_id AS distinct_id FROM person_distinct_id2 WHERE equals(person_distinct_id2.team_id, {self.team.pk}) GROUP BY person_distinct_id2.distinct_id HAVING equals(argMax(person_distinct_id2.is_deleted, person_distinct_id2.version), 0)) AS events__pdi ON equals(events.distinct_id, events__pdi.distinct_id) WHERE and(equals(events.team_id, {self.team.pk}), in(events__pdi.person_id, (SELECT person_static_cohort.person_id FROM person_static_cohort WHERE and(equals(person_static_cohort.team_id, {self.team.pk}), equals(person_static_cohort.cohort_id, {cohort.pk}))))) GROUP BY events.event LIMIT 100 SETTINGS readonly=1, max_execution_time=60",
                )

            with override_settings(PERSON_ON_EVENTS_V2_OVERRIDE=True):
                response = execute_hogql_query(
                    "SELECT event, count(*) FROM events WHERE {cohort_filter} GROUP BY event",
                    team=self.team,
                    placeholders={
                        "cohort_filter": property_to_expr(
                            {"type": "cohort", "key": "id", "value": cohort.pk}, self.team
                        )
                    },
                )
                self.assertEqual(response.results, [("$pageview", 1)])
                self.assertEqual(
                    response.clickhouse,
                    f"SELECT events.event, count(*) FROM events WHERE and(equals(events.team_id, {self.team.pk}), in(events.person_id, (SELECT person_static_cohort.person_id FROM person_static_cohort WHERE and(equals(person_static_cohort.team_id, {self.team.pk}), equals(person_static_cohort.cohort_id, {cohort.pk}))))) GROUP BY events.event LIMIT 100 SETTINGS readonly=1, max_execution_time=60",
                )

    def test_join_with_property_materialized_session_id(self):
        with freeze_time("2020-01-10"):
            _create_person(distinct_ids=["some_id"], team_id=self.team.pk, properties={"$some_prop": "something"})
            _create_event(
                event="$pageview",
                team=self.team,
                distinct_id="some_id",
                properties={"attr": "some_val", "$session_id": "111"},
            )
            _create_event(
                event="$pageview",
                team=self.team,
                distinct_id="some_id",
                properties={"attr": "some_val", "$session_id": "111"},
            )
            create_snapshot(distinct_id="some_id", session_id="111", timestamp=timezone.now(), team_id=self.team.pk)

            response = execute_hogql_query(
                "select e.event, s.session_id from events e left join session_recording_events s on s.session_id = e.properties.$session_id where e.properties.$session_id is not null limit 10",
                team=self.team,
            )
            self.assertEqual(
                response.clickhouse,
                f"SELECT e.event, s.session_id FROM events AS e LEFT JOIN session_recording_events AS s ON equals(s.session_id, nullIf(nullIf(e.`$session_id`, ''), 'null')) WHERE and(equals(s.team_id, {self.team.pk}), equals(e.team_id, {self.team.pk}), isNotNull(nullIf(nullIf(e.`$session_id`, ''), 'null'))) LIMIT 10 SETTINGS readonly=1, max_execution_time=60",
            )
            self.assertEqual(response.results, [("$pageview", "111"), ("$pageview", "111")])

            response = execute_hogql_query(
                "select e.event, s.session_id from session_recording_events s left join events e on e.properties.$session_id = s.session_id where e.properties.$session_id is not null limit 10",
                team=self.team,
            )
            self.assertEqual(
                response.clickhouse,
                f"SELECT e.event, s.session_id FROM session_recording_events AS s LEFT JOIN events AS e ON equals(nullIf(nullIf(e.`$session_id`, ''), 'null'), s.session_id) WHERE and(equals(e.team_id, {self.team.pk}), equals(s.team_id, {self.team.pk}), isNotNull(nullIf(nullIf(e.`$session_id`, ''), 'null'))) LIMIT 10 SETTINGS readonly=1, max_execution_time=60",
            )
            self.assertEqual(response.results, [("$pageview", "111"), ("$pageview", "111")])

    def test_join_with_property_not_materialized(self):
        with freeze_time("2020-01-10"):
            _create_person(distinct_ids=["some_id"], team_id=self.team.pk, properties={"$some_prop": "something"})
            _create_event(
                event="$pageview",
                team=self.team,
                distinct_id="some_id",
                properties={"attr": "some_val", "$$$session_id": "111"},
            )
            _create_event(
                event="$pageview",
                team=self.team,
                distinct_id="some_id",
                properties={"attr": "some_val", "$$$session_id": "111"},
            )
            create_snapshot(distinct_id="some_id", session_id="111", timestamp=timezone.now(), team_id=self.team.pk)

            response = execute_hogql_query(
                "select e.event, s.session_id from events e left join session_recording_events s on s.session_id = e.properties.$$$session_id where e.properties.$$$session_id is not null limit 10",
                team=self.team,
            )
            self.assertEqual(
                response.clickhouse,
                f"SELECT e.event, s.session_id FROM events AS e LEFT JOIN session_recording_events AS s ON equals(s.session_id, replaceRegexpAll(nullIf(nullIf(JSONExtractRaw(e.properties, %(hogql_val_0)s), ''), 'null'), '^\"|\"$', '')) WHERE and(equals(s.team_id, {self.team.pk}), equals(e.team_id, {self.team.pk}), isNotNull(replaceRegexpAll(nullIf(nullIf(JSONExtractRaw(e.properties, %(hogql_val_1)s), ''), 'null'), '^\"|\"$', ''))) LIMIT 10 SETTINGS readonly=1, max_execution_time=60",
            )
            self.assertEqual(response.results, [("$pageview", "111"), ("$pageview", "111")])

            response = execute_hogql_query(
                "select e.event, s.session_id from session_recording_events s left join events e on e.properties.$$$session_id = s.session_id where e.properties.$$$session_id is not null limit 10",
                team=self.team,
            )
            self.assertEqual(
                response.clickhouse,
                f"SELECT e.event, s.session_id FROM session_recording_events AS s LEFT JOIN events AS e ON equals(replaceRegexpAll(nullIf(nullIf(JSONExtractRaw(e.properties, %(hogql_val_0)s), ''), 'null'), '^\"|\"$', ''), s.session_id) WHERE and(equals(e.team_id, {self.team.pk}), equals(s.team_id, {self.team.pk}), isNotNull(replaceRegexpAll(nullIf(nullIf(JSONExtractRaw(e.properties, %(hogql_val_1)s), ''), 'null'), '^\"|\"$', ''))) LIMIT 10 SETTINGS readonly=1, max_execution_time=60",
            )
            self.assertEqual(response.results, [("$pageview", "111"), ("$pageview", "111")])

    def test_hogql_lambdas(self):
        with override_settings(PERSON_ON_EVENTS_V2_OVERRIDE=False):
            response = execute_hogql_query(
                "SELECT arrayMap(x -> x * 2, [1, 2, 3]), 1",
                team=self.team,
            )
            self.assertEqual(response.results, [([2, 4, 6], 1)])
            self.assertEqual(
                response.clickhouse,
                f"SELECT arrayMap(x -> multiply(x, 2), [1, 2, 3]), 1 LIMIT 100 SETTINGS readonly=1, max_execution_time=60",
            )

    def test_hogql_arrays(self):
        with override_settings(PERSON_ON_EVENTS_V2_OVERRIDE=False):
            response = execute_hogql_query(
                "SELECT [1, 2, 3], [10,11,12][1]",
                team=self.team,
            )
            # Following SQL tradition, ClickHouse array indexes start at 1, not from zero.
            self.assertEqual(response.results, [([1, 2, 3], 10)])
            self.assertEqual(
                response.clickhouse,
                f"SELECT [1, 2, 3], [10, 11, 12][1] LIMIT 100 SETTINGS readonly=1, max_execution_time=60",
            )

    def test_tuple_access(self):
        with freeze_time("2020-01-10"):
            self._create_random_events()
            # sample pivot table, testing tuple access
            query = """
                select col_a, arrayZip( (sumMap( g.1, g.2 ) as x).1, x.2) r from (
                select col_a, groupArray( (col_b, col_c) ) as g from
                (
                    SELECT properties.index as col_a,
                           event as col_b,
                           count() as col_c
                      FROM events
                  GROUP BY properties.index,
                           event
                )
                group by col_a)
                group by col_a ORDER BY col_a
            """
            response = execute_hogql_query(
                query,
                team=self.team,
            )
            self.assertEqual(response.results, [("0", [("random event", 1)]), ("1", [("random event", 1)])])
            self.assertEqual(
                response.clickhouse,
                f"SELECT col_a, arrayZip((sumMap(g.1, g.2) AS x).1, x.2) AS r FROM "
                f"(SELECT col_a, groupArray(tuple(col_b, col_c)) AS g FROM "
                f"(SELECT replaceRegexpAll(nullIf(nullIf(JSONExtractRaw(events.properties, %(hogql_val_0)s), ''), 'null'), '^\"|\"$', '') AS col_a, "
                f"events.event AS col_b, count() AS col_c FROM events WHERE equals(events.team_id, {self.team.pk}) "
                f"GROUP BY replaceRegexpAll(nullIf(nullIf(JSONExtractRaw(events.properties, %(hogql_val_1)s), ''), 'null'), '^\"|\"$', ''), events.event) "
                f"GROUP BY col_a) "
                f"GROUP BY col_a ORDER BY col_a ASC LIMIT 100 "
                f"SETTINGS readonly=1, max_execution_time=60",
            )

    def test_null_properties(self):
        with freeze_time("2020-01-10"):
            self._create_random_events()
            _create_event(
                distinct_id="bla",
                event="empty event",
                team=self.team,
                properties={"empty_string": "", "null": None, "str_zero": "0", "num_zero": 0},
            )

            query = """
                SELECT
                    properties.empty_string,
                    properties.`null`,
                    properties.undefined,
                    properties.str_zero,
                    properties.num_zero
                FROM events
                WHERE events.event='empty event'
            """
            response = execute_hogql_query(
                query,
                team=self.team,
            )
            self.assertEqual(
                response.results,
                [
                    (
                        "",  # empty string
                        None,  # null
                        None,  # undefined
                        "0",  # zero string
                        "0",  # zero number (not typecast)
                    )
                ],
            )

    def test_window_functions_simple(self):
        random_uuid = str(UUIDT())
        for person in range(5):
            distinct_id = f"person_{person}_{random_uuid}"
            with freeze_time("2020-01-10 00:00:00"):
                _create_person(
                    properties={"name": f"Person {person}", "random_uuid": random_uuid},
                    team=self.team,
                    distinct_ids=[distinct_id],
                    is_identified=True,
                )
                _create_event(
                    distinct_id=distinct_id,
                    event="random event",
                    team=self.team,
                    properties={"character": "Luigi"},
                )
                flush_persons_and_events()
            with freeze_time("2020-01-10 00:10:00"):
                _create_event(
                    distinct_id=distinct_id,
                    event="random bla",
                    team=self.team,
                    properties={"character": "Luigi"},
                )
                flush_persons_and_events()
            with freeze_time("2020-01-10 00:20:00"):
                _create_event(
                    distinct_id=distinct_id,
                    event="random boo",
                    team=self.team,
                    properties={"character": "Luigi"},
                )
                flush_persons_and_events()

        query = f"""
           select distinct_id,
                  timestamp,
                  event,
                  groupArray(event) OVER (PARTITION BY distinct_id ORDER BY timestamp ASC ROWS BETWEEN 2 PRECEDING AND 1 PRECEDING) AS two_before,
                  groupArray(event) OVER (PARTITION BY distinct_id ORDER BY timestamp ASC ROWS BETWEEN 1 FOLLOWING AND 2 FOLLOWING) AS two_after
             from events
            where timestamp > toDateTime('2020-01-09 00:00:00')
              and distinct_id like '%_{random_uuid}'
         order by distinct_id, timestamp
        """
        response = execute_hogql_query(query, team=self.team)

        expected = []
        for person in range(5):
            expected += [
                (
                    f"person_{person}_{random_uuid}",
                    datetime.datetime(2020, 1, 10, 00, 00, 00, tzinfo=pytz.UTC),
                    "random event",
                    [],
                    ["random bla", "random boo"],
                ),
                (
                    f"person_{person}_{random_uuid}",
                    datetime.datetime(2020, 1, 10, 00, 10, 00, tzinfo=pytz.UTC),
                    "random bla",
                    ["random event"],
                    ["random boo"],
                ),
                (
                    f"person_{person}_{random_uuid}",
                    datetime.datetime(2020, 1, 10, 00, 20, 00, tzinfo=pytz.UTC),
                    "random boo",
                    ["random event", "random bla"],
                    [],
                ),
            ]
        self.assertEqual(response.results, expected)

    def test_window_functions_with_window(self):
        random_uuid = str(UUIDT())
        for person in range(5):
            distinct_id = f"person_{person}_{random_uuid}"
            with freeze_time("2020-01-10 00:00:00"):
                _create_person(
                    properties={"name": f"Person {person}", "random_uuid": random_uuid},
                    team=self.team,
                    distinct_ids=[distinct_id],
                    is_identified=True,
                )
                _create_event(
                    distinct_id=distinct_id,
                    event="random event",
                    team=self.team,
                    properties={"character": "Luigi"},
                )
                flush_persons_and_events()
            with freeze_time("2020-01-10 00:10:00"):
                _create_event(
                    distinct_id=distinct_id,
                    event="random bla",
                    team=self.team,
                    properties={"character": "Luigi"},
                )
                flush_persons_and_events()
            with freeze_time("2020-01-10 00:20:00"):
                _create_event(
                    distinct_id=distinct_id,
                    event="random boo",
                    team=self.team,
                    properties={"character": "Luigi"},
                )
                flush_persons_and_events()

        query = f"""
           select distinct_id,
                  timestamp,
                  event,
                  groupArray(event) OVER w1 AS two_before,
                  groupArray(event) OVER w2 AS two_after,
                  row_number() OVER w1 AS rn_1,
                  row_number() OVER w2 AS rn_2,
                  first_value(event) OVER w1 AS first_value_1,
                  last_value(event) OVER w1 AS last_value_1,
                  first_value(event) OVER w2 AS first_value_2,
                  last_value(event) OVER w2 AS last_value_2,
                  rank() OVER w1 AS rank_1,
                  dense_rank() OVER w2 AS rank_2
             from events
            where timestamp > toDateTime('2020-01-09 00:00:00')
              and distinct_id like '%_{random_uuid}'
           window w1 as (PARTITION BY distinct_id ORDER BY timestamp ASC ROWS BETWEEN 2 PRECEDING AND 1 PRECEDING),
                  w2 as (PARTITION BY distinct_id ORDER BY timestamp ASC ROWS BETWEEN 1 FOLLOWING AND 2 FOLLOWING)
         order by distinct_id, timestamp
        """
        response = execute_hogql_query(query, team=self.team)

        expected = []
        for person in range(5):
            expected += [
                (
                    f"person_{person}_{random_uuid}",
                    datetime.datetime(2020, 1, 10, 00, 00, 00, tzinfo=pytz.UTC),
                    "random event",
                    [],
                    ["random bla", "random boo"],
                    1,
                    1,
                    "",
                    "",
                    "random bla",
                    "random boo",
                    1,
                    1,
                ),
                (
                    f"person_{person}_{random_uuid}",
                    datetime.datetime(2020, 1, 10, 00, 10, 00, tzinfo=pytz.UTC),
                    "random bla",
                    ["random event"],
                    ["random boo"],
                    2,
                    2,
                    "random event",
                    "random event",
                    "random boo",
                    "random boo",
                    2,
                    2,
                ),
                (
                    f"person_{person}_{random_uuid}",
                    datetime.datetime(2020, 1, 10, 00, 20, 00, tzinfo=pytz.UTC),
                    "random boo",
                    ["random event", "random bla"],
                    [],
                    3,
                    3,
                    "random event",
                    "random bla",
                    "",
                    "",
                    3,
                    3,
                ),
            ]
        self.assertEqual(response.results, expected)

    def test_with_pivot_table_1_level(self):
        with freeze_time("2020-01-10"):
            self._create_random_events()
            # sample pivot table, testing tuple access
            query = """
                 WITH PIVOT_TABLE_COL_ABC AS (
                             SELECT properties.index as col_a,
                                    event as col_b,
                                    count() as col_c
                               FROM events
                           GROUP BY properties.index,
                                    event
                          ),
                          PIVOT_FUNCTION_1 AS (
                              select col_a, groupArray( (col_b, col_c) ) as g from
                                PIVOT_TABLE_COL_ABC
                                group by col_a
                          ),
                          PIVOT_FUNCTION_2 AS (
                              select col_a, arrayZip( (sumMap( g.1, g.2 ) as x).1, x.2) r from
                              PIVOT_FUNCTION_1
                              group by col_a
                          )
                   SELECT *
                     FROM PIVOT_FUNCTION_2
                 ORDER BY col_a
            """
            response = execute_hogql_query(
                query,
                team=self.team,
            )
            self.assertEqual(response.results, [("0", [("random event", 1)]), ("1", [("random event", 1)])])
            self.assertEqual(
                response.clickhouse,
                f"SELECT PIVOT_FUNCTION_2.col_a, PIVOT_FUNCTION_2.r FROM "
                f"(SELECT PIVOT_FUNCTION_1.col_a, arrayZip((sumMap(PIVOT_FUNCTION_1.g.1, PIVOT_FUNCTION_1.g.2) AS x).1, x.2) AS r "
                f"FROM (SELECT PIVOT_TABLE_COL_ABC.col_a, groupArray(tuple(PIVOT_TABLE_COL_ABC.col_b, PIVOT_TABLE_COL_ABC.col_c)) AS g "
                f"FROM (SELECT replaceRegexpAll(nullIf(nullIf(JSONExtractRaw(events.properties, %(hogql_val_0)s), ''), 'null'), '^\"|\"$', '') "
                f"AS col_a, events.event AS col_b, count() AS col_c FROM events WHERE equals(events.team_id, {self.team.pk}) "
                f"GROUP BY replaceRegexpAll(nullIf(nullIf(JSONExtractRaw(events.properties, %(hogql_val_1)s), ''), 'null'), "
                f"'^\"|\"$', ''), events.event) AS PIVOT_TABLE_COL_ABC GROUP BY PIVOT_TABLE_COL_ABC.col_a) AS PIVOT_FUNCTION_1 "
                f"GROUP BY PIVOT_FUNCTION_1.col_a) AS PIVOT_FUNCTION_2 ORDER BY PIVOT_FUNCTION_2.col_a ASC "
                f"LIMIT 100 SETTINGS readonly=1, max_execution_time=60",
            )

    def test_with_pivot_table_2_levels(self):
        with freeze_time("2020-01-10"):
            self._create_random_events()
            # sample pivot table, testing tuple access
            query = """
                 WITH PIVOT_TABLE_COL_ABC AS (
                             SELECT properties.index as col_a,
                                    event as col_b,
                                    count() as col_c
                               FROM events
                           GROUP BY properties.index,
                                    event
                          ),
                          PIVOT_FUNCTION_1 AS (
                              select col_a, groupArray( (col_b, col_c) ) as g from
                                PIVOT_TABLE_COL_ABC
                                group by col_a
                          ),
                          PIVOT_FUNCTION_2 AS (
                              select col_a, arrayZip( (sumMap( g.1, g.2 ) as x).1, x.2) r from
                              PIVOT_FUNCTION_1
                              group by col_a
                          ),
                          final as (select * from PIVOT_FUNCTION_2)
                   SELECT *
                     FROM final
                 ORDER BY col_a
            """
            response = execute_hogql_query(
                query,
                team=self.team,
            )
            self.assertEqual(response.results, [("0", [("random event", 1)]), ("1", [("random event", 1)])])
            self.assertEqual(
                response.clickhouse,
                f"SELECT final.col_a, final.r FROM (SELECT PIVOT_FUNCTION_2.col_a, PIVOT_FUNCTION_2.r FROM "
                f"(SELECT PIVOT_FUNCTION_1.col_a, arrayZip((sumMap(PIVOT_FUNCTION_1.g.1, PIVOT_FUNCTION_1.g.2) AS x).1, x.2) AS r FROM "
                f"(SELECT PIVOT_TABLE_COL_ABC.col_a, groupArray(tuple(PIVOT_TABLE_COL_ABC.col_b, PIVOT_TABLE_COL_ABC.col_c)) AS g FROM "
                f"(SELECT replaceRegexpAll(nullIf(nullIf(JSONExtractRaw(events.properties, %(hogql_val_0)s), ''), 'null'), '^\"|\"$', '') AS col_a, "
                f"events.event AS col_b, count() AS col_c FROM events WHERE equals(events.team_id, {self.team.pk}) "
                f"GROUP BY replaceRegexpAll(nullIf(nullIf(JSONExtractRaw(events.properties, %(hogql_val_1)s), ''), 'null'), '^\"|\"$', ''), "
                f"events.event) AS PIVOT_TABLE_COL_ABC GROUP BY PIVOT_TABLE_COL_ABC.col_a) AS PIVOT_FUNCTION_1 "
                f"GROUP BY PIVOT_FUNCTION_1.col_a) AS PIVOT_FUNCTION_2) AS final ORDER BY final.col_a ASC LIMIT 100 "
                f"SETTINGS readonly=1, max_execution_time=60",
            )

<<<<<<< HEAD
    def test_time_window_functions(self):
        query = """
            SELECT 
                tumble(toDateTime('2020-01-01'), toIntervalDay('1')),
                tumbleStart(toDateTime('2020-01-01'), toIntervalDay('1')),
                tumbleEnd(toDateTime('2020-01-01'), toIntervalDay('1')),
                hop(toDateTime('2020-01-01'), toIntervalDay('1'), toIntervalDay('2')),
                hopStart(toDateTime('2020-01-01'), toIntervalDay('1'), toIntervalDay('2')),
                hopEnd(toDateTime('2020-01-01'), toIntervalDay('1'), toIntervalDay('2'))
        """

        response = execute_hogql_query(
            query,
            team=self.team,
        )

        self.assertEqual(
            response.results,
            [
                (
                    (
                        datetime.datetime(2020, 1, 1, 0, 0, tzinfo=timezone.utc),
                        datetime.datetime(2020, 1, 2, 0, 0, tzinfo=timezone.utc),
                    ),
                    datetime.datetime(2020, 1, 1, 0, 0, tzinfo=timezone.utc),
                    datetime.datetime(2020, 1, 2, 0, 0, tzinfo=timezone.utc),
                    (
                        datetime.datetime(2019, 12, 31, 0, 0, tzinfo=timezone.utc),
                        datetime.datetime(2020, 1, 2, 0, 0, tzinfo=timezone.utc),
                    ),
                    datetime.datetime(2019, 12, 31, 0, 0, tzinfo=timezone.utc),
                    datetime.datetime(2020, 1, 2, 0, 0, tzinfo=timezone.utc),
                )
            ],
        )
=======
    def test_property_access_with_arrays(self):
        with freeze_time("2020-01-10"):
            random_uuid = str(UUIDT())
            _create_person(team=self.team, distinct_ids=[f"P{random_uuid}"], is_identified=True)
            _create_event(
                distinct_id=f"P{random_uuid}",
                event="big event",
                team=self.team,
                properties={
                    "string": random_uuid,
                    "array_str": [random_uuid],
                    "obj_array": {"id": [random_uuid]},
                    "array_array_str": [[random_uuid]],
                    "array_obj": [{"id": random_uuid}],
                    "array_obj_array": [{"id": [random_uuid]}],
                    "array_obj_array_obj": [{"id": [{"id": random_uuid}]}],
                },
            )
            flush_persons_and_events()

            alternatives = [
                "properties.string",
                "properties.array_str.1",
                "properties.array_str[1]",
                "properties.obj_array.id.1",
                "properties.obj_array.id[1]",
                "properties.array_array_str.1.1",
                "properties.array_array_str[1][1]",
                "properties.array_obj_array.1.id.1",
                "properties.array_obj_array[1]['id'][1]",
                "properties.array_obj_array_obj.1.id.1.id",
                "properties.array_obj_array_obj[1].id[1].id",
                "properties.array_obj_array_obj[1]['id'][1]['id']",
                "properties.array_obj.1.id",
                "properties.array_obj[1].id",
            ]
            columns = ",".join(alternatives)
            query = f"SELECT {columns} FROM events WHERE properties.string = '{random_uuid}'"
            response = execute_hogql_query(query, team=self.team)
            self.assertEqual(response.results[0], tuple(map(lambda x: random_uuid, alternatives)))

    def test_property_access_with_arrays_zero_index_error(self):
        query = f"SELECT properties.something[0] FROM events"
        with self.assertRaises(SyntaxException) as e:
            execute_hogql_query(query, team=self.team)
        self.assertEqual(str(e.exception), "SQL indexes start from one, not from zero. E.g: array[1]")

        query = f"SELECT properties.something.0 FROM events"
        with self.assertRaises(SyntaxException) as e:
            execute_hogql_query(query, team=self.team)
        self.assertEqual(str(e.exception), "SQL indexes start from one, not from zero. E.g: array[1]")
>>>>>>> 6ec12d53
<|MERGE_RESOLUTION|>--- conflicted
+++ resolved
@@ -1019,43 +1019,6 @@
                 f"SETTINGS readonly=1, max_execution_time=60",
             )
 
-<<<<<<< HEAD
-    def test_time_window_functions(self):
-        query = """
-            SELECT 
-                tumble(toDateTime('2020-01-01'), toIntervalDay('1')),
-                tumbleStart(toDateTime('2020-01-01'), toIntervalDay('1')),
-                tumbleEnd(toDateTime('2020-01-01'), toIntervalDay('1')),
-                hop(toDateTime('2020-01-01'), toIntervalDay('1'), toIntervalDay('2')),
-                hopStart(toDateTime('2020-01-01'), toIntervalDay('1'), toIntervalDay('2')),
-                hopEnd(toDateTime('2020-01-01'), toIntervalDay('1'), toIntervalDay('2'))
-        """
-
-        response = execute_hogql_query(
-            query,
-            team=self.team,
-        )
-
-        self.assertEqual(
-            response.results,
-            [
-                (
-                    (
-                        datetime.datetime(2020, 1, 1, 0, 0, tzinfo=timezone.utc),
-                        datetime.datetime(2020, 1, 2, 0, 0, tzinfo=timezone.utc),
-                    ),
-                    datetime.datetime(2020, 1, 1, 0, 0, tzinfo=timezone.utc),
-                    datetime.datetime(2020, 1, 2, 0, 0, tzinfo=timezone.utc),
-                    (
-                        datetime.datetime(2019, 12, 31, 0, 0, tzinfo=timezone.utc),
-                        datetime.datetime(2020, 1, 2, 0, 0, tzinfo=timezone.utc),
-                    ),
-                    datetime.datetime(2019, 12, 31, 0, 0, tzinfo=timezone.utc),
-                    datetime.datetime(2020, 1, 2, 0, 0, tzinfo=timezone.utc),
-                )
-            ],
-        )
-=======
     def test_property_access_with_arrays(self):
         with freeze_time("2020-01-10"):
             random_uuid = str(UUIDT())
@@ -1107,4 +1070,39 @@
         with self.assertRaises(SyntaxException) as e:
             execute_hogql_query(query, team=self.team)
         self.assertEqual(str(e.exception), "SQL indexes start from one, not from zero. E.g: array[1]")
->>>>>>> 6ec12d53
+
+    def test_time_window_functions(self):
+        query = """
+            SELECT 
+                tumble(toDateTime('2020-01-01'), toIntervalDay('1')),
+                tumbleStart(toDateTime('2020-01-01'), toIntervalDay('1')),
+                tumbleEnd(toDateTime('2020-01-01'), toIntervalDay('1')),
+                hop(toDateTime('2020-01-01'), toIntervalDay('1'), toIntervalDay('2')),
+                hopStart(toDateTime('2020-01-01'), toIntervalDay('1'), toIntervalDay('2')),
+                hopEnd(toDateTime('2020-01-01'), toIntervalDay('1'), toIntervalDay('2'))
+        """
+
+        response = execute_hogql_query(
+            query,
+            team=self.team,
+        )
+
+        self.assertEqual(
+            response.results,
+            [
+                (
+                    (
+                        datetime.datetime(2020, 1, 1, 0, 0, tzinfo=timezone.utc),
+                        datetime.datetime(2020, 1, 2, 0, 0, tzinfo=timezone.utc),
+                    ),
+                    datetime.datetime(2020, 1, 1, 0, 0, tzinfo=timezone.utc),
+                    datetime.datetime(2020, 1, 2, 0, 0, tzinfo=timezone.utc),
+                    (
+                        datetime.datetime(2019, 12, 31, 0, 0, tzinfo=timezone.utc),
+                        datetime.datetime(2020, 1, 2, 0, 0, tzinfo=timezone.utc),
+                    ),
+                    datetime.datetime(2019, 12, 31, 0, 0, tzinfo=timezone.utc),
+                    datetime.datetime(2020, 1, 2, 0, 0, tzinfo=timezone.utc),
+                )
+            ],
+        )