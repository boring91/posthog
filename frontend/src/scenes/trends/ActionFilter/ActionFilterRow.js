--- conflicted
+++ resolved
@@ -109,11 +109,7 @@
                         pageKey={`${index}-${value}-filter`}
                         properties={eventProperties}
                         propertyFilters={filter.properties}
-<<<<<<< HEAD
                         onChange={properties => onPropertyChange(properties, index)}
-=======
-                        onChange={(properties) => updateFilterProperty({ properties, index })}
->>>>>>> 3c65dbb3
                         style={{ marginBottom: 0 }}
                     />
                 </div>
