use std::sync::Arc;

use app_context::AppContext;
use chrono::{DateTime, NaiveDateTime, Utc};
use common_types::ClickHouseEvent;
use error::{EventError, UnhandledError};
use fingerprinting::generate_fingerprint;
use issue_resolution::resolve_issue;
use metric_consts::FRAME_RESOLUTION;
use serde_json::Value;
use tracing::{error, warn};
use types::{Exception, RawErrProps, Stacktrace};
use uuid::Uuid;

pub mod app_context;
pub mod config;
pub mod error;
pub mod fingerprinting;
pub mod frames;
pub mod hack;
pub mod issue_resolution;
pub mod langs;
pub mod metric_consts;
pub mod symbol_store;
pub mod types;

pub async fn handle_event(
    context: Arc<AppContext>,
    mut event: ClickHouseEvent,
) -> Result<ClickHouseEvent, UnhandledError> {
    let mut props = match get_props(&event) {
        Ok(r) => r,
        Err(e) => {
            warn!("Failed to get props: {}", e);

            if let Err(e) = add_error_to_event(&mut event, e) {
                // If we fail to add an error to an event, we just log it.
                // This can happen if we failed to read the properties
                // of the event in /any/ way, e.g. due to a serde recursion limit.
                // If that's the case, we will fail to add a new element to the
                // event properties storing the error message, so there's not much
                // we can do. We should consider whether we want to drop these events.
                error!("Failed to add error to event: {}", e);
            }
            return Ok(event);
        }
    };

    let exceptions = std::mem::take(&mut props.exception_list);

    if exceptions.is_empty() {
        props.add_error_message("No exceptions found on exception event");
        event.properties = Some(serde_json::to_string(&props).unwrap());
        return Ok(event);
    }

    let mut results = Vec::new();
    for exception in exceptions.into_iter() {
        // If we get an unhandled error during exception processing, we return an error, which should
        // cause the caller to drop the offset without storing it - unhandled exceptions indicate
        // a dependency is down, or some bug, adn we want to take lag in those situations.
        results.push(process_exception(context.clone(), event.team_id, exception).await?);
    }

    let fingerprint = generate_fingerprint(&results);
    props.exception_list = results;
    let fingerprinted = props.to_fingerprinted(fingerprint.clone());

<<<<<<< HEAD
    let mut output = resolve_issue(
        &context.pool,
        event.team_id,
        fingerprinted,
        &context.kafka_producer,
        &context.config.events_topic,
    )
    .await?;
=======
    let event_timestamp = get_event_timestamp(&event).unwrap_or_else(|| {
        warn!("Failed to get event timestamp, using current time");
        Utc::now()
    });

    let mut output =
        resolve_issue(&context.pool, event.team_id, fingerprinted, event_timestamp).await?;
>>>>>>> a31aa71d

    // TODO - I'm not sure we actually want to do this? Maybe junk drawer stuff should end up in clickhouse, and
    // be directly queryable by users? Stripping it for now, so it only ends up in postgres
    output.strip_frame_junk();

    event.properties = Some(serde_json::to_string(&output).unwrap());

    Ok(event)
}

pub fn get_props(event: &ClickHouseEvent) -> Result<RawErrProps, EventError> {
    if event.event != "$exception" {
        return Err(EventError::WrongEventType(event.event.clone(), event.uuid));
    }

    let Some(properties) = &event.properties else {
        return Err(EventError::NoProperties(event.uuid));
    };

    let mut properties: Value = match serde_json::from_str(properties) {
        Ok(r) => r,
        Err(e) => {
            return Err(EventError::InvalidProperties(event.uuid, e.to_string()));
        }
    };

    if let Some(v) = properties
        .as_object_mut()
        .and_then(|o| o.get_mut("$exception_list"))
    {
        // We PG sanitize the exception list, because the strings in it can end up in PG kind of arbitrarily.
        recursively_sanitize_properties(event.uuid, v, 0)?;
    }

    let props: RawErrProps = match serde_json::from_value(properties) {
        Ok(r) => r,
        Err(e) => {
            return Err(EventError::InvalidProperties(event.uuid, e.to_string()));
        }
    };

    Ok(props)
}

// Remove null bytes from all strings found in an arbitrary JSON structure.
fn recursively_sanitize_properties(
    id: Uuid,
    value: &mut Value,
    depth: usize,
) -> Result<(), EventError> {
    if depth > 64 {
        // We don't want to recurse too deeply, in case we have a circular reference or something.
        return Err(EventError::InvalidProperties(
            id,
            "Recursion limit exceeded".to_string(),
        ));
    }
    match value {
        Value::Object(map) => {
            for (_, v) in map.iter_mut() {
                recursively_sanitize_properties(id, v, depth + 1)?;
            }
        }
        Value::Array(arr) => {
            for v in arr.iter_mut() {
                recursively_sanitize_properties(id, v, depth + 1)?;
            }
        }
        Value::String(s) => {
            if needs_sanitization(s) {
                warn!("Sanitizing null bytes from string in event {}", id);
                *s = sanitize_string(s.clone());
            }
        }
        _ => {}
    }
    Ok(())
}

// Postgres doesn't like nulls (u0000) in strings, so we replace them with uFFFD.
pub fn sanitize_string(s: String) -> String {
    s.replace('\u{0000}', "\u{FFFD}")
}

pub fn needs_sanitization(s: &str) -> bool {
    s.contains('\u{0000}')
}

async fn process_exception(
    context: Arc<AppContext>,
    team_id: i32,
    mut e: Exception,
) -> Result<Exception, UnhandledError> {
    let stack = std::mem::take(&mut e.stack);
    let Some(Stacktrace::Raw { frames }) = stack else {
        // This stack trace is already resolved, we have no work to do.
        e.stack = stack;
        return Ok(e);
    };

    if frames.is_empty() {
        // If the frame list was empty, we effectively just remove the stack from the exception,
        // making it stackless.
        return Ok(e);
    }

    let mut handles = Vec::with_capacity(frames.len());
    let mut resolved_frames = Vec::with_capacity(frames.len());

    for frame in frames.into_iter() {
        let context = context.clone();
        // Spawn a concurrent task for resolving every frame - we're careful elsewhere to
        // ensure this kind of concurrency is fine, although this "throw it at the wall"
        // data flow structure is pretty questionable. Once we switch to handling more than
        // 1 event at a time, we should re-group frames into associated groups and then
        // process those groups in-order (but the individual frames in them can still be
        // thrown at the wall), with some cross-group concurrency.
        handles.push(tokio::spawn(async move {
            context.worker_liveness.report_healthy().await;
            metrics::counter!(FRAME_RESOLUTION).increment(1);
            let res = context
                .resolver
                .resolve(&frame, team_id, &context.pool, &context.catalog)
                .await;
            context.worker_liveness.report_healthy().await;
            res
        }));
    }

    // Collect the results
    for handle in handles {
        // Joinhandles wrap the returned type in a Result, because if the task panics,
        // tokio catches it and returns an error. If any of our tasks panicked, we want
        // to propogate that panic, so we unwrap the outer Result here.
        let res = handle.await.unwrap()?;
        resolved_frames.push(res)
    }

    e.stack = Some(Stacktrace::Resolved {
        frames: resolved_frames,
    });

    Ok(e)
}

// This is expensive, since it round-trips the event through JSON.
// We could maybe change ClickhouseEvent to only do serde at the edges
pub fn add_error_to_event(
    event: &mut ClickHouseEvent,
    e: impl ToString,
) -> Result<(), UnhandledError> {
    let mut props = event.take_raw_properties()?;
    let mut errors = match props.remove("$cymbal_errors") {
        Some(serde_json::Value::Array(errors)) => errors,
        _ => Vec::new(),
    };

    errors.push(serde_json::Value::String(e.to_string()));
    props.insert(
        "$cymbal_errors".to_string(),
        serde_json::Value::Array(errors),
    );
    event.set_raw_properties(props)?;
    Ok(())
}

// "Clickhouse format" timestamps are in UTC, with no timezone information, e.g. "2021-08-02 12:34:56.789"
// TODO - we could make use of common_kafka::kafka_messages::de/serialise_datetime here, but that drops
// the fractional seconds, which we might want to keep? For now, go with this, we can consolidate later.
pub fn get_event_timestamp(event: &ClickHouseEvent) -> Option<DateTime<Utc>> {
    NaiveDateTime::parse_from_str(&event.timestamp, "%Y-%m-%d %H:%M:%S%.f")
        .map(|ndt| ndt.and_utc())
        .ok()
}

#[cfg(test)]
mod test {
    use common_types::{ClickHouseEvent, PersonMode};
    use uuid::Uuid;

    use crate::get_event_timestamp;

    #[test]
    pub fn test_timestamp_parsing() {
        let mut event = ClickHouseEvent {
            uuid: Uuid::now_v7(),
            team_id: 1,
            project_id: 1,
            event: "test".to_string(),
            distinct_id: "test".to_string(),
            properties: None,
            person_id: None,
            timestamp: "2021-08-02 12:34:56.789".to_string(),
            created_at: "2021-08-02 12:34:56.789".to_string(),
            elements_chain: "".to_string(),
            person_created_at: None,
            person_properties: None,
            group0_properties: None,
            group1_properties: None,
            group2_properties: None,
            group3_properties: None,
            group4_properties: None,
            group0_created_at: None,
            group1_created_at: None,
            group2_created_at: None,
            group3_created_at: None,
            group4_created_at: None,
            person_mode: PersonMode::Propertyless,
        };

        let ts = get_event_timestamp(&event).unwrap();
        assert_eq!(ts.to_rfc3339(), "2021-08-02T12:34:56.789+00:00");

        event.timestamp = "invalid".to_string();

        let ts = get_event_timestamp(&event);
        assert!(ts.is_none());
    }
}<|MERGE_RESOLUTION|>--- conflicted
+++ resolved
@@ -66,16 +66,6 @@
     props.exception_list = results;
     let fingerprinted = props.to_fingerprinted(fingerprint.clone());
 
-<<<<<<< HEAD
-    let mut output = resolve_issue(
-        &context.pool,
-        event.team_id,
-        fingerprinted,
-        &context.kafka_producer,
-        &context.config.events_topic,
-    )
-    .await?;
-=======
     let event_timestamp = get_event_timestamp(&event).unwrap_or_else(|| {
         warn!("Failed to get event timestamp, using current time");
         Utc::now()
@@ -83,7 +73,6 @@
 
     let mut output =
         resolve_issue(&context.pool, event.team_id, fingerprinted, event_timestamp).await?;
->>>>>>> a31aa71d
 
     // TODO - I'm not sure we actually want to do this? Maybe junk drawer stuff should end up in clickhouse, and
     // be directly queryable by users? Stripping it for now, so it only ends up in postgres
