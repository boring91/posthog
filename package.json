--- conflicted
+++ resolved
@@ -139,12 +139,8 @@
         "resize-observer-polyfill": "^1.5.1",
         "rrweb": "^1.1.3",
         "sass": "^1.26.2",
-<<<<<<< HEAD
+        "sql-formatter": "^12.1.2",
         "use-debounce": "^9.0.3",
-=======
-        "sql-formatter": "^12.1.2",
-        "use-debounce": "^6.0.1",
->>>>>>> 2e2c3a60
         "use-resize-observer": "^8.0.0",
         "wildcard-match": "^5.1.2",
         "zxcvbn": "^4.4.2"
