--- conflicted
+++ resolved
@@ -1,11 +1,7 @@
 import { CommandPalette } from 'lib/components/CommandPalette'
 import { ReactNode, useEffect } from 'react'
-<<<<<<< HEAD
 import { NotebookSideBar } from 'scenes/notebooks/Notebook/NotebookSideBar'
-import { Breadcrumbs } from '~/layout/navigation/Breadcrumbs/Breadcrumbs'
-=======
 import { Breadcrumbs } from './components/Breadcrumbs'
->>>>>>> 348aee94
 import { Navbar } from './components/Navbar'
 import { Sidebar } from './components/Sidebar'
 import './Navigation.scss'
@@ -24,12 +20,9 @@
                 <Breadcrumbs />
                 <div className="Navigation3000__scene">{children}</div>
             </main>
-<<<<<<< HEAD
 
             <NotebookSideBar />
-=======
             <CommandPalette />
->>>>>>> 348aee94
         </div>
     )
 }