--- conflicted
+++ resolved
@@ -1,10 +1,6 @@
 import json
 from datetime import datetime, timedelta
-<<<<<<< HEAD
-from typing import Dict, List, Optional
-=======
 from typing import Any, Dict, List, Optional, Tuple
->>>>>>> 1ddecf78
 from unittest.case import skip
 from unittest.mock import patch
 from uuid import uuid4
@@ -1148,31 +1144,6 @@
         self.assertEqual(response.status_code, status.HTTP_200_OK)
         self.assertEqual(len(response_data["results"]), 0)
 
-<<<<<<< HEAD
-    def _get_insight_activity(
-        self, insight_id: Optional[int] = None, team_id: Optional[int] = None, expected_status: int = status.HTTP_200_OK
-    ):
-        if team_id is None:
-            team_id = self.team.id
-
-        if insight_id is None:
-            url = f"/api/projects/{team_id}/insights/activity"
-        else:
-            url = f"/api/projects/{team_id}/insights/{insight_id}/activity"
-
-        activity = self.client.get(url)
-        self.assertEqual(activity.status_code, expected_status)
-        return activity.json()
-
-    def assert_insight_activity(self, insight_id: Optional[int], expected: List[Dict]):
-        activity_response = self._get_insight_activity(insight_id)
-
-        activity: List[Dict] = activity_response["results"]
-        self.maxDiff = None
-        self.assertEqual(
-            activity, expected,
-        )
-=======
     def test_cannot_create_insight_with_dashboards_relation_from_another_team(self):
         dashboard_own_team: Dashboard = Dashboard.objects.create(team=self.team)
         another_team = Team.objects.create(organization=self.organization)
@@ -1345,4 +1316,27 @@
 
         response_json = response.json()
         return response_json
->>>>>>> 1ddecf78
+
+    def _get_insight_activity(
+        self, insight_id: Optional[int] = None, team_id: Optional[int] = None, expected_status: int = status.HTTP_200_OK
+    ):
+        if team_id is None:
+            team_id = self.team.id
+
+        if insight_id is None:
+            url = f"/api/projects/{team_id}/insights/activity"
+        else:
+            url = f"/api/projects/{team_id}/insights/{insight_id}/activity"
+
+        activity = self.client.get(url)
+        self.assertEqual(activity.status_code, expected_status)
+        return activity.json()
+
+    def assert_insight_activity(self, insight_id: Optional[int], expected: List[Dict]):
+        activity_response = self._get_insight_activity(insight_id)
+
+        activity: List[Dict] = activity_response["results"]
+        self.maxDiff = None
+        self.assertEqual(
+            activity, expected,
+        )