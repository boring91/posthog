--- conflicted
+++ resolved
@@ -1,18 +1,6 @@
 import { urls } from 'scenes/urls'
 import { AnnotationScope, AvailableFeature, ChartDisplayType, LicensePlan, SSOProviders } from '../types'
 
-<<<<<<< HEAD
-// Sync these with the ChartDisplayType enum in types.ts
-// ... and remove once all files have migrated to TypeScript
-export const ACTIONS_LINE_GRAPH_LINEAR = 'ActionsLineGraph'
-export const ACTIONS_LINE_GRAPH_CUMULATIVE = 'ActionsLineGraphCumulative'
-export const ACTIONS_TABLE = 'ActionsTable'
-export const ACTIONS_PIE_CHART = 'ActionsPie'
-export const ACTIONS_BAR_CHART = 'ActionsBar'
-export const ACTIONS_BAR_CHART_VALUE = 'ActionsBarValue'
-export const PATHS_VIZ = 'PathsViz'
-export const FUNNEL_VIZ = 'FunnelViz'
-=======
 // Sync with backend NON_TIME_SERIES_DISPLAY_TYPES
 export const NON_TIME_SERIES_DISPLAY_TYPES = [
     ChartDisplayType.ActionsTable,
@@ -20,7 +8,6 @@
     ChartDisplayType.ActionsBarValue,
     ChartDisplayType.WorldMap,
 ]
->>>>>>> 9634fa90
 
 // Sync with backend TRENDS_DISPLAY_BY_VALUE
 export const TRENDS_DISPLAY_BY_VALUE = [
