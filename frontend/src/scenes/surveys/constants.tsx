import { IconAreaChart, IconComment, IconGridView, IconLink, IconListView } from 'lib/lemon-ui/icons'
import { allOperatorsMapping } from 'lib/utils'

import {
    Survey,
    SurveyAppearance,
    SurveyMatchType,
    SurveyQuestionDescriptionContentType,
    SurveyQuestionType,
    SurveySchedule,
    SurveyType,
} from '~/types'

export const SURVEY_EVENT_NAME = 'survey sent'
export const SURVEY_RESPONSE_PROPERTY = '$survey_response'
export const SURVEY_PAGE_SIZE = 100

export const SurveyQuestionLabel: Record<SurveyQuestionType, string> = {
    [SurveyQuestionType.Open]: 'Freeform text',
    [SurveyQuestionType.Rating]: 'Rating',
    [SurveyQuestionType.Link]: 'Link',
    [SurveyQuestionType.SingleChoice]: 'Single choice select',
    [SurveyQuestionType.MultipleChoice]: 'Multiple choice select',
}

// Create SurveyMatchTypeLabels using allOperatorsMapping
export const SurveyMatchTypeLabels = {
    [SurveyMatchType.Exact]: allOperatorsMapping[SurveyMatchType.Exact],
    [SurveyMatchType.IsNot]: allOperatorsMapping[SurveyMatchType.IsNot],
    [SurveyMatchType.Contains]: allOperatorsMapping[SurveyMatchType.Contains],
    [SurveyMatchType.NotIContains]: allOperatorsMapping[SurveyMatchType.NotIContains],
    [SurveyMatchType.Regex]: allOperatorsMapping[SurveyMatchType.Regex],
    [SurveyMatchType.NotRegex]: allOperatorsMapping[SurveyMatchType.NotRegex],
}

export const defaultSurveyAppearance = {
    fontFamily: 'system-ui' as SurveyAppearance['fontFamily'],
    backgroundColor: '#eeeded',
    submitButtonColor: 'black',
    submitButtonTextColor: 'white',
    ratingButtonColor: 'white',
    ratingButtonActiveColor: 'black',
    borderColor: '#c9c6c6',
    placeholder: 'Start typing...',
    whiteLabel: false,
    displayThankYouMessage: true,
    thankYouMessageHeader: 'Thank you for your feedback!',
    position: 'right',
    widgetType: 'tab' as const,
    widgetLabel: 'Feedback',
    widgetColor: 'black',
}

export const defaultSurveyFieldValues = {
    [SurveyQuestionType.Open]: {
        questions: [
            {
                type: SurveyQuestionType.Open,
                question: 'Give us feedback on our product!',
                description: '',
                descriptionContentType: 'text' as SurveyQuestionDescriptionContentType,
                buttonText: 'Submit',
            },
        ],
        appearance: {
            thankYouMessageHeader: 'Thank you for your feedback!',
        },
    },
    [SurveyQuestionType.Link]: {
        questions: [
            {
                type: SurveyQuestionType.Link,
                question: 'Do you want to join our upcoming webinar?',
                description: '',
                descriptionContentType: 'text' as SurveyQuestionDescriptionContentType,
                buttonText: 'Register',
            },
        ],
        appearance: {
            thankYouMessageHeader: 'Thank you for your feedback!',
        },
    },
    [SurveyQuestionType.Rating]: {
        questions: [
            {
                type: SurveyQuestionType.Rating,
                question: 'How likely are you to recommend us to a friend?',
                description: '',
                descriptionContentType: 'text' as SurveyQuestionDescriptionContentType,
                display: 'number',
                scale: 10,
                lowerBoundLabel: 'Unlikely',
                upperBoundLabel: 'Very likely',
                buttonText: 'Submit',
            },
        ],
        appearance: {
            thankYouMessageHeader: 'Thank you for your feedback!',
        },
    },
    [SurveyQuestionType.SingleChoice]: {
        questions: [
            {
                type: SurveyQuestionType.SingleChoice,
                question: 'Have you found this tutorial useful?',
                description: '',
                descriptionContentType: 'text' as SurveyQuestionDescriptionContentType,
                choices: ['Yes', 'No'],
                buttonText: 'Submit',
            },
        ],
        appearance: {
            thankYouMessageHeader: 'Thank you for your feedback!',
        },
    },
    [SurveyQuestionType.MultipleChoice]: {
        questions: [
            {
                type: SurveyQuestionType.MultipleChoice,
                question: 'Which types of content would you like to see more of?',
                description: '',
                descriptionContentType: 'text' as SurveyQuestionDescriptionContentType,
                choices: ['Tutorials', 'Customer case studies', 'Product announcements'],
                buttonText: 'Submit',
            },
        ],
        appearance: {
            thankYouMessageHeader: 'Thank you for your feedback!',
        },
    },
}

export interface NewSurvey
    extends Pick<
        Survey,
        | 'name'
        | 'description'
        | 'type'
        | 'conditions'
        | 'questions'
        | 'start_date'
        | 'end_date'
        | 'linked_flag'
        | 'targeting_flag'
        | 'archived'
        | 'appearance'
        | 'targeting_flag_filters'
        | 'responses_limit'
        | 'iteration_count'
        | 'iteration_frequency_days'
        | 'iteration_start_dates'
        | 'current_iteration'
        | 'response_sampling_start_date'
        | 'response_sampling_interval_type'
        | 'response_sampling_interval'
        | 'response_sampling_limit'
        | 'schedule'
        | 'enable_partial_responses'
    > {
    id: 'new'
    linked_flag_id: number | null
}

export const NEW_SURVEY: NewSurvey = {
    id: 'new',
    name: '',
    description: '',
    schedule: SurveySchedule.Once,
    questions: [
        {
            type: SurveyQuestionType.Open,
            question: defaultSurveyFieldValues[SurveyQuestionType.Open].questions[0].question,
            description: defaultSurveyFieldValues[SurveyQuestionType.Open].questions[0].description,
            descriptionContentType:
                defaultSurveyFieldValues[SurveyQuestionType.Open].questions[0].descriptionContentType,
            buttonText: defaultSurveyFieldValues[SurveyQuestionType.Open].questions[0].buttonText,
        },
    ],
    type: SurveyType.Popover,
    linked_flag_id: null,
    targeting_flag_filters: undefined,
    linked_flag: null,
    targeting_flag: null,
    start_date: null,
    end_date: null,
    conditions: null,
    archived: false,
    appearance: defaultSurveyAppearance,
    responses_limit: null,
    iteration_count: null,
    iteration_frequency_days: null,
}

export enum SurveyTemplateType {
    OpenFeedback = 'Open feedback',
    Interview = 'User interview',
    NPS = 'Net promoter score (NPS)',
    CSAT = 'Customer satisfaction score (CSAT)',
    CES = 'Customer effort score (CES)',
    CCR = 'Customer churn rate (CCR)',
    PMF = 'Product-market fit (PMF)',
    ErrorTracking = 'Capture exceptions',
}

type SurveyTemplate = Partial<Survey> & {
    templateType: SurveyTemplateType
}

export const defaultSurveyTemplates: SurveyTemplate[] = [
    {
        type: SurveyType.Popover,
        templateType: SurveyTemplateType.OpenFeedback,
        questions: [
            {
                type: SurveyQuestionType.Open,
                question: 'What can we do to improve our product?',
                description: '',
                descriptionContentType: 'text' as SurveyQuestionDescriptionContentType,
            },
        ],
        description: "Let your users share what's on their mind.",
    },
    {
        type: SurveyType.Popover,
        templateType: SurveyTemplateType.Interview,
        questions: [
            {
                type: SurveyQuestionType.Link,
                question: 'Would you be interested in participating in a customer interview?',
                description: 'We are looking for feedback on our product and would love to hear from you!',
                descriptionContentType: 'text' as SurveyQuestionDescriptionContentType,
                buttonText: 'Schedule',
                link: null,
            },
        ],
        appearance: {
            thankYouMessageHeader: 'Looking forward to chatting with you!',
        },
        description: 'Send users straight to your calendar.',
    },
    {
        type: SurveyType.Popover,
        templateType: SurveyTemplateType.NPS,
        questions: [
            {
                type: SurveyQuestionType.Rating,
                question: 'How likely are you to recommend us to a friend?',
                description: '',
                descriptionContentType: 'text' as SurveyQuestionDescriptionContentType,
                display: 'number',
                scale: 10,
                lowerBoundLabel: 'Unlikely',
                upperBoundLabel: 'Very likely',
            },
        ],
        description: 'Get an industry-recognized benchmark.',
    },
    {
        type: SurveyType.Popover,
        templateType: SurveyTemplateType.PMF,
        questions: [
            {
                type: SurveyQuestionType.SingleChoice,
                question: 'How would you feel if you could no longer use PostHog?',
                choices: ['Not disappointed', 'Somewhat disappointed', 'Very disappointed'],
            },
        ],
        description: "40% 'very disappointed' signals product-market fit.",
    },
    {
        type: SurveyType.Popover,
        templateType: SurveyTemplateType.CSAT,
        questions: [
            {
                type: SurveyQuestionType.Rating,
                question: 'How satisfied are you with PostHog surveys?',
                description: '',
                descriptionContentType: 'text' as SurveyQuestionDescriptionContentType,
                display: 'emoji',
                scale: 5,
                lowerBoundLabel: 'Very dissatisfied',
                upperBoundLabel: 'Very satisfied',
            },
        ],
        description: 'Works best after a checkout or support flow.',
        appearance: { ratingButtonColor: '#939393' },
    },
    {
        type: SurveyType.Popover,
        templateType: SurveyTemplateType.CES,
        questions: [
            {
                type: SurveyQuestionType.Rating,
                question: 'PostHog made it easy for me to resolve my issue',
                description: '',
                descriptionContentType: 'text' as SurveyQuestionDescriptionContentType,
                display: 'number',
                scale: 7,
                lowerBoundLabel: 'Strongly disagree',
                upperBoundLabel: 'Strongly agree',
            },
        ],
        description: 'Works well with churn surveys.',
    },
    {
        type: SurveyType.Popover,
        templateType: SurveyTemplateType.CCR,
        questions: [
            {
                type: SurveyQuestionType.MultipleChoice,
                question: "We're sorry to see you go. What's your reason for unsubscribing?",
                choices: [
                    'I no longer need the product',
                    'I found a better product',
                    'I found the product too difficult to use',
                    'Other',
                ],
            },
        ],
        description: 'Find out if it was something you said.',
    },
]

export const errorTrackingSurvey: SurveyTemplate = {
    type: SurveyType.Popover,
    templateType: SurveyTemplateType.ErrorTracking,
    questions: [
        {
            type: SurveyQuestionType.Open,
            question: 'Looks like something went wrong',
            description: "We've captured the basics, but please tell us more to help us fix it!",
            descriptionContentType: 'text' as SurveyQuestionDescriptionContentType,
        },
    ],
    conditions: {
        url: '',
        seenSurveyWaitPeriodInDays: 14,
        actions: null,
        events: { repeatedActivation: true, values: [{ name: '$exception' }] },
    },
    appearance: {
        surveyPopupDelaySeconds: 2,
    },
    description: 'Ask users for context when they hit an exception.',
}

export const WEB_SAFE_FONTS = [
    { value: 'system-ui', label: 'system-ui (default)' },
    { value: 'inherit', label: 'inherit (uses the font family of your website)' },
    { value: 'Arial', label: 'Arial' },
    { value: 'Verdana', label: 'Verdana' },
    { value: 'Tahoma', label: 'Tahoma' },
    { value: 'Trebuchet MS', label: 'Trebuchet MS' },
    { value: 'Helvetica', label: 'Helvetica' },
    { value: 'Times New Roman', label: 'Times New Roman' },
    { value: 'Georgia', label: 'Georgia' },
    { value: 'Courier New', label: 'Courier New' },
] as const

export const NPS_DETRACTOR_LABEL = 'Detractors'
export const NPS_PASSIVE_LABEL = 'Passives'
export const NPS_PROMOTER_LABEL = 'Promoters'

<<<<<<< HEAD
export const NPS_PROMOTER_VALUES = ['9', '10']
export const NPS_PASSIVE_VALUES = ['7', '8']
export const NPS_DETRACTOR_VALUES = ['0', '1', '2', '3', '4', '5', '6']
=======
export const QUESTION_TYPE_ICON_MAP = {
    [SurveyQuestionType.Open]: <IconComment className="text-muted" />,
    [SurveyQuestionType.Link]: <IconLink className="text-muted" />,
    [SurveyQuestionType.Rating]: <IconAreaChart className="text-muted" />,
    [SurveyQuestionType.SingleChoice]: <IconListView className="text-muted" />,
    [SurveyQuestionType.MultipleChoice]: <IconGridView className="text-muted" />,
}
>>>>>>> dc1eed43
<|MERGE_RESOLUTION|>--- conflicted
+++ resolved
@@ -361,16 +361,14 @@
 export const NPS_PASSIVE_LABEL = 'Passives'
 export const NPS_PROMOTER_LABEL = 'Promoters'
 
-<<<<<<< HEAD
 export const NPS_PROMOTER_VALUES = ['9', '10']
 export const NPS_PASSIVE_VALUES = ['7', '8']
 export const NPS_DETRACTOR_VALUES = ['0', '1', '2', '3', '4', '5', '6']
-=======
+
 export const QUESTION_TYPE_ICON_MAP = {
     [SurveyQuestionType.Open]: <IconComment className="text-muted" />,
     [SurveyQuestionType.Link]: <IconLink className="text-muted" />,
     [SurveyQuestionType.Rating]: <IconAreaChart className="text-muted" />,
     [SurveyQuestionType.SingleChoice]: <IconListView className="text-muted" />,
     [SurveyQuestionType.MultipleChoice]: <IconGridView className="text-muted" />,
-}
->>>>>>> dc1eed43
+}