import { useEffect } from 'react'
import './IngestionWizard.scss'

import { VerificationPanel } from 'scenes/ingestion/panels/VerificationPanel'
import { InstructionsPanel } from 'scenes/ingestion/panels/InstructionsPanel'
import { useValues, useActions } from 'kea'
import { ingestionLogic, INGESTION_VIEWS } from 'scenes/ingestion/ingestionLogic'
import { FrameworkPanel } from 'scenes/ingestion/panels/FrameworkPanel'
import { PlatformPanel } from 'scenes/ingestion/panels/PlatformPanel'
import { eventUsageLogic } from 'lib/utils/eventUsageLogic'
import { GeneratingDemoDataPanel } from './panels/GeneratingDemoDataPanel'
import { ThirdPartyPanel } from './panels/ThirdPartyPanel'
import { BillingPanel } from './panels/BillingPanel'
import { Sidebar } from './Sidebar'
import { InviteModal } from 'scenes/organization/Settings/InviteModal'
import { inviteLogic } from 'scenes/organization/Settings/inviteLogic'
import { FriendlyLogo } from '~/toolbar/assets/FriendlyLogo'
import { SitePopover } from '~/layout/navigation/TopBar/SitePopover'
import { HelpButton } from 'lib/components/HelpButton/HelpButton'
import { BridgePage } from 'lib/components/BridgePage/BridgePage'
import { PanelHeader } from './panels/PanelComponents'
import { InviteTeamPanel } from './panels/InviteTeamPanel'
import { TeamInvitedPanel } from './panels/TeamInvitedPanel'
import { NoDemoIngestionPanel } from './panels/NoDemoIngestionPanel'
<<<<<<< HEAD
import { SuperpowersPanel } from 'scenes/ingestion/panels/SuperpowersPanel'

export function IngestionWizardV2(): JSX.Element {
    const { currentView, platform } = useValues(ingestionLogic)
    const { reportIngestionLandingSeen } = useActions(eventUsageLogic)

=======

export function IngestionWizard(): JSX.Element {
    const { currentView, platform } = useValues(ingestionLogic)
    const { reportIngestionLandingSeen } = useActions(eventUsageLogic)

>>>>>>> 78103350
    useEffect(() => {
        if (!platform) {
            reportIngestionLandingSeen()
        }
    }, [platform])

    return (
        <IngestionContainer>
            {currentView === INGESTION_VIEWS.BILLING && <BillingPanel />}
<<<<<<< HEAD
            {currentView === INGESTION_VIEWS.SUPERPOWERS && <SuperpowersPanel />}
=======
>>>>>>> 78103350
            {currentView === INGESTION_VIEWS.INVITE_TEAM && <InviteTeamPanel />}
            {currentView === INGESTION_VIEWS.TEAM_INVITED && <TeamInvitedPanel />}
            {currentView === INGESTION_VIEWS.CHOOSE_PLATFORM && <PlatformPanel />}
            {currentView === INGESTION_VIEWS.CHOOSE_FRAMEWORK && <FrameworkPanel />}
            {currentView === INGESTION_VIEWS.WEB_INSTRUCTIONS && <InstructionsPanel />}
            {currentView === INGESTION_VIEWS.VERIFICATION && <VerificationPanel />}
            {currentView === INGESTION_VIEWS.GENERATING_DEMO_DATA && <GeneratingDemoDataPanel />}
            {currentView === INGESTION_VIEWS.CHOOSE_THIRD_PARTY && <ThirdPartyPanel />}
            {currentView === INGESTION_VIEWS.NO_DEMO_INGESTION && <NoDemoIngestionPanel />}
        </IngestionContainer>
    )
}

function IngestionContainer({ children }: { children: React.ReactNode }): JSX.Element {
    const { isInviteModalShown } = useValues(inviteLogic)
    const { hideInviteModal } = useActions(inviteLogic)
    const { isSmallScreen } = useValues(ingestionLogic)

    return (
        <div className="flex h-full flex-col">
            <div className="IngestionTopbar">
                <FriendlyLogo style={{ fontSize: '1.125rem' }} />
                <div className="flex">
                    <HelpButton />
                    <SitePopover />
                </div>
            </div>
            <InviteModal isOpen={isInviteModalShown} onClose={hideInviteModal} />
            <div className="flex h-full">
                {!isSmallScreen && <Sidebar />}
                {/* <div className="IngestionContainer" */}
                <BridgePage
                    view="ingestion"
                    noLogo
                    fixedWidth={false}
                    header={<PanelHeader />}
                    className="IngestionContent"
                >
                    {children}
                </BridgePage>
            </div>
        </div>
    )
}<|MERGE_RESOLUTION|>--- conflicted
+++ resolved
@@ -22,20 +22,12 @@
 import { InviteTeamPanel } from './panels/InviteTeamPanel'
 import { TeamInvitedPanel } from './panels/TeamInvitedPanel'
 import { NoDemoIngestionPanel } from './panels/NoDemoIngestionPanel'
-<<<<<<< HEAD
 import { SuperpowersPanel } from 'scenes/ingestion/panels/SuperpowersPanel'
-
-export function IngestionWizardV2(): JSX.Element {
-    const { currentView, platform } = useValues(ingestionLogic)
-    const { reportIngestionLandingSeen } = useActions(eventUsageLogic)
-
-=======
 
 export function IngestionWizard(): JSX.Element {
     const { currentView, platform } = useValues(ingestionLogic)
     const { reportIngestionLandingSeen } = useActions(eventUsageLogic)
 
->>>>>>> 78103350
     useEffect(() => {
         if (!platform) {
             reportIngestionLandingSeen()
@@ -45,10 +37,7 @@
     return (
         <IngestionContainer>
             {currentView === INGESTION_VIEWS.BILLING && <BillingPanel />}
-<<<<<<< HEAD
             {currentView === INGESTION_VIEWS.SUPERPOWERS && <SuperpowersPanel />}
-=======
->>>>>>> 78103350
             {currentView === INGESTION_VIEWS.INVITE_TEAM && <InviteTeamPanel />}
             {currentView === INGESTION_VIEWS.TEAM_INVITED && <TeamInvitedPanel />}
             {currentView === INGESTION_VIEWS.CHOOSE_PLATFORM && <PlatformPanel />}
