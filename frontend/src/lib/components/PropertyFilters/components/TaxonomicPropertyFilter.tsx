import './TaxonomicPropertyFilter.scss'

import { LemonButton, LemonDropdown } from '@posthog/lemon-ui'
import clsx from 'clsx'
import { useActions, useMountedLogic, useValues } from 'kea'
import { OperatorValueSelect } from 'lib/components/PropertyFilters/components/OperatorValueSelect'
import { propertyFilterLogic } from 'lib/components/PropertyFilters/propertyFilterLogic'
import { PropertyFilterInternalProps } from 'lib/components/PropertyFilters/types'
import {
    isGroupPropertyFilter,
    isPropertyFilterWithOperator,
    propertyFilterTypeToTaxonomicFilterType,
} from 'lib/components/PropertyFilters/utils'
import { PropertyKeyInfo } from 'lib/components/PropertyKeyInfo'
import { TaxonomicFilter } from 'lib/components/TaxonomicFilter/TaxonomicFilter'
import {
    TaxonomicFilterGroup,
    TaxonomicFilterGroupType,
    TaxonomicFilterValue,
} from 'lib/components/TaxonomicFilter/types'
import { useResizeBreakpoints } from 'lib/hooks/useResizeObserver'
import { IconPlusMini } from 'lib/lemon-ui/icons'
import { isOperatorMulti, isOperatorRegex } from 'lib/utils'
import { useMemo } from 'react'

import { propertyDefinitionsModel } from '~/models/propertyDefinitionsModel'
import { AnyPropertyFilter, FilterLogicalOperator, PropertyDefinitionType, PropertyFilterType } from '~/types'

import { OperandTag } from './OperandTag'
import { taxonomicPropertyFilterLogic } from './taxonomicPropertyFilterLogic'

let uniqueMemoizedIndex = 0

export function TaxonomicPropertyFilter({
    pageKey: pageKeyInput,
    index,
    onComplete,
    disablePopover, // inside a dropdown if this is false
    taxonomicGroupTypes,
    eventNames,
    propertyGroupType,
    orFiltering,
    addText = 'Add filter',
    hasRowOperator,
    metadataSource,
    propertyAllowList,
    taxonomicFilterOptionsFromProp,
<<<<<<< HEAD
    metadataTaxonomicGroupToPropertyFilterType,
    allowRelativeDateOptions,
=======
>>>>>>> 527e7fb3
}: PropertyFilterInternalProps): JSX.Element {
    const pageKey = useMemo(() => pageKeyInput || `filter-${uniqueMemoizedIndex++}`, [pageKeyInput])
    const groupTypes = taxonomicGroupTypes || [
        TaxonomicFilterGroupType.EventProperties,
        TaxonomicFilterGroupType.PersonProperties,
        TaxonomicFilterGroupType.EventFeatureFlags,
        TaxonomicFilterGroupType.Cohorts,
        TaxonomicFilterGroupType.Elements,
        TaxonomicFilterGroupType.HogQLExpression,
    ]
    const taxonomicOnChange: (group: TaxonomicFilterGroup, value: TaxonomicFilterValue, item: any) => void = (
        taxonomicGroup,
        value,
        item
    ) => {
        selectItem(taxonomicGroup, value, item?.propertyFilterType)
        if (
            taxonomicGroup.type === TaxonomicFilterGroupType.Cohorts ||
            taxonomicGroup.type === TaxonomicFilterGroupType.HogQLExpression
        ) {
            onComplete?.()
        }
    }
    const builtPropertyFilterLogic = useMountedLogic(propertyFilterLogic)
    const { setFilter } = useActions(propertyFilterLogic)

    const logic = taxonomicPropertyFilterLogic({
        pageKey,
        propertyFilterLogic: builtPropertyFilterLogic,
        filterIndex: index,
        taxonomicGroupTypes: groupTypes,
        taxonomicOnChange,
        eventNames,
        propertyAllowList,
        metadataTaxonomicGroupToPropertyFilterType,
    })
    const { filter, dropdownOpen, selectedCohortName, activeTaxonomicGroup } = useValues(logic)
    const { openDropdown, closeDropdown, selectItem } = useActions(logic)
    const valuePresent = filter?.type === 'cohort' || !!filter?.key
    const showInitialSearchInline =
        !disablePopover &&
        ((!filter?.type && (!filter || !(filter as any)?.key)) ||
            filter?.type === PropertyFilterType.Cohort ||
            filter?.type === PropertyFilterType.HogQL)
    const showOperatorValueSelect =
        filter?.type &&
        filter?.key &&
        filter?.type !== PropertyFilterType.Cohort &&
        filter?.type !== PropertyFilterType.HogQL

    const { propertyDefinitionsByType } = useValues(propertyDefinitionsModel)

    // We don't support array filter values here. Multiple-cohort only supported in TaxonomicBreakdownFilter.
    // This is mostly to make TypeScript happy.
    const cohortOrOtherValue =
        filter?.type === 'cohort' ? (!Array.isArray(filter?.value) && filter?.value) || undefined : filter?.key

    const taxonomicFilter = (
        <TaxonomicFilter
            groupType={filter ? propertyFilterTypeToTaxonomicFilterType(filter) : undefined}
            value={cohortOrOtherValue}
            onChange={taxonomicOnChange}
            taxonomicGroupTypes={groupTypes}
            metadataSource={metadataSource}
            eventNames={eventNames}
            propertyAllowList={propertyAllowList}
            optionsFromProp={taxonomicFilterOptionsFromProp}
        />
    )

    const { ref: wrapperRef, size } = useResizeBreakpoints({
        0: 'tiny',
        300: 'small',
        550: 'medium',
    })

    return (
        <div
            className={clsx('TaxonomicPropertyFilter', {
                'TaxonomicPropertyFilter--in-dropdown': !showInitialSearchInline && !disablePopover,
            })}
            ref={wrapperRef}
        >
            {showInitialSearchInline ? (
                taxonomicFilter
            ) : (
                <div
                    className={clsx('TaxonomicPropertyFilter__row', {
                        [`width-${size}`]: true,
                        'TaxonomicPropertyFilter__row--or-filtering': orFiltering,
                        'TaxonomicPropertyFilter__row--showing-operators': showOperatorValueSelect,
                    })}
                >
                    {hasRowOperator && (
                        <div className="TaxonomicPropertyFilter__row__operator">
                            {orFiltering ? (
                                <>
                                    {propertyGroupType && index !== 0 && filter?.key && (
                                        <div className="text-sm font-medium">
                                            {propertyGroupType === FilterLogicalOperator.And ? '&' : propertyGroupType}
                                        </div>
                                    )}
                                </>
                            ) : (
                                <div className="flex items-center gap-1">
                                    {index === 0 ? (
                                        <>
                                            <span className="arrow">&#8627;</span>
                                            <span>where</span>
                                        </>
                                    ) : (
                                        <OperandTag operand="and" />
                                    )}
                                </div>
                            )}
                        </div>
                    )}
                    <div className="TaxonomicPropertyFilter__row__items">
                        <LemonDropdown
                            overlay={taxonomicFilter}
                            placement="bottom-start"
                            visible={dropdownOpen}
                            onClickOutside={closeDropdown}
                        >
                            <LemonButton
                                type="secondary"
                                icon={!valuePresent ? <IconPlusMini /> : undefined}
                                data-attr={'property-select-toggle-' + index}
                                sideIcon={null} // The null sideIcon is here on purpose - it prevents the dropdown caret
                                onClick={() => (dropdownOpen ? closeDropdown() : openDropdown())}
                            >
                                {filter?.type === 'cohort' ? (
                                    selectedCohortName || `Cohort #${filter?.value}`
                                ) : filter?.key ? (
                                    <PropertyKeyInfo value={filter.key} disablePopover ellipsis />
                                ) : (
                                    addText || 'Add filter'
                                )}
                            </LemonButton>
                        </LemonDropdown>
                        {showOperatorValueSelect ? (
                            <OperatorValueSelect
                                propertyDefinitions={propertyDefinitionsByType(
                                    filter?.type || PropertyDefinitionType.Event,
                                    isGroupPropertyFilter(filter) ? filter?.group_type_index : undefined
                                )}
                                type={filter?.type}
                                propkey={filter?.key}
                                operator={isPropertyFilterWithOperator(filter) ? filter.operator : null}
                                value={filter?.value}
                                placeholder="Enter value..."
                                endpoint={filter?.key && activeTaxonomicGroup?.valuesEndpoint?.(filter.key)}
                                eventNames={eventNames}
                                addRelativeDateTimeOptions={allowRelativeDateOptions}
                                onChange={(newOperator, newValue) => {
                                    if (filter?.key && filter?.type) {
                                        setFilter(index, {
                                            key: filter?.key,
                                            value: newValue || null,
                                            operator: newOperator,
                                            type: filter?.type,
                                            ...(isGroupPropertyFilter(filter)
                                                ? { group_type_index: filter.group_type_index }
                                                : {}),
                                        } as AnyPropertyFilter)
                                    }
                                    if (
                                        newOperator &&
                                        newValue &&
                                        !isOperatorMulti(newOperator) &&
                                        !isOperatorRegex(newOperator)
                                    ) {
                                        onComplete()
                                    }
                                }}
                            />
                        ) : (
                            <div />
                        )}
                    </div>
                </div>
            )}
        </div>
    )
}<|MERGE_RESOLUTION|>--- conflicted
+++ resolved
@@ -45,11 +45,7 @@
     metadataSource,
     propertyAllowList,
     taxonomicFilterOptionsFromProp,
-<<<<<<< HEAD
-    metadataTaxonomicGroupToPropertyFilterType,
     allowRelativeDateOptions,
-=======
->>>>>>> 527e7fb3
 }: PropertyFilterInternalProps): JSX.Element {
     const pageKey = useMemo(() => pageKeyInput || `filter-${uniqueMemoizedIndex++}`, [pageKeyInput])
     const groupTypes = taxonomicGroupTypes || [
@@ -84,7 +80,6 @@
         taxonomicOnChange,
         eventNames,
         propertyAllowList,
-        metadataTaxonomicGroupToPropertyFilterType,
     })
     const { filter, dropdownOpen, selectedCohortName, activeTaxonomicGroup } = useValues(logic)
     const { openDropdown, closeDropdown, selectItem } = useActions(logic)
