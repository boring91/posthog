from .webhook.template_webhook import template as webhook
from .helloworld.template_helloworld import template as hello_world
from .slack.template_slack import template as slack
from .hubspot.template_hubspot import template as hubspot
from .customerio.template_customerio import template as customerio
from .intercom.template_intercom import template as intercom
from .sendgrid.template_sendgrid import template as sendgrid
from .clearbit.template_clearbit import template as clearbit
<<<<<<< HEAD
from .posthog.template_posthog import template as posthog


HOG_FUNCTION_TEMPLATES = [webhook, hello_world, slack, hubspot, customerio, intercom, posthog, clearbit]
=======
from .aws_kinesis.template_aws_kinesis import template as aws_kinesis

HOG_FUNCTION_TEMPLATES = [webhook, hello_world, slack, hubspot, customerio, intercom, sendgrid, aws_kinesis, clearbit]
>>>>>>> e2c60560

HOG_FUNCTION_TEMPLATES_BY_ID = {template.id: template for template in HOG_FUNCTION_TEMPLATES}

__all__ = ["HOG_FUNCTION_TEMPLATES", "HOG_FUNCTION_TEMPLATES_BY_ID"]<|MERGE_RESOLUTION|>--- conflicted
+++ resolved
@@ -6,16 +6,22 @@
 from .intercom.template_intercom import template as intercom
 from .sendgrid.template_sendgrid import template as sendgrid
 from .clearbit.template_clearbit import template as clearbit
-<<<<<<< HEAD
 from .posthog.template_posthog import template as posthog
+from .aws_kinesis.template_aws_kinesis import template as aws_kinesis
 
 
-HOG_FUNCTION_TEMPLATES = [webhook, hello_world, slack, hubspot, customerio, intercom, posthog, clearbit]
-=======
-from .aws_kinesis.template_aws_kinesis import template as aws_kinesis
-
-HOG_FUNCTION_TEMPLATES = [webhook, hello_world, slack, hubspot, customerio, intercom, sendgrid, aws_kinesis, clearbit]
->>>>>>> e2c60560
+HOG_FUNCTION_TEMPLATES = [
+    webhook,
+    hello_world,
+    slack,
+    hubspot,
+    customerio,
+    intercom,
+    posthog,
+    sendgrid,
+    aws_kinesis,
+    clearbit,
+]
 
 HOG_FUNCTION_TEMPLATES_BY_ID = {template.id: template for template in HOG_FUNCTION_TEMPLATES}
 
