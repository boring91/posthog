--- conflicted
+++ resolved
@@ -78,22 +78,6 @@
     // this auto fixture makes sure we log in before every test
     loginBeforeTests: [
         async ({ page }, use) => {
-<<<<<<< HEAD
-            // Perform authentication steps
-            await page.goto(urls.login())
-
-            const loginField = page.getByPlaceholder('email@yourcompany.com')
-            const homepageMenuItem = page.locator('[data-attr="menu-item-projecthomepage"]')
-
-            await loginField.fill(LOGIN_USERNAME)
-
-            const passwd = page.getByPlaceholder('••••••••••')
-            await expect(passwd).toBeVisible()
-            await passwd.fill(LOGIN_PASSWORD)
-
-            await page.getByRole('button', { name: 'Log in' }).click()
-            await homepageMenuItem.waitFor()
-=======
             // Perform authentication via API
             await page.request.post('/api/login/', {
                 data: {
@@ -102,10 +86,11 @@
                 },
             })
             await page.goto(urls.projectHomepage())
->>>>>>> 97e5ce7f
 
             // Continue with tests
             await use()
+
+            // any teardown would go here
         },
         { auto: true },
     ],
