import json
from datetime import datetime
from typing import (
    Any,
    Callable,
    Dict,
    List,
    Optional,
    Tuple,
    Type,
    TypeVar,
    cast,
)

from django.db.models import Prefetch
from drf_spectacular.types import OpenApiTypes
from drf_spectacular.utils import OpenApiExample, OpenApiParameter
from rest_framework import request, response, serializers, viewsets
from rest_framework.decorators import action
from rest_framework.exceptions import MethodNotAllowed, NotFound
from rest_framework.pagination import LimitOffsetPagination
from rest_framework.permissions import IsAuthenticated
from rest_framework.response import Response
from rest_framework.settings import api_settings
from rest_framework_csv import renderers as csvrenderers
from statshog.defaults.django import statsd

from posthog.api.capture import capture_internal
from posthog.api.documentation import PersonPropertiesSerializer, extend_schema
from posthog.api.routing import PKorUUIDViewSet, StructuredViewSetMixin
from posthog.api.utils import format_paginated_url, get_pk_or_uuid, get_target_entity
from posthog.client import sync_execute
from posthog.constants import CSV_EXPORT_LIMIT, INSIGHT_FUNNELS, INSIGHT_PATHS, LIMIT, OFFSET, FunnelVizType
from posthog.decorators import cached_function
from posthog.logging.timing import timed
from posthog.models import Cohort, Filter, Person, User
from posthog.models.activity_logging.activity_log import Change, Detail, load_activity, log_activity
from posthog.models.activity_logging.activity_page import activity_page_response
from posthog.models.async_deletion import AsyncDeletion, DeletionType
from posthog.models.cohort.util import get_all_cohort_ids_by_person_uuid
from posthog.models.filters.path_filter import PathFilter
from posthog.models.filters.properties_timeline_filter import PropertiesTimelineFilter
from posthog.models.filters.retention_filter import RetentionFilter
from posthog.models.filters.stickiness_filter import StickinessFilter
from posthog.models.person.sql import GET_PERSON_PROPERTIES_COUNT
from posthog.models.person.util import delete_person
from posthog.permissions import ProjectMembershipNecessaryPermissions, TeamMemberAccessPermission
from posthog.queries.actor_base_query import ActorBaseQuery, get_people
from posthog.queries.funnels import ClickhouseFunnelActors, ClickhouseFunnelTrendsActors
from posthog.queries.funnels.funnel_strict_persons import ClickhouseFunnelStrictActors
from posthog.queries.funnels.funnel_unordered_persons import ClickhouseFunnelUnorderedActors
from posthog.queries.insight import insight_sync_execute
from posthog.queries.paths import PathsActors
from posthog.queries.person_query import PersonQuery
from posthog.queries.properties_timeline import PropertiesTimeline
from posthog.queries.property_values import get_person_property_values_for_key
from posthog.queries.retention import Retention
from posthog.queries.stickiness import Stickiness
from posthog.queries.trends.lifecycle import Lifecycle
from posthog.queries.trends.trends_actors import TrendsActors
from posthog.queries.util import get_earliest_timestamp
from posthog.rate_limit import PassThroughClickHouseBurstRateThrottle, PassThroughClickHouseSustainedRateThrottle
from posthog.settings import EE_AVAILABLE
from posthog.tasks.split_person import split_person
from posthog.utils import convert_property_value, format_query_params_absolute_url, is_anonymous_id, relative_date_parse

DEFAULT_PAGE_LIMIT = 100


class PersonLimitOffsetPagination(LimitOffsetPagination):
    def get_paginated_response_schema(self, schema):
        return {
            "type": "object",
            "properties": {
                "next": {
                    "type": "string",
                    "nullable": True,
                    "format": "uri",
                    "example": "https://app.posthog.com/api/projects/{project_id}/accounts/?offset=400&limit=100",
                },
                "previous": {
                    "type": "string",
                    "nullable": True,
                    "format": "uri",
                    "example": "https://app.posthog.com/api/projects/{project_id}/accounts/?offset=400&limit=100",
                },
                "results": schema,
            },
        }


def get_person_name(person: Person) -> str:
    if person.properties.get("email"):
        return person.properties["email"]
    if len(person.distinct_ids) > 0:
        # Prefer non-UUID distinct IDs (presumably from user identification) over UUIDs
        return sorted(person.distinct_ids, key=is_anonymous_id)[0]
    return person.pk


class PersonSerializer(serializers.HyperlinkedModelSerializer):
    name = serializers.SerializerMethodField()

    class Meta:
        model = Person
        fields = [
            "id",
            "name",
            "distinct_ids",
            "properties",
            "created_at",
            "uuid",
        ]
        read_only_fields = ("id", "name", "distinct_ids", "created_at", "uuid")

    def get_name(self, person: Person) -> str:
        return get_person_name(person)

    def to_representation(self, instance: Person) -> Dict[str, Any]:
        representation = super().to_representation(instance)
        representation["distinct_ids"] = sorted(representation["distinct_ids"], key=is_anonymous_id)
        return representation


def get_funnel_actor_class(filter: Filter) -> Callable:
    funnel_actor_class: Type[ActorBaseQuery]

    if filter.correlation_person_entity and EE_AVAILABLE:

        if EE_AVAILABLE:
            from ee.clickhouse.queries.funnels.funnel_correlation_persons import FunnelCorrelationActors

            funnel_actor_class = FunnelCorrelationActors
        else:
            raise ValueError(
                "Funnel Correlations is not available without an enterprise license and enterprise supported deployment"
            )
    elif filter.funnel_viz_type == FunnelVizType.TRENDS:
        funnel_actor_class = ClickhouseFunnelTrendsActors
    else:
        if filter.funnel_order_type == "unordered":
            funnel_actor_class = ClickhouseFunnelUnorderedActors
        elif filter.funnel_order_type == "strict":
            funnel_actor_class = ClickhouseFunnelStrictActors
        else:
            funnel_actor_class = ClickhouseFunnelActors

    return funnel_actor_class


class PersonViewSet(PKorUUIDViewSet, StructuredViewSetMixin, viewsets.ModelViewSet):
    """
    To create or update persons, use a PostHog library of your choice and [use an identify call](/docs/integrate/identifying-users). This API endpoint is only for reading and deleting.
    """

    renderer_classes = tuple(api_settings.DEFAULT_RENDERER_CLASSES) + (csvrenderers.PaginatedCSVRenderer,)
    queryset = Person.objects.all()
    serializer_class = PersonSerializer
    pagination_class = PersonLimitOffsetPagination
    permission_classes = [IsAuthenticated, ProjectMembershipNecessaryPermissions, TeamMemberAccessPermission]
    throttle_classes = [PassThroughClickHouseBurstRateThrottle, PassThroughClickHouseSustainedRateThrottle]
    lifecycle_class = Lifecycle
    retention_class = Retention
    stickiness_class = Stickiness

    def get_queryset(self):
        queryset = super().get_queryset()
        queryset = queryset.prefetch_related(Prefetch("persondistinctid_set", to_attr="distinct_ids_cache"))
        queryset = queryset.only("id", "created_at", "properties", "uuid", "is_identified")
        return queryset

    @extend_schema(
        parameters=[
            OpenApiParameter(
                "email",
                OpenApiTypes.STR,
                description="Filter persons by email (exact match)",
                examples=[OpenApiExample(name="email", value="test@test.com")],
            ),
            OpenApiParameter("distinct_id", OpenApiTypes.STR, description="Filter list by distinct id."),
            OpenApiParameter(
                "search",
                OpenApiTypes.STR,
                description="Search persons, either by email (full text search) or distinct_id (exact match).",
            ),
            PersonPropertiesSerializer(required=False),
        ],
    )
    def list(self, request: request.Request, *args: Any, **kwargs: Any) -> response.Response:
        team = self.team
        filter = Filter(request=request, team=self.team)

        is_csv_request = self.request.accepted_renderer.format == "csv"
        if is_csv_request:
            filter = filter.with_data({LIMIT: CSV_EXPORT_LIMIT, OFFSET: 0})
        elif not filter.limit:
            filter = filter.with_data({LIMIT: DEFAULT_PAGE_LIMIT})

        query, params = PersonQuery(filter, team.pk).get_query(paginate=True)

<<<<<<< HEAD
        raw_result = sync_execute(query, {**params, **filter.hogql_context.values})
=======
        raw_result = insight_sync_execute(query, params, filter=filter, query_type="person_list")
>>>>>>> 4db2af5d

        actor_ids = [row[0] for row in raw_result]
        actors, serialized_actors = get_people(team.pk, actor_ids)

        _should_paginate = len(actor_ids) >= filter.limit
        next_url = format_query_params_absolute_url(request, filter.offset + filter.limit) if _should_paginate else None
        previous_url = (
            format_query_params_absolute_url(request, filter.offset - filter.limit)
            if filter.offset - filter.limit >= 0
            else None
        )

        return Response({"results": serialized_actors, "next": next_url, "previous": previous_url})

    @extend_schema(
        parameters=[
            OpenApiParameter(
                "delete_events",
                OpenApiTypes.BOOL,
                description="If true, a task to delete all events associated with this person will be created and queued. The task does not run immediately and instead is batched together and at 5AM UTC every Sunday (controlled by environment variable CLEAR_CLICKHOUSE_REMOVED_DATA_SCHEDULE_CRON)",
                default=False,
            ),
        ],
    )
    def destroy(self, request: request.Request, pk=None, **kwargs):  # type: ignore
        try:
            person = self.get_object()
            person_id = person.id
            delete_person(person=person)
            self.perform_destroy(person)
            log_activity(
                organization_id=self.organization.id,
                team_id=self.team_id,
                user=cast(User, request.user),
                item_id=person_id,
                scope="Person",
                activity="deleted",
                detail=Detail(name=str(person.uuid)),
            )
            # Once the person is deleted, queue deletion of associated data, if that was requested
            if "delete_events" in request.GET:
                AsyncDeletion.objects.bulk_create(
                    [
                        AsyncDeletion(
                            deletion_type=DeletionType.Person,
                            team_id=self.team_id,
                            key=str(person.uuid),
                            created_by=cast(User, self.request.user),
                        )
                    ],
                    ignore_conflicts=True,
                )
            return response.Response(status=204)
        except Person.DoesNotExist:
            raise NotFound(detail="Person not found.")

    @action(methods=["GET"], detail=False)
    def properties(self, request: request.Request, **kwargs) -> response.Response:
        result = self.get_properties(request)

        return response.Response(result)

    def get_properties(self, request: request.Request):
        rows = sync_execute(GET_PERSON_PROPERTIES_COUNT, {"team_id": self.team.pk})
        return [{"name": name, "count": count} for name, count in rows]

    @action(methods=["GET"], detail=False)
    def values(self, request: request.Request, **kwargs) -> response.Response:
        key = request.GET.get("key")
        value = request.GET.get("value")
        flattened = []
        if key:
            result = self._get_person_property_values_for_key(key, value)

            for (value, count) in result:
                try:
                    # Try loading as json for dicts or arrays
                    flattened.append({"name": convert_property_value(json.loads(value)), "count": count})  # type: ignore
                except json.decoder.JSONDecodeError:
                    flattened.append({"name": convert_property_value(value), "count": count})
        return response.Response(flattened)

    @timed("get_person_property_values_for_key_timer")
    def _get_person_property_values_for_key(self, key, value):
        try:
            result = get_person_property_values_for_key(key, self.team, value)
            statsd.incr(
                "get_person_property_values_for_key_success",
                tags={"team_id": self.team.id},
            )
        except Exception as e:
            statsd.incr(
                "get_person_property_values_for_key_error",
                tags={"error": str(e), "key": key, "value": value, "team_id": self.team.id},
            )
            raise e

        return result

    @action(methods=["POST"], detail=True)
    def split(self, request: request.Request, pk=None, **kwargs) -> response.Response:
        person: Person = self.get_object()
        distinct_ids = person.distinct_ids

        split_person.delay(person.id, request.data.get("main_distinct_id", None))

        log_activity(
            organization_id=self.organization.id,
            team_id=self.team.id,
            user=request.user,  # type: ignore
            item_id=person.id,
            scope="Person",
            activity="split_person",
            detail=Detail(
                name=str(person.uuid),
                changes=[Change(type="Person", action="split", after={"distinct_ids": distinct_ids})],
            ),
        )

        return response.Response({"success": True}, status=201)

    @extend_schema(
        parameters=[
            OpenApiParameter("key", OpenApiTypes.STR, description="Specify the property key", required=True),
            OpenApiParameter("value", OpenApiTypes.ANY, description="Specify the property value", required=True),
        ]
    )
    @action(methods=["POST"], detail=True)
    def update_property(self, request: request.Request, pk=None, **kwargs) -> response.Response:
        self._set_properties({request.data["key"]: request.data["value"]}, request.user)
        return Response(status=204)

    @extend_schema(
        parameters=[
            OpenApiParameter(
                "$unset", OpenApiTypes.STR, description="Specify the property key to delete", required=True
            ),
        ]
    )
    @action(methods=["POST"], detail=True)
    def delete_property(self, request: request.Request, pk=None, **kwargs) -> response.Response:
        person: Person = get_pk_or_uuid(Person.objects.filter(team_id=self.team_id), pk).get()

        capture_internal(
            distinct_id=person.distinct_ids[0],
            ip=None,
            site_url=None,
            team_id=self.team_id,
            now=datetime.now(),
            sent_at=None,
            event={
                "event": "$delete_person_property",
                "properties": {"$unset": [request.data["$unset"]]},
                "distinct_id": person.distinct_ids[0],
                "timestamp": datetime.now().isoformat(),
            },
        )

        log_activity(
            organization_id=self.organization.id,
            team_id=self.team.id,
            user=request.user,  # type: ignore
            item_id=person.id,
            scope="Person",
            activity="delete_property",
            detail=Detail(name=str(person.uuid), changes=[Change(type="Person", action="changed")]),
        )

        return response.Response({"success": True}, status=201)

    @action(methods=["GET"], detail=False)
    def cohorts(self, request: request.Request) -> response.Response:
        from posthog.api.cohort import CohortSerializer

        team = cast(User, request.user).team
        if not team:
            return response.Response(
                {"message": "Could not retrieve team", "detail": "Could not validate team associated with user"},
                status=400,
            )

        person = get_pk_or_uuid(self.get_queryset(), request.GET["person_id"]).get()
        cohort_ids = get_all_cohort_ids_by_person_uuid(person.uuid, team.pk)

        cohorts = Cohort.objects.filter(pk__in=cohort_ids, deleted=False)

        return response.Response({"results": CohortSerializer(cohorts, many=True).data})

    @action(methods=["GET"], url_path="activity", detail=False)
    def all_activity(self, request: request.Request, **kwargs):
        limit = int(request.query_params.get("limit", "10"))
        page = int(request.query_params.get("page", "1"))

        activity_page = load_activity(scope="Person", team_id=self.team_id, limit=limit, page=page)
        return activity_page_response(activity_page, limit, page, request)

    @action(methods=["GET"], detail=True)
    def activity(self, request: request.Request, pk=None, **kwargs):
        limit = int(request.query_params.get("limit", "10"))
        page = int(request.query_params.get("page", "1"))
        item_id = None
        if pk:
            person = self.get_object()
            item_id = person.pk

        activity_page = load_activity(scope="Person", team_id=self.team_id, item_id=item_id, limit=limit, page=page)
        return activity_page_response(activity_page, limit, page, request)

    def update(self, request, *args, **kwargs):
        """
        Only for setting properties on the person. "properties" from the request data will be updated via a "$set" event.
        This means that only the properties listed will be updated, but other properties won't be removed nor updated.
        If you would like to remove a property use the `delete_property` endpoint.
        """
        self._set_properties(request.data["properties"], request.user)
        return Response(status=204)

    @extend_schema(exclude=True)
    def create(self, *args, **kwargs):
        raise MethodNotAllowed(
            method="POST",
            detail="Creating persons via this API is not allowed. Please create persons by sending an $identify event. See https://posthog.com/docs/integrate/identifying-user for details.",
        )

    def _set_properties(self, properties, user):
        instance = self.get_object()
        capture_internal(
            distinct_id=instance.distinct_ids[0],
            ip=None,
            site_url=None,
            team_id=instance.team_id,
            now=datetime.now(),
            sent_at=None,
            event={
                "event": "$set",
                "properties": {"$set": properties},
                "distinct_id": instance.distinct_ids[0],
                "timestamp": datetime.now().isoformat(),
            },
        )

        log_activity(
            organization_id=self.organization.id,
            team_id=self.team.id,
            user=user,
            item_id=instance.pk,
            scope="Person",
            activity="updated",
            detail=Detail(changes=[Change(type="Person", action="changed", field="properties")]),
        )

    # PRAGMA: Methods for getting Persons via clickhouse queries
    def _respond_with_cached_results(self, results_package: Dict[str, Tuple[List, Optional[str], Optional[str], int]]):
        if not results_package:
            return response.Response(data=[])

        actors, next_url, initial_url, missing_persons = results_package["result"]

        return response.Response(
            data={
                "results": [{"people": actors, "count": len(actors)}],
                "next": next_url,
                "initial": initial_url,
                "missing_persons": missing_persons,
                "is_cached": results_package.get("is_cached"),
                "last_refresh": results_package.get("last_refresh"),
            }
        )

    @action(methods=["GET", "POST"], detail=False)
    def funnel(self, request: request.Request, **kwargs) -> response.Response:
        if request.user.is_anonymous or not self.team:
            return response.Response(data=[])

        return self._respond_with_cached_results(self.calculate_funnel_persons(request))

    @cached_function
    def calculate_funnel_persons(
        self, request: request.Request
    ) -> Dict[str, Tuple[List, Optional[str], Optional[str], int]]:
        filter = Filter(request=request, data={"insight": INSIGHT_FUNNELS}, team=self.team)
        filter = prepare_actor_query_filter(filter)
        funnel_actor_class = get_funnel_actor_class(filter)

        actors, serialized_actors, raw_count = funnel_actor_class(filter, self.team).get_actors()
        initial_url = format_query_params_absolute_url(request, 0)
        next_url = paginated_result(request, raw_count, filter.offset, filter.limit)

        # cached_function expects a dict with the key result
        return {"result": (serialized_actors, next_url, initial_url, raw_count - len(serialized_actors))}

    @action(methods=["GET", "POST"], detail=False)
    def path(self, request: request.Request, **kwargs) -> response.Response:
        if request.user.is_anonymous or not self.team:
            return response.Response(data=[])

        return self._respond_with_cached_results(self.calculate_path_persons(request))

    @cached_function
    def calculate_path_persons(
        self, request: request.Request
    ) -> Dict[str, Tuple[List, Optional[str], Optional[str], int]]:
        filter = PathFilter(request=request, data={"insight": INSIGHT_PATHS}, team=self.team)
        filter = prepare_actor_query_filter(filter)

        funnel_filter = None
        funnel_filter_data = request.GET.get("funnel_filter") or request.data.get("funnel_filter")
        if funnel_filter_data:
            if isinstance(funnel_filter_data, str):
                funnel_filter_data = json.loads(funnel_filter_data)
            funnel_filter = Filter(data={"insight": INSIGHT_FUNNELS, **funnel_filter_data}, team=self.team)

        actors, serialized_actors, raw_count = PathsActors(filter, self.team, funnel_filter=funnel_filter).get_actors()
        next_url = paginated_result(request, raw_count, filter.offset, filter.limit)
        initial_url = format_query_params_absolute_url(request, 0)

        # cached_function expects a dict with the key result
        return {"result": (serialized_actors, next_url, initial_url, raw_count - len(serialized_actors))}

    @action(methods=["GET"], detail=False)
    def trends(self, request: request.Request, *args: Any, **kwargs: Any) -> Response:
        if request.user.is_anonymous or not self.team:
            return response.Response(data=[])

        return self._respond_with_cached_results(self.calculate_trends_persons(request))

    @cached_function
    def calculate_trends_persons(
        self, request: request.Request
    ) -> Dict[str, Tuple[List, Optional[str], Optional[str], int]]:
        filter = Filter(request=request, team=self.team)
        filter = prepare_actor_query_filter(filter)
        entity = get_target_entity(filter)

        actors, serialized_actors, raw_count = TrendsActors(self.team, entity, filter).get_actors()
        next_url = paginated_result(request, raw_count, filter.offset, filter.limit)
        initial_url = format_query_params_absolute_url(request, 0)

        # cached_function expects a dict with the key result
        return {"result": (serialized_actors, next_url, initial_url, raw_count - len(serialized_actors))}

    @action(methods=["GET"], detail=True)
    def properties_timeline(self, request: request.Request, *args: Any, **kwargs: Any) -> Response:
        if request.user.is_anonymous or not self.team:
            return response.Response(data=[])

        person = self.get_object()
        filter = PropertiesTimelineFilter(request=request, team=self.team)

        properties_timeline = PropertiesTimeline().run(filter, self.team, person)

        return response.Response(data=properties_timeline)

    @action(methods=["GET"], detail=False)
    def lifecycle(self, request: request.Request) -> response.Response:
        team = cast(User, request.user).team
        if not team:
            return response.Response(
                {"message": "Could not retrieve team", "detail": "Could not validate team associated with user"},
                status=400,
            )

        filter = Filter(request=request, team=self.team)
        filter = prepare_actor_query_filter(filter)

        target_date = request.GET.get("target_date", None)
        if target_date is None:
            return response.Response(
                {"message": "Missing parameter", "detail": "Must include specified date"}, status=400
            )
        target_date_parsed = relative_date_parse(target_date)
        lifecycle_type = request.GET.get("lifecycle_type", None)
        if lifecycle_type is None:
            return response.Response(
                {"message": "Missing parameter", "detail": "Must include lifecycle type"}, status=400
            )

        people = self.lifecycle_class().get_people(
            target_date=target_date_parsed,
            filter=filter,
            team=team,
            lifecycle_type=lifecycle_type,
        )
        next_url = paginated_result(request, len(people), filter.offset, filter.limit)
        return response.Response({"results": [{"people": people, "count": len(people)}], "next": next_url})

    @action(methods=["GET"], detail=False)
    def retention(self, request: request.Request) -> response.Response:
        team = cast(User, request.user).team
        if not team:
            return response.Response(
                {"message": "Could not retrieve team", "detail": "Could not validate team associated with user"},
                status=400,
            )
        filter = RetentionFilter(request=request, team=team)
        filter = prepare_actor_query_filter(filter)
        base_uri = request.build_absolute_uri("/")

        people, raw_count = self.retention_class(base_uri=base_uri).actors_in_period(filter, team)

        next_url = paginated_result(request, raw_count, filter.offset, filter.limit)

        return response.Response({"result": people, "next": next_url, "missing_persons": raw_count - len(people)})

    @action(methods=["GET"], detail=False)
    def stickiness(self, request: request.Request) -> response.Response:
        team = cast(User, request.user).team
        if not team:
            return response.Response(
                {"message": "Could not retrieve team", "detail": "Could not validate team associated with user"},
                status=400,
            )
        filter = StickinessFilter(request=request, team=team, get_earliest_timestamp=get_earliest_timestamp)
        filter = prepare_actor_query_filter(filter)

        target_entity = get_target_entity(filter)

        people = self.stickiness_class().people(target_entity, filter, team, request)
        next_url = paginated_result(request, len(people), filter.offset, filter.limit)
        return response.Response({"results": [{"people": people, "count": len(people)}], "next": next_url})


def paginated_result(
    request: request.Request,
    count: int,
    offset: int = 0,
    limit: int = DEFAULT_PAGE_LIMIT,
) -> Optional[str]:
    return format_paginated_url(request, offset, limit) if count >= limit else None


T = TypeVar("T", Filter, PathFilter, RetentionFilter, StickinessFilter)


def prepare_actor_query_filter(filter: T) -> T:
    if not filter.limit:
        filter = filter.with_data({LIMIT: DEFAULT_PAGE_LIMIT})

    search = getattr(filter, "search", None)
    if not search:
        return filter

    group_properties_filter_group = []
    if hasattr(filter, "aggregation_group_type_index"):
        group_properties_filter_group += [
            {
                "key": "name",
                "value": search,
                "type": "group",
                "group_type_index": filter.aggregation_group_type_index,  # type: ignore
                "operator": "icontains",
            },
            {
                "key": "slug",
                "value": search,
                "type": "group",
                "group_type_index": filter.aggregation_group_type_index,  # type: ignore
                "operator": "icontains",
            },
        ]

    new_group = {
        "type": "OR",
        "values": [
            {"key": "email", "type": "person", "value": search, "operator": "icontains"},
            {"key": "name", "type": "person", "value": search, "operator": "icontains"},
            {"key": "distinct_id", "type": "event", "value": search, "operator": "icontains"},
        ]
        + group_properties_filter_group,
    }
    prop_group = (
        {"type": "AND", "values": [new_group, filter.property_groups.to_dict()]}
        if filter.property_groups.to_dict()
        else new_group
    )

    return filter.with_data({"properties": prop_group, "search": None})


class LegacyPersonViewSet(PersonViewSet):
    legacy_team_compatibility = True<|MERGE_RESOLUTION|>--- conflicted
+++ resolved
@@ -198,11 +198,9 @@
 
         query, params = PersonQuery(filter, team.pk).get_query(paginate=True)
 
-<<<<<<< HEAD
-        raw_result = sync_execute(query, {**params, **filter.hogql_context.values})
-=======
-        raw_result = insight_sync_execute(query, params, filter=filter, query_type="person_list")
->>>>>>> 4db2af5d
+        raw_result = insight_sync_execute(
+            query, {**params, **filter.hogql_context.values}, filter=filter, query_type="person_list"
+        )
 
         actor_ids = [row[0] for row in raw_result]
         actors, serialized_actors = get_people(team.pk, actor_ids)
