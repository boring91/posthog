# name: TestClickhouseTrends.test_breakdown_by_group_props
  '
  
  SELECT groupArray(value)
  FROM
    (SELECT replaceRegexpAll(JSONExtractRaw(group_properties_0, 'industry'), '^"|"$', '') AS value,
            count(*) as count
     FROM events e
     INNER JOIN
       (SELECT group_key,
               argMax(group_properties, _timestamp) AS group_properties_0
        FROM groups
        WHERE team_id = 2
          AND group_type_index = 0
        GROUP BY group_key) groups_0 ON "$group_0" == groups_0.group_key
     WHERE team_id = 2
       AND event = 'sign up'
       AND timestamp >= toDateTime('2020-01-01 00:00:00')
       AND timestamp <= toDateTime('2020-01-12 23:59:59')
     GROUP BY value
     ORDER BY count DESC
     LIMIT 25
     OFFSET 0)
  '
---
# name: TestClickhouseTrends.test_breakdown_by_group_props.1
  '
  
  SELECT groupArray(day_start) as date,
         groupArray(count) as data,
         breakdown_value
  FROM
    (SELECT SUM(total) as count,
            day_start,
            breakdown_value
     FROM
       (SELECT *
        FROM
          (SELECT toUInt16(0) AS total,
                  ticks.day_start as day_start,
                  breakdown_value
           FROM
             (SELECT toStartOfDay(toDateTime('2020-01-12 23:59:59', 'UTC') - number * 86400) as day_start
              FROM numbers(12)
              UNION ALL SELECT toStartOfDay(toDateTime('2020-01-01 00:00:00', 'UTC')) as day_start) as ticks
           CROSS JOIN
             (SELECT breakdown_value
              FROM
                (SELECT ['finance', 'technology'] as breakdown_value) ARRAY
              JOIN breakdown_value) as sec
           ORDER BY breakdown_value,
                    day_start
           UNION ALL SELECT count(*) as total,
                            toStartOfDay(timestamp, 'UTC') as day_start,
                            replaceRegexpAll(JSONExtractRaw(group_properties_0, 'industry'), '^"|"$', '') as breakdown_value
           FROM events e
           INNER JOIN
             (SELECT group_key,
                     argMax(group_properties, _timestamp) AS group_properties_0
              FROM groups
              WHERE team_id = 2
                AND group_type_index = 0
              GROUP BY group_key) groups_0 ON "$group_0" == groups_0.group_key
           WHERE e.team_id = 2
             AND event = 'sign up'
             AND timestamp >= toStartOfDay(toDateTime('2020-01-01 00:00:00'), 'UTC')
             AND timestamp <= toDateTime('2020-01-12 23:59:59')
             AND replaceRegexpAll(JSONExtractRaw(group_properties_0, 'industry'), '^"|"$', '') in (['finance', 'technology'])
           GROUP BY day_start,
                    breakdown_value))
     GROUP BY day_start,
              breakdown_value
     ORDER BY breakdown_value,
              day_start)
  GROUP BY breakdown_value
  ORDER BY breakdown_value
  '
---
# name: TestClickhouseTrends.test_breakdown_by_group_props.2
  '
  
  SELECT person_id AS actor_id
  FROM
    (SELECT e.timestamp as timestamp,
            pdi.person_id as person_id,
            e.distinct_id as distinct_id,
            e.team_id as team_id
     FROM events e
     INNER JOIN
       (SELECT distinct_id,
               argMax(person_id, version) as person_id
        FROM person_distinct_id2
        WHERE team_id = 2
        GROUP BY distinct_id
        HAVING argMax(is_deleted, version) = 0) AS pdi ON e.distinct_id = pdi.distinct_id
     INNER JOIN
       (SELECT group_key,
               argMax(group_properties, _timestamp) AS group_properties_0
        FROM groups
        WHERE team_id = 2
          AND group_type_index = 0
        GROUP BY group_key) groups_0 ON "$group_0" == groups_0.group_key
     WHERE team_id = 2
       AND event = 'sign up'
       AND timestamp >= toDateTime('2020-01-02 00:00:00')
       AND timestamp <= toDateTime('2020-01-02 23:59:59')
       AND (has(['technology'], replaceRegexpAll(JSONExtractRaw(group_properties_0, 'industry'), '^"|"$', ''))) )
  GROUP BY actor_id
  LIMIT 200
  OFFSET 0
  '
---
# name: TestClickhouseTrends.test_breakdown_by_group_props.3
  '
  
  SELECT groupArray(day_start) as date,
         groupArray(count) as data,
         breakdown_value
  FROM
    (SELECT SUM(total) as count,
            day_start,
            breakdown_value
     FROM
       (SELECT *
        FROM
          (SELECT toUInt16(0) AS total,
                  ticks.day_start as day_start,
                  breakdown_value
           FROM
             (SELECT toStartOfDay(toDateTime('2020-01-12 23:59:59', 'UTC') - number * 86400) as day_start
              FROM numbers(12)
              UNION ALL SELECT toStartOfDay(toDateTime('2020-01-01 00:00:00', 'UTC')) as day_start) as ticks
           CROSS JOIN
             (SELECT breakdown_value
              FROM
                (SELECT ['finance', 'technology'] as breakdown_value) ARRAY
              JOIN breakdown_value) as sec
           ORDER BY breakdown_value,
                    day_start
           UNION ALL SELECT count(*) as total,
                            toStartOfDay(timestamp, 'UTC') as day_start,
                            replaceRegexpAll(JSONExtractRaw(group0_properties, 'industry'), '^"|"$', '') as breakdown_value
           FROM events e
           WHERE e.team_id = 2
             AND event = 'sign up'
             AND timestamp >= toStartOfDay(toDateTime('2020-01-01 00:00:00'), 'UTC')
             AND timestamp <= toDateTime('2020-01-12 23:59:59')
             AND replaceRegexpAll(JSONExtractRaw(group0_properties, 'industry'), '^"|"$', '') in (['finance', 'technology'])
           GROUP BY day_start,
                    breakdown_value))
     GROUP BY day_start,
              breakdown_value
     ORDER BY breakdown_value,
              day_start)
  GROUP BY breakdown_value
  ORDER BY breakdown_value
  '
---
# name: TestClickhouseTrends.test_breakdown_by_group_props.4
  '
  
  SELECT person_id AS actor_id
  FROM
    (SELECT e.timestamp as timestamp,
            pdi.person_id as person_id,
            e.distinct_id as distinct_id,
            e.team_id as team_id
     FROM events e
     INNER JOIN
       (SELECT distinct_id,
               argMax(person_id, version) as person_id
        FROM person_distinct_id2
        WHERE team_id = 2
        GROUP BY distinct_id
        HAVING argMax(is_deleted, version) = 0) AS pdi ON e.distinct_id = pdi.distinct_id
     INNER JOIN
       (SELECT group_key,
               argMax(group_properties, _timestamp) AS group_properties_0
        FROM groups
        WHERE team_id = 2
          AND group_type_index = 0
        GROUP BY group_key) groups_0 ON "$group_0" == groups_0.group_key
     WHERE team_id = 2
       AND event = 'sign up'
       AND timestamp >= toDateTime('2020-01-02 00:00:00')
       AND timestamp <= toDateTime('2020-01-02 23:59:59')
       AND (has(['technology'], replaceRegexpAll(JSONExtractRaw(group_properties_0, 'industry'), '^"|"$', ''))) )
  GROUP BY actor_id
  LIMIT 200
  OFFSET 0
  '
---
# name: TestClickhouseTrends.test_breakdown_by_group_props_with_person_filter
  '
  
  SELECT groupArray(value)
  FROM
    (SELECT replaceRegexpAll(JSONExtractRaw(group_properties_0, 'industry'), '^"|"$', '') AS value,
            count(*) as count
     FROM events e
     INNER JOIN
       (SELECT distinct_id,
               argMax(person_id, version) as person_id
        FROM person_distinct_id2
        WHERE team_id = 2
        GROUP BY distinct_id
        HAVING argMax(is_deleted, version) = 0) AS pdi ON e.distinct_id = pdi.distinct_id
     INNER JOIN
       (SELECT id
        FROM person
        WHERE team_id = 2
        GROUP BY id
        HAVING max(is_deleted) = 0
        AND (has(['value'], replaceRegexpAll(JSONExtractRaw(argMax(person.properties, _timestamp), 'key'), '^"|"$', '')))) person ON pdi.person_id = person.id
     INNER JOIN
       (SELECT group_key,
               argMax(group_properties, _timestamp) AS group_properties_0
        FROM groups
        WHERE team_id = 2
          AND group_type_index = 0
        GROUP BY group_key) groups_0 ON "$group_0" == groups_0.group_key
     WHERE team_id = 2
       AND event = 'sign up'
       AND timestamp >= toDateTime('2020-01-01 00:00:00')
       AND timestamp <= toDateTime('2020-01-12 23:59:59')
     GROUP BY value
     ORDER BY count DESC
     LIMIT 25
     OFFSET 0)
  '
---
# name: TestClickhouseTrends.test_breakdown_by_group_props_with_person_filter.1
  '
  
  SELECT groupArray(day_start) as date,
         groupArray(count) as data,
         breakdown_value
  FROM
    (SELECT SUM(total) as count,
            day_start,
            breakdown_value
     FROM
       (SELECT *
        FROM
          (SELECT toUInt16(0) AS total,
                  ticks.day_start as day_start,
                  breakdown_value
           FROM
             (SELECT toStartOfDay(toDateTime('2020-01-12 23:59:59', 'UTC') - number * 86400) as day_start
              FROM numbers(12)
              UNION ALL SELECT toStartOfDay(toDateTime('2020-01-01 00:00:00', 'UTC')) as day_start) as ticks
           CROSS JOIN
             (SELECT breakdown_value
              FROM
                (SELECT ['finance'] as breakdown_value) ARRAY
              JOIN breakdown_value) as sec
           ORDER BY breakdown_value,
                    day_start
           UNION ALL SELECT count(*) as total,
                            toStartOfDay(timestamp, 'UTC') as day_start,
                            replaceRegexpAll(JSONExtractRaw(group_properties_0, 'industry'), '^"|"$', '') as breakdown_value
           FROM events e
           INNER JOIN
             (SELECT distinct_id,
                     argMax(person_id, version) as person_id
              FROM person_distinct_id2
              WHERE team_id = 2
              GROUP BY distinct_id
              HAVING argMax(is_deleted, version) = 0) as pdi ON events.distinct_id = pdi.distinct_id
           INNER JOIN
             (SELECT id
              FROM person
              WHERE team_id = 2
              GROUP BY id
              HAVING max(is_deleted) = 0
              AND (has(['value'], replaceRegexpAll(JSONExtractRaw(argMax(person.properties, _timestamp), 'key'), '^"|"$', '')))) person ON person.id = pdi.person_id
           INNER JOIN
             (SELECT group_key,
                     argMax(group_properties, _timestamp) AS group_properties_0
              FROM groups
              WHERE team_id = 2
                AND group_type_index = 0
              GROUP BY group_key) groups_0 ON "$group_0" == groups_0.group_key
           WHERE e.team_id = 2
             AND event = 'sign up'
             AND timestamp >= toStartOfDay(toDateTime('2020-01-01 00:00:00'), 'UTC')
             AND timestamp <= toDateTime('2020-01-12 23:59:59')
             AND replaceRegexpAll(JSONExtractRaw(group_properties_0, 'industry'), '^"|"$', '') in (['finance'])
           GROUP BY day_start,
                    breakdown_value))
     GROUP BY day_start,
              breakdown_value
     ORDER BY breakdown_value,
              day_start)
  GROUP BY breakdown_value
  ORDER BY breakdown_value
  '
---
# name: TestClickhouseTrends.test_breakdown_by_group_props_with_person_filter.2
  '
  
  SELECT groupArray(value)
  FROM
    (SELECT replaceRegexpAll(JSONExtractRaw(group0_properties, 'industry'), '^"|"$', '') AS value,
            count(*) as count
     FROM events e
     WHERE team_id = 2
       AND event = 'sign up'
<<<<<<< HEAD
       AND timestamp >= toDateTime('2020-01-01 00:00:00')
       AND timestamp <= toDateTime('2020-01-12 23:59:59')
       AND (has(['value'], replaceRegexpAll(JSONExtractRaw(e.person_properties, 'key'), '^"|"$', '')))
=======
       AND timestamp >= toDateTime('2020-01-01 00:00:00', 'UTC')
       AND timestamp <= toDateTime('2020-01-12 23:59:59', 'UTC')
       AND (person_id != '00000000-0000-0000-0000-000000000000'
            AND (has(['value'], replaceRegexpAll(JSONExtractRaw(e.person_properties, 'key'), '^"|"$', ''))))
>>>>>>> 1494ff0c
     GROUP BY value
     ORDER BY count DESC
     LIMIT 25
     OFFSET 0)
  '
---
# name: TestClickhouseTrends.test_breakdown_by_group_props_with_person_filter.3
  '
  
  SELECT groupArray(day_start) as date,
         groupArray(count) as data,
         breakdown_value
  FROM
    (SELECT SUM(total) as count,
            day_start,
            breakdown_value
     FROM
       (SELECT *
        FROM
          (SELECT toUInt16(0) AS total,
                  ticks.day_start as day_start,
                  breakdown_value
           FROM
             (SELECT toStartOfDay(toDateTime('2020-01-12 23:59:59', 'UTC') - number * 86400) as day_start
              FROM numbers(12)
              UNION ALL SELECT toStartOfDay(toDateTime('2020-01-01 00:00:00', 'UTC')) as day_start) as ticks
           CROSS JOIN
             (SELECT breakdown_value
              FROM
                (SELECT ['finance'] as breakdown_value) ARRAY
              JOIN breakdown_value) as sec
           ORDER BY breakdown_value,
                    day_start
           UNION ALL SELECT count(*) as total,
                            toStartOfDay(timestamp, 'UTC') as day_start,
                            replaceRegexpAll(JSONExtractRaw(group0_properties, 'industry'), '^"|"$', '') as breakdown_value
           FROM events e
           WHERE e.team_id = 2
             AND event = 'sign up'
             AND (person_id != '00000000-0000-0000-0000-000000000000'
                  AND (has(['value'], replaceRegexpAll(JSONExtractRaw(e.person_properties, 'key'), '^"|"$', ''))))
             AND timestamp >= toStartOfDay(toDateTime('2020-01-01 00:00:00'), 'UTC')
             AND timestamp <= toDateTime('2020-01-12 23:59:59')
             AND replaceRegexpAll(JSONExtractRaw(group0_properties, 'industry'), '^"|"$', '') in (['finance'])
           GROUP BY day_start,
                    breakdown_value))
     GROUP BY day_start,
              breakdown_value
     ORDER BY breakdown_value,
              day_start)
  GROUP BY breakdown_value
  ORDER BY breakdown_value
  '
---
# name: TestClickhouseTrends.test_breakdown_filtering_with_properties_in_new_format
  '
  
  SELECT groupArray(value)
  FROM
    (SELECT replaceRegexpAll(JSONExtractRaw(properties, '$current_url'), '^"|"$', '') AS value,
            count(*) as count
     FROM events e
     WHERE team_id = 2
       AND event = 'sign up'
       AND timestamp >= toDateTime('2019-12-22 00:00:00')
       AND timestamp <= toDateTime('2020-01-05 23:59:59')
       AND ((has(['Firefox'], replaceRegexpAll(JSONExtractRaw(e.properties, '$browser'), '^"|"$', ''))
             OR has(['Windows'], replaceRegexpAll(JSONExtractRaw(e.properties, '$os'), '^"|"$', '')))
            AND (has(['Mac'], replaceRegexpAll(JSONExtractRaw(e.properties, '$os'), '^"|"$', ''))))
     GROUP BY value
     ORDER BY count DESC
     LIMIT 25
     OFFSET 0)
  '
---
# name: TestClickhouseTrends.test_breakdown_filtering_with_properties_in_new_format.1
  '
  
  SELECT groupArray(day_start) as date,
         groupArray(count) as data,
         breakdown_value
  FROM
    (SELECT SUM(total) as count,
            day_start,
            breakdown_value
     FROM
       (SELECT *
        FROM
          (SELECT toUInt16(0) AS total,
                  ticks.day_start as day_start,
                  breakdown_value
           FROM
             (SELECT toStartOfDay(toDateTime('2020-01-05 23:59:59', 'UTC') - number * 86400) as day_start
              FROM numbers(15)
              UNION ALL SELECT toStartOfDay(toDateTime('2019-12-22 00:00:00', 'UTC')) as day_start) as ticks
           CROSS JOIN
             (SELECT breakdown_value
              FROM
                (SELECT ['second url'] as breakdown_value) ARRAY
              JOIN breakdown_value) as sec
           ORDER BY breakdown_value,
                    day_start
           UNION ALL SELECT count(*) as total,
                            toStartOfDay(timestamp, 'UTC') as day_start,
                            replaceRegexpAll(JSONExtractRaw(properties, '$current_url'), '^"|"$', '') as breakdown_value
           FROM events e
           WHERE e.team_id = 2
             AND event = 'sign up'
             AND ((has(['Firefox'], replaceRegexpAll(JSONExtractRaw(e.properties, '$browser'), '^"|"$', ''))
                   OR has(['Windows'], replaceRegexpAll(JSONExtractRaw(e.properties, '$os'), '^"|"$', '')))
                  AND (has(['Mac'], replaceRegexpAll(JSONExtractRaw(e.properties, '$os'), '^"|"$', ''))))
             AND timestamp >= toStartOfDay(toDateTime('2019-12-22 00:00:00'), 'UTC')
             AND timestamp <= toDateTime('2020-01-05 23:59:59')
             AND replaceRegexpAll(JSONExtractRaw(properties, '$current_url'), '^"|"$', '') in (['second url'])
           GROUP BY day_start,
                    breakdown_value))
     GROUP BY day_start,
              breakdown_value
     ORDER BY breakdown_value,
              day_start)
  GROUP BY breakdown_value
  ORDER BY breakdown_value
  '
---
# name: TestClickhouseTrends.test_breakdown_filtering_with_properties_in_new_format.2
  '
  
  SELECT groupArray(value)
  FROM
    (SELECT replaceRegexpAll(JSONExtractRaw(properties, '$current_url'), '^"|"$', '') AS value,
            count(*) as count
     FROM events e
     WHERE team_id = 2
       AND event = 'sign up'
       AND timestamp >= toDateTime('2019-12-22 00:00:00')
       AND timestamp <= toDateTime('2020-01-05 23:59:59')
       AND ((has(['Firefox'], replaceRegexpAll(JSONExtractRaw(e.properties, '$browser'), '^"|"$', ''))
             AND has(['Windows'], replaceRegexpAll(JSONExtractRaw(e.properties, '$os'), '^"|"$', '')))
            AND (has(['Mac'], replaceRegexpAll(JSONExtractRaw(e.properties, '$os'), '^"|"$', ''))))
     GROUP BY value
     ORDER BY count DESC
     LIMIT 25
     OFFSET 0)
  '
---
# name: TestClickhouseTrends.test_breakdown_filtering_with_properties_in_new_format.3
  '
  SELECT [now()] AS date,
         [0] AS data,
         '' AS breakdown_value
  LIMIT 0
  '
---
# name: TestClickhouseTrends.test_filtering_with_group_props
  '
  
  SELECT groupArray(day_start) as date,
         groupArray(count) as data
  FROM
    (SELECT SUM(total) AS count,
            day_start
     from
       (SELECT toUInt16(0) AS total,
               toStartOfDay(toDateTime('2020-01-12 23:59:59') - toIntervalDay(number), 'UTC') AS day_start
        FROM numbers(dateDiff('day', toStartOfDay(toDateTime('2020-01-01 00:00:00'), 'UTC'), toDateTime('2020-01-12 23:59:59'), 'UTC'))
        UNION ALL SELECT toUInt16(0) AS total,
                         toStartOfDay(toDateTime('2020-01-01 00:00:00'), 'UTC')
        UNION ALL SELECT count(*) as data,
                         toStartOfDay(toDateTime(timestamp), 'UTC') as date
        FROM
          (SELECT e.timestamp as timestamp,
                  pdi.person_id as person_id
           FROM events e
           INNER JOIN
             (SELECT distinct_id,
                     argMax(person_id, version) as person_id
              FROM person_distinct_id2
              WHERE team_id = 2
              GROUP BY distinct_id
              HAVING argMax(is_deleted, version) = 0) AS pdi ON e.distinct_id = pdi.distinct_id
           INNER JOIN
             (SELECT id
              FROM person
              WHERE team_id = 2
              GROUP BY id
              HAVING max(is_deleted) = 0
              AND ((has(['value'], replaceRegexpAll(JSONExtractRaw(argMax(person.properties, _timestamp), 'key'), '^"|"$', ''))))) person ON person.id = pdi.person_id
           INNER JOIN
             (SELECT group_key,
                     argMax(group_properties, _timestamp) AS group_properties_0
              FROM groups
              WHERE team_id = 2
                AND group_type_index = 0
              GROUP BY group_key) groups_0 ON "$group_0" == groups_0.group_key
           WHERE team_id = 2
             AND event = '$pageview'
             AND timestamp >= toStartOfDay(toDateTime('2020-01-01 00:00:00'), 'UTC')
             AND timestamp <= toDateTime('2020-01-12 23:59:59')
             AND ((has(['finance'], replaceRegexpAll(JSONExtractRaw(group_properties_0, 'industry'), '^"|"$', '')))) )
        GROUP BY date)
     group by day_start
     order by day_start SETTINGS allow_experimental_window_functions = 1) SETTINGS timeout_before_checking_execution_speed = 60
  '
---
# name: TestClickhouseTrends.test_person_property_filtering
  '
  
  SELECT groupArray(day_start) as date,
         groupArray(count) as data
  FROM
    (SELECT SUM(total) AS count,
            day_start
     from
       (SELECT toUInt16(0) AS total,
               toStartOfDay(toDateTime('2020-01-04 23:59:59') - toIntervalDay(number), 'UTC') AS day_start
        FROM numbers(dateDiff('day', toStartOfDay(toDateTime('2019-12-28 00:00:00'), 'UTC'), toDateTime('2020-01-04 23:59:59'), 'UTC'))
        UNION ALL SELECT toUInt16(0) AS total,
                         toStartOfDay(toDateTime('2019-12-28 00:00:00'), 'UTC')
        UNION ALL SELECT count(*) as data,
                         toStartOfDay(toDateTime(timestamp), 'UTC') as date
        FROM
          (SELECT e.timestamp as timestamp,
                  pdi.person_id as person_id
           FROM events e
           INNER JOIN
             (SELECT distinct_id,
                     argMax(person_id, version) as person_id
              FROM person_distinct_id2
              WHERE team_id = 2
              GROUP BY distinct_id
              HAVING argMax(is_deleted, version) = 0) AS pdi ON e.distinct_id = pdi.distinct_id
           INNER JOIN
             (SELECT id
              FROM person
              WHERE team_id = 2
              GROUP BY id
              HAVING max(is_deleted) = 0
              AND (has(['person1'], replaceRegexpAll(JSONExtractRaw(argMax(person.properties, _timestamp), 'name'), '^"|"$', '')))) person ON person.id = pdi.person_id
           WHERE team_id = 2
             AND event = 'watched movie'
             AND timestamp >= toStartOfDay(toDateTime('2019-12-28 00:00:00'), 'UTC')
             AND timestamp <= toDateTime('2020-01-04 23:59:59') )
        GROUP BY date)
     group by day_start
     order by day_start SETTINGS allow_experimental_window_functions = 1) SETTINGS timeout_before_checking_execution_speed = 60
  '
---
# name: TestClickhouseTrends.test_person_property_filtering.1
  '
  
  SELECT groupArray(day_start) as date,
         groupArray(count) as data
  FROM
    (SELECT SUM(total) AS count,
            day_start
     from
       (SELECT toUInt16(0) AS total,
               toStartOfDay(toDateTime('2020-01-04 23:59:59') - toIntervalDay(number), 'UTC') AS day_start
        FROM numbers(dateDiff('day', toStartOfDay(toDateTime('2019-12-28 00:00:00'), 'UTC'), toDateTime('2020-01-04 23:59:59'), 'UTC'))
        UNION ALL SELECT toUInt16(0) AS total,
                         toStartOfDay(toDateTime('2019-12-28 00:00:00'), 'UTC')
        UNION ALL SELECT count(*) as data,
                         toStartOfDay(toDateTime(timestamp), 'UTC') as date
        FROM
          (SELECT e.timestamp as timestamp,
                  e.person_id as person_id
           FROM events e
           WHERE team_id = 2
             AND event = 'watched movie'
             AND timestamp >= toStartOfDay(toDateTime('2019-12-28 00:00:00'), 'UTC')
<<<<<<< HEAD
             AND timestamp <= toDateTime('2020-01-04 23:59:59')
             AND (has(['person1'], replaceRegexpAll(JSONExtractRaw(e.person_properties, 'name'), '^"|"$', ''))) )
=======
             AND timestamp <= toDateTime('2020-01-04 23:59:59', 'UTC')
             AND (person_id != '00000000-0000-0000-0000-000000000000'
                  AND (has(['person1'], replaceRegexpAll(JSONExtractRaw(e.person_properties, 'name'), '^"|"$', '')))) )
>>>>>>> 1494ff0c
        GROUP BY date)
     group by day_start
     order by day_start SETTINGS allow_experimental_window_functions = 1) SETTINGS timeout_before_checking_execution_speed = 60
  '
---
# name: TestClickhouseTrends.test_person_property_filtering_materialized
  '
  
  SELECT groupArray(day_start) as date,
         groupArray(count) as data
  FROM
    (SELECT SUM(total) AS count,
            day_start
     from
       (SELECT toUInt16(0) AS total,
               toStartOfDay(toDateTime('2020-01-04 23:59:59') - toIntervalDay(number), 'UTC') AS day_start
        FROM numbers(dateDiff('day', toStartOfDay(toDateTime('2019-12-28 00:00:00'), 'UTC'), toDateTime('2020-01-04 23:59:59'), 'UTC'))
        UNION ALL SELECT toUInt16(0) AS total,
                         toStartOfDay(toDateTime('2019-12-28 00:00:00'), 'UTC')
        UNION ALL SELECT count(*) as data,
                         toStartOfDay(toDateTime(timestamp), 'UTC') as date
        FROM
          (SELECT e.timestamp as timestamp,
                  pdi.person_id as person_id
           FROM events e
           INNER JOIN
             (SELECT distinct_id,
                     argMax(person_id, version) as person_id
              FROM person_distinct_id2
              WHERE team_id = 2
              GROUP BY distinct_id
              HAVING argMax(is_deleted, version) = 0) AS pdi ON e.distinct_id = pdi.distinct_id
           INNER JOIN
             (SELECT id
              FROM person
              WHERE team_id = 2
              GROUP BY id
              HAVING max(is_deleted) = 0
              AND (has(['person1'], argMax(person."pmat_name", _timestamp)))) person ON person.id = pdi.person_id
           WHERE team_id = 2
             AND event = 'watched movie'
             AND timestamp >= toStartOfDay(toDateTime('2019-12-28 00:00:00'), 'UTC')
             AND timestamp <= toDateTime('2020-01-04 23:59:59') )
        GROUP BY date)
     group by day_start
     order by day_start SETTINGS allow_experimental_window_functions = 1) SETTINGS timeout_before_checking_execution_speed = 60
  '
---
# name: TestClickhouseTrends.test_person_property_filtering_materialized.1
  '
  
  SELECT groupArray(day_start) as date,
         groupArray(count) as data
  FROM
    (SELECT SUM(total) AS count,
            day_start
     from
       (SELECT toUInt16(0) AS total,
               toStartOfDay(toDateTime('2020-01-04 23:59:59') - toIntervalDay(number), 'UTC') AS day_start
        FROM numbers(dateDiff('day', toStartOfDay(toDateTime('2019-12-28 00:00:00'), 'UTC'), toDateTime('2020-01-04 23:59:59'), 'UTC'))
        UNION ALL SELECT toUInt16(0) AS total,
                         toStartOfDay(toDateTime('2019-12-28 00:00:00'), 'UTC')
        UNION ALL SELECT count(*) as data,
                         toStartOfDay(toDateTime(timestamp), 'UTC') as date
        FROM
          (SELECT e.timestamp as timestamp,
                  e.person_id as person_id
           FROM events e
           WHERE team_id = 2
             AND event = 'watched movie'
             AND timestamp >= toStartOfDay(toDateTime('2019-12-28 00:00:00'), 'UTC')
<<<<<<< HEAD
             AND timestamp <= toDateTime('2020-01-04 23:59:59')
             AND (has(['person1'], replaceRegexpAll(JSONExtractRaw(e.person_properties, 'name'), '^"|"$', ''))) )
=======
             AND timestamp <= toDateTime('2020-01-04 23:59:59', 'UTC')
             AND (person_id != '00000000-0000-0000-0000-000000000000'
                  AND (has(['person1'], replaceRegexpAll(JSONExtractRaw(e.person_properties, 'name'), '^"|"$', '')))) )
>>>>>>> 1494ff0c
        GROUP BY date)
     group by day_start
     order by day_start SETTINGS allow_experimental_window_functions = 1) SETTINGS timeout_before_checking_execution_speed = 60
  '
---
# name: TestClickhouseTrends.test_timezones
  '
  
  SELECT groupArray(day_start) as date,
         groupArray(count) as data
  FROM
    (SELECT SUM(total) AS count,
            day_start
     from
       (SELECT toUInt16(0) AS total,
               toStartOfDay(toDateTime('2020-01-05 23:59:59') - toIntervalDay(number), 'US/Pacific') AS day_start
        FROM numbers(dateDiff('day', toStartOfDay(toDateTime('2019-12-29 08:00:00'), 'US/Pacific'), toDateTime('2020-01-05 23:59:59'), 'US/Pacific'))
        UNION ALL SELECT toUInt16(0) AS total,
                         toStartOfDay(toDateTime('2019-12-29 08:00:00'), 'US/Pacific')
        UNION ALL SELECT count(*) as data,
                         toStartOfDay(toDateTime(timestamp), 'US/Pacific') as date
        FROM
          (SELECT e.timestamp as timestamp
           FROM events e
           WHERE team_id = 2
             AND event = 'sign up'
             AND timestamp >= toStartOfDay(toDateTime('2019-12-29 08:00:00'), 'US/Pacific')
             AND timestamp <= toDateTime('2020-01-05 23:59:59') )
        GROUP BY date)
     group by day_start
     order by day_start SETTINGS allow_experimental_window_functions = 1) SETTINGS timeout_before_checking_execution_speed = 60
  '
---
# name: TestClickhouseTrends.test_timezones.1
  '
  
  SELECT groupArray(day_start) as date,
         groupArray(count) as data
  FROM
    (SELECT SUM(total) AS count,
            day_start
     from
       (SELECT toUInt16(0) AS total,
               toStartOfDay(toDateTime('2020-01-05 23:59:59') - toIntervalDay(number), 'US/Pacific') AS day_start
        FROM numbers(dateDiff('day', toStartOfDay(toDateTime('2019-12-22 08:00:00'), 'US/Pacific'), toDateTime('2020-01-05 23:59:59'), 'US/Pacific'))
        UNION ALL SELECT toUInt16(0) AS total,
                         toStartOfDay(toDateTime('2019-12-22 08:00:00'), 'US/Pacific')
        UNION ALL SELECT count(DISTINCT person_id) as data,
                         toStartOfDay(toDateTime(timestamp), 'US/Pacific') as date
        FROM
          (SELECT e.timestamp as timestamp,
                  pdi.person_id as person_id
           FROM events e
           INNER JOIN
             (SELECT distinct_id,
                     argMax(person_id, version) as person_id
              FROM person_distinct_id2
              WHERE team_id = 2
              GROUP BY distinct_id
              HAVING argMax(is_deleted, version) = 0) AS pdi ON e.distinct_id = pdi.distinct_id
           WHERE team_id = 2
             AND event = 'sign up'
             AND timestamp >= toStartOfDay(toDateTime('2019-12-22 08:00:00'), 'US/Pacific')
             AND timestamp <= toDateTime('2020-01-05 23:59:59') )
        GROUP BY date)
     group by day_start
     order by day_start SETTINGS allow_experimental_window_functions = 1) SETTINGS timeout_before_checking_execution_speed = 60
  '
---
# name: TestClickhouseTrends.test_timezones.2
  '
  
  SELECT groupArray(day_start) as date,
         groupArray(count) as data
  FROM
    (SELECT SUM(total) AS count,
            day_start
     from
       (SELECT toUInt16(0) AS total,
               toStartOfDay(toDateTime('2020-01-05 23:59:59') - toIntervalDay(number), 'US/Pacific') AS day_start
        FROM numbers(dateDiff('day', toStartOfDay(toDateTime('2019-12-29 08:00:00'), 'US/Pacific'), toDateTime('2020-01-05 23:59:59'), 'US/Pacific'))
        UNION ALL SELECT toUInt16(0) AS total,
                         toStartOfDay(toDateTime('2019-12-29 08:00:00'), 'US/Pacific')
        UNION ALL SELECT counts as total,
                         timestamp as day_start
        FROM
          (SELECT d.timestamp,
                  COUNT(DISTINCT person_id) counts
           FROM
             (SELECT toStartOfDay(toDateTime(timestamp, 'US/Pacific')) as timestamp
              FROM events
              WHERE team_id = 2
                AND timestamp >= '2019-12-22 00:00:00'
                AND timestamp <= toDateTime('2020-01-05 23:59:59')
              GROUP BY timestamp) d
           CROSS JOIN
             (SELECT toStartOfDay(toDateTime(timestamp, 'US/Pacific')) as timestamp,
                     person_id
              FROM
                (SELECT e.timestamp as timestamp,
                        pdi.person_id as person_id
                 FROM events e
                 INNER JOIN
                   (SELECT distinct_id,
                           argMax(person_id, version) as person_id
                    FROM person_distinct_id2
                    WHERE team_id = 2
                    GROUP BY distinct_id
                    HAVING argMax(is_deleted, version) = 0) AS pdi ON e.distinct_id = pdi.distinct_id
                 WHERE team_id = 2
                   AND event = 'sign up'
                   AND timestamp >= '2019-12-22 00:00:00'
                   AND timestamp <= toDateTime('2020-01-05 23:59:59') ) events
              WHERE 1 = 1
                AND timestamp >= '2019-12-22 00:00:00'
                AND timestamp <= toDateTime('2020-01-05 23:59:59')
              GROUP BY timestamp,
                       person_id) e
           WHERE e.timestamp <= d.timestamp
             AND e.timestamp > d.timestamp - INTERVAL 7 DAY
           GROUP BY d.timestamp
           ORDER BY d.timestamp)
        WHERE 1 = 1
          AND timestamp >= toStartOfDay(toDateTime('2019-12-29 08:00:00'), 'US/Pacific')
          AND timestamp <= toDateTime('2020-01-05 23:59:59') )
     group by day_start
     order by day_start SETTINGS allow_experimental_window_functions = 1) SETTINGS timeout_before_checking_execution_speed = 60
  '
---
# name: TestClickhouseTrends.test_timezones.3
  '
  
  SELECT groupArray(day_start) as date,
         groupArray(count) as data
  FROM
    (SELECT SUM(total) AS count,
            day_start
     from
       (SELECT toUInt16(0) AS total,
               toStartOfDay(toDateTime('2020-01-05 23:59:59') - toIntervalDay(number), 'US/Pacific') AS day_start
        FROM numbers(dateDiff('day', toStartOfDay(toDateTime('2019-12-29 08:00:00'), 'US/Pacific'), toDateTime('2020-01-05 23:59:59'), 'US/Pacific'))
        UNION ALL SELECT toUInt16(0) AS total,
                         toStartOfDay(toDateTime('2019-12-29 08:00:00'), 'US/Pacific')
        UNION ALL SELECT count(*) as data,
                         toStartOfDay(toDateTime(timestamp), 'US/Pacific') as date
        FROM
          (SELECT e.timestamp as timestamp
           FROM events e
           WHERE team_id = 2
             AND event = 'sign up'
             AND timestamp >= toStartOfDay(toDateTime('2019-12-29 08:00:00'), 'US/Pacific')
             AND timestamp <= toDateTime('2020-01-05 23:59:59') )
        GROUP BY date)
     group by day_start
     order by day_start SETTINGS allow_experimental_window_functions = 1) SETTINGS timeout_before_checking_execution_speed = 60
  '
---
# name: TestClickhouseTrends.test_timezones.4
  '
  
  SELECT groupArray(value)
  FROM
    (SELECT replaceRegexpAll(JSONExtractRaw(properties, '$os'), '^"|"$', '') AS value,
            count(*) as count
     FROM events e
     WHERE team_id = 2
       AND event = 'sign up'
       AND timestamp >= toDateTime('2019-12-29 08:00:00')
       AND timestamp <= toDateTime('2020-01-05 23:59:59')
     GROUP BY value
     ORDER BY count DESC
     LIMIT 25
     OFFSET 0)
  '
---
# name: TestClickhouseTrends.test_timezones.5
  '
  
  SELECT groupArray(day_start) as date,
         groupArray(count) as data,
         breakdown_value
  FROM
    (SELECT SUM(total) as count,
            day_start,
            breakdown_value
     FROM
       (SELECT *
        FROM
          (SELECT toUInt16(0) AS total,
                  ticks.day_start as day_start,
                  breakdown_value
           FROM
             (SELECT toStartOfDay(toDateTime('2020-01-05 23:59:59', 'US/Pacific') - number * 86400) as day_start
              FROM numbers(8)
              UNION ALL SELECT toStartOfDay(toDateTime('2019-12-29 08:00:00', 'US/Pacific')) as day_start) as ticks
           CROSS JOIN
             (SELECT breakdown_value
              FROM
                (SELECT ['Mac'] as breakdown_value) ARRAY
              JOIN breakdown_value) as sec
           ORDER BY breakdown_value,
                    day_start
           UNION ALL SELECT count(DISTINCT pdi.person_id) as total,
                            toStartOfDay(timestamp, 'US/Pacific') as day_start,
                            replaceRegexpAll(JSONExtractRaw(properties, '$os'), '^"|"$', '') as breakdown_value
           FROM events e
           INNER JOIN
             (SELECT distinct_id,
                     argMax(person_id, version) as person_id
              FROM person_distinct_id2
              WHERE team_id = 2
              GROUP BY distinct_id
              HAVING argMax(is_deleted, version) = 0) as pdi ON events.distinct_id = pdi.distinct_id
           WHERE e.team_id = 2
             AND event = 'sign up'
             AND timestamp >= toStartOfDay(toDateTime('2019-12-29 08:00:00'), 'US/Pacific')
             AND timestamp <= toDateTime('2020-01-05 23:59:59')
             AND replaceRegexpAll(JSONExtractRaw(properties, '$os'), '^"|"$', '') in (['Mac'])
           GROUP BY day_start,
                    breakdown_value))
     GROUP BY day_start,
              breakdown_value
     ORDER BY breakdown_value,
              day_start)
  GROUP BY breakdown_value
  ORDER BY breakdown_value
  '
---
# name: TestClickhouseTrends.test_timezones.6
  '
  
  SELECT groupArray(day_start) as date,
         groupArray(count) as data
  FROM
    (SELECT SUM(total) AS count,
            day_start
     from
       (SELECT toUInt16(0) AS total,
               toStartOfHour(toDateTime('2020-01-04 07:59:59') - toIntervalHour(number), 'US/Pacific') AS day_start
        FROM numbers(dateDiff('hour', toStartOfHour(toDateTime('2020-01-03 08:00:00'), 'US/Pacific'), toDateTime('2020-01-04 07:59:59'), 'US/Pacific'))
        UNION ALL SELECT toUInt16(0) AS total,
                         toStartOfHour(toDateTime('2020-01-03 08:00:00'), 'US/Pacific')
        UNION ALL SELECT count(*) as data,
                         toStartOfHour(toDateTime(timestamp), 'US/Pacific') as date
        FROM
          (SELECT e.timestamp as timestamp
           FROM events e
           WHERE team_id = 2
             AND event = 'sign up'
             AND timestamp >= toStartOfHour(toDateTime('2020-01-03 08:00:00'), 'US/Pacific')
             AND timestamp <= toDateTime('2020-01-04 07:59:59') )
        GROUP BY date)
     group by day_start
     order by day_start SETTINGS allow_experimental_window_functions = 1) SETTINGS timeout_before_checking_execution_speed = 60
  '
---
# name: TestClickhouseTrends.test_timezones.7
  '
  
  SELECT groupArray(day_start) as date,
         groupArray(count) as data
  FROM
    (SELECT SUM(total) AS count,
            day_start
     from
       (SELECT toUInt16(0) AS total,
               toStartOfDay(toDateTime('2020-01-04 07:59:59') - toIntervalDay(number), 'US/Pacific') AS day_start
        FROM numbers(dateDiff('day', toStartOfDay(toDateTime('2020-01-03 08:00:00'), 'US/Pacific'), toDateTime('2020-01-04 07:59:59'), 'US/Pacific'))
        UNION ALL SELECT toUInt16(0) AS total,
                         toStartOfDay(toDateTime('2020-01-03 08:00:00'), 'US/Pacific')
        UNION ALL SELECT count(*) as data,
                         toStartOfDay(toDateTime(timestamp), 'US/Pacific') as date
        FROM
          (SELECT e.timestamp as timestamp
           FROM events e
           WHERE team_id = 2
             AND event = 'sign up'
             AND timestamp >= toDateTime('2020-01-03 08:00:00')
             AND timestamp <= toDateTime('2020-01-04 07:59:59') )
        GROUP BY date)
     group by day_start
     order by day_start SETTINGS allow_experimental_window_functions = 1) SETTINGS timeout_before_checking_execution_speed = 60
  '
---
# name: TestClickhouseTrends.test_timezones_hourly
  '
  
  SELECT groupArray(day_start) as date,
         groupArray(count) as data
  FROM
    (SELECT SUM(total) AS count,
            day_start
     from
       (SELECT toUInt16(0) AS total,
               toStartOfHour(toDateTime('2020-01-05 18:02:01') - toIntervalHour(number), 'US/Pacific') AS day_start
        FROM numbers(dateDiff('hour', toStartOfHour(toDateTime('2020-01-05 08:00:00'), 'US/Pacific'), toDateTime('2020-01-05 18:02:01'), 'US/Pacific'))
        UNION ALL SELECT toUInt16(0) AS total,
                         toStartOfHour(toDateTime('2020-01-05 08:00:00'), 'US/Pacific')
        UNION ALL SELECT count(DISTINCT person_id) as data,
                         toStartOfHour(toDateTime(timestamp), 'US/Pacific') as date
        FROM
          (SELECT e.timestamp as timestamp,
                  pdi.person_id as person_id
           FROM events e
           INNER JOIN
             (SELECT distinct_id,
                     argMax(person_id, version) as person_id
              FROM person_distinct_id2
              WHERE team_id = 2
              GROUP BY distinct_id
              HAVING argMax(is_deleted, version) = 0) AS pdi ON e.distinct_id = pdi.distinct_id
           WHERE team_id = 2
             AND event = 'sign up'
             AND timestamp >= toStartOfHour(toDateTime('2020-01-05 08:00:00'), 'US/Pacific')
             AND timestamp <= toDateTime('2020-01-05 18:02:01') )
        GROUP BY date)
     group by day_start
     order by day_start SETTINGS allow_experimental_window_functions = 1) SETTINGS timeout_before_checking_execution_speed = 60
  '
---
# name: TestClickhouseTrends.test_timezones_hourly.1
  '
  /* request:api_projects_(?P<parent_lookup_team_id>[^_.]+)_actions_people_?$ (ActionViewSet) */
  SELECT person_id AS actor_id
  FROM
    (SELECT e.timestamp as timestamp,
            pdi.person_id as person_id,
            e.distinct_id as distinct_id,
            e.team_id as team_id
     FROM events e
     INNER JOIN
       (SELECT distinct_id,
               argMax(person_id, version) as person_id
        FROM person_distinct_id2
        WHERE team_id = 2
        GROUP BY distinct_id
        HAVING argMax(is_deleted, version) = 0) AS pdi ON e.distinct_id = pdi.distinct_id
     WHERE team_id = 2
       AND event = 'sign up'
       AND timestamp >= toDateTime('2020-01-05 15:00:00')
       AND timestamp <= toDateTime('2020-01-05 16:00:00') )
  GROUP BY actor_id
  LIMIT 200
  OFFSET 0
  '
---
# name: TestClickhouseTrends.test_timezones_hourly.2
  '
  
  SELECT groupArray(day_start) as date,
         groupArray(count) as data
  FROM
    (SELECT SUM(total) AS count,
            day_start
     from
       (SELECT toUInt16(0) AS total,
               toStartOfHour(toDateTime('2020-01-05 18:02:01') - toIntervalHour(number), 'US/Pacific') AS day_start
        FROM numbers(dateDiff('hour', toStartOfHour(toDateTime('2020-01-05 08:00:00'), 'US/Pacific'), toDateTime('2020-01-05 18:02:01'), 'US/Pacific'))
        UNION ALL SELECT toUInt16(0) AS total,
                         toStartOfHour(toDateTime('2020-01-05 08:00:00'), 'US/Pacific')
        UNION ALL SELECT count(*) as data,
                         toStartOfHour(toDateTime(timestamp), 'US/Pacific') as date
        FROM
          (SELECT e.timestamp as timestamp
           FROM events e
           WHERE team_id = 2
             AND event = 'sign up'
             AND timestamp >= toStartOfHour(toDateTime('2020-01-05 08:00:00'), 'US/Pacific')
             AND timestamp <= toDateTime('2020-01-05 18:02:01') )
        GROUP BY date)
     group by day_start
     order by day_start SETTINGS allow_experimental_window_functions = 1) SETTINGS timeout_before_checking_execution_speed = 60
  '
---
# name: TestClickhouseTrends.test_trend_breakdown_user_props_with_filter_with_partial_property_pushdowns
  '
  
  SELECT groupArray(value)
  FROM
    (SELECT replaceRegexpAll(JSONExtractRaw(person_props, 'email'), '^"|"$', '') AS value,
            count(*) as count
     FROM events e
     INNER JOIN
       (SELECT distinct_id,
               argMax(person_id, version) as person_id
        FROM person_distinct_id2
        WHERE team_id = 2
        GROUP BY distinct_id
        HAVING argMax(is_deleted, version) = 0) AS pdi ON e.distinct_id = pdi.distinct_id
     INNER JOIN
       (SELECT id,
               argMax(properties, _timestamp) as person_props
        FROM person
        WHERE team_id = 2
        GROUP BY id
        HAVING max(is_deleted) = 0
        AND ((has(['android'], replaceRegexpAll(JSONExtractRaw(argMax(person.properties, _timestamp), '$os'), '^"|"$', ''))
              OR has(['safari'], replaceRegexpAll(JSONExtractRaw(argMax(person.properties, _timestamp), '$browser'), '^"|"$', ''))))) person ON pdi.person_id = person.id
     WHERE team_id = 2
       AND event = 'sign up'
       AND timestamp >= toDateTime('2020-01-01 00:00:00')
       AND timestamp <= toDateTime('2020-07-01 00:00:00')
       AND ((NOT (replaceRegexpAll(JSONExtractRaw(person_props, 'email'), '^"|"$', '') ILIKE '%@posthog.com%')
             OR has(['val'], replaceRegexpAll(JSONExtractRaw(e.properties, 'key'), '^"|"$', ''))))
     GROUP BY value
     ORDER BY count DESC
     LIMIT 25
     OFFSET 0)
  '
---
# name: TestClickhouseTrends.test_trend_breakdown_user_props_with_filter_with_partial_property_pushdowns.1
  '
  
  SELECT groupArray(day_start) as date,
         groupArray(count) as data,
         breakdown_value
  FROM
    (SELECT SUM(total) as count,
            day_start,
            breakdown_value
     FROM
       (SELECT *
        FROM
          (SELECT toUInt16(0) AS total,
                  ticks.day_start as day_start,
                  breakdown_value
           FROM
             (SELECT toStartOfDay(toDateTime('2020-07-01 00:00:00', 'UTC') - number * 86400) as day_start
              FROM numbers(183)
              UNION ALL SELECT toStartOfDay(toDateTime('2020-01-01 00:00:00', 'UTC')) as day_start) as ticks
           CROSS JOIN
             (SELECT breakdown_value
              FROM
                (SELECT ['test2@posthog.com', 'test@gmail.com', 'test5@posthog.com', 'test4@posthog.com', 'test3@posthog.com'] as breakdown_value) ARRAY
              JOIN breakdown_value) as sec
           ORDER BY breakdown_value,
                    day_start
           UNION ALL SELECT count(*) as total,
                            toStartOfDay(timestamp, 'UTC') as day_start,
                            replaceRegexpAll(JSONExtractRaw(person_props, 'email'), '^"|"$', '') as breakdown_value
           FROM events e
           INNER JOIN
             (SELECT distinct_id,
                     argMax(person_id, version) as person_id
              FROM person_distinct_id2
              WHERE team_id = 2
              GROUP BY distinct_id
              HAVING argMax(is_deleted, version) = 0) as pdi ON events.distinct_id = pdi.distinct_id
           INNER JOIN
             (SELECT id,
                     argMax(properties, _timestamp) as person_props
              FROM person
              WHERE team_id = 2
              GROUP BY id
              HAVING max(is_deleted) = 0
              AND ((has(['android'], replaceRegexpAll(JSONExtractRaw(argMax(person.properties, _timestamp), '$os'), '^"|"$', ''))
                    OR has(['safari'], replaceRegexpAll(JSONExtractRaw(argMax(person.properties, _timestamp), '$browser'), '^"|"$', ''))))) person ON person.id = pdi.person_id
           WHERE e.team_id = 2
             AND event = 'sign up'
             AND ((NOT (replaceRegexpAll(JSONExtractRaw(person_props, 'email'), '^"|"$', '') ILIKE '%@posthog.com%')
                   OR has(['val'], replaceRegexpAll(JSONExtractRaw(e.properties, 'key'), '^"|"$', ''))))
             AND timestamp >= toStartOfDay(toDateTime('2020-01-01 00:00:00'), 'UTC')
             AND timestamp <= toDateTime('2020-07-01 00:00:00')
             AND replaceRegexpAll(JSONExtractRaw(person_props, 'email'), '^"|"$', '') in (['test2@posthog.com', 'test@gmail.com', 'test5@posthog.com', 'test4@posthog.com', 'test3@posthog.com'])
           GROUP BY day_start,
                    breakdown_value))
     GROUP BY day_start,
              breakdown_value
     ORDER BY breakdown_value,
              day_start)
  GROUP BY breakdown_value
  ORDER BY breakdown_value
  '
---
# name: TestClickhouseTrends.test_trend_breakdown_user_props_with_filter_with_partial_property_pushdowns.2
  '
  
  SELECT groupArray(value)
  FROM
    (SELECT replaceRegexpAll(JSONExtractRaw(person_props, 'email'), '^"|"$', '') AS value,
            count(*) as count
     FROM events e
     INNER JOIN
       (SELECT distinct_id,
               argMax(person_id, version) as person_id
        FROM person_distinct_id2
        WHERE team_id = 2
        GROUP BY distinct_id
        HAVING argMax(is_deleted, version) = 0) AS pdi ON e.distinct_id = pdi.distinct_id
     INNER JOIN
       (SELECT id,
               argMax(properties, _timestamp) as person_props
        FROM person
        WHERE team_id = 2
        GROUP BY id
        HAVING max(is_deleted) = 0
        AND (((has(['android'], replaceRegexpAll(JSONExtractRaw(argMax(person.properties, _timestamp), '$os'), '^"|"$', ''))
               AND has(['chrome'], replaceRegexpAll(JSONExtractRaw(argMax(person.properties, _timestamp), '$browser'), '^"|"$', ''))))
             AND (replaceRegexpAll(JSONExtractRaw(argMax(person.properties, _timestamp), 'email'), '^"|"$', '') ILIKE '%@posthog.com%'))) person ON pdi.person_id = person.id
     WHERE team_id = 2
       AND event = 'sign up'
       AND timestamp >= toDateTime('2020-01-01 00:00:00')
       AND timestamp <= toDateTime('2020-07-01 00:00:00')
       AND ((has(['val'], replaceRegexpAll(JSONExtractRaw(e.properties, 'key'), '^"|"$', ''))))
     GROUP BY value
     ORDER BY count DESC
     LIMIT 25
     OFFSET 0)
  '
---
# name: TestClickhouseTrends.test_trend_breakdown_user_props_with_filter_with_partial_property_pushdowns.3
  '
  
  SELECT groupArray(day_start) as date,
         groupArray(count) as data,
         breakdown_value
  FROM
    (SELECT SUM(total) as count,
            day_start,
            breakdown_value
     FROM
       (SELECT *
        FROM
          (SELECT toUInt16(0) AS total,
                  ticks.day_start as day_start,
                  breakdown_value
           FROM
             (SELECT toStartOfDay(toDateTime('2020-07-01 00:00:00', 'UTC') - number * 86400) as day_start
              FROM numbers(183)
              UNION ALL SELECT toStartOfDay(toDateTime('2020-01-01 00:00:00', 'UTC')) as day_start) as ticks
           CROSS JOIN
             (SELECT breakdown_value
              FROM
                (SELECT ['test2@posthog.com'] as breakdown_value) ARRAY
              JOIN breakdown_value) as sec
           ORDER BY breakdown_value,
                    day_start
           UNION ALL SELECT count(*) as total,
                            toStartOfDay(timestamp, 'UTC') as day_start,
                            replaceRegexpAll(JSONExtractRaw(person_props, 'email'), '^"|"$', '') as breakdown_value
           FROM events e
           INNER JOIN
             (SELECT distinct_id,
                     argMax(person_id, version) as person_id
              FROM person_distinct_id2
              WHERE team_id = 2
              GROUP BY distinct_id
              HAVING argMax(is_deleted, version) = 0) as pdi ON events.distinct_id = pdi.distinct_id
           INNER JOIN
             (SELECT id,
                     argMax(properties, _timestamp) as person_props
              FROM person
              WHERE team_id = 2
              GROUP BY id
              HAVING max(is_deleted) = 0
              AND (((has(['android'], replaceRegexpAll(JSONExtractRaw(argMax(person.properties, _timestamp), '$os'), '^"|"$', ''))
                     AND has(['chrome'], replaceRegexpAll(JSONExtractRaw(argMax(person.properties, _timestamp), '$browser'), '^"|"$', ''))))
                   AND (replaceRegexpAll(JSONExtractRaw(argMax(person.properties, _timestamp), 'email'), '^"|"$', '') ILIKE '%@posthog.com%'))) person ON person.id = pdi.person_id
           WHERE e.team_id = 2
             AND event = 'sign up'
             AND ((has(['val'], replaceRegexpAll(JSONExtractRaw(e.properties, 'key'), '^"|"$', ''))))
             AND timestamp >= toStartOfDay(toDateTime('2020-01-01 00:00:00'), 'UTC')
             AND timestamp <= toDateTime('2020-07-01 00:00:00')
             AND replaceRegexpAll(JSONExtractRaw(person_props, 'email'), '^"|"$', '') in (['test2@posthog.com'])
           GROUP BY day_start,
                    breakdown_value))
     GROUP BY day_start,
              breakdown_value
     ORDER BY breakdown_value,
              day_start)
  GROUP BY breakdown_value
  ORDER BY breakdown_value
  '
---<|MERGE_RESOLUTION|>--- conflicted
+++ resolved
@@ -306,16 +306,9 @@
      FROM events e
      WHERE team_id = 2
        AND event = 'sign up'
-<<<<<<< HEAD
        AND timestamp >= toDateTime('2020-01-01 00:00:00')
        AND timestamp <= toDateTime('2020-01-12 23:59:59')
        AND (has(['value'], replaceRegexpAll(JSONExtractRaw(e.person_properties, 'key'), '^"|"$', '')))
-=======
-       AND timestamp >= toDateTime('2020-01-01 00:00:00', 'UTC')
-       AND timestamp <= toDateTime('2020-01-12 23:59:59', 'UTC')
-       AND (person_id != '00000000-0000-0000-0000-000000000000'
-            AND (has(['value'], replaceRegexpAll(JSONExtractRaw(e.person_properties, 'key'), '^"|"$', ''))))
->>>>>>> 1494ff0c
      GROUP BY value
      ORDER BY count DESC
      LIMIT 25
@@ -586,14 +579,8 @@
            WHERE team_id = 2
              AND event = 'watched movie'
              AND timestamp >= toStartOfDay(toDateTime('2019-12-28 00:00:00'), 'UTC')
-<<<<<<< HEAD
              AND timestamp <= toDateTime('2020-01-04 23:59:59')
              AND (has(['person1'], replaceRegexpAll(JSONExtractRaw(e.person_properties, 'name'), '^"|"$', ''))) )
-=======
-             AND timestamp <= toDateTime('2020-01-04 23:59:59', 'UTC')
-             AND (person_id != '00000000-0000-0000-0000-000000000000'
-                  AND (has(['person1'], replaceRegexpAll(JSONExtractRaw(e.person_properties, 'name'), '^"|"$', '')))) )
->>>>>>> 1494ff0c
         GROUP BY date)
      group by day_start
      order by day_start SETTINGS allow_experimental_window_functions = 1) SETTINGS timeout_before_checking_execution_speed = 60
@@ -665,14 +652,8 @@
            WHERE team_id = 2
              AND event = 'watched movie'
              AND timestamp >= toStartOfDay(toDateTime('2019-12-28 00:00:00'), 'UTC')
-<<<<<<< HEAD
              AND timestamp <= toDateTime('2020-01-04 23:59:59')
              AND (has(['person1'], replaceRegexpAll(JSONExtractRaw(e.person_properties, 'name'), '^"|"$', ''))) )
-=======
-             AND timestamp <= toDateTime('2020-01-04 23:59:59', 'UTC')
-             AND (person_id != '00000000-0000-0000-0000-000000000000'
-                  AND (has(['person1'], replaceRegexpAll(JSONExtractRaw(e.person_properties, 'name'), '^"|"$', '')))) )
->>>>>>> 1494ff0c
         GROUP BY date)
      group by day_start
      order by day_start SETTINGS allow_experimental_window_functions = 1) SETTINGS timeout_before_checking_execution_speed = 60
