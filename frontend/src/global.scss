/* Only styles that are shared across multiple components (i.e. global) should go here, trying to keep this file
nimble to simplify maintenance. We separate variables and mixins in vars.scss to be able to import those into local
style files without adding already imported styles. */

// Global components
@import 'node_modules/react-toastify/dist/ReactToastify';
@import './vars';

:root {
    --primary: #{$primary};
    --success: #{$success};
    --danger: #{$danger};
    --warning: #{$warning};
    --bg-menu: #{$bg_menu};
    --bg-mid: #{$bg_mid};
    --muted: #{$text_muted};
    // Used for graph series
    --blue: #{$blue_500};
    --purple: #{purple_500};
    --salmon: #ff906e;
    --yellow: #ffc035;
    --green: #{$success};
    --indigo: #{$purple_700};
    --cyan: #17a2b8;
    --pink: #e83e8c;
    --white: #f4f6ff;
}

// Text styles
.text-default {
    color: $text_default;
    font-size: 14px;
    line-height: 20px;
    font-weight: 400;
}

.text-small {
    @extend .text-default;
    font-size: 12px;
}

.text-extra-small {
    @extend .text-default;
    font-size: 10px;
}

.page-title-row {
    margin-top: 16px;
}

.page-title {
    font-size: 28px;
    line-height: 34px;
    margin-top: 0.5em;
    font-weight: 700;
    color: $text_default;
}

.page-caption {
    @extend .text-default;
    max-width: 640px;
    margin-bottom: 32px;
}

.subtitle-row {
    margin-top: 8px;
}

.subtitle {
<<<<<<< HEAD
    display: flex;
    align-items: center;
    margin-top: 24px;
=======
    margin-top: 12px;
>>>>>>> 940b3d1b
    font-size: 22px;
    line-height: 26px;
    font-weight: 700;
}

.l3 {
    /* Level 3 title (ideally H3) */
    font-size: 16px;
    font-weight: 700;
    line-height: 19px;
}

.text-right {
    text-align: right;
}

.text-left {
    text-align: left;
}

.text-center {
    text-align: center;
}

.text-muted {
    color: $text_muted;
}

// Spacing & layout
.mb {
    margin-bottom: $default_spacing;
}

.mt {
    margin-top: $default_spacing;
}

.mb-05 {
    margin-bottom: $default_spacing * 0.5;
}

.mt-05 {
    margin-top: $default_spacing * 0.5;
}

.mr {
    margin-right: $default_spacing;
}

.ml {
    margin-left: $default_spacing;
}

.mr-05 {
    margin-right: $default_spacing * 0.5;
}

.ml-05 {
    margin-left: $default_spacing * 0.5;
}

.pa {
    // Padding all
    padding: $default_spacing;
}

.pb {
    padding-bottom: $default_spacing;
}

.pt {
    padding-top: $default_spacing;
}

.pr {
    padding-right: $default_spacing;
}

.pl {
    padding-left: $default_spacing;
}

.full-width {
    width: 100%;
}

.float-right {
    float: right;
}

.float-left {
    float: left;
}

.main-app-content {
    /* top | horizontal | bottom */
    padding: 0px $default_spacing * 3 $default_spacing * 3;

    @media (min-width: 480px) and (max-width: 639px) {
        padding: $default_spacing $default_spacing * 2 !important;
    }

    @media (max-width: 480px) {
        padding: $default_spacing $default_spacing !important;
    }
}

// Color styles
.bg-primary {
    background-color: $primary;
}

.text-success {
    color: $success !important;
}

.text-danger {
    color: $danger !important;
}

.text-warning {
    color: $warning !important;
}

// Random general styles
.cursor-pointer {
    cursor: pointer;
}

// Toasts
.Toastify__toast-container {
    opacity: 1;
    transform: none;
}

.Toastify__toast {
    padding: 16px;
    border-radius: $radius;
    color: $text_default;
    font-family: inherit;
    background-color: $bg_light;
}

.Toastify__toast-body {
    @extend .l3;
    color: $success;
    p {
        @extend .text-default;
        color: $text_default;
    }
}

.Toastify__progress-bar--default {
    background: $success;
}

.Toastify__toast--error {
    h1 {
        color: $danger;
    }
    .Toastify__progress-bar {
        background: $danger;
    }
    .error-details {
        font-style: italic;
    }
}

// Table styles
.table-bordered td {
    border: 1px solid $border;
}

// Card styles
.ant-card-body > :first-child {
    margin-top: 0;
}

.card-elevated {
    @extend .mixin-elevated;
}

// Form & input styles
.input-set {
    padding-bottom: $default_spacing;
    color: $text_default;

    label {
        font-weight: bold;
        @extend .text-default;
    }

    .caption {
        color: $text_muted;
        @extend .text-small;
    }

    &.errored {
        .caption {
            color: $danger;
        }
        .ant-input-password,
        input[type='text'] {
            border-color: $danger !important;
        }
    }
}

// Button styles
.btn-close {
    color: $text_muted;
}

.ant-btn-sm {
    font-size: 12px !important;
}

.ant-btn-md {
    // Size between `small` & `default`
    font-size: 13px !important;
    height: 28px !important;
    padding: 0px 10px !important;
}

.info-indicator {
    color: $primary !important;
    cursor: pointer;
    margin-left: 5px;
}

// Badges styles
.badge {
    border-radius: 50%;
    width: 22px;
    height: 22px;
    background-color: $border_dark;
    display: flex;
    align-items: center;
    justify-content: center;
    color: white;
    font-size: 12px;
}

// Overlays styles
#bottom-notice {
    z-index: 10500;
    display: flex;
    flex-direction: row;
    position: fixed;
    width: 100%;
    bottom: 0;
    left: 0;
    background: #000;
    color: #fff;
    font-size: 0.75rem;
    line-height: 1.5rem;
    code {
        color: inherit;
        font-size: inherit;
    }
    &.warning div {
        height: auto;
        background: $danger;
    }
    &.tricolor {
        div:nth-child(1) {
            background: $brand_blue;
        }
        div:nth-child(2) {
            background: $brand_red;
        }
        div:nth-child(3) {
            background: $brand_yellow;
        }
    }
    div {
        flex-basis: 0;
        flex-grow: 1;
        height: 1.5rem;
        text-align: center;
    }
    span {
        display: none;
    }
    button {
        border: none;
        background: transparent;
        color: inherit;
        width: 1.5rem;
        height: 1.5rem;
        padding: 0;
        font-size: 1rem;
        font-weight: bold;
        cursor: pointer;
    }
    @media screen and (min-width: 750px) {
        font-size: 1rem;
        line-height: 2rem;
        div {
            height: 2rem;
        }
        span {
            display: inline;
        }
        button {
            width: 2rem;
            height: 2rem;
            font-size: 1.25rem;
        }
    }
}

// Overlays

.overlay__parent {
    position: relative;
}

.overlay__child {
    transition: opacity 0.25s ease;
    position: absolute;
    width: 100%;
    height: 100%;
    top: 0;
    left: 0;
    .overlay--danger & {
        background: repeating-linear-gradient(
            -45deg,
            rgba(255, 255, 255, 0.5),
            rgba(255, 255, 255, 0.5) 0.75rem,
            var(--danger) 0.5rem,
            var(--danger) 20px
        );
    }
}<|MERGE_RESOLUTION|>--- conflicted
+++ resolved
@@ -67,13 +67,9 @@
 }
 
 .subtitle {
-<<<<<<< HEAD
     display: flex;
     align-items: center;
-    margin-top: 24px;
-=======
     margin-top: 12px;
->>>>>>> 940b3d1b
     font-size: 22px;
     line-height: 26px;
     font-weight: 700;
