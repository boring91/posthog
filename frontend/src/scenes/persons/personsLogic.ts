--- conflicted
+++ resolved
@@ -236,10 +236,6 @@
                 actions.loadPersons()
             }
         },
-<<<<<<< HEAD
-        '/person/*': ({ _: person }, _, { activeTab }) => {
-            if (activeTab && values.activeTab !== activeTab) {
-=======
         '/person/*': ({ _: person }, { sessionRecordingId }, { activeTab }) => {
             if (sessionRecordingId) {
                 if (values.showSessionRecordings) {
@@ -248,7 +244,6 @@
                     actions.navigateToTab(PersonsTabType.SESSIONS)
                 }
             } else if (activeTab && values.activeTab !== activeTab) {
->>>>>>> 7b3defb9
                 actions.navigateToTab(activeTab as PersonsTabType)
             }
 
