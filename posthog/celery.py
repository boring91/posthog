import os
import time
from random import randrange
from typing import Optional
from uuid import UUID

from celery import Celery
from celery.canvas import Signature
from celery.schedules import crontab
from celery.signals import (
    setup_logging,
    task_failure,
    task_postrun,
    task_prerun,
    task_retry,
    task_success,
    worker_process_init,
)
from django.conf import settings
from django.db import connection
from django.dispatch import receiver
from django.utils import timezone
from django_structlog.celery import signals
from django_structlog.celery.steps import DjangoStructLogInitStep
from prometheus_client import Counter, Gauge

from posthog.cloud_utils import is_cloud
from posthog.metrics import pushed_metrics_registry
from posthog.redis import get_client
from posthog.utils import get_crontab
from posthog.ph_client import get_ph_client

# set the default Django settings module for the 'celery' program.
os.environ.setdefault("DJANGO_SETTINGS_MODULE", "posthog.settings")

app = Celery("posthog")

CELERY_TASK_PRE_RUN_COUNTER = Counter(
    "posthog_celery_task_pre_run",
    "task prerun signal is dispatched before a task is executed.",
    labelnames=["task_name"],
)

CELERY_TASK_SUCCESS_COUNTER = Counter(
    "posthog_celery_task_success",
    "task success signal is dispatched when a task succeeds.",
    labelnames=["task_name"],
)

CELERY_TASK_FAILURE_COUNTER = Counter(
    "posthog_celery_task_failure",
    "task failure signal is dispatched when a task succeeds.",
    labelnames=["task_name"],
)

CELERY_TASK_RETRY_COUNTER = Counter(
    "posthog_celery_task_retry",
    "task retry signal is dispatched when a task will be retried.",
    labelnames=["task_name"],
)

# Using a string here means the worker doesn't have to serialize
# the configuration object to child processes.
# - namespace='CELERY' means all celery-related configuration keys
#   should have a `CELERY_` prefix.
app.config_from_object("django.conf:settings", namespace="CELERY")

# Load task modules from all registered Django app configs.
app.autodiscover_tasks()

# Make sure Redis doesn't add too many connections
# https://stackoverflow.com/questions/47106592/redis-connections-not-being-released-after-celery-task-is-complete
app.conf.broker_pool_limit = 0

app.steps["worker"].add(DjangoStructLogInitStep)


@setup_logging.connect
def receiver_setup_logging(loglevel, logfile, format, colorize, **kwargs) -> None:
    import logging

    from posthog.settings import logs

    # following instructions from here https://django-structlog.readthedocs.io/en/latest/celery.html
    # mypy thinks that there is no `logging.config` but there is ¯\_(ツ)_/¯
    logging.config.dictConfig(logs.LOGGING)  # type: ignore


@receiver(signals.bind_extra_task_metadata)
def receiver_bind_extra_request_metadata(sender, signal, task=None, logger=None):
    import structlog

    if task:
        structlog.contextvars.bind_contextvars(task_name=task.name)


@worker_process_init.connect
def on_worker_start(**kwargs) -> None:
    from prometheus_client import start_http_server

    from posthog.settings import sentry_init

    sentry_init()
    start_http_server(8001)


def add_periodic_task_with_expiry(
    sender: Celery,
    schedule_seconds: int,
    task_signature: Signature,
    name: str | None = None,
):
    """
    If the workers get delayed in processing tasks, then tasks that fire every X seconds get queued multiple times
    And so, are processed multiple times. But they often only need to be processed once.
    This schedules them with an expiry so that they aren't processed multiple times.
    The expiry is larger than the schedule so that if the worker is only slightly delayed, it still gets processed.
    """
    sender.add_periodic_task(
        schedule_seconds,
        task_signature,
        name=name,
        # we don't want to run multiple of these if the workers build up a backlog
        expires=schedule_seconds * 1.5,
    )


@app.on_after_configure.connect
def setup_periodic_tasks(sender: Celery, **kwargs):
    # Monitoring tasks
    add_periodic_task_with_expiry(
        sender,
        60,
        monitoring_check_clickhouse_schema_drift.s(),
        "check clickhouse schema drift",
    )

    if not settings.DEBUG:
        add_periodic_task_with_expiry(sender, 10, redis_celery_queue_depth.s(), "10 sec queue probe")

    # Heartbeat every 10sec to make sure the worker is alive
    add_periodic_task_with_expiry(sender, 10, redis_heartbeat.s(), "10 sec heartbeat")

    # Update events table partitions twice a week
    sender.add_periodic_task(
        crontab(day_of_week="mon,fri", hour="0", minute="0"),
        update_event_partitions.s(),  # check twice a week
    )

    # Send all instance usage to the Billing service
    sender.add_periodic_task(
        crontab(hour="0", minute="5"),
        send_org_usage_reports.s(),
        name="send instance usage report",
    )
    # Update local usage info for rate limiting purposes - offset by 30 minutes to not clash with the above
    sender.add_periodic_task(
        crontab(hour="*", minute="30"),
        update_quota_limiting.s(),
        name="update quota limiting",
    )

    # PostHog Cloud cron jobs
    # NOTE: We can't use is_cloud here as some Django elements aren't loaded yet. We check in the task execution instead
    # Verify that persons data is in sync every day at 4 AM UTC
    sender.add_periodic_task(crontab(hour="4", minute="0"), verify_persons_data_in_sync.s())

    # Every 30 minutes, send decide request counts to the main posthog instance
    sender.add_periodic_task(
        crontab(minute="*/30"),
        calculate_decide_usage.s(),
        name="calculate decide usage",
    )

    # Reset master project data every Monday at Thursday at 5 AM UTC. Mon and Thu because doing this every day
    # would be too hard on ClickHouse, and those days ensure most users will have data at most 3 days old.
    sender.add_periodic_task(crontab(day_of_week="mon,thu", hour="5", minute="0"), demo_reset_master_team.s())

    sender.add_periodic_task(crontab(day_of_week="fri", hour="0", minute="0"), clean_stale_partials.s())

    # Sync all Organization.available_features every hour, only for billing v1 orgs
    sender.add_periodic_task(crontab(minute="30", hour="*"), sync_all_organization_available_features.s())

    sync_insight_cache_states_schedule = get_crontab(settings.SYNC_INSIGHT_CACHE_STATES_SCHEDULE)
    if sync_insight_cache_states_schedule:
        sender.add_periodic_task(
            sync_insight_cache_states_schedule,
            sync_insight_cache_states_task.s(),
            name="sync insight cache states",
        )

    add_periodic_task_with_expiry(
        sender,
        settings.UPDATE_CACHED_DASHBOARD_ITEMS_INTERVAL_SECONDS,
        schedule_cache_updates_task.s(),
        "check dashboard items",
    )

    sender.add_periodic_task(crontab(minute="*/15"), check_async_migration_health.s())

    if settings.INGESTION_LAG_METRIC_TEAM_IDS:
        sender.add_periodic_task(60, ingestion_lag.s(), name="ingestion lag")

    add_periodic_task_with_expiry(
        sender,
        120,
        clickhouse_lag.s(),
        name="clickhouse table lag",
    )

    add_periodic_task_with_expiry(
        sender,
        120,
        clickhouse_row_count.s(),
        name="clickhouse events table row count",
    )
    add_periodic_task_with_expiry(
        sender,
        120,
        clickhouse_part_count.s(),
        name="clickhouse table parts count",
    )
    add_periodic_task_with_expiry(
        sender,
        120,
        clickhouse_mutation_count.s(),
        name="clickhouse table mutations count",
    )
    add_periodic_task_with_expiry(
        sender,
        120,
        clickhouse_errors_count.s(),
        name="clickhouse instance errors count",
    )

    add_periodic_task_with_expiry(
        sender,
        120,
        pg_row_count.s(),
        name="PG tables row counts",
    )
    add_periodic_task_with_expiry(
        sender,
        120,
        pg_table_cache_hit_rate.s(),
        name="PG table cache hit rate",
    )
    sender.add_periodic_task(
        crontab(minute="0", hour="*"),
        pg_plugin_server_query_timing.s(),
        name="PG plugin server query timing",
    )
    add_periodic_task_with_expiry(
        sender,
        60,
        graphile_worker_queue_size.s(),
        name="Graphile Worker queue size",
    )

    add_periodic_task_with_expiry(
        sender,
        120,
        calculate_cohort.s(),
        name="recalculate cohorts",
    )

    if clear_clickhouse_crontab := get_crontab(settings.CLEAR_CLICKHOUSE_REMOVED_DATA_SCHEDULE_CRON):
        sender.add_periodic_task(
            clear_clickhouse_crontab,
            clickhouse_clear_removed_data.s(),
            name="clickhouse clear removed data",
        )

    if clear_clickhouse_deleted_person_crontab := get_crontab(settings.CLEAR_CLICKHOUSE_DELETED_PERSON_SCHEDULE_CRON):
        sender.add_periodic_task(
            clear_clickhouse_deleted_person_crontab,
            clear_clickhouse_deleted_person.s(),
            name="clickhouse clear deleted person data",
        )

    if settings.EE_AVAILABLE:
        sender.add_periodic_task(
            crontab(hour="0", minute=str(randrange(0, 40))),
            clickhouse_send_license_usage.s(),
        )  # every day at a random minute past midnight. Randomize to avoid overloading license.posthog.com
        sender.add_periodic_task(
            crontab(hour="4", minute=str(randrange(0, 40))),
            clickhouse_send_license_usage.s(),
        )  # again a few hours later just to make sure

        materialize_columns_crontab = get_crontab(settings.MATERIALIZE_COLUMNS_SCHEDULE_CRON)

        if materialize_columns_crontab:
            sender.add_periodic_task(
                materialize_columns_crontab,
                clickhouse_materialize_columns.s(),
                name="clickhouse materialize columns",
            )

            sender.add_periodic_task(
                crontab(hour="*/4", minute="0"),
                clickhouse_mark_all_materialized.s(),
                name="clickhouse mark all columns as materialized",
            )

        sender.add_periodic_task(crontab(hour="*", minute="55"), schedule_all_subscriptions.s())
        sender.add_periodic_task(
            crontab(hour="2", minute=str(randrange(0, 40))),
            ee_persist_finished_recordings.s(),
        )

        sender.add_periodic_task(
            crontab(minute="0", hour="*"),
            check_flags_to_rollback.s(),
            name="check feature flags that should be rolled back",
        )

        sender.add_periodic_task(
            crontab(minute="10", hour="*/12"),
            find_flags_with_enriched_analytics.s(),
            name="find feature flags with enriched analytics",
        )

        sender.add_periodic_task(
            # once a day a random minute after midnight
            crontab(hour="0", minute=str(randrange(0, 40))),
            delete_expired_exported_assets.s(),
            name="delete expired exported assets",
        )

    sender.add_periodic_task(
        crontab(minute="*/10"),
        sync_datawarehouse_sources.s(),
        name="sync datawarehouse sources that have settled in s3 bucket",
    )

<<<<<<< HEAD
    # Every 2 hours try to retrieve and calculate total rows synced in period
    sender.add_periodic_task(
        crontab(minute="*", hour="*/2"),
=======
    # Every 30 minutes try to retrieve and calculate total rows synced in period
    sender.add_periodic_task(
        crontab(minute="*/30"),
>>>>>>> 820e6a78
        calculate_external_data_rows_synced.s(),
        name="calculate external data rows synced",
    )


# Set up clickhouse query instrumentation
@task_prerun.connect
def pre_run_signal_handler(task_id, task, **kwargs):
    from statshog.defaults.django import statsd

    from posthog.clickhouse.client.connection import (
        Workload,
        set_default_clickhouse_workload_type,
    )
    from posthog.clickhouse.query_tagging import tag_queries

    statsd.incr("celery_tasks_metrics.pre_run", tags={"name": task.name})
    tag_queries(kind="celery", id=task.name)
    set_default_clickhouse_workload_type(Workload.OFFLINE)

    CELERY_TASK_PRE_RUN_COUNTER.labels(task_name=task.name).inc()


@task_success.connect
def success_signal_handler(sender, **kwargs):
    CELERY_TASK_SUCCESS_COUNTER.labels(task_name=sender.name).inc()


@task_failure.connect
def failure_signal_handler(sender, **kwargs):
    CELERY_TASK_FAILURE_COUNTER.labels(task_name=sender.name).inc()


@task_retry.connect
def retry_signal_handler(sender, **kwargs):
    CELERY_TASK_RETRY_COUNTER.labels(task_name=sender.name).inc()


@task_postrun.connect
def teardown_instrumentation(task_id, task, **kwargs):
    from posthog.clickhouse.query_tagging import reset_query_tags

    reset_query_tags()


@app.task(ignore_result=True)
def delete_expired_exported_assets() -> None:
    from posthog.models import ExportedAsset

    ExportedAsset.delete_expired_assets()


@app.task(ignore_result=True)
def redis_heartbeat():
    get_client().set("POSTHOG_HEARTBEAT", int(time.time()))


@app.task(ignore_result=True, bind=True)
def enqueue_clickhouse_execute_with_progress(
    self, team_id, query_id, query, args=None, settings=None, with_column_types=False
):
    """
    Kick off query with progress reporting
    Iterate over the progress status
    Save status to redis
    Once complete save results to redis
    """
    from posthog.client import execute_with_progress

    execute_with_progress(
        team_id,
        query_id,
        query,
        args,
        settings,
        with_column_types,
        task_id=self.request.id,
    )


@app.task(ignore_result=True)
def pg_table_cache_hit_rate():
    from statshog.defaults.django import statsd

    with connection.cursor() as cursor:
        try:
            cursor.execute(
                """
                SELECT
                 relname as table_name,
                 sum(heap_blks_hit) / nullif(sum(heap_blks_hit) + sum(heap_blks_read),0) * 100 AS ratio
                FROM pg_statio_user_tables
                GROUP BY relname
                ORDER BY ratio ASC
            """
            )
            tables = cursor.fetchall()
            with pushed_metrics_registry("celery_pg_table_cache_hit_rate") as registry:
                hit_rate_gauge = Gauge(
                    "posthog_celery_pg_table_cache_hit_rate",
                    "Postgres query cache hit rate per table.",
                    labelnames=["table_name"],
                    registry=registry,
                )
                for row in tables:
                    hit_rate_gauge.labels(table_name=row[0]).set(float(row[1]))
                    statsd.gauge("pg_table_cache_hit_rate", float(row[1]), tags={"table": row[0]})
        except:
            # if this doesn't work keep going
            pass


@app.task(ignore_result=True)
def pg_plugin_server_query_timing():
    from statshog.defaults.django import statsd

    with connection.cursor() as cursor:
        try:
            cursor.execute(
                """
                SELECT
                    substring(query from 'plugin-server:(\\w+)') AS query_type,
                    total_time as total_time,
                    (total_time / calls) as avg_time,
                    min_time,
                    max_time,
                    stddev_time,
                    calls,
                    rows as rows_read_or_affected
                FROM pg_stat_statements
                WHERE query LIKE '%%plugin-server%%'
                ORDER BY total_time DESC
                LIMIT 50
                """
            )

            for row in cursor.fetchall():
                row_dictionary = {column.name: value for column, value in zip(cursor.description, row)}

                for key, value in row_dictionary.items():
                    if key == "query_type":
                        continue
                    statsd.gauge(
                        f"pg_plugin_server_query_{key}",
                        value,
                        tags={"query_type": row_dictionary["query_type"]},
                    )
        except:
            # if this doesn't work keep going
            pass


POSTGRES_TABLES = ["posthog_personoverride", "posthog_personoverridemapping"]


@app.task(ignore_result=True)
def pg_row_count():
    with pushed_metrics_registry("celery_pg_row_count") as registry:
        row_count_gauge = Gauge(
            "posthog_celery_pg_table_row_count",
            "Number of rows per Postgres table.",
            labelnames=["table_name"],
            registry=registry,
        )
        with connection.cursor() as cursor:
            for table in POSTGRES_TABLES:
                QUERY = "SELECT count(*) FROM {table};"
                query = QUERY.format(table=table)

                try:
                    cursor.execute(query)
                    row = cursor.fetchone()
                    row_count_gauge.labels(table_name=table).set(row[0])
                except:
                    pass


CLICKHOUSE_TABLES = [
    "events",
    "person",
    "person_distinct_id2",
    "session_replay_events",
    "log_entries",
]
if not is_cloud():
    CLICKHOUSE_TABLES.append("session_recording_events")


@app.task(ignore_result=True)
def clickhouse_lag():
    from statshog.defaults.django import statsd

    from posthog.client import sync_execute

    with pushed_metrics_registry("celery_clickhouse_lag") as registry:
        lag_gauge = Gauge(
            "posthog_celery_clickhouse_lag_seconds",
            "Age of the latest ingested record per ClickHouse table.",
            labelnames=["table_name"],
            registry=registry,
        )
        for table in CLICKHOUSE_TABLES:
            try:
                QUERY = (
                    """select max(_timestamp) observed_ts, now() now_ts, now() - max(_timestamp) as lag from {table};"""
                )
                query = QUERY.format(table=table)
                lag = sync_execute(query)[0][2]
                statsd.gauge(
                    "posthog_celery_clickhouse__table_lag_seconds",
                    lag,
                    tags={"table": table},
                )
                lag_gauge.labels(table_name=table).set(lag)
            except:
                pass


HEARTBEAT_EVENT_TO_INGESTION_LAG_METRIC = {
    "heartbeat": "ingestion",
    "heartbeat_buffer": "ingestion_buffer",
    "heartbeat_api": "ingestion_api",
}


@app.task(ignore_result=True)
def ingestion_lag():
    from statshog.defaults.django import statsd

    from posthog.client import sync_execute

    # Requires https://github.com/PostHog/posthog-heartbeat-plugin to be enabled on team 2
    # Note that it runs every minute, and we compare it with now(), so there's up to 60s delay
    query = """
    SELECT event, date_diff('second', max(timestamp), now())
    FROM events
    WHERE team_id IN %(team_ids)s
        AND event IN %(events)s
        AND timestamp > yesterday() AND timestamp < now() + toIntervalMinute(3)
    GROUP BY event
    """

    try:
        results = sync_execute(
            query,
            {
                "team_ids": settings.INGESTION_LAG_METRIC_TEAM_IDS,
                "events": list(HEARTBEAT_EVENT_TO_INGESTION_LAG_METRIC.keys()),
            },
        )
        with pushed_metrics_registry("celery_ingestion_lag") as registry:
            lag_gauge = Gauge(
                "posthog_celery_observed_ingestion_lag_seconds",
                "End-to-end ingestion lag observed through several scenarios. Can be overestimated by up to 60 seconds.",
                labelnames=["scenario"],
                registry=registry,
            )
            for event, lag in results:
                metric = HEARTBEAT_EVENT_TO_INGESTION_LAG_METRIC[event]
                statsd.gauge(f"posthog_celery_{metric}_lag_seconds_rough_minute_precision", lag)
                lag_gauge.labels(scenario=metric).set(lag)
    except:
        pass


KNOWN_CELERY_TASK_IDENTIFIERS = {
    "pluginJob",
    "runEveryHour",
    "runEveryMinute",
    "runEveryDay",
}


@app.task(ignore_result=True)
def graphile_worker_queue_size():
    from django.db import connections
    from statshog.defaults.django import statsd

    connection = connections["graphile"] if "graphile" in connections else connections["default"]
    with connection.cursor() as cursor:
        cursor.execute(
            """
        SELECT count(*)
        FROM graphile_worker.jobs
        WHERE (jobs.locked_at is null or jobs.locked_at < (now() - INTERVAL '4 hours'))
        AND run_at <= now()
        AND attempts < max_attempts
        """
        )

        queue_size = cursor.fetchone()[0]
        statsd.gauge("graphile_worker_queue_size", queue_size)

        # Track the number of jobs that will still be run at least once or are currently running based on job type (i.e. task_identifier)
        # Completed jobs are deleted and "permanently failed" jobs have attempts == max_attempts
        # Jobs not yet eligible for execution are filtered out with run_at <= now()
        cursor.execute(
            """
        SELECT task_identifier, count(*) as c, EXTRACT(EPOCH FROM MIN(run_at)) as oldest FROM graphile_worker.jobs
        WHERE attempts < max_attempts
        AND run_at <= now()
        GROUP BY task_identifier
        """
        )

        seen_task_identifier = set()
        with pushed_metrics_registry("celery_graphile_worker_queue_size") as registry:
            processing_lag_gauge = Gauge(
                "posthog_celery_graphile_lag_seconds",
                "Oldest scheduled run on pending Graphile jobs per task identifier, zero if queue empty.",
                labelnames=["task_identifier"],
                registry=registry,
            )
            waiting_jobs_gauge = Gauge(
                "posthog_celery_graphile_waiting_jobs",
                "Number of Graphile jobs in the queue, per task identifier.",
                labelnames=["task_identifier"],
                registry=registry,
            )
            for task_identifier, count, oldest in cursor.fetchall():
                seen_task_identifier.add(task_identifier)
                waiting_jobs_gauge.labels(task_identifier=task_identifier).set(count)
                processing_lag_gauge.labels(task_identifier=task_identifier).set(time.time() - float(oldest))
                statsd.gauge(
                    "graphile_waiting_jobs",
                    count,
                    tags={"task_identifier": task_identifier},
                )

            # The query will not return rows for empty queues, creating missing points.
            # Let's emit updates for known queues even if they are empty.
            for task_identifier in KNOWN_CELERY_TASK_IDENTIFIERS - seen_task_identifier:
                waiting_jobs_gauge.labels(task_identifier=task_identifier).set(0)
                processing_lag_gauge.labels(task_identifier=task_identifier).set(0)


@app.task(ignore_result=True)
def clickhouse_row_count():
    from statshog.defaults.django import statsd

    from posthog.client import sync_execute

    with pushed_metrics_registry("celery_clickhouse_row_count") as registry:
        row_count_gauge = Gauge(
            "posthog_celery_clickhouse_table_row_count",
            "Number of rows per ClickHouse table.",
            labelnames=["table_name"],
            registry=registry,
        )
        for table in CLICKHOUSE_TABLES:
            try:
                QUERY = (
                    """select count(1) freq from {table} where _timestamp >= toStartOfDay(date_sub(DAY, 2, now()));"""
                )
                query = QUERY.format(table=table)
                rows = sync_execute(query)[0][0]
                row_count_gauge.labels(table_name=table).set(rows)
                statsd.gauge(
                    f"posthog_celery_clickhouse_table_row_count",
                    rows,
                    tags={"table": table},
                )
            except:
                pass


@app.task(ignore_result=True)
def clickhouse_errors_count():
    """
    This task is used to track the recency of errors in ClickHouse.
    We can use this to alert on errors that are consistently being generated recently
    999 - KEEPER_EXCEPTION
    225 - NO_ZOOKEEPER
    242 - TABLE_IS_READ_ONLY
    """
    from posthog.client import sync_execute

    QUERY = """
        select
            getMacro('replica') replica,
            getMacro('shard') shard,
            name,
            value as errors,
            dateDiff('minute', last_error_time, now()) minutes_ago
        from clusterAllReplicas('posthog', system, errors)
        where code in (999, 225, 242)
        order by minutes_ago
    """
    rows = sync_execute(QUERY)
    with pushed_metrics_registry("celery_clickhouse_errors") as registry:
        errors_gauge = Gauge(
            "posthog_celery_clickhouse_errors",
            "Age of the latest error per ClickHouse errors table.",
            registry=registry,
            labelnames=["replica", "shard", "name"],
        )
        if isinstance(rows, list):
            for replica, shard, name, _, minutes_ago in rows:
                errors_gauge.labels(replica=replica, shard=shard, name=name).set(minutes_ago)


@app.task(ignore_result=True)
def clickhouse_part_count():
    from statshog.defaults.django import statsd

    from posthog.client import sync_execute

    QUERY = """
        select table, count(1) freq
        from system.parts
        group by table
        order by freq desc;
    """
    rows = sync_execute(QUERY)

    with pushed_metrics_registry("celery_clickhouse_part_count") as registry:
        parts_count_gauge = Gauge(
            "posthog_celery_clickhouse_table_parts_count",
            "Number of parts per ClickHouse table.",
            labelnames=["table"],
            registry=registry,
        )
        for table, parts in rows:
            parts_count_gauge.labels(table=table).set(parts)
            statsd.gauge(
                f"posthog_celery_clickhouse_table_parts_count",
                parts,
                tags={"table": table},
            )


@app.task(ignore_result=True)
def clickhouse_mutation_count():
    from statshog.defaults.django import statsd

    from posthog.client import sync_execute

    QUERY = """
        SELECT
            table,
            count(1) AS freq
        FROM system.mutations
        WHERE is_done = 0
        GROUP BY table
        ORDER BY freq DESC
    """
    rows = sync_execute(QUERY)

    with pushed_metrics_registry("celery_clickhouse_mutation_count") as registry:
        mutations_count_gauge = Gauge(
            "posthog_celery_clickhouse_table_mutations_count",
            "Number of mutations per ClickHouse table.",
            labelnames=["table"],
            registry=registry,
        )
    for table, muts in rows:
        mutations_count_gauge.labels(table=table).set(muts)
        statsd.gauge(
            f"posthog_celery_clickhouse_table_mutations_count",
            muts,
            tags={"table": table},
        )


@app.task(ignore_result=True)
def clickhouse_clear_removed_data():
    from posthog.models.async_deletion.delete_cohorts import AsyncCohortDeletion
    from posthog.models.async_deletion.delete_events import AsyncEventDeletion

    runner = AsyncEventDeletion()
    runner.mark_deletions_done()
    runner.run()

    cohort_runner = AsyncCohortDeletion()
    cohort_runner.mark_deletions_done()
    cohort_runner.run()


@app.task(ignore_result=True)
def clear_clickhouse_deleted_person():
    from posthog.models.async_deletion.delete_person import remove_deleted_person_data

    remove_deleted_person_data()


@app.task(ignore_result=True)
def redis_celery_queue_depth():
    try:
        with pushed_metrics_registry("redis_celery_queue_depth_registry") as registry:
            celery_task_queue_depth_gauge = Gauge(
                "posthog_celery_queue_depth",
                "We use this to monitor the depth of the celery queue.",
                registry=registry,
            )

            llen = get_client().llen("celery")
            celery_task_queue_depth_gauge.set(llen)
    except:
        # if we can't generate the metric don't complain about it.
        return


@app.task(ignore_result=True)
def update_event_partitions():
    with connection.cursor() as cursor:
        cursor.execute(
            "DO $$ BEGIN IF (SELECT exists(select * from pg_proc where proname = 'update_partitions')) THEN PERFORM update_partitions(); END IF; END $$"
        )


@app.task(ignore_result=True)
def clean_stale_partials():
    """Clean stale (meaning older than 7 days) partial social auth sessions."""
    from social_django.models import Partial

    Partial.objects.filter(timestamp__lt=timezone.now() - timezone.timedelta(7)).delete()


@app.task(ignore_result=True)
def monitoring_check_clickhouse_schema_drift():
    from posthog.tasks.check_clickhouse_schema_drift import (
        check_clickhouse_schema_drift,
    )

    check_clickhouse_schema_drift()


@app.task(ignore_result=True)
def calculate_cohort():
    from posthog.tasks.calculate_cohort import calculate_cohorts

    calculate_cohorts()


@app.task(ignore_result=True)
def sync_insight_cache_states_task():
    from posthog.caching.insight_caching_state import sync_insight_cache_states

    sync_insight_cache_states()


@app.task(ignore_result=True)
def schedule_cache_updates_task():
    from posthog.caching.insight_cache import schedule_cache_updates

    schedule_cache_updates()


@app.task(ignore_result=True)
def update_cache_task(caching_state_id: UUID):
    from posthog.caching.insight_cache import update_cache

    update_cache(caching_state_id)


@app.task(ignore_result=True)
def sync_insight_caching_state(
    team_id: int,
    insight_id: Optional[int] = None,
    dashboard_tile_id: Optional[int] = None,
):
    from posthog.caching.insight_caching_state import sync_insight_caching_state

    sync_insight_caching_state(team_id, insight_id, dashboard_tile_id)


@app.task(ignore_result=True, bind=True)
def debug_task(self):
    print(f"Request: {self.request!r}")


@app.task(ignore_result=True)
def calculate_decide_usage() -> None:
    from django.db.models import Q
    from posthog.models import Team
    from posthog.models.feature_flag.flag_analytics import capture_team_decide_usage

    ph_client = get_ph_client()

    for team in Team.objects.select_related("organization").exclude(
        Q(organization__for_internal_metrics=True) | Q(is_demo=True)
    ):
        capture_team_decide_usage(ph_client, team.id, team.uuid)

    ph_client.shutdown()


@app.task(ignore_result=True)
def calculate_external_data_rows_synced() -> None:
    from django.db.models import Q
    from posthog.models import Team
    from posthog.tasks.warehouse import (
        capture_workspace_rows_synced_by_team,
        check_external_data_source_billing_limit_by_team,
    )

    for team in Team.objects.select_related("organization").exclude(
        Q(organization__for_internal_metrics=True) | Q(is_demo=True) | Q(external_data_workspace_id__isnull=True)
    ):
        capture_workspace_rows_synced_by_team.delay(team.pk)
        check_external_data_source_billing_limit_by_team.delay(team.pk)


@app.task(ignore_result=True)
def find_flags_with_enriched_analytics():
    from datetime import datetime, timedelta

    from posthog.models.feature_flag.flag_analytics import (
        find_flags_with_enriched_analytics,
    )

    end = datetime.now()
    begin = end - timedelta(hours=12)

    find_flags_with_enriched_analytics(begin, end)


@app.task(ignore_result=True)
def demo_reset_master_team():
    from posthog.tasks.demo_reset_master_team import demo_reset_master_team

    if is_cloud() or settings.DEMO:
        demo_reset_master_team()


@app.task(ignore_result=True)
def sync_all_organization_available_features():
    from posthog.tasks.sync_all_organization_available_features import (
        sync_all_organization_available_features,
    )

    sync_all_organization_available_features()


@app.task(ignore_result=False, track_started=True, max_retries=0)
def check_async_migration_health():
    from posthog.tasks.async_migrations import check_async_migration_health

    check_async_migration_health()


@app.task(ignore_result=True)
def verify_persons_data_in_sync():
    from posthog.tasks.verify_persons_data_in_sync import (
        verify_persons_data_in_sync as verify,
    )

    if not is_cloud():
        return

    verify()


def recompute_materialized_columns_enabled() -> bool:
    from posthog.models.instance_setting import get_instance_setting

    if get_instance_setting("MATERIALIZED_COLUMNS_ENABLED") and get_instance_setting(
        "COMPUTE_MATERIALIZED_COLUMNS_ENABLED"
    ):
        return True
    return False


@app.task(ignore_result=True)
def clickhouse_materialize_columns():
    if recompute_materialized_columns_enabled():
        try:
            from ee.clickhouse.materialized_columns.analyze import (
                materialize_properties_task,
            )
        except ImportError:
            pass
        else:
            materialize_properties_task()


@app.task(ignore_result=True)
def clickhouse_mark_all_materialized():
    if recompute_materialized_columns_enabled():
        try:
            from ee.tasks.materialized_columns import mark_all_materialized
        except ImportError:
            pass
        else:
            mark_all_materialized()


@app.task(ignore_result=True)
def send_org_usage_reports():
    from posthog.tasks.usage_report import send_all_org_usage_reports

    send_all_org_usage_reports.delay()


@app.task(ignore_result=True)
def update_quota_limiting():
    try:
        from ee.billing.quota_limiting import update_all_org_billing_quotas

        update_all_org_billing_quotas()
    except ImportError:
        pass


@app.task(ignore_result=True)
def schedule_all_subscriptions():
    try:
        from ee.tasks.subscriptions import (
            schedule_all_subscriptions as _schedule_all_subscriptions,
        )
    except ImportError:
        pass
    else:
        _schedule_all_subscriptions()


@app.task(ignore_result=True, retries=3)
def clickhouse_send_license_usage():
    try:
        if not is_cloud():
            from ee.tasks.send_license_usage import send_license_usage

            send_license_usage()
    except ImportError:
        pass


@app.task(ignore_result=True)
def check_flags_to_rollback():
    try:
        from ee.tasks.auto_rollback_feature_flag import check_flags_to_rollback

        check_flags_to_rollback()
    except ImportError:
        pass


@app.task(ignore_result=True)
def ee_persist_single_recording(id: str, team_id: int):
    try:
        from ee.session_recordings.persistence_tasks import persist_single_recording

        persist_single_recording(id, team_id)
    except ImportError:
        pass


@app.task(ignore_result=True)
def ee_persist_finished_recordings():
    try:
        from ee.session_recordings.persistence_tasks import persist_finished_recordings
    except ImportError:
        pass
    else:
        persist_finished_recordings()


@app.task(ignore_result=True)
def sync_datawarehouse_sources():
    try:
        from posthog.tasks.warehouse import sync_resources
    except ImportError:
        pass
    else:
        sync_resources()<|MERGE_RESOLUTION|>--- conflicted
+++ resolved
@@ -334,15 +334,9 @@
         name="sync datawarehouse sources that have settled in s3 bucket",
     )
 
-<<<<<<< HEAD
-    # Every 2 hours try to retrieve and calculate total rows synced in period
-    sender.add_periodic_task(
-        crontab(minute="*", hour="*/2"),
-=======
     # Every 30 minutes try to retrieve and calculate total rows synced in period
     sender.add_periodic_task(
         crontab(minute="*/30"),
->>>>>>> 820e6a78
         calculate_external_data_rows_synced.s(),
         name="calculate external data rows synced",
     )
