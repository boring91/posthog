import React, { Dispatch, SetStateAction, useCallback, useState, useEffect } from 'react'
import styled from 'styled-components'
import { CommandExecutor, CommandResult as CommandResultType } from './commandLogic'
import { useEventListener } from 'lib/hooks/useEventListener'
import { useMountedLogic, useValues } from 'kea'
import { commandLogic } from './commandLogic'
import { clamp } from 'lib/utils'

interface ContainerProps {
    focused?: boolean
    isHint?: boolean
    onClick?: CommandExecutor
}

const ResultDiv = styled.div<ContainerProps>`
    height: 4rem;
    width: 100%;
    padding: 0 2rem;
    display: flex;
    align-items: center;
    color: rgba(255, 255, 255, 0.95);
    font-size: 1rem;
    position: relative;
    cursor: pointer;

    ${({ focused }) =>
        focused &&
        `
        background-color: rgba(0, 0, 0, 0.35);

        &:before {
            background-color: #1890ff; 
            content: '';
            position: absolute;
            left: 0;
            top: 0;
            bottom: 0;
            width: 0.375rem;
        }
        `}
    ${({ isHint }) =>
        isHint &&
        `
        color: rgba(255, 255, 255, 0.7) !important;  
        cursor: default !important;
    `};
    }
`

const Scope = styled.div`
    height: 1.5rem;
    line-height: 1.5rem;
    width: 100%;
    padding: 0 2rem;
    background-color: rgba(255, 255, 255, 0.1);
    color: rgba(255, 255, 255, 0.8);
    font-size: 0.75rem;
    text-transform: uppercase;
    font-weight: bold;
`

const ResultsContainer = styled.div`
    border-top: 1px solid rgba(0, 0, 0, 0.5);
    overflow-y: scroll;
`

const ResultDisplay = styled.span`
    padding-left: 1rem;
`

interface CommandResultProps {
    result: CommandResultType
    handleSelection: (result: CommandResultType) => void
    focused?: boolean
    isHint?: boolean
    setHoverResultIndex: Dispatch<SetStateAction<number | null>>
}

function CommandResult({
    result,
    focused,
    isHint,
    handleSelection,
    setHoverResultIndex,
}: CommandResultProps): JSX.Element {
    return (
        <ResultDiv
            onMouseEnter={() => {
                setHoverResultIndex(result.index)
            }}
            onMouseLeave={() => {
                setHoverResultIndex(null)
            }}
            focused={focused}
            isHint={isHint}
            onClick={() => {
                handleSelection(result.index)
            }}
        >
            <result.icon />
            <ResultDisplay>{result.display}</ResultDisplay>
        </ResultDiv>
    )
}

interface ResultsGroupProps {
    scope: string
    results: CommandResultType[]
    handleCommandSelection: (result: CommandResultType) => void
    setHoverResultIndex: Dispatch<SetStateAction<number | null>>
    actuallyActiveResultIndex: number
}

export function ResultsGroup({
    scope,
    results,
    handleCommandSelection,
    setHoverResultIndex,
    actuallyActiveResultIndex,
}: ResultsGroupProps): JSX.Element {
    return (
        <>
            <Scope>{scope}</Scope>
            {results.map((result) => (
                <CommandResult
                    result={result}
                    focused={result.index === actuallyActiveResultIndex}
                    key={`command-result-${result.index}`}
                    handleSelection={handleCommandSelection}
                    setHoverResultIndex={setHoverResultIndex}
                />
            ))}
        </>
    )
}

interface CommandResultsProps {
    setIsPaletteShown: Dispatch<SetStateAction<boolean>>
    isPaletteShown: boolean
    setInput: (input: string) => void
}

export function CommandResults({ setIsPaletteShown, isPaletteShown, setInput }: CommandResultsProps): JSX.Element {
    useMountedLogic(commandLogic)

    const { commandSearchResults, searchInput } = useValues(commandLogic)

    const [activeResultIndex, setActiveResultIndex] = useState(0)
    const [hoverResultIndex, setHoverResultIndex] = useState<number | null>(null)

    const actuallyActiveResultIndex =
        hoverResultIndex || (commandSearchResults.length ? clamp(activeResultIndex, 0, commandSearchResults.length) : 0)

    const handleCommandSelection = useCallback(
        (result: CommandResultType) => {
            // Called after a command is selected by the user
            result.executor()
            setIsPaletteShown(false)
            setInput('')
        },
        [setIsPaletteShown, setInput]
    )

    const handleEnterDown = useCallback(
        (event: KeyboardEvent) => {
            if (event.key === 'Enter') {
                handleCommandSelection(commandSearchResults[actuallyActiveResultIndex])
            }
        },
<<<<<<< HEAD
        [actuallyActiveResultIndex, commandSearchResults]
=======
        [activeResultIndex, commandSearchResults]
>>>>>>> 6c000270
    )

    useEventListener('keydown', handleEnterDown)

    useEffect(() => {
<<<<<<< HEAD
        // Prevent scrolling when box is open
        document.body.style.overflow = isPaletteShown ? 'hidden' : ''
        setActiveResultIndex(0)
    }, [isPaletteShown])
=======
        setActiveResultIndex(0)
    }, [searchInput])
>>>>>>> 6c000270

    const handleKeyDown = useCallback(
        (event: KeyboardEvent) => {
            if (isPaletteShown) {
                if (event.key === 'ArrowDown') {
                    setActiveResultIndex(Math.min(actuallyActiveResultIndex + 1, commandSearchResults.length - 1))
                    setHoverResultIndex(null)
                } else if (event.key === 'ArrowUp') {
                    setActiveResultIndex(Math.max(actuallyActiveResultIndex - 1, 0))
                    setHoverResultIndex(null)
                }
            }
        },
        [setActiveResultIndex, setHoverResultIndex, actuallyActiveResultIndex, commandSearchResults, isPaletteShown]
    )

    useEventListener('keydown', handleKeyDown)

    const groupedResults: { [scope: string]: CommandResultType[] } = {}
    for (const result of commandSearchResults) {
        const scope: string = result.command.scope
        if (!(scope in groupedResults)) groupedResults[scope] = []
        groupedResults[scope].push(result)
    }
    // Always put global commands group last
    const sortedGroups = Object.entries(groupedResults).sort(([scopeA]) => (scopeA === 'global' ? 1 : -1))
    let rollingIndex = 0
    for (const [, group] of sortedGroups) {
        for (const result of group) {
            result.index = rollingIndex++
        }
    }

    return (
        <ResultsContainer>
<<<<<<< HEAD
            {sortedGroups.map(([scope, results]) => (
                <ResultsGroup
                    key={scope}
                    scope={scope}
                    results={results}
                    handleCommandSelection={handleCommandSelection}
                    setHoverResultIndex={setHoverResultIndex}
                    actuallyActiveResultIndex={actuallyActiveResultIndex}
=======
            {commandSearchResults.map((result, index) => (
                <CommandResult
                    focused={activeResultIndex === index}
                    key={`command-result-${index}`}
                    result={result}
                    handleSelection={handleCommandSelection}
                    onMouseOver={() => {
                        setActiveResultIndex(index)
                    }}
>>>>>>> 6c000270
                />
            ))}
        </ResultsContainer>
    )
}<|MERGE_RESOLUTION|>--- conflicted
+++ resolved
@@ -167,25 +167,14 @@
                 handleCommandSelection(commandSearchResults[actuallyActiveResultIndex])
             }
         },
-<<<<<<< HEAD
         [actuallyActiveResultIndex, commandSearchResults]
-=======
-        [activeResultIndex, commandSearchResults]
->>>>>>> 6c000270
     )
 
     useEventListener('keydown', handleEnterDown)
 
     useEffect(() => {
-<<<<<<< HEAD
-        // Prevent scrolling when box is open
-        document.body.style.overflow = isPaletteShown ? 'hidden' : ''
         setActiveResultIndex(0)
-    }, [isPaletteShown])
-=======
-        setActiveResultIndex(0)
-    }, [searchInput])
->>>>>>> 6c000270
+    }, [searchInput, isPaletteShown])
 
     const handleKeyDown = useCallback(
         (event: KeyboardEvent) => {
@@ -221,7 +210,6 @@
 
     return (
         <ResultsContainer>
-<<<<<<< HEAD
             {sortedGroups.map(([scope, results]) => (
                 <ResultsGroup
                     key={scope}
@@ -230,17 +218,6 @@
                     handleCommandSelection={handleCommandSelection}
                     setHoverResultIndex={setHoverResultIndex}
                     actuallyActiveResultIndex={actuallyActiveResultIndex}
-=======
-            {commandSearchResults.map((result, index) => (
-                <CommandResult
-                    focused={activeResultIndex === index}
-                    key={`command-result-${index}`}
-                    result={result}
-                    handleSelection={handleCommandSelection}
-                    onMouseOver={() => {
-                        setActiveResultIndex(index)
-                    }}
->>>>>>> 6c000270
                 />
             ))}
         </ResultsContainer>
