--- conflicted
+++ resolved
@@ -12,14 +12,9 @@
     logic?: LogicWrapper<L>
     props?: LogicWrapper<L>['props']
     onLogic?: (l: BuiltLogic<L>) => any
-<<<<<<< HEAD
-}): void {
-=======
 } = {}): void {
     let builtLogic: BuiltLogic<L>
->>>>>>> 2cf73969
     let unmount: () => void
-    let builtLogic: BuiltLogic<L>
 
     beforeEach(async () => {
         posthog.init('no token', {
