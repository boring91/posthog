--- conflicted
+++ resolved
@@ -131,11 +131,7 @@
             },
             sorter: undefined, // using custom sorting code
             more:
-<<<<<<< HEAD
-                !context?.readonly && showActions && isEventsQuery(query.source) ? (
-=======
                 !isReadOnly && showActions && isEventsQuery(query.source) ? (
->>>>>>> aadca5bd
                     <>
                         <div className="px-2 py-1">
                             <div className="font-mono font-bold">{extractExpressionComment(key)}</div>
@@ -369,11 +365,7 @@
                             {firstRowLeft}
                             <div className="flex-1" />
                             {firstRowRight}
-<<<<<<< HEAD
-                            {inlineEditorButtonOnRow === 1 && context?.readonly !== true ? (
-=======
                             {inlineEditorButtonOnRow === 1 && !isReadOnly ? (
->>>>>>> aadca5bd
                                 <InlineEditorButton query={query} setQuery={setQuery as (node: Node) => void} />
                             ) : null}
                         </div>
@@ -384,11 +376,7 @@
                             {secondRowLeft}
                             <div className="flex-1" />
                             {secondRowRight}
-<<<<<<< HEAD
-                            {inlineEditorButtonOnRow === 2 && context?.readonly !== true ? (
-=======
                             {inlineEditorButtonOnRow === 2 && !isReadOnly ? (
->>>>>>> aadca5bd
                                 <InlineEditorButton query={query} setQuery={setQuery as (node: Node) => void} />
                             ) : null}
                         </div>
@@ -396,11 +384,7 @@
                     {showEventsBufferWarning && isEventsQuery(query.source) && (
                         <EventBufferNotice additionalInfo=" - this helps ensure accuracy of insights grouped by unique users" />
                     )}
-<<<<<<< HEAD
-                    {inlineEditorButtonOnRow === 0 && context?.readonly !== true ? (
-=======
                     {inlineEditorButtonOnRow === 0 && !isReadOnly ? (
->>>>>>> aadca5bd
                         <div className="absolute right-0 z-10 p-1">
                             <InlineEditorButton query={query} setQuery={setQuery as (node: Node) => void} />
                         </div>
