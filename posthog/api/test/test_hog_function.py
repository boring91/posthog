--- conflicted
+++ resolved
@@ -300,11 +300,7 @@
 
         assert (
             raw_encrypted_inputs
-<<<<<<< HEAD
-            == "gAAAAABlkgC8AAAAAAAAAAAAAAAAAAAAAOvzJp7Au10tTU28I3-B_HWNPvTUSIuOkk6xUwL_oxTgz1nY6gpSIK0SWHWSUbFUbRZEHF86kMehopdj5jECCS9M7Uv08qytd4d4yBkzaQVnPkL0p5q3aefQDZscFXX1mRcluSZUp9PJ7rST2vMbzLY="
-=======
             == "gAAAAABlkgC8AAAAAAAAAAAAAAAAAAAAAKvzDjuLG689YjjVhmmbXAtZSRoucXuT8VtokVrCotIx3ttPcVufoVt76dyr2phbuotMldKMVv_Y6uzMDZFjX1WLE6eeZEhBJqFv8fQacoHXhDbDh5fvL7DTr1sc2R_DmTwvPQDiSss790vZ6d_vm1Q="
->>>>>>> ad32fafa
         )
 
     def test_secret_inputs_not_updated_if_not_changed(self, *args):
