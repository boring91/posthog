--- conflicted
+++ resolved
@@ -699,11 +699,7 @@
                     return null
                 }
 
-<<<<<<< HEAD
-                return 'New chat'
-=======
                 return 'Max'
->>>>>>> 14e7fffc
             },
         ],
 
@@ -751,21 +747,12 @@
          * When the URL contains a conversation ID, we want to make that conversation the active one.
          */
         '*': (_, search) => {
-<<<<<<< HEAD
-            if (!search.chat) {
-                return
-            }
-
-            if (!values.sidePanelOpen && !router.values.location.pathname.includes('/max')) {
-                actions.openSidePanel(SidePanelTab.Max)
-=======
             if (!search.chat || search.chat === values.conversationId) {
                 return
             }
 
             if (!sidePanelStateLogic.values.sidePanelOpen && !router.values.location.pathname.includes('/max')) {
                 sidePanelStateLogic.actions.openSidePanel(SidePanelTab.Max)
->>>>>>> 14e7fffc
             }
 
             const conversation = values.conversationHistory.find((c) => c.id === search.chat)
