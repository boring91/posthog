import json
from typing import Dict, List, Optional, Union

from rest_framework import serializers

from ee.clickhouse.client import async_execute, sync_execute
from ee.clickhouse.models.clickhouse import generate_clickhouse_uuid
from ee.clickhouse.sql.person import (
    DELETE_PERSON_BY_ID,
    GET_DISTINCT_IDS_SQL,
    GET_DISTINCT_IDS_SQL_BY_ID,
    GET_PERSON_BY_DISTINCT_ID,
    GET_PERSON_SQL,
    INSERT_PERSON_DISTINCT_ID,
    INSERT_PERSON_SQL,
    PERSON_DISTINCT_ID_EXISTS_SQL,
    PERSON_EXISTS_SQL,
    UPDATE_PERSON_ATTACHED_DISTINCT_ID,
    UPDATE_PERSON_IS_IDENTIFIED,
    UPDATE_PERSON_PROPERTIES,
)
from posthog.models.person import Person
from posthog.models.team import Team


def create_person(
    team_id: int, distinct_ids: List[str], properties: Optional[Dict] = {}, sync: bool = False, **kwargs
) -> Person:
    person_id = kwargs.get("person_id", None)  # type: Optional[str]
    if not person_id:
        person_id = generate_clickhouse_uuid()
    insert = {"id": person_id, "team_id": team_id, "properties": json.dumps(properties)}

    if sync:
        sync_execute(INSERT_PERSON_SQL, insert)
    else:
        async_execute(INSERT_PERSON_SQL, insert)

    for distinct_id in distinct_ids:
        if not distinct_ids_exist(team_id, [distinct_id]):
            create_person_distinct_id(team_id=team_id, distinct_id=distinct_id, person_id=person_id)

<<<<<<< HEAD
    return Person(**insert)
=======
    return str(person_id)
>>>>>>> 26b7f54e


def update_person_properties(team_id: int, id: Union[str, int], properties: Dict) -> None:
    async_execute(UPDATE_PERSON_PROPERTIES, {"team_id": team_id, "id": id, "properties": json.dumps(properties)})


def update_person_is_identified(team_id: int, id: Union[str, int], is_identified: bool) -> None:
    async_execute(
        UPDATE_PERSON_IS_IDENTIFIED, {"team_id": team_id, "id": id, "is_identified": "1" if is_identified else "0"}
    )


def create_person_distinct_id(team_id: int, distinct_id: str, person_id: str) -> None:
    async_execute(INSERT_PERSON_DISTINCT_ID, {"distinct_id": distinct_id, "person_id": person_id, "team_id": team_id})


def distinct_ids_exist(team_id: int, ids: List[str]) -> bool:
    return bool(sync_execute(PERSON_DISTINCT_ID_EXISTS_SQL.format([str(id) for id in ids]), {"team_id": team_id})[0][0])


def person_exists(id: int) -> bool:
    return bool(sync_execute(PERSON_EXISTS_SQL, {"id": id})[0][0])


def attach_distinct_ids(person_id: str, distinct_ids: List[str], team_id: int) -> None:
    for distinct_id in distinct_ids:
        async_execute(
            INSERT_PERSON_DISTINCT_ID, {"person_id": person_id, "team_id": team_id, "distinct_id": str(distinct_id)}
        )


def get_persons(team_id: int):
    result = sync_execute(GET_PERSON_SQL, {"team_id": team_id})
    return ClickhousePersonSerializer(result, many=True).data


def get_person_distinct_ids(team_id: int):
    result = sync_execute(GET_DISTINCT_IDS_SQL, {"team_id": team_id})
    return ClickhousePersonDistinctIdSerializer(result, many=True).data


def get_person_by_distinct_id(team_id: int, distinct_id: str) -> Optional[Dict]:
    result = sync_execute(GET_PERSON_BY_DISTINCT_ID, {"team_id": team_id, "distinct_id": distinct_id.__str__()})
    if len(result) > 0:
        return ClickhousePersonSerializer(result[0], many=False).data

    return None


def merge_people(team_id: int, target: Dict, old_id: int, old_props: Dict) -> None:
    properties = {}
    # merge the properties
    properties = {**old_props, **target["properties"]}

    update_person_properties(team_id=team_id, id=target["id"], properties=properties)

    other_person_distinct_ids = sync_execute(
        GET_DISTINCT_IDS_SQL_BY_ID, {"person_id": old_id, "team_id": target["team_id"]}
    )

    parsed_other_person_distinct_ids = ClickhousePersonDistinctIdSerializer(other_person_distinct_ids, many=True).data

    for person_distinct_id in parsed_other_person_distinct_ids:
        async_execute(
            UPDATE_PERSON_ATTACHED_DISTINCT_ID,
            {"person_id": target["id"], "distinct_id": person_distinct_id["distinct_id"]},
        )

    async_execute(DELETE_PERSON_BY_ID, {"id": old_id,})


class ClickhousePersonSerializer(serializers.Serializer):
    id = serializers.SerializerMethodField()
    created_at = serializers.SerializerMethodField()
    team_id = serializers.SerializerMethodField()
    properties = serializers.SerializerMethodField()
    is_identified = serializers.SerializerMethodField()
    name = serializers.SerializerMethodField()
    distinct_ids = serializers.SerializerMethodField()

    def get_name(self, person):
        props = json.loads(person[3])
        email = props.get("email", None)
        return email or person[0]

    def get_id(self, person):
        return person[0]

    def get_created_at(self, person):
        return person[1]

    def get_team_id(self, person):
        return person[2]

    def get_properties(self, person):
        return json.loads(person[3])

    def get_is_identified(self, person):
        return person[4]

    # all queries might not retrieve distinct_ids
    def get_distinct_ids(self, person):
        return person[5] if len(person) > 5 else []


class ClickhousePersonDistinctIdSerializer(serializers.Serializer):
    id = serializers.SerializerMethodField()
    distinct_id = serializers.SerializerMethodField()
    person_id = serializers.SerializerMethodField()
    team_id = serializers.SerializerMethodField()

    def get_id(self, pid):
        return pid[0]

    def get_distinct_id(self, pid):
        return pid[1]

    def get_person_id(self, pid):
        return pid[2]

    def get_team_id(self, pid):
        return pid[3]<|MERGE_RESOLUTION|>--- conflicted
+++ resolved
@@ -40,11 +40,7 @@
         if not distinct_ids_exist(team_id, [distinct_id]):
             create_person_distinct_id(team_id=team_id, distinct_id=distinct_id, person_id=person_id)
 
-<<<<<<< HEAD
     return Person(**insert)
-=======
-    return str(person_id)
->>>>>>> 26b7f54e
 
 
 def update_person_properties(team_id: int, id: Union[str, int], properties: Dict) -> None:
