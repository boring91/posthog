--- conflicted
+++ resolved
@@ -1,10 +1,6 @@
 import { status } from '../../../../utils/status'
 import { KafkaOffsetManager } from '../kafka/offset-manager'
-<<<<<<< HEAD
-=======
-import { PromiseQueue } from './promise-queue'
 import { SessionBatchFileWriter } from './session-batch-file-writer'
->>>>>>> 9b30f8da
 import { SessionBatchRecorder } from './session-batch-recorder'
 
 export interface SessionBatchManagerConfig {
@@ -64,43 +60,26 @@
         this.maxBatchSizeBytes = config.maxBatchSizeBytes
         this.maxBatchAgeMs = config.maxBatchAgeMs
         this.offsetManager = config.offsetManager
-<<<<<<< HEAD
-        this.currentBatch = new SessionBatchRecorder(this.offsetManager)
-        this.lastFlushTime = Date.now()
-    }
-
-    public getCurrentBatch(): SessionBatchRecorder {
-        return this.currentBatch
-=======
         this.writer = config.writer
         this.currentBatch = new SessionBatchRecorder(this.offsetManager, this.writer)
-        this.queue = new PromiseQueue()
         this.lastFlushTime = Date.now()
     }
 
     /**
-     * Provides the current batch through a callback
+     * Returns the current batch
      */
-    public async withBatch(callback: (batch: SessionBatchRecorder) => Promise<void>): Promise<void> {
-        status.debug('🔁', 'session_batch_manager_processing_batch')
-        return this.queue.add(() => callback(this.currentBatch))
->>>>>>> 9b30f8da
+    public getCurrentBatch(): SessionBatchRecorder {
+        return this.currentBatch
     }
 
     /**
      * Flushes the current batch and replaces it with a new one
      */
     public async flush(): Promise<void> {
-<<<<<<< HEAD
+        status.info('🔁', 'session_batch_manager_flushing', { batchSize: this.currentBatch.size })
         await this.currentBatch.flush()
-        this.currentBatch = new SessionBatchRecorder(this.offsetManager)
+        this.currentBatch = new SessionBatchRecorder(this.offsetManager, this.writer)
         this.lastFlushTime = Date.now()
-=======
-        status.info('🔁', 'session_batch_manager_flushing', { batchSize: this.currentBatch.size })
-        return this.queue.add(async () => {
-            await this.rotateBatch()
-        })
->>>>>>> 9b30f8da
     }
 
     /**
@@ -114,30 +93,10 @@
         return batchSize >= this.maxBatchSizeBytes || batchAge >= this.maxBatchAgeMs
     }
 
-<<<<<<< HEAD
     public discardPartitions(partitions: number[]): void {
+        status.info('🔁', 'session_batch_manager_discarding_partitions', { partitions })
         for (const partition of partitions) {
             this.currentBatch.discardPartition(partition)
         }
-=======
-    /**
-     * Discards sessions from specified partitions in the current batch
-     * Used when Kafka partitions are revoked during consumer group rebalancing
-     */
-    public async discardPartitions(partitions: number[]): Promise<void> {
-        status.info('🔁', 'session_batch_manager_discarding_partitions', { partitions })
-        return this.queue.add(async () => {
-            for (const partition of partitions) {
-                this.currentBatch.discardPartition(partition)
-            }
-            return Promise.resolve()
-        })
-    }
-
-    private async rotateBatch(): Promise<void> {
-        await this.currentBatch.flush()
-        this.currentBatch = new SessionBatchRecorder(this.offsetManager, this.writer)
-        this.lastFlushTime = Date.now()
->>>>>>> 9b30f8da
     }
 }