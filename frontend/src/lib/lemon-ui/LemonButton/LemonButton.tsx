import clsx from 'clsx'
import React, { useContext, useState } from 'react'
import { IconArrowDropDown, IconChevronRight } from 'lib/lemon-ui/icons'
import { Link } from '../Link'
import { Popover, PopoverProps, PopoverContext } from '../Popover/Popover'
import { Spinner } from '../Spinner/Spinner'
import { Tooltip, TooltipProps } from '../Tooltip'
import './LemonButton.scss'

export interface LemonButtonDropdown extends Omit<PopoverProps, 'children'> {
    closeOnClickInside?: boolean
}
export interface LemonButtonPropsBase
    // NOTE: We explicitly pick rather than omit to ensure these components aren't used incorrectly
    extends Pick<
        React.ButtonHTMLAttributes<HTMLElement>,
        'title' | 'onClick' | 'id' | 'tabIndex' | 'form' | 'onMouseDown' | 'onMouseEnter' | 'onMouseLeave' | 'onKeyDown'
    > {
    children?: React.ReactNode
    type?: 'primary' | 'secondary' | 'tertiary'
    /** Button color scheme. */
    status?: 'primary' | 'danger' | 'primary-alt' | 'muted' | 'muted-alt' | 'stealth' | 'default-dark'
    /** Whether hover style should be applied, signaling that the button is held active in some way. */
    active?: boolean
    /** URL to link to. */
    to?: string
    /** force the "to" link to reload the page */
    disableClientSideRouting?: boolean
    /** If set clicking this button will open the page in a new tab. */
    targetBlank?: boolean
    /** External URL to link to. */
    className?: string

    icon?: React.ReactElement | null
    sideIcon?: React.ReactElement | null
    htmlType?: 'button' | 'submit' | 'reset'
    loading?: boolean
    /** Tooltip to display on hover. */
    tooltip?: TooltipProps['title']
    tooltipPlacement?: TooltipProps['placement']
    /** Tooltip's `getPopupContainer`. **/
    getTooltipPopupContainer?: () => HTMLElement
    /** Whether the row should take up the parent's full width. */
    fullWidth?: boolean
    center?: boolean
    /** @deprecated Buttons should never be quietly disabled. Use `disabledReason` to provide an explanation instead. */
    disabled?: boolean
    /** Like plain `disabled`, except we enforce a reason to be shown in the tooltip. */
    disabledReason?: string | null | false
    noPadding?: boolean
    size?: 'small' | 'medium' | 'large'
    'data-attr'?: string
    'aria-label'?: string
}

export interface LemonButtonProps extends LemonButtonPropsBase {
    sideIcon?: React.ReactElement | null
}

/** Styled button. */
export const LemonButton: React.FunctionComponent<LemonButtonProps & React.RefAttributes<HTMLElement>> =
    React.forwardRef(
        (
            {
                children,
                active = false,
                className,
                disabled,
                disabledReason,
                loading,
                type = 'tertiary',
                status = 'primary',
                icon,
                sideIcon,
                fullWidth,
                center,
                size,
                tooltip,
                tooltipPlacement,
                htmlType = 'button',
                noPadding,
                to,
                targetBlank,
                disableClientSideRouting,
                getTooltipPopupContainer,
                ...buttonProps
            },
            ref
        ): JSX.Element => {
            if (loading) {
                icon = <Spinner monocolor />
            }
            let tooltipContent: TooltipProps['title']
            if (disabledReason) {
                disabled = true // Support `disabledReason` while maintaining compatibility with `disabled`
                if (tooltipContent) {
                    tooltipContent = (
                        <>
                            {tooltip}
                            <div className="mt-1 italic">{disabledReason}</div>
                        </>
                    )
                } else {
                    tooltipContent = <span className="italic">{disabledReason}</span>
                }
            } else {
                tooltipContent = tooltip
            }

            const ButtonComponent = to ? Link : 'button'

            const linkOnlyProps = to ? { disableClientSideRouting } : {}

            if (ButtonComponent === 'button' && !buttonProps['aria-label'] && typeof tooltip === 'string') {
                buttonProps['aria-label'] = tooltip
            }

<<<<<<< HEAD
    if (tooltipContent) {
        workingButton = (
            <Tooltip title={tooltipContent} placement={tooltipPlacement} getPopupContainer={getTooltipPopupContainer}>
                {/* If the button is a `button` element and disabled, wrap it in a div so that the tooltip works */}
                {disabled ? <div>{workingButton}</div> : workingButton}
            </Tooltip>
        )
    }
=======
            let workingButton = (
                <ButtonComponent
                    type={htmlType}
                    ref={ref as any}
                    className={clsx(
                        'LemonButton',
                        `LemonButton--${type}`,
                        `LemonButton--status-${status}`,
                        noPadding && `LemonButton--no-padding`,
                        size && `LemonButton--${size}`,
                        disabled && 'LemonButton--disabled',
                        active && 'LemonButton--active',
                        fullWidth && 'LemonButton--full-width',
                        center && 'LemonButton--centered',
                        !children && 'LemonButton--no-content',
                        !!icon && `LemonButton--has-icon`,
                        !!sideIcon && `LemonButton--has-side-icon`,
                        className
                    )}
                    disabled={disabled || loading}
                    to={disabled ? undefined : to}
                    target={targetBlank ? '_blank' : undefined}
                    {...linkOnlyProps}
                    {...buttonProps}
                >
                    {icon ? <span className="LemonButton__icon">{icon}</span> : null}
                    {children ? <span className="LemonButton__content flex items-center">{children}</span> : null}
                    {sideIcon ? <span className="LemonButton__icon">{sideIcon}</span> : null}
                </ButtonComponent>
            )
>>>>>>> 67aec76d

            if (tooltipContent) {
                workingButton = (
                    <Tooltip
                        title={tooltipContent}
                        placement={tooltipPlacement}
                        getPopupContainer={getTooltipPopupContainer}
                    >
                        {/* If the button is a `button` element and disabled, wrap it in a div so that the tooltip works */}
                        {disabled && ButtonComponent === 'button' ? <div>{workingButton}</div> : workingButton}
                    </Tooltip>
                )
            }

            return workingButton
        }
    )
LemonButton.displayName = 'LemonButton'

export type SideAction = Pick<
    LemonButtonProps,
    'onClick' | 'to' | 'disabled' | 'icon' | 'type' | 'tooltip' | 'data-attr' | 'aria-label' | 'status'
> & {
    dropdown?: LemonButtonDropdown
}

/** A LemonButtonWithSideAction can't have a sideIcon - instead it has a clickable sideAction. */
export interface LemonButtonWithSideActionProps extends LemonButtonPropsBase {
    sideAction: SideAction
}

/**
 * Styled button with a side action on the right.
 * We can't use `LemonRow`'s `sideIcon` prop because putting `onClick` on it clashes with the parent`s `onClick`.
 */
export function LemonButtonWithSideAction({
    sideAction,
    children,
    ...buttonProps
}: LemonButtonWithSideActionProps): JSX.Element {
    const { dropdown: sideDropdown, ...sideActionRest } = sideAction
    const SideComponent = sideDropdown ? LemonButtonWithDropdown : LemonButton

    return (
        <div className={clsx('LemonButtonWithSideAction', `LemonButtonWithSideAction--${buttonProps.size}`)}>
            {/* Bogus `sideIcon` div prevents overflow under the side button. */}
            <LemonButton
                {...buttonProps}
                sideIcon={
                    <span
                        className={clsx(
                            'LemonButtonWithSideAction__spacer',
                            !buttonProps.fullWidth && 'LemonButtonWithSideAction__spacer--divider'
                        )}
                    />
                }
            >
                {children}
            </LemonButton>
            <div className="LemonButtonWithSideAction__side-button">
                <SideComponent
                    // We don't want secondary style as it creates double borders
                    type={buttonProps.type !== 'secondary' ? buttonProps.type : undefined}
                    status={buttonProps.status}
                    dropdown={sideDropdown as LemonButtonDropdown}
                    noPadding
                    {...sideActionRest}
                />
            </div>
        </div>
    )
}

export interface LemonButtonWithDropdownProps extends LemonButtonPropsBase {
    dropdown: LemonButtonDropdown
    sideIcon?: React.ReactElement | null
}

/**
 * Styled button that opens a dropdown menu on click.
 * The difference vs. plain `LemonButton` is dropdown visibility being controlled internally, which is more convenient.
 */
export const LemonButtonWithDropdown: React.FunctionComponent<
    LemonButtonWithDropdownProps & React.RefAttributes<HTMLButtonElement>
> = React.forwardRef(
    (
        {
            dropdown: {
                onClickOutside,
                onClickInside,
                closeOnClickInside = true,
                className: popoverClassName,
                ...popoverProps
            },
            onClick,
            className,
            ...buttonProps
        },
        ref
    ): JSX.Element => {
        const parentPopoverId = useContext(PopoverContext)
        const [dropdownVisible, setDropdownVisible] = useState(false)

        if (!buttonProps.children) {
            if (!buttonProps.icon) {
                buttonProps.icon = popoverProps.placement?.startsWith('right') ? (
                    <IconChevronRight />
                ) : (
                    <IconArrowDropDown />
                )
            }
        } else if (buttonProps.sideIcon === undefined) {
            buttonProps.sideIcon = popoverProps.placement?.startsWith('right') ? (
                <IconChevronRight />
            ) : (
                <IconArrowDropDown />
            )
        }

        if (!('visible' in popoverProps)) {
            popoverProps.visible = dropdownVisible
        }

        return (
            <Popover
                className={popoverClassName}
                onClickOutside={(e) => {
                    setDropdownVisible(false)
                    onClickOutside?.(e)
                }}
                onClickInside={(e) => {
                    e.stopPropagation()
                    closeOnClickInside && setDropdownVisible(false)
                    onClickInside?.(e)
                }}
                {...popoverProps}
            >
                <LemonButton
                    ref={ref}
                    className={clsx('LemonButtonWithDropdown', className)}
                    onClick={(e) => {
                        setDropdownVisible((state) => !state)
                        onClick?.(e)
                        if (parentPopoverId !== 0) {
                            // If this button is inside another popover, let's not propagate this event so that
                            // the parent popover doesn't close
                            e.stopPropagation()
                        }
                    }}
                    active={popoverProps.visible}
                    {...buttonProps}
                />
            </Popover>
        )
    }
)
LemonButtonWithDropdown.displayName = 'LemonButtonWithDropdown'<|MERGE_RESOLUTION|>--- conflicted
+++ resolved
@@ -115,16 +115,6 @@
                 buttonProps['aria-label'] = tooltip
             }
 
-<<<<<<< HEAD
-    if (tooltipContent) {
-        workingButton = (
-            <Tooltip title={tooltipContent} placement={tooltipPlacement} getPopupContainer={getTooltipPopupContainer}>
-                {/* If the button is a `button` element and disabled, wrap it in a div so that the tooltip works */}
-                {disabled ? <div>{workingButton}</div> : workingButton}
-            </Tooltip>
-        )
-    }
-=======
             let workingButton = (
                 <ButtonComponent
                     type={htmlType}
@@ -155,7 +145,6 @@
                     {sideIcon ? <span className="LemonButton__icon">{sideIcon}</span> : null}
                 </ButtonComponent>
             )
->>>>>>> 67aec76d
 
             if (tooltipContent) {
                 workingButton = (
