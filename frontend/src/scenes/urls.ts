import {
    ActionType,
    AnnotationType,
    AnyPartialFilterType,
    DashboardType,
    FilterType,
    InsightShortId,
    ReplayTabs,
    PipelineTabs,
} from '~/types'
import { combineUrl } from 'kea-router'
import { ExportOptions } from '~/exporter/types'
import { AppMetricsUrlParams } from './apps/appMetricsSceneLogic'
import { PluginTab } from './plugins/types'
import { toParams } from 'lib/utils'

/**
 * To add a new URL to the front end:
 * - add a URL function here
 * - add a scene to the enum in sceneTypes.ts
 * - add a scene configuration in scenes.ts
 * - add a route to scene mapping in scenes.ts
 * - and add a scene import in appScenes.ts
 *
 * Sync the paths with AutoProjectMiddleware!
 */
export const urls = {
    default: (): string => '/',
    dashboards: (): string => '/dashboard',
    dashboard: (id: string | number, highlightInsightId?: string): string =>
        combineUrl(`/dashboard/${id}`, highlightInsightId ? { highlightInsightId } : {}).url,
    dashboardTextTile: (id: string | number, textTileId: string | number): string =>
        `${urls.dashboard(id)}/text-tiles/${textTileId}`,
    dashboardSharing: (id: string | number): string => `/dashboard/${id}/sharing`,
    dashboardSubcriptions: (id: string | number): string => `/dashboard/${id}/subscriptions`,
    dashboardSubcription: (id: string | number, subscriptionId: string): string =>
        `/dashboard/${id}/subscriptions/${subscriptionId}`,

    sharedDashboard: (shareToken: string): string => `/shared_dashboard/${shareToken}`,
    createAction: (): string => `/data-management/actions/new`,
    copyAction: (action: ActionType | null): string => {
        const queryParams = action ? `?copy=${encodeURIComponent(JSON.stringify(action))}` : ''
        return `/data-management/actions/new/${queryParams}`
    },
    action: (id: string | number): string => `/data-management/actions/${id}`,
    actions: (): string => '/data-management/actions',
    eventDefinitions: (): string => '/data-management/events',
    eventDefinition: (id: string | number): string => `/data-management/events/${id}`,
    propertyDefinitions: (type?: string): string => combineUrl('/data-management/properties', type ? { type } : {}).url,
    propertyDefinition: (id: string | number): string => `/data-management/properties/${id}`,
    dataManagementHistory: (): string => '/data-management/history',
    database: (): string => '/data-management/database',
    events: (): string => '/events',
    event: (id: string, timestamp: string): string =>
        `/events/${encodeURIComponent(id)}/${encodeURIComponent(timestamp)}`,
    batchExports: (): string => '/batch_exports',
    batchExportNew: (): string => `/batch_exports/new`,
    batchExport: (id: string, params?: { runId?: string }): string =>
        `/batch_exports/${id}` + (params ? `?${toParams(params)}` : ''),
    batchExportEdit: (id: string): string => `/batch_exports/${id}/edit`,
    ingestionWarnings: (): string => '/data-management/ingestion-warnings',
    insightNew: (filters?: AnyPartialFilterType, dashboardId?: DashboardType['id'] | null, query?: string): string =>
        combineUrl('/insights/new', dashboardId ? { dashboard: dashboardId } : {}, {
            ...(filters ? { filters } : {}),
            ...(query ? { q: query } : {}),
        }).url,
    insightNewHogQL: (query: string): string =>
        urls.insightNew(
            undefined,
            undefined,
            JSON.stringify({
                kind: 'DataTableNode',
                full: true,
                source: { kind: 'HogQLQuery', query },
            })
        ),
    insightEdit: (id: InsightShortId): string => `/insights/${id}/edit`,
    insightView: (id: InsightShortId): string => `/insights/${id}`,
    insightSubcriptions: (id: InsightShortId): string => `/insights/${id}/subscriptions`,
    insightSubcription: (id: InsightShortId, subscriptionId: string): string =>
        `/insights/${id}/subscriptions/${subscriptionId}`,
    insightSharing: (id: InsightShortId): string => `/insights/${id}/sharing`,
    savedInsights: (tab?: string): string => `/insights${tab ? `?tab=${tab}` : ''}`,
    webAnalytics: (): string => `/web`,

    replay: (tab?: ReplayTabs, filters?: Partial<FilterType>): string =>
        combineUrl(tab ? `/replay/${tab}` : '/replay/recent', filters ? { filters } : {}).url,
    replayPlaylist: (id: string, filters?: Partial<FilterType>): string =>
        combineUrl(`/replay/playlists/${id}`, filters ? { filters } : {}).url,
    replaySingle: (id: string, filters?: Partial<FilterType>): string =>
        combineUrl(`/replay/${id}`, filters ? { filters } : {}).url,
    personByDistinctId: (id: string, encode: boolean = true): string =>
        encode ? `/person/${encodeURIComponent(id)}` : `/person/${id}`,
    personByUUID: (uuid: string, encode: boolean = true): string =>
        encode ? `/persons/${encodeURIComponent(uuid)}` : `/persons/${uuid}`,
    persons: (): string => '/persons',
    pipeline: (tab?: PipelineTabs): string => `/pipeline/${tab ? tab : 'destinations'}`,
    pipelineNew: (tab?: PipelineTabs): string => `/pipeline/${tab ? tab : 'destinations'}/new`,
    groups: (groupTypeIndex: string | number): string => `/groups/${groupTypeIndex}`,
    // :TRICKY: Note that groupKey is provided by user. We need to override urlPatternOptions for kea-router.
    group: (groupTypeIndex: string | number, groupKey: string, encode: boolean = true, tab?: string | null): string =>
        `/groups/${groupTypeIndex}/${encode ? encodeURIComponent(groupKey) : groupKey}${tab ? `/${tab}` : ''}`,
    cohort: (id: string | number): string => `/cohorts/${id}`,
    cohorts: (): string => '/cohorts',
    experiment: (id: string | number): string => `/experiments/${id}`,
    experiments: (): string => '/experiments',
    featureFlags: (tab?: string): string => `/feature_flags${tab ? `?tab=${tab}` : ''}`,
    featureFlag: (id: string | number): string => `/feature_flags/${id}`,
    earlyAccessFeatures: (): string => '/early_access_features',
    earlyAccessFeature: (id: ':id' | 'new' | string): string => `/early_access_features/${id}`,
    surveys: (): string => '/surveys',
    survey: (id: ':id' | 'new' | string): string => `/surveys/${id}`,
    surveyTemplates: (): string => '/survey_templates',
    dataWarehouse: (): string => '/data-warehouse',
    dataWarehousePosthog: (): string => '/data-warehouse/posthog',
    dataWarehouseExternal: (): string => '/data-warehouse/external',
    dataWarehouseSavedQueries: (): string => '/data-warehouse/views',
<<<<<<< HEAD
    annotations: (): string => '/data-management/annotations',
    annotation: (id: AnnotationType['id'] | ':id'): string => `/data-management/annotations/${id}`,
=======
    dataWarehouseSettings: (): string => '/data-warehouse/settings',
    annotations: (): string => '/annotations',
    annotation: (id: AnnotationType['id'] | ':id'): string => `/annotations/${id}`,
>>>>>>> 74da1728
    projectApps: (tab?: PluginTab): string => `/project/apps${tab ? `?tab=${tab}` : ''}`,
    projectApp: (id: string | number): string => `/project/apps/${id}`,
    projectAppSearch: (name: string): string => `/project/apps?name=${name}`,
    projectAppLogs: (id: string | number): string => `/project/apps/${id}/logs`,
    projectAppSource: (id: string | number): string => `/project/apps/${id}/source`,
    frontendApp: (id: string | number): string => `/app/${id}`,
    appMetrics: (pluginConfigId: string | number, params: AppMetricsUrlParams = {}): string =>
        combineUrl(`/app/${pluginConfigId}/metrics`, params).url,
    appHistoricalExports: (pluginConfigId: string | number): string => `/app/${pluginConfigId}/historical_exports`,
    appHistory: (pluginConfigId: string | number, searchParams?: Record<string, any>): string =>
        combineUrl(`/app/${pluginConfigId}/history`, searchParams).url,
    appLogs: (pluginConfigId: string | number, searchParams?: Record<string, any>): string =>
        combineUrl(`/app/${pluginConfigId}/logs`, searchParams).url,
    projectCreateFirst: (): string => '/project/create',
    projectHomepage: (): string => '/home',
    projectSettings: (section?: string): string => `/project/settings${section ? `#${section}` : ''}`,
    mySettings: (): string => '/me/settings',
    organizationSettings: (): string => '/organization/settings',
    organizationCreationConfirm: (): string => '/organization/confirm-creation',
    organizationCreateFirst: (): string => '/organization/create',
    toolbarLaunch: (): string => '/toolbar',
    site: (url: string): string => `/site/${url === ':url' ? url : encodeURIComponent(url)}`,
    // Onboarding / setup routes
    login: (): string => '/login',
    login2FA: (): string => '/login/2fa',
    login2FASetup: (): string => '/login/2fa_setup',
    passwordReset: (): string => '/reset',
    passwordResetComplete: (userUuid: string, token: string): string => `/reset/${userUuid}/${token}`,
    preflight: (): string => '/preflight',
    signup: (): string => '/signup',
    verifyEmail: (userUuid: string = '', token: string = ''): string =>
        `/verify_email${userUuid ? `/${userUuid}` : ''}${token ? `/${token}` : ''}`,
    inviteSignup: (id: string): string => `/signup/${id}`,
    ingestion: (): string => '/ingestion',
    products: (): string => '/products',
    onboarding: (productKey: string): string => `/onboarding/${productKey}`,
    // Cloud only
    organizationBilling: (): string => '/organization/billing',
    // Self-hosted only
    instanceStatus: (): string => '/instance/status',
    instanceStaffUsers: (): string => '/instance/staff_users',
    instanceKafkaInspector: (): string => '/instance/kafka_inspector',
    instanceSettings: (): string => '/instance/settings',
    instanceMetrics: (): string => `/instance/metrics`,
    asyncMigrations: (): string => '/instance/async_migrations',
    asyncMigrationsFuture: (): string => '/instance/async_migrations/future',
    asyncMigrationsSettings: (): string => '/instance/async_migrations/settings',
    deadLetterQueue: (): string => '/instance/dead_letter_queue',
    unsubscribe: (): string => '/unsubscribe',
    integrationsRedirect: (kind: string): string => `/integrations/${kind}/redirect`,
    shared: (token: string, exportOptions: ExportOptions = {}): string =>
        combineUrl(
            `/shared/${token}`,
            Object.entries(exportOptions)
                .filter((x) => x[1])
                .reduce(
                    (acc, [key, val]) => ({
                        ...acc,
                        [key]: val === true ? null : val,
                    }),
                    {}
                )
        ).url,
    embedded: (token: string, exportOptions?: ExportOptions): string =>
        urls.shared(token, exportOptions).replace('/shared/', '/embedded/'),
    debugQuery: (query?: string | Record<string, any>): string =>
        combineUrl('/debug', {}, query ? { q: typeof query === 'string' ? query : JSON.stringify(query) } : {}).url,
    feedback: (): string => '/feedback',
    issues: (): string => '/issues',
    notebooks: (): string => '/notebooks',
    notebook: (shortId: string): string => `/notebooks/${shortId}`,
    canvas: (): string => `/canvas`,
}<|MERGE_RESOLUTION|>--- conflicted
+++ resolved
@@ -115,14 +115,9 @@
     dataWarehousePosthog: (): string => '/data-warehouse/posthog',
     dataWarehouseExternal: (): string => '/data-warehouse/external',
     dataWarehouseSavedQueries: (): string => '/data-warehouse/views',
-<<<<<<< HEAD
+    dataWarehouseSettings: (): string => '/data-warehouse/settings',
     annotations: (): string => '/data-management/annotations',
     annotation: (id: AnnotationType['id'] | ':id'): string => `/data-management/annotations/${id}`,
-=======
-    dataWarehouseSettings: (): string => '/data-warehouse/settings',
-    annotations: (): string => '/annotations',
-    annotation: (id: AnnotationType['id'] | ':id'): string => `/annotations/${id}`,
->>>>>>> 74da1728
     projectApps: (tab?: PluginTab): string => `/project/apps${tab ? `?tab=${tab}` : ''}`,
     projectApp: (id: string | number): string => `/project/apps/${id}`,
     projectAppSearch: (name: string): string => `/project/apps?name=${name}`,
