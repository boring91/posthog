--- conflicted
+++ resolved
@@ -9,11 +9,8 @@
 import { FilterButton } from './components/PropertyFilterButton'
 import { CloseButton } from '../CloseButton'
 import { TaxonomicFilterGroupType } from '../TaxonomicFilter/types'
-<<<<<<< HEAD
 import { SimpleOption } from '../TaxonomicFilter/groups'
-=======
 import { objectsEqual } from 'lib/utils'
->>>>>>> f0c9d681
 
 interface PropertyFiltersProps {
     endpoint?: string | null
