import React, { ForwardRefRenderFunction, useEffect, useRef, useState } from 'react'
import { humanFriendlyDuration, humanizeNumber } from 'lib/utils'
import { PropertyKeyInfo } from 'lib/components/PropertyKeyInfo'
import { Button, ButtonProps, Popover } from 'antd'
import { ArrowRightOutlined } from '@ant-design/icons'
import { useResizeObserver } from 'lib/utils/responsiveUtils'
import { SeriesGlyph } from 'lib/components/SeriesGlyph'
import { ArrowBottomRightOutlined } from 'lib/components/icons'
import { funnelLogic } from './funnelLogic'
import { useThrottledCallback } from 'use-debounce'
import './FunnelBarGraph.scss'
import { useActions, useValues } from 'kea'
import { FunnelStepReference } from 'scenes/insights/InsightTabs/FunnelTab/FunnelStepReferencePicker'
import { InsightTooltip } from 'scenes/insights/InsightTooltip'
import { FunnelLayout } from 'lib/constants'
import {
    calcPercentage,
    getReferenceStep,
    humanizeOrder,
    getSeriesColor,
    getBreakdownMaxIndex,
    getSeriesPositionName,
    humanizeStepCount,
} from './funnelUtils'
import { ChartParams, FunnelStepWithNestedBreakdown } from '~/types'

interface BarProps {
    percentage: number
    name?: string
    onBarClick?: () => void
    disabled?: boolean
    layout?: FunnelLayout
    isBreakdown?: boolean
    breakdownIndex?: number
    breakdownMaxIndex?: number
    breakdownSumPercentage?: number
    popoverTitle?: string | JSX.Element | null
    popoverMetrics?: { title: string; value: number | string; visible?: boolean }[]
}

type LabelPosition = 'inside' | 'outside'

function Bar({
    percentage,
    name,
    onBarClick,
    disabled,
    layout = FunnelLayout.horizontal,
    isBreakdown = false,
    breakdownIndex,
    breakdownMaxIndex,
    breakdownSumPercentage,
    popoverTitle = null,
    popoverMetrics = [],
}: BarProps): JSX.Element {
    const barRef = useRef<HTMLDivElement | null>(null)
    const labelRef = useRef<HTMLDivElement | null>(null)
    const [labelPosition, setLabelPosition] = useState<LabelPosition>('inside')
    const [labelVisible, setLabelVisible] = useState(true)
    const LABEL_POSITION_OFFSET = 8 // Defined here and in SCSS
    const { clickhouseFeaturesEnabled } = useValues(funnelLogic)
    const cursorType = clickhouseFeaturesEnabled && !disabled ? 'pointer' : ''
    const hasBreakdownSum = isBreakdown && typeof breakdownSumPercentage === 'number'
    const shouldShowLabel = !isBreakdown || (hasBreakdownSum && labelVisible)

    function decideLabelPosition(): void {
        if (hasBreakdownSum) {
            // Label is always outside for breakdowns, but don't show if it doesn't fit in the wrapper
            setLabelPosition('outside')
            if (layout === FunnelLayout.horizontal) {
                const barWidth = barRef.current?.clientWidth ?? null
                const barOffset = barRef.current?.offsetLeft ?? null
                const wrapperWidth = barRef.current?.parentElement?.clientWidth ?? null
                const labelWidth = labelRef.current?.clientWidth ?? null
                if (barWidth !== null && barOffset !== null && wrapperWidth !== null && labelWidth !== null) {
                    if (wrapperWidth - (barWidth + barOffset) < labelWidth + LABEL_POSITION_OFFSET * 2) {
                        setLabelVisible(false)
                    } else {
                        setLabelVisible(true)
                    }
                }
            } else {
                const barOffset = barRef.current?.offsetTop ?? null
                const labelHeight = labelRef.current?.clientHeight ?? null
                if (barOffset !== null && labelHeight !== null) {
                    if (barOffset < labelHeight + LABEL_POSITION_OFFSET * 2) {
                        setLabelVisible(false)
                    } else {
                        setLabelVisible(true)
                    }
                }
            }
            return
        }
        // Place label inside or outside bar, based on whether it fits
        if (layout === FunnelLayout.horizontal) {
            const barWidth = barRef.current?.clientWidth ?? null
            const labelWidth = labelRef.current?.clientWidth ?? null
            if (barWidth !== null && labelWidth !== null) {
                if (labelWidth + LABEL_POSITION_OFFSET * 2 > barWidth) {
                    setLabelPosition('outside')
                    return
                }
            }
        } else {
            const barHeight = barRef.current?.clientHeight ?? null
            const labelHeight = labelRef.current?.clientHeight ?? null
            if (barHeight !== null && labelHeight !== null) {
                if (labelHeight + LABEL_POSITION_OFFSET * 2 > barHeight) {
                    setLabelPosition('outside')
                    return
                }
            }
        }
        setLabelPosition('inside')
    }

    useResizeObserver({
        callback: useThrottledCallback(decideLabelPosition, 200),
        element: barRef,
    })

    return (
        <Popover
            trigger="hover"
            placement="right"
            content={
                <InsightTooltip chartType="funnel" altTitle={popoverTitle}>
                    {popoverMetrics.map(({ title, value, visible }, index) =>
                        visible !== false ? <MetricRow key={index} title={title} value={value} /> : null
                    )}
                </InsightTooltip>
            }
        >
            <div
                ref={barRef}
                className={`funnel-bar ${getSeriesPositionName(breakdownIndex, breakdownMaxIndex)}`}
                style={{
                    flex: `${percentage} 100 0`,
                    cursor: cursorType,
                    backgroundColor: getSeriesColor(breakdownIndex),
                }}
                onClick={() => {
                    if (clickhouseFeaturesEnabled && !disabled && onBarClick) {
                        onBarClick()
                    }
                }}
            >
                {shouldShowLabel && (
                    <div
                        ref={labelRef}
                        className={`funnel-bar-percentage ${labelPosition}`}
                        title={name ? `Users who did ${name}` : undefined}
                        role="progressbar"
                        aria-valuemin={0}
                        aria-valuemax={100}
                        aria-valuenow={breakdownSumPercentage ?? percentage}
                    >
                        {humanizeNumber(breakdownSumPercentage ?? percentage, 2)}%
                    </div>
                )}
            </div>
        </Popover>
    )
}

interface ValueInspectorButtonProps {
    icon?: JSX.Element
    onClick: (e?: React.MouseEvent) => void
    children: React.ReactNode
    disabled?: boolean
    style?: React.CSSProperties
    title?: string | undefined
    innerRef?: React.MutableRefObject<HTMLElement | null>
}

export function ValueInspectorButton({
    icon,
    onClick,
    children,
    disabled = false,
    style,
    title,
    innerRef: refProp,
}: ValueInspectorButtonProps): JSX.Element {
    const props = {
        type: 'link' as const,
        icon,
        onClick,
        className: 'funnel-inspect-button',
        disabled,
        style,
        title,
        children: <span className="funnel-inspect-label">{children}</span>,
    }
    if (refProp) {
        const InnerComponent: ForwardRefRenderFunction<HTMLElement | null, ButtonProps> = (_, ref) => (
            <Button ref={ref} {...props} />
        )
        const RefComponent = React.forwardRef(InnerComponent)
        return <RefComponent ref={refProp} />
    } else {
        return <Button {...props} />
    }
}

interface AverageTimeInspectorProps {
    onClick: (e?: React.MouseEvent) => void
    disabled?: boolean
    averageTime: number
}

function AverageTimeInspector({ onClick, disabled, averageTime }: AverageTimeInspectorProps): JSX.Element {
    // Inspector button which automatically shows/hides the info text.
    const wrapperRef = useRef<HTMLDivElement | null>(null)
    const infoTextRef = useRef<HTMLDivElement | null>(null)
    const buttonRef = useRef<HTMLDivElement | null>(null)
    const [infoTextVisible, setInfoTextVisible] = useState(true)

    function decideTextVisible(): void {
        // Show/hide label position based on whether both items fit horizontally
        const wrapperWidth = wrapperRef.current?.clientWidth ?? null
        const infoTextWidth = infoTextRef.current?.offsetWidth ?? null
        const buttonWidth = buttonRef.current?.offsetWidth ?? null

        if (wrapperWidth !== null && infoTextWidth !== null && buttonWidth !== null) {
            if (infoTextWidth + buttonWidth <= wrapperWidth) {
                setInfoTextVisible(true)
                return
            }
        }
        setInfoTextVisible(false)
    }

    useEffect(() => {
        decideTextVisible()
    }, [])

    useResizeObserver({
        callback: useThrottledCallback(decideTextVisible, 200),
        element: wrapperRef,
    })

    return (
        <div ref={wrapperRef}>
            <span
                ref={infoTextRef}
                className="text-muted-alt"
                style={{ paddingRight: 4, display: 'inline-block', visibility: infoTextVisible ? undefined : 'hidden' }}
            >
                Average time:
            </span>
            <ValueInspectorButton
                innerRef={buttonRef}
                style={{ paddingLeft: 0, paddingRight: 0 }}
                onClick={onClick}
                disabled={disabled}
                title="Average of time elapsed for each user between completing this step and starting the next one."
            >
                {humanFriendlyDuration(averageTime, 2)}
            </ValueInspectorButton>
        </div>
    )
}

function MetricRow({ title, value }: { title: string; value: string | number }): JSX.Element {
    return (
        <div style={{ width: '100%', display: 'flex', justifyContent: 'space-between' }}>
            <div>{title}</div>
            <div>
                <strong>{value}</strong>
            </div>
        </div>
    )
}

export function FunnelBarGraph({ filters, dashboardItemId, color = 'white' }: Omit<ChartParams, 'view'>): JSX.Element {
    const logic = funnelLogic({ dashboardItemId, filters })
<<<<<<< HEAD
    const { steps, stepReference, barGraphLayout: layout, funnelPersonsEnabled, visibilityMap } = useValues(logic)
=======
    const { steps, stepReference, barGraphLayout: layout, clickhouseFeaturesEnabled } = useValues(logic)
>>>>>>> eee1ef02
    const { openPersonsModal } = useActions(funnelLogic)
    const firstStep = getReferenceStep(steps, FunnelStepReference.total)

    return (
        <div
            className={`funnel-bar-graph ${layout}${color && color !== 'white' ? ' colored' : ''} ${color}`}
            style={dashboardItemId ? {} : { minHeight: 450 }}
        >
            {steps.map((step, i) => {
                const basisStep = getReferenceStep(steps, stepReference, i)
                const previousStep = getReferenceStep(steps, FunnelStepReference.previous, i)
                const conversionRate = calcPercentage(step.count, basisStep.count)
                const previousCount = previousStep?.count ?? 0
                const dropoffCount = previousCount - step.count
                const showLineBefore = layout === FunnelLayout.horizontal && i > 0
                const showLineAfter = layout === FunnelLayout.vertical || i < steps.length - 1
                const breakdownMaxIndex = getBreakdownMaxIndex(
                    Array.isArray(step.nested_breakdown) ? step.nested_breakdown : undefined
                )
                const breakdownSum =
                    (Array.isArray(step.nested_breakdown) &&
                        step.nested_breakdown?.reduce((sum, item) => sum + item.count, 0)) ||
                    0
                return (
                    <section key={step.order} className="funnel-step">
                        <div className="funnel-series-container">
                            <div className={`funnel-series-linebox ${showLineBefore ? 'before' : ''}`} />
                            <SeriesGlyph variant="funnel-step-glyph">{humanizeOrder(step.order)}</SeriesGlyph>
                            <div className={`funnel-series-linebox ${showLineAfter ? 'after' : ''}`} />
                        </div>
                        <header>
                            <div className="funnel-step-title">
                                <PropertyKeyInfo value={step.name} style={{ maxWidth: '100%' }} />
                            </div>
                            <div className={`funnel-step-metadata funnel-time-metadata ${layout}`}>
                                {step.average_conversion_time && step.average_conversion_time >= 0 + Number.EPSILON ? (
                                    <AverageTimeInspector
                                        onClick={() => {}}
                                        averageTime={step.average_conversion_time}
                                        disabled
                                    />
                                ) : null}
                            </div>
                        </header>
                        <div className="funnel-inner-viz">
                            <div className="funnel-bar-wrapper">
                                {Array.isArray(step.nested_breakdown) && step.nested_breakdown?.length ? (
                                    step.nested_breakdown.map((breakdown, index) => {
<<<<<<< HEAD
                                        if (breakdown.breakdown && !visibilityMap[breakdown.breakdown]) {
                                            return null
                                        }
                                        const conversionRate = calcPercentage(breakdown.count, basisStep.count)
=======
                                        const _conversionRate = calcPercentage(breakdown.count, basisStep.count)
>>>>>>> eee1ef02
                                        const _previousCount =
                                            (previousStep as FunnelStepWithNestedBreakdown)?.nested_breakdown?.[index]
                                                ?.count ?? 0
                                        const _dropoffCount = _previousCount - breakdown.count
                                        const conversionRateFromPrevious = calcPercentage(
                                            breakdown.count,
                                            _previousCount
                                        )
                                        const totalConversionRate = calcPercentage(breakdown.count, firstStep.count)
                                        const dropoffRateFromPrevious = 100 - conversionRateFromPrevious
                                        return (
                                            <Bar
                                                key={`${breakdown.action_id}-${step.breakdown_value}-${index}`}
                                                isBreakdown={true}
                                                breakdownIndex={index}
                                                breakdownMaxIndex={breakdownMaxIndex}
                                                breakdownSumPercentage={
                                                    index === breakdownMaxIndex && breakdownSum
                                                        ? calcPercentage(breakdownSum, basisStep.count)
                                                        : undefined
                                                }
                                                percentage={_conversionRate}
                                                name={breakdown.name}
                                                onBarClick={() => openPersonsModal(step, i + 1, step.breakdown_value)}
                                                disabled={!!dashboardItemId}
                                                layout={layout}
                                                popoverTitle={
                                                    <div style={{ wordWrap: 'break-word' }}>
                                                        <PropertyKeyInfo value={step.name} />
                                                        {' • '}
                                                        {breakdown.breakdown}
                                                    </div>
                                                }
                                                popoverMetrics={[
                                                    {
                                                        title: 'Completed step',
                                                        value: breakdown.count,
                                                    },
                                                    {
                                                        title: 'Conversion rate (total)',
                                                        value: humanizeNumber(totalConversionRate, 2) + '%',
                                                    },
                                                    {
                                                        title: `Conversion rate (from step ${humanizeOrder(
                                                            previousStep.order
                                                        )})`,
                                                        value: humanizeNumber(conversionRateFromPrevious, 2) + '%',
                                                        visible: step.order !== 0,
                                                    },
                                                    {
                                                        title: 'Dropped off',
                                                        value: _dropoffCount,
                                                        visible: step.order !== 0 && _dropoffCount > 0,
                                                    },
                                                    {
                                                        title: `Dropoff rate (from step ${humanizeOrder(
                                                            previousStep.order
                                                        )})`,
                                                        value: humanizeNumber(dropoffRateFromPrevious, 2) + '%',
                                                        visible: step.order !== 0 && _dropoffCount > 0,
                                                    },
                                                    {
                                                        title: 'Average time on step',
                                                        value: humanFriendlyDuration(breakdown.average_conversion_time),
                                                        visible: !!breakdown.average_conversion_time,
                                                    },
                                                ]}
                                            />
                                        )
                                    })
                                ) : (
                                    <Bar
                                        percentage={calcPercentage(step.count, basisStep.count)}
                                        name={step.name}
                                        onBarClick={() => openPersonsModal(step, i + 1)}
                                        disabled={!!dashboardItemId}
                                        layout={layout}
                                        popoverTitle={<PropertyKeyInfo value={step.name} />}
                                        popoverMetrics={[
                                            {
                                                title: 'Completed step',
                                                value: step.count,
                                            },
                                            {
                                                title: 'Conversion rate (total)',
                                                value:
                                                    humanizeNumber(calcPercentage(step.count, firstStep.count), 2) +
                                                    '%',
                                            },
                                            {
                                                title: `Conversion rate (from step ${humanizeOrder(
                                                    previousStep.order
                                                )})`,
                                                value:
                                                    humanizeNumber(calcPercentage(step.count, previousStep.count), 2) +
                                                    '%',
                                                visible: step.order !== 0,
                                            },
                                            {
                                                title: 'Dropped off',
                                                value: dropoffCount,
                                                visible: step.order !== 0 && dropoffCount > 0,
                                            },
                                            {
                                                title: `Dropoff rate (from step ${humanizeOrder(previousStep.order)})`,
                                                value:
                                                    humanizeNumber(
                                                        100 - calcPercentage(step.count, previousStep.count),
                                                        2
                                                    ) + '%',
                                                visible: step.order !== 0 && dropoffCount > 0,
                                            },
                                            {
                                                title: 'Average time on step',
                                                value: humanFriendlyDuration(step.average_conversion_time),
                                                visible: !!step.average_conversion_time,
                                            },
                                        ]}
                                    />
                                )}
                                <div
                                    className="funnel-bar-empty-space"
                                    style={{ flex: `${100 - conversionRate} 100 0` }}
                                />
                            </div>
                            <div className="funnel-conversion-metadata funnel-step-metadata">
                                <div className="center-flex">
                                    <ValueInspectorButton
                                        onClick={() => openPersonsModal(step, i + 1)}
                                        disabled={!clickhouseFeaturesEnabled || !!dashboardItemId}
                                    >
                                        <span className="value-inspector-button-icon">
                                            <ArrowRightOutlined style={{ color: 'var(--success)' }} />
                                        </span>
                                        <b>{humanizeStepCount(step.count)}</b>
                                    </ValueInspectorButton>
                                    <span className="text-muted-alt">
                                        ({step.order > 0 ? calcPercentage(step.count, steps[i - 1].count) : '100'}
                                        %)
                                    </span>
                                </div>
                                <div
                                    className="text-muted-alt conversion-metadata-caption"
                                    style={layout === FunnelLayout.horizontal ? { flexGrow: 1 } : { marginBottom: 8 }}
                                >
                                    completed step
                                </div>
                                <div className="center-flex">
                                    <ValueInspectorButton
                                        onClick={() => openPersonsModal(step, -(i + 1))} // dropoff value from step 1 to 2 is -2, 2 to 3 is -3
                                        disabled={!clickhouseFeaturesEnabled || !!dashboardItemId}
                                        style={{ paddingRight: '0.25em' }}
                                    >
                                        <span
                                            className="value-inspector-button-icon"
                                            style={{
                                                padding: '4px 6px',
                                                marginRight: layout === FunnelLayout.horizontal ? 2 : 10,
                                            }} // This custom icon requires special handling
                                        >
                                            <ArrowBottomRightOutlined style={{ color: 'var(--danger)' }} />
                                        </span>
                                        <b>{humanizeStepCount(step.order > 0 ? steps[i - 1].count - step.count : 0)}</b>
                                    </ValueInspectorButton>
                                    <span className="text-muted-alt">
                                        (
                                        {step.order > 0
                                            ? Math.round((100 - calcPercentage(step.count, steps[i - 1].count)) * 100) /
                                              100
                                            : 0}
                                        %)
                                    </span>
                                </div>
                                <div className="text-muted-alt conversion-metadata-caption">dropped off</div>
                            </div>
                        </div>
                    </section>
                )
            })}
        </div>
    )
}<|MERGE_RESOLUTION|>--- conflicted
+++ resolved
@@ -276,11 +276,7 @@
 
 export function FunnelBarGraph({ filters, dashboardItemId, color = 'white' }: Omit<ChartParams, 'view'>): JSX.Element {
     const logic = funnelLogic({ dashboardItemId, filters })
-<<<<<<< HEAD
-    const { steps, stepReference, barGraphLayout: layout, funnelPersonsEnabled, visibilityMap } = useValues(logic)
-=======
-    const { steps, stepReference, barGraphLayout: layout, clickhouseFeaturesEnabled } = useValues(logic)
->>>>>>> eee1ef02
+    const { steps, stepReference, barGraphLayout: layout, clickhouseFeaturesEnabled, visibilityMap } = useValues(logic)
     const { openPersonsModal } = useActions(funnelLogic)
     const firstStep = getReferenceStep(steps, FunnelStepReference.total)
 
@@ -329,14 +325,10 @@
                             <div className="funnel-bar-wrapper">
                                 {Array.isArray(step.nested_breakdown) && step.nested_breakdown?.length ? (
                                     step.nested_breakdown.map((breakdown, index) => {
-<<<<<<< HEAD
                                         if (breakdown.breakdown && !visibilityMap[breakdown.breakdown]) {
                                             return null
                                         }
-                                        const conversionRate = calcPercentage(breakdown.count, basisStep.count)
-=======
                                         const _conversionRate = calcPercentage(breakdown.count, basisStep.count)
->>>>>>> eee1ef02
                                         const _previousCount =
                                             (previousStep as FunnelStepWithNestedBreakdown)?.nested_breakdown?.[index]
                                                 ?.count ?? 0
