--- conflicted
+++ resolved
@@ -237,66 +237,6 @@
         })
     })
 
-<<<<<<< HEAD
-    describe('insight legend', () => {
-        it('initialize insight with hidden keys', async () => {
-            logic = insightLogic({
-                dashboardItemId: undefined,
-                cachedInsight: {
-                    filters: { insight: InsightType.FUNNELS, hidden_legend_keys: { 0: true, 10: true } },
-                },
-            })
-            logic.mount()
-            await expectLogic(logic).toMatchValues({
-                filters: partial({ hidden_legend_keys: { 0: true, 10: true } }),
-            })
-        })
-
-        it('toggleVisibility', async () => {
-            logic = insightLogic({
-                dashboardItemId: undefined,
-            })
-            logic.mount()
-
-            expectLogic(logic, () => {
-                logic.actions.toggleVisibility(1)
-            }).toMatchValues({ hiddenLegendKeys: { 1: true } })
-
-            expectLogic(logic, () => {
-                logic.actions.toggleVisibility(1)
-            }).toMatchValues({ hiddenLegendKeys: { 1: undefined } })
-=======
-    describe('analytics', () => {
-        it('reports insight changes on setFilter', async () => {
-            const insight = {
-                filters: { insight: InsightType.TRENDS },
-            }
-            logic = insightLogic({
-                dashboardItemId: undefined,
-                cachedInsight: insight,
-            })
-            logic.mount()
-
-            await expectLogic(logic, () => {
-                logic.actions.setFilters({ insight: InsightType.FUNNELS })
-            }).toDispatchActions([
-                eventUsageLogic.actionCreators.reportInsightViewed(
-                    insight,
-                    { insight: InsightType.FUNNELS },
-                    ItemMode.View,
-                    true,
-                    false,
-                    0,
-                    {
-                        changed_insight: InsightType.TRENDS,
-                    },
-                    false
-                ),
-            ])
->>>>>>> 4a1e7704
-        })
-    })
-
     describe('as dashboard item', () => {
         describe('props with filters and cached results', () => {
             beforeEach(() => {
