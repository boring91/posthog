import { getSeriesColor } from 'lib/colors'
<<<<<<< HEAD
import { LemonBanner } from 'lib/lemon-ui/LemonBanner'
import { LemonButton } from 'lib/lemon-ui/LemonButton'
=======
import { humanFriendlyMilliseconds } from 'lib/utils'
import { Tooltip } from 'lib/lemon-ui/Tooltip'
import { useState } from 'react'
>>>>>>> f1427f55
import { LemonDivider } from 'lib/lemon-ui/LemonDivider'
import { Tooltip } from 'lib/lemon-ui/Tooltip'
import { humanFriendlyMilliseconds } from 'lib/utils'
import { useState } from 'react'
import { SimpleKeyValueList } from 'scenes/session-recordings/player/inspector/components/SimpleKeyValueList'

import { PerformanceEvent } from '~/types'

export interface EventPerformanceMeasure {
    start: number
    end: number
    color: string
    reducedHeight?: boolean
}

const perfSections = [
    'redirect',
    'app cache',
    'dns lookup',
    'connection time',
    'tls time',
    'request queuing time',
    'waiting for first byte',
    'receiving response',
    'document processing',
] as const

const perfDescriptions: Record<(typeof perfSections)[number], string> = {
    redirect:
        'The time it took to fetch any previous resources that redirected to this one. If either redirect_start or redirect_end timestamp is 0, there were no redirects, or one of the redirects wasn’t from the same origin as this resource.',
    'app cache': 'The time taken to check the application cache or fetch the resource from the application cache.',
    'dns lookup': 'The time taken to complete any DNS lookup for the resource.',
    'connection time': 'The time taken to establish a connection to the server to retrieve the resource.',
    'tls time': 'The time taken for the SSL/TLS handshake.',
    'request queuing time': "The time taken waiting in the browser's task queue once ready to make a request.",
    'waiting for first byte':
        'The time taken waiting for the server to start returning a response. Also known as TTFB or time to first byte.',
    'receiving response': 'The time taken to receive the response from the server.',
    'document processing':
        'The time taken to process the document after the response from the server has been received.',
}

function colorForSection(section: (typeof perfSections)[number]): string {
    switch (section) {
        case 'redirect':
            return getSeriesColor(2)
        case 'app cache':
            return getSeriesColor(3)
        case 'dns lookup':
            return getSeriesColor(4)
        case 'connection time':
            return getSeriesColor(5)
        case 'tls time':
            return getSeriesColor(6)
        case 'request queuing time':
            return getSeriesColor(7)
        case 'waiting for first byte':
            return getSeriesColor(8)
        case 'receiving response':
            return getSeriesColor(9)
        case 'document processing':
            return getSeriesColor(10)
        default:
            return getSeriesColor(11)
    }
}

type PerformanceMeasures = Record<string, EventPerformanceMeasure>

/**
 * There are defined sections to performance measurement. We may have data for some or all of them
 *
 *
 * 0) Queueing
 * - from start_time
 * - until the first item with activity
 *
 * 1) Redirect
 *  - from startTime which would also be redirectStart
 *  - until redirect_end
 *
 *  2) App Cache
 *   - from fetch_start
 *   - until domain_lookup_start
 *
 *  3) DNS
 *   - from domain_lookup_start
 *   - until domain_lookup_end
 *
 *  4) TCP
 *   - from connect_start
 *   - until connect_end
 *
 *   this contains any time to negotiate SSL/TLS
 *   - from secure_connection_start
 *   - until connect_end
 *
 *  5) Request
 *   - from request_start
 *   - until response_start
 *
 *  6) Response
 *   - from response_start
 *   - until response_end
 *
 *  7) Document Processing
 *   - from response_end
 *   - until load_event_end
 *
 * see https://nicj.net/resourcetiming-in-practice/
 */
export function calculatePerformanceParts(perfEntry: PerformanceEvent): PerformanceMeasures {
    const performanceParts: Record<string, EventPerformanceMeasure> = {}

    if (isPresent(perfEntry.redirect_start) && isPresent(perfEntry.redirect_end)) {
        if (perfEntry.redirect_end - perfEntry.redirect_start > 0) {
            performanceParts['redirect'] = {
                start: perfEntry.redirect_start,
                end: perfEntry.redirect_end,
                color: colorForSection('redirect'),
            }
        }
    }

    if (isPresent(perfEntry.fetch_start) && isPresent(perfEntry.domain_lookup_start)) {
        if (perfEntry.domain_lookup_start - perfEntry.fetch_start > 0) {
            performanceParts['app cache'] = {
                start: perfEntry.fetch_start,
                end: perfEntry.domain_lookup_start,
                color: colorForSection('app cache'),
            }
        }
    }

    if (isPresent(perfEntry.domain_lookup_end) && isPresent(perfEntry.domain_lookup_start)) {
        if (perfEntry.domain_lookup_end - perfEntry.domain_lookup_start > 0) {
            performanceParts['dns lookup'] = {
                start: perfEntry.domain_lookup_start,
                end: perfEntry.domain_lookup_end,
                color: colorForSection('dns lookup'),
            }
        }
    }

    if (isPresent(perfEntry.connect_end) && isPresent(perfEntry.connect_start)) {
        if (perfEntry.connect_end - perfEntry.connect_start > 0) {
            performanceParts['connection time'] = {
                start: perfEntry.connect_start,
                end: perfEntry.connect_end,
                color: colorForSection('connection time'),
            }

            if (isPresent(perfEntry.secure_connection_start) && perfEntry.secure_connection_start > 0) {
                performanceParts['tls time'] = {
                    start: perfEntry.secure_connection_start,
                    end: perfEntry.connect_end,
                    color: colorForSection('tls time'),
                    reducedHeight: true,
                }
            }
        }
    }

    if (
        isPresent(perfEntry.connect_end) &&
        isPresent(perfEntry.request_start) &&
        perfEntry.connect_end !== perfEntry.request_start
    ) {
        if (perfEntry.request_start - perfEntry.connect_end > 0) {
            performanceParts['request queuing time'] = {
                start: perfEntry.connect_end,
                end: perfEntry.request_start,
                color: colorForSection('request queuing time'),
            }
        }
    }

    if (isPresent(perfEntry.response_start) && isPresent(perfEntry.request_start)) {
        if (perfEntry.response_start - perfEntry.request_start > 0) {
            performanceParts['waiting for first byte'] = {
                start: perfEntry.request_start,
                end: perfEntry.response_start,
                color: colorForSection('waiting for first byte'),
            }
        }
    }

    if (isPresent(perfEntry.response_start) && isPresent(perfEntry.response_end)) {
        if (perfEntry.response_end - perfEntry.response_start > 0) {
            // if loading from disk cache then response_start is 0 but fetch_start is not
            let start = perfEntry.response_start
            if (perfEntry.response_start === 0 && isPresent(perfEntry.fetch_start)) {
                start = perfEntry.fetch_start
            }
            performanceParts['receiving response'] = {
                start: start,
                end: perfEntry.response_end,
                color: colorForSection('receiving response'),
            }
        }
    }

    if (isPresent(perfEntry.response_end) && isPresent(perfEntry.load_event_end)) {
        if (perfEntry.load_event_end - perfEntry.response_end > 0) {
            performanceParts['document processing'] = {
                start: perfEntry.response_end,
                end: perfEntry.load_event_end,
                color: colorForSection('document processing'),
            }
        }
    }

    return performanceParts
}

function percentage(partDuration: number, totalDuration: number, min: number): number {
    return Math.min(Math.max(min, (partDuration / totalDuration) * 100), 100)
}

function percentagesWithinEventRange({
    partStart,
    partEnd,
    rangeEnd,
    rangeStart,
}: {
    partStart: number
    partEnd: number
    rangeStart: number
    rangeEnd: number
}): { startPercentage: string; widthPercentage: string } {
    const totalDuration = rangeEnd - rangeStart
    const partStartRelativeToTimeline = partStart - rangeStart
    const partDuration = partEnd - partStart

    const partPercentage = percentage(partDuration, totalDuration, 0.1)
    const partStartPercentage = percentage(partStartRelativeToTimeline, totalDuration, 0)
    return { startPercentage: `${partStartPercentage}%`, widthPercentage: `${partPercentage}%` }
}

const TimeLineView = ({ performanceEvent }: { performanceEvent: PerformanceEvent }): JSX.Element | null => {
    const rangeStart = performanceEvent.start_time
    const rangeEnd = performanceEvent.load_event_end ? performanceEvent.load_event_end : performanceEvent.response_end
    if (typeof rangeStart === 'number' && typeof rangeEnd === 'number') {
        const timings = calculatePerformanceParts(performanceEvent)
        return (
            <div className={'font-semibold text-xs'}>
                {perfSections.map((section) => {
                    const matchedSection = timings[section]
                    const start = matchedSection?.start
                    const end = matchedSection?.end
                    const partDuration = end - start
                    let formattedDuration: string | undefined
                    let startPercentage = null
                    let widthPercentage = null

                    if (isNaN(partDuration) || partDuration === 0) {
                        formattedDuration = ''
                    } else {
                        formattedDuration = humanFriendlyMilliseconds(partDuration)
                        const percentages = percentagesWithinEventRange({
                            rangeStart,
                            rangeEnd,
                            partStart: start,
                            partEnd: end,
                        })
                        startPercentage = percentages.startPercentage
                        widthPercentage = percentages.widthPercentage
                    }

                    return (
                        <>
                            <div key={section} className={'flex flex-row px-2 py-1'}>
                                <div className={'w-2/5'}>
                                    <Tooltip title={perfDescriptions[section]}>{section}</Tooltip>
                                </div>
                                <div className={'flex-1 grow relative'}>
                                    <div
                                        className={'relative h-full'}
                                        /* eslint-disable-next-line react/forbid-dom-props */
                                        style={{
                                            backgroundColor: colorForSection(section),
                                            width: widthPercentage ?? '0%',
                                            left: startPercentage ?? '0%',
                                        }}
                                    />
                                </div>
                                <div className={'w-1/6 text-right'}>{formattedDuration || ''}</div>
                            </div>
                        </>
                    )
                })}
            </div>
        )
    }
    return null
}

const TableView = ({ performanceEvent }: { performanceEvent: PerformanceEvent }): JSX.Element => {
    const timingProperties = Object.entries(performanceEvent).reduce((acc, [key, val]) => {
        if (key.includes('time') || key.includes('end') || key.includes('start')) {
            acc[key] = val
        }
        return acc
    }, {})
    return <SimpleKeyValueList item={timingProperties} />
}

export const NetworkRequestTiming = ({
    performanceEvent,
}: {
    performanceEvent: PerformanceEvent
}): JSX.Element | null => {
    const [timelineMode, setTimelineMode] = useState<boolean>(true)

    // if timeline view renders null then we fall back to table view
    const timelineView = timelineMode ? <TimeLineView performanceEvent={performanceEvent} /> : null

    return (
        <div className={'flex flex-col space-y-2'}>
            <div className={'flex flex-row justify-end'}>
                <LemonButton
                    type={'secondary'}
                    size={'xsmall'}
                    status={'stealth'}
                    onClick={() => setTimelineMode(!timelineMode)}
                    data-attr={`switch-timing-to-${timelineMode ? 'table' : 'timeline'}-view`}
                >
                    {timelineMode ? 'Table view' : 'Timeline view'}
                </LemonButton>
            </div>
            <LemonDivider dashed={true} />
            {timelineMode && timelineView ? timelineView : <TableView performanceEvent={performanceEvent} />}
        </div>
    )
}

function isPresent(x: number | undefined): x is number {
    return typeof x === 'number'
}<|MERGE_RESOLUTION|>--- conflicted
+++ resolved
@@ -1,12 +1,5 @@
 import { getSeriesColor } from 'lib/colors'
-<<<<<<< HEAD
-import { LemonBanner } from 'lib/lemon-ui/LemonBanner'
 import { LemonButton } from 'lib/lemon-ui/LemonButton'
-=======
-import { humanFriendlyMilliseconds } from 'lib/utils'
-import { Tooltip } from 'lib/lemon-ui/Tooltip'
-import { useState } from 'react'
->>>>>>> f1427f55
 import { LemonDivider } from 'lib/lemon-ui/LemonDivider'
 import { Tooltip } from 'lib/lemon-ui/Tooltip'
 import { humanFriendlyMilliseconds } from 'lib/utils'
