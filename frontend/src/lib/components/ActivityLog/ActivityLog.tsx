import './ActivityLog.scss'

import { IconCollapse, IconExpand } from '@posthog/icons'
import { LemonButton, LemonDivider, LemonTabs } from '@posthog/lemon-ui'
import useSize from '@react-hook/size'
import clsx from 'clsx'
import { useValues } from 'kea'
import { activityLogLogic, ActivityLogLogicProps } from 'lib/components/ActivityLog/activityLogLogic'
import { ActivityChange, HumanizedActivityLogItem } from 'lib/components/ActivityLog/humanizeActivity'
import { TZLabel } from 'lib/components/TZLabel'
import { FEATURE_FLAGS } from 'lib/constants'
import { LemonSkeleton } from 'lib/lemon-ui/LemonSkeleton'
import { PaginationControl, usePagination } from 'lib/lemon-ui/PaginationControl'
import { ProfilePicture } from 'lib/lemon-ui/ProfilePicture'
import { featureFlagLogic } from 'lib/logic/featureFlagLogic'
import { useRef, useState } from 'react'
import { userLogic } from 'scenes/userLogic'

import { AvailableFeature, ProductKey } from '~/types'

import MonacoDiffEditor from '../MonacoDiffEditor'
import { PayGateMini } from '../PayGateMini/PayGateMini'
import { ProductIntroduction } from '../ProductIntroduction/ProductIntroduction'

export type ActivityLogProps = ActivityLogLogicProps & {
    startingPage?: number
    caption?: string | JSX.Element
}

const Empty = ({ scope }: { scope: string | string[] }): JSX.Element => {
    const noun = (Array.isArray(scope) ? scope[0] : scope)
        .replace(/([A-Z])/g, ' $1')
        .trim()
        .toLowerCase()

    return (
        <ProductIntroduction
            productName={noun.toUpperCase()}
            productKey={ProductKey.HISTORY}
            thingName="history record"
            description={`History shows any ${noun} changes that have been made. After making changes you'll see them logged here.`}
            isEmpty={true}
        />
    )
}

const SkeletonLog = (): JSX.Element => {
    return (
        <div className="ActivityLogRow items-start">
            <LemonSkeleton.Circle />
            <div className="details deprecated-space-y-4 mt-2">
                <LemonSkeleton className="w-1/2 h-4" />
                <LemonSkeleton />
            </div>
        </div>
    )
}

const Loading = (): JSX.Element => {
    return (
        <>
            <SkeletonLog />
            <SkeletonLog />
            <SkeletonLog />
            <SkeletonLog />
        </>
    )
}

export type ActivityLogTabs = 'extended description' | 'diff' | 'raw'

const ActivityLogDiff = ({ logItem }: { logItem: HumanizedActivityLogItem }): JSX.Element => {
    const changes = logItem.unprocessed?.detail.changes

    return (
        <div className="flex flex-col deprecated-space-y-2 px-2 py-1">
            <div className="flex flex-col deprecated-space-y-2">
                {changes?.length ? (
<<<<<<< HEAD
                    changes.map((change, i) => (
                        <div key={i} className="flex flex-col deprecated-space-y-2">
                            <h2>{change.field}</h2>
                            <MonacoDiffEditor
                                original={JSON.stringify(change.before, null, 2)}
                                modified={JSON.stringify(change.after, null, 2)}
                                language="json"
                            />
                        </div>
                    ))
=======
                    changes.map((change, i) => {
                        return (
                            <JsonDiffViewer key={i} field={change.field} before={change.before} after={change.after} />
                        )
                    })
>>>>>>> 61c331c4
                ) : (
                    <div className="text-secondary">This item has no changes to compare</div>
                )}
            </div>
        </div>
    )
}

interface JsonDiffViewerProps {
    field: string | undefined
    before: ActivityChange['before']
    after: ActivityChange['after']
}

const JsonDiffViewer = ({ field, before, after }: JsonDiffViewerProps): JSX.Element => {
    const containerRef = useRef<HTMLDivElement>(null)
    const [width] = useSize(containerRef)
    return (
        <div ref={containerRef} className="flex flex-col space-y-2 w-full">
            {field ? <h2>{field}</h2> : null}
            <MonacoDiffEditor
                original={JSON.stringify(before, null, 2)}
                modified={JSON.stringify(after, null, 2)}
                language="json"
                width={width}
                options={{
                    renderOverviewRuler: false,
                }}
            />
        </div>
    )
}

export const ActivityLogRow = ({ logItem }: { logItem: HumanizedActivityLogItem }): JSX.Element => {
    const [isExpanded, setIsExpanded] = useState(false)
    const [activeTab, setActiveTab] = useState<ActivityLogTabs>('diff')
    return (
        <div className={clsx('flex flex-col px-1 py-0.5', isExpanded && 'border rounded')}>
            <div
                className={clsx('ActivityLogRow flex deprecated-space-x-2', logItem.unread && 'ActivityLogRow--unread')}
            >
                <ProfilePicture
                    showName={false}
                    user={{
                        first_name: logItem.isSystem ? logItem.name : undefined,
                        email: logItem.email ?? undefined,
                    }}
                    type={logItem.isSystem ? 'system' : 'person'}
                    size="xl"
                />
                <div className="ActivityLogRow__details flex-grow">
                    <div className="ActivityLogRow__description">{logItem.description}</div>
                    {logItem.extendedDescription && (
                        <div className="ActivityLogRow__description__extended">{logItem.extendedDescription}</div>
                    )}
                    <div className="text-secondary">
                        <TZLabel time={logItem.created_at} />
                    </div>
                </div>
                <LemonButton
                    noPadding={true}
                    icon={isExpanded ? <IconCollapse /> : <IconExpand />}
                    onClick={() => setIsExpanded(!isExpanded)}
                    active={isExpanded}
                />
            </div>
            {isExpanded && (
                <div className="px-1 py-0.5">
                    <LemonTabs
                        activeKey={activeTab}
                        onChange={(key) => setActiveTab(key as ActivityLogTabs)}
                        tabs={[
                            logItem.extendedDescription
                                ? {
                                      key: 'extended description',
                                      label: 'Extended Description',
                                      tooltip:
                                          'Some activities have a more detailed description that is not shown when collapsed.',
                                      content: (
                                          <div>
                                              {logItem.extendedDescription
                                                  ? logItem.extendedDescription
                                                  : 'This item has no extended description'}
                                          </div>
                                      ),
                                  }
                                : false,
                            {
                                key: 'diff',
                                label: 'Diff',
                                tooltip:
                                    'Show the diff of the changes made to the item. Each activity item could have more than one change.',
                                content: <ActivityLogDiff logItem={logItem} />,
                            },
                            {
                                key: 'raw',
                                label: 'Raw',
                                tooltip: 'Show the raw data of the activity item.',
                                content: (
                                    <div>
                                        <pre>{JSON.stringify(logItem.unprocessed, null, 2)}</pre>
                                    </div>
                                ),
                            },
                        ]}
                    />
                </div>
            )}
        </div>
    )
}

export const ActivityLog = ({ scope, id, caption, startingPage = 1 }: ActivityLogProps): JSX.Element | null => {
    const logic = activityLogLogic({ scope, id, caption, startingPage })
    const { humanizedActivity, activityLoading, pagination } = useValues(logic)
    const { user } = useValues(userLogic)
    const { featureFlags } = useValues(featureFlagLogic)

    const paginationState = usePagination(humanizedActivity || [], pagination)

    return (
        <div className="ActivityLog">
            {caption && <div className="page-caption">{caption}</div>}
            <PayGateMini
                feature={AvailableFeature.AUDIT_LOGS}
                overrideShouldShowGate={user?.is_impersonated || !!featureFlags[FEATURE_FLAGS.AUDIT_LOGS_ACCESS]}
            >
                {activityLoading && humanizedActivity.length === 0 ? (
                    <Loading />
                ) : humanizedActivity.length === 0 ? (
                    <Empty scope={scope} />
                ) : (
                    <>
                        <div className="deprecated-space-y-2">
                            {humanizedActivity.map((logItem, index) => (
                                <ActivityLogRow key={index} logItem={logItem} />
                            ))}
                        </div>
                        <LemonDivider />
                        <PaginationControl {...paginationState} nouns={['activity', 'activities']} />
                    </>
                )}
            </PayGateMini>
        </div>
    )
}<|MERGE_RESOLUTION|>--- conflicted
+++ resolved
@@ -76,24 +76,11 @@
         <div className="flex flex-col deprecated-space-y-2 px-2 py-1">
             <div className="flex flex-col deprecated-space-y-2">
                 {changes?.length ? (
-<<<<<<< HEAD
-                    changes.map((change, i) => (
-                        <div key={i} className="flex flex-col deprecated-space-y-2">
-                            <h2>{change.field}</h2>
-                            <MonacoDiffEditor
-                                original={JSON.stringify(change.before, null, 2)}
-                                modified={JSON.stringify(change.after, null, 2)}
-                                language="json"
-                            />
-                        </div>
-                    ))
-=======
                     changes.map((change, i) => {
                         return (
                             <JsonDiffViewer key={i} field={change.field} before={change.before} after={change.after} />
                         )
                     })
->>>>>>> 61c331c4
                 ) : (
                     <div className="text-secondary">This item has no changes to compare</div>
                 )}
