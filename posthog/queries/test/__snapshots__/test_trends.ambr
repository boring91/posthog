# serializer version: 1
# name: TestTrends.test_action_filtering_with_cohort
  '''
  
  SELECT count(DISTINCT person_id)
  FROM cohortpeople
  WHERE team_id = 99999
    AND cohort_id = 99999
    AND version = NULL
  '''
# ---
# name: TestTrends.test_action_filtering_with_cohort.1
  '''
  /* cohort_calculation: */
  SELECT count(DISTINCT person_id)
  FROM cohortpeople
  WHERE team_id = 99999
    AND cohort_id = 99999
    AND version = 2
  '''
# ---
# name: TestTrends.test_action_filtering_with_cohort.2
  '''
  /* celery:posthog.tasks.calculate_cohort.clear_stale_cohort */
  SELECT count()
  FROM cohortpeople
  WHERE team_id = 99999
    AND cohort_id = 99999
    AND version < 2
  '''
# ---
# name: TestTrends.test_action_filtering_with_cohort.3
  '''
  
  SELECT groupArray(day_start) as date,
         groupArray(count) AS total
  FROM
    (SELECT SUM(total) AS count,
            day_start
     FROM
       (SELECT toUInt16(0) AS total,
               toStartOfDay(toDateTime('2020-01-07 23:59:59', 'UTC')) - toIntervalDay(number) AS day_start
        FROM numbers(dateDiff('day', toStartOfDay(toDateTime('2020-01-01 00:00:00', 'UTC')), toDateTime('2020-01-07 23:59:59', 'UTC')))
        UNION ALL SELECT toUInt16(0) AS total,
                         toStartOfDay(toDateTime('2020-01-01 00:00:00', 'UTC'))
        UNION ALL SELECT count(*) AS total,
                         toStartOfDay(toTimeZone(toDateTime(timestamp, 'UTC'), 'UTC')) AS date
        FROM events e
        LEFT OUTER JOIN
          (SELECT distinct_id,
                  argMax(person_id, version) as person_id
           FROM person_distinct_id2
           WHERE team_id = 99999
             AND distinct_id IN
               (SELECT distinct_id
                FROM events
                WHERE team_id = 99999
                  AND event IN ['sign up']
                  AND toTimeZone(timestamp, 'UTC') >= toDateTime(toStartOfDay(toDateTime('2020-01-01 00:00:00', 'UTC')), 'UTC')
                  AND toTimeZone(timestamp, 'UTC') <= toDateTime('2020-01-07 23:59:59', 'UTC'))
           GROUP BY distinct_id
           HAVING argMax(is_deleted, version) = 0) AS pdi ON e.distinct_id = pdi.distinct_id
        INNER JOIN
          (SELECT id
           FROM person
           WHERE team_id = 99999
             AND id IN
               (SELECT id
                FROM person
                WHERE team_id = 99999
                  AND (has(['x'], replaceRegexpAll(JSONExtractRaw(properties, '$bool_prop'), '^"|"$', ''))) )
           GROUP BY id
           HAVING max(is_deleted) = 0
           AND (has(['x'], replaceRegexpAll(JSONExtractRaw(argMax(person.properties, version), '$bool_prop'), '^"|"$', ''))) SETTINGS optimize_aggregation_in_order = 1) person ON person.id = pdi.person_id
        WHERE team_id = 99999
          AND ((event = 'sign up'
                AND (if(notEmpty(pdi.distinct_id), pdi.person_id, e.person_id) IN
                       (SELECT DISTINCT person_id
                        FROM cohortpeople
                        WHERE team_id = 99999
                          AND cohort_id = 99999
                          AND version = 2 ))))
          AND toTimeZone(timestamp, 'UTC') >= toDateTime(toStartOfDay(toDateTime('2020-01-01 00:00:00', 'UTC')), 'UTC')
          AND toTimeZone(timestamp, 'UTC') <= toDateTime('2020-01-07 23:59:59', 'UTC')
        GROUP BY date)
     GROUP BY day_start
     ORDER BY day_start)
  '''
# ---
# name: TestTrends.test_action_filtering_with_cohort_poe_v2
  '''
  
  SELECT count(DISTINCT person_id)
  FROM cohortpeople
  WHERE team_id = 99999
    AND cohort_id = 99999
    AND version = NULL
  '''
# ---
# name: TestTrends.test_action_filtering_with_cohort_poe_v2.1
  '''
  /* cohort_calculation: */
  SELECT count(DISTINCT person_id)
  FROM cohortpeople
  WHERE team_id = 99999
    AND cohort_id = 99999
    AND version = 2
  '''
# ---
# name: TestTrends.test_action_filtering_with_cohort_poe_v2.2
  '''
  /* celery:posthog.tasks.calculate_cohort.clear_stale_cohort */
  SELECT count()
  FROM cohortpeople
  WHERE team_id = 99999
    AND cohort_id = 99999
    AND version < 2
  '''
# ---
# name: TestTrends.test_action_filtering_with_cohort_poe_v2.3
  '''
  
  SELECT groupArray(day_start) as date,
         groupArray(count) AS total
  FROM
    (SELECT SUM(total) AS count,
            day_start
     FROM
       (SELECT toUInt16(0) AS total,
               toStartOfDay(toDateTime('2020-01-07 23:59:59', 'UTC')) - toIntervalDay(number) AS day_start
        FROM numbers(dateDiff('day', toStartOfDay(toDateTime('2020-01-01 00:00:00', 'UTC')), toDateTime('2020-01-07 23:59:59', 'UTC')))
        UNION ALL SELECT toUInt16(0) AS total,
                         toStartOfDay(toDateTime('2020-01-01 00:00:00', 'UTC'))
        UNION ALL SELECT count(*) AS total,
                         toStartOfDay(toTimeZone(toDateTime(timestamp, 'UTC'), 'UTC')) AS date
        FROM events e
        LEFT OUTER JOIN
          (SELECT argMax(person_distinct_id_overrides.person_id, person_distinct_id_overrides.version) AS person_id,
                  person_distinct_id_overrides.distinct_id AS distinct_id
           FROM person_distinct_id_overrides
           WHERE equals(person_distinct_id_overrides.team_id, 99999)
           GROUP BY person_distinct_id_overrides.distinct_id
           HAVING ifNull(equals(argMax(person_distinct_id_overrides.is_deleted, person_distinct_id_overrides.version), 0), 0)) AS overrides ON e.distinct_id = overrides.distinct_id
        WHERE team_id = 99999
          AND ((event = 'sign up'
                AND (if(notEmpty(overrides.distinct_id), overrides.person_id, e.person_id) IN
                       (SELECT DISTINCT person_id
                        FROM cohortpeople
                        WHERE team_id = 99999
                          AND cohort_id = 99999
                          AND version = 2 ))))
          AND toTimeZone(timestamp, 'UTC') >= toDateTime(toStartOfDay(toDateTime('2020-01-01 00:00:00', 'UTC')), 'UTC')
          AND toTimeZone(timestamp, 'UTC') <= toDateTime('2020-01-07 23:59:59', 'UTC')
          AND (has(['x'], replaceRegexpAll(JSONExtractRaw(e.person_properties, '$bool_prop'), '^"|"$', '')))
          AND notEmpty(e.person_id)
        GROUP BY date)
     GROUP BY day_start
     ORDER BY day_start)
  '''
# ---
# name: TestTrends.test_breakdown_by_group_props_person_on_events
  '''
  
  SELECT replaceRegexpAll(JSONExtractRaw(group0_properties, 'industry'), '^"|"$', '') AS value,
         count(*) as count
  FROM events e
  LEFT JOIN
    (SELECT group_key,
            argMax(group_properties, _timestamp) AS group_properties_0
     FROM groups
     WHERE team_id = 99999
       AND group_type_index = 0
     GROUP BY group_key) groups_0 ON "$group_0" == groups_0.group_key
  WHERE team_id = 99999
    AND event = 'sign up'
    AND toTimeZone(timestamp, 'UTC') >= toDateTime('2020-01-01 00:00:00', 'UTC')
    AND toTimeZone(timestamp, 'UTC') <= toDateTime('2020-01-12 23:59:59', 'UTC')
    AND notEmpty(e.person_id)
  GROUP BY value
  ORDER BY count DESC, value DESC
  LIMIT 26
  OFFSET 0
  '''
# ---
# name: TestTrends.test_breakdown_by_group_props_person_on_events.1
  '''
  
  SELECT groupArray(day_start) as date,
         groupArray(count) AS total,
         breakdown_value
  FROM
    (SELECT SUM(total) as count,
            day_start,
            breakdown_value
     FROM
       (SELECT *
        FROM
          (SELECT toUInt16(0) AS total,
                  ticks.day_start as day_start,
                  breakdown_value
           FROM
             (SELECT toStartOfDay(toDateTime('2020-01-12 23:59:59', 'UTC')) - toIntervalDay(number) as day_start
              FROM numbers(12)
              UNION ALL SELECT toStartOfDay(toDateTime('2020-01-01 00:00:00', 'UTC')) as day_start) as ticks
           CROSS JOIN
             (SELECT breakdown_value
              FROM
                (SELECT ['finance', 'technology'] as breakdown_value) ARRAY
              JOIN breakdown_value) as sec
           ORDER BY breakdown_value,
                    day_start
           UNION ALL SELECT count(*) as total,
                            toStartOfDay(toTimeZone(toDateTime(timestamp, 'UTC'), 'UTC')) as day_start,
                            transform(ifNull(nullIf(replaceRegexpAll(JSONExtractRaw(group_properties_0, 'industry'), '^"|"$', ''), ''), '$$_posthog_breakdown_null_$$'), (['finance', 'technology']), (['finance', 'technology']), '$$_posthog_breakdown_other_$$') as breakdown_value
           FROM events e
           LEFT JOIN
             (SELECT group_key,
                     argMax(group_properties, _timestamp) AS group_properties_0
              FROM groups
              WHERE team_id = 99999
                AND group_type_index = 0
              GROUP BY group_key) groups_0 ON "$group_0" == groups_0.group_key
           WHERE e.team_id = 99999
             AND event = 'sign up'
             AND toTimeZone(timestamp, 'UTC') >= toDateTime(toStartOfDay(toDateTime('2020-01-01 00:00:00', 'UTC')), 'UTC')
             AND toTimeZone(timestamp, 'UTC') <= toDateTime('2020-01-12 23:59:59', 'UTC')
             AND notEmpty(e.person_id)
             AND notEmpty(e.person_id)
           GROUP BY day_start,
                    breakdown_value))
     GROUP BY day_start,
              breakdown_value
     ORDER BY breakdown_value,
              day_start)
  GROUP BY breakdown_value
  ORDER BY breakdown_value
  '''
# ---
# name: TestTrends.test_breakdown_by_group_props_person_on_events.2
  '''
  /* user_id:0 request:_snapshot_ */
  SELECT person_id AS actor_id,
         count() AS actor_value
  FROM
    (SELECT e.timestamp as timestamp,
            e.person_id as person_id,
            e.distinct_id as distinct_id,
            e.team_id as team_id
     FROM events e
     LEFT JOIN
       (SELECT group_key,
               argMax(group_properties, _timestamp) AS group_properties_0
        FROM groups
        WHERE team_id = 99999
          AND group_type_index = 0
        GROUP BY group_key) groups_0 ON "$group_0" == groups_0.group_key
     WHERE team_id = 99999
       AND event = 'sign up'
       AND toTimeZone(timestamp, 'UTC') >= toDateTime('2020-01-02 00:00:00', 'UTC')
       AND toTimeZone(timestamp, 'UTC') <= toDateTime('2020-01-02 23:59:59', 'UTC')
       AND (has(['technology'], replaceRegexpAll(JSONExtractRaw(group_properties_0, 'industry'), '^"|"$', '')))
       AND notEmpty(e.person_id) )
  GROUP BY actor_id
  ORDER BY actor_value DESC,
           actor_id DESC
  LIMIT 100
  OFFSET 0
  '''
# ---
# name: TestTrends.test_breakdown_by_group_props_with_person_filter_person_on_events
  '''
  
  SELECT replaceRegexpAll(JSONExtractRaw(group0_properties, 'industry'), '^"|"$', '') AS value,
         count(*) as count
  FROM events e
  LEFT JOIN
    (SELECT group_key,
            argMax(group_properties, _timestamp) AS group_properties_0
     FROM groups
     WHERE team_id = 99999
       AND group_type_index = 0
     GROUP BY group_key) groups_0 ON "$group_0" == groups_0.group_key
  WHERE team_id = 99999
    AND event = 'sign up'
    AND toTimeZone(timestamp, 'UTC') >= toDateTime('2020-01-01 00:00:00', 'UTC')
    AND toTimeZone(timestamp, 'UTC') <= toDateTime('2020-01-12 23:59:59', 'UTC')
    AND (has(['value'], replaceRegexpAll(JSONExtractRaw(e.person_properties, 'key'), '^"|"$', '')))
    AND notEmpty(e.person_id)
  GROUP BY value
  ORDER BY count DESC, value DESC
  LIMIT 26
  OFFSET 0
  '''
# ---
# name: TestTrends.test_breakdown_by_group_props_with_person_filter_person_on_events.1
  '''
  
  SELECT groupArray(day_start) as date,
         groupArray(count) AS total,
         breakdown_value
  FROM
    (SELECT SUM(total) as count,
            day_start,
            breakdown_value
     FROM
       (SELECT *
        FROM
          (SELECT toUInt16(0) AS total,
                  ticks.day_start as day_start,
                  breakdown_value
           FROM
             (SELECT toStartOfDay(toDateTime('2020-01-12 23:59:59', 'UTC')) - toIntervalDay(number) as day_start
              FROM numbers(12)
              UNION ALL SELECT toStartOfDay(toDateTime('2020-01-01 00:00:00', 'UTC')) as day_start) as ticks
           CROSS JOIN
             (SELECT breakdown_value
              FROM
                (SELECT ['finance'] as breakdown_value) ARRAY
              JOIN breakdown_value) as sec
           ORDER BY breakdown_value,
                    day_start
           UNION ALL SELECT count(*) as total,
                            toStartOfDay(toTimeZone(toDateTime(timestamp, 'UTC'), 'UTC')) as day_start,
                            transform(ifNull(nullIf(replaceRegexpAll(JSONExtractRaw(group_properties_0, 'industry'), '^"|"$', ''), ''), '$$_posthog_breakdown_null_$$'), (['finance']), (['finance']), '$$_posthog_breakdown_other_$$') as breakdown_value
           FROM events e
           LEFT JOIN
             (SELECT group_key,
                     argMax(group_properties, _timestamp) AS group_properties_0
              FROM groups
              WHERE team_id = 99999
                AND group_type_index = 0
              GROUP BY group_key) groups_0 ON "$group_0" == groups_0.group_key
           WHERE e.team_id = 99999
             AND event = 'sign up'
             AND (has(['value'], replaceRegexpAll(JSONExtractRaw(e.person_properties, 'key'), '^"|"$', '')))
             AND toTimeZone(timestamp, 'UTC') >= toDateTime(toStartOfDay(toDateTime('2020-01-01 00:00:00', 'UTC')), 'UTC')
             AND toTimeZone(timestamp, 'UTC') <= toDateTime('2020-01-12 23:59:59', 'UTC')
             AND notEmpty(e.person_id)
             AND notEmpty(e.person_id)
           GROUP BY day_start,
                    breakdown_value))
     GROUP BY day_start,
              breakdown_value
     ORDER BY breakdown_value,
              day_start)
  GROUP BY breakdown_value
  ORDER BY breakdown_value
  '''
# ---
# name: TestTrends.test_breakdown_filtering_with_properties_in_new_format
  '''
  
  SELECT replaceRegexpAll(JSONExtractRaw(properties, '$current_url'), '^"|"$', '') AS value,
         count(*) as count
  FROM events e
  WHERE team_id = 99999
    AND event = 'sign up'
    AND toTimeZone(timestamp, 'UTC') >= toDateTime('2019-12-22 00:00:00', 'UTC')
    AND toTimeZone(timestamp, 'UTC') <= toDateTime('2020-01-05 23:59:59', 'UTC')
    AND (((has(['Firefox'], replaceRegexpAll(JSONExtractRaw(e.properties, '$browser'), '^"|"$', '')))
          OR (has(['Windows'], replaceRegexpAll(JSONExtractRaw(e.properties, '$os'), '^"|"$', ''))))
         AND (has(['Mac'], replaceRegexpAll(JSONExtractRaw(e.properties, '$os'), '^"|"$', ''))))
  GROUP BY value
  ORDER BY count DESC, value DESC
  LIMIT 26
  OFFSET 0
  '''
# ---
# name: TestTrends.test_breakdown_filtering_with_properties_in_new_format.1
  '''
  
  SELECT groupArray(day_start) as date,
         groupArray(count) AS total,
         breakdown_value
  FROM
    (SELECT SUM(total) as count,
            day_start,
            breakdown_value
     FROM
       (SELECT *
        FROM
          (SELECT toUInt16(0) AS total,
                  ticks.day_start as day_start,
                  breakdown_value
           FROM
             (SELECT toStartOfDay(toDateTime('2020-01-05 23:59:59', 'UTC')) - toIntervalDay(number) as day_start
              FROM numbers(15)
              UNION ALL SELECT toStartOfDay(toDateTime('2019-12-22 00:00:00', 'UTC')) as day_start) as ticks
           CROSS JOIN
             (SELECT breakdown_value
              FROM
                (SELECT ['second url'] as breakdown_value) ARRAY
              JOIN breakdown_value) as sec
           ORDER BY breakdown_value,
                    day_start
           UNION ALL SELECT count(*) as total,
                            toStartOfDay(toTimeZone(toDateTime(timestamp, 'UTC'), 'UTC')) as day_start,
                            transform(ifNull(nullIf(replaceRegexpAll(JSONExtractRaw(properties, '$current_url'), '^"|"$', ''), ''), '$$_posthog_breakdown_null_$$'), (['second url']), (['second url']), '$$_posthog_breakdown_other_$$') as breakdown_value
           FROM events e
           WHERE e.team_id = 99999
             AND event = 'sign up'
             AND (((has(['Firefox'], replaceRegexpAll(JSONExtractRaw(e.properties, '$browser'), '^"|"$', '')))
                   OR (has(['Windows'], replaceRegexpAll(JSONExtractRaw(e.properties, '$os'), '^"|"$', ''))))
                  AND (has(['Mac'], replaceRegexpAll(JSONExtractRaw(e.properties, '$os'), '^"|"$', ''))))
             AND toTimeZone(timestamp, 'UTC') >= toDateTime(toStartOfDay(toDateTime('2019-12-22 00:00:00', 'UTC')), 'UTC')
             AND toTimeZone(timestamp, 'UTC') <= toDateTime('2020-01-05 23:59:59', 'UTC')
           GROUP BY day_start,
                    breakdown_value))
     GROUP BY day_start,
              breakdown_value
     ORDER BY breakdown_value,
              day_start)
  GROUP BY breakdown_value
  ORDER BY breakdown_value
  '''
# ---
# name: TestTrends.test_breakdown_filtering_with_properties_in_new_format.2
  '''
  
  SELECT replaceRegexpAll(JSONExtractRaw(properties, '$current_url'), '^"|"$', '') AS value,
         count(*) as count
  FROM events e
  WHERE team_id = 99999
    AND event = 'sign up'
    AND toTimeZone(timestamp, 'UTC') >= toDateTime('2019-12-22 00:00:00', 'UTC')
    AND toTimeZone(timestamp, 'UTC') <= toDateTime('2020-01-05 23:59:59', 'UTC')
    AND (((has(['Firefox'], replaceRegexpAll(JSONExtractRaw(e.properties, '$browser'), '^"|"$', '')))
          AND (has(['Windows'], replaceRegexpAll(JSONExtractRaw(e.properties, '$os'), '^"|"$', ''))))
         AND (has(['Mac'], replaceRegexpAll(JSONExtractRaw(e.properties, '$os'), '^"|"$', ''))))
  GROUP BY value
  ORDER BY count DESC, value DESC
  LIMIT 26
  OFFSET 0
  '''
# ---
# name: TestTrends.test_breakdown_filtering_with_properties_in_new_format.3
  '''
  SELECT [now()] AS date,
         [0] AS total,
         '' AS breakdown_value
  LIMIT 0
  '''
# ---
# name: TestTrends.test_breakdown_weekly_active_users_aggregated
  '''
  
  SELECT replaceRegexpAll(JSONExtractRaw(properties, 'key'), '^"|"$', '') AS value,
         count(DISTINCT pdi.person_id) as count
  FROM events e
  INNER JOIN
    (SELECT distinct_id,
            argMax(person_id, version) as person_id
     FROM person_distinct_id2
     WHERE team_id = 99999
     GROUP BY distinct_id
     HAVING argMax(is_deleted, version) = 0) AS pdi ON e.distinct_id = pdi.distinct_id
  WHERE team_id = 99999
    AND event = '$pageview'
    AND toTimeZone(timestamp, 'UTC') >= toDateTime('2020-01-11 00:00:00', 'UTC')
    AND toTimeZone(timestamp, 'UTC') <= toDateTime('2020-01-11 23:59:59', 'UTC')
  GROUP BY value
  ORDER BY count DESC, value DESC
  LIMIT 26
  OFFSET 0
  '''
# ---
# name: TestTrends.test_breakdown_weekly_active_users_aggregated.1
  '''
  
  SELECT count(DISTINCT pdi.person_id) AS total,
         transform(ifNull(nullIf(replaceRegexpAll(JSONExtractRaw(properties, 'key'), '^"|"$', ''), ''), '$$_posthog_breakdown_null_$$'), (['val', 'bor']), (['val', 'bor']), '$$_posthog_breakdown_other_$$') as breakdown_value
  FROM events AS e
  INNER JOIN
    (SELECT distinct_id,
            argMax(person_id, version) as person_id
     FROM person_distinct_id2
     WHERE team_id = 99999
     GROUP BY distinct_id
     HAVING argMax(is_deleted, version) = 0) as pdi ON events.distinct_id = pdi.distinct_id
  WHERE e.team_id = 99999
    AND event = '$pageview'
    AND toDateTime(timestamp, 'UTC') >= toDateTime('2020-01-04 23:59:59', 'UTC')
    AND toTimeZone(timestamp, 'UTC') <= toDateTime('2020-01-11 23:59:59', 'UTC')
    AND toDateTime(timestamp, 'UTC') >= toDateTime('2020-01-04 23:59:59', 'UTC') - INTERVAL 6 DAY
    AND toTimeZone(timestamp, 'UTC') <= toDateTime('2020-01-11 23:59:59', 'UTC')
  GROUP BY breakdown_value
  ORDER BY breakdown_value
  '''
# ---
# name: TestTrends.test_breakdown_weekly_active_users_aggregated_materialized
  '''
  
  SELECT "mat_key" AS value,
         count(DISTINCT pdi.person_id) as count
  FROM events e
  INNER JOIN
    (SELECT distinct_id,
            argMax(person_id, version) as person_id
     FROM person_distinct_id2
     WHERE team_id = 99999
     GROUP BY distinct_id
     HAVING argMax(is_deleted, version) = 0) AS pdi ON e.distinct_id = pdi.distinct_id
  WHERE team_id = 99999
    AND event = '$pageview'
    AND toTimeZone(timestamp, 'UTC') >= toDateTime('2020-01-11 00:00:00', 'UTC')
    AND toTimeZone(timestamp, 'UTC') <= toDateTime('2020-01-11 23:59:59', 'UTC')
  GROUP BY value
  ORDER BY count DESC, value DESC
  LIMIT 26
  OFFSET 0
  '''
# ---
# name: TestTrends.test_breakdown_weekly_active_users_aggregated_materialized.1
  '''
  
  SELECT count(DISTINCT pdi.person_id) AS total,
         transform(ifNull(nullIf("mat_key", ''), '$$_posthog_breakdown_null_$$'), (['val', 'bor']), (['val', 'bor']), '$$_posthog_breakdown_other_$$') as breakdown_value
  FROM events AS e
  INNER JOIN
    (SELECT distinct_id,
            argMax(person_id, version) as person_id
     FROM person_distinct_id2
     WHERE team_id = 99999
     GROUP BY distinct_id
     HAVING argMax(is_deleted, version) = 0) as pdi ON events.distinct_id = pdi.distinct_id
  WHERE e.team_id = 99999
    AND event = '$pageview'
    AND toDateTime(timestamp, 'UTC') >= toDateTime('2020-01-04 23:59:59', 'UTC')
    AND toTimeZone(timestamp, 'UTC') <= toDateTime('2020-01-11 23:59:59', 'UTC')
    AND toDateTime(timestamp, 'UTC') >= toDateTime('2020-01-04 23:59:59', 'UTC') - INTERVAL 6 DAY
    AND toTimeZone(timestamp, 'UTC') <= toDateTime('2020-01-11 23:59:59', 'UTC')
  GROUP BY breakdown_value
  ORDER BY breakdown_value
  '''
# ---
# name: TestTrends.test_breakdown_weekly_active_users_daily_based_on_action
  '''
  
  SELECT replaceRegexpAll(JSONExtractRaw(properties, 'key'), '^"|"$', '') AS value,
         count(DISTINCT pdi.person_id) as count
  FROM events e
  INNER JOIN
    (SELECT distinct_id,
            argMax(person_id, version) as person_id
     FROM person_distinct_id2
     WHERE team_id = 99999
     GROUP BY distinct_id
     HAVING argMax(is_deleted, version) = 0) AS pdi ON e.distinct_id = pdi.distinct_id
  INNER JOIN
    (SELECT id,
            argMax(properties, version) as person_props
     FROM person
     WHERE team_id = 99999
     GROUP BY id
     HAVING max(is_deleted) = 0 SETTINGS optimize_aggregation_in_order = 1) person ON pdi.person_id = person.id
  WHERE team_id = 99999
    AND ((event = '$pageview'
          AND (has(['p1', 'p2', 'p3'], replaceRegexpAll(JSONExtractRaw(person_props, 'name'), '^"|"$', ''))
               AND pdi.person_id IN
                 (SELECT id
                  FROM person
                  WHERE team_id = 99999
                    AND id IN
                      (SELECT id
                       FROM person
                       WHERE team_id = 99999
                         AND ((has(['p1', 'p2'], replaceRegexpAll(JSONExtractRaw(properties, 'name'), '^"|"$', '')))) )
                  GROUP BY id
                  HAVING max(is_deleted) = 0
                  AND ((has(['p1', 'p2'], replaceRegexpAll(JSONExtractRaw(argMax(person.properties, version), 'name'), '^"|"$', '')))) SETTINGS optimize_aggregation_in_order = 1))))
    AND toTimeZone(timestamp, 'UTC') >= toDateTime('2020-01-01 00:00:00', 'UTC')
    AND toTimeZone(timestamp, 'UTC') <= toDateTime('2020-01-12 23:59:59', 'UTC')
  GROUP BY value
  ORDER BY count DESC, value DESC
  LIMIT 26
  OFFSET 0
  '''
# ---
# name: TestTrends.test_breakdown_weekly_active_users_daily_based_on_action.1
  '''
  
  SELECT groupArray(day_start) as date,
         groupArray(count) AS total,
         breakdown_value
  FROM
    (SELECT SUM(total) as count,
            day_start,
            breakdown_value
     FROM
       (SELECT *
        FROM
          (SELECT toUInt16(0) AS total,
                  ticks.day_start as day_start,
                  breakdown_value
           FROM
             (SELECT toStartOfDay(toDateTime('2020-01-12 23:59:59', 'UTC')) - toIntervalDay(number) as day_start
              FROM numbers(12)
              UNION ALL SELECT toStartOfDay(toDateTime('2020-01-01 00:00:00', 'UTC')) as day_start) as ticks
           CROSS JOIN
             (SELECT breakdown_value
              FROM
                (SELECT ['val'] as breakdown_value) ARRAY
              JOIN breakdown_value) as sec
           ORDER BY breakdown_value,
                    day_start
           UNION ALL SELECT counts AS total,
                            timestamp AS day_start,
                            breakdown_value
           FROM
             (SELECT d.timestamp,
                     COUNT(DISTINCT person_id) counts,
                     breakdown_value
              FROM
                (SELECT toStartOfDay(toTimeZone(toDateTime(timestamp, 'UTC'), 'UTC')) AS timestamp
                 FROM events e
                 WHERE team_id = 99999
                   AND toDateTime(timestamp, 'UTC') >= toDateTime('2019-12-25 00:00:00', 'UTC')
                   AND toTimeZone(timestamp, 'UTC') <= toDateTime('2020-01-12 23:59:59', 'UTC')
                 GROUP BY timestamp) d
              CROSS JOIN
                (SELECT toStartOfDay(toTimeZone(toDateTime(timestamp, 'UTC'), 'UTC')) AS timestamp,
                        pdi.person_id AS person_id,
                        transform(ifNull(nullIf(replaceRegexpAll(JSONExtractRaw(properties, 'key'), '^"|"$', ''), ''), '$$_posthog_breakdown_null_$$'), (['val']), (['val']), '$$_posthog_breakdown_other_$$') AS breakdown_value
                 FROM events e
                 INNER JOIN
                   (SELECT distinct_id,
                           argMax(person_id, version) as person_id
                    FROM person_distinct_id2
                    WHERE team_id = 99999
                    GROUP BY distinct_id
                    HAVING argMax(is_deleted, version) = 0) as pdi ON events.distinct_id = pdi.distinct_id
                 INNER JOIN
                   (SELECT id,
                           argMax(properties, version) as person_props
                    FROM person
                    WHERE team_id = 99999
                    GROUP BY id
                    HAVING max(is_deleted) = 0 SETTINGS optimize_aggregation_in_order = 1) person ON person.id = pdi.person_id
                 WHERE e.team_id = 99999
                   AND toDateTime(timestamp, 'UTC') >= toDateTime('2019-12-25 00:00:00', 'UTC')
                   AND toTimeZone(timestamp, 'UTC') <= toDateTime('2020-01-12 23:59:59', 'UTC')
                   AND ((event = '$pageview'
                         AND (has(['p1', 'p2', 'p3'], replaceRegexpAll(JSONExtractRaw(person_props, 'name'), '^"|"$', ''))
                              AND pdi.person_id IN
                                (SELECT id
                                 FROM person
                                 WHERE team_id = 99999
                                   AND id IN
                                     (SELECT id
                                      FROM person
                                      WHERE team_id = 99999
                                        AND ((has(['p1', 'p2'], replaceRegexpAll(JSONExtractRaw(properties, 'name'), '^"|"$', '')))) )
                                 GROUP BY id
                                 HAVING max(is_deleted) = 0
                                 AND ((has(['p1', 'p2'], replaceRegexpAll(JSONExtractRaw(argMax(person.properties, version), 'name'), '^"|"$', '')))) SETTINGS optimize_aggregation_in_order = 1))))
                 GROUP BY timestamp, person_id,
                                     breakdown_value) e
              WHERE e.timestamp <= d.timestamp
                AND e.timestamp > d.timestamp - INTERVAL 6 DAY
              GROUP BY d.timestamp,
                       breakdown_value
              ORDER BY d.timestamp)
           WHERE 11111 = 11111
             AND toTimeZone(timestamp, 'UTC') >= toDateTime(toStartOfDay(toDateTime('2020-01-01 00:00:00', 'UTC')), 'UTC')
             AND toTimeZone(timestamp, 'UTC') <= toDateTime('2020-01-12 23:59:59', 'UTC') ))
     GROUP BY day_start,
              breakdown_value
     ORDER BY breakdown_value,
              day_start)
  GROUP BY breakdown_value
  ORDER BY breakdown_value
  '''
# ---
# name: TestTrends.test_breakdown_with_filter_groups_person_on_events
  '''
  
  SELECT replaceRegexpAll(JSONExtractRaw(properties, 'key'), '^"|"$', '') AS value,
         count(*) as count
  FROM events e
  LEFT JOIN
    (SELECT group_key,
            argMax(group_properties, _timestamp) AS group_properties_0
     FROM groups
     WHERE team_id = 99999
       AND group_type_index = 0
     GROUP BY group_key) groups_0 ON "$group_0" == groups_0.group_key
  WHERE team_id = 99999
    AND event = 'sign up'
    AND toTimeZone(timestamp, 'UTC') >= toDateTime('2020-01-01 00:00:00', 'UTC')
    AND toTimeZone(timestamp, 'UTC') <= toDateTime('2020-01-12 23:59:59', 'UTC')
    AND (has(['finance'], replaceRegexpAll(JSONExtractRaw(group_properties_0, 'industry'), '^"|"$', '')))
  GROUP BY value
  ORDER BY count DESC, value DESC
  LIMIT 26
  OFFSET 0
  '''
# ---
# name: TestTrends.test_breakdown_with_filter_groups_person_on_events.1
  '''
  
  SELECT groupArray(day_start) as date,
         groupArray(count) AS total,
         breakdown_value
  FROM
    (SELECT SUM(total) as count,
            day_start,
            breakdown_value
     FROM
       (SELECT *
        FROM
          (SELECT toUInt16(0) AS total,
                  ticks.day_start as day_start,
                  breakdown_value
           FROM
             (SELECT toStartOfDay(toDateTime('2020-01-12 23:59:59', 'UTC')) - toIntervalDay(number) as day_start
              FROM numbers(12)
              UNION ALL SELECT toStartOfDay(toDateTime('2020-01-01 00:00:00', 'UTC')) as day_start) as ticks
           CROSS JOIN
             (SELECT breakdown_value
              FROM
                (SELECT ['uh', 'oh'] as breakdown_value) ARRAY
              JOIN breakdown_value) as sec
           ORDER BY breakdown_value,
                    day_start
           UNION ALL SELECT count(*) as total,
                            toStartOfDay(toTimeZone(toDateTime(timestamp, 'UTC'), 'UTC')) as day_start,
                            transform(ifNull(nullIf(replaceRegexpAll(JSONExtractRaw(properties, 'key'), '^"|"$', ''), ''), '$$_posthog_breakdown_null_$$'), (['uh', 'oh']), (['uh', 'oh']), '$$_posthog_breakdown_other_$$') as breakdown_value
           FROM events e
           LEFT JOIN
             (SELECT group_key,
                     argMax(group_properties, _timestamp) AS group_properties_0
              FROM groups
              WHERE team_id = 99999
                AND group_type_index = 0
              GROUP BY group_key) groups_0 ON "$group_0" == groups_0.group_key
           WHERE e.team_id = 99999
             AND event = 'sign up'
             AND (has(['finance'], replaceRegexpAll(JSONExtractRaw(group_properties_0, 'industry'), '^"|"$', '')))
             AND toTimeZone(timestamp, 'UTC') >= toDateTime(toStartOfDay(toDateTime('2020-01-01 00:00:00', 'UTC')), 'UTC')
             AND toTimeZone(timestamp, 'UTC') <= toDateTime('2020-01-12 23:59:59', 'UTC')
           GROUP BY day_start,
                    breakdown_value))
     GROUP BY day_start,
              breakdown_value
     ORDER BY breakdown_value,
              day_start)
  GROUP BY breakdown_value
  ORDER BY breakdown_value
  '''
# ---
# name: TestTrends.test_breakdown_with_filter_groups_person_on_events_v2
  '''
  
  SELECT DISTINCT person_id
  FROM events
  WHERE team_id = 99999
    AND distinct_id = 'test_breakdown_d2'
  '''
# ---
# name: TestTrends.test_breakdown_with_filter_groups_person_on_events_v2.1
  '''
  
  SELECT replaceRegexpAll(JSONExtractRaw(properties, 'key'), '^"|"$', '') AS value,
         count(*) as count
  FROM events e
  LEFT OUTER JOIN
    (SELECT argMax(person_distinct_id_overrides.person_id, person_distinct_id_overrides.version) AS person_id,
            person_distinct_id_overrides.distinct_id AS distinct_id
     FROM person_distinct_id_overrides
     WHERE equals(person_distinct_id_overrides.team_id, 99999)
     GROUP BY person_distinct_id_overrides.distinct_id
     HAVING ifNull(equals(argMax(person_distinct_id_overrides.is_deleted, person_distinct_id_overrides.version), 0), 0)) AS overrides ON e.distinct_id = overrides.distinct_id
  LEFT JOIN
    (SELECT group_key,
            argMax(group_properties, _timestamp) AS group_properties_0
     FROM groups
     WHERE team_id = 99999
       AND group_type_index = 0
     GROUP BY group_key) groups_0 ON "$group_0" == groups_0.group_key
  WHERE team_id = 99999
    AND event = 'sign up'
    AND toTimeZone(timestamp, 'UTC') >= toDateTime('2020-01-01 00:00:00', 'UTC')
    AND toTimeZone(timestamp, 'UTC') <= toDateTime('2020-01-12 23:59:59', 'UTC')
    AND (has(['finance'], replaceRegexpAll(JSONExtractRaw(group_properties_0, 'industry'), '^"|"$', '')))
    AND notEmpty(e.person_id)
  GROUP BY value
  ORDER BY count DESC, value DESC
  LIMIT 26
  OFFSET 0
  '''
# ---
# name: TestTrends.test_breakdown_with_filter_groups_person_on_events_v2.2
  '''
  
  SELECT groupArray(day_start) as date,
         groupArray(count) AS total,
         breakdown_value
  FROM
    (SELECT SUM(total) as count,
            day_start,
            breakdown_value
     FROM
       (SELECT *
        FROM
          (SELECT toUInt16(0) AS total,
                  ticks.day_start as day_start,
                  breakdown_value
           FROM
             (SELECT toStartOfDay(toDateTime('2020-01-12 23:59:59', 'UTC')) - toIntervalDay(number) as day_start
              FROM numbers(12)
              UNION ALL SELECT toStartOfDay(toDateTime('2020-01-01 00:00:00', 'UTC')) as day_start) as ticks
           CROSS JOIN
             (SELECT breakdown_value
              FROM
                (SELECT ['uh', 'oh'] as breakdown_value) ARRAY
              JOIN breakdown_value) as sec
           ORDER BY breakdown_value,
                    day_start
           UNION ALL SELECT count(DISTINCT if(notEmpty(overrides.distinct_id), overrides.person_id, e.person_id)) as total,
                            toStartOfDay(toTimeZone(toDateTime(timestamp, 'UTC'), 'UTC')) as day_start,
                            transform(ifNull(nullIf(replaceRegexpAll(JSONExtractRaw(properties, 'key'), '^"|"$', ''), ''), '$$_posthog_breakdown_null_$$'), (['uh', 'oh']), (['uh', 'oh']), '$$_posthog_breakdown_other_$$') as breakdown_value
           FROM events e
           LEFT OUTER JOIN
             (SELECT argMax(person_distinct_id_overrides.person_id, person_distinct_id_overrides.version) AS person_id,
                     person_distinct_id_overrides.distinct_id AS distinct_id
              FROM person_distinct_id_overrides
              WHERE equals(person_distinct_id_overrides.team_id, 99999)
              GROUP BY person_distinct_id_overrides.distinct_id
              HAVING ifNull(equals(argMax(person_distinct_id_overrides.is_deleted, person_distinct_id_overrides.version), 0), 0)) AS overrides ON e.distinct_id = overrides.distinct_id
           LEFT JOIN
             (SELECT group_key,
                     argMax(group_properties, _timestamp) AS group_properties_0
              FROM groups
              WHERE team_id = 99999
                AND group_type_index = 0
              GROUP BY group_key) groups_0 ON "$group_0" == groups_0.group_key
           WHERE e.team_id = 99999
             AND event = 'sign up'
             AND (has(['finance'], replaceRegexpAll(JSONExtractRaw(group_properties_0, 'industry'), '^"|"$', '')))
             AND toTimeZone(timestamp, 'UTC') >= toDateTime(toStartOfDay(toDateTime('2020-01-01 00:00:00', 'UTC')), 'UTC')
             AND toTimeZone(timestamp, 'UTC') <= toDateTime('2020-01-12 23:59:59', 'UTC')
             AND notEmpty(e.person_id)
             AND notEmpty(e.person_id)
           GROUP BY day_start,
                    breakdown_value))
     GROUP BY day_start,
              breakdown_value
     ORDER BY breakdown_value,
              day_start)
  GROUP BY breakdown_value
  ORDER BY breakdown_value
  '''
# ---
# name: TestTrends.test_dau_with_breakdown_filtering_with_sampling
  '''
  /* celery:posthog.tasks.tasks.sync_insight_caching_state */
  SELECT team_id,
         date_diff('second', max(timestamp), now()) AS age
  FROM events
  WHERE timestamp > date_sub(DAY, 3, now())
    AND timestamp < now()
  GROUP BY team_id
  ORDER BY age;
  '''
# ---
# name: TestTrends.test_dau_with_breakdown_filtering_with_sampling.1
  '''
  /* celery:posthog.tasks.tasks.sync_insight_caching_state */
  SELECT team_id,
         date_diff('second', max(timestamp), now()) AS age
  FROM events
  WHERE timestamp > date_sub(DAY, 3, now())
    AND timestamp < now()
  GROUP BY team_id
  ORDER BY age;
  '''
# ---
# name: TestTrends.test_dau_with_breakdown_filtering_with_sampling.10
  '''
  /* celery:posthog.tasks.tasks.sync_insight_caching_state */
  SELECT team_id,
         date_diff('second', max(timestamp), now()) AS age
  FROM events
  WHERE timestamp > date_sub(DAY, 3, now())
    AND timestamp < now()
  GROUP BY team_id
  ORDER BY age;
  '''
# ---
# name: TestTrends.test_dau_with_breakdown_filtering_with_sampling.11
  '''
  /* celery:posthog.tasks.tasks.sync_insight_caching_state */
  SELECT team_id,
         date_diff('second', max(timestamp), now()) AS age
  FROM events
  WHERE timestamp > date_sub(DAY, 3, now())
    AND timestamp < now()
  GROUP BY team_id
  ORDER BY age;
  '''
# ---
# name: TestTrends.test_dau_with_breakdown_filtering_with_sampling.12
  '''
  
  SELECT replaceRegexpAll(JSONExtractRaw(properties, '$some_property'), '^"|"$', '') AS value,
         count(*) as count
  FROM events e SAMPLE 1.0
  WHERE team_id = 99999
    AND ((event = 'sign up'))
    AND toTimeZone(timestamp, 'UTC') >= toDateTime('2019-12-28 00:00:00', 'UTC')
    AND toTimeZone(timestamp, 'UTC') <= toDateTime('2020-01-04 23:59:59', 'UTC')
  GROUP BY value
  ORDER BY count DESC, value DESC
  LIMIT 26
  OFFSET 0
  '''
# ---
<<<<<<< HEAD
# name: TestTrends.test_dau_with_breakdown_filtering_with_sampling.10
  '''
  /* celery:posthog.tasks.tasks.sync_insight_caching_state */
  SELECT team_id,
         date_diff('second', max(timestamp), now()) AS age
  FROM events
  WHERE timestamp > date_sub(DAY, 3, now())
    AND timestamp < now()
  GROUP BY team_id
  ORDER BY age;
  '''
# ---
# name: TestTrends.test_dau_with_breakdown_filtering_with_sampling.11
  '''
  /* celery:posthog.tasks.tasks.sync_insight_caching_state */
  SELECT team_id,
         date_diff('second', max(timestamp), now()) AS age
  FROM events
  WHERE timestamp > date_sub(DAY, 3, now())
    AND timestamp < now()
  GROUP BY team_id
  ORDER BY age;
  '''
# ---
# name: TestTrends.test_dau_with_breakdown_filtering_with_sampling.12
  '''
  
  SELECT replaceRegexpAll(JSONExtractRaw(properties, '$some_property'), '^"|"$', '') AS value,
         count(*) as count
  FROM events e SAMPLE 1.0
  WHERE team_id = 99999
    AND ((event = 'sign up'))
    AND toTimeZone(timestamp, 'UTC') >= toDateTime('2019-12-28 00:00:00', 'UTC')
    AND toTimeZone(timestamp, 'UTC') <= toDateTime('2020-01-04 23:59:59', 'UTC')
  GROUP BY value
  ORDER BY count DESC, value DESC
  LIMIT 26
  OFFSET 0
  '''
# ---
# name: TestTrends.test_dau_with_breakdown_filtering_with_sampling.13
  '''
  
  SELECT groupArray(day_start) as date,
         groupArray(count) AS total,
         breakdown_value
  FROM
    (SELECT SUM(total) as count,
            day_start,
            breakdown_value
     FROM
       (SELECT *
        FROM
          (SELECT toUInt16(0) AS total,
                  ticks.day_start as day_start,
                  breakdown_value
           FROM
             (SELECT toStartOfDay(toDateTime('2020-01-04 23:59:59', 'UTC')) - toIntervalDay(number) as day_start
              FROM numbers(8)
              UNION ALL SELECT toStartOfDay(toDateTime('2019-12-28 00:00:00', 'UTC')) as day_start) as ticks
           CROSS JOIN
             (SELECT breakdown_value
              FROM
                (SELECT ['other_value', '$$_posthog_breakdown_null_$$', 'value'] as breakdown_value) ARRAY
              JOIN breakdown_value) as sec
           ORDER BY breakdown_value,
                    day_start
           UNION ALL SELECT count(DISTINCT pdi.person_id) as total,
                            toStartOfDay(toTimeZone(toDateTime(timestamp, 'UTC'), 'UTC')) as day_start,
                            transform(ifNull(nullIf(replaceRegexpAll(JSONExtractRaw(properties, '$some_property'), '^"|"$', ''), ''), '$$_posthog_breakdown_null_$$'), (['other_value', '$$_posthog_breakdown_null_$$', 'value']), (['other_value', '$$_posthog_breakdown_null_$$', 'value']), '$$_posthog_breakdown_other_$$') as breakdown_value
           FROM events e SAMPLE 1.0
           INNER JOIN
             (SELECT distinct_id,
                     argMax(person_id, version) as person_id
              FROM person_distinct_id2
              WHERE team_id = 99999
              GROUP BY distinct_id
              HAVING argMax(is_deleted, version) = 0) as pdi ON events.distinct_id = pdi.distinct_id
           WHERE e.team_id = 99999
             AND toTimeZone(timestamp, 'UTC') >= toDateTime(toStartOfDay(toDateTime('2019-12-28 00:00:00', 'UTC')), 'UTC')
             AND toTimeZone(timestamp, 'UTC') <= toDateTime('2020-01-04 23:59:59', 'UTC')
             AND ((event = 'sign up'))
           GROUP BY day_start,
                    breakdown_value))
     GROUP BY day_start,
              breakdown_value
     ORDER BY breakdown_value,
              day_start)
  GROUP BY breakdown_value
  ORDER BY breakdown_value
  '''
# ---
# name: TestTrends.test_dau_with_breakdown_filtering_with_sampling.14
  '''
  
  SELECT replaceRegexpAll(JSONExtractRaw(properties, '$some_property'), '^"|"$', '') AS value,
         count(*) as count
  FROM events e SAMPLE 1.0
  WHERE team_id = 99999
    AND event = 'sign up'
    AND toTimeZone(timestamp, 'UTC') >= toDateTime('2019-12-28 00:00:00', 'UTC')
    AND toTimeZone(timestamp, 'UTC') <= toDateTime('2020-01-04 23:59:59', 'UTC')
  GROUP BY value
  ORDER BY count DESC, value DESC
  LIMIT 26
  OFFSET 0
  '''
# ---
# name: TestTrends.test_dau_with_breakdown_filtering_with_sampling.15
  '''
  
  SELECT groupArray(day_start) as date,
         groupArray(count) AS total,
         breakdown_value
  FROM
    (SELECT SUM(total) as count,
            day_start,
            breakdown_value
     FROM
       (SELECT *
        FROM
          (SELECT toUInt16(0) AS total,
                  ticks.day_start as day_start,
                  breakdown_value
           FROM
             (SELECT toStartOfDay(toDateTime('2020-01-04 23:59:59', 'UTC')) - toIntervalDay(number) as day_start
              FROM numbers(8)
              UNION ALL SELECT toStartOfDay(toDateTime('2019-12-28 00:00:00', 'UTC')) as day_start) as ticks
           CROSS JOIN
             (SELECT breakdown_value
              FROM
                (SELECT ['other_value', '$$_posthog_breakdown_null_$$', 'value'] as breakdown_value) ARRAY
              JOIN breakdown_value) as sec
           ORDER BY breakdown_value,
                    day_start
           UNION ALL SELECT count(DISTINCT pdi.person_id) as total,
                            toStartOfDay(toTimeZone(toDateTime(timestamp, 'UTC'), 'UTC')) as day_start,
                            transform(ifNull(nullIf(replaceRegexpAll(JSONExtractRaw(properties, '$some_property'), '^"|"$', ''), ''), '$$_posthog_breakdown_null_$$'), (['other_value', '$$_posthog_breakdown_null_$$', 'value']), (['other_value', '$$_posthog_breakdown_null_$$', 'value']), '$$_posthog_breakdown_other_$$') as breakdown_value
           FROM events e SAMPLE 1.0
           INNER JOIN
             (SELECT distinct_id,
                     argMax(person_id, version) as person_id
              FROM person_distinct_id2
              WHERE team_id = 99999
              GROUP BY distinct_id
              HAVING argMax(is_deleted, version) = 0) as pdi ON events.distinct_id = pdi.distinct_id
           WHERE e.team_id = 99999
             AND event = 'sign up'
             AND toTimeZone(timestamp, 'UTC') >= toDateTime(toStartOfDay(toDateTime('2019-12-28 00:00:00', 'UTC')), 'UTC')
             AND toTimeZone(timestamp, 'UTC') <= toDateTime('2020-01-04 23:59:59', 'UTC')
           GROUP BY day_start,
                    breakdown_value))
     GROUP BY day_start,
              breakdown_value
     ORDER BY breakdown_value,
              day_start)
  GROUP BY breakdown_value
  ORDER BY breakdown_value
  '''
# ---
# name: TestTrends.test_dau_with_breakdown_filtering_with_sampling.2
=======
# name: TestTrends.test_dau_with_breakdown_filtering_with_sampling.13
>>>>>>> 9838251b
  '''
  
  SELECT groupArray(day_start) as date,
         groupArray(count) AS total,
         breakdown_value
  FROM
    (SELECT SUM(total) as count,
            day_start,
            breakdown_value
     FROM
       (SELECT *
        FROM
          (SELECT toUInt16(0) AS total,
                  ticks.day_start as day_start,
                  breakdown_value
           FROM
             (SELECT toStartOfDay(toDateTime('2020-01-04 23:59:59', 'UTC')) - toIntervalDay(number) as day_start
              FROM numbers(8)
              UNION ALL SELECT toStartOfDay(toDateTime('2019-12-28 00:00:00', 'UTC')) as day_start) as ticks
           CROSS JOIN
             (SELECT breakdown_value
              FROM
                (SELECT ['other_value', '$$_posthog_breakdown_null_$$', 'value'] as breakdown_value) ARRAY
              JOIN breakdown_value) as sec
           ORDER BY breakdown_value,
                    day_start
           UNION ALL SELECT count(DISTINCT pdi.person_id) as total,
                            toStartOfDay(toTimeZone(toDateTime(timestamp, 'UTC'), 'UTC')) as day_start,
                            transform(ifNull(nullIf(replaceRegexpAll(JSONExtractRaw(properties, '$some_property'), '^"|"$', ''), ''), '$$_posthog_breakdown_null_$$'), (['other_value', '$$_posthog_breakdown_null_$$', 'value']), (['other_value', '$$_posthog_breakdown_null_$$', 'value']), '$$_posthog_breakdown_other_$$') as breakdown_value
           FROM events e SAMPLE 1.0
           INNER JOIN
             (SELECT distinct_id,
                     argMax(person_id, version) as person_id
              FROM person_distinct_id2
              WHERE team_id = 99999
              GROUP BY distinct_id
              HAVING argMax(is_deleted, version) = 0) as pdi ON events.distinct_id = pdi.distinct_id
           WHERE e.team_id = 99999
             AND toTimeZone(timestamp, 'UTC') >= toDateTime(toStartOfDay(toDateTime('2019-12-28 00:00:00', 'UTC')), 'UTC')
             AND toTimeZone(timestamp, 'UTC') <= toDateTime('2020-01-04 23:59:59', 'UTC')
             AND ((event = 'sign up'))
           GROUP BY day_start,
                    breakdown_value))
     GROUP BY day_start,
              breakdown_value
     ORDER BY breakdown_value,
              day_start)
  GROUP BY breakdown_value
  ORDER BY breakdown_value
  '''
# ---
# name: TestTrends.test_dau_with_breakdown_filtering_with_sampling.14
  '''
  
  SELECT replaceRegexpAll(JSONExtractRaw(properties, '$some_property'), '^"|"$', '') AS value,
         count(*) as count
  FROM events e SAMPLE 1.0
  WHERE team_id = 99999
    AND event = 'sign up'
    AND toTimeZone(timestamp, 'UTC') >= toDateTime('2019-12-28 00:00:00', 'UTC')
    AND toTimeZone(timestamp, 'UTC') <= toDateTime('2020-01-04 23:59:59', 'UTC')
  GROUP BY value
  ORDER BY count DESC, value DESC
  LIMIT 26
  OFFSET 0
  '''
# ---
# name: TestTrends.test_dau_with_breakdown_filtering_with_sampling.15
  '''
  
  SELECT groupArray(day_start) as date,
         groupArray(count) AS total,
         breakdown_value
  FROM
    (SELECT SUM(total) as count,
            day_start,
            breakdown_value
     FROM
       (SELECT *
        FROM
          (SELECT toUInt16(0) AS total,
                  ticks.day_start as day_start,
                  breakdown_value
           FROM
             (SELECT toStartOfDay(toDateTime('2020-01-04 23:59:59', 'UTC')) - toIntervalDay(number) as day_start
              FROM numbers(8)
              UNION ALL SELECT toStartOfDay(toDateTime('2019-12-28 00:00:00', 'UTC')) as day_start) as ticks
           CROSS JOIN
             (SELECT breakdown_value
              FROM
                (SELECT ['other_value', '$$_posthog_breakdown_null_$$', 'value'] as breakdown_value) ARRAY
              JOIN breakdown_value) as sec
           ORDER BY breakdown_value,
                    day_start
           UNION ALL SELECT count(DISTINCT pdi.person_id) as total,
                            toStartOfDay(toTimeZone(toDateTime(timestamp, 'UTC'), 'UTC')) as day_start,
                            transform(ifNull(nullIf(replaceRegexpAll(JSONExtractRaw(properties, '$some_property'), '^"|"$', ''), ''), '$$_posthog_breakdown_null_$$'), (['other_value', '$$_posthog_breakdown_null_$$', 'value']), (['other_value', '$$_posthog_breakdown_null_$$', 'value']), '$$_posthog_breakdown_other_$$') as breakdown_value
           FROM events e SAMPLE 1.0
           INNER JOIN
             (SELECT distinct_id,
                     argMax(person_id, version) as person_id
              FROM person_distinct_id2
              WHERE team_id = 99999
              GROUP BY distinct_id
              HAVING argMax(is_deleted, version) = 0) as pdi ON events.distinct_id = pdi.distinct_id
           WHERE e.team_id = 99999
             AND event = 'sign up'
             AND toTimeZone(timestamp, 'UTC') >= toDateTime(toStartOfDay(toDateTime('2019-12-28 00:00:00', 'UTC')), 'UTC')
             AND toTimeZone(timestamp, 'UTC') <= toDateTime('2020-01-04 23:59:59', 'UTC')
           GROUP BY day_start,
                    breakdown_value))
     GROUP BY day_start,
              breakdown_value
     ORDER BY breakdown_value,
              day_start)
  GROUP BY breakdown_value
  ORDER BY breakdown_value
  '''
# ---
<<<<<<< HEAD
=======
# name: TestTrends.test_dau_with_breakdown_filtering_with_sampling.2
  '''
  /* celery:posthog.tasks.tasks.sync_insight_caching_state */
  SELECT team_id,
         date_diff('second', max(timestamp), now()) AS age
  FROM events
  WHERE timestamp > date_sub(DAY, 3, now())
    AND timestamp < now()
  GROUP BY team_id
  ORDER BY age;
  '''
# ---
# name: TestTrends.test_dau_with_breakdown_filtering_with_sampling.3
  '''
  /* celery:posthog.tasks.tasks.sync_insight_caching_state */
  SELECT team_id,
         date_diff('second', max(timestamp), now()) AS age
  FROM events
  WHERE timestamp > date_sub(DAY, 3, now())
    AND timestamp < now()
  GROUP BY team_id
  ORDER BY age;
  '''
# ---
# name: TestTrends.test_dau_with_breakdown_filtering_with_sampling.4
  '''
  /* celery:posthog.tasks.tasks.sync_insight_caching_state */
  SELECT team_id,
         date_diff('second', max(timestamp), now()) AS age
  FROM events
  WHERE timestamp > date_sub(DAY, 3, now())
    AND timestamp < now()
  GROUP BY team_id
  ORDER BY age;
  '''
# ---
>>>>>>> 9838251b
# name: TestTrends.test_dau_with_breakdown_filtering_with_sampling.5
  '''
  /* celery:posthog.tasks.tasks.sync_insight_caching_state */
  SELECT team_id,
         date_diff('second', max(timestamp), now()) AS age
  FROM events
  WHERE timestamp > date_sub(DAY, 3, now())
    AND timestamp < now()
  GROUP BY team_id
  ORDER BY age;
  '''
# ---
# name: TestTrends.test_dau_with_breakdown_filtering_with_sampling.6
  '''
  /* celery:posthog.tasks.tasks.sync_insight_caching_state */
  SELECT team_id,
         date_diff('second', max(timestamp), now()) AS age
  FROM events
  WHERE timestamp > date_sub(DAY, 3, now())
    AND timestamp < now()
  GROUP BY team_id
  ORDER BY age;
  '''
# ---
# name: TestTrends.test_dau_with_breakdown_filtering_with_sampling.7
  '''
  /* celery:posthog.tasks.tasks.sync_insight_caching_state */
  SELECT team_id,
         date_diff('second', max(timestamp), now()) AS age
  FROM events
  WHERE timestamp > date_sub(DAY, 3, now())
    AND timestamp < now()
  GROUP BY team_id
  ORDER BY age;
  '''
# ---
# name: TestTrends.test_dau_with_breakdown_filtering_with_sampling.8
  '''
  /* celery:posthog.tasks.tasks.sync_insight_caching_state */
  SELECT team_id,
         date_diff('second', max(timestamp), now()) AS age
  FROM events
  WHERE timestamp > date_sub(DAY, 3, now())
    AND timestamp < now()
  GROUP BY team_id
  ORDER BY age;
  '''
# ---
# name: TestTrends.test_dau_with_breakdown_filtering_with_sampling.9
  '''
  /* celery:posthog.tasks.tasks.sync_insight_caching_state */
  SELECT team_id,
         date_diff('second', max(timestamp), now()) AS age
  FROM events
  WHERE timestamp > date_sub(DAY, 3, now())
    AND timestamp < now()
  GROUP BY team_id
  ORDER BY age;
  '''
# ---
# name: TestTrends.test_filter_events_by_precalculated_cohort
  '''
  
  SELECT count(DISTINCT person_id)
  FROM cohortpeople
  WHERE team_id = 99999
    AND cohort_id = 99999
    AND version = NULL
  '''
# ---
# name: TestTrends.test_filter_events_by_precalculated_cohort.1
  '''
  /* cohort_calculation: */
  SELECT count(DISTINCT person_id)
  FROM cohortpeople
  WHERE team_id = 99999
    AND cohort_id = 99999
    AND version = 0
  '''
# ---
# name: TestTrends.test_filter_events_by_precalculated_cohort.2
  '''
  
  SELECT groupArray(day_start) as date,
         groupArray(count) AS total
  FROM
    (SELECT SUM(total) AS count,
            day_start
     FROM
       (SELECT toUInt16(0) AS total,
               toStartOfDay(toDateTime('2020-01-02 23:59:59', 'UTC')) - toIntervalDay(number) AS day_start
        FROM numbers(dateDiff('day', toStartOfDay(toDateTime('2019-12-26 00:00:00', 'UTC')), toDateTime('2020-01-02 23:59:59', 'UTC')))
        UNION ALL SELECT toUInt16(0) AS total,
                         toStartOfDay(toDateTime('2019-12-26 00:00:00', 'UTC'))
        UNION ALL SELECT count(*) AS total,
                         toStartOfDay(toTimeZone(toDateTime(timestamp, 'UTC'), 'UTC')) AS date
        FROM events e
        LEFT OUTER JOIN
          (SELECT distinct_id,
                  argMax(person_id, version) as person_id
           FROM person_distinct_id2
           WHERE team_id = 99999
             AND distinct_id IN
               (SELECT distinct_id
                FROM events
                WHERE team_id = 99999
                  AND event = 'event_name'
                  AND toTimeZone(timestamp, 'UTC') >= toDateTime(toStartOfDay(toDateTime('2019-12-26 00:00:00', 'UTC')), 'UTC')
                  AND toTimeZone(timestamp, 'UTC') <= toDateTime('2020-01-02 23:59:59', 'UTC'))
           GROUP BY distinct_id
           HAVING argMax(is_deleted, version) = 0) AS pdi ON e.distinct_id = pdi.distinct_id
        INNER JOIN
          (SELECT id
           FROM person
           WHERE team_id = 99999
             AND id IN
               (SELECT id
                FROM person
                WHERE team_id = 99999
                  AND (has(['Jane'], replaceRegexpAll(JSONExtractRaw(properties, 'name'), '^"|"$', ''))) )
           GROUP BY id
           HAVING max(is_deleted) = 0
           AND (has(['Jane'], replaceRegexpAll(JSONExtractRaw(argMax(person.properties, version), 'name'), '^"|"$', ''))) SETTINGS optimize_aggregation_in_order = 1) person ON person.id = pdi.person_id
        WHERE team_id = 99999
          AND event = 'event_name'
          AND toTimeZone(timestamp, 'UTC') >= toDateTime(toStartOfDay(toDateTime('2019-12-26 00:00:00', 'UTC')), 'UTC')
          AND toTimeZone(timestamp, 'UTC') <= toDateTime('2020-01-02 23:59:59', 'UTC')
        GROUP BY date)
     GROUP BY day_start
     ORDER BY day_start)
  '''
# ---
# name: TestTrends.test_filter_events_by_precalculated_cohort_poe_v2
  '''
  
  SELECT count(DISTINCT person_id)
  FROM cohortpeople
  WHERE team_id = 99999
    AND cohort_id = 99999
    AND version = NULL
  '''
# ---
# name: TestTrends.test_filter_events_by_precalculated_cohort_poe_v2.1
  '''
  /* cohort_calculation: */
  SELECT count(DISTINCT person_id)
  FROM cohortpeople
  WHERE team_id = 99999
    AND cohort_id = 99999
    AND version = 0
  '''
# ---
# name: TestTrends.test_filter_events_by_precalculated_cohort_poe_v2.2
  '''
  
  SELECT groupArray(day_start) as date,
         groupArray(count) AS total
  FROM
    (SELECT SUM(total) AS count,
            day_start
     FROM
       (SELECT toUInt16(0) AS total,
               toStartOfDay(toDateTime('2020-01-02 23:59:59', 'UTC')) - toIntervalDay(number) AS day_start
        FROM numbers(dateDiff('day', toStartOfDay(toDateTime('2019-12-26 00:00:00', 'UTC')), toDateTime('2020-01-02 23:59:59', 'UTC')))
        UNION ALL SELECT toUInt16(0) AS total,
                         toStartOfDay(toDateTime('2019-12-26 00:00:00', 'UTC'))
        UNION ALL SELECT count(*) AS total,
                         toStartOfDay(toTimeZone(toDateTime(timestamp, 'UTC'), 'UTC')) AS date
        FROM events e
        WHERE team_id = 99999
          AND event = 'event_name'
          AND toTimeZone(timestamp, 'UTC') >= toDateTime(toStartOfDay(toDateTime('2019-12-26 00:00:00', 'UTC')), 'UTC')
          AND toTimeZone(timestamp, 'UTC') <= toDateTime('2020-01-02 23:59:59', 'UTC')
          AND (has(['Jane'], replaceRegexpAll(JSONExtractRaw(e.person_properties, 'name'), '^"|"$', '')))
          AND notEmpty(e.person_id)
        GROUP BY date)
     GROUP BY day_start
     ORDER BY day_start)
  '''
# ---
# name: TestTrends.test_filtering_by_multiple_groups_person_on_events
  '''
  
  SELECT groupArray(day_start) as date,
         groupArray(count) AS total
  FROM
    (SELECT SUM(total) AS count,
            day_start
     FROM
       (SELECT toUInt16(0) AS total,
               toStartOfDay(toDateTime('2020-01-12 23:59:59', 'UTC')) - toIntervalDay(number) AS day_start
        FROM numbers(dateDiff('day', toStartOfDay(toDateTime('2020-01-01 00:00:00', 'UTC')), toDateTime('2020-01-12 23:59:59', 'UTC')))
        UNION ALL SELECT toUInt16(0) AS total,
                         toStartOfDay(toDateTime('2020-01-01 00:00:00', 'UTC'))
        UNION ALL SELECT count(*) AS total,
                         toStartOfDay(toTimeZone(toDateTime(timestamp, 'UTC'), 'UTC')) AS date
        FROM events e
        LEFT JOIN
          (SELECT group_key,
                  argMax(group_properties, _timestamp) AS group_properties_0
           FROM groups
           WHERE team_id = 99999
             AND group_type_index = 0
           GROUP BY group_key) groups_0 ON "$group_0" == groups_0.group_key
        LEFT JOIN
          (SELECT group_key,
                  argMax(group_properties, _timestamp) AS group_properties_2
           FROM groups
           WHERE team_id = 99999
             AND group_type_index = 2
           GROUP BY group_key) groups_2 ON "$group_2" == groups_2.group_key
        WHERE team_id = 99999
          AND event = 'sign up'
          AND toTimeZone(timestamp, 'UTC') >= toDateTime(toStartOfDay(toDateTime('2020-01-01 00:00:00', 'UTC')), 'UTC')
          AND toTimeZone(timestamp, 'UTC') <= toDateTime('2020-01-12 23:59:59', 'UTC')
          AND ((has(['finance'], replaceRegexpAll(JSONExtractRaw(group_properties_0, 'industry'), '^"|"$', '')))
               AND (has(['six'], replaceRegexpAll(JSONExtractRaw(group_properties_2, 'name'), '^"|"$', ''))))
          AND notEmpty(e.person_id)
        GROUP BY date)
     GROUP BY day_start
     ORDER BY day_start)
  '''
# ---
# name: TestTrends.test_filtering_by_multiple_groups_person_on_events.1
  '''
  /* user_id:0 request:_snapshot_ */
  SELECT person_id AS actor_id,
         count() AS actor_value
  FROM
    (SELECT e.timestamp as timestamp,
            e.person_id as person_id,
            e.distinct_id as distinct_id,
            e.team_id as team_id
     FROM events e
     LEFT JOIN
       (SELECT group_key,
               argMax(group_properties, _timestamp) AS group_properties_0
        FROM groups
        WHERE team_id = 99999
          AND group_type_index = 0
        GROUP BY group_key) groups_0 ON "$group_0" == groups_0.group_key
     LEFT JOIN
       (SELECT group_key,
               argMax(group_properties, _timestamp) AS group_properties_2
        FROM groups
        WHERE team_id = 99999
          AND group_type_index = 2
        GROUP BY group_key) groups_2 ON "$group_2" == groups_2.group_key
     WHERE team_id = 99999
       AND event = 'sign up'
       AND toTimeZone(timestamp, 'UTC') >= toDateTime('2020-01-02 00:00:00', 'UTC')
       AND toTimeZone(timestamp, 'UTC') <= toDateTime('2020-01-02 23:59:59', 'UTC')
       AND ((has(['finance'], replaceRegexpAll(JSONExtractRaw(group_properties_0, 'industry'), '^"|"$', '')))
            AND (has(['six'], replaceRegexpAll(JSONExtractRaw(group_properties_2, 'name'), '^"|"$', ''))))
       AND notEmpty(e.person_id) )
  GROUP BY actor_id
  ORDER BY actor_value DESC,
           actor_id DESC
  LIMIT 100
  OFFSET 0
  '''
# ---
# name: TestTrends.test_filtering_with_group_props_person_on_events
  '''
  
  SELECT groupArray(day_start) as date,
         groupArray(count) AS total
  FROM
    (SELECT SUM(total) AS count,
            day_start
     FROM
       (SELECT toUInt16(0) AS total,
               toStartOfDay(toDateTime('2020-01-12 23:59:59', 'UTC')) - toIntervalDay(number) AS day_start
        FROM numbers(dateDiff('day', toStartOfDay(toDateTime('2020-01-01 00:00:00', 'UTC')), toDateTime('2020-01-12 23:59:59', 'UTC')))
        UNION ALL SELECT toUInt16(0) AS total,
                         toStartOfDay(toDateTime('2020-01-01 00:00:00', 'UTC'))
        UNION ALL SELECT count(*) AS total,
                         toStartOfDay(toTimeZone(toDateTime(timestamp, 'UTC'), 'UTC')) AS date
        FROM events e
        LEFT JOIN
          (SELECT group_key,
                  argMax(group_properties, _timestamp) AS group_properties_0
           FROM groups
           WHERE team_id = 99999
             AND group_type_index = 0
           GROUP BY group_key) groups_0 ON "$group_0" == groups_0.group_key
        WHERE team_id = 99999
          AND event = '$pageview'
          AND toTimeZone(timestamp, 'UTC') >= toDateTime(toStartOfDay(toDateTime('2020-01-01 00:00:00', 'UTC')), 'UTC')
          AND toTimeZone(timestamp, 'UTC') <= toDateTime('2020-01-12 23:59:59', 'UTC')
          AND ((has(['finance'], replaceRegexpAll(JSONExtractRaw(group_properties_0, 'industry'), '^"|"$', '')))
               AND (has(['value'], replaceRegexpAll(JSONExtractRaw(e.person_properties, 'key'), '^"|"$', ''))))
          AND notEmpty(e.person_id)
        GROUP BY date)
     GROUP BY day_start
     ORDER BY day_start)
  '''
# ---
# name: TestTrends.test_mau_with_breakdown_filtering_and_prop_filter
  '''
  
  SELECT replaceRegexpAll(JSONExtractRaw(person_props, '$some_prop'), '^"|"$', '') AS value,
         count(DISTINCT pdi.person_id) as count
  FROM events e
  INNER JOIN
    (SELECT distinct_id,
            argMax(person_id, version) as person_id
     FROM person_distinct_id2
     WHERE team_id = 99999
     GROUP BY distinct_id
     HAVING argMax(is_deleted, version) = 0) AS pdi ON e.distinct_id = pdi.distinct_id
  INNER JOIN
    (SELECT id,
            argMax(properties, version) as person_props
     FROM person
     WHERE team_id = 99999
       AND id IN
         (SELECT id
          FROM person
          WHERE team_id = 99999
            AND (has(['filter_val'], replaceRegexpAll(JSONExtractRaw(properties, 'filter_prop'), '^"|"$', ''))) )
     GROUP BY id
     HAVING max(is_deleted) = 0
     AND (has(['filter_val'], replaceRegexpAll(JSONExtractRaw(argMax(person.properties, version), 'filter_prop'), '^"|"$', ''))) SETTINGS optimize_aggregation_in_order = 1) person ON pdi.person_id = person.id
  WHERE team_id = 99999
    AND event = 'sign up'
    AND toTimeZone(timestamp, 'UTC') >= toDateTime('2019-12-28 00:00:00', 'UTC')
    AND toTimeZone(timestamp, 'UTC') <= toDateTime('2020-01-04 23:59:59', 'UTC')
  GROUP BY value
  ORDER BY count DESC, value DESC
  LIMIT 26
  OFFSET 0
  '''
# ---
# name: TestTrends.test_mau_with_breakdown_filtering_and_prop_filter.1
  '''
  
  SELECT groupArray(day_start) as date,
         groupArray(count) AS total,
         breakdown_value
  FROM
    (SELECT SUM(total) as count,
            day_start,
            breakdown_value
     FROM
       (SELECT *
        FROM
          (SELECT toUInt16(0) AS total,
                  ticks.day_start as day_start,
                  breakdown_value
           FROM
             (SELECT toStartOfDay(toDateTime('2020-01-04 23:59:59', 'UTC')) - toIntervalDay(number) as day_start
              FROM numbers(8)
              UNION ALL SELECT toStartOfDay(toDateTime('2019-12-28 00:00:00', 'UTC')) as day_start) as ticks
           CROSS JOIN
             (SELECT breakdown_value
              FROM
                (SELECT ['some_val2', 'some_val'] as breakdown_value) ARRAY
              JOIN breakdown_value) as sec
           ORDER BY breakdown_value,
                    day_start
           UNION ALL SELECT counts AS total,
                            timestamp AS day_start,
                            breakdown_value
           FROM
             (SELECT d.timestamp,
                     COUNT(DISTINCT person_id) counts,
                     breakdown_value
              FROM
                (SELECT toStartOfDay(toTimeZone(toDateTime(timestamp, 'UTC'), 'UTC')) AS timestamp
                 FROM events e
                 WHERE team_id = 99999
                   AND toDateTime(timestamp, 'UTC') >= toDateTime('2019-11-28 00:00:00', 'UTC')
                   AND toTimeZone(timestamp, 'UTC') <= toDateTime('2020-01-04 23:59:59', 'UTC')
                 GROUP BY timestamp) d
              CROSS JOIN
                (SELECT toStartOfDay(toTimeZone(toDateTime(timestamp, 'UTC'), 'UTC')) AS timestamp,
                        pdi.person_id AS person_id,
                        transform(ifNull(nullIf(replaceRegexpAll(JSONExtractRaw(person_props, '$some_prop'), '^"|"$', ''), ''), '$$_posthog_breakdown_null_$$'), (['some_val2', 'some_val']), (['some_val2', 'some_val']), '$$_posthog_breakdown_other_$$') AS breakdown_value
                 FROM events e
                 INNER JOIN
                   (SELECT distinct_id,
                           argMax(person_id, version) as person_id
                    FROM person_distinct_id2
                    WHERE team_id = 99999
                    GROUP BY distinct_id
                    HAVING argMax(is_deleted, version) = 0) as pdi ON events.distinct_id = pdi.distinct_id
                 INNER JOIN
                   (SELECT id,
                           argMax(properties, version) as person_props
                    FROM person
                    WHERE team_id = 99999
                      AND id IN
                        (SELECT id
                         FROM person
                         WHERE team_id = 99999
                           AND (has(['filter_val'], replaceRegexpAll(JSONExtractRaw(properties, 'filter_prop'), '^"|"$', ''))) )
                    GROUP BY id
                    HAVING max(is_deleted) = 0
                    AND (has(['filter_val'], replaceRegexpAll(JSONExtractRaw(argMax(person.properties, version), 'filter_prop'), '^"|"$', ''))) SETTINGS optimize_aggregation_in_order = 1) person ON person.id = pdi.person_id
                 WHERE e.team_id = 99999
                   AND event = 'sign up'
                   AND toDateTime(timestamp, 'UTC') >= toDateTime('2019-11-28 00:00:00', 'UTC')
                   AND toTimeZone(timestamp, 'UTC') <= toDateTime('2020-01-04 23:59:59', 'UTC')
                 GROUP BY timestamp, person_id,
                                     breakdown_value) e
              WHERE e.timestamp <= d.timestamp
                AND e.timestamp > d.timestamp - INTERVAL 29 DAY
              GROUP BY d.timestamp,
                       breakdown_value
              ORDER BY d.timestamp)
           WHERE 11111 = 11111
             AND toTimeZone(timestamp, 'UTC') >= toDateTime(toStartOfDay(toDateTime('2019-12-28 00:00:00', 'UTC')), 'UTC')
             AND toTimeZone(timestamp, 'UTC') <= toDateTime('2020-01-04 23:59:59', 'UTC') ))
     GROUP BY day_start,
              breakdown_value
     ORDER BY breakdown_value,
              day_start)
  GROUP BY breakdown_value
  ORDER BY breakdown_value
  '''
# ---
# name: TestTrends.test_mau_with_breakdown_filtering_and_prop_filter_poe_v2
  '''
  
  SELECT replaceRegexpAll(JSONExtractRaw(person_properties, '$some_prop'), '^"|"$', '') AS value,
         count(DISTINCT if(notEmpty(overrides.distinct_id), overrides.person_id, e.person_id)) as count
  FROM events e
  LEFT OUTER JOIN
    (SELECT argMax(person_distinct_id_overrides.person_id, person_distinct_id_overrides.version) AS person_id,
            person_distinct_id_overrides.distinct_id AS distinct_id
     FROM person_distinct_id_overrides
     WHERE equals(person_distinct_id_overrides.team_id, 99999)
     GROUP BY person_distinct_id_overrides.distinct_id
     HAVING ifNull(equals(argMax(person_distinct_id_overrides.is_deleted, person_distinct_id_overrides.version), 0), 0)) AS overrides ON e.distinct_id = overrides.distinct_id
  WHERE team_id = 99999
    AND event = 'sign up'
    AND toTimeZone(timestamp, 'UTC') >= toDateTime('2019-12-28 00:00:00', 'UTC')
    AND toTimeZone(timestamp, 'UTC') <= toDateTime('2020-01-04 23:59:59', 'UTC')
    AND (has(['filter_val'], replaceRegexpAll(JSONExtractRaw(e.person_properties, 'filter_prop'), '^"|"$', '')))
    AND notEmpty(e.person_id)
  GROUP BY value
  ORDER BY count DESC, value DESC
  LIMIT 26
  OFFSET 0
  '''
# ---
# name: TestTrends.test_mau_with_breakdown_filtering_and_prop_filter_poe_v2.1
  '''
  
  SELECT groupArray(day_start) as date,
         groupArray(count) AS total,
         breakdown_value
  FROM
    (SELECT SUM(total) as count,
            day_start,
            breakdown_value
     FROM
       (SELECT *
        FROM
          (SELECT toUInt16(0) AS total,
                  ticks.day_start as day_start,
                  breakdown_value
           FROM
             (SELECT toStartOfDay(toDateTime('2020-01-04 23:59:59', 'UTC')) - toIntervalDay(number) as day_start
              FROM numbers(8)
              UNION ALL SELECT toStartOfDay(toDateTime('2019-12-28 00:00:00', 'UTC')) as day_start) as ticks
           CROSS JOIN
             (SELECT breakdown_value
              FROM
                (SELECT ['some_val2', 'some_val'] as breakdown_value) ARRAY
              JOIN breakdown_value) as sec
           ORDER BY breakdown_value,
                    day_start
           UNION ALL SELECT counts AS total,
                            timestamp AS day_start,
                            breakdown_value
           FROM
             (SELECT d.timestamp,
                     COUNT(DISTINCT person_id) counts,
                     breakdown_value
              FROM
                (SELECT toStartOfDay(toTimeZone(toDateTime(timestamp, 'UTC'), 'UTC')) AS timestamp
                 FROM events e
                 WHERE team_id = 99999
                   AND toDateTime(timestamp, 'UTC') >= toDateTime('2019-11-28 00:00:00', 'UTC')
                   AND toTimeZone(timestamp, 'UTC') <= toDateTime('2020-01-04 23:59:59', 'UTC')
                 GROUP BY timestamp) d
              CROSS JOIN
                (SELECT toStartOfDay(toTimeZone(toDateTime(timestamp, 'UTC'), 'UTC')) AS timestamp,
                        if(notEmpty(overrides.distinct_id), overrides.person_id, e.person_id) AS person_id,
                        transform(ifNull(nullIf(replaceRegexpAll(JSONExtractRaw(person_properties, '$some_prop'), '^"|"$', ''), ''), '$$_posthog_breakdown_null_$$'), (['some_val2', 'some_val']), (['some_val2', 'some_val']), '$$_posthog_breakdown_other_$$') AS breakdown_value
                 FROM events e
                 LEFT OUTER JOIN
                   (SELECT argMax(person_distinct_id_overrides.person_id, person_distinct_id_overrides.version) AS person_id,
                           person_distinct_id_overrides.distinct_id AS distinct_id
                    FROM person_distinct_id_overrides
                    WHERE equals(person_distinct_id_overrides.team_id, 99999)
                    GROUP BY person_distinct_id_overrides.distinct_id
                    HAVING ifNull(equals(argMax(person_distinct_id_overrides.is_deleted, person_distinct_id_overrides.version), 0), 0)) AS overrides ON e.distinct_id = overrides.distinct_id
                 WHERE e.team_id = 99999
                   AND event = 'sign up'
                   AND (has(['filter_val'], replaceRegexpAll(JSONExtractRaw(e.person_properties, 'filter_prop'), '^"|"$', '')))
                   AND toDateTime(timestamp, 'UTC') >= toDateTime('2019-11-28 00:00:00', 'UTC')
                   AND toTimeZone(timestamp, 'UTC') <= toDateTime('2020-01-04 23:59:59', 'UTC')
                   AND notEmpty(e.person_id)
                   AND notEmpty(e.person_id)
                 GROUP BY timestamp, person_id,
                                     breakdown_value) e
              WHERE e.timestamp <= d.timestamp
                AND e.timestamp > d.timestamp - INTERVAL 29 DAY
              GROUP BY d.timestamp,
                       breakdown_value
              ORDER BY d.timestamp)
           WHERE 11111 = 11111
             AND toTimeZone(timestamp, 'UTC') >= toDateTime(toStartOfDay(toDateTime('2019-12-28 00:00:00', 'UTC')), 'UTC')
             AND toTimeZone(timestamp, 'UTC') <= toDateTime('2020-01-04 23:59:59', 'UTC') ))
     GROUP BY day_start,
              breakdown_value
     ORDER BY breakdown_value,
              day_start)
  GROUP BY breakdown_value
  ORDER BY breakdown_value
  '''
# ---
# name: TestTrends.test_non_deterministic_timezones
  '''
  
  SELECT groupArray(day_start) as date,
         groupArray(count) AS total
  FROM
    (SELECT SUM(total) AS count,
            day_start
     FROM
       (SELECT toUInt16(0) AS total,
               toStartOfWeek(toDateTime('2022-11-30 23:59:59', 'US/Pacific'), 0) - toIntervalWeek(number) AS day_start
        FROM numbers(dateDiff('week', toStartOfWeek(toDateTime('2022-10-31 00:00:00', 'US/Pacific'), 0), toDateTime('2022-11-30 23:59:59', 'US/Pacific')))
        UNION ALL SELECT toUInt16(0) AS total,
                         toStartOfWeek(toDateTime('2022-10-31 00:00:00', 'US/Pacific'), 0)
        UNION ALL SELECT count(*) AS total,
                         toStartOfWeek(toTimeZone(toDateTime(timestamp, 'UTC'), 'US/Pacific'), 0) AS date
        FROM events e
        WHERE team_id = 99999
          AND event = 'sign up'
          AND toTimeZone(timestamp, 'US/Pacific') >= toDateTime(toStartOfWeek(toDateTime('2022-10-31 00:00:00', 'US/Pacific'), 0), 'US/Pacific')
          AND toTimeZone(timestamp, 'US/Pacific') <= toDateTime('2022-11-30 23:59:59', 'US/Pacific')
        GROUP BY date)
     GROUP BY day_start
     ORDER BY day_start)
  '''
# ---
# name: TestTrends.test_person_filtering_in_cohort_in_action
  '''
  /* celery:posthog.tasks.tasks.sync_insight_caching_state */
  SELECT team_id,
         date_diff('second', max(timestamp), now()) AS age
  FROM events
  WHERE timestamp > date_sub(DAY, 3, now())
    AND timestamp < now()
  GROUP BY team_id
  ORDER BY age;
  '''
# ---
# name: TestTrends.test_person_filtering_in_cohort_in_action.1
  '''
  
  SELECT replaceRegexpAll(JSONExtractRaw(properties, '$some_property'), '^"|"$', '') AS value,
         count(*) as count
  FROM events e
  INNER JOIN
    (SELECT distinct_id,
            argMax(person_id, version) as person_id
     FROM person_distinct_id2
     WHERE team_id = 99999
     GROUP BY distinct_id
     HAVING argMax(is_deleted, version) = 0) AS pdi ON e.distinct_id = pdi.distinct_id
  WHERE team_id = 99999
    AND ((event = 'sign up'
          AND (pdi.person_id IN
                 (SELECT id
                  FROM person
                  WHERE team_id = 99999
                    AND id IN
                      (SELECT id
                       FROM person
                       WHERE team_id = 99999
                         AND ((has(['some_val'], replaceRegexpAll(JSONExtractRaw(properties, '$some_prop'), '^"|"$', '')))) )
                  GROUP BY id
                  HAVING max(is_deleted) = 0
                  AND ((has(['some_val'], replaceRegexpAll(JSONExtractRaw(argMax(person.properties, version), '$some_prop'), '^"|"$', '')))) SETTINGS optimize_aggregation_in_order = 1))))
    AND toTimeZone(timestamp, 'UTC') >= toDateTime('2019-12-28 00:00:00', 'UTC')
    AND toTimeZone(timestamp, 'UTC') <= toDateTime('2020-01-04 23:59:59', 'UTC')
  GROUP BY value
  ORDER BY count DESC, value DESC
  LIMIT 26
  OFFSET 0
  '''
# ---
# name: TestTrends.test_person_filtering_in_cohort_in_action.2
  '''
  
  SELECT groupArray(day_start) as date,
         groupArray(count) AS total,
         breakdown_value
  FROM
    (SELECT SUM(total) as count,
            day_start,
            breakdown_value
     FROM
       (SELECT *
        FROM
          (SELECT toUInt16(0) AS total,
                  ticks.day_start as day_start,
                  breakdown_value
           FROM
             (SELECT toStartOfDay(toDateTime('2020-01-04 23:59:59', 'UTC')) - toIntervalDay(number) as day_start
              FROM numbers(8)
              UNION ALL SELECT toStartOfDay(toDateTime('2019-12-28 00:00:00', 'UTC')) as day_start) as ticks
           CROSS JOIN
             (SELECT breakdown_value
              FROM
                (SELECT ['$$_posthog_breakdown_null_$$', 'value', 'other_value'] as breakdown_value) ARRAY
              JOIN breakdown_value) as sec
           ORDER BY breakdown_value,
                    day_start
           UNION ALL SELECT count(*) as total,
                            toStartOfDay(toTimeZone(toDateTime(timestamp, 'UTC'), 'UTC')) as day_start,
                            transform(ifNull(nullIf(replaceRegexpAll(JSONExtractRaw(properties, '$some_property'), '^"|"$', ''), ''), '$$_posthog_breakdown_null_$$'), (['$$_posthog_breakdown_null_$$', 'value', 'other_value']), (['$$_posthog_breakdown_null_$$', 'value', 'other_value']), '$$_posthog_breakdown_other_$$') as breakdown_value
           FROM events e
           INNER JOIN
             (SELECT distinct_id,
                     argMax(person_id, version) as person_id
              FROM person_distinct_id2
              WHERE team_id = 99999
              GROUP BY distinct_id
              HAVING argMax(is_deleted, version) = 0) as pdi ON events.distinct_id = pdi.distinct_id
           WHERE e.team_id = 99999
             AND toTimeZone(timestamp, 'UTC') >= toDateTime(toStartOfDay(toDateTime('2019-12-28 00:00:00', 'UTC')), 'UTC')
             AND toTimeZone(timestamp, 'UTC') <= toDateTime('2020-01-04 23:59:59', 'UTC')
             AND ((event = 'sign up'
                   AND (pdi.person_id IN
                          (SELECT id
                           FROM person
                           WHERE team_id = 99999
                             AND id IN
                               (SELECT id
                                FROM person
                                WHERE team_id = 99999
                                  AND ((has(['some_val'], replaceRegexpAll(JSONExtractRaw(properties, '$some_prop'), '^"|"$', '')))) )
                           GROUP BY id
                           HAVING max(is_deleted) = 0
                           AND ((has(['some_val'], replaceRegexpAll(JSONExtractRaw(argMax(person.properties, version), '$some_prop'), '^"|"$', '')))) SETTINGS optimize_aggregation_in_order = 1))))
           GROUP BY day_start,
                    breakdown_value))
     GROUP BY day_start,
              breakdown_value
     ORDER BY breakdown_value,
              day_start)
  GROUP BY breakdown_value
  ORDER BY breakdown_value
  '''
# ---
# name: TestTrends.test_person_filtering_in_cohort_in_action_poe_v2
  '''
  /* celery:posthog.tasks.tasks.sync_insight_caching_state */
  SELECT team_id,
         date_diff('second', max(timestamp), now()) AS age
  FROM events
  WHERE timestamp > date_sub(DAY, 3, now())
    AND timestamp < now()
  GROUP BY team_id
  ORDER BY age;
  '''
# ---
# name: TestTrends.test_person_filtering_in_cohort_in_action_poe_v2.1
  '''
  
  SELECT replaceRegexpAll(JSONExtractRaw(properties, '$some_property'), '^"|"$', '') AS value,
         count(*) as count
  FROM events e
  LEFT OUTER JOIN
    (SELECT argMax(person_distinct_id_overrides.person_id, person_distinct_id_overrides.version) AS person_id,
            person_distinct_id_overrides.distinct_id AS distinct_id
     FROM person_distinct_id_overrides
     WHERE equals(person_distinct_id_overrides.team_id, 99999)
     GROUP BY person_distinct_id_overrides.distinct_id
     HAVING ifNull(equals(argMax(person_distinct_id_overrides.is_deleted, person_distinct_id_overrides.version), 0), 0)) AS overrides ON e.distinct_id = overrides.distinct_id
  WHERE team_id = 99999
    AND ((event = 'sign up'
          AND (if(notEmpty(overrides.distinct_id), overrides.person_id, e.person_id) IN
                 (SELECT id
                  FROM person
                  WHERE team_id = 99999
                    AND id IN
                      (SELECT id
                       FROM person
                       WHERE team_id = 99999
                         AND ((has(['some_val'], replaceRegexpAll(JSONExtractRaw(properties, '$some_prop'), '^"|"$', '')))) )
                  GROUP BY id
                  HAVING max(is_deleted) = 0
                  AND ((has(['some_val'], replaceRegexpAll(JSONExtractRaw(argMax(person.properties, version), '$some_prop'), '^"|"$', '')))) SETTINGS optimize_aggregation_in_order = 1))))
    AND toTimeZone(timestamp, 'UTC') >= toDateTime('2019-12-28 00:00:00', 'UTC')
    AND toTimeZone(timestamp, 'UTC') <= toDateTime('2020-01-04 23:59:59', 'UTC')
    AND notEmpty(e.person_id)
  GROUP BY value
  ORDER BY count DESC, value DESC
  LIMIT 26
  OFFSET 0
  '''
# ---
# name: TestTrends.test_person_filtering_in_cohort_in_action_poe_v2.2
  '''
  
  SELECT groupArray(day_start) as date,
         groupArray(count) AS total,
         breakdown_value
  FROM
    (SELECT SUM(total) as count,
            day_start,
            breakdown_value
     FROM
       (SELECT *
        FROM
          (SELECT toUInt16(0) AS total,
                  ticks.day_start as day_start,
                  breakdown_value
           FROM
             (SELECT toStartOfDay(toDateTime('2020-01-04 23:59:59', 'UTC')) - toIntervalDay(number) as day_start
              FROM numbers(8)
              UNION ALL SELECT toStartOfDay(toDateTime('2019-12-28 00:00:00', 'UTC')) as day_start) as ticks
           CROSS JOIN
             (SELECT breakdown_value
              FROM
                (SELECT ['$$_posthog_breakdown_null_$$', 'value', 'other_value'] as breakdown_value) ARRAY
              JOIN breakdown_value) as sec
           ORDER BY breakdown_value,
                    day_start
           UNION ALL SELECT count(*) as total,
                            toStartOfDay(toTimeZone(toDateTime(timestamp, 'UTC'), 'UTC')) as day_start,
                            transform(ifNull(nullIf(replaceRegexpAll(JSONExtractRaw(properties, '$some_property'), '^"|"$', ''), ''), '$$_posthog_breakdown_null_$$'), (['$$_posthog_breakdown_null_$$', 'value', 'other_value']), (['$$_posthog_breakdown_null_$$', 'value', 'other_value']), '$$_posthog_breakdown_other_$$') as breakdown_value
           FROM events e
           LEFT OUTER JOIN
             (SELECT argMax(person_distinct_id_overrides.person_id, person_distinct_id_overrides.version) AS person_id,
                     person_distinct_id_overrides.distinct_id AS distinct_id
              FROM person_distinct_id_overrides
              WHERE equals(person_distinct_id_overrides.team_id, 99999)
              GROUP BY person_distinct_id_overrides.distinct_id
              HAVING ifNull(equals(argMax(person_distinct_id_overrides.is_deleted, person_distinct_id_overrides.version), 0), 0)) AS overrides ON e.distinct_id = overrides.distinct_id
           WHERE e.team_id = 99999
             AND toTimeZone(timestamp, 'UTC') >= toDateTime(toStartOfDay(toDateTime('2019-12-28 00:00:00', 'UTC')), 'UTC')
             AND toTimeZone(timestamp, 'UTC') <= toDateTime('2020-01-04 23:59:59', 'UTC')
             AND notEmpty(e.person_id)
             AND ((event = 'sign up'
                   AND (if(notEmpty(overrides.distinct_id), overrides.person_id, e.person_id) IN
                          (SELECT id
                           FROM person
                           WHERE team_id = 99999
                             AND id IN
                               (SELECT id
                                FROM person
                                WHERE team_id = 99999
                                  AND ((has(['some_val'], replaceRegexpAll(JSONExtractRaw(properties, '$some_prop'), '^"|"$', '')))) )
                           GROUP BY id
                           HAVING max(is_deleted) = 0
                           AND ((has(['some_val'], replaceRegexpAll(JSONExtractRaw(argMax(person.properties, version), '$some_prop'), '^"|"$', '')))) SETTINGS optimize_aggregation_in_order = 1))))
             AND notEmpty(e.person_id)
           GROUP BY day_start,
                    breakdown_value))
     GROUP BY day_start,
              breakdown_value
     ORDER BY breakdown_value,
              day_start)
  GROUP BY breakdown_value
  ORDER BY breakdown_value
  '''
# ---
# name: TestTrends.test_person_property_filtering
  '''
  
  SELECT groupArray(day_start) as date,
         groupArray(count) AS total
  FROM
    (SELECT SUM(total) AS count,
            day_start
     FROM
       (SELECT toUInt16(0) AS total,
               toStartOfDay(toDateTime('2020-01-04 23:59:59', 'UTC')) - toIntervalDay(number) AS day_start
        FROM numbers(dateDiff('day', toStartOfDay(toDateTime('2019-12-28 00:00:00', 'UTC')), toDateTime('2020-01-04 23:59:59', 'UTC')))
        UNION ALL SELECT toUInt16(0) AS total,
                         toStartOfDay(toDateTime('2019-12-28 00:00:00', 'UTC'))
        UNION ALL SELECT count(*) AS total,
                         toStartOfDay(toTimeZone(toDateTime(timestamp, 'UTC'), 'UTC')) AS date
        FROM events e
        LEFT OUTER JOIN
          (SELECT distinct_id,
                  argMax(person_id, version) as person_id
           FROM person_distinct_id2
           WHERE team_id = 99999
             AND distinct_id IN
               (SELECT distinct_id
                FROM events
                WHERE team_id = 99999
                  AND event = 'watched movie'
                  AND toTimeZone(timestamp, 'UTC') >= toDateTime(toStartOfDay(toDateTime('2019-12-28 00:00:00', 'UTC')), 'UTC')
                  AND toTimeZone(timestamp, 'UTC') <= toDateTime('2020-01-04 23:59:59', 'UTC'))
           GROUP BY distinct_id
           HAVING argMax(is_deleted, version) = 0) AS pdi ON e.distinct_id = pdi.distinct_id
        INNER JOIN
          (SELECT id
           FROM person
           WHERE team_id = 99999
             AND id IN
               (SELECT id
                FROM person
                WHERE team_id = 99999
                  AND (has(['person1'], replaceRegexpAll(JSONExtractRaw(properties, 'name'), '^"|"$', ''))) )
           GROUP BY id
           HAVING max(is_deleted) = 0
           AND (has(['person1'], replaceRegexpAll(JSONExtractRaw(argMax(person.properties, version), 'name'), '^"|"$', ''))) SETTINGS optimize_aggregation_in_order = 1) person ON person.id = pdi.person_id
        WHERE team_id = 99999
          AND event = 'watched movie'
          AND toTimeZone(timestamp, 'UTC') >= toDateTime(toStartOfDay(toDateTime('2019-12-28 00:00:00', 'UTC')), 'UTC')
          AND toTimeZone(timestamp, 'UTC') <= toDateTime('2020-01-04 23:59:59', 'UTC')
        GROUP BY date)
     GROUP BY day_start
     ORDER BY day_start)
  '''
# ---
# name: TestTrends.test_person_property_filtering_clashing_with_event_property
  '''
  
  SELECT groupArray(day_start) as date,
         groupArray(count) AS total
  FROM
    (SELECT SUM(total) AS count,
            day_start
     FROM
       (SELECT toUInt16(0) AS total,
               toStartOfDay(toDateTime('2020-01-04 23:59:59', 'UTC')) - toIntervalDay(number) AS day_start
        FROM numbers(dateDiff('day', toStartOfDay(toDateTime('2019-12-28 00:00:00', 'UTC')), toDateTime('2020-01-04 23:59:59', 'UTC')))
        UNION ALL SELECT toUInt16(0) AS total,
                         toStartOfDay(toDateTime('2019-12-28 00:00:00', 'UTC'))
        UNION ALL SELECT count(*) AS total,
                         toStartOfDay(toTimeZone(toDateTime(timestamp, 'UTC'), 'UTC')) AS date
        FROM events e
        LEFT OUTER JOIN
          (SELECT distinct_id,
                  argMax(person_id, version) as person_id
           FROM person_distinct_id2
           WHERE team_id = 99999
             AND distinct_id IN
               (SELECT distinct_id
                FROM events
                WHERE team_id = 99999
                  AND event = 'watched movie'
                  AND toTimeZone(timestamp, 'UTC') >= toDateTime(toStartOfDay(toDateTime('2019-12-28 00:00:00', 'UTC')), 'UTC')
                  AND toTimeZone(timestamp, 'UTC') <= toDateTime('2020-01-04 23:59:59', 'UTC'))
           GROUP BY distinct_id
           HAVING argMax(is_deleted, version) = 0) AS pdi ON e.distinct_id = pdi.distinct_id
        INNER JOIN
          (SELECT id
           FROM person
           WHERE team_id = 99999
             AND id IN
               (SELECT id
                FROM person
                WHERE team_id = 99999
                  AND (has(['person1'], replaceRegexpAll(JSONExtractRaw(properties, 'name'), '^"|"$', ''))) )
           GROUP BY id
           HAVING max(is_deleted) = 0
           AND (has(['person1'], replaceRegexpAll(JSONExtractRaw(argMax(person.properties, version), 'name'), '^"|"$', ''))) SETTINGS optimize_aggregation_in_order = 1) person ON person.id = pdi.person_id
        WHERE team_id = 99999
          AND event = 'watched movie'
          AND toTimeZone(timestamp, 'UTC') >= toDateTime(toStartOfDay(toDateTime('2019-12-28 00:00:00', 'UTC')), 'UTC')
          AND toTimeZone(timestamp, 'UTC') <= toDateTime('2020-01-04 23:59:59', 'UTC')
        GROUP BY date)
     GROUP BY day_start
     ORDER BY day_start)
  '''
# ---
# name: TestTrends.test_person_property_filtering_clashing_with_event_property.1
  '''
  
  SELECT groupArray(day_start) as date,
         groupArray(count) AS total
  FROM
    (SELECT SUM(total) AS count,
            day_start
     FROM
       (SELECT toUInt16(0) AS total,
               toStartOfDay(toDateTime('2020-01-04 23:59:59', 'UTC')) - toIntervalDay(number) AS day_start
        FROM numbers(dateDiff('day', toStartOfDay(toDateTime('2019-12-28 00:00:00', 'UTC')), toDateTime('2020-01-04 23:59:59', 'UTC')))
        UNION ALL SELECT toUInt16(0) AS total,
                         toStartOfDay(toDateTime('2019-12-28 00:00:00', 'UTC'))
        UNION ALL SELECT count(*) AS total,
                         toStartOfDay(toTimeZone(toDateTime(timestamp, 'UTC'), 'UTC')) AS date
        FROM events e
        WHERE team_id = 99999
          AND event = 'watched movie'
          AND toTimeZone(timestamp, 'UTC') >= toDateTime(toStartOfDay(toDateTime('2019-12-28 00:00:00', 'UTC')), 'UTC')
          AND toTimeZone(timestamp, 'UTC') <= toDateTime('2020-01-04 23:59:59', 'UTC')
          AND (has(['1'], replaceRegexpAll(JSONExtractRaw(e.properties, 'name'), '^"|"$', '')))
        GROUP BY date)
     GROUP BY day_start
     ORDER BY day_start)
  '''
# ---
# name: TestTrends.test_person_property_filtering_clashing_with_event_property_materialized
  '''
  
  SELECT groupArray(day_start) as date,
         groupArray(count) AS total
  FROM
    (SELECT SUM(total) AS count,
            day_start
     FROM
       (SELECT toUInt16(0) AS total,
               toStartOfDay(toDateTime('2020-01-04 23:59:59', 'UTC')) - toIntervalDay(number) AS day_start
        FROM numbers(dateDiff('day', toStartOfDay(toDateTime('2019-12-28 00:00:00', 'UTC')), toDateTime('2020-01-04 23:59:59', 'UTC')))
        UNION ALL SELECT toUInt16(0) AS total,
                         toStartOfDay(toDateTime('2019-12-28 00:00:00', 'UTC'))
        UNION ALL SELECT count(*) AS total,
                         toStartOfDay(toTimeZone(toDateTime(timestamp, 'UTC'), 'UTC')) AS date
        FROM events e
        LEFT OUTER JOIN
          (SELECT distinct_id,
                  argMax(person_id, version) as person_id
           FROM person_distinct_id2
           WHERE team_id = 99999
             AND distinct_id IN
               (SELECT distinct_id
                FROM events
                WHERE team_id = 99999
                  AND event = 'watched movie'
                  AND toTimeZone(timestamp, 'UTC') >= toDateTime(toStartOfDay(toDateTime('2019-12-28 00:00:00', 'UTC')), 'UTC')
                  AND toTimeZone(timestamp, 'UTC') <= toDateTime('2020-01-04 23:59:59', 'UTC'))
           GROUP BY distinct_id
           HAVING argMax(is_deleted, version) = 0) AS pdi ON e.distinct_id = pdi.distinct_id
        INNER JOIN
          (SELECT id
           FROM person
           WHERE team_id = 99999
             AND id IN
               (SELECT id
                FROM person
                WHERE team_id = 99999
                  AND (has(['person1'], "pmat_name")) )
           GROUP BY id
           HAVING max(is_deleted) = 0
           AND (has(['person1'], argMax(person."pmat_name", version))) SETTINGS optimize_aggregation_in_order = 1) person ON person.id = pdi.person_id
        WHERE team_id = 99999
          AND event = 'watched movie'
          AND toTimeZone(timestamp, 'UTC') >= toDateTime(toStartOfDay(toDateTime('2019-12-28 00:00:00', 'UTC')), 'UTC')
          AND toTimeZone(timestamp, 'UTC') <= toDateTime('2020-01-04 23:59:59', 'UTC')
        GROUP BY date)
     GROUP BY day_start
     ORDER BY day_start)
  '''
# ---
# name: TestTrends.test_person_property_filtering_clashing_with_event_property_materialized.1
  '''
  
  SELECT groupArray(day_start) as date,
         groupArray(count) AS total
  FROM
    (SELECT SUM(total) AS count,
            day_start
     FROM
       (SELECT toUInt16(0) AS total,
               toStartOfDay(toDateTime('2020-01-04 23:59:59', 'UTC')) - toIntervalDay(number) AS day_start
        FROM numbers(dateDiff('day', toStartOfDay(toDateTime('2019-12-28 00:00:00', 'UTC')), toDateTime('2020-01-04 23:59:59', 'UTC')))
        UNION ALL SELECT toUInt16(0) AS total,
                         toStartOfDay(toDateTime('2019-12-28 00:00:00', 'UTC'))
        UNION ALL SELECT count(*) AS total,
                         toStartOfDay(toTimeZone(toDateTime(timestamp, 'UTC'), 'UTC')) AS date
        FROM events e
        WHERE team_id = 99999
          AND event = 'watched movie'
          AND toTimeZone(timestamp, 'UTC') >= toDateTime(toStartOfDay(toDateTime('2019-12-28 00:00:00', 'UTC')), 'UTC')
          AND toTimeZone(timestamp, 'UTC') <= toDateTime('2020-01-04 23:59:59', 'UTC')
          AND (has(['1'], "mat_name"))
        GROUP BY date)
     GROUP BY day_start
     ORDER BY day_start)
  '''
# ---
# name: TestTrends.test_person_property_filtering_materialized
  '''
  
  SELECT groupArray(day_start) as date,
         groupArray(count) AS total
  FROM
    (SELECT SUM(total) AS count,
            day_start
     FROM
       (SELECT toUInt16(0) AS total,
               toStartOfDay(toDateTime('2020-01-04 23:59:59', 'UTC')) - toIntervalDay(number) AS day_start
        FROM numbers(dateDiff('day', toStartOfDay(toDateTime('2019-12-28 00:00:00', 'UTC')), toDateTime('2020-01-04 23:59:59', 'UTC')))
        UNION ALL SELECT toUInt16(0) AS total,
                         toStartOfDay(toDateTime('2019-12-28 00:00:00', 'UTC'))
        UNION ALL SELECT count(*) AS total,
                         toStartOfDay(toTimeZone(toDateTime(timestamp, 'UTC'), 'UTC')) AS date
        FROM events e
        LEFT OUTER JOIN
          (SELECT distinct_id,
                  argMax(person_id, version) as person_id
           FROM person_distinct_id2
           WHERE team_id = 99999
             AND distinct_id IN
               (SELECT distinct_id
                FROM events
                WHERE team_id = 99999
                  AND event = 'watched movie'
                  AND toTimeZone(timestamp, 'UTC') >= toDateTime(toStartOfDay(toDateTime('2019-12-28 00:00:00', 'UTC')), 'UTC')
                  AND toTimeZone(timestamp, 'UTC') <= toDateTime('2020-01-04 23:59:59', 'UTC'))
           GROUP BY distinct_id
           HAVING argMax(is_deleted, version) = 0) AS pdi ON e.distinct_id = pdi.distinct_id
        INNER JOIN
          (SELECT id
           FROM person
           WHERE team_id = 99999
             AND id IN
               (SELECT id
                FROM person
                WHERE team_id = 99999
                  AND (has(['person1'], "pmat_name")) )
           GROUP BY id
           HAVING max(is_deleted) = 0
           AND (has(['person1'], argMax(person."pmat_name", version))) SETTINGS optimize_aggregation_in_order = 1) person ON person.id = pdi.person_id
        WHERE team_id = 99999
          AND event = 'watched movie'
          AND toTimeZone(timestamp, 'UTC') >= toDateTime(toStartOfDay(toDateTime('2019-12-28 00:00:00', 'UTC')), 'UTC')
          AND toTimeZone(timestamp, 'UTC') <= toDateTime('2020-01-04 23:59:59', 'UTC')
        GROUP BY date)
     GROUP BY day_start
     ORDER BY day_start)
  '''
# ---
# name: TestTrends.test_same_day_with_person_on_events_v2
  '''
  
  SELECT DISTINCT person_id
  FROM events
  WHERE team_id = 99999
    AND distinct_id = 'distinctid2'
  '''
# ---
# name: TestTrends.test_same_day_with_person_on_events_v2.1
  '''
  
  SELECT groupArray(day_start) as date,
         groupArray(count) AS total
  FROM
    (SELECT SUM(total) AS count,
            day_start
     FROM
       (SELECT toUInt16(0) AS total,
               toStartOfDay(toDateTime('2020-01-03 23:59:59', 'UTC')) - toIntervalDay(number) AS day_start
        FROM numbers(dateDiff('day', toStartOfDay(toDateTime('2020-01-03 00:00:00', 'UTC')), toDateTime('2020-01-03 23:59:59', 'UTC')))
        UNION ALL SELECT toUInt16(0) AS total,
                         toStartOfDay(toDateTime('2020-01-03 00:00:00', 'UTC'))
        UNION ALL SELECT count(*) AS total,
                         toStartOfDay(toTimeZone(toDateTime(timestamp, 'UTC'), 'UTC')) AS date
        FROM events e
        WHERE team_id = 99999
          AND event = 'sign up'
          AND toTimeZone(timestamp, 'UTC') >= toDateTime('2020-01-03 00:00:00', 'UTC')
          AND toTimeZone(timestamp, 'UTC') <= toDateTime('2020-01-03 23:59:59', 'UTC')
          AND notEmpty(e.person_id)
        GROUP BY date)
     GROUP BY day_start
     ORDER BY day_start)
  '''
# ---
# name: TestTrends.test_same_day_with_person_on_events_v2.2
  '''
  
  SELECT groupArray(day_start) as date,
         groupArray(count) AS total
  FROM
    (SELECT SUM(total) AS count,
            day_start
     FROM
       (SELECT toUInt16(0) AS total,
               toStartOfDay(toDateTime('2020-01-03 23:59:59', 'UTC')) - toIntervalDay(number) AS day_start
        FROM numbers(dateDiff('day', toStartOfDay(toDateTime('2020-01-03 00:00:00', 'UTC')), toDateTime('2020-01-03 23:59:59', 'UTC')))
        UNION ALL SELECT toUInt16(0) AS total,
                         toStartOfDay(toDateTime('2020-01-03 00:00:00', 'UTC'))
        UNION ALL SELECT count(DISTINCT if(notEmpty(overrides.person_id), overrides.person_id, e.person_id)) AS total,
                         toStartOfDay(toTimeZone(toDateTime(timestamp, 'UTC'), 'UTC')) AS date
        FROM events e
        LEFT OUTER JOIN
          (SELECT argMax(person_distinct_id_overrides.person_id, person_distinct_id_overrides.version) AS person_id,
                  person_distinct_id_overrides.distinct_id AS distinct_id
           FROM person_distinct_id_overrides
           WHERE equals(person_distinct_id_overrides.team_id, 99999)
           GROUP BY person_distinct_id_overrides.distinct_id
           HAVING ifNull(equals(argMax(person_distinct_id_overrides.is_deleted, person_distinct_id_overrides.version), 0), 0)) AS overrides ON e.distinct_id = overrides.distinct_id
        WHERE team_id = 99999
          AND event = 'sign up'
          AND toTimeZone(timestamp, 'UTC') >= toDateTime('2020-01-03 00:00:00', 'UTC')
          AND toTimeZone(timestamp, 'UTC') <= toDateTime('2020-01-03 23:59:59', 'UTC')
          AND notEmpty(e.person_id)
        GROUP BY date)
     GROUP BY day_start
     ORDER BY day_start)
  '''
# ---
# name: TestTrends.test_same_day_with_person_on_events_v2_latest_override
  '''
  
  SELECT DISTINCT person_id
  FROM events
  WHERE team_id = 99999
    AND distinct_id = 'distinctid2'
  '''
# ---
# name: TestTrends.test_same_day_with_person_on_events_v2_latest_override.1
  '''
  
  SELECT groupArray(day_start) as date,
         groupArray(count) AS total
  FROM
    (SELECT SUM(total) AS count,
            day_start
     FROM
       (SELECT toUInt16(0) AS total,
               toStartOfDay(toDateTime('2020-01-03 23:59:59', 'UTC')) - toIntervalDay(number) AS day_start
        FROM numbers(dateDiff('day', toStartOfDay(toDateTime('2020-01-03 00:00:00', 'UTC')), toDateTime('2020-01-03 23:59:59', 'UTC')))
        UNION ALL SELECT toUInt16(0) AS total,
                         toStartOfDay(toDateTime('2020-01-03 00:00:00', 'UTC'))
        UNION ALL SELECT count(DISTINCT if(notEmpty(overrides.person_id), overrides.person_id, e.person_id)) AS total,
                         toStartOfDay(toTimeZone(toDateTime(timestamp, 'UTC'), 'UTC')) AS date
        FROM events e
        LEFT OUTER JOIN
          (SELECT argMax(person_distinct_id_overrides.person_id, person_distinct_id_overrides.version) AS person_id,
                  person_distinct_id_overrides.distinct_id AS distinct_id
           FROM person_distinct_id_overrides
           WHERE equals(person_distinct_id_overrides.team_id, 99999)
           GROUP BY person_distinct_id_overrides.distinct_id
           HAVING ifNull(equals(argMax(person_distinct_id_overrides.is_deleted, person_distinct_id_overrides.version), 0), 0)) AS overrides ON e.distinct_id = overrides.distinct_id
        WHERE team_id = 99999
          AND event = 'sign up'
          AND toTimeZone(timestamp, 'UTC') >= toDateTime('2020-01-03 00:00:00', 'UTC')
          AND toTimeZone(timestamp, 'UTC') <= toDateTime('2020-01-03 23:59:59', 'UTC')
          AND notEmpty(e.person_id)
        GROUP BY date)
     GROUP BY day_start
     ORDER BY day_start)
  '''
# ---
# name: TestTrends.test_same_day_with_person_on_events_v2_latest_override.2
  '''
  
  SELECT DISTINCT person_id
  FROM events
  WHERE team_id = 99999
    AND distinct_id = 'distinctid3'
  '''
# ---
# name: TestTrends.test_same_day_with_person_on_events_v2_latest_override.3
  '''
  
  SELECT groupArray(day_start) as date,
         groupArray(count) AS total
  FROM
    (SELECT SUM(total) AS count,
            day_start
     FROM
       (SELECT toUInt16(0) AS total,
               toStartOfDay(toDateTime('2020-01-03 23:59:59', 'UTC')) - toIntervalDay(number) AS day_start
        FROM numbers(dateDiff('day', toStartOfDay(toDateTime('2020-01-03 00:00:00', 'UTC')), toDateTime('2020-01-03 23:59:59', 'UTC')))
        UNION ALL SELECT toUInt16(0) AS total,
                         toStartOfDay(toDateTime('2020-01-03 00:00:00', 'UTC'))
        UNION ALL SELECT count(DISTINCT if(notEmpty(overrides.person_id), overrides.person_id, e.person_id)) AS total,
                         toStartOfDay(toTimeZone(toDateTime(timestamp, 'UTC'), 'UTC')) AS date
        FROM events e
        LEFT OUTER JOIN
          (SELECT argMax(person_distinct_id_overrides.person_id, person_distinct_id_overrides.version) AS person_id,
                  person_distinct_id_overrides.distinct_id AS distinct_id
           FROM person_distinct_id_overrides
           WHERE equals(person_distinct_id_overrides.team_id, 99999)
           GROUP BY person_distinct_id_overrides.distinct_id
           HAVING ifNull(equals(argMax(person_distinct_id_overrides.is_deleted, person_distinct_id_overrides.version), 0), 0)) AS overrides ON e.distinct_id = overrides.distinct_id
        WHERE team_id = 99999
          AND event = 'sign up'
          AND toTimeZone(timestamp, 'UTC') >= toDateTime('2020-01-03 00:00:00', 'UTC')
          AND toTimeZone(timestamp, 'UTC') <= toDateTime('2020-01-03 23:59:59', 'UTC')
          AND notEmpty(e.person_id)
        GROUP BY date)
     GROUP BY day_start
     ORDER BY day_start)
  '''
# ---
# name: TestTrends.test_same_day_with_person_on_events_v2_latest_override.4
  '''
  
  SELECT DISTINCT person_id
  FROM events
  WHERE team_id = 99999
    AND distinct_id = 'distinctid2'
  '''
# ---
# name: TestTrends.test_same_day_with_person_on_events_v2_latest_override.5
  '''
  
  SELECT groupArray(day_start) as date,
         groupArray(count) AS total
  FROM
    (SELECT SUM(total) AS count,
            day_start
     FROM
       (SELECT toUInt16(0) AS total,
               toStartOfDay(toDateTime('2020-01-03 23:59:59', 'UTC')) - toIntervalDay(number) AS day_start
        FROM numbers(dateDiff('day', toStartOfDay(toDateTime('2020-01-03 00:00:00', 'UTC')), toDateTime('2020-01-03 23:59:59', 'UTC')))
        UNION ALL SELECT toUInt16(0) AS total,
                         toStartOfDay(toDateTime('2020-01-03 00:00:00', 'UTC'))
        UNION ALL SELECT count(DISTINCT if(notEmpty(overrides.person_id), overrides.person_id, e.person_id)) AS total,
                         toStartOfDay(toTimeZone(toDateTime(timestamp, 'UTC'), 'UTC')) AS date
        FROM events e
        LEFT OUTER JOIN
          (SELECT argMax(person_distinct_id_overrides.person_id, person_distinct_id_overrides.version) AS person_id,
                  person_distinct_id_overrides.distinct_id AS distinct_id
           FROM person_distinct_id_overrides
           WHERE equals(person_distinct_id_overrides.team_id, 99999)
           GROUP BY person_distinct_id_overrides.distinct_id
           HAVING ifNull(equals(argMax(person_distinct_id_overrides.is_deleted, person_distinct_id_overrides.version), 0), 0)) AS overrides ON e.distinct_id = overrides.distinct_id
        WHERE team_id = 99999
          AND event = 'sign up'
          AND toTimeZone(timestamp, 'UTC') >= toDateTime('2020-01-03 00:00:00', 'UTC')
          AND toTimeZone(timestamp, 'UTC') <= toDateTime('2020-01-03 23:59:59', 'UTC')
          AND notEmpty(e.person_id)
        GROUP BY date)
     GROUP BY day_start
     ORDER BY day_start)
  '''
# ---
# name: TestTrends.test_same_day_with_person_on_events_v2_latest_override.6
  '''
  
  SELECT groupArray(day_start) as date,
         groupArray(count) AS total
  FROM
    (SELECT SUM(total) AS count,
            day_start
     FROM
       (SELECT toUInt16(0) AS total,
               toStartOfDay(toDateTime('2020-01-03 23:59:59', 'UTC')) - toIntervalDay(number) AS day_start
        FROM numbers(dateDiff('day', toStartOfDay(toDateTime('2020-01-03 00:00:00', 'UTC')), toDateTime('2020-01-03 23:59:59', 'UTC')))
        UNION ALL SELECT toUInt16(0) AS total,
                         toStartOfDay(toDateTime('2020-01-03 00:00:00', 'UTC'))
        UNION ALL SELECT count(DISTINCT if(notEmpty(overrides.person_id), overrides.person_id, e.person_id)) AS total,
                         toStartOfDay(toTimeZone(toDateTime(timestamp, 'UTC'), 'UTC')) AS date
        FROM events e
        LEFT OUTER JOIN
          (SELECT argMax(person_distinct_id_overrides.person_id, person_distinct_id_overrides.version) AS person_id,
                  person_distinct_id_overrides.distinct_id AS distinct_id
           FROM person_distinct_id_overrides
           WHERE equals(person_distinct_id_overrides.team_id, 2)
           GROUP BY person_distinct_id_overrides.distinct_id
           HAVING ifNull(equals(argMax(person_distinct_id_overrides.is_deleted, person_distinct_id_overrides.version), 0), 0)) AS overrides ON e.distinct_id = overrides.distinct_id
        WHERE team_id = 2
          AND event = 'sign up'
          AND toTimeZone(timestamp, 'UTC') >= toDateTime('2020-01-03 00:00:00', 'UTC')
          AND toTimeZone(timestamp, 'UTC') <= toDateTime('2020-01-03 23:59:59', 'UTC')
          AND notEmpty(e.person_id)
        GROUP BY date)
     GROUP BY day_start
     ORDER BY day_start)
  '''
# ---
# name: TestTrends.test_timezones_daily
  '''
  
  SELECT groupArray(day_start) as date,
         groupArray(count) AS total
  FROM
    (SELECT SUM(total) AS count,
            day_start
     FROM
       (SELECT toUInt16(0) AS total,
               toStartOfDay(toDateTime('2020-01-05 23:59:59', 'UTC')) - toIntervalDay(number) AS day_start
        FROM numbers(dateDiff('day', toStartOfDay(toDateTime('2019-12-29 00:00:00', 'UTC')), toDateTime('2020-01-05 23:59:59', 'UTC')))
        UNION ALL SELECT toUInt16(0) AS total,
                         toStartOfDay(toDateTime('2019-12-29 00:00:00', 'UTC'))
        UNION ALL SELECT count(*) AS total,
                         toStartOfDay(toTimeZone(toDateTime(timestamp, 'UTC'), 'UTC')) AS date
        FROM events e
        WHERE team_id = 99999
          AND event = 'sign up'
          AND toTimeZone(timestamp, 'UTC') >= toDateTime(toStartOfDay(toDateTime('2019-12-29 00:00:00', 'UTC')), 'UTC')
          AND toTimeZone(timestamp, 'UTC') <= toDateTime('2020-01-05 23:59:59', 'UTC')
        GROUP BY date)
     GROUP BY day_start
     ORDER BY day_start)
  '''
# ---
# name: TestTrends.test_timezones_daily.1
  '''
  
  SELECT groupArray(day_start) as date,
         groupArray(count) AS total
  FROM
    (SELECT SUM(total) AS count,
            day_start
     FROM
       (SELECT toUInt16(0) AS total,
               toStartOfDay(toDateTime('2020-01-05 23:59:59', 'UTC')) - toIntervalDay(number) AS day_start
        FROM numbers(dateDiff('day', toStartOfDay(toDateTime('2019-12-22 00:00:00', 'UTC')), toDateTime('2020-01-05 23:59:59', 'UTC')))
        UNION ALL SELECT toUInt16(0) AS total,
                         toStartOfDay(toDateTime('2019-12-22 00:00:00', 'UTC'))
        UNION ALL SELECT count(DISTINCT pdi.person_id) AS total,
                         toStartOfDay(toTimeZone(toDateTime(timestamp, 'UTC'), 'UTC')) AS date
        FROM events e
        LEFT OUTER JOIN
          (SELECT distinct_id,
                  argMax(person_id, version) as person_id
           FROM person_distinct_id2
           WHERE team_id = 99999
             AND distinct_id IN
               (SELECT distinct_id
                FROM events
                WHERE team_id = 99999
                  AND event = 'sign up'
                  AND toTimeZone(timestamp, 'UTC') >= toDateTime(toStartOfDay(toDateTime('2019-12-22 00:00:00', 'UTC')), 'UTC')
                  AND toTimeZone(timestamp, 'UTC') <= toDateTime('2020-01-05 23:59:59', 'UTC'))
           GROUP BY distinct_id
           HAVING argMax(is_deleted, version) = 0) AS pdi ON e.distinct_id = pdi.distinct_id
        WHERE team_id = 99999
          AND event = 'sign up'
          AND toTimeZone(timestamp, 'UTC') >= toDateTime(toStartOfDay(toDateTime('2019-12-22 00:00:00', 'UTC')), 'UTC')
          AND toTimeZone(timestamp, 'UTC') <= toDateTime('2020-01-05 23:59:59', 'UTC')
        GROUP BY date)
     GROUP BY day_start
     ORDER BY day_start)
  '''
# ---
# name: TestTrends.test_timezones_daily.2
  '''
  
  SELECT groupArray(day_start) as date,
         groupArray(count) AS total
  FROM
    (SELECT SUM(total) AS count,
            day_start
     FROM
       (SELECT toUInt16(0) AS total,
               toStartOfDay(toDateTime('2020-01-05 23:59:59', 'UTC')) - toIntervalDay(number) AS day_start
        FROM numbers(dateDiff('day', toStartOfDay(toDateTime('2019-12-29 00:00:00', 'UTC')), toDateTime('2020-01-05 23:59:59', 'UTC')))
        UNION ALL SELECT toUInt16(0) AS total,
                         toStartOfDay(toDateTime('2019-12-29 00:00:00', 'UTC'))
        UNION ALL SELECT counts AS total,
                         timestamp AS day_start
        FROM
          (SELECT d.timestamp,
                  COUNT(DISTINCT actor_id) AS counts
           FROM
             (SELECT toDateTime(toStartOfDay(toDateTime('2020-01-05 23:59:59', 'UTC')) - toIntervalDay(number), 'UTC') AS timestamp
              FROM numbers(dateDiff('day', toStartOfDay(toDateTime('2019-12-22 00:00:00', 'UTC')), toDateTime('2020-01-05 23:59:59', 'UTC')))) d
           CROSS JOIN
             (SELECT toTimeZone(toDateTime(timestamp, 'UTC'), 'UTC') AS timestamp,
                     pdi.person_id AS actor_id
              FROM events e
              LEFT OUTER JOIN
                (SELECT distinct_id,
                        argMax(person_id, version) as person_id
                 FROM person_distinct_id2
                 WHERE team_id = 99999
                   AND distinct_id IN
                     (SELECT distinct_id
                      FROM events
                      WHERE team_id = 99999
                        AND event = 'sign up'
                        AND toDateTime(timestamp, 'UTC') >= toDateTime('2019-12-22 00:00:00', 'UTC')
                        AND toTimeZone(timestamp, 'UTC') <= toDateTime('2020-01-05 23:59:59', 'UTC'))
                 GROUP BY distinct_id
                 HAVING argMax(is_deleted, version) = 0) AS pdi ON e.distinct_id = pdi.distinct_id
              WHERE team_id = 99999
                AND event = 'sign up'
                AND toDateTime(timestamp, 'UTC') >= toDateTime('2019-12-22 00:00:00', 'UTC')
                AND toTimeZone(timestamp, 'UTC') <= toDateTime('2020-01-05 23:59:59', 'UTC')
              GROUP BY timestamp, actor_id) e
           WHERE e.timestamp <= d.timestamp + INTERVAL 1 DAY
             AND e.timestamp > d.timestamp - INTERVAL 6 DAY
           GROUP BY d.timestamp
           ORDER BY d.timestamp)
        WHERE 1 = 1
          AND toTimeZone(timestamp, 'UTC') >= toDateTime(toStartOfDay(toDateTime('2019-12-29 00:00:00', 'UTC')), 'UTC')
          AND toTimeZone(timestamp, 'UTC') <= toDateTime('2020-01-05 23:59:59', 'UTC') )
     GROUP BY day_start
     ORDER BY day_start)
  '''
# ---
# name: TestTrends.test_timezones_daily.3
  '''
  
  SELECT groupArray(day_start) as date,
         groupArray(count) AS total
  FROM
    (SELECT SUM(total) AS count,
            day_start
     FROM
       (SELECT toUInt16(0) AS total,
               toStartOfDay(toDateTime('2020-01-05 23:59:59', 'UTC')) - toIntervalDay(number) AS day_start
        FROM numbers(dateDiff('day', toStartOfDay(toDateTime('2019-12-29 00:00:00', 'UTC')), toDateTime('2020-01-05 23:59:59', 'UTC')))
        UNION ALL SELECT toUInt16(0) AS total,
                         toStartOfDay(toDateTime('2019-12-29 00:00:00', 'UTC'))
        UNION ALL SELECT count(*) AS total,
                         toStartOfDay(toTimeZone(toDateTime(timestamp, 'UTC'), 'UTC')) AS date
        FROM events e
        WHERE team_id = 99999
          AND event = 'sign up'
          AND toTimeZone(timestamp, 'UTC') >= toDateTime(toStartOfDay(toDateTime('2019-12-29 00:00:00', 'UTC')), 'UTC')
          AND toTimeZone(timestamp, 'UTC') <= toDateTime('2020-01-05 23:59:59', 'UTC')
        GROUP BY date)
     GROUP BY day_start
     ORDER BY day_start)
  '''
# ---
# name: TestTrends.test_timezones_daily.4
  '''
  
  SELECT replaceRegexpAll(JSONExtractRaw(properties, '$os'), '^"|"$', '') AS value,
         count(*) as count
  FROM events e
  WHERE team_id = 99999
    AND event = 'sign up'
    AND toTimeZone(timestamp, 'UTC') >= toDateTime('2019-12-29 00:00:00', 'UTC')
    AND toTimeZone(timestamp, 'UTC') <= toDateTime('2020-01-05 23:59:59', 'UTC')
  GROUP BY value
  ORDER BY count DESC, value DESC
  LIMIT 26
  OFFSET 0
  '''
# ---
# name: TestTrends.test_timezones_daily.5
  '''
  
  SELECT groupArray(day_start) as date,
         groupArray(count) AS total,
         breakdown_value
  FROM
    (SELECT SUM(total) as count,
            day_start,
            breakdown_value
     FROM
       (SELECT *
        FROM
          (SELECT toUInt16(0) AS total,
                  ticks.day_start as day_start,
                  breakdown_value
           FROM
             (SELECT toStartOfDay(toDateTime('2020-01-05 23:59:59', 'UTC')) - toIntervalDay(number) as day_start
              FROM numbers(8)
              UNION ALL SELECT toStartOfDay(toDateTime('2019-12-29 00:00:00', 'UTC')) as day_start) as ticks
           CROSS JOIN
             (SELECT breakdown_value
              FROM
                (SELECT ['Mac'] as breakdown_value) ARRAY
              JOIN breakdown_value) as sec
           ORDER BY breakdown_value,
                    day_start
           UNION ALL SELECT count(DISTINCT pdi.person_id) as total,
                            toStartOfDay(toTimeZone(toDateTime(timestamp, 'UTC'), 'UTC')) as day_start,
                            transform(ifNull(nullIf(replaceRegexpAll(JSONExtractRaw(properties, '$os'), '^"|"$', ''), ''), '$$_posthog_breakdown_null_$$'), (['Mac']), (['Mac']), '$$_posthog_breakdown_other_$$') as breakdown_value
           FROM events e
           INNER JOIN
             (SELECT distinct_id,
                     argMax(person_id, version) as person_id
              FROM person_distinct_id2
              WHERE team_id = 99999
              GROUP BY distinct_id
              HAVING argMax(is_deleted, version) = 0) as pdi ON events.distinct_id = pdi.distinct_id
           WHERE e.team_id = 99999
             AND event = 'sign up'
             AND toTimeZone(timestamp, 'UTC') >= toDateTime(toStartOfDay(toDateTime('2019-12-29 00:00:00', 'UTC')), 'UTC')
             AND toTimeZone(timestamp, 'UTC') <= toDateTime('2020-01-05 23:59:59', 'UTC')
           GROUP BY day_start,
                    breakdown_value))
     GROUP BY day_start,
              breakdown_value
     ORDER BY breakdown_value,
              day_start)
  GROUP BY breakdown_value
  ORDER BY breakdown_value
  '''
# ---
# name: TestTrends.test_timezones_daily_minus_utc
  '''
  
  SELECT groupArray(day_start) as date,
         groupArray(count) AS total
  FROM
    (SELECT SUM(total) AS count,
            day_start
     FROM
       (SELECT toUInt16(0) AS total,
               toStartOfDay(toDateTime('2020-01-05 23:59:59', 'America/Phoenix')) - toIntervalDay(number) AS day_start
        FROM numbers(dateDiff('day', toStartOfDay(toDateTime('2019-12-29 00:00:00', 'America/Phoenix')), toDateTime('2020-01-05 23:59:59', 'America/Phoenix')))
        UNION ALL SELECT toUInt16(0) AS total,
                         toStartOfDay(toDateTime('2019-12-29 00:00:00', 'America/Phoenix'))
        UNION ALL SELECT count(*) AS total,
                         toStartOfDay(toTimeZone(toDateTime(timestamp, 'UTC'), 'America/Phoenix')) AS date
        FROM events e
        WHERE team_id = 99999
          AND event = 'sign up'
          AND toTimeZone(timestamp, 'America/Phoenix') >= toDateTime(toStartOfDay(toDateTime('2019-12-29 00:00:00', 'America/Phoenix')), 'America/Phoenix')
          AND toTimeZone(timestamp, 'America/Phoenix') <= toDateTime('2020-01-05 23:59:59', 'America/Phoenix')
        GROUP BY date)
     GROUP BY day_start
     ORDER BY day_start)
  '''
# ---
# name: TestTrends.test_timezones_daily_minus_utc.1
  '''
  
  SELECT groupArray(day_start) as date,
         groupArray(count) AS total
  FROM
    (SELECT SUM(total) AS count,
            day_start
     FROM
       (SELECT toUInt16(0) AS total,
               toStartOfDay(toDateTime('2020-01-05 23:59:59', 'America/Phoenix')) - toIntervalDay(number) AS day_start
        FROM numbers(dateDiff('day', toStartOfDay(toDateTime('2019-12-22 00:00:00', 'America/Phoenix')), toDateTime('2020-01-05 23:59:59', 'America/Phoenix')))
        UNION ALL SELECT toUInt16(0) AS total,
                         toStartOfDay(toDateTime('2019-12-22 00:00:00', 'America/Phoenix'))
        UNION ALL SELECT count(DISTINCT pdi.person_id) AS total,
                         toStartOfDay(toTimeZone(toDateTime(timestamp, 'UTC'), 'America/Phoenix')) AS date
        FROM events e
        LEFT OUTER JOIN
          (SELECT distinct_id,
                  argMax(person_id, version) as person_id
           FROM person_distinct_id2
           WHERE team_id = 99999
             AND distinct_id IN
               (SELECT distinct_id
                FROM events
                WHERE team_id = 99999
                  AND event = 'sign up'
                  AND toTimeZone(timestamp, 'America/Phoenix') >= toDateTime(toStartOfDay(toDateTime('2019-12-22 00:00:00', 'America/Phoenix')), 'America/Phoenix')
                  AND toTimeZone(timestamp, 'America/Phoenix') <= toDateTime('2020-01-05 23:59:59', 'America/Phoenix'))
           GROUP BY distinct_id
           HAVING argMax(is_deleted, version) = 0) AS pdi ON e.distinct_id = pdi.distinct_id
        WHERE team_id = 99999
          AND event = 'sign up'
          AND toTimeZone(timestamp, 'America/Phoenix') >= toDateTime(toStartOfDay(toDateTime('2019-12-22 00:00:00', 'America/Phoenix')), 'America/Phoenix')
          AND toTimeZone(timestamp, 'America/Phoenix') <= toDateTime('2020-01-05 23:59:59', 'America/Phoenix')
        GROUP BY date)
     GROUP BY day_start
     ORDER BY day_start)
  '''
# ---
# name: TestTrends.test_timezones_daily_minus_utc.2
  '''
  
  SELECT groupArray(day_start) as date,
         groupArray(count) AS total
  FROM
    (SELECT SUM(total) AS count,
            day_start
     FROM
       (SELECT toUInt16(0) AS total,
               toStartOfDay(toDateTime('2020-01-05 23:59:59', 'America/Phoenix')) - toIntervalDay(number) AS day_start
        FROM numbers(dateDiff('day', toStartOfDay(toDateTime('2019-12-29 00:00:00', 'America/Phoenix')), toDateTime('2020-01-05 23:59:59', 'America/Phoenix')))
        UNION ALL SELECT toUInt16(0) AS total,
                         toStartOfDay(toDateTime('2019-12-29 00:00:00', 'America/Phoenix'))
        UNION ALL SELECT counts AS total,
                         timestamp AS day_start
        FROM
          (SELECT d.timestamp,
                  COUNT(DISTINCT actor_id) AS counts
           FROM
             (SELECT toDateTime(toStartOfDay(toDateTime('2020-01-05 23:59:59', 'America/Phoenix')) - toIntervalDay(number), 'America/Phoenix') AS timestamp
              FROM numbers(dateDiff('day', toStartOfDay(toDateTime('2019-12-22 00:00:00', 'America/Phoenix')), toDateTime('2020-01-05 23:59:59', 'America/Phoenix')))) d
           CROSS JOIN
             (SELECT toTimeZone(toDateTime(timestamp, 'UTC'), 'America/Phoenix') AS timestamp,
                     pdi.person_id AS actor_id
              FROM events e
              LEFT OUTER JOIN
                (SELECT distinct_id,
                        argMax(person_id, version) as person_id
                 FROM person_distinct_id2
                 WHERE team_id = 99999
                   AND distinct_id IN
                     (SELECT distinct_id
                      FROM events
                      WHERE team_id = 99999
                        AND event = 'sign up'
                        AND toDateTime(timestamp, 'UTC') >= toDateTime('2019-12-22 00:00:00', 'America/Phoenix')
                        AND toTimeZone(timestamp, 'America/Phoenix') <= toDateTime('2020-01-05 23:59:59', 'America/Phoenix'))
                 GROUP BY distinct_id
                 HAVING argMax(is_deleted, version) = 0) AS pdi ON e.distinct_id = pdi.distinct_id
              WHERE team_id = 99999
                AND event = 'sign up'
                AND toDateTime(timestamp, 'UTC') >= toDateTime('2019-12-22 00:00:00', 'America/Phoenix')
                AND toTimeZone(timestamp, 'America/Phoenix') <= toDateTime('2020-01-05 23:59:59', 'America/Phoenix')
              GROUP BY timestamp, actor_id) e
           WHERE e.timestamp <= d.timestamp + INTERVAL 1 DAY
             AND e.timestamp > d.timestamp - INTERVAL 6 DAY
           GROUP BY d.timestamp
           ORDER BY d.timestamp)
        WHERE 1 = 1
          AND toTimeZone(timestamp, 'America/Phoenix') >= toDateTime(toStartOfDay(toDateTime('2019-12-29 00:00:00', 'America/Phoenix')), 'America/Phoenix')
          AND toTimeZone(timestamp, 'America/Phoenix') <= toDateTime('2020-01-05 23:59:59', 'America/Phoenix') )
     GROUP BY day_start
     ORDER BY day_start)
  '''
# ---
# name: TestTrends.test_timezones_daily_minus_utc.3
  '''
  
  SELECT groupArray(day_start) as date,
         groupArray(count) AS total
  FROM
    (SELECT SUM(total) AS count,
            day_start
     FROM
       (SELECT toUInt16(0) AS total,
               toStartOfDay(toDateTime('2020-01-05 23:59:59', 'America/Phoenix')) - toIntervalDay(number) AS day_start
        FROM numbers(dateDiff('day', toStartOfDay(toDateTime('2019-12-29 00:00:00', 'America/Phoenix')), toDateTime('2020-01-05 23:59:59', 'America/Phoenix')))
        UNION ALL SELECT toUInt16(0) AS total,
                         toStartOfDay(toDateTime('2019-12-29 00:00:00', 'America/Phoenix'))
        UNION ALL SELECT count(*) AS total,
                         toStartOfDay(toTimeZone(toDateTime(timestamp, 'UTC'), 'America/Phoenix')) AS date
        FROM events e
        WHERE team_id = 99999
          AND event = 'sign up'
          AND toTimeZone(timestamp, 'America/Phoenix') >= toDateTime(toStartOfDay(toDateTime('2019-12-29 00:00:00', 'America/Phoenix')), 'America/Phoenix')
          AND toTimeZone(timestamp, 'America/Phoenix') <= toDateTime('2020-01-05 23:59:59', 'America/Phoenix')
        GROUP BY date)
     GROUP BY day_start
     ORDER BY day_start)
  '''
# ---
# name: TestTrends.test_timezones_daily_minus_utc.4
  '''
  
  SELECT replaceRegexpAll(JSONExtractRaw(properties, '$os'), '^"|"$', '') AS value,
         count(*) as count
  FROM events e
  WHERE team_id = 99999
    AND event = 'sign up'
    AND toTimeZone(timestamp, 'America/Phoenix') >= toDateTime('2019-12-29 00:00:00', 'America/Phoenix')
    AND toTimeZone(timestamp, 'America/Phoenix') <= toDateTime('2020-01-05 23:59:59', 'America/Phoenix')
  GROUP BY value
  ORDER BY count DESC, value DESC
  LIMIT 26
  OFFSET 0
  '''
# ---
# name: TestTrends.test_timezones_daily_minus_utc.5
  '''
  
  SELECT groupArray(day_start) as date,
         groupArray(count) AS total,
         breakdown_value
  FROM
    (SELECT SUM(total) as count,
            day_start,
            breakdown_value
     FROM
       (SELECT *
        FROM
          (SELECT toUInt16(0) AS total,
                  ticks.day_start as day_start,
                  breakdown_value
           FROM
             (SELECT toStartOfDay(toDateTime('2020-01-05 23:59:59', 'America/Phoenix')) - toIntervalDay(number) as day_start
              FROM numbers(8)
              UNION ALL SELECT toStartOfDay(toDateTime('2019-12-29 00:00:00', 'America/Phoenix')) as day_start) as ticks
           CROSS JOIN
             (SELECT breakdown_value
              FROM
                (SELECT ['Mac'] as breakdown_value) ARRAY
              JOIN breakdown_value) as sec
           ORDER BY breakdown_value,
                    day_start
           UNION ALL SELECT count(DISTINCT pdi.person_id) as total,
                            toStartOfDay(toTimeZone(toDateTime(timestamp, 'UTC'), 'America/Phoenix')) as day_start,
                            transform(ifNull(nullIf(replaceRegexpAll(JSONExtractRaw(properties, '$os'), '^"|"$', ''), ''), '$$_posthog_breakdown_null_$$'), (['Mac']), (['Mac']), '$$_posthog_breakdown_other_$$') as breakdown_value
           FROM events e
           INNER JOIN
             (SELECT distinct_id,
                     argMax(person_id, version) as person_id
              FROM person_distinct_id2
              WHERE team_id = 99999
              GROUP BY distinct_id
              HAVING argMax(is_deleted, version) = 0) as pdi ON events.distinct_id = pdi.distinct_id
           WHERE e.team_id = 99999
             AND event = 'sign up'
             AND toTimeZone(timestamp, 'America/Phoenix') >= toDateTime(toStartOfDay(toDateTime('2019-12-29 00:00:00', 'America/Phoenix')), 'America/Phoenix')
             AND toTimeZone(timestamp, 'America/Phoenix') <= toDateTime('2020-01-05 23:59:59', 'America/Phoenix')
           GROUP BY day_start,
                    breakdown_value))
     GROUP BY day_start,
              breakdown_value
     ORDER BY breakdown_value,
              day_start)
  GROUP BY breakdown_value
  ORDER BY breakdown_value
  '''
# ---
# name: TestTrends.test_timezones_daily_plus_utc
  '''
  
  SELECT groupArray(day_start) as date,
         groupArray(count) AS total
  FROM
    (SELECT SUM(total) AS count,
            day_start
     FROM
       (SELECT toUInt16(0) AS total,
               toStartOfDay(toDateTime('2020-01-05 23:59:59', 'Asia/Tokyo')) - toIntervalDay(number) AS day_start
        FROM numbers(dateDiff('day', toStartOfDay(toDateTime('2019-12-29 00:00:00', 'Asia/Tokyo')), toDateTime('2020-01-05 23:59:59', 'Asia/Tokyo')))
        UNION ALL SELECT toUInt16(0) AS total,
                         toStartOfDay(toDateTime('2019-12-29 00:00:00', 'Asia/Tokyo'))
        UNION ALL SELECT count(*) AS total,
                         toStartOfDay(toTimeZone(toDateTime(timestamp, 'UTC'), 'Asia/Tokyo')) AS date
        FROM events e
        WHERE team_id = 99999
          AND event = 'sign up'
          AND toTimeZone(timestamp, 'Asia/Tokyo') >= toDateTime(toStartOfDay(toDateTime('2019-12-29 00:00:00', 'Asia/Tokyo')), 'Asia/Tokyo')
          AND toTimeZone(timestamp, 'Asia/Tokyo') <= toDateTime('2020-01-05 23:59:59', 'Asia/Tokyo')
        GROUP BY date)
     GROUP BY day_start
     ORDER BY day_start)
  '''
# ---
# name: TestTrends.test_timezones_daily_plus_utc.1
  '''
  
  SELECT groupArray(day_start) as date,
         groupArray(count) AS total
  FROM
    (SELECT SUM(total) AS count,
            day_start
     FROM
       (SELECT toUInt16(0) AS total,
               toStartOfDay(toDateTime('2020-01-05 23:59:59', 'Asia/Tokyo')) - toIntervalDay(number) AS day_start
        FROM numbers(dateDiff('day', toStartOfDay(toDateTime('2019-12-22 00:00:00', 'Asia/Tokyo')), toDateTime('2020-01-05 23:59:59', 'Asia/Tokyo')))
        UNION ALL SELECT toUInt16(0) AS total,
                         toStartOfDay(toDateTime('2019-12-22 00:00:00', 'Asia/Tokyo'))
        UNION ALL SELECT count(DISTINCT pdi.person_id) AS total,
                         toStartOfDay(toTimeZone(toDateTime(timestamp, 'UTC'), 'Asia/Tokyo')) AS date
        FROM events e
        LEFT OUTER JOIN
          (SELECT distinct_id,
                  argMax(person_id, version) as person_id
           FROM person_distinct_id2
           WHERE team_id = 99999
             AND distinct_id IN
               (SELECT distinct_id
                FROM events
                WHERE team_id = 99999
                  AND event = 'sign up'
                  AND toTimeZone(timestamp, 'Asia/Tokyo') >= toDateTime(toStartOfDay(toDateTime('2019-12-22 00:00:00', 'Asia/Tokyo')), 'Asia/Tokyo')
                  AND toTimeZone(timestamp, 'Asia/Tokyo') <= toDateTime('2020-01-05 23:59:59', 'Asia/Tokyo'))
           GROUP BY distinct_id
           HAVING argMax(is_deleted, version) = 0) AS pdi ON e.distinct_id = pdi.distinct_id
        WHERE team_id = 99999
          AND event = 'sign up'
          AND toTimeZone(timestamp, 'Asia/Tokyo') >= toDateTime(toStartOfDay(toDateTime('2019-12-22 00:00:00', 'Asia/Tokyo')), 'Asia/Tokyo')
          AND toTimeZone(timestamp, 'Asia/Tokyo') <= toDateTime('2020-01-05 23:59:59', 'Asia/Tokyo')
        GROUP BY date)
     GROUP BY day_start
     ORDER BY day_start)
  '''
# ---
# name: TestTrends.test_timezones_daily_plus_utc.2
  '''
  
  SELECT groupArray(day_start) as date,
         groupArray(count) AS total
  FROM
    (SELECT SUM(total) AS count,
            day_start
     FROM
       (SELECT toUInt16(0) AS total,
               toStartOfDay(toDateTime('2020-01-05 23:59:59', 'Asia/Tokyo')) - toIntervalDay(number) AS day_start
        FROM numbers(dateDiff('day', toStartOfDay(toDateTime('2019-12-29 00:00:00', 'Asia/Tokyo')), toDateTime('2020-01-05 23:59:59', 'Asia/Tokyo')))
        UNION ALL SELECT toUInt16(0) AS total,
                         toStartOfDay(toDateTime('2019-12-29 00:00:00', 'Asia/Tokyo'))
        UNION ALL SELECT counts AS total,
                         timestamp AS day_start
        FROM
          (SELECT d.timestamp,
                  COUNT(DISTINCT actor_id) AS counts
           FROM
             (SELECT toDateTime(toStartOfDay(toDateTime('2020-01-05 23:59:59', 'Asia/Tokyo')) - toIntervalDay(number), 'Asia/Tokyo') AS timestamp
              FROM numbers(dateDiff('day', toStartOfDay(toDateTime('2019-12-22 00:00:00', 'Asia/Tokyo')), toDateTime('2020-01-05 23:59:59', 'Asia/Tokyo')))) d
           CROSS JOIN
             (SELECT toTimeZone(toDateTime(timestamp, 'UTC'), 'Asia/Tokyo') AS timestamp,
                     pdi.person_id AS actor_id
              FROM events e
              LEFT OUTER JOIN
                (SELECT distinct_id,
                        argMax(person_id, version) as person_id
                 FROM person_distinct_id2
                 WHERE team_id = 99999
                   AND distinct_id IN
                     (SELECT distinct_id
                      FROM events
                      WHERE team_id = 99999
                        AND event = 'sign up'
                        AND toDateTime(timestamp, 'UTC') >= toDateTime('2019-12-22 00:00:00', 'Asia/Tokyo')
                        AND toTimeZone(timestamp, 'Asia/Tokyo') <= toDateTime('2020-01-05 23:59:59', 'Asia/Tokyo'))
                 GROUP BY distinct_id
                 HAVING argMax(is_deleted, version) = 0) AS pdi ON e.distinct_id = pdi.distinct_id
              WHERE team_id = 99999
                AND event = 'sign up'
                AND toDateTime(timestamp, 'UTC') >= toDateTime('2019-12-22 00:00:00', 'Asia/Tokyo')
                AND toTimeZone(timestamp, 'Asia/Tokyo') <= toDateTime('2020-01-05 23:59:59', 'Asia/Tokyo')
              GROUP BY timestamp, actor_id) e
           WHERE e.timestamp <= d.timestamp + INTERVAL 1 DAY
             AND e.timestamp > d.timestamp - INTERVAL 6 DAY
           GROUP BY d.timestamp
           ORDER BY d.timestamp)
        WHERE 1 = 1
          AND toTimeZone(timestamp, 'Asia/Tokyo') >= toDateTime(toStartOfDay(toDateTime('2019-12-29 00:00:00', 'Asia/Tokyo')), 'Asia/Tokyo')
          AND toTimeZone(timestamp, 'Asia/Tokyo') <= toDateTime('2020-01-05 23:59:59', 'Asia/Tokyo') )
     GROUP BY day_start
     ORDER BY day_start)
  '''
# ---
# name: TestTrends.test_timezones_daily_plus_utc.3
  '''
  
  SELECT groupArray(day_start) as date,
         groupArray(count) AS total
  FROM
    (SELECT SUM(total) AS count,
            day_start
     FROM
       (SELECT toUInt16(0) AS total,
               toStartOfDay(toDateTime('2020-01-05 23:59:59', 'Asia/Tokyo')) - toIntervalDay(number) AS day_start
        FROM numbers(dateDiff('day', toStartOfDay(toDateTime('2019-12-29 00:00:00', 'Asia/Tokyo')), toDateTime('2020-01-05 23:59:59', 'Asia/Tokyo')))
        UNION ALL SELECT toUInt16(0) AS total,
                         toStartOfDay(toDateTime('2019-12-29 00:00:00', 'Asia/Tokyo'))
        UNION ALL SELECT count(*) AS total,
                         toStartOfDay(toTimeZone(toDateTime(timestamp, 'UTC'), 'Asia/Tokyo')) AS date
        FROM events e
        WHERE team_id = 99999
          AND event = 'sign up'
          AND toTimeZone(timestamp, 'Asia/Tokyo') >= toDateTime(toStartOfDay(toDateTime('2019-12-29 00:00:00', 'Asia/Tokyo')), 'Asia/Tokyo')
          AND toTimeZone(timestamp, 'Asia/Tokyo') <= toDateTime('2020-01-05 23:59:59', 'Asia/Tokyo')
        GROUP BY date)
     GROUP BY day_start
     ORDER BY day_start)
  '''
# ---
# name: TestTrends.test_timezones_daily_plus_utc.4
  '''
  
  SELECT replaceRegexpAll(JSONExtractRaw(properties, '$os'), '^"|"$', '') AS value,
         count(*) as count
  FROM events e
  WHERE team_id = 99999
    AND event = 'sign up'
    AND toTimeZone(timestamp, 'Asia/Tokyo') >= toDateTime('2019-12-29 00:00:00', 'Asia/Tokyo')
    AND toTimeZone(timestamp, 'Asia/Tokyo') <= toDateTime('2020-01-05 23:59:59', 'Asia/Tokyo')
  GROUP BY value
  ORDER BY count DESC, value DESC
  LIMIT 26
  OFFSET 0
  '''
# ---
# name: TestTrends.test_timezones_daily_plus_utc.5
  '''
  
  SELECT groupArray(day_start) as date,
         groupArray(count) AS total,
         breakdown_value
  FROM
    (SELECT SUM(total) as count,
            day_start,
            breakdown_value
     FROM
       (SELECT *
        FROM
          (SELECT toUInt16(0) AS total,
                  ticks.day_start as day_start,
                  breakdown_value
           FROM
             (SELECT toStartOfDay(toDateTime('2020-01-05 23:59:59', 'Asia/Tokyo')) - toIntervalDay(number) as day_start
              FROM numbers(8)
              UNION ALL SELECT toStartOfDay(toDateTime('2019-12-29 00:00:00', 'Asia/Tokyo')) as day_start) as ticks
           CROSS JOIN
             (SELECT breakdown_value
              FROM
                (SELECT ['Mac'] as breakdown_value) ARRAY
              JOIN breakdown_value) as sec
           ORDER BY breakdown_value,
                    day_start
           UNION ALL SELECT count(DISTINCT pdi.person_id) as total,
                            toStartOfDay(toTimeZone(toDateTime(timestamp, 'UTC'), 'Asia/Tokyo')) as day_start,
                            transform(ifNull(nullIf(replaceRegexpAll(JSONExtractRaw(properties, '$os'), '^"|"$', ''), ''), '$$_posthog_breakdown_null_$$'), (['Mac']), (['Mac']), '$$_posthog_breakdown_other_$$') as breakdown_value
           FROM events e
           INNER JOIN
             (SELECT distinct_id,
                     argMax(person_id, version) as person_id
              FROM person_distinct_id2
              WHERE team_id = 99999
              GROUP BY distinct_id
              HAVING argMax(is_deleted, version) = 0) as pdi ON events.distinct_id = pdi.distinct_id
           WHERE e.team_id = 99999
             AND event = 'sign up'
             AND toTimeZone(timestamp, 'Asia/Tokyo') >= toDateTime(toStartOfDay(toDateTime('2019-12-29 00:00:00', 'Asia/Tokyo')), 'Asia/Tokyo')
             AND toTimeZone(timestamp, 'Asia/Tokyo') <= toDateTime('2020-01-05 23:59:59', 'Asia/Tokyo')
           GROUP BY day_start,
                    breakdown_value))
     GROUP BY day_start,
              breakdown_value
     ORDER BY breakdown_value,
              day_start)
  GROUP BY breakdown_value
  ORDER BY breakdown_value
  '''
# ---
# name: TestTrends.test_timezones_hourly_relative_from
  '''
  
  SELECT groupArray(day_start) as date,
         groupArray(count) AS total
  FROM
    (SELECT SUM(total) AS count,
            day_start
     FROM
       (SELECT toUInt16(0) AS total,
               toStartOfHour(toDateTime('2020-01-05 10:59:59', 'UTC')) - toIntervalHour(number) AS day_start
        FROM numbers(dateDiff('hour', toStartOfHour(toDateTime('2020-01-05 00:00:00', 'UTC')), toDateTime('2020-01-05 10:59:59', 'UTC')))
        UNION ALL SELECT toUInt16(0) AS total,
                         toStartOfHour(toDateTime('2020-01-05 00:00:00', 'UTC'))
        UNION ALL SELECT count(DISTINCT pdi.person_id) AS total,
                         toStartOfHour(toTimeZone(toDateTime(timestamp, 'UTC'), 'UTC')) AS date
        FROM events e
        LEFT OUTER JOIN
          (SELECT distinct_id,
                  argMax(person_id, version) as person_id
           FROM person_distinct_id2
           WHERE team_id = 99999
             AND distinct_id IN
               (SELECT distinct_id
                FROM events
                WHERE team_id = 99999
                  AND event = 'sign up'
                  AND toTimeZone(timestamp, 'UTC') >= toDateTime(toStartOfHour(toDateTime('2020-01-05 00:00:00', 'UTC')), 'UTC')
                  AND toTimeZone(timestamp, 'UTC') <= toDateTime('2020-01-05 10:59:59', 'UTC'))
           GROUP BY distinct_id
           HAVING argMax(is_deleted, version) = 0) AS pdi ON e.distinct_id = pdi.distinct_id
        WHERE team_id = 99999
          AND event = 'sign up'
          AND toTimeZone(timestamp, 'UTC') >= toDateTime(toStartOfHour(toDateTime('2020-01-05 00:00:00', 'UTC')), 'UTC')
          AND toTimeZone(timestamp, 'UTC') <= toDateTime('2020-01-05 10:59:59', 'UTC')
        GROUP BY date)
     GROUP BY day_start
     ORDER BY day_start)
  '''
# ---
# name: TestTrends.test_timezones_hourly_relative_from.1
  '''
  /* user_id:0 request:_snapshot_ */
  SELECT person_id AS actor_id,
         count() AS actor_value
  FROM
    (SELECT e.timestamp as timestamp,
            if(notEmpty(pdi.distinct_id), pdi.person_id, e.person_id) as person_id,
            e.distinct_id as distinct_id,
            e.team_id as team_id
     FROM events e
     LEFT OUTER JOIN
       (SELECT distinct_id,
               argMax(person_id, version) as person_id
        FROM person_distinct_id2
        WHERE team_id = 99999
          AND distinct_id IN
            (SELECT distinct_id
             FROM events
             WHERE team_id = 99999
               AND event = 'sign up'
               AND toTimeZone(timestamp, 'UTC') >= toDateTime('2020-01-05 07:00:00', 'UTC')
               AND toTimeZone(timestamp, 'UTC') <= toDateTime('2020-01-05 08:00:00', 'UTC'))
        GROUP BY distinct_id
        HAVING argMax(is_deleted, version) = 0) AS pdi ON e.distinct_id = pdi.distinct_id
     WHERE team_id = 99999
       AND event = 'sign up'
       AND toTimeZone(timestamp, 'UTC') >= toDateTime('2020-01-05 07:00:00', 'UTC')
       AND toTimeZone(timestamp, 'UTC') <= toDateTime('2020-01-05 08:00:00', 'UTC') )
  GROUP BY actor_id
  ORDER BY actor_value DESC,
           actor_id DESC
  LIMIT 100
  OFFSET 0
  '''
# ---
# name: TestTrends.test_timezones_hourly_relative_from.2
  '''
  
  SELECT groupArray(day_start) as date,
         groupArray(count) AS total
  FROM
    (SELECT SUM(total) AS count,
            day_start
     FROM
       (SELECT toUInt16(0) AS total,
               toStartOfHour(toDateTime('2020-01-05 10:59:59', 'UTC')) - toIntervalHour(number) AS day_start
        FROM numbers(dateDiff('hour', toStartOfHour(toDateTime('2020-01-05 00:00:00', 'UTC')), toDateTime('2020-01-05 10:59:59', 'UTC')))
        UNION ALL SELECT toUInt16(0) AS total,
                         toStartOfHour(toDateTime('2020-01-05 00:00:00', 'UTC'))
        UNION ALL SELECT count(*) AS total,
                         toStartOfHour(toTimeZone(toDateTime(timestamp, 'UTC'), 'UTC')) AS date
        FROM events e
        WHERE team_id = 99999
          AND event = 'sign up'
          AND toTimeZone(timestamp, 'UTC') >= toDateTime(toStartOfHour(toDateTime('2020-01-05 00:00:00', 'UTC')), 'UTC')
          AND toTimeZone(timestamp, 'UTC') <= toDateTime('2020-01-05 10:59:59', 'UTC')
        GROUP BY date)
     GROUP BY day_start
     ORDER BY day_start)
  '''
# ---
# name: TestTrends.test_timezones_hourly_relative_from_minus_utc
  '''
  
  SELECT groupArray(day_start) as date,
         groupArray(count) AS total
  FROM
    (SELECT SUM(total) AS count,
            day_start
     FROM
       (SELECT toUInt16(0) AS total,
               toStartOfHour(toDateTime('2020-01-05 10:59:59', 'America/Phoenix')) - toIntervalHour(number) AS day_start
        FROM numbers(dateDiff('hour', toStartOfHour(toDateTime('2020-01-05 00:00:00', 'America/Phoenix')), toDateTime('2020-01-05 10:59:59', 'America/Phoenix')))
        UNION ALL SELECT toUInt16(0) AS total,
                         toStartOfHour(toDateTime('2020-01-05 00:00:00', 'America/Phoenix'))
        UNION ALL SELECT count(DISTINCT pdi.person_id) AS total,
                         toStartOfHour(toTimeZone(toDateTime(timestamp, 'UTC'), 'America/Phoenix')) AS date
        FROM events e
        LEFT OUTER JOIN
          (SELECT distinct_id,
                  argMax(person_id, version) as person_id
           FROM person_distinct_id2
           WHERE team_id = 99999
             AND distinct_id IN
               (SELECT distinct_id
                FROM events
                WHERE team_id = 99999
                  AND event = 'sign up'
                  AND toTimeZone(timestamp, 'America/Phoenix') >= toDateTime(toStartOfHour(toDateTime('2020-01-05 00:00:00', 'America/Phoenix')), 'America/Phoenix')
                  AND toTimeZone(timestamp, 'America/Phoenix') <= toDateTime('2020-01-05 10:59:59', 'America/Phoenix'))
           GROUP BY distinct_id
           HAVING argMax(is_deleted, version) = 0) AS pdi ON e.distinct_id = pdi.distinct_id
        WHERE team_id = 99999
          AND event = 'sign up'
          AND toTimeZone(timestamp, 'America/Phoenix') >= toDateTime(toStartOfHour(toDateTime('2020-01-05 00:00:00', 'America/Phoenix')), 'America/Phoenix')
          AND toTimeZone(timestamp, 'America/Phoenix') <= toDateTime('2020-01-05 10:59:59', 'America/Phoenix')
        GROUP BY date)
     GROUP BY day_start
     ORDER BY day_start)
  '''
# ---
# name: TestTrends.test_timezones_hourly_relative_from_minus_utc.1
  '''
  /* user_id:0 request:_snapshot_ */
  SELECT person_id AS actor_id,
         count() AS actor_value
  FROM
    (SELECT e.timestamp as timestamp,
            if(notEmpty(pdi.distinct_id), pdi.person_id, e.person_id) as person_id,
            e.distinct_id as distinct_id,
            e.team_id as team_id
     FROM events e
     LEFT OUTER JOIN
       (SELECT distinct_id,
               argMax(person_id, version) as person_id
        FROM person_distinct_id2
        WHERE team_id = 99999
          AND distinct_id IN
            (SELECT distinct_id
             FROM events
             WHERE team_id = 99999
               AND event = 'sign up'
               AND toTimeZone(timestamp, 'America/Phoenix') >= toDateTime('2020-01-05 07:00:00', 'America/Phoenix')
               AND toTimeZone(timestamp, 'America/Phoenix') <= toDateTime('2020-01-05 08:00:00', 'America/Phoenix'))
        GROUP BY distinct_id
        HAVING argMax(is_deleted, version) = 0) AS pdi ON e.distinct_id = pdi.distinct_id
     WHERE team_id = 99999
       AND event = 'sign up'
       AND toTimeZone(timestamp, 'America/Phoenix') >= toDateTime('2020-01-05 07:00:00', 'America/Phoenix')
       AND toTimeZone(timestamp, 'America/Phoenix') <= toDateTime('2020-01-05 08:00:00', 'America/Phoenix') )
  GROUP BY actor_id
  ORDER BY actor_value DESC,
           actor_id DESC
  LIMIT 100
  OFFSET 0
  '''
# ---
# name: TestTrends.test_timezones_hourly_relative_from_minus_utc.2
  '''
  
  SELECT groupArray(day_start) as date,
         groupArray(count) AS total
  FROM
    (SELECT SUM(total) AS count,
            day_start
     FROM
       (SELECT toUInt16(0) AS total,
               toStartOfHour(toDateTime('2020-01-05 10:59:59', 'America/Phoenix')) - toIntervalHour(number) AS day_start
        FROM numbers(dateDiff('hour', toStartOfHour(toDateTime('2020-01-05 00:00:00', 'America/Phoenix')), toDateTime('2020-01-05 10:59:59', 'America/Phoenix')))
        UNION ALL SELECT toUInt16(0) AS total,
                         toStartOfHour(toDateTime('2020-01-05 00:00:00', 'America/Phoenix'))
        UNION ALL SELECT count(*) AS total,
                         toStartOfHour(toTimeZone(toDateTime(timestamp, 'UTC'), 'America/Phoenix')) AS date
        FROM events e
        WHERE team_id = 99999
          AND event = 'sign up'
          AND toTimeZone(timestamp, 'America/Phoenix') >= toDateTime(toStartOfHour(toDateTime('2020-01-05 00:00:00', 'America/Phoenix')), 'America/Phoenix')
          AND toTimeZone(timestamp, 'America/Phoenix') <= toDateTime('2020-01-05 10:59:59', 'America/Phoenix')
        GROUP BY date)
     GROUP BY day_start
     ORDER BY day_start)
  '''
# ---
# name: TestTrends.test_timezones_hourly_relative_from_plus_utc
  '''
  
  SELECT groupArray(day_start) as date,
         groupArray(count) AS total
  FROM
    (SELECT SUM(total) AS count,
            day_start
     FROM
       (SELECT toUInt16(0) AS total,
               toStartOfHour(toDateTime('2020-01-05 10:59:59', 'Asia/Tokyo')) - toIntervalHour(number) AS day_start
        FROM numbers(dateDiff('hour', toStartOfHour(toDateTime('2020-01-05 00:00:00', 'Asia/Tokyo')), toDateTime('2020-01-05 10:59:59', 'Asia/Tokyo')))
        UNION ALL SELECT toUInt16(0) AS total,
                         toStartOfHour(toDateTime('2020-01-05 00:00:00', 'Asia/Tokyo'))
        UNION ALL SELECT count(DISTINCT pdi.person_id) AS total,
                         toStartOfHour(toTimeZone(toDateTime(timestamp, 'UTC'), 'Asia/Tokyo')) AS date
        FROM events e
        LEFT OUTER JOIN
          (SELECT distinct_id,
                  argMax(person_id, version) as person_id
           FROM person_distinct_id2
           WHERE team_id = 99999
             AND distinct_id IN
               (SELECT distinct_id
                FROM events
                WHERE team_id = 99999
                  AND event = 'sign up'
                  AND toTimeZone(timestamp, 'Asia/Tokyo') >= toDateTime(toStartOfHour(toDateTime('2020-01-05 00:00:00', 'Asia/Tokyo')), 'Asia/Tokyo')
                  AND toTimeZone(timestamp, 'Asia/Tokyo') <= toDateTime('2020-01-05 10:59:59', 'Asia/Tokyo'))
           GROUP BY distinct_id
           HAVING argMax(is_deleted, version) = 0) AS pdi ON e.distinct_id = pdi.distinct_id
        WHERE team_id = 99999
          AND event = 'sign up'
          AND toTimeZone(timestamp, 'Asia/Tokyo') >= toDateTime(toStartOfHour(toDateTime('2020-01-05 00:00:00', 'Asia/Tokyo')), 'Asia/Tokyo')
          AND toTimeZone(timestamp, 'Asia/Tokyo') <= toDateTime('2020-01-05 10:59:59', 'Asia/Tokyo')
        GROUP BY date)
     GROUP BY day_start
     ORDER BY day_start)
  '''
# ---
# name: TestTrends.test_timezones_hourly_relative_from_plus_utc.1
  '''
  /* user_id:0 request:_snapshot_ */
  SELECT person_id AS actor_id,
         count() AS actor_value
  FROM
    (SELECT e.timestamp as timestamp,
            if(notEmpty(pdi.distinct_id), pdi.person_id, e.person_id) as person_id,
            e.distinct_id as distinct_id,
            e.team_id as team_id
     FROM events e
     LEFT OUTER JOIN
       (SELECT distinct_id,
               argMax(person_id, version) as person_id
        FROM person_distinct_id2
        WHERE team_id = 99999
          AND distinct_id IN
            (SELECT distinct_id
             FROM events
             WHERE team_id = 99999
               AND event = 'sign up'
               AND toTimeZone(timestamp, 'Asia/Tokyo') >= toDateTime('2020-01-05 07:00:00', 'Asia/Tokyo')
               AND toTimeZone(timestamp, 'Asia/Tokyo') <= toDateTime('2020-01-05 08:00:00', 'Asia/Tokyo'))
        GROUP BY distinct_id
        HAVING argMax(is_deleted, version) = 0) AS pdi ON e.distinct_id = pdi.distinct_id
     WHERE team_id = 99999
       AND event = 'sign up'
       AND toTimeZone(timestamp, 'Asia/Tokyo') >= toDateTime('2020-01-05 07:00:00', 'Asia/Tokyo')
       AND toTimeZone(timestamp, 'Asia/Tokyo') <= toDateTime('2020-01-05 08:00:00', 'Asia/Tokyo') )
  GROUP BY actor_id
  ORDER BY actor_value DESC,
           actor_id DESC
  LIMIT 100
  OFFSET 0
  '''
# ---
# name: TestTrends.test_timezones_hourly_relative_from_plus_utc.2
  '''
  
  SELECT groupArray(day_start) as date,
         groupArray(count) AS total
  FROM
    (SELECT SUM(total) AS count,
            day_start
     FROM
       (SELECT toUInt16(0) AS total,
               toStartOfHour(toDateTime('2020-01-05 10:59:59', 'Asia/Tokyo')) - toIntervalHour(number) AS day_start
        FROM numbers(dateDiff('hour', toStartOfHour(toDateTime('2020-01-05 00:00:00', 'Asia/Tokyo')), toDateTime('2020-01-05 10:59:59', 'Asia/Tokyo')))
        UNION ALL SELECT toUInt16(0) AS total,
                         toStartOfHour(toDateTime('2020-01-05 00:00:00', 'Asia/Tokyo'))
        UNION ALL SELECT count(*) AS total,
                         toStartOfHour(toTimeZone(toDateTime(timestamp, 'UTC'), 'Asia/Tokyo')) AS date
        FROM events e
        WHERE team_id = 99999
          AND event = 'sign up'
          AND toTimeZone(timestamp, 'Asia/Tokyo') >= toDateTime(toStartOfHour(toDateTime('2020-01-05 00:00:00', 'Asia/Tokyo')), 'Asia/Tokyo')
          AND toTimeZone(timestamp, 'Asia/Tokyo') <= toDateTime('2020-01-05 10:59:59', 'Asia/Tokyo')
        GROUP BY date)
     GROUP BY day_start
     ORDER BY day_start)
  '''
# ---
# name: TestTrends.test_timezones_weekly
  '''
  
  SELECT groupArray(day_start) as date,
         groupArray(count) AS total
  FROM
    (SELECT SUM(total) AS count,
            day_start
     FROM
       (SELECT toUInt16(0) AS total,
               toStartOfWeek(toDateTime('2020-01-26 23:59:59', 'UTC'), 0) - toIntervalWeek(number) AS day_start
        FROM numbers(dateDiff('week', toStartOfWeek(toDateTime('2020-01-12 00:00:00', 'UTC'), 0), toDateTime('2020-01-26 23:59:59', 'UTC')))
        UNION ALL SELECT toUInt16(0) AS total,
                         toStartOfWeek(toDateTime('2020-01-12 00:00:00', 'UTC'), 0)
        UNION ALL SELECT count(*) AS total,
                         toStartOfWeek(toTimeZone(toDateTime(timestamp, 'UTC'), 'UTC'), 0) AS date
        FROM events e
        WHERE team_id = 99999
          AND event = 'sign up'
          AND toTimeZone(timestamp, 'UTC') >= toDateTime(toStartOfWeek(toDateTime('2020-01-12 00:00:00', 'UTC'), 0), 'UTC')
          AND toTimeZone(timestamp, 'UTC') <= toDateTime('2020-01-26 23:59:59', 'UTC')
        GROUP BY date)
     GROUP BY day_start
     ORDER BY day_start)
  '''
# ---
# name: TestTrends.test_timezones_weekly.1
  '''
  
  SELECT groupArray(day_start) as date,
         groupArray(count) AS total
  FROM
    (SELECT SUM(total) AS count,
            day_start
     FROM
       (SELECT toUInt16(0) AS total,
               toStartOfWeek(toDateTime('2020-01-26 23:59:59', 'UTC'), 3) - toIntervalWeek(number) AS day_start
        FROM numbers(dateDiff('week', toStartOfWeek(toDateTime('2020-01-12 00:00:00', 'UTC'), 3), toDateTime('2020-01-26 23:59:59', 'UTC')))
        UNION ALL SELECT toUInt16(0) AS total,
                         toStartOfWeek(toDateTime('2020-01-12 00:00:00', 'UTC'), 3)
        UNION ALL SELECT count(*) AS total,
                         toStartOfWeek(toTimeZone(toDateTime(timestamp, 'UTC'), 'UTC'), 3) AS date
        FROM events e
        WHERE team_id = 99999
          AND event = 'sign up'
          AND toTimeZone(timestamp, 'UTC') >= toDateTime(toStartOfWeek(toDateTime('2020-01-12 00:00:00', 'UTC'), 3), 'UTC')
          AND toTimeZone(timestamp, 'UTC') <= toDateTime('2020-01-26 23:59:59', 'UTC')
        GROUP BY date)
     GROUP BY day_start
     ORDER BY day_start)
  '''
# ---
# name: TestTrends.test_timezones_weekly_minus_utc
  '''
  
  SELECT groupArray(day_start) as date,
         groupArray(count) AS total
  FROM
    (SELECT SUM(total) AS count,
            day_start
     FROM
       (SELECT toUInt16(0) AS total,
               toStartOfWeek(toDateTime('2020-01-26 23:59:59', 'America/Phoenix'), 0) - toIntervalWeek(number) AS day_start
        FROM numbers(dateDiff('week', toStartOfWeek(toDateTime('2020-01-12 00:00:00', 'America/Phoenix'), 0), toDateTime('2020-01-26 23:59:59', 'America/Phoenix')))
        UNION ALL SELECT toUInt16(0) AS total,
                         toStartOfWeek(toDateTime('2020-01-12 00:00:00', 'America/Phoenix'), 0)
        UNION ALL SELECT count(*) AS total,
                         toStartOfWeek(toTimeZone(toDateTime(timestamp, 'UTC'), 'America/Phoenix'), 0) AS date
        FROM events e
        WHERE team_id = 99999
          AND event = 'sign up'
          AND toTimeZone(timestamp, 'America/Phoenix') >= toDateTime(toStartOfWeek(toDateTime('2020-01-12 00:00:00', 'America/Phoenix'), 0), 'America/Phoenix')
          AND toTimeZone(timestamp, 'America/Phoenix') <= toDateTime('2020-01-26 23:59:59', 'America/Phoenix')
        GROUP BY date)
     GROUP BY day_start
     ORDER BY day_start)
  '''
# ---
# name: TestTrends.test_timezones_weekly_minus_utc.1
  '''
  
  SELECT groupArray(day_start) as date,
         groupArray(count) AS total
  FROM
    (SELECT SUM(total) AS count,
            day_start
     FROM
       (SELECT toUInt16(0) AS total,
               toStartOfWeek(toDateTime('2020-01-26 23:59:59', 'America/Phoenix'), 3) - toIntervalWeek(number) AS day_start
        FROM numbers(dateDiff('week', toStartOfWeek(toDateTime('2020-01-12 00:00:00', 'America/Phoenix'), 3), toDateTime('2020-01-26 23:59:59', 'America/Phoenix')))
        UNION ALL SELECT toUInt16(0) AS total,
                         toStartOfWeek(toDateTime('2020-01-12 00:00:00', 'America/Phoenix'), 3)
        UNION ALL SELECT count(*) AS total,
                         toStartOfWeek(toTimeZone(toDateTime(timestamp, 'UTC'), 'America/Phoenix'), 3) AS date
        FROM events e
        WHERE team_id = 99999
          AND event = 'sign up'
          AND toTimeZone(timestamp, 'America/Phoenix') >= toDateTime(toStartOfWeek(toDateTime('2020-01-12 00:00:00', 'America/Phoenix'), 3), 'America/Phoenix')
          AND toTimeZone(timestamp, 'America/Phoenix') <= toDateTime('2020-01-26 23:59:59', 'America/Phoenix')
        GROUP BY date)
     GROUP BY day_start
     ORDER BY day_start)
  '''
# ---
# name: TestTrends.test_timezones_weekly_plus_utc
  '''
  
  SELECT groupArray(day_start) as date,
         groupArray(count) AS total
  FROM
    (SELECT SUM(total) AS count,
            day_start
     FROM
       (SELECT toUInt16(0) AS total,
               toStartOfWeek(toDateTime('2020-01-26 23:59:59', 'Asia/Tokyo'), 0) - toIntervalWeek(number) AS day_start
        FROM numbers(dateDiff('week', toStartOfWeek(toDateTime('2020-01-12 00:00:00', 'Asia/Tokyo'), 0), toDateTime('2020-01-26 23:59:59', 'Asia/Tokyo')))
        UNION ALL SELECT toUInt16(0) AS total,
                         toStartOfWeek(toDateTime('2020-01-12 00:00:00', 'Asia/Tokyo'), 0)
        UNION ALL SELECT count(*) AS total,
                         toStartOfWeek(toTimeZone(toDateTime(timestamp, 'UTC'), 'Asia/Tokyo'), 0) AS date
        FROM events e
        WHERE team_id = 99999
          AND event = 'sign up'
          AND toTimeZone(timestamp, 'Asia/Tokyo') >= toDateTime(toStartOfWeek(toDateTime('2020-01-12 00:00:00', 'Asia/Tokyo'), 0), 'Asia/Tokyo')
          AND toTimeZone(timestamp, 'Asia/Tokyo') <= toDateTime('2020-01-26 23:59:59', 'Asia/Tokyo')
        GROUP BY date)
     GROUP BY day_start
     ORDER BY day_start)
  '''
# ---
# name: TestTrends.test_timezones_weekly_plus_utc.1
  '''
  
  SELECT groupArray(day_start) as date,
         groupArray(count) AS total
  FROM
    (SELECT SUM(total) AS count,
            day_start
     FROM
       (SELECT toUInt16(0) AS total,
               toStartOfWeek(toDateTime('2020-01-26 23:59:59', 'Asia/Tokyo'), 3) - toIntervalWeek(number) AS day_start
        FROM numbers(dateDiff('week', toStartOfWeek(toDateTime('2020-01-12 00:00:00', 'Asia/Tokyo'), 3), toDateTime('2020-01-26 23:59:59', 'Asia/Tokyo')))
        UNION ALL SELECT toUInt16(0) AS total,
                         toStartOfWeek(toDateTime('2020-01-12 00:00:00', 'Asia/Tokyo'), 3)
        UNION ALL SELECT count(*) AS total,
                         toStartOfWeek(toTimeZone(toDateTime(timestamp, 'UTC'), 'Asia/Tokyo'), 3) AS date
        FROM events e
        WHERE team_id = 99999
          AND event = 'sign up'
          AND toTimeZone(timestamp, 'Asia/Tokyo') >= toDateTime(toStartOfWeek(toDateTime('2020-01-12 00:00:00', 'Asia/Tokyo'), 3), 'Asia/Tokyo')
          AND toTimeZone(timestamp, 'Asia/Tokyo') <= toDateTime('2020-01-26 23:59:59', 'Asia/Tokyo')
        GROUP BY date)
     GROUP BY day_start
     ORDER BY day_start)
  '''
# ---
# name: TestTrends.test_trend_actors_person_on_events_pagination_with_alias_inconsistencies
  '''
  
  SELECT groupArray(day_start) as date,
         groupArray(count) AS total
  FROM
    (SELECT SUM(total) AS count,
            day_start
     FROM
       (SELECT toUInt16(0) AS total,
               toStartOfDay(toDateTime('2020-01-04 23:59:59', 'UTC')) - toIntervalDay(number) AS day_start
        FROM numbers(dateDiff('day', toStartOfDay(toDateTime('2019-12-28 00:00:00', 'UTC')), toDateTime('2020-01-04 23:59:59', 'UTC')))
        UNION ALL SELECT toUInt16(0) AS total,
                         toStartOfDay(toDateTime('2019-12-28 00:00:00', 'UTC'))
        UNION ALL SELECT count(DISTINCT e.person_id) AS total,
                         toStartOfDay(toTimeZone(toDateTime(timestamp, 'UTC'), 'UTC')) AS date
        FROM events e
        LEFT OUTER JOIN
          (SELECT distinct_id,
                  argMax(person_id, version) as person_id
           FROM person_distinct_id2
           WHERE team_id = 99999
             AND distinct_id IN
               (SELECT distinct_id
                FROM events
                WHERE team_id = 99999
                  AND event = 'sign up'
                  AND toTimeZone(timestamp, 'UTC') >= toDateTime(toStartOfDay(toDateTime('2019-12-28 00:00:00', 'UTC')), 'UTC')
                  AND toTimeZone(timestamp, 'UTC') <= toDateTime('2020-01-04 23:59:59', 'UTC'))
           GROUP BY distinct_id
           HAVING argMax(is_deleted, version) = 0) AS pdi ON e.distinct_id = pdi.distinct_id
        WHERE team_id = 99999
          AND event = 'sign up'
          AND toTimeZone(timestamp, 'UTC') >= toDateTime(toStartOfDay(toDateTime('2019-12-28 00:00:00', 'UTC')), 'UTC')
          AND toTimeZone(timestamp, 'UTC') <= toDateTime('2020-01-04 23:59:59', 'UTC')
          AND notEmpty(e.person_id)
        GROUP BY date)
     GROUP BY day_start
     ORDER BY day_start)
  '''
# ---
# name: TestTrends.test_trend_actors_person_on_events_pagination_with_alias_inconsistencies.1
  '''
  /* user_id:0 request:_snapshot_ */
  SELECT person_id AS actor_id,
         count() AS actor_value
  FROM
    (SELECT e.timestamp as timestamp,
            e.person_id as person_id,
            e.distinct_id as distinct_id,
            e.team_id as team_id
     FROM events e
     LEFT OUTER JOIN
       (SELECT distinct_id,
               argMax(person_id, version) as person_id
        FROM person_distinct_id2
        WHERE team_id = 99999
          AND distinct_id IN
            (SELECT distinct_id
             FROM events
             WHERE team_id = 99999
               AND event = 'sign up'
               AND toTimeZone(timestamp, 'UTC') >= toDateTime('2020-01-04 00:00:00', 'UTC')
               AND toTimeZone(timestamp, 'UTC') <= toDateTime('2020-01-04 23:59:59', 'UTC'))
        GROUP BY distinct_id
        HAVING argMax(is_deleted, version) = 0) AS pdi ON e.distinct_id = pdi.distinct_id
     WHERE team_id = 99999
       AND event = 'sign up'
       AND toTimeZone(timestamp, 'UTC') >= toDateTime('2020-01-04 00:00:00', 'UTC')
       AND toTimeZone(timestamp, 'UTC') <= toDateTime('2020-01-04 23:59:59', 'UTC')
       AND notEmpty(e.person_id) )
  GROUP BY actor_id
  ORDER BY actor_value DESC,
           actor_id DESC
  LIMIT 5
  OFFSET 0
  '''
# ---
# name: TestTrends.test_trend_actors_person_on_events_pagination_with_alias_inconsistencies.2
  '''
  /* user_id:0 request:_snapshot_ */
  SELECT person_id AS actor_id,
         count() AS actor_value
  FROM
    (SELECT e.timestamp as timestamp,
            e.person_id as person_id,
            e.distinct_id as distinct_id,
            e.team_id as team_id
     FROM events e
     LEFT OUTER JOIN
       (SELECT distinct_id,
               argMax(person_id, version) as person_id
        FROM person_distinct_id2
        WHERE team_id = 99999
          AND distinct_id IN
            (SELECT distinct_id
             FROM events
             WHERE team_id = 99999
               AND event = 'sign up'
               AND toTimeZone(timestamp, 'UTC') >= toDateTime('2020-01-04 00:00:00', 'UTC')
               AND toTimeZone(timestamp, 'UTC') <= toDateTime('2020-01-04 23:59:59', 'UTC'))
        GROUP BY distinct_id
        HAVING argMax(is_deleted, version) = 0) AS pdi ON e.distinct_id = pdi.distinct_id
     WHERE team_id = 99999
       AND event = 'sign up'
       AND toTimeZone(timestamp, 'UTC') >= toDateTime('2020-01-04 00:00:00', 'UTC')
       AND toTimeZone(timestamp, 'UTC') <= toDateTime('2020-01-04 23:59:59', 'UTC')
       AND notEmpty(e.person_id) )
  GROUP BY actor_id
  ORDER BY actor_value DESC,
           actor_id DESC
  LIMIT 5
  OFFSET 5
  '''
# ---
# name: TestTrends.test_trend_actors_person_on_events_pagination_with_alias_inconsistencies.3
  '''
  /* user_id:0 request:_snapshot_ */
  SELECT person_id AS actor_id,
         count() AS actor_value
  FROM
    (SELECT e.timestamp as timestamp,
            e.person_id as person_id,
            e.distinct_id as distinct_id,
            e.team_id as team_id
     FROM events e
     LEFT OUTER JOIN
       (SELECT distinct_id,
               argMax(person_id, version) as person_id
        FROM person_distinct_id2
        WHERE team_id = 99999
          AND distinct_id IN
            (SELECT distinct_id
             FROM events
             WHERE team_id = 99999
               AND event = 'sign up'
               AND toTimeZone(timestamp, 'UTC') >= toDateTime('2020-01-04 00:00:00', 'UTC')
               AND toTimeZone(timestamp, 'UTC') <= toDateTime('2020-01-04 23:59:59', 'UTC'))
        GROUP BY distinct_id
        HAVING argMax(is_deleted, version) = 0) AS pdi ON e.distinct_id = pdi.distinct_id
     WHERE team_id = 99999
       AND event = 'sign up'
       AND toTimeZone(timestamp, 'UTC') >= toDateTime('2020-01-04 00:00:00', 'UTC')
       AND toTimeZone(timestamp, 'UTC') <= toDateTime('2020-01-04 23:59:59', 'UTC')
       AND notEmpty(e.person_id) )
  GROUP BY actor_id
  ORDER BY actor_value DESC,
           actor_id DESC
  LIMIT 5
  OFFSET 10
  '''
# ---
# name: TestTrends.test_trend_breakdown_user_props_with_filter_with_partial_property_pushdowns
  '''
  
  SELECT replaceRegexpAll(JSONExtractRaw(person_props, 'email'), '^"|"$', '') AS value,
         count(*) as count
  FROM events e
  INNER JOIN
    (SELECT distinct_id,
            argMax(person_id, version) as person_id
     FROM person_distinct_id2
     WHERE team_id = 99999
     GROUP BY distinct_id
     HAVING argMax(is_deleted, version) = 0) AS pdi ON e.distinct_id = pdi.distinct_id
  INNER JOIN
    (SELECT id,
            argMax(properties, version) as person_props
     FROM person
     WHERE team_id = 99999
       AND id IN
         (SELECT id
          FROM person
          WHERE team_id = 99999
            AND (((has(['android'], replaceRegexpAll(JSONExtractRaw(properties, '$os'), '^"|"$', '')))
                  OR (has(['safari'], replaceRegexpAll(JSONExtractRaw(properties, '$browser'), '^"|"$', ''))))) )
     GROUP BY id
     HAVING max(is_deleted) = 0
     AND (((has(['android'], replaceRegexpAll(JSONExtractRaw(argMax(person.properties, version), '$os'), '^"|"$', '')))
           OR (has(['safari'], replaceRegexpAll(JSONExtractRaw(argMax(person.properties, version), '$browser'), '^"|"$', ''))))) SETTINGS optimize_aggregation_in_order = 1) person ON pdi.person_id = person.id
  WHERE team_id = 99999
    AND event = 'sign up'
    AND toTimeZone(timestamp, 'UTC') >= toDateTime('2020-01-01 00:00:00', 'UTC')
    AND toTimeZone(timestamp, 'UTC') <= toDateTime('2020-07-01 23:59:59', 'UTC')
    AND (((NOT (replaceRegexpAll(JSONExtractRaw(person_props, 'email'), '^"|"$', '') ILIKE '%@posthog.com%'))
          OR (has(['val'], replaceRegexpAll(JSONExtractRaw(e.properties, 'key'), '^"|"$', '')))))
  GROUP BY value
  ORDER BY count DESC, value DESC
  LIMIT 26
  OFFSET 0
  '''
# ---
# name: TestTrends.test_trend_breakdown_user_props_with_filter_with_partial_property_pushdowns.1
  '''
  
  SELECT groupArray(day_start) as date,
         groupArray(count) AS total,
         breakdown_value
  FROM
    (SELECT SUM(total) as count,
            day_start,
            breakdown_value
     FROM
       (SELECT *
        FROM
          (SELECT toUInt16(0) AS total,
                  ticks.day_start as day_start,
                  breakdown_value
           FROM
             (SELECT toStartOfDay(toDateTime('2020-07-01 23:59:59', 'UTC')) - toIntervalDay(number) as day_start
              FROM numbers(183)
              UNION ALL SELECT toStartOfDay(toDateTime('2020-01-01 00:00:00', 'UTC')) as day_start) as ticks
           CROSS JOIN
             (SELECT breakdown_value
              FROM
                (SELECT ['test2@posthog.com', 'test@gmail.com', 'test5@posthog.com', 'test4@posthog.com', 'test3@posthog.com'] as breakdown_value) ARRAY
              JOIN breakdown_value) as sec
           ORDER BY breakdown_value,
                    day_start
           UNION ALL SELECT count(*) as total,
                            toStartOfDay(toTimeZone(toDateTime(timestamp, 'UTC'), 'UTC')) as day_start,
                            transform(ifNull(nullIf(replaceRegexpAll(JSONExtractRaw(person_props, 'email'), '^"|"$', ''), ''), '$$_posthog_breakdown_null_$$'), (['test2@posthog.com', 'test@gmail.com', 'test5@posthog.com', 'test4@posthog.com', 'test3@posthog.com']), (['test2@posthog.com', 'test@gmail.com', 'test5@posthog.com', 'test4@posthog.com', 'test3@posthog.com']), '$$_posthog_breakdown_other_$$') as breakdown_value
           FROM events e
           INNER JOIN
             (SELECT distinct_id,
                     argMax(person_id, version) as person_id
              FROM person_distinct_id2
              WHERE team_id = 99999
              GROUP BY distinct_id
              HAVING argMax(is_deleted, version) = 0) as pdi ON events.distinct_id = pdi.distinct_id
           INNER JOIN
             (SELECT id,
                     argMax(properties, version) as person_props
              FROM person
              WHERE team_id = 99999
                AND id IN
                  (SELECT id
                   FROM person
                   WHERE team_id = 99999
                     AND (((has(['android'], replaceRegexpAll(JSONExtractRaw(properties, '$os'), '^"|"$', '')))
                           OR (has(['safari'], replaceRegexpAll(JSONExtractRaw(properties, '$browser'), '^"|"$', ''))))) )
              GROUP BY id
              HAVING max(is_deleted) = 0
              AND (((has(['android'], replaceRegexpAll(JSONExtractRaw(argMax(person.properties, version), '$os'), '^"|"$', '')))
                    OR (has(['safari'], replaceRegexpAll(JSONExtractRaw(argMax(person.properties, version), '$browser'), '^"|"$', ''))))) SETTINGS optimize_aggregation_in_order = 1) person ON person.id = pdi.person_id
           WHERE e.team_id = 99999
             AND event = 'sign up'
             AND (((NOT (replaceRegexpAll(JSONExtractRaw(person_props, 'email'), '^"|"$', '') ILIKE '%@posthog.com%'))
                   OR (has(['val'], replaceRegexpAll(JSONExtractRaw(e.properties, 'key'), '^"|"$', '')))))
             AND toTimeZone(timestamp, 'UTC') >= toDateTime(toStartOfDay(toDateTime('2020-01-01 00:00:00', 'UTC')), 'UTC')
             AND toTimeZone(timestamp, 'UTC') <= toDateTime('2020-07-01 23:59:59', 'UTC')
           GROUP BY day_start,
                    breakdown_value))
     GROUP BY day_start,
              breakdown_value
     ORDER BY breakdown_value,
              day_start)
  GROUP BY breakdown_value
  ORDER BY breakdown_value
  '''
# ---
# name: TestTrends.test_trend_breakdown_user_props_with_filter_with_partial_property_pushdowns.2
  '''
  
  SELECT replaceRegexpAll(JSONExtractRaw(person_props, 'email'), '^"|"$', '') AS value,
         count(*) as count
  FROM events e
  INNER JOIN
    (SELECT distinct_id,
            argMax(person_id, version) as person_id
     FROM person_distinct_id2
     WHERE team_id = 99999
     GROUP BY distinct_id
     HAVING argMax(is_deleted, version) = 0) AS pdi ON e.distinct_id = pdi.distinct_id
  INNER JOIN
    (SELECT id,
            argMax(properties, version) as person_props
     FROM person
     WHERE team_id = 99999
       AND id IN
         (SELECT id
          FROM person
          WHERE team_id = 99999
            AND ((((has(['android'], replaceRegexpAll(JSONExtractRaw(properties, '$os'), '^"|"$', '')))
                   AND (has(['chrome'], replaceRegexpAll(JSONExtractRaw(properties, '$browser'), '^"|"$', '')))))
                 AND (replaceRegexpAll(JSONExtractRaw(properties, 'email'), '^"|"$', '') ILIKE '%@posthog.com%')) )
     GROUP BY id
     HAVING max(is_deleted) = 0
     AND ((((has(['android'], replaceRegexpAll(JSONExtractRaw(argMax(person.properties, version), '$os'), '^"|"$', '')))
            AND (has(['chrome'], replaceRegexpAll(JSONExtractRaw(argMax(person.properties, version), '$browser'), '^"|"$', '')))))
          AND (replaceRegexpAll(JSONExtractRaw(argMax(person.properties, version), 'email'), '^"|"$', '') ILIKE '%@posthog.com%')) SETTINGS optimize_aggregation_in_order = 1) person ON pdi.person_id = person.id
  WHERE team_id = 99999
    AND event = 'sign up'
    AND toTimeZone(timestamp, 'UTC') >= toDateTime('2020-01-01 00:00:00', 'UTC')
    AND toTimeZone(timestamp, 'UTC') <= toDateTime('2020-07-01 23:59:59', 'UTC')
    AND ((has(['val'], replaceRegexpAll(JSONExtractRaw(e.properties, 'key'), '^"|"$', ''))))
  GROUP BY value
  ORDER BY count DESC, value DESC
  LIMIT 26
  OFFSET 0
  '''
# ---
# name: TestTrends.test_trend_breakdown_user_props_with_filter_with_partial_property_pushdowns.3
  '''
  
  SELECT groupArray(day_start) as date,
         groupArray(count) AS total,
         breakdown_value
  FROM
    (SELECT SUM(total) as count,
            day_start,
            breakdown_value
     FROM
       (SELECT *
        FROM
          (SELECT toUInt16(0) AS total,
                  ticks.day_start as day_start,
                  breakdown_value
           FROM
             (SELECT toStartOfDay(toDateTime('2020-07-01 23:59:59', 'UTC')) - toIntervalDay(number) as day_start
              FROM numbers(183)
              UNION ALL SELECT toStartOfDay(toDateTime('2020-01-01 00:00:00', 'UTC')) as day_start) as ticks
           CROSS JOIN
             (SELECT breakdown_value
              FROM
                (SELECT ['test2@posthog.com'] as breakdown_value) ARRAY
              JOIN breakdown_value) as sec
           ORDER BY breakdown_value,
                    day_start
           UNION ALL SELECT count(*) as total,
                            toStartOfDay(toTimeZone(toDateTime(timestamp, 'UTC'), 'UTC')) as day_start,
                            transform(ifNull(nullIf(replaceRegexpAll(JSONExtractRaw(person_props, 'email'), '^"|"$', ''), ''), '$$_posthog_breakdown_null_$$'), (['test2@posthog.com']), (['test2@posthog.com']), '$$_posthog_breakdown_other_$$') as breakdown_value
           FROM events e
           INNER JOIN
             (SELECT distinct_id,
                     argMax(person_id, version) as person_id
              FROM person_distinct_id2
              WHERE team_id = 99999
              GROUP BY distinct_id
              HAVING argMax(is_deleted, version) = 0) as pdi ON events.distinct_id = pdi.distinct_id
           INNER JOIN
             (SELECT id,
                     argMax(properties, version) as person_props
              FROM person
              WHERE team_id = 99999
                AND id IN
                  (SELECT id
                   FROM person
                   WHERE team_id = 99999
                     AND ((((has(['android'], replaceRegexpAll(JSONExtractRaw(properties, '$os'), '^"|"$', '')))
                            AND (has(['chrome'], replaceRegexpAll(JSONExtractRaw(properties, '$browser'), '^"|"$', '')))))
                          AND (replaceRegexpAll(JSONExtractRaw(properties, 'email'), '^"|"$', '') ILIKE '%@posthog.com%')) )
              GROUP BY id
              HAVING max(is_deleted) = 0
              AND ((((has(['android'], replaceRegexpAll(JSONExtractRaw(argMax(person.properties, version), '$os'), '^"|"$', '')))
                     AND (has(['chrome'], replaceRegexpAll(JSONExtractRaw(argMax(person.properties, version), '$browser'), '^"|"$', '')))))
                   AND (replaceRegexpAll(JSONExtractRaw(argMax(person.properties, version), 'email'), '^"|"$', '') ILIKE '%@posthog.com%')) SETTINGS optimize_aggregation_in_order = 1) person ON person.id = pdi.person_id
           WHERE e.team_id = 99999
             AND event = 'sign up'
             AND ((has(['val'], replaceRegexpAll(JSONExtractRaw(e.properties, 'key'), '^"|"$', ''))))
             AND toTimeZone(timestamp, 'UTC') >= toDateTime(toStartOfDay(toDateTime('2020-01-01 00:00:00', 'UTC')), 'UTC')
             AND toTimeZone(timestamp, 'UTC') <= toDateTime('2020-07-01 23:59:59', 'UTC')
           GROUP BY day_start,
                    breakdown_value))
     GROUP BY day_start,
              breakdown_value
     ORDER BY breakdown_value,
              day_start)
  GROUP BY breakdown_value
  ORDER BY breakdown_value
  '''
# ---
# name: TestTrends.test_trends_aggregate_by_distinct_id
  '''
  
  SELECT groupArray(day_start) as date,
         groupArray(count) AS total
  FROM
    (SELECT SUM(total) AS count,
            day_start
     FROM
       (SELECT toUInt16(0) AS total,
               toStartOfDay(toDateTime('2019-12-31 23:59:59', 'UTC')) - toIntervalDay(number) AS day_start
        FROM numbers(dateDiff('day', toStartOfDay(toDateTime('2019-12-24 00:00:00', 'UTC')), toDateTime('2019-12-31 23:59:59', 'UTC')))
        UNION ALL SELECT toUInt16(0) AS total,
                         toStartOfDay(toDateTime('2019-12-24 00:00:00', 'UTC'))
        UNION ALL SELECT count(DISTINCT e.distinct_id) AS total,
                         toStartOfDay(toTimeZone(toDateTime(timestamp, 'UTC'), 'UTC')) AS date
        FROM events e
        WHERE team_id = 99999
          AND event = 'sign up'
          AND toTimeZone(timestamp, 'UTC') >= toDateTime(toStartOfDay(toDateTime('2019-12-24 00:00:00', 'UTC')), 'UTC')
          AND toTimeZone(timestamp, 'UTC') <= toDateTime('2019-12-31 23:59:59', 'UTC')
        GROUP BY date)
     GROUP BY day_start
     ORDER BY day_start)
  '''
# ---
# name: TestTrends.test_trends_aggregate_by_distinct_id.1
  '''
  
  SELECT groupArray(day_start) as date,
         groupArray(count) AS total
  FROM
    (SELECT SUM(total) AS count,
            day_start
     FROM
       (SELECT toUInt16(0) AS total,
               toStartOfDay(toDateTime('2019-12-31 23:59:59', 'UTC')) - toIntervalDay(number) AS day_start
        FROM numbers(dateDiff('day', toStartOfDay(toDateTime('2019-12-24 00:00:00', 'UTC')), toDateTime('2019-12-31 23:59:59', 'UTC')))
        UNION ALL SELECT toUInt16(0) AS total,
                         toStartOfDay(toDateTime('2019-12-24 00:00:00', 'UTC'))
        UNION ALL SELECT count(DISTINCT e.distinct_id) AS total,
                         toStartOfDay(toTimeZone(toDateTime(timestamp, 'UTC'), 'UTC')) AS date
        FROM events e
        LEFT OUTER JOIN
          (SELECT distinct_id,
                  argMax(person_id, version) as person_id
           FROM person_distinct_id2
           WHERE team_id = 99999
             AND distinct_id IN
               (SELECT distinct_id
                FROM events
                WHERE team_id = 99999
                  AND event = 'sign up'
                  AND toTimeZone(timestamp, 'UTC') >= toDateTime(toStartOfDay(toDateTime('2019-12-24 00:00:00', 'UTC')), 'UTC')
                  AND toTimeZone(timestamp, 'UTC') <= toDateTime('2019-12-31 23:59:59', 'UTC'))
           GROUP BY distinct_id
           HAVING argMax(is_deleted, version) = 0) AS pdi ON e.distinct_id = pdi.distinct_id
        INNER JOIN
          (SELECT id
           FROM person
           WHERE team_id = 99999
             AND id IN
               (SELECT id
                FROM person
                WHERE team_id = 99999
                  AND (has(['some_val'], replaceRegexpAll(JSONExtractRaw(properties, '$some_prop'), '^"|"$', ''))) )
           GROUP BY id
           HAVING max(is_deleted) = 0
           AND (has(['some_val'], replaceRegexpAll(JSONExtractRaw(argMax(person.properties, version), '$some_prop'), '^"|"$', ''))) SETTINGS optimize_aggregation_in_order = 1) person ON person.id = pdi.person_id
        WHERE team_id = 99999
          AND event = 'sign up'
          AND toTimeZone(timestamp, 'UTC') >= toDateTime(toStartOfDay(toDateTime('2019-12-24 00:00:00', 'UTC')), 'UTC')
          AND toTimeZone(timestamp, 'UTC') <= toDateTime('2019-12-31 23:59:59', 'UTC')
        GROUP BY date)
     GROUP BY day_start
     ORDER BY day_start)
  '''
# ---
# name: TestTrends.test_trends_aggregate_by_distinct_id.2
  '''
  
  SELECT replaceRegexpAll(JSONExtractRaw(person_props, '$some_prop'), '^"|"$', '') AS value,
         count(*) as count
  FROM events e
  INNER JOIN
    (SELECT distinct_id,
            argMax(person_id, version) as person_id
     FROM person_distinct_id2
     WHERE team_id = 99999
     GROUP BY distinct_id
     HAVING argMax(is_deleted, version) = 0) AS pdi ON e.distinct_id = pdi.distinct_id
  INNER JOIN
    (SELECT id,
            argMax(properties, version) as person_props
     FROM person
     WHERE team_id = 99999
     GROUP BY id
     HAVING max(is_deleted) = 0 SETTINGS optimize_aggregation_in_order = 1) person ON pdi.person_id = person.id
  WHERE team_id = 99999
    AND event = 'sign up'
    AND toTimeZone(timestamp, 'UTC') >= toDateTime('2019-12-24 00:00:00', 'UTC')
    AND toTimeZone(timestamp, 'UTC') <= toDateTime('2019-12-31 23:59:59', 'UTC')
  GROUP BY value
  ORDER BY count DESC, value DESC
  LIMIT 26
  OFFSET 0
  '''
# ---
# name: TestTrends.test_trends_aggregate_by_distinct_id.3
  '''
  
  SELECT groupArray(day_start) as date,
         groupArray(count) AS total,
         breakdown_value
  FROM
    (SELECT SUM(total) as count,
            day_start,
            breakdown_value
     FROM
       (SELECT *
        FROM
          (SELECT toUInt16(0) AS total,
                  ticks.day_start as day_start,
                  breakdown_value
           FROM
             (SELECT toStartOfDay(toDateTime('2019-12-31 23:59:59', 'UTC')) - toIntervalDay(number) as day_start
              FROM numbers(8)
              UNION ALL SELECT toStartOfDay(toDateTime('2019-12-24 00:00:00', 'UTC')) as day_start) as ticks
           CROSS JOIN
             (SELECT breakdown_value
              FROM
                (SELECT ['some_val', '$$_posthog_breakdown_null_$$'] as breakdown_value) ARRAY
              JOIN breakdown_value) as sec
           ORDER BY breakdown_value,
                    day_start
           UNION ALL SELECT count(DISTINCT e.distinct_id) as total,
                            toStartOfDay(toTimeZone(toDateTime(timestamp, 'UTC'), 'UTC')) as day_start,
                            transform(ifNull(nullIf(replaceRegexpAll(JSONExtractRaw(person_props, '$some_prop'), '^"|"$', ''), ''), '$$_posthog_breakdown_null_$$'), (['some_val', '$$_posthog_breakdown_null_$$']), (['some_val', '$$_posthog_breakdown_null_$$']), '$$_posthog_breakdown_other_$$') as breakdown_value
           FROM events e
           INNER JOIN
             (SELECT distinct_id,
                     argMax(person_id, version) as person_id
              FROM person_distinct_id2
              WHERE team_id = 99999
              GROUP BY distinct_id
              HAVING argMax(is_deleted, version) = 0) as pdi ON events.distinct_id = pdi.distinct_id
           INNER JOIN
             (SELECT id,
                     argMax(properties, version) as person_props
              FROM person
              WHERE team_id = 99999
              GROUP BY id
              HAVING max(is_deleted) = 0 SETTINGS optimize_aggregation_in_order = 1) person ON person.id = pdi.person_id
           WHERE e.team_id = 99999
             AND event = 'sign up'
             AND toTimeZone(timestamp, 'UTC') >= toDateTime(toStartOfDay(toDateTime('2019-12-24 00:00:00', 'UTC')), 'UTC')
             AND toTimeZone(timestamp, 'UTC') <= toDateTime('2019-12-31 23:59:59', 'UTC')
           GROUP BY day_start,
                    breakdown_value))
     GROUP BY day_start,
              breakdown_value
     ORDER BY breakdown_value,
              day_start)
  GROUP BY breakdown_value
  ORDER BY breakdown_value
  '''
# ---
# name: TestTrends.test_trends_aggregate_by_distinct_id.4
  '''
  
  SELECT groupArray(day_start) as date,
         groupArray(count) AS total
  FROM
    (SELECT SUM(total) AS count,
            day_start
     FROM
       (SELECT toUInt16(0) AS total,
               toStartOfDay(toDateTime('2019-12-31 23:59:59', 'UTC')) - toIntervalDay(number) AS day_start
        FROM numbers(dateDiff('day', toStartOfDay(toDateTime('2019-12-24 00:00:00', 'UTC')), toDateTime('2019-12-31 23:59:59', 'UTC')))
        UNION ALL SELECT toUInt16(0) AS total,
                         toStartOfDay(toDateTime('2019-12-24 00:00:00', 'UTC'))
        UNION ALL SELECT counts AS total,
                         timestamp AS day_start
        FROM
          (SELECT d.timestamp,
                  COUNT(DISTINCT actor_id) AS counts
           FROM
             (SELECT toDateTime(toStartOfDay(toDateTime('2019-12-31 23:59:59', 'UTC')) - toIntervalDay(number), 'UTC') AS timestamp
              FROM numbers(dateDiff('day', toStartOfDay(toDateTime('2019-11-24 00:00:00', 'UTC')), toDateTime('2019-12-31 23:59:59', 'UTC')))) d
           CROSS JOIN
             (SELECT toTimeZone(toDateTime(timestamp, 'UTC'), 'UTC') AS timestamp,
                     e.distinct_id AS actor_id
              FROM events e
              WHERE team_id = 99999
                AND event = 'sign up'
                AND toDateTime(timestamp, 'UTC') >= toDateTime('2019-11-24 00:00:00', 'UTC')
                AND toTimeZone(timestamp, 'UTC') <= toDateTime('2019-12-31 23:59:59', 'UTC')
              GROUP BY timestamp, actor_id) e
           WHERE e.timestamp <= d.timestamp + INTERVAL 1 DAY
             AND e.timestamp > d.timestamp - INTERVAL 29 DAY
           GROUP BY d.timestamp
           ORDER BY d.timestamp)
        WHERE 1 = 1
          AND toTimeZone(timestamp, 'UTC') >= toDateTime(toStartOfDay(toDateTime('2019-12-24 00:00:00', 'UTC')), 'UTC')
          AND toTimeZone(timestamp, 'UTC') <= toDateTime('2019-12-31 23:59:59', 'UTC') )
     GROUP BY day_start
     ORDER BY day_start)
  '''
# ---
# name: TestTrends.test_trends_aggregate_by_distinct_id.5
  '''
  
  SELECT groupArray(day_start) as date,
         groupArray(count) AS total
  FROM
    (SELECT SUM(total) AS count,
            day_start
     FROM
       (SELECT toUInt16(0) AS total,
               toStartOfDay(toDateTime('2019-12-31 23:59:59', 'UTC')) - toIntervalDay(number) AS day_start
        FROM numbers(dateDiff('day', toStartOfDay(toDateTime('2019-12-24 00:00:00', 'UTC')), toDateTime('2019-12-31 23:59:59', 'UTC')))
        UNION ALL SELECT toUInt16(0) AS total,
                         toStartOfDay(toDateTime('2019-12-24 00:00:00', 'UTC'))
        UNION ALL SELECT counts AS total,
                         timestamp AS day_start
        FROM
          (SELECT d.timestamp,
                  COUNT(DISTINCT actor_id) AS counts
           FROM
             (SELECT toDateTime(toStartOfDay(toDateTime('2019-12-31 23:59:59', 'UTC')) - toIntervalDay(number), 'UTC') AS timestamp
              FROM numbers(dateDiff('day', toStartOfDay(toDateTime('2019-12-17 00:00:00', 'UTC')), toDateTime('2019-12-31 23:59:59', 'UTC')))) d
           CROSS JOIN
             (SELECT toTimeZone(toDateTime(timestamp, 'UTC'), 'UTC') AS timestamp,
                     e.distinct_id AS actor_id
              FROM events e
              WHERE team_id = 99999
                AND event = 'sign up'
                AND toDateTime(timestamp, 'UTC') >= toDateTime('2019-12-17 00:00:00', 'UTC')
                AND toTimeZone(timestamp, 'UTC') <= toDateTime('2019-12-31 23:59:59', 'UTC')
              GROUP BY timestamp, actor_id) e
           WHERE e.timestamp <= d.timestamp + INTERVAL 1 DAY
             AND e.timestamp > d.timestamp - INTERVAL 6 DAY
           GROUP BY d.timestamp
           ORDER BY d.timestamp)
        WHERE 1 = 1
          AND toTimeZone(timestamp, 'UTC') >= toDateTime(toStartOfDay(toDateTime('2019-12-24 00:00:00', 'UTC')), 'UTC')
          AND toTimeZone(timestamp, 'UTC') <= toDateTime('2019-12-31 23:59:59', 'UTC') )
     GROUP BY day_start
     ORDER BY day_start)
  '''
# ---
# name: TestTrends.test_trends_aggregate_by_distinct_id.6
  '''
  
  SELECT replaceRegexpAll(JSONExtractRaw(properties, '$some_prop'), '^"|"$', '') AS value,
         count(*) as count
  FROM events e
  WHERE team_id = 99999
    AND event = 'sign up'
    AND toTimeZone(timestamp, 'UTC') >= toDateTime('2019-12-24 00:00:00', 'UTC')
    AND toTimeZone(timestamp, 'UTC') <= toDateTime('2019-12-31 23:59:59', 'UTC')
  GROUP BY value
  ORDER BY count DESC, value DESC
  LIMIT 26
  OFFSET 0
  '''
# ---
# name: TestTrends.test_trends_aggregate_by_distinct_id.7
  '''
  
  SELECT groupArray(day_start) as date,
         groupArray(count) AS total,
         breakdown_value
  FROM
    (SELECT SUM(total) as count,
            day_start,
            breakdown_value
     FROM
       (SELECT *
        FROM
          (SELECT toUInt16(0) AS total,
                  ticks.day_start as day_start,
                  breakdown_value
           FROM
             (SELECT toStartOfDay(toDateTime('2019-12-31 23:59:59', 'UTC')) - toIntervalDay(number) as day_start
              FROM numbers(8)
              UNION ALL SELECT toStartOfDay(toDateTime('2019-12-24 00:00:00', 'UTC')) as day_start) as ticks
           CROSS JOIN
             (SELECT breakdown_value
              FROM
                (SELECT ['$$_posthog_breakdown_null_$$'] as breakdown_value) ARRAY
              JOIN breakdown_value) as sec
           ORDER BY breakdown_value,
                    day_start
           UNION ALL SELECT count(DISTINCT e.distinct_id) as total,
                            toStartOfDay(toTimeZone(toDateTime(timestamp, 'UTC'), 'UTC')) as day_start,
                            transform(ifNull(nullIf(replaceRegexpAll(JSONExtractRaw(properties, '$some_prop'), '^"|"$', ''), ''), '$$_posthog_breakdown_null_$$'), (['$$_posthog_breakdown_null_$$']), (['$$_posthog_breakdown_null_$$']), '$$_posthog_breakdown_other_$$') as breakdown_value
           FROM events e
           WHERE e.team_id = 99999
             AND event = 'sign up'
             AND toTimeZone(timestamp, 'UTC') >= toDateTime(toStartOfDay(toDateTime('2019-12-24 00:00:00', 'UTC')), 'UTC')
             AND toTimeZone(timestamp, 'UTC') <= toDateTime('2019-12-31 23:59:59', 'UTC')
           GROUP BY day_start,
                    breakdown_value))
     GROUP BY day_start,
              breakdown_value
     ORDER BY breakdown_value,
              day_start)
  GROUP BY breakdown_value
  ORDER BY breakdown_value
  '''
# ---
# name: TestTrends.test_trends_any_event_total_count
  '''
  /* celery:posthog.tasks.tasks.sync_insight_caching_state */
  SELECT team_id,
         date_diff('second', max(timestamp), now()) AS age
  FROM events
  WHERE timestamp > date_sub(DAY, 3, now())
    AND timestamp < now()
  GROUP BY team_id
  ORDER BY age;
  '''
# ---
# name: TestTrends.test_trends_any_event_total_count.1
  '''
  
  SELECT groupArray(day_start) as date,
         groupArray(count) AS total
  FROM
    (SELECT SUM(total) AS count,
            day_start
     FROM
       (SELECT toUInt16(0) AS total,
               toStartOfDay(toDateTime('2020-01-04 23:59:59', 'UTC')) - toIntervalDay(number) AS day_start
        FROM numbers(dateDiff('day', toStartOfDay(toDateTime('2019-12-28 00:00:00', 'UTC')), toDateTime('2020-01-04 23:59:59', 'UTC')))
        UNION ALL SELECT toUInt16(0) AS total,
                         toStartOfDay(toDateTime('2019-12-28 00:00:00', 'UTC'))
        UNION ALL SELECT count(*) AS total,
                         toStartOfDay(toTimeZone(toDateTime(timestamp, 'UTC'), 'UTC')) AS date
        FROM events e
        WHERE team_id = 99999
          AND 1 = 1
          AND toTimeZone(timestamp, 'UTC') >= toDateTime(toStartOfDay(toDateTime('2019-12-28 00:00:00', 'UTC')), 'UTC')
          AND toTimeZone(timestamp, 'UTC') <= toDateTime('2020-01-04 23:59:59', 'UTC')
        GROUP BY date)
     GROUP BY day_start
     ORDER BY day_start)
  '''
# ---
# name: TestTrends.test_trends_any_event_total_count.2
  '''
  
  SELECT groupArray(day_start) as date,
         groupArray(count) AS total
  FROM
    (SELECT SUM(total) AS count,
            day_start
     FROM
       (SELECT toUInt16(0) AS total,
               toStartOfDay(toDateTime('2020-01-04 23:59:59', 'UTC')) - toIntervalDay(number) AS day_start
        FROM numbers(dateDiff('day', toStartOfDay(toDateTime('2019-12-28 00:00:00', 'UTC')), toDateTime('2020-01-04 23:59:59', 'UTC')))
        UNION ALL SELECT toUInt16(0) AS total,
                         toStartOfDay(toDateTime('2019-12-28 00:00:00', 'UTC'))
        UNION ALL SELECT count(*) AS total,
                         toStartOfDay(toTimeZone(toDateTime(timestamp, 'UTC'), 'UTC')) AS date
        FROM events e
        WHERE team_id = 99999
          AND event = 'sign up'
          AND toTimeZone(timestamp, 'UTC') >= toDateTime(toStartOfDay(toDateTime('2019-12-28 00:00:00', 'UTC')), 'UTC')
          AND toTimeZone(timestamp, 'UTC') <= toDateTime('2020-01-04 23:59:59', 'UTC')
        GROUP BY date)
     GROUP BY day_start
     ORDER BY day_start)
  '''
# ---
# name: TestTrends.test_trends_breakdown_cumulative
  '''
  /* celery:posthog.tasks.tasks.sync_insight_caching_state */
  SELECT team_id,
         date_diff('second', max(timestamp), now()) AS age
  FROM events
  WHERE timestamp > date_sub(DAY, 3, now())
    AND timestamp < now()
  GROUP BY team_id
  ORDER BY age;
  '''
# ---
# name: TestTrends.test_trends_breakdown_cumulative.1
  '''
  
  SELECT replaceRegexpAll(JSONExtractRaw(properties, '$some_property'), '^"|"$', '') AS value,
         count(*) as count
  FROM events e
  WHERE team_id = 99999
    AND event = 'sign up'
    AND toTimeZone(timestamp, 'UTC') >= toDateTime('2019-12-28 00:00:00', 'UTC')
    AND toTimeZone(timestamp, 'UTC') <= toDateTime('2020-01-04 23:59:59', 'UTC')
  GROUP BY value
  ORDER BY count DESC, value DESC
  LIMIT 26
  OFFSET 0
  '''
# ---
# name: TestTrends.test_trends_breakdown_cumulative.2
  '''
  
  SELECT groupArray(day_start) as date,
         groupArray(count) AS total,
         breakdown_value
  FROM
    (SELECT SUM(total) as count,
            day_start,
            breakdown_value
     FROM
       (SELECT *
        FROM
          (SELECT toUInt16(0) AS total,
                  ticks.day_start as day_start,
                  breakdown_value
           FROM
             (SELECT toStartOfDay(toDateTime('2020-01-04 23:59:59', 'UTC')) - toIntervalDay(number) as day_start
              FROM numbers(8)
              UNION ALL SELECT toStartOfDay(toDateTime('2019-12-28 00:00:00', 'UTC')) as day_start) as ticks
           CROSS JOIN
             (SELECT breakdown_value
              FROM
                (SELECT ['$$_posthog_breakdown_null_$$', 'value', 'other_value'] as breakdown_value) ARRAY
              JOIN breakdown_value) as sec
           ORDER BY breakdown_value,
                    day_start
           UNION ALL SELECT count(DISTINCT person_id) as total,
                            toStartOfDay(toTimeZone(toDateTime(timestamp, 'UTC'), 'UTC')) as day_start,
                            breakdown_value
           FROM
             (SELECT person_id,
                     min(timestamp) as timestamp,
                     breakdown_value
              FROM
                (SELECT pdi.person_id as person_id, timestamp, transform(ifNull(nullIf(replaceRegexpAll(JSONExtractRaw(properties, '$some_property'), '^"|"$', ''), ''), '$$_posthog_breakdown_null_$$'), (['$$_posthog_breakdown_null_$$', 'value', 'other_value']), (['$$_posthog_breakdown_null_$$', 'value', 'other_value']), '$$_posthog_breakdown_other_$$') as breakdown_value
                 FROM events e
                 INNER JOIN
                   (SELECT distinct_id,
                           argMax(person_id, version) as person_id
                    FROM person_distinct_id2
                    WHERE team_id = 99999
                    GROUP BY distinct_id
                    HAVING argMax(is_deleted, version) = 0) as pdi ON events.distinct_id = pdi.distinct_id
                 WHERE e.team_id = 99999
                   AND event = 'sign up'
                   AND toTimeZone(timestamp, 'UTC') >= toDateTime(toStartOfDay(toDateTime('2019-12-28 00:00:00', 'UTC')), 'UTC')
                   AND toTimeZone(timestamp, 'UTC') <= toDateTime('2020-01-04 23:59:59', 'UTC') )
              GROUP BY person_id,
                       breakdown_value) AS pdi
           GROUP BY day_start,
                    breakdown_value))
     GROUP BY day_start,
              breakdown_value
     ORDER BY breakdown_value,
              day_start)
  GROUP BY breakdown_value
  ORDER BY breakdown_value
  '''
# ---
# name: TestTrends.test_trends_breakdown_cumulative_poe_v2
  '''
  /* celery:posthog.tasks.tasks.sync_insight_caching_state */
  SELECT team_id,
         date_diff('second', max(timestamp), now()) AS age
  FROM events
  WHERE timestamp > date_sub(DAY, 3, now())
    AND timestamp < now()
  GROUP BY team_id
  ORDER BY age;
  '''
# ---
# name: TestTrends.test_trends_breakdown_cumulative_poe_v2.1
  '''
  
  SELECT replaceRegexpAll(JSONExtractRaw(properties, '$some_property'), '^"|"$', '') AS value,
         count(*) as count
  FROM events e
  LEFT OUTER JOIN
    (SELECT argMax(person_distinct_id_overrides.person_id, person_distinct_id_overrides.version) AS person_id,
            person_distinct_id_overrides.distinct_id AS distinct_id
     FROM person_distinct_id_overrides
     WHERE equals(person_distinct_id_overrides.team_id, 99999)
     GROUP BY person_distinct_id_overrides.distinct_id
     HAVING ifNull(equals(argMax(person_distinct_id_overrides.is_deleted, person_distinct_id_overrides.version), 0), 0)) AS overrides ON e.distinct_id = overrides.distinct_id
  WHERE team_id = 99999
    AND event = 'sign up'
    AND toTimeZone(timestamp, 'UTC') >= toDateTime('2019-12-28 00:00:00', 'UTC')
    AND toTimeZone(timestamp, 'UTC') <= toDateTime('2020-01-04 23:59:59', 'UTC')
    AND notEmpty(e.person_id)
  GROUP BY value
  ORDER BY count DESC, value DESC
  LIMIT 26
  OFFSET 0
  '''
# ---
# name: TestTrends.test_trends_breakdown_cumulative_poe_v2.2
  '''
  
  SELECT groupArray(day_start) as date,
         groupArray(count) AS total,
         breakdown_value
  FROM
    (SELECT SUM(total) as count,
            day_start,
            breakdown_value
     FROM
       (SELECT *
        FROM
          (SELECT toUInt16(0) AS total,
                  ticks.day_start as day_start,
                  breakdown_value
           FROM
             (SELECT toStartOfDay(toDateTime('2020-01-04 23:59:59', 'UTC')) - toIntervalDay(number) as day_start
              FROM numbers(8)
              UNION ALL SELECT toStartOfDay(toDateTime('2019-12-28 00:00:00', 'UTC')) as day_start) as ticks
           CROSS JOIN
             (SELECT breakdown_value
              FROM
                (SELECT ['$$_posthog_breakdown_null_$$', 'value', 'other_value'] as breakdown_value) ARRAY
              JOIN breakdown_value) as sec
           ORDER BY breakdown_value,
                    day_start
           UNION ALL SELECT count(DISTINCT person_id) as total,
                            toStartOfDay(toTimeZone(toDateTime(timestamp, 'UTC'), 'UTC')) as day_start,
                            breakdown_value
           FROM
             (SELECT person_id,
                     min(timestamp) as timestamp,
                     breakdown_value
              FROM
                (SELECT if(notEmpty(overrides.distinct_id), overrides.person_id, e.person_id) as person_id, timestamp, transform(ifNull(nullIf(replaceRegexpAll(JSONExtractRaw(properties, '$some_property'), '^"|"$', ''), ''), '$$_posthog_breakdown_null_$$'), (['$$_posthog_breakdown_null_$$', 'value', 'other_value']), (['$$_posthog_breakdown_null_$$', 'value', 'other_value']), '$$_posthog_breakdown_other_$$') as breakdown_value
                 FROM events e
                 LEFT OUTER JOIN
                   (SELECT argMax(person_distinct_id_overrides.person_id, person_distinct_id_overrides.version) AS person_id,
                           person_distinct_id_overrides.distinct_id AS distinct_id
                    FROM person_distinct_id_overrides
                    WHERE equals(person_distinct_id_overrides.team_id, 99999)
                    GROUP BY person_distinct_id_overrides.distinct_id
                    HAVING ifNull(equals(argMax(person_distinct_id_overrides.is_deleted, person_distinct_id_overrides.version), 0), 0)) AS overrides ON e.distinct_id = overrides.distinct_id
                 WHERE e.team_id = 99999
                   AND event = 'sign up'
                   AND toTimeZone(timestamp, 'UTC') >= toDateTime(toStartOfDay(toDateTime('2019-12-28 00:00:00', 'UTC')), 'UTC')
                   AND toTimeZone(timestamp, 'UTC') <= toDateTime('2020-01-04 23:59:59', 'UTC')
                   AND notEmpty(e.person_id)
                   AND notEmpty(e.person_id) )
              GROUP BY person_id,
                       breakdown_value) AS pdi
           GROUP BY day_start,
                    breakdown_value))
     GROUP BY day_start,
              breakdown_value
     ORDER BY breakdown_value,
              day_start)
  GROUP BY breakdown_value
  ORDER BY breakdown_value
  '''
# ---
# name: TestTrends.test_trends_breakdown_with_session_property_single_aggregate_math_and_breakdown
  '''
  
  SELECT replaceRegexpAll(JSONExtractRaw(properties, '$some_property'), '^"|"$', '') AS value,
         quantile(0.50)(session_duration) as count
  FROM events e
  INNER JOIN
    (SELECT "$session_id",
            dateDiff('second', min(timestamp), max(timestamp)) as session_duration
     FROM events
     WHERE "$session_id" != ''
       AND team_id = 99999
       AND toTimeZone(timestamp, 'UTC') >= toDateTime('2019-12-28 00:00:00', 'UTC') - INTERVAL 24 HOUR
       AND toTimeZone(timestamp, 'UTC') <= toDateTime('2020-01-04 23:59:59', 'UTC') + INTERVAL 24 HOUR
     GROUP BY "$session_id") AS sessions ON sessions."$session_id" = e."$session_id"
  WHERE team_id = 99999
    AND event = 'sign up'
    AND toTimeZone(timestamp, 'UTC') >= toDateTime('2019-12-28 00:00:00', 'UTC')
    AND toTimeZone(timestamp, 'UTC') <= toDateTime('2020-01-04 23:59:59', 'UTC')
  GROUP BY value
  ORDER BY count DESC, value DESC
  LIMIT 26
  OFFSET 0
  '''
# ---
# name: TestTrends.test_trends_breakdown_with_session_property_single_aggregate_math_and_breakdown.1
  '''
  
  SELECT quantile(0.50)(session_duration) AS total,
         breakdown_value
  FROM
    (SELECT any(session_duration) as session_duration,
            breakdown_value
     FROM
       (SELECT sessions.$session_id,
                        session_duration,
                        transform(ifNull(nullIf(replaceRegexpAll(JSONExtractRaw(properties, '$some_property'), '^"|"$', ''), ''), '$$_posthog_breakdown_null_$$'), (['value2', 'value1', '$$_posthog_breakdown_null_$$']), (['value2', 'value1', '$$_posthog_breakdown_null_$$']), '$$_posthog_breakdown_other_$$') AS breakdown_value
        FROM events e
        INNER JOIN
          (SELECT "$session_id",
                  dateDiff('second', min(timestamp), max(timestamp)) as session_duration
           FROM events
           WHERE "$session_id" != ''
             AND team_id = 99999
             AND toTimeZone(timestamp, 'UTC') >= toDateTime('2019-12-28 00:00:00', 'UTC') - INTERVAL 24 HOUR
             AND toTimeZone(timestamp, 'UTC') <= toDateTime('2020-01-04 23:59:59', 'UTC') + INTERVAL 24 HOUR
           GROUP BY "$session_id") sessions ON sessions."$session_id" = e."$session_id"
        WHERE e.team_id = 99999
          AND event = 'sign up'
          AND toTimeZone(timestamp, 'UTC') >= toDateTime(toStartOfWeek(toDateTime('2019-12-28 00:00:00', 'UTC'), 0), 'UTC')
          AND toTimeZone(timestamp, 'UTC') <= toDateTime('2020-01-04 23:59:59', 'UTC') )
     GROUP BY sessions.$session_id,
                       breakdown_value)
  GROUP BY breakdown_value
  ORDER BY breakdown_value
  '''
# ---
# name: TestTrends.test_trends_breakdown_with_session_property_single_aggregate_math_and_breakdown.2
  '''
  
  SELECT replaceRegexpAll(JSONExtractRaw(properties, '$some_property'), '^"|"$', '') AS value,
         quantile(0.50)(session_duration) as count
  FROM events e
  INNER JOIN
    (SELECT "$session_id",
            dateDiff('second', min(timestamp), max(timestamp)) as session_duration
     FROM events
     WHERE "$session_id" != ''
       AND team_id = 99999
       AND toTimeZone(timestamp, 'UTC') >= toDateTime('2019-12-28 00:00:00', 'UTC') - INTERVAL 24 HOUR
       AND toTimeZone(timestamp, 'UTC') <= toDateTime('2020-01-04 23:59:59', 'UTC') + INTERVAL 24 HOUR
     GROUP BY "$session_id") AS sessions ON sessions."$session_id" = e."$session_id"
  WHERE team_id = 99999
    AND event = 'sign up'
    AND toTimeZone(timestamp, 'UTC') >= toDateTime('2019-12-28 00:00:00', 'UTC')
    AND toTimeZone(timestamp, 'UTC') <= toDateTime('2020-01-04 23:59:59', 'UTC')
  GROUP BY value
  ORDER BY count DESC, value DESC
  LIMIT 26
  OFFSET 0
  '''
# ---
# name: TestTrends.test_trends_breakdown_with_session_property_single_aggregate_math_and_breakdown.3
  '''
  
  SELECT quantile(0.50)(session_duration) AS total,
         breakdown_value
  FROM
    (SELECT any(session_duration) as session_duration,
            breakdown_value
     FROM
       (SELECT sessions.$session_id,
                        session_duration,
                        transform(ifNull(nullIf(replaceRegexpAll(JSONExtractRaw(properties, '$some_property'), '^"|"$', ''), ''), '$$_posthog_breakdown_null_$$'), (['value2', 'value1', '$$_posthog_breakdown_null_$$']), (['value2', 'value1', '$$_posthog_breakdown_null_$$']), '$$_posthog_breakdown_other_$$') AS breakdown_value
        FROM events e
        INNER JOIN
          (SELECT "$session_id",
                  dateDiff('second', min(timestamp), max(timestamp)) as session_duration
           FROM events
           WHERE "$session_id" != ''
             AND team_id = 99999
             AND toTimeZone(timestamp, 'UTC') >= toDateTime('2019-12-28 00:00:00', 'UTC') - INTERVAL 24 HOUR
             AND toTimeZone(timestamp, 'UTC') <= toDateTime('2020-01-04 23:59:59', 'UTC') + INTERVAL 24 HOUR
           GROUP BY "$session_id") sessions ON sessions."$session_id" = e."$session_id"
        WHERE e.team_id = 99999
          AND event = 'sign up'
          AND toTimeZone(timestamp, 'UTC') >= toDateTime(toStartOfDay(toDateTime('2019-12-28 00:00:00', 'UTC')), 'UTC')
          AND toTimeZone(timestamp, 'UTC') <= toDateTime('2020-01-04 23:59:59', 'UTC') )
     GROUP BY sessions.$session_id,
                       breakdown_value)
  GROUP BY breakdown_value
  ORDER BY breakdown_value
  '''
# ---
# name: TestTrends.test_trends_compare_day_interval_relative_range
  '''
  /* celery:posthog.tasks.tasks.sync_insight_caching_state */
  SELECT team_id,
         date_diff('second', max(timestamp), now()) AS age
  FROM events
  WHERE timestamp > date_sub(DAY, 3, now())
    AND timestamp < now()
  GROUP BY team_id
  ORDER BY age;
  '''
# ---
# name: TestTrends.test_trends_compare_day_interval_relative_range.1
  '''
  
  SELECT groupArray(day_start) as date,
         groupArray(count) AS total
  FROM
    (SELECT SUM(total) AS count,
            day_start
     FROM
       (SELECT toUInt16(0) AS total,
               toStartOfDay(toDateTime('2020-01-04 23:59:59', 'UTC')) - toIntervalDay(number) AS day_start
        FROM numbers(dateDiff('day', toStartOfDay(toDateTime('2019-12-28 00:00:00', 'UTC')), toDateTime('2020-01-04 23:59:59', 'UTC')))
        UNION ALL SELECT toUInt16(0) AS total,
                         toStartOfDay(toDateTime('2019-12-28 00:00:00', 'UTC'))
        UNION ALL SELECT count(*) AS total,
                         toStartOfDay(toTimeZone(toDateTime(timestamp, 'UTC'), 'UTC')) AS date
        FROM events e
        WHERE team_id = 99999
          AND event = 'sign up'
          AND toTimeZone(timestamp, 'UTC') >= toDateTime(toStartOfDay(toDateTime('2019-12-28 00:00:00', 'UTC')), 'UTC')
          AND toTimeZone(timestamp, 'UTC') <= toDateTime('2020-01-04 23:59:59', 'UTC')
        GROUP BY date)
     GROUP BY day_start
     ORDER BY day_start)
  '''
# ---
# name: TestTrends.test_trends_compare_day_interval_relative_range.2
  '''
  
  SELECT groupArray(day_start) as date,
         groupArray(count) AS total
  FROM
    (SELECT SUM(total) AS count,
            day_start
     FROM
       (SELECT toUInt16(0) AS total,
               toStartOfDay(toDateTime('2019-12-28 23:59:59', 'UTC')) - toIntervalDay(number) AS day_start
        FROM numbers(dateDiff('day', toStartOfDay(toDateTime('2019-12-21 00:00:00', 'UTC')), toDateTime('2019-12-28 23:59:59', 'UTC')))
        UNION ALL SELECT toUInt16(0) AS total,
                         toStartOfDay(toDateTime('2019-12-21 00:00:00', 'UTC'))
        UNION ALL SELECT count(*) AS total,
                         toStartOfDay(toTimeZone(toDateTime(timestamp, 'UTC'), 'UTC')) AS date
        FROM events e
        WHERE team_id = 99999
          AND event = 'sign up'
          AND toTimeZone(timestamp, 'UTC') >= toDateTime(toStartOfDay(toDateTime('2019-12-21 00:00:00', 'UTC')), 'UTC')
          AND toTimeZone(timestamp, 'UTC') <= toDateTime('2019-12-28 23:59:59', 'UTC')
        GROUP BY date)
     GROUP BY day_start
     ORDER BY day_start)
  '''
# ---
# name: TestTrends.test_trends_compare_day_interval_relative_range.3
  '''
  
  SELECT groupArray(day_start) as date,
         groupArray(count) AS total
  FROM
    (SELECT SUM(total) AS count,
            day_start
     FROM
       (SELECT toUInt16(0) AS total,
               toStartOfDay(toDateTime('2020-01-04 23:59:59', 'UTC')) - toIntervalDay(number) AS day_start
        FROM numbers(dateDiff('day', toStartOfDay(toDateTime('2019-12-28 00:00:00', 'UTC')), toDateTime('2020-01-04 23:59:59', 'UTC')))
        UNION ALL SELECT toUInt16(0) AS total,
                         toStartOfDay(toDateTime('2019-12-28 00:00:00', 'UTC'))
        UNION ALL SELECT count(*) AS total,
                         toStartOfDay(toTimeZone(toDateTime(timestamp, 'UTC'), 'UTC')) AS date
        FROM events e
        WHERE team_id = 99999
          AND event = 'sign up'
          AND toTimeZone(timestamp, 'UTC') >= toDateTime(toStartOfDay(toDateTime('2019-12-28 00:00:00', 'UTC')), 'UTC')
          AND toTimeZone(timestamp, 'UTC') <= toDateTime('2020-01-04 23:59:59', 'UTC')
        GROUP BY date)
     GROUP BY day_start
     ORDER BY day_start)
  '''
# ---
# name: TestTrends.test_trends_count_per_group_average_aggregated
  '''
  
  SELECT avg(intermediate_count) AS total
  FROM
    (SELECT count() AS intermediate_count
     FROM events e
     WHERE team_id = 99999
       AND event = 'viewed video'
       AND toTimeZone(timestamp, 'UTC') >= toDateTime(toStartOfDay(toDateTime('2020-01-01 00:00:00', 'UTC')), 'UTC')
       AND toTimeZone(timestamp, 'UTC') <= toDateTime('2020-01-07 23:59:59', 'UTC')
       AND "$group_0" != ''
     GROUP BY "$group_0") events
  '''
# ---
# name: TestTrends.test_trends_count_per_group_average_daily
  '''
  
  SELECT groupArray(day_start) as date,
         groupArray(count) AS total
  FROM
    (SELECT SUM(total) AS count,
            day_start
     FROM
       (SELECT toUInt16(0) AS total,
               toStartOfDay(toDateTime('2020-01-07 23:59:59', 'UTC')) - toIntervalDay(number) AS day_start
        FROM numbers(dateDiff('day', toStartOfDay(toDateTime('2020-01-01 00:00:00', 'UTC')), toDateTime('2020-01-07 23:59:59', 'UTC')))
        UNION ALL SELECT toUInt16(0) AS total,
                         toStartOfDay(toDateTime('2020-01-01 00:00:00', 'UTC'))
        UNION ALL SELECT avg(intermediate_count) AS total, date
        FROM
          (SELECT count() AS intermediate_count,
                  toStartOfDay(toTimeZone(toDateTime(timestamp, 'UTC'), 'UTC')) AS date
           FROM events e
           WHERE team_id = 99999
             AND event = 'viewed video'
             AND toTimeZone(timestamp, 'UTC') >= toDateTime(toStartOfDay(toDateTime('2020-01-01 00:00:00', 'UTC')), 'UTC')
             AND toTimeZone(timestamp, 'UTC') <= toDateTime('2020-01-07 23:59:59', 'UTC')
             AND "$group_0" != ''
           GROUP BY "$group_0", date)
        GROUP BY date)
     GROUP BY day_start
     ORDER BY day_start)
  '''
# ---
# name: TestTrends.test_trends_count_per_user_average_aggregated
  '''
  
  SELECT avg(intermediate_count) AS total
  FROM
    (SELECT count() AS intermediate_count
     FROM events e
     LEFT OUTER JOIN
       (SELECT distinct_id,
               argMax(person_id, version) as person_id
        FROM person_distinct_id2
        WHERE team_id = 99999
          AND distinct_id IN
            (SELECT distinct_id
             FROM events
             WHERE team_id = 99999
               AND event = 'viewed video'
               AND toTimeZone(timestamp, 'UTC') >= toDateTime(toStartOfDay(toDateTime('2020-01-01 00:00:00', 'UTC')), 'UTC')
               AND toTimeZone(timestamp, 'UTC') <= toDateTime('2020-01-07 23:59:59', 'UTC'))
        GROUP BY distinct_id
        HAVING argMax(is_deleted, version) = 0) AS pdi ON e.distinct_id = pdi.distinct_id
     INNER JOIN
       (SELECT id
        FROM person
        WHERE team_id = 99999
        GROUP BY id
        HAVING max(is_deleted) = 0 SETTINGS optimize_aggregation_in_order = 1) person ON person.id = pdi.person_id
     WHERE team_id = 99999
       AND event = 'viewed video'
       AND toTimeZone(timestamp, 'UTC') >= toDateTime(toStartOfDay(toDateTime('2020-01-01 00:00:00', 'UTC')), 'UTC')
       AND toTimeZone(timestamp, 'UTC') <= toDateTime('2020-01-07 23:59:59', 'UTC')
     GROUP BY pdi.person_id) events
  '''
# ---
# name: TestTrends.test_trends_count_per_user_average_aggregated_poe_v2
  '''
  
  SELECT avg(intermediate_count) AS total
  FROM
    (SELECT count() AS intermediate_count
     FROM events e
     LEFT OUTER JOIN
       (SELECT argMax(person_distinct_id_overrides.person_id, person_distinct_id_overrides.version) AS person_id,
               person_distinct_id_overrides.distinct_id AS distinct_id
        FROM person_distinct_id_overrides
        WHERE equals(person_distinct_id_overrides.team_id, 99999)
        GROUP BY person_distinct_id_overrides.distinct_id
        HAVING ifNull(equals(argMax(person_distinct_id_overrides.is_deleted, person_distinct_id_overrides.version), 0), 0)) AS overrides ON e.distinct_id = overrides.distinct_id
     WHERE team_id = 99999
       AND event = 'viewed video'
       AND toTimeZone(timestamp, 'UTC') >= toDateTime(toStartOfDay(toDateTime('2020-01-01 00:00:00', 'UTC')), 'UTC')
       AND toTimeZone(timestamp, 'UTC') <= toDateTime('2020-01-07 23:59:59', 'UTC')
       AND notEmpty(e.person_id)
     GROUP BY if(notEmpty(overrides.distinct_id), overrides.person_id, e.person_id)) events
  '''
# ---
# name: TestTrends.test_trends_count_per_user_average_aggregated_with_event_property_breakdown_with_sampling
  '''
  
  SELECT replaceRegexpAll(JSONExtractRaw(properties, 'color'), '^"|"$', '') AS value,
         count(*) as count
  FROM events e SAMPLE 1.0
  INNER JOIN
    (SELECT distinct_id,
            argMax(person_id, version) as person_id
     FROM person_distinct_id2
     WHERE team_id = 99999
     GROUP BY distinct_id
     HAVING argMax(is_deleted, version) = 0) AS pdi ON e.distinct_id = pdi.distinct_id
  INNER JOIN
    (SELECT id
     FROM person
     WHERE team_id = 99999
     GROUP BY id
     HAVING max(is_deleted) = 0 SETTINGS optimize_aggregation_in_order = 1) person ON pdi.person_id = person.id
  WHERE team_id = 99999
    AND event = 'viewed video'
    AND toTimeZone(timestamp, 'UTC') >= toDateTime('2020-01-01 00:00:00', 'UTC')
    AND toTimeZone(timestamp, 'UTC') <= toDateTime('2020-01-07 23:59:59', 'UTC')
  GROUP BY value
  ORDER BY count DESC, value DESC
  LIMIT 26
  OFFSET 0
  '''
# ---
# name: TestTrends.test_trends_count_per_user_average_aggregated_with_event_property_breakdown_with_sampling.1
  '''
  
  SELECT avg(intermediate_count) AS total,
         breakdown_value
  FROM
    (SELECT COUNT(*) AS intermediate_count,
            pdi.person_id,
            transform(ifNull(nullIf(replaceRegexpAll(JSONExtractRaw(properties, 'color'), '^"|"$', ''), ''), '$$_posthog_breakdown_null_$$'), (['red', 'blue', '$$_posthog_breakdown_null_$$']), (['red', 'blue', '$$_posthog_breakdown_null_$$']), '$$_posthog_breakdown_other_$$') AS breakdown_value
     FROM events AS e SAMPLE 1.0
     INNER JOIN
       (SELECT distinct_id,
               argMax(person_id, version) as person_id
        FROM person_distinct_id2
        WHERE team_id = 99999
        GROUP BY distinct_id
        HAVING argMax(is_deleted, version) = 0) as pdi ON events.distinct_id = pdi.distinct_id
     INNER JOIN
       (SELECT id
        FROM person
        WHERE team_id = 99999
        GROUP BY id
        HAVING max(is_deleted) = 0 SETTINGS optimize_aggregation_in_order = 1) person ON person.id = pdi.person_id
     WHERE e.team_id = 99999
       AND event = 'viewed video'
       AND toTimeZone(timestamp, 'UTC') >= toDateTime(toStartOfDay(toDateTime('2020-01-01 00:00:00', 'UTC')), 'UTC')
       AND toTimeZone(timestamp, 'UTC') <= toDateTime('2020-01-07 23:59:59', 'UTC')
     GROUP BY pdi.person_id,
              breakdown_value)
  GROUP BY breakdown_value
  ORDER BY breakdown_value
  '''
# ---
# name: TestTrends.test_trends_count_per_user_average_daily
  '''
  
  SELECT groupArray(day_start) as date,
         groupArray(count) AS total
  FROM
    (SELECT SUM(total) AS count,
            day_start
     FROM
       (SELECT toUInt16(0) AS total,
               toStartOfDay(toDateTime('2020-01-07 23:59:59', 'UTC')) - toIntervalDay(number) AS day_start
        FROM numbers(dateDiff('day', toStartOfDay(toDateTime('2020-01-01 00:00:00', 'UTC')), toDateTime('2020-01-07 23:59:59', 'UTC')))
        UNION ALL SELECT toUInt16(0) AS total,
                         toStartOfDay(toDateTime('2020-01-01 00:00:00', 'UTC'))
        UNION ALL SELECT avg(intermediate_count) AS total, date
        FROM
          (SELECT count() AS intermediate_count,
                  toStartOfDay(toTimeZone(toDateTime(timestamp, 'UTC'), 'UTC')) AS date
           FROM events e
           LEFT OUTER JOIN
             (SELECT distinct_id,
                     argMax(person_id, version) as person_id
              FROM person_distinct_id2
              WHERE team_id = 99999
                AND distinct_id IN
                  (SELECT distinct_id
                   FROM events
                   WHERE team_id = 99999
                     AND event = 'viewed video'
                     AND toTimeZone(timestamp, 'UTC') >= toDateTime(toStartOfDay(toDateTime('2020-01-01 00:00:00', 'UTC')), 'UTC')
                     AND toTimeZone(timestamp, 'UTC') <= toDateTime('2020-01-07 23:59:59', 'UTC'))
              GROUP BY distinct_id
              HAVING argMax(is_deleted, version) = 0) AS pdi ON e.distinct_id = pdi.distinct_id
           INNER JOIN
             (SELECT id
              FROM person
              WHERE team_id = 99999
              GROUP BY id
              HAVING max(is_deleted) = 0 SETTINGS optimize_aggregation_in_order = 1) person ON person.id = pdi.person_id
           WHERE team_id = 99999
             AND event = 'viewed video'
             AND toTimeZone(timestamp, 'UTC') >= toDateTime(toStartOfDay(toDateTime('2020-01-01 00:00:00', 'UTC')), 'UTC')
             AND toTimeZone(timestamp, 'UTC') <= toDateTime('2020-01-07 23:59:59', 'UTC')
           GROUP BY pdi.person_id, date)
        GROUP BY date)
     GROUP BY day_start
     ORDER BY day_start)
  '''
# ---
# name: TestTrends.test_trends_count_per_user_average_daily_poe_v2
  '''
  
  SELECT groupArray(day_start) as date,
         groupArray(count) AS total
  FROM
    (SELECT SUM(total) AS count,
            day_start
     FROM
       (SELECT toUInt16(0) AS total,
               toStartOfDay(toDateTime('2020-01-07 23:59:59', 'UTC')) - toIntervalDay(number) AS day_start
        FROM numbers(dateDiff('day', toStartOfDay(toDateTime('2020-01-01 00:00:00', 'UTC')), toDateTime('2020-01-07 23:59:59', 'UTC')))
        UNION ALL SELECT toUInt16(0) AS total,
                         toStartOfDay(toDateTime('2020-01-01 00:00:00', 'UTC'))
        UNION ALL SELECT avg(intermediate_count) AS total, date
        FROM
          (SELECT count() AS intermediate_count,
                  toStartOfDay(toTimeZone(toDateTime(timestamp, 'UTC'), 'UTC')) AS date
           FROM events e
           LEFT OUTER JOIN
             (SELECT argMax(person_distinct_id_overrides.person_id, person_distinct_id_overrides.version) AS person_id,
                     person_distinct_id_overrides.distinct_id AS distinct_id
              FROM person_distinct_id_overrides
              WHERE equals(person_distinct_id_overrides.team_id, 99999)
              GROUP BY person_distinct_id_overrides.distinct_id
              HAVING ifNull(equals(argMax(person_distinct_id_overrides.is_deleted, person_distinct_id_overrides.version), 0), 0)) AS overrides ON e.distinct_id = overrides.distinct_id
           WHERE team_id = 99999
             AND event = 'viewed video'
             AND toTimeZone(timestamp, 'UTC') >= toDateTime(toStartOfDay(toDateTime('2020-01-01 00:00:00', 'UTC')), 'UTC')
             AND toTimeZone(timestamp, 'UTC') <= toDateTime('2020-01-07 23:59:59', 'UTC')
             AND notEmpty(e.person_id)
           GROUP BY if(notEmpty(overrides.distinct_id), overrides.person_id, e.person_id), date)
        GROUP BY date)
     GROUP BY day_start
     ORDER BY day_start)
  '''
# ---
# name: TestTrends.test_trends_groups_per_day_cumulative
  '''
  
  SELECT groupArray(day_start) as date,
         groupArray(count) AS total
  FROM
    (SELECT SUM(total) AS count,
            day_start
     FROM
       (SELECT toUInt16(0) AS total,
               toStartOfDay(toDateTime('2020-01-06 23:59:59', 'UTC')) - toIntervalDay(number) AS day_start
        FROM numbers(dateDiff('day', toStartOfDay(toDateTime('2019-12-30 00:00:00', 'UTC')), toDateTime('2020-01-06 23:59:59', 'UTC')))
        UNION ALL SELECT toUInt16(0) AS total,
                         toStartOfDay(toDateTime('2019-12-30 00:00:00', 'UTC'))
        UNION ALL SELECT COUNT(DISTINCT actor_id) AS total,
                         toStartOfDay(toTimeZone(toDateTime(first_seen_timestamp, 'UTC'), 'UTC')) AS date
        FROM
          (SELECT "$group_0" AS actor_id,
                  min(timestamp) AS first_seen_timestamp
           FROM events e
           WHERE team_id = 99999
             AND event = 'viewed video'
             AND toTimeZone(timestamp, 'UTC') >= toDateTime(toStartOfDay(toDateTime('2019-12-30 00:00:00', 'UTC')), 'UTC')
             AND toTimeZone(timestamp, 'UTC') <= toDateTime('2020-01-06 23:59:59', 'UTC')
             AND (NOT has([''], "$group_0"))
             AND "$group_0" != ''
           GROUP BY actor_id)
        GROUP BY date)
     GROUP BY day_start
     ORDER BY day_start)
  '''
# ---
# name: TestTrends.test_trends_per_day_cumulative
  '''
  /* celery:posthog.tasks.tasks.sync_insight_caching_state */
  SELECT team_id,
         date_diff('second', max(timestamp), now()) AS age
  FROM events
  WHERE timestamp > date_sub(DAY, 3, now())
    AND timestamp < now()
  GROUP BY team_id
  ORDER BY age;
  '''
# ---
# name: TestTrends.test_trends_per_day_cumulative.1
  '''
  
  SELECT groupArray(day_start) as date,
         groupArray(count) AS total
  FROM
    (SELECT SUM(total) AS count,
            day_start
     FROM
       (SELECT toUInt16(0) AS total,
               toStartOfDay(toDateTime('2020-01-04 23:59:59', 'UTC')) - toIntervalDay(number) AS day_start
        FROM numbers(dateDiff('day', toStartOfDay(toDateTime('2019-12-28 00:00:00', 'UTC')), toDateTime('2020-01-04 23:59:59', 'UTC')))
        UNION ALL SELECT toUInt16(0) AS total,
                         toStartOfDay(toDateTime('2019-12-28 00:00:00', 'UTC'))
        UNION ALL SELECT count(*) AS total,
                         toStartOfDay(toTimeZone(toDateTime(timestamp, 'UTC'), 'UTC')) AS date
        FROM events e
        WHERE team_id = 99999
          AND event = 'sign up'
          AND toTimeZone(timestamp, 'UTC') >= toDateTime(toStartOfDay(toDateTime('2019-12-28 00:00:00', 'UTC')), 'UTC')
          AND toTimeZone(timestamp, 'UTC') <= toDateTime('2020-01-04 23:59:59', 'UTC')
        GROUP BY date)
     GROUP BY day_start
     ORDER BY day_start)
  '''
# ---
# name: TestTrends.test_trends_person_breakdown_with_session_property_single_aggregate_math_and_breakdown
  '''
  
  SELECT replaceRegexpAll(JSONExtractRaw(person_props, '$some_prop'), '^"|"$', '') AS value,
         quantile(0.50)(session_duration) as count
  FROM events e
  INNER JOIN
    (SELECT distinct_id,
            argMax(person_id, version) as person_id
     FROM person_distinct_id2
     WHERE team_id = 99999
     GROUP BY distinct_id
     HAVING argMax(is_deleted, version) = 0) AS pdi ON e.distinct_id = pdi.distinct_id
  INNER JOIN
    (SELECT id,
            argMax(properties, version) as person_props
     FROM person
     WHERE team_id = 99999
     GROUP BY id
     HAVING max(is_deleted) = 0 SETTINGS optimize_aggregation_in_order = 1) person ON pdi.person_id = person.id
  INNER JOIN
    (SELECT "$session_id",
            dateDiff('second', min(timestamp), max(timestamp)) as session_duration
     FROM events
     WHERE "$session_id" != ''
       AND team_id = 99999
       AND toTimeZone(timestamp, 'UTC') >= toDateTime('2019-12-28 00:00:00', 'UTC') - INTERVAL 24 HOUR
       AND toTimeZone(timestamp, 'UTC') <= toDateTime('2020-01-04 23:59:59', 'UTC') + INTERVAL 24 HOUR
     GROUP BY "$session_id") AS sessions ON sessions."$session_id" = e."$session_id"
  WHERE team_id = 99999
    AND event = 'sign up'
    AND toTimeZone(timestamp, 'UTC') >= toDateTime('2019-12-28 00:00:00', 'UTC')
    AND toTimeZone(timestamp, 'UTC') <= toDateTime('2020-01-04 23:59:59', 'UTC')
  GROUP BY value
  ORDER BY count DESC, value DESC
  LIMIT 26
  OFFSET 0
  '''
# ---
# name: TestTrends.test_trends_person_breakdown_with_session_property_single_aggregate_math_and_breakdown.1
  '''
  
  SELECT quantile(0.50)(session_duration) AS total,
         breakdown_value
  FROM
    (SELECT any(session_duration) as session_duration,
            breakdown_value
     FROM
       (SELECT sessions.$session_id,
                        session_duration,
                        transform(ifNull(nullIf(replaceRegexpAll(JSONExtractRaw(person_props, '$some_prop'), '^"|"$', ''), ''), '$$_posthog_breakdown_null_$$'), (['some_val', 'another_val']), (['some_val', 'another_val']), '$$_posthog_breakdown_other_$$') AS breakdown_value
        FROM events e
        INNER JOIN
          (SELECT distinct_id,
                  argMax(person_id, version) as person_id
           FROM person_distinct_id2
           WHERE team_id = 99999
           GROUP BY distinct_id
           HAVING argMax(is_deleted, version) = 0) as pdi ON events.distinct_id = pdi.distinct_id
        INNER JOIN
          (SELECT id,
                  argMax(properties, version) as person_props
           FROM person
           WHERE team_id = 99999
           GROUP BY id
           HAVING max(is_deleted) = 0 SETTINGS optimize_aggregation_in_order = 1) person ON person.id = pdi.person_id
        INNER JOIN
          (SELECT "$session_id",
                  dateDiff('second', min(timestamp), max(timestamp)) as session_duration
           FROM events
           WHERE "$session_id" != ''
             AND team_id = 99999
             AND toTimeZone(timestamp, 'UTC') >= toDateTime('2019-12-28 00:00:00', 'UTC') - INTERVAL 24 HOUR
             AND toTimeZone(timestamp, 'UTC') <= toDateTime('2020-01-04 23:59:59', 'UTC') + INTERVAL 24 HOUR
           GROUP BY "$session_id") sessions ON sessions."$session_id" = e."$session_id"
        WHERE e.team_id = 99999
          AND event = 'sign up'
          AND toTimeZone(timestamp, 'UTC') >= toDateTime(toStartOfWeek(toDateTime('2019-12-28 00:00:00', 'UTC'), 0), 'UTC')
          AND toTimeZone(timestamp, 'UTC') <= toDateTime('2020-01-04 23:59:59', 'UTC') )
     GROUP BY sessions.$session_id,
                       breakdown_value)
  GROUP BY breakdown_value
  ORDER BY breakdown_value
  '''
# ---
# name: TestTrends.test_trends_with_hogql_math
  '''
  
  SELECT groupArray(day_start) as date,
         groupArray(count) AS total
  FROM
    (SELECT SUM(total) AS count,
            day_start
     FROM
       (SELECT toUInt16(0) AS total,
               toStartOfWeek(toDateTime('2020-01-04 23:59:59', 'UTC'), 0) - toIntervalWeek(number) AS day_start
        FROM numbers(dateDiff('week', toStartOfWeek(toDateTime('2019-12-28 00:00:00', 'UTC'), 0), toDateTime('2020-01-04 23:59:59', 'UTC')))
        UNION ALL SELECT toUInt16(0) AS total,
                         toStartOfWeek(toDateTime('2019-12-28 00:00:00', 'UTC'), 0)
        UNION ALL SELECT plus(avg(accurateCastOrNull(replaceRegexpAll(nullIf(nullIf(JSONExtractRaw(properties, 'x'), ''), 'null'), '^"|"$', ''), 'Int64')), 1000) AS total,
                         toStartOfWeek(toTimeZone(toDateTime(timestamp, 'UTC'), 'UTC'), 0) AS date
        FROM events e
        WHERE team_id = 99999
          AND event = 'sign up'
          AND toTimeZone(timestamp, 'UTC') >= toDateTime(toStartOfWeek(toDateTime('2019-12-28 00:00:00', 'UTC'), 0), 'UTC')
          AND toTimeZone(timestamp, 'UTC') <= toDateTime('2020-01-04 23:59:59', 'UTC')
        GROUP BY date)
     GROUP BY day_start
     ORDER BY day_start)
  '''
# ---
# name: TestTrends.test_trends_with_session_property_single_aggregate_math
  '''
  
  SELECT quantile(0.50)(session_duration) AS total
  FROM
    (SELECT any(session_duration) as session_duration
     FROM events e
     INNER JOIN
       (SELECT "$session_id",
               dateDiff('second', min(timestamp), max(timestamp)) as session_duration
        FROM events
        WHERE "$session_id" != ''
          AND team_id = 99999
          AND toTimeZone(timestamp, 'UTC') >= toDateTime('2019-12-28 00:00:00', 'UTC') - INTERVAL 24 HOUR
          AND toTimeZone(timestamp, 'UTC') <= toDateTime('2020-01-04 23:59:59', 'UTC') + INTERVAL 24 HOUR
        GROUP BY "$session_id") as sessions ON sessions."$session_id" = e."$session_id"
     WHERE team_id = 99999
       AND event = 'sign up'
       AND toTimeZone(timestamp, 'UTC') >= toDateTime(toStartOfWeek(toDateTime('2019-12-28 00:00:00', 'UTC'), 0), 'UTC')
       AND toTimeZone(timestamp, 'UTC') <= toDateTime('2020-01-04 23:59:59', 'UTC')
     GROUP BY e."$session_id")
  '''
# ---
# name: TestTrends.test_trends_with_session_property_single_aggregate_math.1
  '''
  
  SELECT quantile(0.50)(session_duration) AS total
  FROM
    (SELECT any(session_duration) as session_duration
     FROM events e
     INNER JOIN
       (SELECT "$session_id",
               dateDiff('second', min(timestamp), max(timestamp)) as session_duration
        FROM events
        WHERE "$session_id" != ''
          AND team_id = 99999
          AND toTimeZone(timestamp, 'UTC') >= toDateTime('2019-12-28 00:00:00', 'UTC') - INTERVAL 24 HOUR
          AND toTimeZone(timestamp, 'UTC') <= toDateTime('2020-01-04 23:59:59', 'UTC') + INTERVAL 24 HOUR
        GROUP BY "$session_id") as sessions ON sessions."$session_id" = e."$session_id"
     WHERE team_id = 99999
       AND event = 'sign up'
       AND toTimeZone(timestamp, 'UTC') >= toDateTime(toStartOfDay(toDateTime('2019-12-28 00:00:00', 'UTC')), 'UTC')
       AND toTimeZone(timestamp, 'UTC') <= toDateTime('2020-01-04 23:59:59', 'UTC')
     GROUP BY e."$session_id")
  '''
# ---
# name: TestTrends.test_trends_with_session_property_total_volume_math
  '''
  
  SELECT groupArray(day_start) as date,
         groupArray(count) AS total
  FROM
    (SELECT SUM(total) AS count,
            day_start
     FROM
       (SELECT toUInt16(0) AS total,
               toStartOfWeek(toDateTime('2020-01-04 23:59:59', 'UTC'), 0) - toIntervalWeek(number) AS day_start
        FROM numbers(dateDiff('week', toStartOfWeek(toDateTime('2019-12-28 00:00:00', 'UTC'), 0), toDateTime('2020-01-04 23:59:59', 'UTC')))
        UNION ALL SELECT toUInt16(0) AS total,
                         toStartOfWeek(toDateTime('2019-12-28 00:00:00', 'UTC'), 0)
        UNION ALL SELECT quantile(0.50)(session_duration) AS total, date
        FROM
          (SELECT toStartOfWeek(toTimeZone(toDateTime(timestamp, 'UTC'), 'UTC'), 0) as date,
                  any(sessions.session_duration) as session_duration
           FROM events e
           INNER JOIN
             (SELECT "$session_id",
                     dateDiff('second', min(timestamp), max(timestamp)) as session_duration
              FROM events
              WHERE "$session_id" != ''
                AND team_id = 99999
                AND toTimeZone(timestamp, 'UTC') >= toDateTime('2019-12-28 00:00:00', 'UTC') - INTERVAL 24 HOUR
                AND toTimeZone(timestamp, 'UTC') <= toDateTime('2020-01-04 23:59:59', 'UTC') + INTERVAL 24 HOUR
              GROUP BY "$session_id") as sessions ON sessions."$session_id" = e."$session_id"
           WHERE team_id = 99999
             AND event = 'sign up'
             AND toTimeZone(timestamp, 'UTC') >= toDateTime(toStartOfWeek(toDateTime('2019-12-28 00:00:00', 'UTC'), 0), 'UTC')
             AND toTimeZone(timestamp, 'UTC') <= toDateTime('2020-01-04 23:59:59', 'UTC')
           GROUP BY e."$session_id", date)
        GROUP BY date)
     GROUP BY day_start
     ORDER BY day_start)
  '''
# ---
# name: TestTrends.test_trends_with_session_property_total_volume_math.1
  '''
  
  SELECT groupArray(day_start) as date,
         groupArray(count) AS total
  FROM
    (SELECT SUM(total) AS count,
            day_start
     FROM
       (SELECT toUInt16(0) AS total,
               toStartOfDay(toDateTime('2020-01-04 23:59:59', 'UTC')) - toIntervalDay(number) AS day_start
        FROM numbers(dateDiff('day', toStartOfDay(toDateTime('2019-12-28 00:00:00', 'UTC')), toDateTime('2020-01-04 23:59:59', 'UTC')))
        UNION ALL SELECT toUInt16(0) AS total,
                         toStartOfDay(toDateTime('2019-12-28 00:00:00', 'UTC'))
        UNION ALL SELECT quantile(0.50)(session_duration) AS total, date
        FROM
          (SELECT toStartOfDay(toTimeZone(toDateTime(timestamp, 'UTC'), 'UTC')) as date,
                  any(sessions.session_duration) as session_duration
           FROM events e
           INNER JOIN
             (SELECT "$session_id",
                     dateDiff('second', min(timestamp), max(timestamp)) as session_duration
              FROM events
              WHERE "$session_id" != ''
                AND team_id = 99999
                AND toTimeZone(timestamp, 'UTC') >= toDateTime('2019-12-28 00:00:00', 'UTC') - INTERVAL 24 HOUR
                AND toTimeZone(timestamp, 'UTC') <= toDateTime('2020-01-04 23:59:59', 'UTC') + INTERVAL 24 HOUR
              GROUP BY "$session_id") as sessions ON sessions."$session_id" = e."$session_id"
           WHERE team_id = 99999
             AND event = 'sign up'
             AND toTimeZone(timestamp, 'UTC') >= toDateTime(toStartOfDay(toDateTime('2019-12-28 00:00:00', 'UTC')), 'UTC')
             AND toTimeZone(timestamp, 'UTC') <= toDateTime('2020-01-04 23:59:59', 'UTC')
           GROUP BY e."$session_id", date)
        GROUP BY date)
     GROUP BY day_start
     ORDER BY day_start)
  '''
# ---
# name: TestTrends.test_trends_with_session_property_total_volume_math_with_breakdowns
  '''
  
  SELECT replaceRegexpAll(JSONExtractRaw(properties, '$some_property'), '^"|"$', '') AS value,
         quantile(0.50)(session_duration) as count
  FROM events e
  INNER JOIN
    (SELECT "$session_id",
            dateDiff('second', min(timestamp), max(timestamp)) as session_duration
     FROM events
     WHERE "$session_id" != ''
       AND team_id = 99999
       AND toTimeZone(timestamp, 'UTC') >= toDateTime('2019-12-28 00:00:00', 'UTC') - INTERVAL 24 HOUR
       AND toTimeZone(timestamp, 'UTC') <= toDateTime('2020-01-04 23:59:59', 'UTC') + INTERVAL 24 HOUR
     GROUP BY "$session_id") AS sessions ON sessions."$session_id" = e."$session_id"
  WHERE team_id = 99999
    AND event = 'sign up'
    AND toTimeZone(timestamp, 'UTC') >= toDateTime('2019-12-28 00:00:00', 'UTC')
    AND toTimeZone(timestamp, 'UTC') <= toDateTime('2020-01-04 23:59:59', 'UTC')
  GROUP BY value
  ORDER BY count DESC, value DESC
  LIMIT 26
  OFFSET 0
  '''
# ---
# name: TestTrends.test_trends_with_session_property_total_volume_math_with_breakdowns.1
  '''
  
  SELECT groupArray(day_start) as date,
         groupArray(count) AS total,
         breakdown_value
  FROM
    (SELECT SUM(total) as count,
            day_start,
            breakdown_value
     FROM
       (SELECT *
        FROM
          (SELECT toUInt16(0) AS total,
                  ticks.day_start as day_start,
                  breakdown_value
           FROM
             (SELECT toStartOfWeek(toDateTime('2020-01-04 23:59:59', 'UTC'), 0) - toIntervalWeek(number) as day_start
              FROM numbers(2)
              UNION ALL SELECT toStartOfWeek(toDateTime('2019-12-28 00:00:00', 'UTC'), 0) as day_start) as ticks
           CROSS JOIN
             (SELECT breakdown_value
              FROM
                (SELECT ['value2', 'value1'] as breakdown_value) ARRAY
              JOIN breakdown_value) as sec
           ORDER BY breakdown_value,
                    day_start
           UNION ALL SELECT quantile(0.50)(session_duration) as total,
                            day_start,
                            breakdown_value
           FROM
             (SELECT any(session_duration) as session_duration,
                     day_start,
                     breakdown_value
              FROM
                (SELECT sessions.$session_id,
                                 session_duration,
                                 toStartOfWeek(toTimeZone(toDateTime(timestamp, 'UTC'), 'UTC'), 0) as day_start,
                                 transform(ifNull(nullIf(replaceRegexpAll(JSONExtractRaw(properties, '$some_property'), '^"|"$', ''), ''), '$$_posthog_breakdown_null_$$'), (['value2', 'value1']), (['value2', 'value1']), '$$_posthog_breakdown_other_$$') as breakdown_value
                 FROM events AS e
                 INNER JOIN
                   (SELECT "$session_id",
                           dateDiff('second', min(timestamp), max(timestamp)) as session_duration
                    FROM events
                    WHERE "$session_id" != ''
                      AND team_id = 99999
                      AND toTimeZone(timestamp, 'UTC') >= toDateTime('2019-12-28 00:00:00', 'UTC') - INTERVAL 24 HOUR
                      AND toTimeZone(timestamp, 'UTC') <= toDateTime('2020-01-04 23:59:59', 'UTC') + INTERVAL 24 HOUR
                    GROUP BY "$session_id") sessions ON sessions."$session_id" = e."$session_id"
                 WHERE e.team_id = 99999
                   AND event = 'sign up'
                   AND toTimeZone(timestamp, 'UTC') >= toDateTime(toStartOfWeek(toDateTime('2019-12-28 00:00:00', 'UTC'), 0), 'UTC')
                   AND toTimeZone(timestamp, 'UTC') <= toDateTime('2020-01-04 23:59:59', 'UTC') )
              GROUP BY sessions.$session_id,
                                day_start,
                                breakdown_value)
           GROUP BY day_start,
                    breakdown_value))
     GROUP BY day_start,
              breakdown_value
     ORDER BY breakdown_value,
              day_start)
  GROUP BY breakdown_value
  ORDER BY breakdown_value
  '''
# ---
# name: TestTrends.test_trends_with_session_property_total_volume_math_with_breakdowns.2
  '''
  
  SELECT replaceRegexpAll(JSONExtractRaw(properties, '$some_property'), '^"|"$', '') AS value,
         quantile(0.50)(session_duration) as count
  FROM events e
  INNER JOIN
    (SELECT "$session_id",
            dateDiff('second', min(timestamp), max(timestamp)) as session_duration
     FROM events
     WHERE "$session_id" != ''
       AND team_id = 99999
       AND toTimeZone(timestamp, 'UTC') >= toDateTime('2019-12-28 00:00:00', 'UTC') - INTERVAL 24 HOUR
       AND toTimeZone(timestamp, 'UTC') <= toDateTime('2020-01-04 23:59:59', 'UTC') + INTERVAL 24 HOUR
     GROUP BY "$session_id") AS sessions ON sessions."$session_id" = e."$session_id"
  WHERE team_id = 99999
    AND event = 'sign up'
    AND toTimeZone(timestamp, 'UTC') >= toDateTime('2019-12-28 00:00:00', 'UTC')
    AND toTimeZone(timestamp, 'UTC') <= toDateTime('2020-01-04 23:59:59', 'UTC')
  GROUP BY value
  ORDER BY count DESC, value DESC
  LIMIT 26
  OFFSET 0
  '''
# ---
# name: TestTrends.test_trends_with_session_property_total_volume_math_with_breakdowns.3
  '''
  
  SELECT groupArray(day_start) as date,
         groupArray(count) AS total,
         breakdown_value
  FROM
    (SELECT SUM(total) as count,
            day_start,
            breakdown_value
     FROM
       (SELECT *
        FROM
          (SELECT toUInt16(0) AS total,
                  ticks.day_start as day_start,
                  breakdown_value
           FROM
             (SELECT toStartOfDay(toDateTime('2020-01-04 23:59:59', 'UTC')) - toIntervalDay(number) as day_start
              FROM numbers(8)
              UNION ALL SELECT toStartOfDay(toDateTime('2019-12-28 00:00:00', 'UTC')) as day_start) as ticks
           CROSS JOIN
             (SELECT breakdown_value
              FROM
                (SELECT ['value2', 'value1'] as breakdown_value) ARRAY
              JOIN breakdown_value) as sec
           ORDER BY breakdown_value,
                    day_start
           UNION ALL SELECT quantile(0.50)(session_duration) as total,
                            day_start,
                            breakdown_value
           FROM
             (SELECT any(session_duration) as session_duration,
                     day_start,
                     breakdown_value
              FROM
                (SELECT sessions.$session_id,
                                 session_duration,
                                 toStartOfDay(toTimeZone(toDateTime(timestamp, 'UTC'), 'UTC')) as day_start,
                                 transform(ifNull(nullIf(replaceRegexpAll(JSONExtractRaw(properties, '$some_property'), '^"|"$', ''), ''), '$$_posthog_breakdown_null_$$'), (['value2', 'value1']), (['value2', 'value1']), '$$_posthog_breakdown_other_$$') as breakdown_value
                 FROM events AS e
                 INNER JOIN
                   (SELECT "$session_id",
                           dateDiff('second', min(timestamp), max(timestamp)) as session_duration
                    FROM events
                    WHERE "$session_id" != ''
                      AND team_id = 99999
                      AND toTimeZone(timestamp, 'UTC') >= toDateTime('2019-12-28 00:00:00', 'UTC') - INTERVAL 24 HOUR
                      AND toTimeZone(timestamp, 'UTC') <= toDateTime('2020-01-04 23:59:59', 'UTC') + INTERVAL 24 HOUR
                    GROUP BY "$session_id") sessions ON sessions."$session_id" = e."$session_id"
                 WHERE e.team_id = 99999
                   AND event = 'sign up'
                   AND toTimeZone(timestamp, 'UTC') >= toDateTime(toStartOfDay(toDateTime('2019-12-28 00:00:00', 'UTC')), 'UTC')
                   AND toTimeZone(timestamp, 'UTC') <= toDateTime('2020-01-04 23:59:59', 'UTC') )
              GROUP BY sessions.$session_id,
                                day_start,
                                breakdown_value)
           GROUP BY day_start,
                    breakdown_value))
     GROUP BY day_start,
              breakdown_value
     ORDER BY breakdown_value,
              day_start)
  GROUP BY breakdown_value
  ORDER BY breakdown_value
  '''
# ---
# name: TestTrends.test_weekly_active_users_aggregated_range_narrower_than_week
  '''
  
  SELECT count(DISTINCT pdi.person_id) AS total
  FROM events e
  LEFT OUTER JOIN
    (SELECT distinct_id,
            argMax(person_id, version) as person_id
     FROM person_distinct_id2
     WHERE team_id = 99999
       AND distinct_id IN
         (SELECT distinct_id
          FROM events
          WHERE team_id = 99999
            AND event = '$pageview'
            AND toDateTime(timestamp, 'UTC') >= toDateTime('2020-01-05 23:59:59', 'UTC')
            AND toTimeZone(timestamp, 'UTC') <= toDateTime('2020-01-12 23:59:59', 'UTC'))
     GROUP BY distinct_id
     HAVING argMax(is_deleted, version) = 0) AS pdi ON e.distinct_id = pdi.distinct_id
  WHERE team_id = 99999
    AND event = '$pageview'
    AND toDateTime(timestamp, 'UTC') >= toDateTime('2020-01-05 23:59:59', 'UTC')
    AND toTimeZone(timestamp, 'UTC') <= toDateTime('2020-01-12 23:59:59', 'UTC')
  '''
# ---
# name: TestTrends.test_weekly_active_users_aggregated_range_wider_than_week
  '''
  
  SELECT count(DISTINCT pdi.person_id) AS total
  FROM events e
  LEFT OUTER JOIN
    (SELECT distinct_id,
            argMax(person_id, version) as person_id
     FROM person_distinct_id2
     WHERE team_id = 99999
       AND distinct_id IN
         (SELECT distinct_id
          FROM events
          WHERE team_id = 99999
            AND event = '$pageview'
            AND toDateTime(timestamp, 'UTC') >= toDateTime('2020-01-11 23:59:59', 'UTC')
            AND toTimeZone(timestamp, 'UTC') <= toDateTime('2020-01-18 23:59:59', 'UTC'))
     GROUP BY distinct_id
     HAVING argMax(is_deleted, version) = 0) AS pdi ON e.distinct_id = pdi.distinct_id
  WHERE team_id = 99999
    AND event = '$pageview'
    AND toDateTime(timestamp, 'UTC') >= toDateTime('2020-01-11 23:59:59', 'UTC')
    AND toTimeZone(timestamp, 'UTC') <= toDateTime('2020-01-18 23:59:59', 'UTC')
  '''
# ---
# name: TestTrends.test_weekly_active_users_aggregated_range_wider_than_week_with_sampling
  '''
  
  SELECT count(DISTINCT pdi.person_id) AS total
  FROM events e SAMPLE 1.0
  LEFT OUTER JOIN
    (SELECT distinct_id,
            argMax(person_id, version) as person_id
     FROM person_distinct_id2
     WHERE team_id = 99999
       AND distinct_id IN
         (SELECT distinct_id
          FROM events
          WHERE team_id = 99999
            AND event = '$pageview'
            AND toDateTime(timestamp, 'UTC') >= toDateTime('2020-01-11 23:59:59', 'UTC')
            AND toTimeZone(timestamp, 'UTC') <= toDateTime('2020-01-18 23:59:59', 'UTC'))
     GROUP BY distinct_id
     HAVING argMax(is_deleted, version) = 0) AS pdi ON e.distinct_id = pdi.distinct_id
  WHERE team_id = 99999
    AND event = '$pageview'
    AND toDateTime(timestamp, 'UTC') >= toDateTime('2020-01-11 23:59:59', 'UTC')
    AND toTimeZone(timestamp, 'UTC') <= toDateTime('2020-01-18 23:59:59', 'UTC')
  '''
# ---
# name: TestTrends.test_weekly_active_users_daily
  '''
  
  SELECT groupArray(day_start) as date,
         groupArray(count) AS total
  FROM
    (SELECT SUM(total) AS count,
            day_start
     FROM
       (SELECT toUInt16(0) AS total,
               toStartOfDay(toDateTime('2020-01-19 23:59:59', 'UTC')) - toIntervalDay(number) AS day_start
        FROM numbers(dateDiff('day', toStartOfDay(toDateTime('2020-01-08 00:00:00', 'UTC')), toDateTime('2020-01-19 23:59:59', 'UTC')))
        UNION ALL SELECT toUInt16(0) AS total,
                         toStartOfDay(toDateTime('2020-01-08 00:00:00', 'UTC'))
        UNION ALL SELECT counts AS total,
                         timestamp AS day_start
        FROM
          (SELECT d.timestamp,
                  COUNT(DISTINCT actor_id) AS counts
           FROM
             (SELECT toDateTime(toStartOfDay(toDateTime('2020-01-19 23:59:59', 'UTC')) - toIntervalDay(number), 'UTC') AS timestamp
              FROM numbers(dateDiff('day', toStartOfDay(toDateTime('2020-01-01 00:00:00', 'UTC')), toDateTime('2020-01-19 23:59:59', 'UTC')))) d
           CROSS JOIN
             (SELECT toTimeZone(toDateTime(timestamp, 'UTC'), 'UTC') AS timestamp,
                     pdi.person_id AS actor_id
              FROM events e
              LEFT OUTER JOIN
                (SELECT distinct_id,
                        argMax(person_id, version) as person_id
                 FROM person_distinct_id2
                 WHERE team_id = 99999
                   AND distinct_id IN
                     (SELECT distinct_id
                      FROM events
                      WHERE team_id = 99999
                        AND event = '$pageview'
                        AND toDateTime(timestamp, 'UTC') >= toDateTime('2020-01-01 00:00:00', 'UTC')
                        AND toTimeZone(timestamp, 'UTC') <= toDateTime('2020-01-19 23:59:59', 'UTC'))
                 GROUP BY distinct_id
                 HAVING argMax(is_deleted, version) = 0) AS pdi ON e.distinct_id = pdi.distinct_id
              WHERE team_id = 99999
                AND event = '$pageview'
                AND toDateTime(timestamp, 'UTC') >= toDateTime('2020-01-01 00:00:00', 'UTC')
                AND toTimeZone(timestamp, 'UTC') <= toDateTime('2020-01-19 23:59:59', 'UTC')
              GROUP BY timestamp, actor_id) e
           WHERE e.timestamp <= d.timestamp + INTERVAL 1 DAY
             AND e.timestamp > d.timestamp - INTERVAL 6 DAY
           GROUP BY d.timestamp
           ORDER BY d.timestamp)
        WHERE 1 = 1
          AND toTimeZone(timestamp, 'UTC') >= toDateTime(toStartOfDay(toDateTime('2020-01-08 00:00:00', 'UTC')), 'UTC')
          AND toTimeZone(timestamp, 'UTC') <= toDateTime('2020-01-19 23:59:59', 'UTC') )
     GROUP BY day_start
     ORDER BY day_start)
  '''
# ---
# name: TestTrends.test_weekly_active_users_daily_minus_utc
  '''
  
  SELECT groupArray(day_start) as date,
         groupArray(count) AS total
  FROM
    (SELECT SUM(total) AS count,
            day_start
     FROM
       (SELECT toUInt16(0) AS total,
               toStartOfDay(toDateTime('2020-01-19 23:59:59', 'America/Phoenix')) - toIntervalDay(number) AS day_start
        FROM numbers(dateDiff('day', toStartOfDay(toDateTime('2020-01-08 00:00:00', 'America/Phoenix')), toDateTime('2020-01-19 23:59:59', 'America/Phoenix')))
        UNION ALL SELECT toUInt16(0) AS total,
                         toStartOfDay(toDateTime('2020-01-08 00:00:00', 'America/Phoenix'))
        UNION ALL SELECT counts AS total,
                         timestamp AS day_start
        FROM
          (SELECT d.timestamp,
                  COUNT(DISTINCT actor_id) AS counts
           FROM
             (SELECT toDateTime(toStartOfDay(toDateTime('2020-01-19 23:59:59', 'America/Phoenix')) - toIntervalDay(number), 'America/Phoenix') AS timestamp
              FROM numbers(dateDiff('day', toStartOfDay(toDateTime('2020-01-01 00:00:00', 'America/Phoenix')), toDateTime('2020-01-19 23:59:59', 'America/Phoenix')))) d
           CROSS JOIN
             (SELECT toTimeZone(toDateTime(timestamp, 'UTC'), 'America/Phoenix') AS timestamp,
                     pdi.person_id AS actor_id
              FROM events e
              LEFT OUTER JOIN
                (SELECT distinct_id,
                        argMax(person_id, version) as person_id
                 FROM person_distinct_id2
                 WHERE team_id = 99999
                   AND distinct_id IN
                     (SELECT distinct_id
                      FROM events
                      WHERE team_id = 99999
                        AND event = '$pageview'
                        AND toDateTime(timestamp, 'UTC') >= toDateTime('2020-01-01 00:00:00', 'America/Phoenix')
                        AND toTimeZone(timestamp, 'America/Phoenix') <= toDateTime('2020-01-19 23:59:59', 'America/Phoenix'))
                 GROUP BY distinct_id
                 HAVING argMax(is_deleted, version) = 0) AS pdi ON e.distinct_id = pdi.distinct_id
              WHERE team_id = 99999
                AND event = '$pageview'
                AND toDateTime(timestamp, 'UTC') >= toDateTime('2020-01-01 00:00:00', 'America/Phoenix')
                AND toTimeZone(timestamp, 'America/Phoenix') <= toDateTime('2020-01-19 23:59:59', 'America/Phoenix')
              GROUP BY timestamp, actor_id) e
           WHERE e.timestamp <= d.timestamp + INTERVAL 1 DAY
             AND e.timestamp > d.timestamp - INTERVAL 6 DAY
           GROUP BY d.timestamp
           ORDER BY d.timestamp)
        WHERE 1 = 1
          AND toTimeZone(timestamp, 'America/Phoenix') >= toDateTime(toStartOfDay(toDateTime('2020-01-08 00:00:00', 'America/Phoenix')), 'America/Phoenix')
          AND toTimeZone(timestamp, 'America/Phoenix') <= toDateTime('2020-01-19 23:59:59', 'America/Phoenix') )
     GROUP BY day_start
     ORDER BY day_start)
  '''
# ---
# name: TestTrends.test_weekly_active_users_daily_plus_utc
  '''
  
  SELECT groupArray(day_start) as date,
         groupArray(count) AS total
  FROM
    (SELECT SUM(total) AS count,
            day_start
     FROM
       (SELECT toUInt16(0) AS total,
               toStartOfDay(toDateTime('2020-01-19 23:59:59', 'Asia/Tokyo')) - toIntervalDay(number) AS day_start
        FROM numbers(dateDiff('day', toStartOfDay(toDateTime('2020-01-08 00:00:00', 'Asia/Tokyo')), toDateTime('2020-01-19 23:59:59', 'Asia/Tokyo')))
        UNION ALL SELECT toUInt16(0) AS total,
                         toStartOfDay(toDateTime('2020-01-08 00:00:00', 'Asia/Tokyo'))
        UNION ALL SELECT counts AS total,
                         timestamp AS day_start
        FROM
          (SELECT d.timestamp,
                  COUNT(DISTINCT actor_id) AS counts
           FROM
             (SELECT toDateTime(toStartOfDay(toDateTime('2020-01-19 23:59:59', 'Asia/Tokyo')) - toIntervalDay(number), 'Asia/Tokyo') AS timestamp
              FROM numbers(dateDiff('day', toStartOfDay(toDateTime('2020-01-01 00:00:00', 'Asia/Tokyo')), toDateTime('2020-01-19 23:59:59', 'Asia/Tokyo')))) d
           CROSS JOIN
             (SELECT toTimeZone(toDateTime(timestamp, 'UTC'), 'Asia/Tokyo') AS timestamp,
                     pdi.person_id AS actor_id
              FROM events e
              LEFT OUTER JOIN
                (SELECT distinct_id,
                        argMax(person_id, version) as person_id
                 FROM person_distinct_id2
                 WHERE team_id = 99999
                   AND distinct_id IN
                     (SELECT distinct_id
                      FROM events
                      WHERE team_id = 99999
                        AND event = '$pageview'
                        AND toDateTime(timestamp, 'UTC') >= toDateTime('2020-01-01 00:00:00', 'Asia/Tokyo')
                        AND toTimeZone(timestamp, 'Asia/Tokyo') <= toDateTime('2020-01-19 23:59:59', 'Asia/Tokyo'))
                 GROUP BY distinct_id
                 HAVING argMax(is_deleted, version) = 0) AS pdi ON e.distinct_id = pdi.distinct_id
              WHERE team_id = 99999
                AND event = '$pageview'
                AND toDateTime(timestamp, 'UTC') >= toDateTime('2020-01-01 00:00:00', 'Asia/Tokyo')
                AND toTimeZone(timestamp, 'Asia/Tokyo') <= toDateTime('2020-01-19 23:59:59', 'Asia/Tokyo')
              GROUP BY timestamp, actor_id) e
           WHERE e.timestamp <= d.timestamp + INTERVAL 1 DAY
             AND e.timestamp > d.timestamp - INTERVAL 6 DAY
           GROUP BY d.timestamp
           ORDER BY d.timestamp)
        WHERE 1 = 1
          AND toTimeZone(timestamp, 'Asia/Tokyo') >= toDateTime(toStartOfDay(toDateTime('2020-01-08 00:00:00', 'Asia/Tokyo')), 'Asia/Tokyo')
          AND toTimeZone(timestamp, 'Asia/Tokyo') <= toDateTime('2020-01-19 23:59:59', 'Asia/Tokyo') )
     GROUP BY day_start
     ORDER BY day_start)
  '''
# ---
# name: TestTrends.test_weekly_active_users_filtering
  '''
  
  SELECT groupArray(day_start) as date,
         groupArray(count) AS total
  FROM
    (SELECT SUM(total) AS count,
            day_start
     FROM
       (SELECT toUInt16(0) AS total,
               toStartOfDay(toDateTime('2020-01-12 23:59:59', 'UTC')) - toIntervalDay(number) AS day_start
        FROM numbers(dateDiff('day', toStartOfDay(toDateTime('2020-01-01 00:00:00', 'UTC')), toDateTime('2020-01-12 23:59:59', 'UTC')))
        UNION ALL SELECT toUInt16(0) AS total,
                         toStartOfDay(toDateTime('2020-01-01 00:00:00', 'UTC'))
        UNION ALL SELECT counts AS total,
                         timestamp AS day_start
        FROM
          (SELECT d.timestamp,
                  COUNT(DISTINCT actor_id) AS counts
           FROM
             (SELECT toDateTime(toStartOfDay(toDateTime('2020-01-12 23:59:59', 'UTC')) - toIntervalDay(number), 'UTC') AS timestamp
              FROM numbers(dateDiff('day', toStartOfDay(toDateTime('2019-12-25 00:00:00', 'UTC')), toDateTime('2020-01-12 23:59:59', 'UTC')))) d
           CROSS JOIN
             (SELECT toTimeZone(toDateTime(timestamp, 'UTC'), 'UTC') AS timestamp,
                     pdi.person_id AS actor_id
              FROM events e
              LEFT OUTER JOIN
                (SELECT distinct_id,
                        argMax(person_id, version) as person_id
                 FROM person_distinct_id2
                 WHERE team_id = 99999
                   AND distinct_id IN
                     (SELECT distinct_id
                      FROM events
                      WHERE team_id = 99999
                        AND event = '$pageview'
                        AND toDateTime(timestamp, 'UTC') >= toDateTime('2019-12-25 00:00:00', 'UTC')
                        AND toTimeZone(timestamp, 'UTC') <= toDateTime('2020-01-12 23:59:59', 'UTC'))
                 GROUP BY distinct_id
                 HAVING argMax(is_deleted, version) = 0) AS pdi ON e.distinct_id = pdi.distinct_id
              INNER JOIN
                (SELECT id
                 FROM person
                 WHERE team_id = 99999
                   AND id IN
                     (SELECT id
                      FROM person
                      WHERE team_id = 99999
                        AND (has(['person-1', 'person-2'], replaceRegexpAll(JSONExtractRaw(properties, 'name'), '^"|"$', ''))) )
                 GROUP BY id
                 HAVING max(is_deleted) = 0
                 AND (has(['person-1', 'person-2'], replaceRegexpAll(JSONExtractRaw(argMax(person.properties, version), 'name'), '^"|"$', ''))) SETTINGS optimize_aggregation_in_order = 1) person ON person.id = pdi.person_id
              WHERE team_id = 99999
                AND event = '$pageview'
                AND toDateTime(timestamp, 'UTC') >= toDateTime('2019-12-25 00:00:00', 'UTC')
                AND toTimeZone(timestamp, 'UTC') <= toDateTime('2020-01-12 23:59:59', 'UTC')
              GROUP BY timestamp, actor_id) e
           WHERE e.timestamp <= d.timestamp + INTERVAL 1 DAY
             AND e.timestamp > d.timestamp - INTERVAL 6 DAY
           GROUP BY d.timestamp
           ORDER BY d.timestamp)
        WHERE 1 = 1
          AND toTimeZone(timestamp, 'UTC') >= toDateTime(toStartOfDay(toDateTime('2020-01-01 00:00:00', 'UTC')), 'UTC')
          AND toTimeZone(timestamp, 'UTC') <= toDateTime('2020-01-12 23:59:59', 'UTC') )
     GROUP BY day_start
     ORDER BY day_start)
  '''
# ---
# name: TestTrends.test_weekly_active_users_filtering_materialized
  '''
  
  SELECT groupArray(day_start) as date,
         groupArray(count) AS total
  FROM
    (SELECT SUM(total) AS count,
            day_start
     FROM
       (SELECT toUInt16(0) AS total,
               toStartOfDay(toDateTime('2020-01-12 23:59:59', 'UTC')) - toIntervalDay(number) AS day_start
        FROM numbers(dateDiff('day', toStartOfDay(toDateTime('2020-01-01 00:00:00', 'UTC')), toDateTime('2020-01-12 23:59:59', 'UTC')))
        UNION ALL SELECT toUInt16(0) AS total,
                         toStartOfDay(toDateTime('2020-01-01 00:00:00', 'UTC'))
        UNION ALL SELECT counts AS total,
                         timestamp AS day_start
        FROM
          (SELECT d.timestamp,
                  COUNT(DISTINCT actor_id) AS counts
           FROM
             (SELECT toDateTime(toStartOfDay(toDateTime('2020-01-12 23:59:59', 'UTC')) - toIntervalDay(number), 'UTC') AS timestamp
              FROM numbers(dateDiff('day', toStartOfDay(toDateTime('2019-12-25 00:00:00', 'UTC')), toDateTime('2020-01-12 23:59:59', 'UTC')))) d
           CROSS JOIN
             (SELECT toTimeZone(toDateTime(timestamp, 'UTC'), 'UTC') AS timestamp,
                     pdi.person_id AS actor_id
              FROM events e
              LEFT OUTER JOIN
                (SELECT distinct_id,
                        argMax(person_id, version) as person_id
                 FROM person_distinct_id2
                 WHERE team_id = 99999
                   AND distinct_id IN
                     (SELECT distinct_id
                      FROM events
                      WHERE team_id = 99999
                        AND event = '$pageview'
                        AND toDateTime(timestamp, 'UTC') >= toDateTime('2019-12-25 00:00:00', 'UTC')
                        AND toTimeZone(timestamp, 'UTC') <= toDateTime('2020-01-12 23:59:59', 'UTC'))
                 GROUP BY distinct_id
                 HAVING argMax(is_deleted, version) = 0) AS pdi ON e.distinct_id = pdi.distinct_id
              INNER JOIN
                (SELECT id
                 FROM person
                 WHERE team_id = 99999
                   AND id IN
                     (SELECT id
                      FROM person
                      WHERE team_id = 99999
                        AND (has(['person-1', 'person-2'], "pmat_name")) )
                 GROUP BY id
                 HAVING max(is_deleted) = 0
                 AND (has(['person-1', 'person-2'], argMax(person."pmat_name", version))) SETTINGS optimize_aggregation_in_order = 1) person ON person.id = pdi.person_id
              WHERE team_id = 99999
                AND event = '$pageview'
                AND toDateTime(timestamp, 'UTC') >= toDateTime('2019-12-25 00:00:00', 'UTC')
                AND toTimeZone(timestamp, 'UTC') <= toDateTime('2020-01-12 23:59:59', 'UTC')
              GROUP BY timestamp, actor_id) e
           WHERE e.timestamp <= d.timestamp + INTERVAL 1 DAY
             AND e.timestamp > d.timestamp - INTERVAL 6 DAY
           GROUP BY d.timestamp
           ORDER BY d.timestamp)
        WHERE 1 = 1
          AND toTimeZone(timestamp, 'UTC') >= toDateTime(toStartOfDay(toDateTime('2020-01-01 00:00:00', 'UTC')), 'UTC')
          AND toTimeZone(timestamp, 'UTC') <= toDateTime('2020-01-12 23:59:59', 'UTC') )
     GROUP BY day_start
     ORDER BY day_start)
  '''
# ---
# name: TestTrends.test_weekly_active_users_hourly
  '''
  
  SELECT groupArray(day_start) as date,
         groupArray(count) AS total
  FROM
    (SELECT SUM(total) AS count,
            day_start
     FROM
       (SELECT toUInt16(0) AS total,
               toStartOfHour(toDateTime('2020-01-09 17:00:00', 'UTC')) - toIntervalHour(number) AS day_start
        FROM numbers(dateDiff('hour', toStartOfHour(toDateTime('2020-01-09 06:00:00', 'UTC')), toDateTime('2020-01-09 17:00:00', 'UTC')))
        UNION ALL SELECT toUInt16(0) AS total,
                         toStartOfHour(toDateTime('2020-01-09 06:00:00', 'UTC'))
        UNION ALL SELECT counts AS total,
                         timestamp AS day_start
        FROM
          (SELECT d.timestamp,
                  COUNT(DISTINCT actor_id) AS counts
           FROM
             (SELECT toDateTime(toStartOfHour(toDateTime('2020-01-09 17:00:00', 'UTC')) - toIntervalHour(number), 'UTC') AS timestamp
              FROM numbers(dateDiff('hour', toStartOfHour(toDateTime('2020-01-02 06:00:00', 'UTC')), toDateTime('2020-01-09 17:00:00', 'UTC')))) d
           CROSS JOIN
             (SELECT toTimeZone(toDateTime(timestamp, 'UTC'), 'UTC') AS timestamp,
                     pdi.person_id AS actor_id
              FROM events e
              LEFT OUTER JOIN
                (SELECT distinct_id,
                        argMax(person_id, version) as person_id
                 FROM person_distinct_id2
                 WHERE team_id = 99999
                   AND distinct_id IN
                     (SELECT distinct_id
                      FROM events
                      WHERE team_id = 99999
                        AND event = '$pageview'
                        AND toDateTime(timestamp, 'UTC') >= toDateTime('2020-01-02 06:00:00', 'UTC')
                        AND toTimeZone(timestamp, 'UTC') <= toDateTime('2020-01-09 17:00:00', 'UTC'))
                 GROUP BY distinct_id
                 HAVING argMax(is_deleted, version) = 0) AS pdi ON e.distinct_id = pdi.distinct_id
              WHERE team_id = 99999
                AND event = '$pageview'
                AND toDateTime(timestamp, 'UTC') >= toDateTime('2020-01-02 06:00:00', 'UTC')
                AND toTimeZone(timestamp, 'UTC') <= toDateTime('2020-01-09 17:00:00', 'UTC')
              GROUP BY timestamp, actor_id) e
           WHERE e.timestamp <= d.timestamp + INTERVAL 1 DAY
             AND e.timestamp > d.timestamp - INTERVAL 6 DAY
           GROUP BY d.timestamp
           ORDER BY d.timestamp)
        WHERE 1 = 1
          AND toTimeZone(timestamp, 'UTC') >= toDateTime(toStartOfHour(toDateTime('2020-01-09 06:00:00', 'UTC')), 'UTC')
          AND toTimeZone(timestamp, 'UTC') <= toDateTime('2020-01-09 17:00:00', 'UTC') )
     GROUP BY day_start
     ORDER BY day_start)
  '''
# ---
# name: TestTrends.test_weekly_active_users_monthly
  '''
  
  SELECT groupArray(day_start) as date,
         groupArray(count) AS total
  FROM
    (SELECT SUM(total) AS count,
            day_start
     FROM
       (SELECT toUInt16(0) AS total,
               toStartOfMonth(toDateTime('2020-02-29 23:59:59', 'UTC')) - toIntervalMonth(number) AS day_start
        FROM numbers(dateDiff('month', toStartOfMonth(toDateTime('2019-12-01 00:00:00', 'UTC')), toDateTime('2020-02-29 23:59:59', 'UTC')))
        UNION ALL SELECT toUInt16(0) AS total,
                         toStartOfMonth(toDateTime('2019-12-01 00:00:00', 'UTC'))
        UNION ALL SELECT counts AS total,
                         timestamp AS day_start
        FROM
          (SELECT d.timestamp,
                  COUNT(DISTINCT actor_id) AS counts
           FROM
             (SELECT toDateTime(toStartOfMonth(toDateTime('2020-02-29 23:59:59', 'UTC')) - toIntervalMonth(number), 'UTC') AS timestamp
              FROM numbers(dateDiff('month', toStartOfMonth(toDateTime('2019-11-24 00:00:00', 'UTC')), toDateTime('2020-02-29 23:59:59', 'UTC')))) d
           CROSS JOIN
             (SELECT toTimeZone(toDateTime(timestamp, 'UTC'), 'UTC') AS timestamp,
                     pdi.person_id AS actor_id
              FROM events e
              LEFT OUTER JOIN
                (SELECT distinct_id,
                        argMax(person_id, version) as person_id
                 FROM person_distinct_id2
                 WHERE team_id = 99999
                   AND distinct_id IN
                     (SELECT distinct_id
                      FROM events
                      WHERE team_id = 99999
                        AND event = '$pageview'
                        AND toDateTime(timestamp, 'UTC') >= toDateTime('2019-11-24 00:00:00', 'UTC')
                        AND toTimeZone(timestamp, 'UTC') <= toDateTime('2020-02-29 23:59:59', 'UTC'))
                 GROUP BY distinct_id
                 HAVING argMax(is_deleted, version) = 0) AS pdi ON e.distinct_id = pdi.distinct_id
              WHERE team_id = 99999
                AND event = '$pageview'
                AND toDateTime(timestamp, 'UTC') >= toDateTime('2019-11-24 00:00:00', 'UTC')
                AND toTimeZone(timestamp, 'UTC') <= toDateTime('2020-02-29 23:59:59', 'UTC')
              GROUP BY timestamp, actor_id) e
           WHERE e.timestamp <= d.timestamp + INTERVAL 1 DAY
             AND e.timestamp > d.timestamp - INTERVAL 6 DAY
           GROUP BY d.timestamp
           ORDER BY d.timestamp)
        WHERE 1 = 1
          AND toTimeZone(timestamp, 'UTC') >= toDateTime(toStartOfMonth(toDateTime('2019-12-01 00:00:00', 'UTC')), 'UTC')
          AND toTimeZone(timestamp, 'UTC') <= toDateTime('2020-02-29 23:59:59', 'UTC') )
     GROUP BY day_start
     ORDER BY day_start)
  '''
# ---
# name: TestTrends.test_weekly_active_users_monthly_minus_utc
  '''
  
  SELECT groupArray(day_start) as date,
         groupArray(count) AS total
  FROM
    (SELECT SUM(total) AS count,
            day_start
     FROM
       (SELECT toUInt16(0) AS total,
               toStartOfMonth(toDateTime('2020-02-29 23:59:59', 'America/Phoenix')) - toIntervalMonth(number) AS day_start
        FROM numbers(dateDiff('month', toStartOfMonth(toDateTime('2019-12-01 00:00:00', 'America/Phoenix')), toDateTime('2020-02-29 23:59:59', 'America/Phoenix')))
        UNION ALL SELECT toUInt16(0) AS total,
                         toStartOfMonth(toDateTime('2019-12-01 00:00:00', 'America/Phoenix'))
        UNION ALL SELECT counts AS total,
                         timestamp AS day_start
        FROM
          (SELECT d.timestamp,
                  COUNT(DISTINCT actor_id) AS counts
           FROM
             (SELECT toDateTime(toStartOfMonth(toDateTime('2020-02-29 23:59:59', 'America/Phoenix')) - toIntervalMonth(number), 'America/Phoenix') AS timestamp
              FROM numbers(dateDiff('month', toStartOfMonth(toDateTime('2019-11-24 00:00:00', 'America/Phoenix')), toDateTime('2020-02-29 23:59:59', 'America/Phoenix')))) d
           CROSS JOIN
             (SELECT toTimeZone(toDateTime(timestamp, 'UTC'), 'America/Phoenix') AS timestamp,
                     pdi.person_id AS actor_id
              FROM events e
              LEFT OUTER JOIN
                (SELECT distinct_id,
                        argMax(person_id, version) as person_id
                 FROM person_distinct_id2
                 WHERE team_id = 99999
                   AND distinct_id IN
                     (SELECT distinct_id
                      FROM events
                      WHERE team_id = 99999
                        AND event = '$pageview'
                        AND toDateTime(timestamp, 'UTC') >= toDateTime('2019-11-24 00:00:00', 'America/Phoenix')
                        AND toTimeZone(timestamp, 'America/Phoenix') <= toDateTime('2020-02-29 23:59:59', 'America/Phoenix'))
                 GROUP BY distinct_id
                 HAVING argMax(is_deleted, version) = 0) AS pdi ON e.distinct_id = pdi.distinct_id
              WHERE team_id = 99999
                AND event = '$pageview'
                AND toDateTime(timestamp, 'UTC') >= toDateTime('2019-11-24 00:00:00', 'America/Phoenix')
                AND toTimeZone(timestamp, 'America/Phoenix') <= toDateTime('2020-02-29 23:59:59', 'America/Phoenix')
              GROUP BY timestamp, actor_id) e
           WHERE e.timestamp <= d.timestamp + INTERVAL 1 DAY
             AND e.timestamp > d.timestamp - INTERVAL 6 DAY
           GROUP BY d.timestamp
           ORDER BY d.timestamp)
        WHERE 1 = 1
          AND toTimeZone(timestamp, 'America/Phoenix') >= toDateTime(toStartOfMonth(toDateTime('2019-12-01 00:00:00', 'America/Phoenix')), 'America/Phoenix')
          AND toTimeZone(timestamp, 'America/Phoenix') <= toDateTime('2020-02-29 23:59:59', 'America/Phoenix') )
     GROUP BY day_start
     ORDER BY day_start)
  '''
# ---
# name: TestTrends.test_weekly_active_users_monthly_plus_utc
  '''
  
  SELECT groupArray(day_start) as date,
         groupArray(count) AS total
  FROM
    (SELECT SUM(total) AS count,
            day_start
     FROM
       (SELECT toUInt16(0) AS total,
               toStartOfMonth(toDateTime('2020-02-29 23:59:59', 'Asia/Tokyo')) - toIntervalMonth(number) AS day_start
        FROM numbers(dateDiff('month', toStartOfMonth(toDateTime('2019-12-01 00:00:00', 'Asia/Tokyo')), toDateTime('2020-02-29 23:59:59', 'Asia/Tokyo')))
        UNION ALL SELECT toUInt16(0) AS total,
                         toStartOfMonth(toDateTime('2019-12-01 00:00:00', 'Asia/Tokyo'))
        UNION ALL SELECT counts AS total,
                         timestamp AS day_start
        FROM
          (SELECT d.timestamp,
                  COUNT(DISTINCT actor_id) AS counts
           FROM
             (SELECT toDateTime(toStartOfMonth(toDateTime('2020-02-29 23:59:59', 'Asia/Tokyo')) - toIntervalMonth(number), 'Asia/Tokyo') AS timestamp
              FROM numbers(dateDiff('month', toStartOfMonth(toDateTime('2019-11-24 00:00:00', 'Asia/Tokyo')), toDateTime('2020-02-29 23:59:59', 'Asia/Tokyo')))) d
           CROSS JOIN
             (SELECT toTimeZone(toDateTime(timestamp, 'UTC'), 'Asia/Tokyo') AS timestamp,
                     pdi.person_id AS actor_id
              FROM events e
              LEFT OUTER JOIN
                (SELECT distinct_id,
                        argMax(person_id, version) as person_id
                 FROM person_distinct_id2
                 WHERE team_id = 99999
                   AND distinct_id IN
                     (SELECT distinct_id
                      FROM events
                      WHERE team_id = 99999
                        AND event = '$pageview'
                        AND toDateTime(timestamp, 'UTC') >= toDateTime('2019-11-24 00:00:00', 'Asia/Tokyo')
                        AND toTimeZone(timestamp, 'Asia/Tokyo') <= toDateTime('2020-02-29 23:59:59', 'Asia/Tokyo'))
                 GROUP BY distinct_id
                 HAVING argMax(is_deleted, version) = 0) AS pdi ON e.distinct_id = pdi.distinct_id
              WHERE team_id = 99999
                AND event = '$pageview'
                AND toDateTime(timestamp, 'UTC') >= toDateTime('2019-11-24 00:00:00', 'Asia/Tokyo')
                AND toTimeZone(timestamp, 'Asia/Tokyo') <= toDateTime('2020-02-29 23:59:59', 'Asia/Tokyo')
              GROUP BY timestamp, actor_id) e
           WHERE e.timestamp <= d.timestamp + INTERVAL 1 DAY
             AND e.timestamp > d.timestamp - INTERVAL 6 DAY
           GROUP BY d.timestamp
           ORDER BY d.timestamp)
        WHERE 1 = 1
          AND toTimeZone(timestamp, 'Asia/Tokyo') >= toDateTime(toStartOfMonth(toDateTime('2019-12-01 00:00:00', 'Asia/Tokyo')), 'Asia/Tokyo')
          AND toTimeZone(timestamp, 'Asia/Tokyo') <= toDateTime('2020-02-29 23:59:59', 'Asia/Tokyo') )
     GROUP BY day_start
     ORDER BY day_start)
  '''
# ---
# name: TestTrends.test_weekly_active_users_weekly
  '''
  
  SELECT groupArray(day_start) as date,
         groupArray(count) AS total
  FROM
    (SELECT SUM(total) AS count,
            day_start
     FROM
       (SELECT toUInt16(0) AS total,
               toStartOfWeek(toDateTime('2020-01-18 23:59:59', 'UTC'), 0) - toIntervalWeek(number) AS day_start
        FROM numbers(dateDiff('week', toStartOfWeek(toDateTime('2019-12-29 00:00:00', 'UTC'), 0), toDateTime('2020-01-18 23:59:59', 'UTC')))
        UNION ALL SELECT toUInt16(0) AS total,
                         toStartOfWeek(toDateTime('2019-12-29 00:00:00', 'UTC'), 0)
        UNION ALL SELECT counts AS total,
                         timestamp AS day_start
        FROM
          (SELECT d.timestamp,
                  COUNT(DISTINCT actor_id) AS counts
           FROM
             (SELECT toDateTime(toStartOfWeek(toDateTime('2020-01-18 23:59:59', 'UTC'), 0) - toIntervalWeek(number), 'UTC') AS timestamp
              FROM numbers(dateDiff('week', toStartOfWeek(toDateTime('2019-12-22 00:00:00', 'UTC'), 0), toDateTime('2020-01-18 23:59:59', 'UTC')))) d
           CROSS JOIN
             (SELECT toTimeZone(toDateTime(timestamp, 'UTC'), 'UTC') AS timestamp,
                     pdi.person_id AS actor_id
              FROM events e
              LEFT OUTER JOIN
                (SELECT distinct_id,
                        argMax(person_id, version) as person_id
                 FROM person_distinct_id2
                 WHERE team_id = 99999
                   AND distinct_id IN
                     (SELECT distinct_id
                      FROM events
                      WHERE team_id = 99999
                        AND event = '$pageview'
                        AND toDateTime(timestamp, 'UTC') >= toDateTime('2019-12-22 00:00:00', 'UTC')
                        AND toTimeZone(timestamp, 'UTC') <= toDateTime('2020-01-18 23:59:59', 'UTC'))
                 GROUP BY distinct_id
                 HAVING argMax(is_deleted, version) = 0) AS pdi ON e.distinct_id = pdi.distinct_id
              WHERE team_id = 99999
                AND event = '$pageview'
                AND toDateTime(timestamp, 'UTC') >= toDateTime('2019-12-22 00:00:00', 'UTC')
                AND toTimeZone(timestamp, 'UTC') <= toDateTime('2020-01-18 23:59:59', 'UTC')
              GROUP BY timestamp, actor_id) e
           WHERE e.timestamp <= d.timestamp + INTERVAL 1 DAY
             AND e.timestamp > d.timestamp - INTERVAL 6 DAY
           GROUP BY d.timestamp
           ORDER BY d.timestamp)
        WHERE 1 = 1
          AND toTimeZone(timestamp, 'UTC') >= toDateTime(toStartOfWeek(toDateTime('2019-12-29 00:00:00', 'UTC'), 0), 'UTC')
          AND toTimeZone(timestamp, 'UTC') <= toDateTime('2020-01-18 23:59:59', 'UTC') )
     GROUP BY day_start
     ORDER BY day_start)
  '''
# ---
# name: TestTrends.test_weekly_active_users_weekly_minus_utc
  '''
  
  SELECT groupArray(day_start) as date,
         groupArray(count) AS total
  FROM
    (SELECT SUM(total) AS count,
            day_start
     FROM
       (SELECT toUInt16(0) AS total,
               toStartOfWeek(toDateTime('2020-01-18 23:59:59', 'America/Phoenix'), 0) - toIntervalWeek(number) AS day_start
        FROM numbers(dateDiff('week', toStartOfWeek(toDateTime('2019-12-29 00:00:00', 'America/Phoenix'), 0), toDateTime('2020-01-18 23:59:59', 'America/Phoenix')))
        UNION ALL SELECT toUInt16(0) AS total,
                         toStartOfWeek(toDateTime('2019-12-29 00:00:00', 'America/Phoenix'), 0)
        UNION ALL SELECT counts AS total,
                         timestamp AS day_start
        FROM
          (SELECT d.timestamp,
                  COUNT(DISTINCT actor_id) AS counts
           FROM
             (SELECT toDateTime(toStartOfWeek(toDateTime('2020-01-18 23:59:59', 'America/Phoenix'), 0) - toIntervalWeek(number), 'America/Phoenix') AS timestamp
              FROM numbers(dateDiff('week', toStartOfWeek(toDateTime('2019-12-22 00:00:00', 'America/Phoenix'), 0), toDateTime('2020-01-18 23:59:59', 'America/Phoenix')))) d
           CROSS JOIN
             (SELECT toTimeZone(toDateTime(timestamp, 'UTC'), 'America/Phoenix') AS timestamp,
                     pdi.person_id AS actor_id
              FROM events e
              LEFT OUTER JOIN
                (SELECT distinct_id,
                        argMax(person_id, version) as person_id
                 FROM person_distinct_id2
                 WHERE team_id = 99999
                   AND distinct_id IN
                     (SELECT distinct_id
                      FROM events
                      WHERE team_id = 99999
                        AND event = '$pageview'
                        AND toDateTime(timestamp, 'UTC') >= toDateTime('2019-12-22 00:00:00', 'America/Phoenix')
                        AND toTimeZone(timestamp, 'America/Phoenix') <= toDateTime('2020-01-18 23:59:59', 'America/Phoenix'))
                 GROUP BY distinct_id
                 HAVING argMax(is_deleted, version) = 0) AS pdi ON e.distinct_id = pdi.distinct_id
              WHERE team_id = 99999
                AND event = '$pageview'
                AND toDateTime(timestamp, 'UTC') >= toDateTime('2019-12-22 00:00:00', 'America/Phoenix')
                AND toTimeZone(timestamp, 'America/Phoenix') <= toDateTime('2020-01-18 23:59:59', 'America/Phoenix')
              GROUP BY timestamp, actor_id) e
           WHERE e.timestamp <= d.timestamp + INTERVAL 1 DAY
             AND e.timestamp > d.timestamp - INTERVAL 6 DAY
           GROUP BY d.timestamp
           ORDER BY d.timestamp)
        WHERE 1 = 1
          AND toTimeZone(timestamp, 'America/Phoenix') >= toDateTime(toStartOfWeek(toDateTime('2019-12-29 00:00:00', 'America/Phoenix'), 0), 'America/Phoenix')
          AND toTimeZone(timestamp, 'America/Phoenix') <= toDateTime('2020-01-18 23:59:59', 'America/Phoenix') )
     GROUP BY day_start
     ORDER BY day_start)
  '''
# ---
# name: TestTrends.test_weekly_active_users_weekly_plus_utc
  '''
  
  SELECT groupArray(day_start) as date,
         groupArray(count) AS total
  FROM
    (SELECT SUM(total) AS count,
            day_start
     FROM
       (SELECT toUInt16(0) AS total,
               toStartOfWeek(toDateTime('2020-01-18 23:59:59', 'Asia/Tokyo'), 0) - toIntervalWeek(number) AS day_start
        FROM numbers(dateDiff('week', toStartOfWeek(toDateTime('2019-12-29 00:00:00', 'Asia/Tokyo'), 0), toDateTime('2020-01-18 23:59:59', 'Asia/Tokyo')))
        UNION ALL SELECT toUInt16(0) AS total,
                         toStartOfWeek(toDateTime('2019-12-29 00:00:00', 'Asia/Tokyo'), 0)
        UNION ALL SELECT counts AS total,
                         timestamp AS day_start
        FROM
          (SELECT d.timestamp,
                  COUNT(DISTINCT actor_id) AS counts
           FROM
             (SELECT toDateTime(toStartOfWeek(toDateTime('2020-01-18 23:59:59', 'Asia/Tokyo'), 0) - toIntervalWeek(number), 'Asia/Tokyo') AS timestamp
              FROM numbers(dateDiff('week', toStartOfWeek(toDateTime('2019-12-22 00:00:00', 'Asia/Tokyo'), 0), toDateTime('2020-01-18 23:59:59', 'Asia/Tokyo')))) d
           CROSS JOIN
             (SELECT toTimeZone(toDateTime(timestamp, 'UTC'), 'Asia/Tokyo') AS timestamp,
                     pdi.person_id AS actor_id
              FROM events e
              LEFT OUTER JOIN
                (SELECT distinct_id,
                        argMax(person_id, version) as person_id
                 FROM person_distinct_id2
                 WHERE team_id = 99999
                   AND distinct_id IN
                     (SELECT distinct_id
                      FROM events
                      WHERE team_id = 99999
                        AND event = '$pageview'
                        AND toDateTime(timestamp, 'UTC') >= toDateTime('2019-12-22 00:00:00', 'Asia/Tokyo')
                        AND toTimeZone(timestamp, 'Asia/Tokyo') <= toDateTime('2020-01-18 23:59:59', 'Asia/Tokyo'))
                 GROUP BY distinct_id
                 HAVING argMax(is_deleted, version) = 0) AS pdi ON e.distinct_id = pdi.distinct_id
              WHERE team_id = 99999
                AND event = '$pageview'
                AND toDateTime(timestamp, 'UTC') >= toDateTime('2019-12-22 00:00:00', 'Asia/Tokyo')
                AND toTimeZone(timestamp, 'Asia/Tokyo') <= toDateTime('2020-01-18 23:59:59', 'Asia/Tokyo')
              GROUP BY timestamp, actor_id) e
           WHERE e.timestamp <= d.timestamp + INTERVAL 1 DAY
             AND e.timestamp > d.timestamp - INTERVAL 6 DAY
           GROUP BY d.timestamp
           ORDER BY d.timestamp)
        WHERE 1 = 1
          AND toTimeZone(timestamp, 'Asia/Tokyo') >= toDateTime(toStartOfWeek(toDateTime('2019-12-29 00:00:00', 'Asia/Tokyo'), 0), 'Asia/Tokyo')
          AND toTimeZone(timestamp, 'Asia/Tokyo') <= toDateTime('2020-01-18 23:59:59', 'Asia/Tokyo') )
     GROUP BY day_start
     ORDER BY day_start)
  '''
# ---<|MERGE_RESOLUTION|>--- conflicted
+++ resolved
@@ -915,47 +915,6 @@
   OFFSET 0
   '''
 # ---
-<<<<<<< HEAD
-# name: TestTrends.test_dau_with_breakdown_filtering_with_sampling.10
-  '''
-  /* celery:posthog.tasks.tasks.sync_insight_caching_state */
-  SELECT team_id,
-         date_diff('second', max(timestamp), now()) AS age
-  FROM events
-  WHERE timestamp > date_sub(DAY, 3, now())
-    AND timestamp < now()
-  GROUP BY team_id
-  ORDER BY age;
-  '''
-# ---
-# name: TestTrends.test_dau_with_breakdown_filtering_with_sampling.11
-  '''
-  /* celery:posthog.tasks.tasks.sync_insight_caching_state */
-  SELECT team_id,
-         date_diff('second', max(timestamp), now()) AS age
-  FROM events
-  WHERE timestamp > date_sub(DAY, 3, now())
-    AND timestamp < now()
-  GROUP BY team_id
-  ORDER BY age;
-  '''
-# ---
-# name: TestTrends.test_dau_with_breakdown_filtering_with_sampling.12
-  '''
-  
-  SELECT replaceRegexpAll(JSONExtractRaw(properties, '$some_property'), '^"|"$', '') AS value,
-         count(*) as count
-  FROM events e SAMPLE 1.0
-  WHERE team_id = 99999
-    AND ((event = 'sign up'))
-    AND toTimeZone(timestamp, 'UTC') >= toDateTime('2019-12-28 00:00:00', 'UTC')
-    AND toTimeZone(timestamp, 'UTC') <= toDateTime('2020-01-04 23:59:59', 'UTC')
-  GROUP BY value
-  ORDER BY count DESC, value DESC
-  LIMIT 26
-  OFFSET 0
-  '''
-# ---
 # name: TestTrends.test_dau_with_breakdown_filtering_with_sampling.13
   '''
   
@@ -1077,131 +1036,6 @@
   '''
 # ---
 # name: TestTrends.test_dau_with_breakdown_filtering_with_sampling.2
-=======
-# name: TestTrends.test_dau_with_breakdown_filtering_with_sampling.13
->>>>>>> 9838251b
-  '''
-  
-  SELECT groupArray(day_start) as date,
-         groupArray(count) AS total,
-         breakdown_value
-  FROM
-    (SELECT SUM(total) as count,
-            day_start,
-            breakdown_value
-     FROM
-       (SELECT *
-        FROM
-          (SELECT toUInt16(0) AS total,
-                  ticks.day_start as day_start,
-                  breakdown_value
-           FROM
-             (SELECT toStartOfDay(toDateTime('2020-01-04 23:59:59', 'UTC')) - toIntervalDay(number) as day_start
-              FROM numbers(8)
-              UNION ALL SELECT toStartOfDay(toDateTime('2019-12-28 00:00:00', 'UTC')) as day_start) as ticks
-           CROSS JOIN
-             (SELECT breakdown_value
-              FROM
-                (SELECT ['other_value', '$$_posthog_breakdown_null_$$', 'value'] as breakdown_value) ARRAY
-              JOIN breakdown_value) as sec
-           ORDER BY breakdown_value,
-                    day_start
-           UNION ALL SELECT count(DISTINCT pdi.person_id) as total,
-                            toStartOfDay(toTimeZone(toDateTime(timestamp, 'UTC'), 'UTC')) as day_start,
-                            transform(ifNull(nullIf(replaceRegexpAll(JSONExtractRaw(properties, '$some_property'), '^"|"$', ''), ''), '$$_posthog_breakdown_null_$$'), (['other_value', '$$_posthog_breakdown_null_$$', 'value']), (['other_value', '$$_posthog_breakdown_null_$$', 'value']), '$$_posthog_breakdown_other_$$') as breakdown_value
-           FROM events e SAMPLE 1.0
-           INNER JOIN
-             (SELECT distinct_id,
-                     argMax(person_id, version) as person_id
-              FROM person_distinct_id2
-              WHERE team_id = 99999
-              GROUP BY distinct_id
-              HAVING argMax(is_deleted, version) = 0) as pdi ON events.distinct_id = pdi.distinct_id
-           WHERE e.team_id = 99999
-             AND toTimeZone(timestamp, 'UTC') >= toDateTime(toStartOfDay(toDateTime('2019-12-28 00:00:00', 'UTC')), 'UTC')
-             AND toTimeZone(timestamp, 'UTC') <= toDateTime('2020-01-04 23:59:59', 'UTC')
-             AND ((event = 'sign up'))
-           GROUP BY day_start,
-                    breakdown_value))
-     GROUP BY day_start,
-              breakdown_value
-     ORDER BY breakdown_value,
-              day_start)
-  GROUP BY breakdown_value
-  ORDER BY breakdown_value
-  '''
-# ---
-# name: TestTrends.test_dau_with_breakdown_filtering_with_sampling.14
-  '''
-  
-  SELECT replaceRegexpAll(JSONExtractRaw(properties, '$some_property'), '^"|"$', '') AS value,
-         count(*) as count
-  FROM events e SAMPLE 1.0
-  WHERE team_id = 99999
-    AND event = 'sign up'
-    AND toTimeZone(timestamp, 'UTC') >= toDateTime('2019-12-28 00:00:00', 'UTC')
-    AND toTimeZone(timestamp, 'UTC') <= toDateTime('2020-01-04 23:59:59', 'UTC')
-  GROUP BY value
-  ORDER BY count DESC, value DESC
-  LIMIT 26
-  OFFSET 0
-  '''
-# ---
-# name: TestTrends.test_dau_with_breakdown_filtering_with_sampling.15
-  '''
-  
-  SELECT groupArray(day_start) as date,
-         groupArray(count) AS total,
-         breakdown_value
-  FROM
-    (SELECT SUM(total) as count,
-            day_start,
-            breakdown_value
-     FROM
-       (SELECT *
-        FROM
-          (SELECT toUInt16(0) AS total,
-                  ticks.day_start as day_start,
-                  breakdown_value
-           FROM
-             (SELECT toStartOfDay(toDateTime('2020-01-04 23:59:59', 'UTC')) - toIntervalDay(number) as day_start
-              FROM numbers(8)
-              UNION ALL SELECT toStartOfDay(toDateTime('2019-12-28 00:00:00', 'UTC')) as day_start) as ticks
-           CROSS JOIN
-             (SELECT breakdown_value
-              FROM
-                (SELECT ['other_value', '$$_posthog_breakdown_null_$$', 'value'] as breakdown_value) ARRAY
-              JOIN breakdown_value) as sec
-           ORDER BY breakdown_value,
-                    day_start
-           UNION ALL SELECT count(DISTINCT pdi.person_id) as total,
-                            toStartOfDay(toTimeZone(toDateTime(timestamp, 'UTC'), 'UTC')) as day_start,
-                            transform(ifNull(nullIf(replaceRegexpAll(JSONExtractRaw(properties, '$some_property'), '^"|"$', ''), ''), '$$_posthog_breakdown_null_$$'), (['other_value', '$$_posthog_breakdown_null_$$', 'value']), (['other_value', '$$_posthog_breakdown_null_$$', 'value']), '$$_posthog_breakdown_other_$$') as breakdown_value
-           FROM events e SAMPLE 1.0
-           INNER JOIN
-             (SELECT distinct_id,
-                     argMax(person_id, version) as person_id
-              FROM person_distinct_id2
-              WHERE team_id = 99999
-              GROUP BY distinct_id
-              HAVING argMax(is_deleted, version) = 0) as pdi ON events.distinct_id = pdi.distinct_id
-           WHERE e.team_id = 99999
-             AND event = 'sign up'
-             AND toTimeZone(timestamp, 'UTC') >= toDateTime(toStartOfDay(toDateTime('2019-12-28 00:00:00', 'UTC')), 'UTC')
-             AND toTimeZone(timestamp, 'UTC') <= toDateTime('2020-01-04 23:59:59', 'UTC')
-           GROUP BY day_start,
-                    breakdown_value))
-     GROUP BY day_start,
-              breakdown_value
-     ORDER BY breakdown_value,
-              day_start)
-  GROUP BY breakdown_value
-  ORDER BY breakdown_value
-  '''
-# ---
-<<<<<<< HEAD
-=======
-# name: TestTrends.test_dau_with_breakdown_filtering_with_sampling.2
   '''
   /* celery:posthog.tasks.tasks.sync_insight_caching_state */
   SELECT team_id,
@@ -1237,7 +1071,6 @@
   ORDER BY age;
   '''
 # ---
->>>>>>> 9838251b
 # name: TestTrends.test_dau_with_breakdown_filtering_with_sampling.5
   '''
   /* celery:posthog.tasks.tasks.sync_insight_caching_state */
