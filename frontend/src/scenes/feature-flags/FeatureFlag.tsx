import React, { useState } from 'react'
import { Group } from 'kea-forms'
import { Button, Slider, Card, Row, Col, Radio, InputNumber, Popconfirm, Select } from 'antd'
import { useActions, useValues } from 'kea'
import { capitalizeFirstLetter, Loading } from 'lib/utils'
import { PropertyFilters } from 'lib/components/PropertyFilters/PropertyFilters'
import { DeleteOutlined, MergeCellsOutlined, LockOutlined } from '@ant-design/icons'
import { featureFlagLogic } from './featureFlagLogic'
import { FeatureFlagInstructions } from './FeatureFlagInstructions'
import { PageHeader } from 'lib/components/PageHeader'
import './FeatureFlag.scss'
import { IconOpenInNew, IconCopy, IconDelete } from 'lib/components/icons'
import { Tooltip } from 'lib/components/Tooltip'
import { SceneExport } from 'scenes/sceneTypes'
import { UTM_TAGS } from 'scenes/feature-flags/FeatureFlagSnippets'
import { LemonDivider } from 'lib/components/LemonDivider'
import { groupsModel } from '~/models/groupsModel'
import { GroupsIntroductionOption } from 'lib/introductions/GroupsIntroductionOption'
import { LemonTag } from 'lib/components/LemonTag/LemonTag'
import { userLogic } from 'scenes/userLogic'
import { AvailableFeature } from '~/types'
import { Link } from 'lib/components/Link'
import { LemonButton } from 'lib/components/LemonButton'
import { LemonSwitch } from 'lib/components/LemonSwitch/LemonSwitch'
import { Field } from 'lib/forms/Field'
import { VerticalForm } from 'lib/forms/VerticalForm'
import { LemonTextArea } from 'lib/components/LemonTextArea/LemonTextArea'
import { LemonInput } from 'lib/components/LemonInput/LemonInput'
import { LemonCheckbox } from 'lib/components/LemonCheckbox'
import { EventBufferNotice } from 'scenes/events/EventBufferNotice'
import { AlertMessage } from 'lib/components/AlertMessage'
import { urls } from 'scenes/urls'

export const scene: SceneExport = {
    component: FeatureFlag,
    logic: featureFlagLogic,
    paramsToProps: ({ params: { id } }): typeof featureFlagLogic['props'] => ({
        id: id && id !== 'new' ? parseInt(id) : 'new',
    }),
}

function focusVariantKeyField(index: number): void {
    setTimeout(
        () => document.querySelector<HTMLElement>(`.variant-form-list input[data-key-index="${index}"]`)?.focus(),
        50
    )
}

export function FeatureFlag({ id }: { id?: string } = {}): JSX.Element {
    const {
        props,
        featureFlag,
        multivariateEnabled,
        variants,
        nonEmptyVariants,
        areVariantRolloutsValid,
        variantRolloutSum,
        groupTypes,
        aggregationTargetName,
        taxonomicGroupTypes,
        featureFlagLoading,
    } = useValues(featureFlagLogic)
    const {
        addConditionSet,
        updateConditionSet,
        removeConditionSet,
        duplicateConditionSet,
        deleteFeatureFlag,
        setMultivariateEnabled,
        addVariant,
        removeVariant,
        distributeVariantsEqually,
        setAggregationGroupTypeIndex,
    } = useActions(featureFlagLogic)
    const { showGroupsOptions, aggregationLabel } = useValues(groupsModel)
    const { hasAvailableFeature, upgradeLink } = useValues(userLogic)

    // whether the key for an existing flag is being changed
    const [hasKeyChanged, setHasKeyChanged] = useState(false)
    // whether to warn the user that their variants will be lost
    const [showVariantDiscardWarning, setShowVariantDiscardWarning] = useState(false)

    // :KLUDGE: Match by select only allows Select.Option as children, so render groups option directly rather than as a child
    const matchByGroupsIntroductionOption = GroupsIntroductionOption({ value: -2 })

    return (
        <div className="feature-flag">
            {featureFlag ? (
                <VerticalForm
                    logic={featureFlagLogic}
                    props={props}
                    formKey="featureFlag"
                    enableFormOnSubmit
                    className="space-y-4"
                >
                    <PageHeader
                        title="Feature Flag"
                        buttons={
                            <div className="flex items-center">
                                <Field name="active">
                                    {({ value, onChange }) => (
                                        <LemonSwitch
                                            data-tooltip="feature-flag-enabled-toggle"
                                            checked={value}
                                            onChange={onChange}
                                            label={
                                                value ? (
                                                    <span className="text-success">Enabled</span>
                                                ) : (
                                                    <span className="text-danger">Disabled</span>
                                                )
                                            }
                                        />
                                    )}
                                </Field>
                                {featureFlag?.id && (
                                    <LemonButton
                                        data-attr="delete-flag"
                                        status="danger"
                                        type="secondary"
                                        onClick={() => {
                                            deleteFeatureFlag(featureFlag)
                                        }}
                                        style={{ marginRight: 16 }}
                                    >
                                        Delete
                                    </LemonButton>
                                )}
                                <LemonButton
                                    type="primary"
                                    data-attr="feature-flag-submit"
                                    loading={featureFlagLoading}
                                    htmlType="submit"
                                >
                                    Save changes
                                </LemonButton>
                            </div>
                        }
                    />
                    {featureFlag.experiment_set && featureFlag.experiment_set?.length > 0 && (
                        <AlertMessage type="warning">
                            This feature flag is linked to an experiment. It's recommended to only make changes to this
                            flag{' '}
                            <Link to={urls.experiment(featureFlag.experiment_set[0])}>
                                using the experiment creation screen.
                            </Link>
                        </AlertMessage>
                    )}
                    <EventBufferNotice additionalInfo=", meaning it can take around 60 seconds for some flags to update for recently-identified persons" />
                    <h3 className="l3 mt-4">General configuration</h3>
                    <div className="text-muted mb-4">
                        General settings for your feature flag and integration instructions.
                    </div>
                    <Row gutter={16} style={{ marginBottom: 32 }}>
                        <Col span={12}>
                            <Field
                                name="key"
                                label="Key (must be unique)"
                                validateStatus={hasKeyChanged ? 'warning' : undefined}
                                hint={
                                    hasKeyChanged && id !== 'new' ? (
                                        <small>
                                            <b>Warning! </b>Changing this key will
                                            <a
                                                href={`https://posthog.com/docs/features/feature-flags${UTM_TAGS}#feature-flag-persistence`}
                                                target="_blank"
                                                rel="noopener"
                                            >
                                                {' '}
                                                affect the persistence of your flag <IconOpenInNew />
                                            </a>
                                        </small>
                                    ) : undefined
                                }
                            >
                                {({ value, onChange }) => (
                                    <LemonInput
                                        value={value}
                                        onChange={(v) => {
                                            if (v !== value) {
                                                setHasKeyChanged(true)
                                            }
                                            onChange(v)
                                        }}
                                        data-attr="feature-flag-key"
                                        className="ph-ignore-input"
                                        autoFocus
                                        placeholder="examples: new-landing-page, betaFeature, ab_test_1"
                                        autoComplete="off"
                                        autoCapitalize="off"
                                        autoCorrect="off"
                                        spellCheck={false}
                                    />
                                )}
                            </Field>

                            <Field name="name" label="Description">
                                <LemonTextArea
                                    className="ph-ignore-input"
                                    data-attr="feature-flag-description"
                                    placeholder="Adding a helpful description can ensure others know what this feature is for."
                                />
                            </Field>
                            <Field name="ensure_experience_continuity">
                                {({ value, onChange }) => (
                                    <div className="border rounded p-4">
                                        <LemonCheckbox
                                            id="continuity-checkbox"
                                            label={
                                                <div>
                                                    Persist flag across authentication steps{' '}
                                                    <LemonTag type="warning">Beta</LemonTag>
                                                </div>
                                            }
                                            onChange={() => onChange(!value)}
                                            fullWidth
                                            checked={value}
                                        />
                                        <div className="text-muted text-sm pl-7">
                                            If your feature flag is applied prior to an identify or authentication
                                            event, use this to ensure that feature flags are not reset after a person is
                                            identified. This ensures the experience for the anonymous person is carried
                                            forward to the authenticated person. Currently supported for posthog-js
                                            only.
                                        </div>
                                    </div>
                                )}
                            </Field>
                        </Col>
<<<<<<< HEAD
                        <Col span={12} style={{ paddingTop: 31 }}>
                            <Collapse>
                                <Collapse.Panel
                                    header={
                                        <div className="flex font-bold items-center">
                                            <IconJavascript className="text-base text-default mr-2" /> Javascript
                                            integration instructions
                                        </div>
                                    }
                                    key="js"
                                >
                                    <JSSnippet flagKey={featureFlag.key || 'my-flag'} />
                                </Collapse.Panel>
                                <Collapse.Panel
                                    header={
                                        <div style={{ display: 'flex', fontWeight: 'bold', alignItems: 'center' }}>
                                            <IconPython style={{ marginRight: 6 }} /> Python integration instructions
                                        </div>
                                    }
                                    key="python"
                                >
                                    <PythonSnippet flagKey={featureFlag.key || 'my-flag'} />
                                </Collapse.Panel>
                                <Collapse.Panel
                                    header={
                                        <div style={{ display: 'flex', fontWeight: 'bold', alignItems: 'center' }}>
                                            <ApiFilled style={{ marginRight: 6 }} /> API integration instructions
                                        </div>
                                    }
                                    key="api"
                                >
                                    <APISnippet />
                                </Collapse.Panel>
                            </Collapse>
=======
                        <Col span={12}>
                            <FeatureFlagInstructions featureFlagKey={featureFlag.key || 'my-flag'} />
>>>>>>> 253aad58
                        </Col>
                    </Row>

                    <div className="mb-8">
                        <h3 className="l3">Served value</h3>
                        <div className="mb-2">
                            <Popconfirm
                                placement="top"
                                title="Change value type? The variants below will be lost."
                                visible={showVariantDiscardWarning}
                                onConfirm={() => {
                                    setMultivariateEnabled(false)
                                    setShowVariantDiscardWarning(false)
                                }}
                                onCancel={() => setShowVariantDiscardWarning(false)}
                                okText="OK"
                                cancelText="Cancel"
                            >
                                <Radio.Group
                                    options={[
                                        {
                                            label: 'Boolean value (A/B test)',
                                            value: false,
                                        },
                                        {
                                            label: (
                                                <Tooltip
                                                    title={
                                                        hasAvailableFeature(AvailableFeature.MULTIVARIATE_FLAGS)
                                                            ? ''
                                                            : 'This feature is not available on your current plan.'
                                                    }
                                                >
                                                    <div>
                                                        {!hasAvailableFeature(AvailableFeature.MULTIVARIATE_FLAGS) && (
                                                            <Link to={upgradeLink} target="_blank">
                                                                <LockOutlined
                                                                    style={{ marginRight: 4, color: 'var(--warning)' }}
                                                                />
                                                            </Link>
                                                        )}
                                                        String value (Multivariate test){' '}
                                                        <LemonTag type="warning">Beta</LemonTag>
                                                    </div>
                                                </Tooltip>
                                            ),
                                            value: true,
                                            disabled: !hasAvailableFeature(AvailableFeature.MULTIVARIATE_FLAGS),
                                        },
                                    ]}
                                    onChange={(e) => {
                                        const { value } = e.target
                                        if (value === false && nonEmptyVariants.length) {
                                            setShowVariantDiscardWarning(true)
                                        } else {
                                            setMultivariateEnabled(value)
                                            focusVariantKeyField(0)
                                        }
                                    }}
                                    value={multivariateEnabled}
                                    optionType="button"
                                />
                            </Popconfirm>
                        </div>
                        <div className="text-muted mb-4">
                            {capitalizeFirstLetter(aggregationTargetName)} will be served{' '}
                            {multivariateEnabled ? (
                                <>
                                    <strong>a variant key</strong> according to the below distribution
                                </>
                            ) : (
                                <strong>
                                    <code>true</code>
                                </strong>
                            )}{' '}
                            if they match one or more release condition groups.
                        </div>
                        {multivariateEnabled && (
                            <div className="variant-form-list space-y-2">
                                <Row gutter={8} className="label-row">
                                    <Col span={7}>Variant key</Col>
                                    <Col span={7}>Description</Col>
                                    <Col span={9}>
                                        <span>Rollout percentage</span>
                                        <Button
                                            type="link"
                                            onClick={distributeVariantsEqually}
                                            icon={<MergeCellsOutlined />}
                                            style={{ padding: '0 0 0 0.5em' }}
                                            title="Distribute variants equally"
                                        >
                                            Distribute
                                        </Button>
                                    </Col>
                                </Row>
                                {variants.map((_, index) => (
                                    <Group key={index} name={['filters', 'multivariate', 'variants', index]}>
                                        <Row gutter={8}>
                                            <Col span={7}>
                                                <Field name="key">
                                                    <LemonInput
                                                        data-attr="feature-flag-variant-key"
                                                        data-key-index={index.toString()}
                                                        className="ph-ignore-input"
                                                        placeholder={`example-variant-${index + 1}`}
                                                        autoComplete="off"
                                                        autoCapitalize="off"
                                                        autoCorrect="off"
                                                        spellCheck={false}
                                                    />
                                                </Field>
                                            </Col>
                                            <Col span={7}>
                                                <Field name="name">
                                                    <LemonInput
                                                        data-attr="feature-flag-variant-name"
                                                        className="ph-ignore-input"
                                                        placeholder="Description"
                                                    />
                                                </Field>
                                            </Col>
                                            <Col span={7}>
                                                <Field name="rollout_percentage">
                                                    <Slider tooltipPlacement="top" />
                                                </Field>
                                            </Col>
                                            <Col span={2}>
                                                <Field name="rollout_percentage">
                                                    {({ value, onChange }) => (
                                                        <InputNumber
                                                            min={0}
                                                            max={100}
                                                            value={value}
                                                            onChange={(changedValue) => {
                                                                if (
                                                                    changedValue !== null &&
                                                                    changedValue !== undefined
                                                                ) {
                                                                    const valueInt = parseInt(changedValue.toString())
                                                                    if (!isNaN(valueInt)) {
                                                                        onChange(valueInt)
                                                                    }
                                                                }
                                                            }}
                                                            style={{
                                                                width: '100%',
                                                                borderColor: areVariantRolloutsValid
                                                                    ? undefined
                                                                    : 'var(--danger)',
                                                            }}
                                                        />
                                                    )}
                                                </Field>
                                            </Col>
                                            {variants.length > 1 && (
                                                <Col span={1}>
                                                    <Tooltip title="Delete this variant" placement="bottomLeft">
                                                        <Button
                                                            type="link"
                                                            icon={<DeleteOutlined />}
                                                            onClick={() => removeVariant(index)}
                                                            style={{ color: 'var(--danger)' }}
                                                        />
                                                    </Tooltip>
                                                </Col>
                                            )}
                                        </Row>
                                    </Group>
                                ))}
                                {variants.length > 0 && !areVariantRolloutsValid && (
                                    <p className="text-danger">
                                        Percentage rollouts for variants must sum to 100 (currently {variantRolloutSum}
                                        ).
                                    </p>
                                )}
                                <LemonButton
                                    type="secondary"
                                    onClick={() => {
                                        const newIndex = variants.length
                                        addVariant()
                                        focusVariantKeyField(newIndex)
                                    }}
                                    style={{ margin: '1rem 0' }}
                                    fullWidth
                                    center
                                >
                                    Add variant
                                </LemonButton>
                            </div>
                        )}
                    </div>

                    <div className="feature-flag-form-row">
                        <div data-tooltip="feature-flag-release-conditions">
                            <h3 className="l3">Release conditions</h3>
                            <div className="text-muted mb-4">
                                Specify the {aggregationTargetName} to which you want to release this flag. Note that
                                condition sets are rolled out independently of each other.
                            </div>
                        </div>
                        {showGroupsOptions && (
                            <div className="centered">
                                Match by
                                <Select
                                    value={
                                        featureFlag.filters?.aggregation_group_type_index != null
                                            ? featureFlag.filters?.aggregation_group_type_index
                                            : -1
                                    }
                                    onChange={(value) => {
                                        const groupTypeIndex = value !== -1 ? value : null
                                        setAggregationGroupTypeIndex(groupTypeIndex)
                                    }}
                                    style={{ marginLeft: 8 }}
                                    data-attr="feature-flag-aggregation-filter"
                                    dropdownMatchSelectWidth={false}
                                    dropdownAlign={{
                                        // Align this dropdown by the right-hand-side of button
                                        points: ['tr', 'br'],
                                    }}
                                >
                                    <Select.Option key={-1} value={-1}>
                                        Users
                                    </Select.Option>
                                    {groupTypes.map((groupType) => (
                                        <Select.Option
                                            key={groupType.group_type_index}
                                            value={groupType.group_type_index}
                                        >
                                            {capitalizeFirstLetter(aggregationLabel(groupType.group_type_index).plural)}
                                        </Select.Option>
                                    ))}
                                    {matchByGroupsIntroductionOption}
                                </Select>
                            </div>
                        )}
                    </div>
                    <Row gutter={16}>
                        {featureFlag.filters.groups.map((group, index) => (
                            <Col span={24} md={24} key={`${index}-${featureFlag.filters.groups.length}`}>
                                {index > 0 && (
                                    <div style={{ display: 'flex', marginLeft: 16 }}>
                                        <div className="stateful-badge or-light-grey mb-4">OR</div>
                                    </div>
                                )}
                                <Card style={{ marginBottom: 16 }}>
                                    <div className="feature-flag-form-row" style={{ height: 24 }}>
                                        <div>
                                            <span className="simple-tag tag-light-blue" style={{ marginRight: 8 }}>
                                                Set {index + 1}
                                            </span>
                                            {group.properties?.length ? (
                                                <>
                                                    Matching <b>{aggregationTargetName}</b> with filters
                                                </>
                                            ) : (
                                                <>
                                                    Condition set will match <b>all {aggregationTargetName}</b>
                                                </>
                                            )}
                                        </div>
                                        <Row align="middle">
                                            <Tooltip title="Duplicate this condition set" placement="bottomLeft">
                                                <LemonButton
                                                    icon={<IconCopy />}
                                                    size="small"
                                                    onClick={() => duplicateConditionSet(index)}
                                                />
                                            </Tooltip>
                                            {featureFlag.filters.groups.length > 1 && (
                                                <Tooltip title="Delete this condition set" placement="bottomLeft">
                                                    <LemonButton
                                                        icon={<IconDelete />}
                                                        size="small"
                                                        onClick={() => removeConditionSet(index)}
                                                    />
                                                </Tooltip>
                                            )}
                                        </Row>
                                    </div>

                                    <LemonDivider large />
                                    <div className="ml-4">
                                        <PropertyFilters
                                            pageKey={`feature-flag-${featureFlag.id}-${index}-${
                                                featureFlag.filters.groups.length
                                            }-${featureFlag.filters.aggregation_group_type_index ?? ''}`}
                                            propertyFilters={group?.properties}
                                            onChange={(properties) => updateConditionSet(index, undefined, properties)}
                                            taxonomicGroupTypes={taxonomicGroupTypes}
                                            showConditionBadge
                                            useLemonButton
                                        />
                                    </div>

                                    <LemonDivider large />

                                    <div className="feature-flag-form-row">
                                        <div className="centered">
                                            Roll out to{' '}
                                            <InputNumber
                                                style={{ width: 100, marginLeft: 8, marginRight: 8 }}
                                                onChange={(value): void => {
                                                    updateConditionSet(index, value as number)
                                                }}
                                                value={
                                                    group.rollout_percentage != null ? group.rollout_percentage : 100
                                                }
                                                min={0}
                                                max={100}
                                                addonAfter="%"
                                            />{' '}
                                            of <b>{aggregationTargetName}</b> in this set
                                        </div>
                                    </div>
                                </Card>
                            </Col>
                        ))}
                    </Row>
                    <Card size="small" style={{ marginBottom: 16 }}>
                        <LemonButton onClick={addConditionSet} fullWidth>
                            Add condition set
                        </LemonButton>
                    </Card>
                    <div className="text-right">
                        <LemonButton
                            htmlType="submit"
                            loading={featureFlagLoading}
                            type="primary"
                            data-attr="feature-flag-submit-bottom"
                        >
                            Save changes
                        </LemonButton>
                    </div>
                </VerticalForm>
            ) : (
                // TODO: This should be skeleton loaders
                <Loading />
            )}
        </div>
    )
}<|MERGE_RESOLUTION|>--- conflicted
+++ resolved
@@ -227,45 +227,8 @@
                                 )}
                             </Field>
                         </Col>
-<<<<<<< HEAD
-                        <Col span={12} style={{ paddingTop: 31 }}>
-                            <Collapse>
-                                <Collapse.Panel
-                                    header={
-                                        <div className="flex font-bold items-center">
-                                            <IconJavascript className="text-base text-default mr-2" /> Javascript
-                                            integration instructions
-                                        </div>
-                                    }
-                                    key="js"
-                                >
-                                    <JSSnippet flagKey={featureFlag.key || 'my-flag'} />
-                                </Collapse.Panel>
-                                <Collapse.Panel
-                                    header={
-                                        <div style={{ display: 'flex', fontWeight: 'bold', alignItems: 'center' }}>
-                                            <IconPython style={{ marginRight: 6 }} /> Python integration instructions
-                                        </div>
-                                    }
-                                    key="python"
-                                >
-                                    <PythonSnippet flagKey={featureFlag.key || 'my-flag'} />
-                                </Collapse.Panel>
-                                <Collapse.Panel
-                                    header={
-                                        <div style={{ display: 'flex', fontWeight: 'bold', alignItems: 'center' }}>
-                                            <ApiFilled style={{ marginRight: 6 }} /> API integration instructions
-                                        </div>
-                                    }
-                                    key="api"
-                                >
-                                    <APISnippet />
-                                </Collapse.Panel>
-                            </Collapse>
-=======
                         <Col span={12}>
                             <FeatureFlagInstructions featureFlagKey={featureFlag.key || 'my-flag'} />
->>>>>>> 253aad58
                         </Col>
                     </Row>
 
