--- conflicted
+++ resolved
@@ -13,13 +13,10 @@
 import { personsLogic } from 'scenes/persons/personsLogic'
 import { triggerExport } from 'lib/components/ExportButton/exporter'
 import { isAuthenticatedTeam, teamLogic } from 'scenes/teamLogic'
-<<<<<<< HEAD
 import { BehavioralFilterKey } from 'scenes/cohorts/CohortFilters/types'
 import { deleteWithUndo } from 'lib/utils/deleteWithUndo'
-=======
 import Fuse from 'fuse.js'
 import { permanentlyMount } from 'lib/utils/kea-logic-builders'
->>>>>>> 8512e62c
 
 const POLL_TIMEOUT = 5000
 
