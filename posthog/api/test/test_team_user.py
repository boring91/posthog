import random
from typing import Dict, List, Tuple
from unittest.mock import patch

from django.db.models import Q
from django.test import tag
from rest_framework import status

from posthog.models import Organization, Team, User

from .base import APIBaseTest


class TestTeamUser(APIBaseTest):
    def create_user_for_team_org(self, team: Team, organization: Organization) -> User:
        suffix = random.randint(100000, 999999)
        user = User.objects.create_and_join(
            organization, team, f"user{suffix}@posthog.com", self.TESTS_PASSWORD, first_name=f"User #{suffix}",
        )
        return user

    def create_org_team_user(self, api_token: str = "token456") -> Tuple[Organization, Team, User]:
        organization: Organization = Organization.objects.create(name="Test")
        team: Team = Team.objects.create(organization=organization, name="Test", api_token=api_token)
        return (organization, team, self.create_user_for_team_org(team, organization))

    def test_user_can_list_their_teams(self):

        # Create a team with a list of multiple users first
        teams: List = []
        for i in range(1, 4):
            team = Team.objects.create(name=f"Test {i}", api_token=str(i))
            team.users.add(self.user)
            teams.append(team)

        response = self.client.get("/api/user/")
        self.assertEqual(response.status_code, status.HTTP_200_OK)
        response_data: Dict = response.json()

        self.assertEqual(
            set(map(lambda team: team["name"], response_data["teams"])), {"Test", "Test 1", "Test 2", "Test 3"}
        )

    def test_user_can_list_their_team_users(self):

        # Create a team with a list of multiple users first
        users: List = []
        organization, team, user = self.create_org_team_user()
        users.append(user)
        for i in range(0, 3):
            users.append(self.create_user_for_team_org(team, organization))

        self.client.force_login(random.choice(users))  # Log in as any of the users

        response = self.client.get("/api/organization/members/")
        self.assertEqual(response.status_code, status.HTTP_200_OK)

        response_data: Dict = response.json()

        self.assertEqual(response_data["count"], 4)

        EXPECTED_ATTRS: List = ["id", "distinct_id", "first_name", "email"]
        user_ids: List = [x.distinct_id for x in users]

        for _user in response_data["results"]:
            self.assertEqual(list(_user.keys()), EXPECTED_ATTRS)

            self.assertIn(_user["distinct_id"], user_ids)  # Make sure only the correct users are returned

    def test_user_can_change_current_team(self):
        team1: Team = Team.objects.create(name="Test 111", api_token="token_ein")
        team1.save()
        team2: Team = Team.objects.create(name="Test 222", api_token="token_zwei")
        team2.save()
        team1.users.add(self.user)
        team2.users.add(self.user)
        response = self.client.get("/api/user/", content_type="application/json",)
        self.assertEqual(response.status_code, 200)
        response_data = response.json()
        self.assertEqual(response_data["team"]["name"], "Default")
        self.assertEqual(response_data["team"]["api_token"], "token")

        response = self.client.patch(
            "/api/user/", data={"user": {"current_team_id": team2.id}}, content_type="application/json",
        )
        self.assertEqual(response.status_code, 200)
        response_data = response.json()
        self.assertEqual(response_data["team"]["name"], "Test 222")
        self.assertEqual(response_data["team"]["api_token"], "token_zwei")

    def test_user_cannot_switch_to_unavailable_team(self):
        team1: Team = Team.objects.create(name="app1", api_token="token_zwei")

        response = self.client.patch(
            "/api/user/", data={"user": {"current_team_id": team1.id}}, content_type="application/json",
        )
        self.assertEqual(response.status_code, 404)

        response = self.client.patch(
            "/api/user/", data={"user": {"current_team_id": 54353453}}, content_type="application/json",
        )
        self.assertEqual(response.status_code, 404)

    def test_user_can_only_switch_teams_with_id(self):
        response = self.client.patch(
            "/api/user/", data={"user": {"current_team_id": "abc"}}, content_type="application/json",
        )
        self.assertEqual(response.status_code, 400)

    def test_user_can_delete_another_team_user(self):
        organization, team, user = self.create_org_team_user()
        user2: User = self.create_user_for_team_org(team, organization)
        self.client.force_login(user)

    @patch("posthog.api.team.posthoganalytics.capture")
    def test_user_can_delete_another_team_user(self, mock_capture):
        organization, team, user = self.create_org_team_user()
        user2: User = self.create_user_for_team_org(team, organization)
        self.client.force_login(user)

        response = self.client.delete(f"/api/organization/member/{user2.distinct_id}/")
        self.assertEqual(response.status_code, status.HTTP_204_NO_CONTENT)

        self.assertFalse(User.objects.get(id=user2.id).is_active)
        self.assertFalse(team.users.filter(Q(pk=user2.pk) | Q(distinct_id=user2.distinct_id)).exists())

        # Assert that the event is reported to PH
        mock_capture.assert_any_call(
            user.distinct_id, "team member deleted", {"deleted_team_member": user2.distinct_id}
        )
        mock_capture.assert_any_call(user2.distinct_id, "this user deleted")

    @patch("posthog.api.team.posthoganalytics.capture")
    def test_cannot_delete_yourself(self, mock_capture):
        organization, team, user = self.create_org_team_user()
        self.client.force_login(user)

        response = self.client.delete(f"/api/organization/member/{user.distinct_id}/")
        self.assertEqual(response.status_code, status.HTTP_400_BAD_REQUEST)
        self.assertEqual(response.json(), {"detail": "Cannot delete yourself."})

        self.assertEqual(
            User.objects.filter(Q(pk=user.pk) | Q(distinct_id=user.distinct_id)).count(), 1,
        )  # User still exists

        # Assert no event was repoted to PH
        mock_capture.assert_not_called()

    def test_cannot_delete_user_using_their_primary_key(self):
        organization, team, user = self.create_org_team_user()
        user2: User = self.create_user_for_team_org(team, organization)
        self.client.force_login(user)

        response = self.client.delete(f"/api/organization/member/{user2.pk}/")
        self.assertEqual(response.status_code, status.HTTP_404_NOT_FOUND)
        self.assertEqual(response.json(), {"detail": "Not found."})

        self.assertEqual(
            User.objects.filter(Q(pk=user2.pk) | Q(distinct_id=user2.distinct_id)).count(), 1,
        )  # User still exists

    def test_user_cannot_delete_user_from_another_team(self):
        organization, team, user = self.create_org_team_user()
        self.client.force_login(user)

        organization2, team2, user2 = self.create_org_team_user("token789")

        response = self.client.delete(f"/api/organization/member/{user2.pk}/")
        self.assertEqual(response.status_code, status.HTTP_404_NOT_FOUND)
        self.assertEqual(response.json(), {"detail": "Not found."})

        self.assertEqual(
            User.objects.filter(Q(pk=user2.pk) | Q(distinct_id=user2.distinct_id)).count(), 1,
        )  # User still exists

    def test_creating_or_updating_users_is_currently_not_allowed(self):
        organization, team, user = self.create_org_team_user()
        self.client.force_login(user)

        # Cannot partially update users
        email: str = user.email
        response = self.client.patch(
            f"/api/organization/member/{user.distinct_id}", {"email": "newemail@posthog.com"}, "json"
        )
        self.assertEqual(response.status_code, status.HTTP_405_METHOD_NOT_ALLOWED)
        self.assertEqual(
            response.json(),
            {
                "type": "invalid_request",
                "code": "method_not_allowed",
                "detail": 'Method "PATCH" not allowed.',
                "attr": None,
            },
        )

        # Cannot update users
        response = self.client.put(
            f"/api/organization/member/{user.distinct_id}/", {"email": "newemail@posthog.com"}, "json"
        )
        self.assertEqual(response.status_code, status.HTTP_405_METHOD_NOT_ALLOWED)
        self.assertEqual(
            response.json(),
            {
                "type": "invalid_request",
                "code": "method_not_allowed",
                "detail": 'Method "PUT" not allowed.',
                "attr": None,
            },
        )

        user.refresh_from_db()
        self.assertEqual(user.email, email)

        # Cannot create users
        count: int = User.objects.count()
        response = self.client.post(
            f"/api/organization/member/{user.distinct_id}/", {"email": "newuser@posthog.com"}, "json"
        )
        self.assertEqual(response.status_code, status.HTTP_405_METHOD_NOT_ALLOWED)
        self.assertEqual(
            response.json(),
            {
                "type": "invalid_request",
                "code": "method_not_allowed",
                "detail": 'Method "POST" not allowed.',
                "attr": None,
            },
        )
        self.assertEqual(User.objects.count(), count)

    def test_unauthenticated_user_cannot_list_or_delete_team_users(self):
        organization, team, user = self.create_org_team_user()
        self.client.logout()

        response = self.client.get("/api/organization/member/")
        self.assertEqual(response.status_code, status.HTTP_401_UNAUTHORIZED)
        response_data: Dict = response.json()
        self.assertEqual(response_data, self.ERROR_RESPONSE_UNAUTHENTICATED)

        response = self.client.delete(f"/api/organization/member/{user.distinct_id}/")
        self.assertEqual(response.status_code, status.HTTP_401_UNAUTHORIZED)
        response_data = response.json()
        self.assertEqual(response_data, {"detail": "Authentication credentials were not provided."})


class TestTeamSignup(APIBaseTest):
    TESTS_EMAIL = None

    @tag("skip_on_multitenancy")
    @patch("posthog.api.team.settings.EE_AVAILABLE", False)
    @patch("posthog.api.team.MULTI_TENANCY_MISSING", False)
    @patch("posthog.api.team.posthoganalytics.identify")
    @patch("posthog.api.team.posthoganalytics.capture")
    def test_api_sign_up(self, mock_capture, mock_identify):
        response = self.client.post(
            "/api/organization/signup/",
            {
                "first_name": "John",
                "email": "hedgehog@posthog.com",
                "password": "notsecure",
                "company_name": "Hedgehogs United, LLC",
                "email_opt_in": False,
            },
        )
        self.assertEqual(response.status_code, status.HTTP_201_CREATED)

        user: User = User.objects.order_by("-pk")[0]
        team: Team = user.team
        self.assertEqual(
            response.data,
            {"id": user.pk, "distinct_id": user.distinct_id, "first_name": "John", "email": "hedgehog@posthog.com"},
        )

        # Assert that the user was properly created
        self.assertEqual(user.first_name, "John")
        self.assertEqual(user.email, "hedgehog@posthog.com")
        self.assertEqual(user.email_opt_in, False)

        # Assert that the team was properly created
        self.assertEqual(team.name, "Hedgehogs United, LLC")

        # Assert that the sign up event & identify calls were sent to PostHog analytics
        mock_capture.assert_called_once_with(
            user.distinct_id, "user signed up", properties={"is_first_user": True, "is_team_first_user": True},
        )

        mock_identify.assert_called_once_with(
            user.distinct_id, properties={"email": "hedgehog@posthog.com", "realm": "cloud", "ee_available": False},
        )

        # Assert that the user is logged in
        response = self.client.get("/api/user/")
        self.assertEqual(response.status_code, status.HTTP_200_OK)
        self.assertEqual(response.json()["email"], "hedgehog@posthog.com")

        # Assert that the password was correctly saved
        self.assertTrue(user.check_password("notsecure"))

    @tag("skip_on_multitenancy")
    @patch("posthog.api.team.posthoganalytics.capture")
    def test_sign_up_minimum_attrs(self, mock_capture):
        response = self.client.post(
            "/api/organization/signup/",
            {"first_name": "Jane", "email": "hedgehog2@posthog.com", "password": "notsecure",},
        )
        self.assertEqual(response.status_code, status.HTTP_201_CREATED)

        user: User = User.objects.order_by("-pk").get()
        team: Team = user.team
        self.assertEqual(
            response.data,
            {"id": user.pk, "distinct_id": user.distinct_id, "first_name": "Jane", "email": "hedgehog2@posthog.com",},
        )

        # Assert that the user was properly created
        self.assertEqual(user.first_name, "Jane")
        self.assertEqual(user.email, "hedgehog2@posthog.com")
        self.assertEqual(user.email_opt_in, True)  # Defaults to True
        self.assertEqual(team.name, "Jane")

        # Assert that the sign up event & identify calls were sent to PostHog analytics
        mock_capture.assert_called_once_with(
            user.distinct_id, "user signed up", properties={"is_first_user": True, "is_team_first_user": True},
        )

        # Assert that the user is logged in
        response = self.client.get("/api/user/")
        self.assertEqual(response.status_code, status.HTTP_200_OK)
        self.assertEqual(response.json()["email"], "hedgehog2@posthog.com")

        # Assert that the password was correctly saved
        self.assertTrue(user.check_password("notsecure"))

    def test_cant_sign_up_without_required_attributes(self):
        count: int = User.objects.count()
        team_count: int = Team.objects.count()

        required_attributes = [
            "first_name",
            "email",
            "password",
        ]

        for attribute in required_attributes:
            body = {
                "first_name": "Jane",
                "email": "invalid@posthog.com",
                "password": "notsecure",
            }
            body.pop(attribute)

            # Make sure the endpoint works with and without the trailing slash
            response = self.client.post("/api/organization/signup", body)
            self.assertEqual(response.status_code, status.HTTP_400_BAD_REQUEST)
            self.assertEqual(
                response.data,
                {
                    "type": "validation_error",
                    "code": "required",
                    "detail": "This field is required.",
                    "attr": attribute,
                },
            )

        self.assertEqual(User.objects.count(), count)
        self.assertEqual(Team.objects.count(), team_count)

    def test_cant_sign_up_with_short_password(self):
        count: int = User.objects.count()
        team_count: int = Team.objects.count()

        response = self.client.post(
<<<<<<< HEAD
            "/api/organization/signup/", {"first_name": "Jane", "email": "failed@posthog.com", "password": "123",},
=======
            "/api/team/signup/", {"first_name": "Jane", "email": "failed@posthog.com", "password": "123"},
>>>>>>> bf326b3f
        )
        self.assertEqual(response.status_code, status.HTTP_400_BAD_REQUEST)
        self.assertEqual(
            response.data,
            {
                "type": "validation_error",
                "code": "password_too_short",
                "detail": "This password is too short. It must contain at least 8 characters.",
                "attr": "password",
            },
        )

        self.assertEqual(User.objects.count(), count)
        self.assertEqual(Team.objects.count(), team_count)

    @patch("posthog.api.team.MULTI_TENANCY_MISSING", False)
    def test_authenticated_user_cannot_signup_team(self):
        organization, team, user = User.objects.bootstrap(
            company_name="Test", email="i_was_first@posthog.com", first_name="X", password=None
        )
        self.client.force_login(user)

        count: int = User.objects.count()
        team_count: int = Team.objects.count()

        response = self.client.post(
<<<<<<< HEAD
            "/api/organization/signup/",
            {"first_name": "John", "email": "invalid@posthog.com", "password": "notsecure",},
=======
            "/api/team/signup/", {"first_name": "John", "email": "invalid@posthog.com", "password": "notsecure"},
>>>>>>> bf326b3f
        )
        self.assertEqual(response.status_code, status.HTTP_400_BAD_REQUEST)
        self.assertEqual(
            response.data,
            {
                "type": "validation_error",
                "code": "invalid_input",
                "detail": "Authenticated users may not create additional teams.",
                "attr": None,
            },
        )

        self.assertEqual(User.objects.count(), count)
        self.assertEqual(Team.objects.count(), team_count)

    @patch("posthog.api.team.MULTI_TENANCY_MISSING", True)
    def test_cant_create_multiple_teams_without_multitenancy(self):

        # Create a user first to make sure additional users CANT be created
        User.objects.create(email="i_was_first@posthog.com")

        count: int = User.objects.count()
        team_count: int = Team.objects.count()

        response = self.client.post(
<<<<<<< HEAD
            "/api/organization/signup/",
            {"first_name": "John", "email": "invalid@posthog.com", "password": "notsecure",},
=======
            "/api/team/signup/", {"first_name": "John", "email": "invalid@posthog.com", "password": "notsecure"},
>>>>>>> bf326b3f
        )
        self.assertEqual(response.status_code, status.HTTP_400_BAD_REQUEST)
        self.assertEqual(
            response.data,
            {
                "type": "validation_error",
                "code": "invalid_input",
                "detail": "This instance does not support multiple teams.",
                "attr": None,
            },
        )

        self.assertEqual(User.objects.count(), count)
        self.assertEqual(Team.objects.count(), team_count)<|MERGE_RESOLUTION|>--- conflicted
+++ resolved
@@ -370,11 +370,7 @@
         team_count: int = Team.objects.count()
 
         response = self.client.post(
-<<<<<<< HEAD
             "/api/organization/signup/", {"first_name": "Jane", "email": "failed@posthog.com", "password": "123",},
-=======
-            "/api/team/signup/", {"first_name": "Jane", "email": "failed@posthog.com", "password": "123"},
->>>>>>> bf326b3f
         )
         self.assertEqual(response.status_code, status.HTTP_400_BAD_REQUEST)
         self.assertEqual(
@@ -401,12 +397,8 @@
         team_count: int = Team.objects.count()
 
         response = self.client.post(
-<<<<<<< HEAD
             "/api/organization/signup/",
             {"first_name": "John", "email": "invalid@posthog.com", "password": "notsecure",},
-=======
-            "/api/team/signup/", {"first_name": "John", "email": "invalid@posthog.com", "password": "notsecure"},
->>>>>>> bf326b3f
         )
         self.assertEqual(response.status_code, status.HTTP_400_BAD_REQUEST)
         self.assertEqual(
@@ -432,12 +424,8 @@
         team_count: int = Team.objects.count()
 
         response = self.client.post(
-<<<<<<< HEAD
             "/api/organization/signup/",
             {"first_name": "John", "email": "invalid@posthog.com", "password": "notsecure",},
-=======
-            "/api/team/signup/", {"first_name": "John", "email": "invalid@posthog.com", "password": "notsecure"},
->>>>>>> bf326b3f
         )
         self.assertEqual(response.status_code, status.HTTP_400_BAD_REQUEST)
         self.assertEqual(
