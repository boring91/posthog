import uuid
<<<<<<< HEAD
=======
from datetime import datetime
>>>>>>> 3009e0aa
from typing import Any, Dict, List, Optional, Tuple

from ee.clickhouse.client import sync_execute
from ee.clickhouse.models.action import format_action_filter
from ee.clickhouse.sql.cohort import CALCULATE_COHORT_PEOPLE_SQL
from ee.clickhouse.sql.person import (
    GET_LATEST_PERSON_ID_SQL,
    GET_PERSON_IDS_BY_FILTER,
    INSERT_PERSON_STATIC_COHORT,
    PERSON_STATIC_COHORT_TABLE,
)
<<<<<<< HEAD
from ee.kafka_client.client import ClickhouseProducer
from ee.kafka_client.topics import KAFKA_PERSON_STATIC_COHORT
=======
>>>>>>> 3009e0aa
from posthog.models import Action, Cohort, Filter, Team


def format_person_query(cohort: Cohort) -> Tuple[str, Dict[str, Any]]:
    filters = []
    params: Dict[str, Any] = {}

    if cohort.is_static:
        return (
            "person_id IN (SELECT person_id FROM {} WHERE cohort_id = %(cohort_id)s AND team_id = %(team_id)s)".format(
                PERSON_STATIC_COHORT_TABLE
            ),
            {"cohort_id": cohort.pk, "team_id": cohort.team_id},
        )

    for group_idx, group in enumerate(cohort.groups):
        if group.get("action_id"):
            action = Action.objects.get(pk=group["action_id"], team_id=cohort.team.pk)
            action_filter_query, action_params = format_action_filter(action, index=group_idx)
            extract_person = "SELECT distinct_id FROM events WHERE team_id = %(team_id)s AND {query}".format(
                query=action_filter_query
            )
            params = {**params, **action_params}
            filters.append("distinct_id IN (" + extract_person + ")")

        elif group.get("properties"):
            from ee.clickhouse.models.property import prop_filter_json_extract

            filter = Filter(data=group)
            query = ""
            for idx, prop in enumerate(filter.properties):
                filter_query, filter_params = prop_filter_json_extract(
                    prop=prop, idx=idx, prepend="{}_{}_{}_person".format(cohort.pk, group_idx, idx)
                )
                params = {**params, **filter_params}
                query += " {}".format(filter_query)
            filters.append("person_id IN {}".format(GET_LATEST_PERSON_ID_SQL.format(query=query)))

    joined_filter = " OR ".join(filters)
    return joined_filter, params


def format_filter_query(cohort: Cohort) -> Tuple[str, Dict[str, Any]]:
    person_query, params = format_person_query(cohort)
    person_id_query = CALCULATE_COHORT_PEOPLE_SQL.format(query=person_query)
    return person_id_query, params


def get_person_ids_by_cohort_id(team: Team, cohort_id: int):
    from ee.clickhouse.models.property import parse_prop_clauses

    filters = Filter(data={"properties": [{"key": "id", "value": cohort_id, "type": "cohort"}],})
    filter_query, filter_params = parse_prop_clauses(filters.properties, team.pk, table_name="pid")

    results = sync_execute(GET_PERSON_IDS_BY_FILTER.format(distinct_query=filter_query, query=""), filter_params)

    return [str(row[0]) for row in results]


def insert_static_cohort(person_uuids: List[Optional[uuid.UUID]], cohort_id: int, team: Team):
<<<<<<< HEAD
    for person_uuid in person_uuids:
        person_cohort = {
=======
    persons = (
        {
>>>>>>> 3009e0aa
            "id": str(uuid.uuid4()),
            "person_id": str(person_uuid),
            "cohort_id": cohort_id,
            "team_id": team.pk,
<<<<<<< HEAD
        }

        p = ClickhouseProducer()
        p.produce_proto(sql=INSERT_PERSON_STATIC_COHORT, topic=KAFKA_PERSON_STATIC_COHORT, data=person_cohort)
=======
            "_timestamp": datetime.now(),
        }
        for person_uuid in person_uuids
    )
    sync_execute(INSERT_PERSON_STATIC_COHORT, persons)
>>>>>>> 3009e0aa
<|MERGE_RESOLUTION|>--- conflicted
+++ resolved
@@ -1,8 +1,5 @@
 import uuid
-<<<<<<< HEAD
-=======
 from datetime import datetime
->>>>>>> 3009e0aa
 from typing import Any, Dict, List, Optional, Tuple
 
 from ee.clickhouse.client import sync_execute
@@ -14,11 +11,6 @@
     INSERT_PERSON_STATIC_COHORT,
     PERSON_STATIC_COHORT_TABLE,
 )
-<<<<<<< HEAD
-from ee.kafka_client.client import ClickhouseProducer
-from ee.kafka_client.topics import KAFKA_PERSON_STATIC_COHORT
-=======
->>>>>>> 3009e0aa
 from posthog.models import Action, Cohort, Filter, Team
 
 
@@ -79,26 +71,14 @@
 
 
 def insert_static_cohort(person_uuids: List[Optional[uuid.UUID]], cohort_id: int, team: Team):
-<<<<<<< HEAD
-    for person_uuid in person_uuids:
-        person_cohort = {
-=======
     persons = (
         {
->>>>>>> 3009e0aa
             "id": str(uuid.uuid4()),
             "person_id": str(person_uuid),
             "cohort_id": cohort_id,
             "team_id": team.pk,
-<<<<<<< HEAD
-        }
-
-        p = ClickhouseProducer()
-        p.produce_proto(sql=INSERT_PERSON_STATIC_COHORT, topic=KAFKA_PERSON_STATIC_COHORT, data=person_cohort)
-=======
             "_timestamp": datetime.now(),
         }
         for person_uuid in person_uuids
     )
-    sync_execute(INSERT_PERSON_STATIC_COHORT, persons)
->>>>>>> 3009e0aa
+    sync_execute(INSERT_PERSON_STATIC_COHORT, persons)