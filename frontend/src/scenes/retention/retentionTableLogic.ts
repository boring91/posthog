import { kea } from 'kea'
import { router } from 'kea-router'
import api from 'lib/api'
import { toParams, objectsEqual } from 'lib/utils'
import { ViewType, insightLogic } from 'scenes/insights/insightLogic'
import { insightHistoryLogic } from 'scenes/insights/InsightHistoryPanel/insightHistoryLogic'
import { Moment } from 'moment'
import { retentionTableLogicType } from 'types/scenes/retention/retentionTableLogicType'
import { ACTIONS_LINE_GRAPH_LINEAR, ACTIONS_TABLE } from 'lib/constants'

export const dateOptions = {
    Hour: 'Hour',
    Day: 'Day',
    Week: 'Week',
    Month: 'Month',
}

const RETENTION_RECURRING = 'retention_recurring'
const RETENTION_FIRST_TIME = 'retention_first_time'

export const retentionOptions = {
    [`${RETENTION_FIRST_TIME}`]: 'First Time',
    [`${RETENTION_RECURRING}`]: 'Recurring',
}

export const retentionOptionDescriptions = {
    [`${RETENTION_RECURRING}`]: 'A user will belong to any cohort where they have performed the event in its Period 0.',
    [`${RETENTION_FIRST_TIME}`]: 'A user will only belong to the cohort for which they performed the event for the first time.',
}

const DEFAULT_RETENTION_LOGIC_KEY = 'default_retention_key'

function cleanRetentionParams(filters, properties): any {
    return {
        ...filters,
        properties: properties,
        insight: ViewType.RETENTION,
    }
}

function cleanFilters(filters): any {
    return {
        startEntity: filters.startEntity || {
            events: [{ id: '$pageview', name: '$pageview', type: 'events' }],
        },
        returningEntity: filters.returningEntity || {
            events: [{ id: '$pageview', name: '$pageview', type: 'events' }],
        },
        retentionType: filters.retentionType || RETENTION_FIRST_TIME,
<<<<<<< HEAD
        selectedDate: filters.selectedDate ? moment(filters.selectedDate) : null,
        period: filters.period || 'Day',
=======
        date_to: filters.date_to,
        period: filters.period || 'd',
>>>>>>> 560fe076
        display: filters.display || 'ActionsTable',
    }
}

function toUrlParams(values: Record<string, unknown>, extraVals?: Record<string, unknown>): str {
    let params: Record<string, any> = { ...values.filters }
    params['properties'] = values.properties
    if (values.period) {
        params['period'] = dateOptions[values.period]
    }
    if (values.startEntity) {
        params['target_entity'] = values.startEntity
    }
    if (values.retentionType) {
        params['retention_type'] = values.retentionType
    }
    if (values.returningEntity) {
        params['actions'] = Array.isArray(values.filters.returningEntity.actions)
            ? values.filters.returningEntity.actions
            : []
        params['events'] = Array.isArray(values.filters.returningEntity.events)
            ? values.filters.returningEntity.events
            : []
    }
    params = {
        ...params,
        ...extraVals,
    }
    const urlParams = toParams(params)
    return urlParams
}

export const retentionTableLogic = kea<retentionTableLogicType<Moment>>({
    key: (props) => {
        return props.dashboardItemId || DEFAULT_RETENTION_LOGIC_KEY
    },
    loaders: ({ values }) => ({
        retention: {
            __default: ({} as Record<string, unknown>) || Array,
            loadRetention: async (_: any, breakpoint) => {
                const urlParams = toUrlParams(values)
                const res = await api.get(`api/insight/retention/?${urlParams}`)
                breakpoint()
                return res
            },
        },
        people: {
            __default: {} as Record<string, unknown>,
            loadPeople: async (rowIndex) => {
                if (values.filters.display === ACTIONS_LINE_GRAPH_LINEAR) {
                    const urlParams = toUrlParams(values, { selected_interval: rowIndex })
                    const res = await api.get(`api/person/retention/?${urlParams}`)

                    return res
                } else {
                    const urlParams = toUrlParams(values, { selected_interval: rowIndex })
                    const res = await api.get(`api/person/retention/?${urlParams}`)

                    return res
                }
            },
        },
    }),
    connect: {
        actions: [insightLogic, ['setAllFilters'], insightHistoryLogic, ['createInsight']],
    },
    actions: () => ({
        setProperties: (properties) => ({ properties }),
        setFilters: (filters) => ({ filters }),
        loadMorePeople: true,
        updatePeople: (people) => ({ people }),
        updateRetention: (retention) => ({ retention }),
        clearPeople: true,
        clearRetention: true,
    }),
    reducers: ({ props }) => ({
        initialPathname: [(state) => router.selectors.location(state).pathname, { noop: (a) => a }],
        properties: [
            props.filters
                ? props.filters.properties || []
                : (state) => router.selectors.searchParams(state).properties || [],
            {
                setProperties: (_, { properties }) => properties,
            },
        ],
        filters: [
            props.filters
                ? {
                      startEntity: props.filters.startEntity || {
                          events: [{ id: '$pageview', name: '$pageview', type: 'events' }],
                      },
                      returningEntity: props.filters.returningEntity || {
                          events: [{ id: '$pageview', type: 'events', name: '$pageview' }],
                          actions: [],
                      },
<<<<<<< HEAD
                      period: props.filters.period || 'Day',
=======
                      date_to: props.filters.date_to,
                      period: props.filters.period || 'd',
>>>>>>> 560fe076
                      retentionType: props.filters.retentionType || RETENTION_FIRST_TIME,
                      display: props.filters.display || ACTIONS_TABLE,
                  }
                : (state) => cleanFilters(router.selectors.searchParams(state)),
            {
                setFilters: (state, { filters }) => ({ ...state, ...filters }),
            },
        ],
        people: {
            clearPeople: () => ({}),
            updatePeople: (_, { people }) => people,
        },
        retention: {
            updateRetention: (_, { retention }) => retention,
            clearRetention: () => ({}),
        },
        loadingMore: [
            false,
            {
                loadMorePeople: () => true,
                updatePeople: () => false,
            },
        ],
    }),
    selectors: ({ selectors }) => ({
        propertiesForUrl: [
            () => [selectors.filters, selectors.properties],
            (filters, properties) => {
                return cleanRetentionParams(filters, properties)
            },
        ],
        startEntity: [
            () => [selectors.filters],
            (filters) => {
                const result = Object.keys(filters.startEntity).reduce(function (r, k) {
                    return r.concat(filters.startEntity[k])
                }, [])

                return result[0] || { id: '$pageview', type: 'events', name: '$pageview' }
            },
        ],
        returningEntity: [
            () => [selectors.filters],
            (filters) => {
                const result = Object.keys(filters.returningEntity).reduce(function (r, k) {
                    return r.concat(filters.returningEntity[k])
                }, [])

                return result[0] || { id: '$pageview', type: 'events', name: '$pageview' }
            },
        ],
        retentionType: [
            () => [selectors.filters],
            (filters) => {
                return filters.retentionType
            },
        ],
        period: [
            () => [selectors.filters],
            (filters) => {
                return filters.period
            },
        ],
    }),
    events: ({ actions }) => ({
        afterMount: actions.loadRetention,
    }),
    actionToUrl: ({ props, values }) => ({
        setFilters: () => {
            if (props.dashboardItemId) {
                return // don't use the URL if on the dashboard
            }
            return ['/insights', values.propertiesForUrl, router.values.hashParams]
        },
        setProperties: () => {
            if (props.dashboardItemId) {
                return // don't use the URL if on the dashboard
            }
            return ['/insights', values.propertiesForUrl, router.values.hashParams]
        },
    }),
    urlToAction: ({ actions, values, key }) => ({
        '/insights': (_, searchParams: Record<string, any>) => {
            if (searchParams.insight === ViewType.RETENTION) {
                if (key != DEFAULT_RETENTION_LOGIC_KEY) {
                    return
                }

                const cleanSearchParams = cleanFilters(searchParams)
                const cleanedFilters = cleanFilters(values.filters)

                if (cleanSearchParams.display !== cleanedFilters.display) {
                    actions.clearRetention()
                    actions.clearPeople()
                }
                if (!objectsEqual(cleanSearchParams, cleanedFilters)) {
                    actions.setFilters(cleanSearchParams)
                }
                if (!objectsEqual(searchParams.properties, values.properties)) {
                    actions.setProperties(searchParams.properties || [])
                }
            }
        },
    }),
    listeners: ({ actions, values }) => ({
        setProperties: () => {
            actions.loadRetention(true)
        },
        setFilters: () => {
            actions.loadRetention(true)
        },
        loadRetention: () => {
            actions.clearPeople()
            actions.setAllFilters(cleanRetentionParams(values.filters, values.properties))
            actions.createInsight(cleanRetentionParams(values.filters, values.properties))
        },
        loadMorePeople: async () => {
            if (values.people.next) {
                const peopleResult = await api.get(values.people.next)
                const newPeople = {
                    result: [...values.people.result, ...peopleResult['result']],
                    next: peopleResult['next'],
                }
                actions.updatePeople(newPeople)
            }
        },
    }),
})<|MERGE_RESOLUTION|>--- conflicted
+++ resolved
@@ -47,13 +47,8 @@
             events: [{ id: '$pageview', name: '$pageview', type: 'events' }],
         },
         retentionType: filters.retentionType || RETENTION_FIRST_TIME,
-<<<<<<< HEAD
-        selectedDate: filters.selectedDate ? moment(filters.selectedDate) : null,
+        date_to: filters.date_to,
         period: filters.period || 'Day',
-=======
-        date_to: filters.date_to,
-        period: filters.period || 'd',
->>>>>>> 560fe076
         display: filters.display || 'ActionsTable',
     }
 }
@@ -149,12 +144,8 @@
                           events: [{ id: '$pageview', type: 'events', name: '$pageview' }],
                           actions: [],
                       },
-<<<<<<< HEAD
+                      date_to: props.filters.date_to,
                       period: props.filters.period || 'Day',
-=======
-                      date_to: props.filters.date_to,
-                      period: props.filters.period || 'd',
->>>>>>> 560fe076
                       retentionType: props.filters.retentionType || RETENTION_FIRST_TIME,
                       display: props.filters.display || ACTIONS_TABLE,
                   }
