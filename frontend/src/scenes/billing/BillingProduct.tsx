--- conflicted
+++ resolved
@@ -58,45 +58,6 @@
         tierDisplayOptions.push({ label: `Current bill`, value: 'total' })
     }
 
-<<<<<<< HEAD
-    const isOGPipelineAddon =
-        addon.type === 'data_pipelines' &&
-        addon.subscribed &&
-        addon.plans?.[0]?.plan_key === 'addon-20240111-og-customers'
-
-    if (isOGPipelineAddon && featureFlags['data-pipelines-notice']) {
-        setProductSpecificAlert({
-            status: 'info',
-            title: 'Welcome to the data pipelines addon!',
-            message: `We've moved data export features (and cost) here to better reflect user needs. Your overall
-                    price hasn't changed.`,
-            action: {
-                onClick: () => {
-                    posthog.capture('data pipelines notice clicked')
-                    // if they don't dismiss it now, we won't show it next time they come back
-                    posthog.capture('data pipelines notice dismissed', {
-                        $set: {
-                            dismissedDataPipelinesNotice: true,
-                        },
-                    })
-                },
-                children: 'Learn more',
-                to: 'https://posthog.com/changelog/2024#data-pipeline-add-on-launched',
-                targetBlank: true,
-            },
-            dismissKey: 'data-pipelines-notice',
-            onClose: () => {
-                posthog.capture('data pipelines notice dismissed', {
-                    $set: {
-                        dismissedDataPipelinesNotice: true,
-                    },
-                })
-            },
-        })
-    }
-
-=======
->>>>>>> e74488cb
     return (
         <div className="bg-side rounded p-6 flex flex-col" ref={productRef}>
             <div className="flex justify-between gap-x-4">
@@ -114,18 +75,6 @@
                             )}
                         </div>
                         <p className="ml-0 mb-0">{addon.description}</p>
-<<<<<<< HEAD
-                        {isOGPipelineAddon && (
-                            <div className="mt-2">
-                                <Link
-                                    targetBlankIcon
-                                    target="_blank"
-                                    to="https://posthog.com/changelog/2024#data-pipeline-add-on-launched"
-                                >
-                                    <span className="text-xs italic">Why am I subscribed to this?</span>
-                                </Link>
-                            </div>
-                        )}
                         {addon.features?.length > 1 && (
                             <div className="mt-3">
                                 <p className="ml-0 mb-2 max-w-200">Features included:</p>
@@ -146,8 +95,6 @@
                                 })}
                             </div>
                         )}
-=======
->>>>>>> e74488cb
                     </div>
                 </div>
                 <div className="ml-4 mr-4 mt-2 self-center flex items-center gap-x-3 whitespace-nowrap">
