import json
import urllib
from datetime import datetime, timedelta
from typing import Any, Dict, List, Optional, Union

from django.db.models.query import Prefetch
from django.utils.timezone import now
from rest_framework import mixins, request, response, serializers, viewsets
from rest_framework.decorators import action
from rest_framework.exceptions import NotFound
from rest_framework.pagination import LimitOffsetPagination
from rest_framework.permissions import IsAuthenticated
from rest_framework.settings import api_settings
from rest_framework_csv import renderers as csvrenderers

from ee.clickhouse.client import sync_execute
from ee.clickhouse.models.action import format_action_filter
from ee.clickhouse.models.event import ClickhouseEventSerializer, determine_event_conditions
from ee.clickhouse.models.person import get_persons_by_distinct_ids
from ee.clickhouse.models.property import get_property_values_for_key, parse_prop_grouped_clauses
from ee.clickhouse.sql.events import (
    GET_CUSTOM_EVENTS,
    SELECT_EVENT_BY_TEAM_AND_CONDITIONS_FILTERS_SQL,
    SELECT_EVENT_BY_TEAM_AND_CONDITIONS_SQL,
    SELECT_ONE_EVENT_SQL,
)
from posthog.api.documentation import PropertiesSerializer, extend_schema
from posthog.api.routing import StructuredViewSetMixin
from posthog.models import Element, ElementGroup, Event, Filter, Person
from posthog.models.action import Action
from posthog.models.team import Team
from posthog.models.utils import UUIDT
from posthog.permissions import ProjectMembershipNecessaryPermissions, TeamMemberAccessPermission
from posthog.utils import convert_property_value, flatten


class ElementSerializer(serializers.ModelSerializer):
    event = serializers.CharField()

    class Meta:
        model = Element
        fields = [
            "event",
            "text",
            "tag_name",
            "attr_class",
            "href",
            "attr_id",
            "nth_child",
            "nth_of_type",
            "attributes",
            "order",
        ]


class EventSerializer(serializers.HyperlinkedModelSerializer):
    elements = serializers.SerializerMethodField()
    person = serializers.SerializerMethodField()

    class Meta:
        model = Event
        fields = [
            "id",
            "distinct_id",
            "properties",
            "elements",
            "event",
            "timestamp",
            "person",
        ]

    def get_person(self, event: Event) -> Any:
        if hasattr(event, "serialized_person"):
            return event.serialized_person  # type: ignore
        return None

    def get_elements(self, event: Event):
        if not event.elements_hash:
            return []
        if hasattr(event, "elements_group_cache"):
            if event.elements_group_cache:  # type: ignore
                return ElementSerializer(
                    event.elements_group_cache.element_set.all().order_by("order"),  # type: ignore
                    many=True,
                ).data
        elements = (
            ElementGroup.objects.get(hash=event.elements_hash, team_id=event.team_id)
            .element_set.all()
            .order_by("order")
        )
        return ElementSerializer(elements, many=True).data

    def to_representation(self, instance):
        representation = super().to_representation(instance)
        if self.context.get("format") == "csv":
            representation.pop("elements")
        return representation


class EventViewSet(StructuredViewSetMixin, mixins.RetrieveModelMixin, mixins.ListModelMixin, viewsets.GenericViewSet):
    renderer_classes = tuple(api_settings.DEFAULT_RENDERER_CLASSES) + (csvrenderers.PaginatedCSVRenderer,)
    serializer_class = ClickhouseEventSerializer
    pagination_class = LimitOffsetPagination
    permission_classes = [IsAuthenticated, ProjectMembershipNecessaryPermissions, TeamMemberAccessPermission]

    # Return at most this number of events in CSV export
    CSV_EXPORT_DEFAULT_LIMIT = 3_500
    CSV_EXPORT_MAXIMUM_LIMIT = 100_000

    def _build_next_url(self, request: request.Request, last_event_timestamp: datetime) -> str:
        params = request.GET.dict()
        reverse = request.GET.get("orderBy", "-timestamp") != "-timestamp"
        timestamp = last_event_timestamp.astimezone().isoformat()
        if reverse:
            params["after"] = timestamp
        else:
            params["before"] = timestamp
        return request.build_absolute_uri(f"{request.path}?{urllib.parse.urlencode(params)}")

    def _parse_order_by(self, request: request.Request) -> List[str]:
        order_by_param = request.GET.get("orderBy")
        return ["-timestamp"] if not order_by_param else list(json.loads(order_by_param))

    @extend_schema(parameters=[PropertiesSerializer(required=False)],)
    def list(self, request: request.Request, *args: Any, **kwargs: Any) -> response.Response:
        is_csv_request = self.request.accepted_renderer.format == "csv"

        if self.request.GET.get("limit", None):
            limit = int(self.request.GET.get("limit"))  # type: ignore
        elif is_csv_request:
            limit = self.CSV_EXPORT_DEFAULT_LIMIT
        else:
            limit = 100

        if is_csv_request:
            limit = min(limit, self.CSV_EXPORT_MAXIMUM_LIMIT)

        team = self.team
        filter = Filter(request=request, team=self.team)

        query_result = self._query_events_list(filter, team, request, limit=limit)

        # Retry the query without the 1 day optimization
        if len(query_result) < limit and not request.GET.get("after"):
            query_result = self._query_events_list(filter, team, request, long_date_from=True, limit=limit)

        result = ClickhouseEventSerializer(
            query_result[0:limit], many=True, context={"people": self._get_people(query_result, team),},
        ).data

        next_url: Optional[str] = None
        if not is_csv_request and len(query_result) > limit:
            next_url = self._build_next_url(request, query_result[limit - 1][3])

        return response.Response({"next": next_url, "results": result})

    def _get_people(self, query_result: List[Dict], team: Team) -> Dict[str, Any]:
        distinct_ids = [event[5] for event in query_result]
        persons = get_persons_by_distinct_ids(team.pk, distinct_ids)
        persons = persons.prefetch_related(Prefetch("persondistinctid_set", to_attr="distinct_ids_cache"))
        distinct_to_person: Dict[str, Person] = {}
        for person in persons:
            for distinct_id in person.distinct_ids:
                distinct_to_person[distinct_id] = person
        return distinct_to_person

    def _query_events_list(
        self, filter: Filter, team: Team, request: request.Request, long_date_from: bool = False, limit: int = 100
    ) -> List:
        limit += 1
        limit_sql = "LIMIT %(limit)s"
        order = "DESC" if self._parse_order_by(self.request)[0] == "-timestamp" else "ASC"

        conditions, condition_params = determine_event_conditions(
            team,
            {
                "after": (now() - timedelta(days=1)).isoformat(),
                "before": (now() + timedelta(seconds=5)).isoformat(),
                **request.GET.dict(),
            },
            long_date_from,
        )
<<<<<<< HEAD
        prop_filters, prop_filter_params = parse_prop_clauses(
            team_id=team.pk, filters=filter.properties, has_person_id_joined=False
=======
        prop_filters, prop_filter_params = parse_prop_grouped_clauses(
            filter.property_groups, has_person_id_joined=False
>>>>>>> c5fd66a5
        )

        if request.GET.get("action_id"):
            try:
                action = Action.objects.get(pk=request.GET["action_id"], team_id=team.pk)
            except Action.DoesNotExist:
                return []
            if action.steps.count() == 0:
                return []
            action_query, params = format_action_filter(action)
            prop_filters += " AND {}".format(action_query)
            prop_filter_params = {**prop_filter_params, **params}

        if prop_filters != "":
            return sync_execute(
                SELECT_EVENT_BY_TEAM_AND_CONDITIONS_FILTERS_SQL.format(
                    conditions=conditions, limit=limit_sql, filters=prop_filters, order=order
                ),
                {"team_id": team.pk, "limit": limit, **condition_params, **prop_filter_params},
            )
        else:
            return sync_execute(
                SELECT_EVENT_BY_TEAM_AND_CONDITIONS_SQL.format(conditions=conditions, limit=limit_sql, order=order),
                {"team_id": team.pk, "limit": limit, **condition_params},
            )

    def retrieve(
        self, request: request.Request, pk: Optional[Union[int, str]] = None, *args: Any, **kwargs: Any
    ) -> response.Response:
        if not isinstance(pk, str) or not UUIDT.is_valid_uuid(pk):
            return response.Response(
                {"detail": "Invalid UUID", "code": "invalid", "type": "validation_error",}, status=400
            )
        query_result = sync_execute(SELECT_ONE_EVENT_SQL, {"team_id": self.team.pk, "event_id": pk.replace("-", "")})
        if len(query_result) == 0:
            raise NotFound(detail=f"No events exist for event UUID {pk}")
        res = ClickhouseEventSerializer(query_result[0], many=False).data
        return response.Response(res)

    @action(methods=["GET"], detail=False)
    def values(self, request: request.Request, **kwargs) -> response.Response:
        key = request.GET.get("key")
        team = self.team
        flattened = []
        if key == "custom_event":
            events = sync_execute(GET_CUSTOM_EVENTS, {"team_id": team.pk})
            return response.Response([{"name": event[0]} for event in events])
        elif key:
            result = get_property_values_for_key(key, team, value=request.GET.get("value"))
            for value in result:
                try:
                    # Try loading as json for dicts or arrays
                    flattened.append(json.loads(value[0]))
                except json.decoder.JSONDecodeError:
                    flattened.append(value[0])
        return response.Response([{"name": convert_property_value(value)} for value in flatten(flattened)])


class LegacyEventViewSet(EventViewSet):
    legacy_team_compatibility = True<|MERGE_RESOLUTION|>--- conflicted
+++ resolved
@@ -180,13 +180,8 @@
             },
             long_date_from,
         )
-<<<<<<< HEAD
-        prop_filters, prop_filter_params = parse_prop_clauses(
-            team_id=team.pk, filters=filter.properties, has_person_id_joined=False
-=======
         prop_filters, prop_filter_params = parse_prop_grouped_clauses(
-            filter.property_groups, has_person_id_joined=False
->>>>>>> c5fd66a5
+            team_id=team.pk, property_group=filter.property_groups, has_person_id_joined=False
         )
 
         if request.GET.get("action_id"):
