--- conflicted
+++ resolved
@@ -244,17 +244,14 @@
                         message: 'use <Link> instead',
                     },
                     {
-<<<<<<< HEAD
                         element: 'Tag',
                         message: 'use <LemonTag> instead',
-=======
                         element: 'Alert',
                         message: 'use <LemonBanner> instead',
                     },
                     {
                         element: 'ReactJson',
                         message: 'use <JSONViewer> for dark mode support instead',
->>>>>>> 7ff2199d
                     },
                 ],
             },
