import json
from collections.abc import Mapping
from contextlib import contextmanager
from typing import Any, Literal, Optional, cast

import pytest
from django.test import override_settings

from posthog.clickhouse.client.execute import sync_execute
from posthog.hogql import ast
from posthog.hogql.constants import MAX_SELECT_RETURNED_ROWS, HogQLQuerySettings, HogQLGlobalSettings
from posthog.hogql.context import HogQLContext
from posthog.hogql.database.database import Database
from posthog.hogql.database.models import DateDatabaseField, StringDatabaseField
from posthog.hogql.errors import ExposedHogQLError, QueryError
from posthog.hogql.parser import parse_select, parse_expr
from posthog.hogql.printer import print_ast, to_printed_hogql, prepare_ast_for_printing, print_prepared_ast
from posthog.models import PropertyDefinition
from posthog.models.team.team import WeekStartDay
from posthog.schema import (
    HogQLQueryModifiers,
    MaterializationMode,
    PersonsArgMaxVersion,
    PersonsOnEventsMode,
    PropertyGroupsMode,
)
from posthog.test.base import BaseTest, _create_event, cleanup_materialized_columns


@contextmanager
def materialized(table, property):
    """Materialize a property within the managed block, removing it on exit."""
    try:
        from ee.clickhouse.materialized_columns.analyze import materialize
    except ModuleNotFoundError as e:
        pytest.xfail(str(e))

    try:
        materialize(table, property)
        yield
    finally:
        cleanup_materialized_columns()


class TestPrinter(BaseTest):
    maxDiff = None

    # Helper to always translate HogQL with a blank context
    def _expr(
        self,
        query: str,
        context: Optional[HogQLContext] = None,
        dialect: Literal["hogql", "clickhouse"] = "clickhouse",
    ) -> str:
        node = parse_expr(query)
        context = context or HogQLContext(team_id=self.team.pk, enable_select_queries=True)
        select_query = ast.SelectQuery(select=[node], select_from=ast.JoinExpr(table=ast.Field(chain=["events"])))
        prepared_select_query: ast.SelectQuery = cast(
            ast.SelectQuery,
            prepare_ast_for_printing(select_query, context=context, dialect=dialect, stack=[select_query]),
        )
        return print_prepared_ast(
            prepared_select_query.select[0],
            context=context,
            dialect=dialect,
            stack=[prepared_select_query],
        )

    # Helper to always translate HogQL with a blank context,
    def _select(
        self,
        query: str,
        context: Optional[HogQLContext] = None,
        placeholders: Optional[dict[str, ast.Expr]] = None,
    ) -> str:
        return print_ast(
            parse_select(query, placeholders=placeholders),
            context or HogQLContext(team_id=self.team.pk, enable_select_queries=True),
            "clickhouse",
        )

    def _assert_expr_error(
        self,
        expr,
        expected_error,
        dialect: Literal["hogql", "clickhouse"] = "clickhouse",
    ):
        with self.assertRaises(ExposedHogQLError) as context:
            self._expr(expr, None, dialect)
        if expected_error not in str(context.exception):
            raise AssertionError(f"Expected '{expected_error}' in '{str(context.exception)}'")
        self.assertTrue(expected_error in str(context.exception))

    def _assert_select_error(self, statement, expected_error):
        with self.assertRaises(ExposedHogQLError) as context:
            self._select(statement, None)
        if expected_error not in str(context.exception):
            raise AssertionError(f"Expected '{expected_error}' in '{str(context.exception)}'")
        self.assertTrue(expected_error in str(context.exception))

    def _pretty(self, query: str):
        printed = print_ast(
            parse_select(query),
            HogQLContext(team_id=self.team.pk, enable_select_queries=True),
            "hogql",
            pretty=True,
        )
        return printed

    def test_to_printed_hogql(self):
        expr = parse_select("select 1 + 2, 3 from events")
        repsponse = to_printed_hogql(expr, self.team)
        self.assertEqual(
            repsponse, f"SELECT\n    plus(1, 2),\n    3\nFROM\n    events\nLIMIT {MAX_SELECT_RETURNED_ROWS}"
        )

<<<<<<< HEAD
    # INTERSECT has higher priority than union
    def test_intersect_and_union(self):
        expr = parse_select("""select 1 as id union all select 2 as id union all select 3 as id""", backend="python")
        response = to_printed_hogql(expr, self.team)
        self.assertEqual(
            response,
            f"SELECT\n    1 AS id\nLIMIT 50000\nINTERSECT\nSELECT\n    2 AS id\nLIMIT {MAX_SELECT_RETURNED_ROWS}",
=======
    def test_intersect(self):
        expr = parse_select("""select 1 as id intersect select 2 as id""", backend="python")
        response = to_printed_hogql(expr, self.team)
        self.assertEqual(
            response,
            f"SELECT\n    1 AS id\nLIMIT 50000\nINTERSECT\nSELECT\n    2 AS id\nLIMIT {MAX_SELECT_RETURNED_ROWS}",
        )

    def test_intersect3(self):
        expr = parse_select("""select 1 as id intersect select 2 as id intersect select 3 as id""", backend="python")
        response = to_printed_hogql(expr, self.team)
        self.assertEqual(
            response,
            "SELECT\n"
            "    1 AS id\n"
            "LIMIT 50000\n"
            "INTERSECT\n"
            "SELECT\n"
            "    2 AS id\n"
            "LIMIT 50000\n"
            "INTERSECT\n"
            "SELECT\n"
            "    3 AS id\n"
            "LIMIT 50000",
        )

    def test_union3(self):
        expr = parse_select("""select 1 as id union all select 2 as id union all select 3 as id""", backend="python")
        response = to_printed_hogql(expr, self.team)
        self.assertEqual(
            response,
            "SELECT\n"
            "    1 AS id\n"
            "LIMIT 50000\n"
            "UNION ALL\n"
            "SELECT\n"
            "    2 AS id\n"
            "LIMIT 50000\n"
            "UNION ALL\n"
            "SELECT\n"
            "    3 AS id\n"
            "LIMIT 50000",
        )

    def test_intersect_and_union_parens(self):
        expr = parse_select("""select 1 as id intersect (select 2 as id union all select 3 as id)""", backend="python")
        response = to_printed_hogql(expr, self.team)
        self.assertEqual(
            response,
            "SELECT\n"
            "    1 AS id\n"
            "LIMIT 50000\n"
            "INTERSECT\n"
            "(SELECT\n"
            "    2 AS id\n"
            "UNION ALL\n"
            "SELECT\n"
            "    3 AS id)",
        )

    # INTERSECT has higher priority than union
    def test_intersect_and_union(self):
        expr = parse_select("""select 1 as id union all select 2 as id intersect select 3 as id""", backend="python")
        response = to_printed_hogql(expr, self.team)
        self.assertEqual(
            response,
            (
                "SELECT\n"
                "    1 AS id\n"
                "LIMIT 50000\n"
                "UNION ALL\n"
                "(SELECT\n"
                "    2 AS id\n"
                "INTERSECT\n"
                "SELECT\n"
                "    3 AS id)"
            ),
>>>>>>> 0b4c7a9a
        )

    def test_print_to_string(self):
        assert str(parse_select("select 1 + 2, 3 from events")) == "sql(SELECT plus(1, 2), 3 FROM events)"
        assert str(parse_expr("1 + 2")) == "sql(plus(1, 2))"
        assert str(parse_expr("unknown_field")) == "sql(unknown_field)"

    def test_literals(self):
        self.assertEqual(self._expr("1 + 2"), "plus(1, 2)")
        self.assertEqual(self._expr("-1 + 2"), "plus(-1, 2)")
        self.assertEqual(self._expr("-1 - 2 / (3 + 4)"), "minus(-1, divide(2, plus(3, 4)))")
        self.assertEqual(self._expr("1.0 * 2.66"), "multiply(1.0, 2.66)")
        self.assertEqual(self._expr("1.0 % 2.66"), "modulo(1.0, 2.66)")
        self.assertEqual(self._expr("'string'"), "%(hogql_val_0)s")

    def test_arrays(self):
        self.assertEqual(self._expr("[]"), "[]")
        self.assertEqual(self._expr("[1,2]"), "[1, 2]")

    def test_array_access(self):
        self.assertEqual(self._expr("[1,2,3][1]"), "[1, 2, 3][1]")
        self.assertEqual(
            self._expr("events.properties[1]"),
            "replaceRegexpAll(nullIf(nullIf(JSONExtractRaw(events.properties, %(hogql_val_0)s), ''), 'null'), '^\"|\"$', '')",
        )
        self.assertEqual(self._expr("events.event[1 + 2]"), "events.event[plus(1, 2)]")

        self.assertEqual(self._expr("[1,2,3]?.[1]", dialect="hogql"), "[1, 2, 3]?.[1]")
        self.assertEqual(self._expr("[1,2,3]?.[1]", dialect="clickhouse"), "[1, 2, 3][1]")  # no nullish

    def test_tuples(self):
        self.assertEqual(self._expr("(1,2)"), "tuple(1, 2)")
        self.assertEqual(self._expr("(1,2,[])"), "tuple(1, 2, [])")

    def test_tuple_access(self):
        self.assertEqual(self._expr("(1,2)?.2", dialect="hogql"), "tuple(1, 2)?.2")
        self.assertEqual(self._expr("(1,2)?.2", dialect="clickhouse"), "tuple(1, 2).2")  # no nullish

    def test_lambdas(self):
        self.assertEqual(
            self._expr("arrayMap(x -> x*2, [1,2,3])"),
            "arrayMap(x -> multiply(x, 2), [1, 2, 3])",
        )
        self.assertEqual(
            self._expr("arrayMap((x, y) -> x*y, [1,2,3])"),
            "arrayMap((x, y) -> multiply(x, y), [1, 2, 3])",
        )

    def test_equals_null(self):
        self.assertEqual(self._expr("event == null"), "isNull(events.event)")
        self.assertEqual(self._expr("event != null"), "isNotNull(events.event)")
        self.assertEqual(self._expr("1 == null"), "0")
        self.assertEqual(self._expr("1 != null"), "1")

    def test_fields_and_properties(self):
        self.assertEqual(
            self._expr("properties.bla"),
            "replaceRegexpAll(nullIf(nullIf(JSONExtractRaw(events.properties, %(hogql_val_0)s), ''), 'null'), '^\"|\"$', '')",
        )
        self.assertEqual(
            self._expr("properties['bla']"),
            "replaceRegexpAll(nullIf(nullIf(JSONExtractRaw(events.properties, %(hogql_val_0)s), ''), 'null'), '^\"|\"$', '')",
        )
        self.assertEqual(
            self._expr("properties['bla']['bla']"),
            "replaceRegexpAll(nullIf(nullIf(JSONExtractRaw(events.properties, %(hogql_val_0)s, %(hogql_val_1)s), ''), 'null'), '^\"|\"$', '')",
        )
        context = HogQLContext(team_id=self.team.pk)
        self.assertEqual(
            self._expr("properties.$bla", context),
            "replaceRegexpAll(nullIf(nullIf(JSONExtractRaw(events.properties, %(hogql_val_0)s), ''), 'null'), '^\"|\"$', '')",
        )

        with override_settings(PERSON_ON_EVENTS_V2_OVERRIDE=False):
            context = HogQLContext(
                team_id=self.team.pk,
                within_non_hogql_query=True,
                modifiers=HogQLQueryModifiers(personsOnEventsMode=PersonsOnEventsMode.DISABLED),
            )
            self.assertEqual(
                self._expr("person.properties.bla", context),
                "replaceRegexpAll(nullIf(nullIf(JSONExtractRaw(person_props, %(hogql_val_0)s), ''), 'null'), '^\"|\"$', '')",
            )
            context = HogQLContext(team_id=self.team.pk)
            self.assertEqual(
                self._expr("person.properties.bla", context),
                "events__person.properties___bla",
            )

        with override_settings(PERSON_ON_EVENTS_OVERRIDE=True):
            context = HogQLContext(
                team_id=self.team.pk,
                within_non_hogql_query=True,
                modifiers=HogQLQueryModifiers(
                    personsOnEventsMode=PersonsOnEventsMode.PERSON_ID_NO_OVERRIDE_PROPERTIES_ON_EVENTS
                ),
            )
            self.assertEqual(
                self._expr("person.properties.bla", context),
                "replaceRegexpAll(nullIf(nullIf(JSONExtractRaw(person_properties, %(hogql_val_0)s), ''), 'null'), '^\"|\"$', '')",
            )
            context = HogQLContext(team_id=self.team.pk)
            self.assertEqual(
                self._expr("person.properties.bla", context),
                "replaceRegexpAll(nullIf(nullIf(JSONExtractRaw(events.person_properties, %(hogql_val_0)s), ''), 'null'), '^\"|\"$', '')",
            )

    def test_hogql_properties(self):
        self.assertEqual(
            self._expr("event", HogQLContext(team_id=self.team.pk), "hogql"),
            "event",
        )
        self.assertEqual(
            self._expr("person", HogQLContext(team_id=self.team.pk), "hogql"),
            "person",
        )
        self.assertEqual(
            self._expr(
                "person.properties.$browser",
                HogQLContext(team_id=self.team.pk),
                "hogql",
            ),
            "person.properties.$browser",
        )
        self.assertEqual(
            self._expr("properties.$browser", HogQLContext(team_id=self.team.pk), "hogql"),
            "properties.$browser",
        )
        self.assertEqual(
            self._expr(
                "properties.`$browser with a space`",
                HogQLContext(team_id=self.team.pk),
                "hogql",
            ),
            "properties.`$browser with a space`",
        )
        self.assertEqual(
            self._expr(
                'properties."$browser with a space"',
                HogQLContext(team_id=self.team.pk),
                "hogql",
            ),
            "properties.`$browser with a space`",
        )
        self.assertEqual(
            self._expr(
                "properties['$browser with a space']",
                HogQLContext(team_id=self.team.pk),
                "hogql",
            ),
            "properties.`$browser with a space`",
        )
        self.assertEqual(
            self._expr(
                "properties['$browser with a ` tick']",
                HogQLContext(team_id=self.team.pk),
                "hogql",
            ),
            "properties.`$browser with a \\` tick`",
        )
        self.assertEqual(
            self._expr(
                "properties['$browser \\\\with a \\n` tick']",
                HogQLContext(team_id=self.team.pk),
                "hogql",
            ),
            "properties.`$browser \\\\with a \\n\\` tick`",
        )
        # "dot NUMBER" means "tuple access" in clickhouse. To access strings properties, wrap them in `backquotes`
        self.assertEqual(
            self._expr("properties.1", HogQLContext(team_id=self.team.pk), "hogql"),
            "properties.1",
        )
        self.assertEqual(
            self._expr("properties.`1`", HogQLContext(team_id=self.team.pk), "hogql"),
            "properties.`1`",
        )
        self._assert_expr_error(
            "properties.'no strings'",
            "mismatched input",
            "hogql",
        )

    def test_hogql_properties_json(self):
        context = HogQLContext(team_id=self.team.pk)
        self.assertEqual(
            self._expr("properties.nomat.json.yet", context),
            "replaceRegexpAll(nullIf(nullIf(JSONExtractRaw(events.properties, %(hogql_val_0)s, %(hogql_val_1)s, %(hogql_val_2)s), ''), 'null'), '^\"|\"$', '')",
        )
        self.assertEqual(
            context.values,
            {"hogql_val_0": "nomat", "hogql_val_1": "json", "hogql_val_2": "yet"},
        )

    def test_hogql_properties_materialized_json_access(self):
        try:
            from ee.clickhouse.materialized_columns.analyze import materialize
        except ModuleNotFoundError:
            # EE not available? Assume we're good
            self.assertEqual(1 + 2, 3)
            return

        materialize("events", "withmat")
        context = HogQLContext(team_id=self.team.pk)
        self.assertEqual(
            self._expr("properties.withmat.json.yet", context),
            "replaceRegexpAll(nullIf(nullIf(JSONExtractRaw(nullIf(nullIf(events.mat_withmat, ''), 'null'), %(hogql_val_0)s, %(hogql_val_1)s), ''), 'null'), '^\"|\"$', '')",
        )
        self.assertEqual(context.values, {"hogql_val_0": "json", "hogql_val_1": "yet"})

    def test_materialized_fields_and_properties(self):
        try:
            from ee.clickhouse.materialized_columns.analyze import materialize
        except ModuleNotFoundError:
            # EE not available? Assume we're good
            self.assertEqual(1 + 2, 3)
            return
        materialize("events", "$browser")
        self.assertEqual(
            self._expr("properties['$browser']"),
            "nullIf(nullIf(events.`mat_$browser`, ''), 'null')",
        )

        materialize("events", "withoutdollar")
        self.assertEqual(
            self._expr("properties['withoutdollar']"),
            "nullIf(nullIf(events.mat_withoutdollar, ''), 'null')",
        )

        materialize("events", "$browser and string")
        self.assertEqual(
            self._expr("properties['$browser and string']"),
            "nullIf(nullIf(events.`mat_$browser_and_string`, ''), 'null')",
        )

        materialize("events", "$browser%%%#@!@")
        self.assertEqual(
            self._expr("properties['$browser%%%#@!@']"),
            "nullIf(nullIf(events.`mat_$browser_______`, ''), 'null')",
        )

    def test_property_groups(self):
        context = HogQLContext(
            team_id=self.team.pk,
            modifiers=HogQLQueryModifiers(
                materializationMode=MaterializationMode.AUTO,
                propertyGroupsMode=PropertyGroupsMode.ENABLED,
            ),
        )

        self.assertEqual(
            self._expr("properties['foo']", context),
            "has(events.properties_group_custom, %(hogql_val_0)s) ? events.properties_group_custom[%(hogql_val_0)s] : null",
        )
        self.assertEqual(context.values["hogql_val_0"], "foo")

        with materialized("events", "foo"):
            # Properties that are materialized as columns should take precedence over the values in the group's map
            # column.
            self.assertEqual(
                self._expr("properties['foo']", context),
                "nullIf(nullIf(events.mat_foo, ''), 'null')",
            )

    def _test_property_group_comparison(
        self,
        input_expression: str,
        expected_optimized_query: str | None,
        expected_context_values: Mapping[str, Any] | None = None,
        expected_skip_indexes_used: set[str] | None = None,
    ) -> None:
        def build_context(property_groups_mode: PropertyGroupsMode) -> HogQLContext:
            return HogQLContext(
                team_id=self.team.pk,
                modifiers=HogQLQueryModifiers(
                    materializationMode=MaterializationMode.AUTO,
                    propertyGroupsMode=property_groups_mode,
                ),
            )

        context = build_context(PropertyGroupsMode.OPTIMIZED)
        printed_expr = self._expr(input_expression, context)
        if expected_optimized_query is not None:
            self.assertEqual(printed_expr, expected_optimized_query)
        else:
            unoptimized_context = build_context(PropertyGroupsMode.ENABLED)
            unoptimized_expr = self._expr(input_expression, unoptimized_context)
            # XXX: The placeholders used in the printed expression can vary between the direct and optimized variants,
            # so we string format the context values back into the expression template. This isn't necessarily going to
            # yield a valid ClickHouse expression, but it should generally be good enough to ensure the two expressions
            # are the same.
            self.assertEqual(printed_expr % context.values, unoptimized_expr % unoptimized_context.values)

        if expected_context_values is not None:
            self.assertDictContainsSubset(expected_context_values, context.values)

        if expected_skip_indexes_used is not None:
            # The table needs some data to be able get a `EXPLAIN` result that includes index information -- otherwise
            # the query is optimized to read from `NullSource` which doesn't do us much good here...
            for _ in range(10):
                _create_event(team=self.team, distinct_id="distinct_id", event="event")

            def _find_node(node, condition):
                """Find the first node in a query plan meeting a given condition (using depth-first search.)"""
                if condition(node):
                    return node
                else:
                    for child in node.get("Plans", []):
                        result = _find_node(child, condition)
                        if result is not None:
                            return result

            [[raw_explain_result]] = sync_execute(
                f"EXPLAIN indexes = 1, json = 1 SELECT count() FROM events WHERE {printed_expr}",
                context.values,
            )
            read_from_merge_tree_step = _find_node(
                json.loads(raw_explain_result)[0]["Plan"],
                condition=lambda node: node["Node Type"] == "ReadFromMergeTree",
            )
            self.assertTrue(
                expected_skip_indexes_used.issubset(
                    {index["Name"] for index in read_from_merge_tree_step.get("Indexes", []) if index["Type"] == "Skip"}
                ),
            )

    def test_property_groups_optimized_basic_equality_comparisons(self) -> None:
        # Comparing against a (non-empty) string value lets us avoid checking if the key exists or not, and lets us use
        # the bloom filter indices on both keys and values to optimize the comparison operation.
        self._test_property_group_comparison(
            "properties.key = 'value'",
            "equals(events.properties_group_custom[%(hogql_val_0)s], %(hogql_val_1)s)",
            {"hogql_val_0": "key", "hogql_val_1": "value"},
            expected_skip_indexes_used={"properties_group_custom_keys_bf", "properties_group_custom_values_bf"},
        )
        self._test_property_group_comparison(
            "'value' = properties.key",
            "equals(events.properties_group_custom[%(hogql_val_0)s], %(hogql_val_1)s)",
            {"hogql_val_0": "key", "hogql_val_1": "value"},
            expected_skip_indexes_used={"properties_group_custom_keys_bf", "properties_group_custom_values_bf"},
        )
        self._test_property_group_comparison(
            "equals(properties.key, 'value')",
            "equals(events.properties_group_custom[%(hogql_val_0)s], %(hogql_val_1)s)",
            {"hogql_val_0": "key", "hogql_val_1": "value"},
            expected_skip_indexes_used={"properties_group_custom_keys_bf", "properties_group_custom_values_bf"},
        )

        # Don't optimize comparisons to types that require non-trivial type conversions.
        self._test_property_group_comparison("properties.key = 1", None)

        # TODO: We'll want to eventually support this type of expression where the right hand side is a non-``Nullable``
        # value, since this would allow expressions that only reference constant values to also use the appropriate
        # index, but for right now we only want to optimize comparisons to constant values directly for simplicity.
        self._test_property_group_comparison("properties.key = lower('value')", None)

        # The opposite case as above: ``Nullable`` values should _not_ be optimized (because we don't know which
        # optimization to apply).
        self._test_property_group_comparison("properties.key = nullIf('a', 'a')", None)

        # ... unless we can distinguish ``Nullable(Nothing)`` from ``Nullable(*)`` -- this _could_ be safely optimized.
        self._test_property_group_comparison("properties.key = lower(NULL)", None)

    def test_property_groups_optimized_boolean_equality_comparisons(self) -> None:
        PropertyDefinition.objects.create(
            team=self.team, name="is_boolean", property_type="Boolean", type=PropertyDefinition.Type.EVENT
        )

        self._test_property_group_comparison(
            "properties.is_boolean = true",
            "equals(events.properties_group_custom[%(hogql_val_0)s], 'true')",
            {"hogql_val_0": "is_boolean"},
            expected_skip_indexes_used={"properties_group_custom_keys_bf", "properties_group_custom_values_bf"},
        )

        self._test_property_group_comparison(
            "properties.is_boolean = false",
            "equals(events.properties_group_custom[%(hogql_val_0)s], 'false')",
            {"hogql_val_0": "is_boolean"},
            expected_skip_indexes_used={"properties_group_custom_keys_bf", "properties_group_custom_values_bf"},
        )

        # Don't try to optimize not equals comparisons: NULL handling here is tricky, and we wouldn't get any benefit
        # from using the indexes anyway.
        self._test_property_group_comparison("properties.is_boolean != true", None, expected_skip_indexes_used=set())
        self._test_property_group_comparison("properties.is_boolean != false", None, expected_skip_indexes_used=set())

    def test_property_groups_optimized_empty_string_equality_comparisons(self) -> None:
        # Keys that don't exist in a map return default values for the type -- in our case empty strings -- so we need
        # to check whether or not the key exists in the map *and* compare the value in the map is the empty string or
        # not. We can still utilize the bloom filter index on keys, but the empty string isn't stored in the bloom
        # filter so it won't be used here.
        self._test_property_group_comparison(
            "properties.key = ''",
            "and(has(events.properties_group_custom, %(hogql_val_0)s), equals(events.properties_group_custom[%(hogql_val_0)s], %(hogql_val_1)s))",
            {"hogql_val_0": "key", "hogql_val_1": ""},
            expected_skip_indexes_used={"properties_group_custom_keys_bf"},
        )
        self._test_property_group_comparison(
            "equals(properties.key, '')",
            "and(has(events.properties_group_custom, %(hogql_val_0)s), equals(events.properties_group_custom[%(hogql_val_0)s], %(hogql_val_1)s))",
            {"hogql_val_0": "key", "hogql_val_1": ""},
            expected_skip_indexes_used={"properties_group_custom_keys_bf"},
        )

    def test_property_groups_optimized_null_comparisons(self) -> None:
        # NOT NULL comparisons should check to see if the key exists within the map (and should use the bloom filter to
        # optimize the check), but do not need to load the values subcolumn.
        self._test_property_group_comparison(
            "properties.key is not null",
            "has(events.properties_group_custom, %(hogql_val_0)s)",
            {"hogql_val_0": "key"},
            expected_skip_indexes_used={"properties_group_custom_keys_bf"},
        )
        self._test_property_group_comparison(
            "properties.key != null",
            "has(events.properties_group_custom, %(hogql_val_0)s)",
            {"hogql_val_0": "key"},
            expected_skip_indexes_used={"properties_group_custom_keys_bf"},
        )
        self._test_property_group_comparison(
            "isNotNull(properties.key)",
            "has(events.properties_group_custom, %(hogql_val_0)s)",
            {"hogql_val_0": "key"},
            expected_skip_indexes_used={"properties_group_custom_keys_bf"},
        )

        # NULL comparisons don't really benefit from the bloom filter index like NOT NULL comparisons do, but like
        # above, only need to check the keys subcolumn and not the values subcolumn.
        self._test_property_group_comparison(
            "properties.key is null",
            "not(has(events.properties_group_custom, %(hogql_val_0)s))",
            {"hogql_val_0": "key"},
        )
        self._test_property_group_comparison(
            "properties.key = null",
            "not(has(events.properties_group_custom, %(hogql_val_0)s))",
            {"hogql_val_0": "key"},
        )
        self._test_property_group_comparison(
            "isNull(properties.key)",
            "not(has(events.properties_group_custom, %(hogql_val_0)s))",
            {"hogql_val_0": "key"},
        )

    def test_property_groups_optimized_has(self) -> None:
        self._test_property_group_comparison(
            "JSONHas(properties, 'key')",
            "has(events.properties_group_custom, %(hogql_val_0)s)",
            {"hogql_val_0": "key"},
            expected_skip_indexes_used={"properties_group_custom_keys_bf"},
        )

        # TODO: Chained operations/path traversal could be optimized further, but is left alone for now.
        self._test_property_group_comparison("JSONHas(properties, 'foo', 'bar')", None)

        with materialized("events", "key"):
            self._test_property_group_comparison(
                "JSONHas(properties, 'key')",
                "has(events.properties_group_custom, %(hogql_val_0)s)",
                {"hogql_val_0": "key"},
                expected_skip_indexes_used={"properties_group_custom_keys_bf"},
            )

    def test_property_groups_optimized_in_comparisons(self) -> None:
        # The IN operator works much like equality when the right hand side of the expression is all constants. Like
        # equality, it also needs to handle the empty string special case.
        self._test_property_group_comparison(
            "properties.key IN ('a', 'b')",
            "in(events.properties_group_custom[%(hogql_val_0)s], tuple(%(hogql_val_1)s, %(hogql_val_2)s))",
            {"hogql_val_0": "key", "hogql_val_1": "a", "hogql_val_2": "b"},
            expected_skip_indexes_used={"properties_group_custom_keys_bf", "properties_group_custom_values_bf"},
        )
        self._test_property_group_comparison(
            "properties.key IN 'a'",  # strange, but syntactically valid
            "in(events.properties_group_custom[%(hogql_val_0)s], %(hogql_val_1)s)",
            {"hogql_val_0": "key", "hogql_val_1": "a"},
            expected_skip_indexes_used={"properties_group_custom_keys_bf", "properties_group_custom_values_bf"},
        )
        self._test_property_group_comparison(
            "properties.key IN ('a', 'b', '')",
            (
                "or("
                "in(events.properties_group_custom[%(hogql_val_0)s], tuple(%(hogql_val_1)s, %(hogql_val_2)s)), "
                "and(has(events.properties_group_custom, %(hogql_val_0)s), equals(events.properties_group_custom[%(hogql_val_0)s], %(hogql_val_3)s))"
                ")"
            ),
            {"hogql_val_0": "key", "hogql_val_1": "a", "hogql_val_2": "b", "hogql_val_3": ""},
            expected_skip_indexes_used={"properties_group_custom_keys_bf"},
        )
        self._test_property_group_comparison(
            "properties.key IN ''",  # strange, but syntactically valid
            "and(has(events.properties_group_custom, %(hogql_val_0)s), equals(events.properties_group_custom[%(hogql_val_0)s], %(hogql_val_1)s))",
            {"hogql_val_0": "key", "hogql_val_1": ""},
            expected_skip_indexes_used={"properties_group_custom_keys_bf"},
        )

        # NULL values are never equal. While this differs from the behavior of the equality operator above, it is
        # consistent with how ClickHouse treats these values:
        # https://clickhouse.com/docs/en/sql-reference/operators/in#null-processing
        self._test_property_group_comparison("properties.key in NULL", "0")
        self._test_property_group_comparison("properties.key in (NULL)", "0")
        self._test_property_group_comparison("properties.key in (NULL, NULL, NULL)", "0")
        self._test_property_group_comparison(
            "properties.key IN ('a', 'b', NULL)",
            "in(events.properties_group_custom[%(hogql_val_0)s], tuple(%(hogql_val_1)s, %(hogql_val_2)s))",
            {"hogql_val_0": "key", "hogql_val_1": "a", "hogql_val_2": "b"},
            expected_skip_indexes_used={"properties_group_custom_keys_bf", "properties_group_custom_values_bf"},
        )
        self._test_property_group_comparison(
            "properties.key IN ('', NULL)",
            "and(has(events.properties_group_custom, %(hogql_val_0)s), equals(events.properties_group_custom[%(hogql_val_0)s], %(hogql_val_1)s))",
            {"hogql_val_0": "key", "hogql_val_1": ""},
            expected_skip_indexes_used={"properties_group_custom_keys_bf"},
        )

        # Don't optimize comparisons to types that require additional type conversions.
        self._test_property_group_comparison("properties.key in true", None)
        self._test_property_group_comparison("properties.key in (true, false)", None)
        self._test_property_group_comparison("properties.key in 1", None)
        self._test_property_group_comparison("properties.key in (1, 2, 3)", None)

        # Only direct constant comparison is supported for now -- see above.
        self._test_property_group_comparison("properties.key in lower('value')", None)
        self._test_property_group_comparison("properties.key in (lower('a'), lower('b'))", None)

    def test_property_groups_select_with_aliases(self):
        def build_context(property_groups_mode: PropertyGroupsMode) -> HogQLContext:
            return HogQLContext(
                team_id=self.team.pk,
                enable_select_queries=True,
                modifiers=HogQLQueryModifiers(
                    materializationMode=MaterializationMode.AUTO,
                    propertyGroupsMode=property_groups_mode,
                ),
            )

        parsed = parse_select("SELECT properties.file_type AS ft FROM events WHERE ft = 'image/svg'")
        printed = print_ast(parsed, build_context(PropertyGroupsMode.OPTIMIZED), dialect="clickhouse")
        assert printed == (
            "SELECT has(events.properties_group_custom, %(hogql_val_0)s) ? events.properties_group_custom[%(hogql_val_0)s] : null AS ft "
            "FROM events "
            f"WHERE and(equals(events.team_id, {self.team.pk}), equals(events.properties_group_custom[%(hogql_val_1)s], %(hogql_val_2)s)) "
            "LIMIT 50000"
        )

        # TODO: Ideally we'd be able to optimize queries that compare aliases, but this is a bit tricky since we need
        # the ability to resolve the field back to the aliased expression (if one exists) to determine whether or not
        # the condition can be optimized (and possibly just inline the aliased value to make things easier for the
        # analyzer.) Until then, this should just use the direct (simple) property group access method.
        parsed = parse_select("SELECT properties.file_type AS ft, 'image/svg' as ft2 FROM events WHERE ft = ft2")
        assert print_ast(parsed, build_context(PropertyGroupsMode.OPTIMIZED), dialect="clickhouse") == print_ast(
            parsed, build_context(PropertyGroupsMode.ENABLED), dialect="clickhouse"
        )

    def test_methods(self):
        self.assertEqual(self._expr("count()"), "count()")
        self.assertEqual(self._expr("count(distinct event)"), "count(DISTINCT events.event)")
        self.assertEqual(
            self._expr("countIf(distinct event, 1 == 2)"),
            "countIf(DISTINCT events.event, 0)",
        )
        self.assertEqual(self._expr("sumIf(1, 1 == 2)"), "sumIf(1, 0)")

    def test_functions(self):
        context = HogQLContext(team_id=self.team.pk)  # inline values
        self.assertEqual(self._expr("abs(1)"), "abs(1)")
        self.assertEqual(self._expr("max2(1,2)"), "max2(1, 2)")
        self.assertEqual(self._expr("toInt('1')", context), "accurateCastOrNull(%(hogql_val_0)s, %(hogql_val_1)s)")
        self.assertEqual(self._expr("toFloat('1.3')", context), "accurateCastOrNull(%(hogql_val_2)s, %(hogql_val_3)s)")
        self.assertEqual(
            self._expr("toUUID('470f9b15-ff43-402a-af9f-2ed7c526a6cf')", context),
            "accurateCastOrNull(%(hogql_val_4)s, %(hogql_val_5)s)",
        )
        self.assertEqual(
            self._expr("toDecimal('3.14')", context), "accurateCastOrNull(%(hogql_val_6)s, %(hogql_val_7)s)"
        )
        self.assertEqual(self._expr("quantile(0.95)( event )"), "quantile(0.95)(events.event)")

    def test_expr_parse_errors(self):
        self._assert_expr_error("", "Empty query")
        self._assert_expr_error("avg(bla)", "Unable to resolve field: bla")
        self._assert_expr_error("count(1,2,3,4)", "Aggregation 'count' expects at most 1 argument, found 4")
        self._assert_expr_error("countIf()", "Aggregation 'countIf' expects at least 1 argument, found 0")
        self._assert_expr_error(
            "countIf(2,3,4)",
            "Aggregation 'countIf' expects at most 2 arguments, found 3",
        )
        self._assert_expr_error("uniq()", "Aggregation 'uniq' expects at least 1 argument, found 0")
        self._assert_expr_error(
            "quantile(event)",
            "Aggregation 'quantile' requires parameters in addition to arguments",
        )
        self._assert_expr_error(
            "quantile()(event)",
            "Aggregation 'quantile' expects 1 parameter, found 0",
        )
        self._assert_expr_error(
            "quantile(0.5, 2)(event)",
            "Aggregation 'quantile' expects 1 parameter, found 2",
        )
        self._assert_expr_error("sparkline()", "Function 'sparkline' expects 1 argument, found 0")
        self._assert_expr_error("hamburger(event)", "Unsupported function call 'hamburger(...)'")
        self._assert_expr_error("mad(event)", "Unsupported function call 'mad(...)'")
        self._assert_expr_error(
            "noway(event)",
            "Unsupported function call 'noway(...)'. Perhaps you meant 'now(...)'?",
        )
        self._assert_expr_error(
            "tostring(event)",
            "Unsupported function call 'tostring(...)'. Perhaps you meant 'toString(...)'?",
        )
        self._assert_expr_error("yeet.the.cloud", "Unable to resolve field: yeet")
        self._assert_expr_error("chipotle", "Unable to resolve field: chipotle")
        self._assert_expr_error(
            "avg(avg(properties.bla))",
            "Aggregation 'avg' cannot be nested inside another aggregation 'avg'.",
        )
        self._assert_expr_error("person.chipotle", "Field not found: chipotle")
        self._assert_expr_error("properties.0", "SQL indexes start from one, not from zero. E.g: array.1")
        self._assert_expr_error(
            "properties.id.0",
            "SQL indexes start from one, not from zero. E.g: array.1",
        )
        self._assert_expr_error(
            "event as `as%d`",
            'The HogQL identifier "as%d" is not permitted as it contains the "%" character',
        )

    @override_settings(PERSON_ON_EVENTS_OVERRIDE=True, PERSON_ON_EVENTS_V2_OVERRIDE=True)
    def test_expr_parse_errors_poe_on(self):
        # VirtualTable
        self._assert_expr_error("person", "Can't select a table when a column is expected: person")

    @override_settings(PERSON_ON_EVENTS_OVERRIDE=False, PERSON_ON_EVENTS_V2_OVERRIDE=False)
    def test_expr_parse_errors_poe_off(self):
        # LazyTable
        self._assert_expr_error("person", "Can't select a table when a column is expected: person")

    def test_expr_syntax_errors(self):
        self._assert_expr_error("(", "no viable alternative at input '('")
        self._assert_expr_error("())", "mismatched input ')' expecting '->'")
        self._assert_expr_error("(3 57", "no viable alternative at input '(3 57'")
        self._assert_expr_error("select query from events", "mismatched input 'query' expecting <EOF>")
        self._assert_expr_error("this makes little sense", "mismatched input 'makes' expecting <EOF>")
        self._assert_expr_error("1;2", "mismatched input ';' expecting <EOF>")
        self._assert_expr_error("b.a(bla)", "You can only call simple functions in HogQL, not expressions")
        self._assert_expr_error("a -> { print(2) }", "You can not use expressions inside placeholders")

    def test_logic(self):
        self.assertEqual(
            self._expr("event or timestamp"),
            "or(events.event, toTimeZone(events.timestamp, %(hogql_val_0)s))",
        )
        self.assertEqual(
            self._expr("properties.bla and properties.bla2"),
            "and(replaceRegexpAll(nullIf(nullIf(JSONExtractRaw(events.properties, %(hogql_val_0)s), ''), 'null'), '^\"|\"$', ''), replaceRegexpAll(nullIf(nullIf(JSONExtractRaw(events.properties, %(hogql_val_1)s), ''), 'null'), '^\"|\"$', ''))",
        )
        self.assertEqual(
            self._expr("event or timestamp or true or count()"),
            "or(events.event, toTimeZone(events.timestamp, %(hogql_val_0)s), 1, count())",
        )
        self.assertEqual(
            self._expr("event or not timestamp"),
            "or(events.event, not(toTimeZone(events.timestamp, %(hogql_val_0)s)))",
        )

    def test_comparisons(self):
        context = HogQLContext(team_id=self.team.pk)
        self.assertEqual(self._expr("event == 'E'", context), "equals(events.event, %(hogql_val_0)s)")
        self.assertEqual(
            self._expr("event != 'E'", context),
            "notEquals(events.event, %(hogql_val_1)s)",
        )
        self.assertEqual(self._expr("event > 'E'", context), "greater(events.event, %(hogql_val_2)s)")
        self.assertEqual(
            self._expr("event >= 'E'", context),
            "greaterOrEquals(events.event, %(hogql_val_3)s)",
        )
        self.assertEqual(self._expr("event < 'E'", context), "less(events.event, %(hogql_val_4)s)")
        self.assertEqual(
            self._expr("event <= 'E'", context),
            "lessOrEquals(events.event, %(hogql_val_5)s)",
        )
        self.assertEqual(self._expr("event like 'E'", context), "like(events.event, %(hogql_val_6)s)")
        self.assertEqual(
            self._expr("event not like 'E'", context),
            "notLike(events.event, %(hogql_val_7)s)",
        )
        self.assertEqual(
            self._expr("event ilike 'E'", context),
            "ilike(events.event, %(hogql_val_8)s)",
        )
        self.assertEqual(
            self._expr("event not ilike 'E'", context),
            "notILike(events.event, %(hogql_val_9)s)",
        )
        self.assertEqual(self._expr("event in 'E'", context), "in(events.event, %(hogql_val_10)s)")
        self.assertEqual(
            self._expr("event not in 'E'", context),
            "notIn(events.event, %(hogql_val_11)s)",
        )
        self.assertEqual(self._expr("event ~ 'E'", context), "match(events.event, %(hogql_val_12)s)")
        self.assertEqual(self._expr("event =~ 'E'", context), "match(events.event, %(hogql_val_13)s)")
        self.assertEqual(
            self._expr("event !~ 'E'", context),
            "not(match(events.event, %(hogql_val_14)s))",
        )
        self.assertEqual(
            self._expr("event ~* 'E'", context),
            "match(events.event, concat('(?i)', %(hogql_val_15)s))",
        )
        self.assertEqual(
            self._expr("event =~* 'E'", context),
            "match(events.event, concat('(?i)', %(hogql_val_16)s))",
        )
        self.assertEqual(
            self._expr("event !~* 'E'", context),
            "not(match(events.event, concat('(?i)', %(hogql_val_17)s)))",
        )

    def test_comments(self):
        context = HogQLContext(team_id=self.team.pk)
        self.assertEqual(self._expr("event -- something", context), "events.event")

    def test_values(self):
        context = HogQLContext(team_id=self.team.pk)
        self.assertEqual(self._expr("event == 'E'", context), "equals(events.event, %(hogql_val_0)s)")
        self.assertEqual(context.values, {"hogql_val_0": "E"})
        self.assertEqual(
            self._expr("coalesce(4.2, 5, 'lol', 'hoo')", context),
            "coalesce(4.2, 5, %(hogql_val_1)s, %(hogql_val_2)s)",
        )
        self.assertEqual(
            context.values,
            {"hogql_val_0": "E", "hogql_val_1": "lol", "hogql_val_2": "hoo"},
        )

    def test_alias_keywords(self):
        self._assert_expr_error(
            "1 as team_id",
            '"team_id" cannot be an alias or identifier, as it\'s a reserved keyword',
        )
        self._assert_expr_error(
            "1 as true",
            '"true" cannot be an alias or identifier, as it\'s a reserved keyword',
        )
        self._assert_select_error(
            "select 1 as team_id from events",
            '"team_id" cannot be an alias or identifier, as it\'s a reserved keyword',
        )
        self.assertEqual(
            self._select("select 1 as `-- select team_id` from events"),
            f"SELECT 1 AS `-- select team_id` FROM events WHERE equals(events.team_id, {self.team.pk}) LIMIT {MAX_SELECT_RETURNED_ROWS}",
        )

    def test_case_when(self):
        self.assertEqual(self._expr("case when 1 then 2 else 3 end"), "if(1, 2, 3)")

    def test_case_when_many(self):
        self.assertEqual(
            self._expr("case when 1 then 2 when 3 then 4 else 5 end"),
            "multiIf(1, 2, 3, 4, 5)",
        )

    def test_case_when_case(self):
        self.assertEqual(
            self._expr("case 0 when 1 then 2 when 3 then 4 else 5 end"),
            "transform(0, [1, 3], [2, 4], 5)",
        )

    def test_select(self):
        self.assertEqual(self._select("select 1"), f"SELECT 1 LIMIT {MAX_SELECT_RETURNED_ROWS}")
        self.assertEqual(self._select("select 1 + 2"), f"SELECT plus(1, 2) LIMIT {MAX_SELECT_RETURNED_ROWS}")
        self.assertEqual(self._select("select 1 + 2, 3"), f"SELECT plus(1, 2), 3 LIMIT {MAX_SELECT_RETURNED_ROWS}")
        self.assertEqual(
            self._select("select 1 + 2, 3 + 4 from events"),
            f"SELECT plus(1, 2), plus(3, 4) FROM events WHERE equals(events.team_id, {self.team.pk}) LIMIT {MAX_SELECT_RETURNED_ROWS}",
        )

    def test_select_alias(self):
        # currently not supported!
        self.assertEqual(self._select("select 1 as b"), f"SELECT 1 AS b LIMIT {MAX_SELECT_RETURNED_ROWS}")
        self.assertEqual(
            self._select("select 1 from events as e"),
            f"SELECT 1 FROM events AS e WHERE equals(e.team_id, {self.team.pk}) LIMIT {MAX_SELECT_RETURNED_ROWS}",
        )

    def test_select_from(self):
        self.assertEqual(
            self._select("select 1 from events"),
            f"SELECT 1 FROM events WHERE equals(events.team_id, {self.team.pk}) LIMIT {MAX_SELECT_RETURNED_ROWS}",
        )
        self._assert_select_error("select 1 from other", 'Unknown table "other".')

    def test_select_from_placeholder(self):
        self.assertEqual(
            self._select(
                "select 1 from {placeholder}",
                placeholders={"placeholder": ast.Field(chain=["events"])},
            ),
            f"SELECT 1 FROM events WHERE equals(events.team_id, {self.team.pk}) LIMIT {MAX_SELECT_RETURNED_ROWS}",
        )
        with self.assertRaises(QueryError) as error_context:
            (
                self._select(
                    "select 1 from {placeholder}",
                    placeholders={
                        "placeholder": ast.CompareOperation(
                            left=ast.Constant(value=1),
                            right=ast.Constant(value=1),
                            op=ast.CompareOperationOp.Eq,
                        )
                    },
                ),
            )
        self.assertEqual(
            str(error_context.exception),
            "A CompareOperation cannot be used as a SELECT source",
        )

    def test_select_cross_join(self):
        self.assertEqual(
            self._select("select 1 from events cross join raw_groups"),
            f"SELECT 1 FROM events CROSS JOIN groups WHERE and(equals(groups.team_id, {self.team.pk}), equals(events.team_id, {self.team.pk})) LIMIT {MAX_SELECT_RETURNED_ROWS}",
        )
        self.assertEqual(
            self._select("select 1 from events, raw_groups"),
            f"SELECT 1 FROM events CROSS JOIN groups WHERE and(equals(groups.team_id, {self.team.pk}), equals(events.team_id, {self.team.pk})) LIMIT {MAX_SELECT_RETURNED_ROWS}",
        )

    def test_select_array_join(self):
        self.assertEqual(
            self._select("select 1, a from events array join [1,2,3] as a"),
            f"SELECT 1, a FROM events ARRAY JOIN [1, 2, 3] AS a WHERE equals(events.team_id, {self.team.pk}) LIMIT {MAX_SELECT_RETURNED_ROWS}",
        )
        self.assertEqual(
            self._select("select 1, a, [1,2,3] as nums from events array join nums as a"),
            f"SELECT 1, a, [1, 2, 3] AS nums FROM events ARRAY JOIN nums AS a WHERE equals(events.team_id, {self.team.pk}) LIMIT {MAX_SELECT_RETURNED_ROWS}",
        )
        self.assertEqual(
            self._select("select 1, a from events left array join [1,2,3] as a"),
            f"SELECT 1, a FROM events LEFT ARRAY JOIN [1, 2, 3] AS a WHERE equals(events.team_id, {self.team.pk}) LIMIT {MAX_SELECT_RETURNED_ROWS}",
        )
        self.assertEqual(
            self._select("select 1, a from events inner array join [1,2,3] as a"),
            f"SELECT 1, a FROM events INNER ARRAY JOIN [1, 2, 3] AS a WHERE equals(events.team_id, {self.team.pk}) LIMIT {MAX_SELECT_RETURNED_ROWS}",
        )

    def test_select_where(self):
        self.assertEqual(
            self._select("select 1 from events where 1 == 2"),
            f"SELECT 1 FROM events WHERE and(equals(events.team_id, {self.team.pk}), 0) LIMIT {MAX_SELECT_RETURNED_ROWS}",
        )

    def test_select_having(self):
        self.assertEqual(
            self._select("select 1 from events having 1 == 2"),
            f"SELECT 1 FROM events WHERE equals(events.team_id, {self.team.pk}) HAVING 0 LIMIT {MAX_SELECT_RETURNED_ROWS}",
        )

    def test_select_prewhere(self):
        self.assertEqual(
            self._select("select 1 from events prewhere 1 == 2"),
            f"SELECT 1 FROM events PREWHERE 0 WHERE equals(events.team_id, {self.team.pk}) LIMIT {MAX_SELECT_RETURNED_ROWS}",
        )
        self.assertEqual(
            self._select("select 1 from events prewhere 1 == 2 where 2 == 3"),
            f"SELECT 1 FROM events PREWHERE 0 WHERE and(equals(events.team_id, {self.team.pk}), 0) LIMIT {MAX_SELECT_RETURNED_ROWS}",
        )

    def test_select_order_by(self):
        self.assertEqual(
            self._select("select event from events order by event"),
            f"SELECT events.event AS event FROM events WHERE equals(events.team_id, {self.team.pk}) ORDER BY events.event ASC LIMIT {MAX_SELECT_RETURNED_ROWS}",
        )
        self.assertEqual(
            self._select("select event from events order by event desc"),
            f"SELECT events.event AS event FROM events WHERE equals(events.team_id, {self.team.pk}) ORDER BY events.event DESC LIMIT {MAX_SELECT_RETURNED_ROWS}",
        )
        self.assertEqual(
            self._select("select event from events order by event desc, timestamp"),
            f"SELECT events.event AS event FROM events WHERE equals(events.team_id, {self.team.pk}) ORDER BY events.event DESC, toTimeZone(events.timestamp, %(hogql_val_0)s) ASC LIMIT {MAX_SELECT_RETURNED_ROWS}",
        )

    def test_select_limit(self):
        self.assertEqual(
            self._select("select event from events limit 10"),
            f"SELECT events.event AS event FROM events WHERE equals(events.team_id, {self.team.pk}) LIMIT 10",
        )
        self.assertEqual(
            self._select("select event from events limit 1000000"),
            f"SELECT events.event AS event FROM events WHERE equals(events.team_id, {self.team.pk}) LIMIT {MAX_SELECT_RETURNED_ROWS}",
        )
        self.assertEqual(
            self._select("select event from events limit (select 100000000)"),
            f"SELECT events.event AS event FROM events WHERE equals(events.team_id, {self.team.pk}) LIMIT min2({MAX_SELECT_RETURNED_ROWS}, (SELECT 100000000))",
        )

        self.assertEqual(
            self._select("select event from events limit (select 100000000) with ties"),
            f"SELECT events.event AS event FROM events WHERE equals(events.team_id, {self.team.pk}) LIMIT min2({MAX_SELECT_RETURNED_ROWS}, (SELECT 100000000)) WITH TIES",
        )

    def test_select_offset(self):
        # Only the default limit if OFFSET is specified alone
        self.assertEqual(
            self._select("select event from events offset 10"),
            f"SELECT events.event AS event FROM events WHERE equals(events.team_id, {self.team.pk}) LIMIT {MAX_SELECT_RETURNED_ROWS} OFFSET 10",
        )
        self.assertEqual(
            self._select("select event from events limit 10 offset 10"),
            f"SELECT events.event AS event FROM events WHERE equals(events.team_id, {self.team.pk}) LIMIT 10 OFFSET 10",
        )
        self.assertEqual(
            self._select("select event from events limit 10 offset 0"),
            f"SELECT events.event AS event FROM events WHERE equals(events.team_id, {self.team.pk}) LIMIT 10 OFFSET 0",
        )
        self.assertEqual(
            self._select("select event from events limit 10 with ties offset 0"),
            f"SELECT events.event AS event FROM events WHERE equals(events.team_id, {self.team.pk}) LIMIT 10 WITH TIES OFFSET 0",
        )

    def test_select_limit_by(self):
        self.assertEqual(
            self._select("select event from events limit 10 offset 0 by 1,event"),
            f"SELECT events.event AS event FROM events WHERE equals(events.team_id, {self.team.pk}) LIMIT 10 OFFSET 0 BY 1, events.event",
        )

    def test_select_group_by(self):
        self.assertEqual(
            self._select("select event from events group by event, timestamp"),
            f"SELECT events.event AS event FROM events WHERE equals(events.team_id, {self.team.pk}) GROUP BY events.event, toTimeZone(events.timestamp, %(hogql_val_0)s) LIMIT {MAX_SELECT_RETURNED_ROWS}",
        )

    def test_select_distinct(self):
        self.assertEqual(
            self._select("select distinct event from events group by event, timestamp"),
            f"SELECT DISTINCT events.event AS event FROM events WHERE equals(events.team_id, {self.team.pk}) GROUP BY events.event, toTimeZone(events.timestamp, %(hogql_val_0)s) LIMIT {MAX_SELECT_RETURNED_ROWS}",
        )

    def test_select_subquery(self):
        self.assertEqual(
            self._select("SELECT event from (select distinct event from events group by event, timestamp)"),
            f"SELECT event AS event FROM (SELECT DISTINCT events.event AS event FROM events WHERE equals(events.team_id, {self.team.pk}) GROUP BY events.event, toTimeZone(events.timestamp, %(hogql_val_0)s)) LIMIT {MAX_SELECT_RETURNED_ROWS}",
        )
        self.assertEqual(
            self._select("SELECT event from (select distinct event from events group by event, timestamp) e"),
            f"SELECT e.event AS event FROM (SELECT DISTINCT events.event AS event FROM events WHERE equals(events.team_id, {self.team.pk}) GROUP BY events.event, toTimeZone(events.timestamp, %(hogql_val_0)s)) AS e LIMIT {MAX_SELECT_RETURNED_ROWS}",
        )

    def test_select_union_all(self):
        self.assertEqual(
            self._select("SELECT events.event FROM events UNION ALL SELECT events.event FROM events WHERE 1 = 2"),
            f"SELECT events.event AS event FROM events WHERE equals(events.team_id, {self.team.pk}) LIMIT {MAX_SELECT_RETURNED_ROWS} UNION ALL SELECT events.event AS event FROM events WHERE and(equals(events.team_id, {self.team.pk}), 0) LIMIT {MAX_SELECT_RETURNED_ROWS}",
        )
        self.assertEqual(
            self._select(
                "SELECT events.event FROM events UNION ALL SELECT events.event FROM events WHERE 1 = 2 UNION ALL SELECT events.event FROM events WHERE 1 = 2"
            ),
            f"SELECT events.event AS event FROM events WHERE equals(events.team_id, {self.team.pk}) LIMIT {MAX_SELECT_RETURNED_ROWS} UNION ALL SELECT events.event AS event FROM events WHERE and(equals(events.team_id, {self.team.pk}), 0) LIMIT {MAX_SELECT_RETURNED_ROWS} UNION ALL SELECT events.event AS event FROM events WHERE and(equals(events.team_id, {self.team.pk}), 0) LIMIT {MAX_SELECT_RETURNED_ROWS}",
        )
        self.assertEqual(
            self._select("SELECT 1 UNION ALL (SELECT 1 UNION ALL SELECT 1) UNION ALL SELECT 1"),
            f"SELECT 1 LIMIT {MAX_SELECT_RETURNED_ROWS} UNION ALL SELECT 1 LIMIT {MAX_SELECT_RETURNED_ROWS} UNION ALL SELECT 1 LIMIT {MAX_SELECT_RETURNED_ROWS} UNION ALL SELECT 1 LIMIT {MAX_SELECT_RETURNED_ROWS}",
        )
        self.assertEqual(
            self._select("SELECT 1 UNION ALL SELECT 1 UNION ALL SELECT 1 UNION ALL SELECT 1"),
            f"SELECT 1 LIMIT {MAX_SELECT_RETURNED_ROWS} UNION ALL SELECT 1 LIMIT {MAX_SELECT_RETURNED_ROWS} UNION ALL SELECT 1 LIMIT {MAX_SELECT_RETURNED_ROWS} UNION ALL SELECT 1 LIMIT {MAX_SELECT_RETURNED_ROWS}",
        )
        self.assertEqual(
            self._select("SELECT 1 FROM (SELECT 1 UNION ALL SELECT 1)"),
            f"SELECT 1 FROM (SELECT 1 UNION ALL SELECT 1) LIMIT {MAX_SELECT_RETURNED_ROWS}",
        )

    def test_select_sample(self):
        self.assertEqual(
            self._select("SELECT events.event FROM events SAMPLE 1"),
            f"SELECT events.event AS event FROM events SAMPLE 1 WHERE equals(events.team_id, {self.team.pk}) LIMIT {MAX_SELECT_RETURNED_ROWS}",
        )

        self.assertEqual(
            self._select("SELECT events.event FROM events SAMPLE 0.1 OFFSET 1/10"),
            f"SELECT events.event AS event FROM events SAMPLE 0.1 OFFSET 1/10 WHERE equals(events.team_id, {self.team.pk}) LIMIT {MAX_SELECT_RETURNED_ROWS}",
        )

        self.assertEqual(
            self._select("SELECT events.event FROM events SAMPLE 2/78 OFFSET 999"),
            f"SELECT events.event AS event FROM events SAMPLE 2/78 OFFSET 999 WHERE equals(events.team_id, {self.team.pk}) LIMIT {MAX_SELECT_RETURNED_ROWS}",
        )

        with override_settings(PERSON_ON_EVENTS_V2_OVERRIDE=False):
            context = HogQLContext(
                team_id=self.team.pk,
                enable_select_queries=True,
                modifiers=HogQLQueryModifiers(personsArgMaxVersion=PersonsArgMaxVersion.V2),
            )
            query = self._select(
                "SELECT events.event FROM events SAMPLE 2/78 OFFSET 999 JOIN persons ON persons.id=events.person_id",
                context,
            )
            self.assertEqual(
                query,
                f"SELECT events.event AS event FROM events SAMPLE 2/78 OFFSET 999 LEFT OUTER JOIN (SELECT "
                "argMax(person_distinct_id_overrides.person_id, person_distinct_id_overrides.version) AS person_id, "
                "person_distinct_id_overrides.distinct_id AS distinct_id FROM person_distinct_id_overrides WHERE "
                f"equals(person_distinct_id_overrides.team_id, {self.team.pk}) GROUP BY person_distinct_id_overrides.distinct_id "
                "HAVING ifNull(equals(argMax(person_distinct_id_overrides.is_deleted, person_distinct_id_overrides.version), 0), 0) "
                "SETTINGS optimize_aggregation_in_order=1) AS events__override ON equals(events.distinct_id, events__override.distinct_id) "
                f"JOIN (SELECT person.id AS id FROM person WHERE and(equals(person.team_id, {self.team.pk}), "
                "ifNull(in(tuple(person.id, person.version), (SELECT person.id AS id, max(person.version) AS version "
                f"FROM person WHERE equals(person.team_id, {self.team.pk}) GROUP BY person.id "
                "HAVING and(ifNull(equals(argMax(person.is_deleted, person.version), 0), 0), "
                "ifNull(less(argMax(toTimeZone(person.created_at, %(hogql_val_0)s), person.version), "
                "plus(now64(6, %(hogql_val_1)s), toIntervalDay(1))), 0)))), 0)) "
                "SETTINGS optimize_aggregation_in_order=1) AS persons ON equals(persons.id, if(not(empty(events__override.distinct_id)), "
                f"events__override.person_id, events.person_id)) WHERE equals(events.team_id, {self.team.pk}) LIMIT {MAX_SELECT_RETURNED_ROWS}",
            )

            context = HogQLContext(
                team_id=self.team.pk,
                enable_select_queries=True,
                modifiers=HogQLQueryModifiers(personsArgMaxVersion=PersonsArgMaxVersion.V2),
            )
            self.assertEqual(
                self._select(
                    "SELECT events.event FROM events SAMPLE 2/78 OFFSET 999 JOIN persons SAMPLE 0.1 ON persons.id=events.person_id",
                    context,
                ),
                f"SELECT events.event AS event FROM events SAMPLE 2/78 OFFSET 999 LEFT OUTER JOIN (SELECT "
                "argMax(person_distinct_id_overrides.person_id, person_distinct_id_overrides.version) AS person_id, "
                "person_distinct_id_overrides.distinct_id AS distinct_id FROM person_distinct_id_overrides WHERE "
                f"equals(person_distinct_id_overrides.team_id, {self.team.pk}) GROUP BY person_distinct_id_overrides.distinct_id "
                "HAVING ifNull(equals(argMax(person_distinct_id_overrides.is_deleted, person_distinct_id_overrides.version), 0), 0) "
                "SETTINGS optimize_aggregation_in_order=1) AS events__override ON equals(events.distinct_id, events__override.distinct_id) "
                f"JOIN (SELECT person.id AS id FROM person WHERE and(equals(person.team_id, {self.team.pk}), "
                "ifNull(in(tuple(person.id, person.version), (SELECT person.id AS id, max(person.version) AS version "
                f"FROM person WHERE equals(person.team_id, {self.team.pk}) GROUP BY person.id "
                "HAVING and(ifNull(equals(argMax(person.is_deleted, person.version), 0), 0), "
                "ifNull(less(argMax(toTimeZone(person.created_at, %(hogql_val_0)s), person.version), "
                "plus(now64(6, %(hogql_val_1)s), toIntervalDay(1))), 0)))), 0)) "
                "SETTINGS optimize_aggregation_in_order=1) AS persons SAMPLE 0.1 ON equals(persons.id, if(not(empty(events__override.distinct_id)), "
                f"events__override.person_id, events.person_id)) WHERE equals(events.team_id, {self.team.pk}) LIMIT {MAX_SELECT_RETURNED_ROWS}",
            )

        with override_settings(PERSON_ON_EVENTS_OVERRIDE=True, PERSON_ON_EVENTS_V2_OVERRIDE=False):
            context = HogQLContext(
                team_id=self.team.pk,
                enable_select_queries=True,
                modifiers=HogQLQueryModifiers(personsArgMaxVersion=PersonsArgMaxVersion.V2),
            )
            expected = self._select(
                "SELECT events.event FROM events SAMPLE 2/78 OFFSET 999 JOIN persons ON persons.id=events.person_id",
                context,
            )
            self.assertEqual(
                expected,
                f"SELECT events.event AS event FROM events SAMPLE 2/78 OFFSET 999 JOIN (SELECT person.id AS id FROM person WHERE "
                f"and(equals(person.team_id, {self.team.pk}), ifNull(in(tuple(person.id, person.version), (SELECT person.id AS id, "
                f"max(person.version) AS version FROM person WHERE equals(person.team_id, {self.team.pk}) GROUP BY person.id "
                f"HAVING and(ifNull(equals(argMax(person.is_deleted, person.version), 0), 0), ifNull(less(argMax(toTimeZone(person.created_at, "
                f"%(hogql_val_0)s), person.version), plus(now64(6, %(hogql_val_1)s), toIntervalDay(1))), 0)))), 0)) SETTINGS optimize_aggregation_in_order=1) "
                f"AS persons ON equals(persons.id, events.person_id) WHERE equals(events.team_id, {self.team.pk}) LIMIT {MAX_SELECT_RETURNED_ROWS}",
            )

            context = HogQLContext(
                team_id=self.team.pk,
                enable_select_queries=True,
                modifiers=HogQLQueryModifiers(personsArgMaxVersion=PersonsArgMaxVersion.V2),
            )
            expected = self._select(
                "SELECT events.event FROM events SAMPLE 2/78 OFFSET 999 JOIN persons SAMPLE 0.1 ON persons.id=events.person_id",
                context,
            )
            self.assertEqual(
                expected,
                f"SELECT events.event AS event FROM events SAMPLE 2/78 OFFSET 999 JOIN (SELECT person.id AS id FROM person WHERE "
                f"and(equals(person.team_id, {self.team.pk}), ifNull(in(tuple(person.id, person.version), (SELECT person.id AS id, "
                f"max(person.version) AS version FROM person WHERE equals(person.team_id, {self.team.pk}) GROUP BY person.id "
                f"HAVING and(ifNull(equals(argMax(person.is_deleted, person.version), 0), 0), ifNull(less(argMax(toTimeZone(person.created_at, "
                f"%(hogql_val_0)s), person.version), plus(now64(6, %(hogql_val_1)s), toIntervalDay(1))), 0)))), 0)) SETTINGS optimize_aggregation_in_order=1) "
                f"AS persons SAMPLE 0.1 ON equals(persons.id, events.person_id) WHERE equals(events.team_id, {self.team.pk}) LIMIT {MAX_SELECT_RETURNED_ROWS}",
            )

    def test_count_distinct(self):
        self.assertEqual(
            self._select("SELECT count(distinct event) FROM events"),
            f"SELECT count(DISTINCT events.event) FROM events WHERE equals(events.team_id, {self.team.pk}) LIMIT {MAX_SELECT_RETURNED_ROWS}",
        )

    def test_count_star(self):
        self.assertEqual(
            self._select("SELECT count(*) FROM events"),
            f"SELECT count(*) FROM events WHERE equals(events.team_id, {self.team.pk}) LIMIT {MAX_SELECT_RETURNED_ROWS}",
        )

    def test_count_if_distinct(self):
        self.assertEqual(
            self._select("SELECT countIf(distinct event, event like '%a%') FROM events"),
            f"SELECT countIf(DISTINCT events.event, like(events.event, %(hogql_val_0)s)) FROM events WHERE equals(events.team_id, {self.team.pk}) LIMIT {MAX_SELECT_RETURNED_ROWS}",
        )

    def test_print_timezone(self):
        context = HogQLContext(
            team_id=self.team.pk,
            enable_select_queries=True,
            database=Database(None, WeekStartDay.SUNDAY),
        )
        context.database.events.fields["test_date"] = DateDatabaseField(name="test_date")  # type: ignore

        self.assertEqual(
            self._select(
                "SELECT now(), toDateTime(timestamp), toDate(test_date), toDateTime('2020-02-02') FROM events",
                context,
            ),
            f"SELECT now64(6, %(hogql_val_0)s), toDateTime(toTimeZone(events.timestamp, %(hogql_val_1)s), %(hogql_val_2)s), toDate(events.test_date), parseDateTime64BestEffortOrNull(%(hogql_val_3)s, 6, %(hogql_val_4)s) FROM events WHERE equals(events.team_id, {self.team.pk}) LIMIT {MAX_SELECT_RETURNED_ROWS}",
        )
        self.assertEqual(
            context.values,
            {
                "hogql_val_0": "UTC",
                "hogql_val_1": "UTC",
                "hogql_val_2": "UTC",
                "hogql_val_3": "2020-02-02",
                "hogql_val_4": "UTC",
            },
        )

    def test_print_timezone_custom(self):
        self.team.timezone = "Europe/Brussels"
        self.team.save()
        context = HogQLContext(team_id=self.team.pk, enable_select_queries=True)
        self.assertEqual(
            self._select(
                "SELECT now(), toDateTime(timestamp), toDateTime('2020-02-02') FROM events",
                context,
            ),
            f"SELECT now64(6, %(hogql_val_0)s), toDateTime(toTimeZone(events.timestamp, %(hogql_val_1)s), %(hogql_val_2)s), parseDateTime64BestEffortOrNull(%(hogql_val_3)s, 6, %(hogql_val_4)s) FROM events WHERE equals(events.team_id, {self.team.pk}) LIMIT {MAX_SELECT_RETURNED_ROWS}",
        )
        self.assertEqual(
            context.values,
            {
                "hogql_val_0": "Europe/Brussels",
                "hogql_val_1": "Europe/Brussels",
                "hogql_val_2": "Europe/Brussels",
                "hogql_val_3": "2020-02-02",
                "hogql_val_4": "Europe/Brussels",
            },
        )

    def test_print_timezone_gibberish(self):
        self.team.timezone = "Europe/PostHogLandia"
        self.team.save()

        context = HogQLContext(team_id=self.team.pk, enable_select_queries=True)
        with self.assertRaises(ValueError) as error_context:
            self._select(
                "SELECT now(), toDateTime(timestamp), toDateTime('2020-02-02') FROM events",
                context,
            )
        self.assertEqual(str(error_context.exception), "Unknown timezone: 'Europe/PostHogLandia'")

    def test_window_functions(self):
        self.assertEqual(
            self._select(
                "SELECT distinct_id, min(timestamp) over win1 as timestamp FROM events WINDOW win1 as (PARTITION by distinct_id ORDER BY timestamp DESC ROWS BETWEEN UNBOUNDED PRECEDING AND 1 PRECEDING)"
            ),
            f"SELECT events.distinct_id AS distinct_id, min(toTimeZone(events.timestamp, %(hogql_val_0)s)) OVER win1 AS timestamp FROM events WHERE equals(events.team_id, {self.team.pk}) WINDOW win1 AS (PARTITION BY events.distinct_id ORDER BY timestamp DESC ROWS BETWEEN UNBOUNDED PRECEDING AND 1 PRECEDING) LIMIT {MAX_SELECT_RETURNED_ROWS}",
        )

    def test_window_functions_with_window(self):
        self.assertEqual(
            self._select(
                "SELECT distinct_id, min(timestamp) over win1 as timestamp FROM events WINDOW win1 as (PARTITION by distinct_id ORDER BY timestamp DESC ROWS BETWEEN UNBOUNDED PRECEDING AND 1 PRECEDING)"
            ),
            f"SELECT events.distinct_id AS distinct_id, min(toTimeZone(events.timestamp, %(hogql_val_0)s)) OVER win1 AS timestamp FROM events WHERE equals(events.team_id, {self.team.pk}) WINDOW win1 AS (PARTITION BY events.distinct_id ORDER BY timestamp DESC ROWS BETWEEN UNBOUNDED PRECEDING AND 1 PRECEDING) LIMIT {MAX_SELECT_RETURNED_ROWS}",
        )

    def test_window_functions_with_arg(self):
        self.assertEqual(
            self._select(
                "SELECT quantiles(0.0, 0.25, 0.5, 0.75, 1.0)(distinct distinct_id) over () as values FROM events"
            ),
            f"SELECT quantiles(0.0, 0.25, 0.5, 0.75, 1.0)(events.distinct_id) OVER () AS values FROM events WHERE equals(events.team_id, {self.team.pk}) LIMIT 50000",
        )

    def test_nullish_concat(self):
        self.assertEqual(
            self._expr("concat(null, 'a', 3, toString(4), toString(NULL))"),
            f"concat('', %(hogql_val_0)s, toString(3), toString(4), '')",
        )

    def test_concat_pipes(self):
        self.assertEqual(
            self._expr("'a' || 'b' || 3 || timestamp"),
            f"concat(%(hogql_val_0)s, %(hogql_val_1)s, toString(3), ifNull(toString(toTimeZone(events.timestamp, %(hogql_val_2)s)), ''))",
        )

    def test_to_start_of_week_gets_mode(self):
        # It's important we use ints and not WeekStartDay here, because it's the former that's actually in the DB
        default_week_context = HogQLContext(team_id=self.team.pk, database=Database(None, None))
        sunday_week_context = HogQLContext(team_id=self.team.pk, database=Database(None, 0))  # 0 == WeekStartDay.SUNDAY
        monday_week_context = HogQLContext(team_id=self.team.pk, database=Database(None, 1))  # 1 == WeekStartDay.MONDAY

        self.assertEqual(
            self._expr("toStartOfWeek(timestamp)", default_week_context),  # Sunday is the default
            f"toStartOfWeek(toTimeZone(events.timestamp, %(hogql_val_0)s), 0)",
        )
        self.assertEqual(
            self._expr("toStartOfWeek(timestamp)"),  # Sunday is the default
            f"toStartOfWeek(toTimeZone(events.timestamp, %(hogql_val_0)s), 0)",
        )
        self.assertEqual(
            self._expr("toStartOfWeek(timestamp)", sunday_week_context),
            f"toStartOfWeek(toTimeZone(events.timestamp, %(hogql_val_0)s), 0)",
        )
        self.assertEqual(
            self._expr("toStartOfWeek(timestamp)", monday_week_context),
            f"toStartOfWeek(toTimeZone(events.timestamp, %(hogql_val_0)s), 3)",
        )

    def test_functions_expecting_datetime_arg(self):
        self.assertEqual(
            self._expr("tumble(toDateTime('2023-06-12'), toIntervalDay('1'))"),
            f"tumble(assumeNotNull(toDateTime(parseDateTime64BestEffortOrNull(%(hogql_val_0)s, 6, %(hogql_val_1)s))), toIntervalDay(%(hogql_val_2)s))",
        )
        self.assertEqual(
            self._expr("tumble(now(), toIntervalDay('1'))"),
            f"tumble(toDateTime(now64(6, %(hogql_val_0)s), 'UTC'), toIntervalDay(%(hogql_val_1)s))",
        )
        self.assertEqual(
            self._expr("tumble(parseDateTime('2021-01-04+23:00:00', '%Y-%m-%d+%H:%i:%s'), toIntervalDay('1'))"),
            f"tumble(assumeNotNull(toDateTime(parseDateTimeOrNull(%(hogql_val_0)s, %(hogql_val_1)s, %(hogql_val_2)s))), toIntervalDay(%(hogql_val_3)s))",
        )
        self.assertEqual(
            self._expr("tumble(parseDateTimeBestEffort('23/10/2020 12:12:57'), toIntervalDay('1'))"),
            f"tumble(assumeNotNull(toDateTime(parseDateTime64BestEffortOrNull(%(hogql_val_0)s, 6, %(hogql_val_1)s))), toIntervalDay(%(hogql_val_2)s))",
        )
        self.assertEqual(
            self._select("SELECT tumble(timestamp, toIntervalDay('1')) FROM events"),
            f"SELECT tumble(toDateTime(toTimeZone(events.timestamp, %(hogql_val_0)s), 'UTC'), toIntervalDay(%(hogql_val_1)s)) FROM events WHERE equals(events.team_id, {self.team.pk}) LIMIT {MAX_SELECT_RETURNED_ROWS}",
        )

    def test_field_nullable_equals(self):
        generated_sql_statements1 = self._select(
            "SELECT "
            "start_time = toStartOfMonth(now()), "
            "now() = now(), "
            "1 = now(), "
            "now() = 1, "
            "1 = 1, "
            "click_count = 1, "
            "1 = click_count, "
            "click_count = keypress_count, "
            "click_count = null, "
            "null = click_count "
            "FROM session_replay_events"
        )
        generated_sql_statements2 = self._select(
            "SELECT "
            "equals(start_time, toStartOfMonth(now())), "
            "equals(now(), now()), "
            "equals(1, now()), "
            "equals(now(), 1), "
            "equals(1, 1), "
            "equals(click_count, 1), "
            "equals(1, click_count), "
            "equals(click_count, keypress_count), "
            "equals(click_count, null), "
            "equals(null, click_count) "
            "FROM session_replay_events"
        )
        assert generated_sql_statements1 == generated_sql_statements2
        assert generated_sql_statements1 == (
            f"SELECT "
            # start_time = toStartOfMonth(now())
            # (the return of toStartOfMonth() is treated as "potentially nullable" since we yet have full typing support)
            f"ifNull(equals(session_replay_events.start_time, toStartOfMonth(now64(6, %(hogql_val_1)s))), "
            f"isNull(session_replay_events.start_time) and isNull(toStartOfMonth(now64(6, %(hogql_val_1)s)))), "
            # now() = now() (also two nullable fields)
            f"ifNull(equals(now64(6, %(hogql_val_2)s), now64(6, %(hogql_val_3)s)), isNull(now64(6, %(hogql_val_2)s)) and isNull(now64(6, %(hogql_val_3)s))), "
            # 1 = now()
            f"ifNull(equals(1, now64(6, %(hogql_val_4)s)), 0), "
            # now() = 1
            f"ifNull(equals(now64(6, %(hogql_val_5)s), 1), 0), "
            # 1 = 1
            f"1, "
            # click_count = 1
            f"ifNull(equals(session_replay_events.click_count, 1), 0), "
            # 1 = click_count
            f"ifNull(equals(1, session_replay_events.click_count), 0), "
            # click_count = keypress_count
            f"ifNull(equals(session_replay_events.click_count, session_replay_events.keypress_count), isNull(session_replay_events.click_count) and isNull(session_replay_events.keypress_count)), "
            # click_count = null
            f"isNull(session_replay_events.click_count), "
            # null = click_count
            f"isNull(session_replay_events.click_count) "
            # ...
            f"FROM (SELECT min(toTimeZone(session_replay_events.min_first_timestamp, %(hogql_val_0)s)) AS start_time, sum(session_replay_events.click_count) AS click_count, sum(session_replay_events.keypress_count) AS keypress_count FROM session_replay_events WHERE equals(session_replay_events.team_id, {self.team.pk})) AS session_replay_events LIMIT {MAX_SELECT_RETURNED_ROWS}"
        )

    def test_field_nullable_not_equals(self):
        generated_sql1 = self._select(
            "SELECT start_time != toStartOfMonth(now()), now() != now(), 1 != now(), now() != 1, 1 != 1, "
            "click_count != 1, 1 != click_count, click_count != keypress_count, click_count != null, null != click_count "
            "FROM session_replay_events"
        )
        generated_sql2 = self._select(
            "SELECT notEquals(start_time, toStartOfMonth(now())), notEquals(now(), now()), notEquals(1, now()), notEquals(now(), 1), notEquals(1, 1), "
            "notEquals(click_count, 1), notEquals(1, click_count), notEquals(click_count, keypress_count), notEquals(click_count, null), notEquals(null, click_count) "
            "FROM session_replay_events"
        )
        assert generated_sql1 == generated_sql2
        assert generated_sql1 == (
            f"SELECT "
            # start_time = toStartOfMonth(now())
            # (the return of toStartOfMonth() is treated as "potentially nullable" since we yet have full typing support)
            f"ifNull(notEquals(session_replay_events.start_time, toStartOfMonth(now64(6, %(hogql_val_1)s))), "
            f"isNotNull(session_replay_events.start_time) or isNotNull(toStartOfMonth(now64(6, %(hogql_val_1)s)))), "
            # now() = now() (also two nullable fields)
            f"ifNull(notEquals(now64(6, %(hogql_val_2)s), now64(6, %(hogql_val_3)s)), isNotNull(now64(6, %(hogql_val_2)s)) or isNotNull(now64(6, %(hogql_val_3)s))), "
            # 1 = now()
            f"ifNull(notEquals(1, now64(6, %(hogql_val_4)s)), 1), "
            # now() = 1
            f"ifNull(notEquals(now64(6, %(hogql_val_5)s), 1), 1), "
            # 1 = 1
            f"0, "
            # click_count = 1
            f"ifNull(notEquals(session_replay_events.click_count, 1), 1), "
            # 1 = click_count
            f"ifNull(notEquals(1, session_replay_events.click_count), 1), "
            # click_count = keypress_count
            f"ifNull(notEquals(session_replay_events.click_count, session_replay_events.keypress_count), isNotNull(session_replay_events.click_count) or isNotNull(session_replay_events.keypress_count)), "
            # click_count = null
            f"isNotNull(session_replay_events.click_count), "
            # null = click_count
            f"isNotNull(session_replay_events.click_count) "
            # ...
            f"FROM (SELECT min(toTimeZone(session_replay_events.min_first_timestamp, %(hogql_val_0)s)) AS start_time, sum(session_replay_events.click_count) AS click_count, sum(session_replay_events.keypress_count) AS keypress_count FROM session_replay_events WHERE equals(session_replay_events.team_id, {self.team.pk})) AS session_replay_events LIMIT {MAX_SELECT_RETURNED_ROWS}"
        )

    def test_field_nullable_boolean(self):
        PropertyDefinition.objects.create(
            team=self.team, name="is_boolean", property_type="Boolean", type=PropertyDefinition.Type.EVENT
        )
        try:
            from ee.clickhouse.materialized_columns.analyze import materialize
        except ModuleNotFoundError:
            # EE not available? Assume we're good
            self.assertEqual(1 + 2, 3)
            return
        materialize("events", "is_boolean")
        context = HogQLContext(team_id=self.team.pk, enable_select_queries=True)
        generated_sql_statements1 = self._select(
            "SELECT "
            "properties.is_boolean = true,"
            "properties.is_boolean = false, "
            "properties.is_boolean is null "
            "FROM events",
            context=context,
        )
        assert generated_sql_statements1 == (
            f"SELECT "
            "ifNull(equals(transform(toString(nullIf(nullIf(events.mat_is_boolean, ''), 'null')), %(hogql_val_0)s, %(hogql_val_1)s, NULL), 1), 0), "
            "ifNull(equals(transform(toString(nullIf(nullIf(events.mat_is_boolean, ''), 'null')), %(hogql_val_2)s, %(hogql_val_3)s, NULL), 0), 0), "
            "isNull(transform(toString(nullIf(nullIf(events.mat_is_boolean, ''), 'null')), %(hogql_val_4)s, %(hogql_val_5)s, NULL)) "
            f"FROM events WHERE equals(events.team_id, {self.team.pk}) LIMIT {MAX_SELECT_RETURNED_ROWS}"
        )
        assert context.values == {
            "hogql_val_0": ["true", "false"],
            "hogql_val_1": [True, False],
            "hogql_val_2": ["true", "false"],
            "hogql_val_3": [True, False],
            "hogql_val_4": ["true", "false"],
            "hogql_val_5": [True, False],
        }

    def test_field_nullable_like(self):
        context = HogQLContext(team_id=self.team.pk, enable_select_queries=True, database=Database())
        context.database.events.fields["nullable_field"] = StringDatabaseField(name="nullable_field", nullable=True)  # type: ignore
        generated_sql_statements1 = self._select(
            "SELECT "
            "nullable_field like 'a', "
            "nullable_field like null, "
            "null like nullable_field, "
            "null like 'a', "
            "'a' like nullable_field, "
            "'a' like null "
            "FROM events",
            context,
        )

        context = HogQLContext(team_id=self.team.pk, enable_select_queries=True, database=Database())
        context.database.events.fields["nullable_field"] = StringDatabaseField(name="nullable_field", nullable=True)  # type: ignore
        generated_sql_statements2 = self._select(
            "SELECT "
            "like(nullable_field, 'a'), "
            "like(nullable_field, null), "
            "like(null, nullable_field), "
            "like(null, 'a'), "
            "like('a', nullable_field), "
            "like('a', null) "
            "FROM events",
            context,
        )
        assert generated_sql_statements1 == generated_sql_statements2
        assert generated_sql_statements1 == (
            f"SELECT "
            # event like 'a',
            "ifNull(like(events.nullable_field, %(hogql_val_0)s), 0), "
            # event like null,
            "isNull(events.nullable_field), "
            # null like event,
            "isNull(events.nullable_field), "
            # null like 'a',
            "ifNull(like(NULL, %(hogql_val_1)s), 0), "
            # 'a' like event,
            "ifNull(like(%(hogql_val_2)s, events.nullable_field), 0), "
            # 'a' like null
            "isNull(%(hogql_val_3)s) "
            f"FROM events WHERE equals(events.team_id, {self.team.pk}) LIMIT {MAX_SELECT_RETURNED_ROWS}"
        )

    def test_field_nullable_not_like(self):
        context = HogQLContext(team_id=self.team.pk, enable_select_queries=True, database=Database())
        context.database.events.fields["nullable_field"] = StringDatabaseField(name="nullable_field", nullable=True)  # type: ignore
        generated_sql_statements1 = self._select(
            "SELECT "
            "nullable_field not like 'a', "
            "nullable_field not like null, "
            "null not like nullable_field, "
            "null not like 'a', "
            "'a' not like nullable_field, "
            "'a' not like null "
            "FROM events",
            context,
        )

        context = HogQLContext(team_id=self.team.pk, enable_select_queries=True, database=Database())
        context.database.events.fields["nullable_field"] = StringDatabaseField(name="nullable_field", nullable=True)  # type: ignore
        generated_sql_statements2 = self._select(
            "SELECT "
            "notLike(nullable_field, 'a'), "
            "notLike(nullable_field, null), "
            "notLike(null, nullable_field), "
            "notLike(null, 'a'), "
            "notLike('a', nullable_field), "
            "notLike('a', null) "
            "FROM events",
            context,
        )
        assert generated_sql_statements1 == generated_sql_statements2
        assert generated_sql_statements1 == (
            f"SELECT "
            # event like 'a',
            "ifNull(notLike(events.nullable_field, %(hogql_val_0)s), 1), "
            # event like null,
            "isNotNull(events.nullable_field), "
            # null like event,
            "isNotNull(events.nullable_field), "
            # null like 'a',
            "ifNull(notLike(NULL, %(hogql_val_1)s), 1), "
            # 'a' like event,
            "ifNull(notLike(%(hogql_val_2)s, events.nullable_field), 1), "
            # 'a' like null
            "isNotNull(%(hogql_val_3)s) "
            f"FROM events WHERE equals(events.team_id, {self.team.pk}) LIMIT {MAX_SELECT_RETURNED_ROWS}"
        )

    def test_print_global_settings(self):
        query = parse_select("SELECT 1 FROM events")
        printed = print_ast(
            query,
            HogQLContext(team_id=self.team.pk, enable_select_queries=True),
            dialect="clickhouse",
            settings=HogQLGlobalSettings(max_execution_time=10),
        )
        self.assertEqual(
            printed,
            f"SELECT 1 FROM events WHERE equals(events.team_id, {self.team.pk}) LIMIT {MAX_SELECT_RETURNED_ROWS} SETTINGS readonly=2, max_execution_time=10, allow_experimental_object_type=1, format_csv_allow_double_quotes=0, max_ast_elements=4000000, max_expanded_ast_elements=4000000, max_bytes_before_external_group_by=0",
        )

    def test_print_query_level_settings(self):
        query = parse_select("SELECT 1 FROM events")
        query.settings = HogQLQuerySettings(optimize_aggregation_in_order=True)
        printed = print_ast(
            query,
            HogQLContext(team_id=self.team.pk, enable_select_queries=True),
            "clickhouse",
        )
        self.assertEqual(
            printed,
            f"SELECT 1 FROM events WHERE equals(events.team_id, {self.team.pk}) LIMIT {MAX_SELECT_RETURNED_ROWS} SETTINGS optimize_aggregation_in_order=1",
        )

    def test_print_both_settings(self):
        query = parse_select("SELECT 1 FROM events")
        query.settings = HogQLQuerySettings(optimize_aggregation_in_order=True)
        printed = print_ast(
            query,
            HogQLContext(team_id=self.team.pk, enable_select_queries=True),
            "clickhouse",
            settings=HogQLGlobalSettings(max_execution_time=10),
        )
        self.assertEqual(
            printed,
            f"SELECT 1 FROM events WHERE equals(events.team_id, {self.team.pk}) LIMIT {MAX_SELECT_RETURNED_ROWS} SETTINGS optimize_aggregation_in_order=1, readonly=2, max_execution_time=10, allow_experimental_object_type=1, format_csv_allow_double_quotes=0, max_ast_elements=4000000, max_expanded_ast_elements=4000000, max_bytes_before_external_group_by=0",
        )

    def test_pretty_print(self):
        printed = self._pretty("SELECT 1, event FROM events")
        self.assertEqual(
            printed,
            f"SELECT\n    1,\n    event\nFROM\n    events\nLIMIT {MAX_SELECT_RETURNED_ROWS}",
        )

    def test_pretty_print_subquery(self):
        printed = self._pretty("SELECT 1, event FROM (select 1, event from events)")
        self.assertEqual(
            printed,
            f"""SELECT\n    1,\n    event\nFROM\n    (SELECT\n        1,\n        event\n    FROM\n        events)\nLIMIT {MAX_SELECT_RETURNED_ROWS}""",
        )

    @pytest.mark.usefixtures("unittest_snapshot")
    def test_large_pretty_print(self):
        printed = self._pretty(
            f"""
            SELECT
                groupArray(start_of_period) AS date,
                groupArray(counts) AS total,
                status
            FROM
                (SELECT
                    if(equals(status, 'dormant'), negate(sum(counts)), negate(negate(sum(counts)))) AS counts,
                    start_of_period,
                    status
                FROM
                    (SELECT
                        periods.start_of_period AS start_of_period,
                        0 AS counts,
                        status
                    FROM
                        (SELECT
                            minus(dateTrunc('day', assumeNotNull(toDateTime('2023-10-19 23:59:59'))), toIntervalDay(number)) AS start_of_period
                        FROM
                            numbers(dateDiff('day', dateTrunc('day', assumeNotNull(toDateTime('2023-09-19 00:00:00'))), dateTrunc('day', plus(assumeNotNull(toDateTime('2023-10-19 23:59:59')), toIntervalDay(1))))) AS numbers) AS periods CROSS JOIN (SELECT
                            status
                        FROM
                            (SELECT
                                1)
                        ARRAY JOIN ['new', 'returning', 'resurrecting', 'dormant'] AS status) AS sec
                    ORDER BY
                        status ASC,
                        start_of_period ASC
                    UNION ALL
                    SELECT
                        start_of_period,
                        count(DISTINCT person_id) AS counts,
                        status
                    FROM
                        (SELECT
                            events.person.id AS person_id,
                            min(events.person.created_at) AS created_at,
                            arraySort(groupUniqArray(dateTrunc('day', events.timestamp))) AS all_activity,
                            arrayPopBack(arrayPushFront(all_activity, dateTrunc('day', created_at))) AS previous_activity,
                            arrayPopFront(arrayPushBack(all_activity, dateTrunc('day', toDateTime('1970-01-01 00:00:00')))) AS following_activity,
                            arrayMap((previous, current, index) -> if(equals(previous, current), 'new', if(and(equals(minus(current, toIntervalDay(1)), previous), notEquals(index, 1)), 'returning', 'resurrecting')), previous_activity, all_activity, arrayEnumerate(all_activity)) AS initial_status,
                            arrayMap((current, next) -> if(equals(plus(current, toIntervalDay(1)), next), '', 'dormant'), all_activity, following_activity) AS dormant_status,
                            arrayMap(x -> plus(x, toIntervalDay(1)), arrayFilter((current, is_dormant) -> equals(is_dormant, 'dormant'), all_activity, dormant_status)) AS dormant_periods,
                            arrayMap(x -> 'dormant', dormant_periods) AS dormant_label,
                            arrayConcat(arrayZip(all_activity, initial_status), arrayZip(dormant_periods, dormant_label)) AS temp_concat,
                            arrayJoin(temp_concat) AS period_status_pairs,
                            period_status_pairs.1 AS start_of_period,
                            period_status_pairs.2 AS status
                        FROM
                            events
                        WHERE
                            and(greaterOrEquals(timestamp, minus(dateTrunc('day', assumeNotNull(toDateTime('2023-09-19 00:00:00'))), toIntervalDay(1))), less(timestamp, plus(dateTrunc('day', assumeNotNull(toDateTime('2023-10-19 23:59:59'))), toIntervalDay(1))), equals(event, '$pageview'))
                        GROUP BY
                            person_id)
                    GROUP BY
                        start_of_period,
                        status)
                WHERE
                    and(lessOrEquals(start_of_period, dateTrunc('day', assumeNotNull(toDateTime('2023-10-19 23:59:59')))), greaterOrEquals(start_of_period, dateTrunc('day', assumeNotNull(toDateTime('2023-09-19 00:00:00')))))
                GROUP BY
                    start_of_period,
                    status
                ORDER BY
                    start_of_period ASC)
            GROUP BY
                status
            LIMIT {MAX_SELECT_RETURNED_ROWS}
        """
        )
        assert printed == self.snapshot

    def test_print_hidden_aliases_timestamp(self):
        query = parse_select("select * from (SELECT timestamp, timestamp FROM events)")
        printed = print_ast(
            query,
            HogQLContext(team_id=self.team.pk, enable_select_queries=True),
            dialect="clickhouse",
            settings=HogQLGlobalSettings(max_execution_time=10),
        )
        self.assertEqual(
            printed,
            f"SELECT timestamp AS timestamp FROM (SELECT toTimeZone(events.timestamp, %(hogql_val_0)s), "
            f"toTimeZone(events.timestamp, %(hogql_val_1)s) AS timestamp FROM events WHERE equals(events.team_id, {self.team.pk})) "
            f"LIMIT {MAX_SELECT_RETURNED_ROWS} SETTINGS readonly=2, max_execution_time=10, allow_experimental_object_type=1, format_csv_allow_double_quotes=0, max_ast_elements=4000000, max_expanded_ast_elements=4000000, max_bytes_before_external_group_by=0",
        )

    def test_print_hidden_aliases_column_override(self):
        query = parse_select("select * from (SELECT timestamp as event, event FROM events)")
        printed = print_ast(
            query,
            HogQLContext(team_id=self.team.pk, enable_select_queries=True),
            dialect="clickhouse",
            settings=HogQLGlobalSettings(max_execution_time=10),
        )
        self.assertEqual(
            printed,
            f"SELECT event AS event FROM (SELECT toTimeZone(events.timestamp, %(hogql_val_0)s) AS event, "
            f"event FROM events WHERE equals(events.team_id, {self.team.pk})) "
            f"LIMIT {MAX_SELECT_RETURNED_ROWS} SETTINGS readonly=2, max_execution_time=10, allow_experimental_object_type=1, format_csv_allow_double_quotes=0, max_ast_elements=4000000, max_expanded_ast_elements=4000000, max_bytes_before_external_group_by=0",
        )

    def test_print_hidden_aliases_properties(self):
        try:
            from ee.clickhouse.materialized_columns.analyze import materialize
        except ModuleNotFoundError:
            # EE not available? Assume we're good
            self.assertEqual(1 + 2, 3)
            return
        materialize("events", "$browser")

        query = parse_select("select * from (SELECT properties.$browser FROM events)")
        printed = print_ast(
            query,
            HogQLContext(team_id=self.team.pk, enable_select_queries=True),
            dialect="clickhouse",
            settings=HogQLGlobalSettings(max_execution_time=10),
        )
        self.assertEqual(
            printed,
            f"SELECT `$browser` AS `$browser` FROM (SELECT nullIf(nullIf(events.`mat_$browser`, ''), 'null') AS `$browser` "
            f"FROM events WHERE equals(events.team_id, {self.team.pk})) LIMIT {MAX_SELECT_RETURNED_ROWS} "
            f"SETTINGS readonly=2, max_execution_time=10, allow_experimental_object_type=1, format_csv_allow_double_quotes=0, max_ast_elements=4000000, max_expanded_ast_elements=4000000, max_bytes_before_external_group_by=0",
        )

    def test_print_hidden_aliases_double_property(self):
        try:
            from ee.clickhouse.materialized_columns.analyze import materialize
        except ModuleNotFoundError:
            # EE not available? Assume we're good
            self.assertEqual(1 + 2, 3)
            return
        materialize("events", "$browser")

        query = parse_select("select * from (SELECT properties.$browser, properties.$browser FROM events)")
        printed = print_ast(
            query,
            HogQLContext(team_id=self.team.pk, enable_select_queries=True),
            dialect="clickhouse",
            settings=HogQLGlobalSettings(max_execution_time=10),
        )
        self.assertEqual(
            printed,
            f"SELECT `$browser` AS `$browser` FROM (SELECT nullIf(nullIf(events.`mat_$browser`, ''), 'null'), "
            f"nullIf(nullIf(events.`mat_$browser`, ''), 'null') AS `$browser` "  # only the second one gets the alias
            f"FROM events WHERE equals(events.team_id, {self.team.pk})) LIMIT {MAX_SELECT_RETURNED_ROWS} "
            f"SETTINGS readonly=2, max_execution_time=10, allow_experimental_object_type=1, format_csv_allow_double_quotes=0, max_ast_elements=4000000, max_expanded_ast_elements=4000000, max_bytes_before_external_group_by=0",
        )

    def test_lookup_domain_type(self):
        query = parse_select("select hogql_lookupDomainType('www.google.com') from events")
        printed = print_ast(
            query,
            HogQLContext(team_id=self.team.pk, enable_select_queries=True),
            dialect="clickhouse",
            settings=HogQLGlobalSettings(max_execution_time=10),
        )
        self.assertEqual(
            (
                "SELECT coalesce(dictGetOrNull('channel_definition_dict', 'domain_type', "
                "(coalesce(%(hogql_val_0)s, ''), 'source')), "
                "dictGetOrNull('channel_definition_dict', 'domain_type', "
                "(cutToFirstSignificantSubdomain(coalesce(%(hogql_val_0)s, '')), 'source'))) "
                f"FROM events WHERE equals(events.team_id, {self.team.pk}) LIMIT 50000 SETTINGS "
                "readonly=2, max_execution_time=10, allow_experimental_object_type=1, "
                "format_csv_allow_double_quotes=0, max_ast_elements=4000000, "
                "max_expanded_ast_elements=4000000, max_bytes_before_external_group_by=0"
            ),
            printed,
        )

    def test_lookup_paid_source_type(self):
        query = parse_select("select hogql_lookupPaidSourceType('google') from events")
        printed = print_ast(
            query,
            HogQLContext(team_id=self.team.pk, enable_select_queries=True),
            dialect="clickhouse",
            settings=HogQLGlobalSettings(max_execution_time=10),
        )
        self.assertEqual(
            (
                "SELECT coalesce(dictGetOrNull('channel_definition_dict', 'type_if_paid', "
                "(coalesce(%(hogql_val_0)s, ''), 'source')) , "
                "dictGetOrNull('channel_definition_dict', 'type_if_paid', "
                "(cutToFirstSignificantSubdomain(coalesce(%(hogql_val_0)s, '')), 'source'))) "
                f"FROM events WHERE equals(events.team_id, {self.team.pk}) LIMIT 50000 SETTINGS "
                "readonly=2, max_execution_time=10, allow_experimental_object_type=1, "
                "format_csv_allow_double_quotes=0, max_ast_elements=4000000, "
                "max_expanded_ast_elements=4000000, max_bytes_before_external_group_by=0"
            ),
            printed,
        )

    def test_lookup_paid_medium_type(self):
        query = parse_select("select hogql_lookupPaidMediumType('social') from events")
        printed = print_ast(
            query,
            HogQLContext(team_id=self.team.pk, enable_select_queries=True),
            dialect="clickhouse",
            settings=HogQLGlobalSettings(max_execution_time=10),
        )
        self.assertEqual(
            (
                "SELECT dictGetOrNull('channel_definition_dict', 'type_if_paid', "
                "(coalesce(%(hogql_val_0)s, ''), 'medium')) "
                f"FROM events WHERE equals(events.team_id, {self.team.pk}) LIMIT {MAX_SELECT_RETURNED_ROWS} SETTINGS "
                "readonly=2, max_execution_time=10, allow_experimental_object_type=1, format_csv_allow_double_quotes=0, max_ast_elements=4000000, max_expanded_ast_elements=4000000, max_bytes_before_external_group_by=0"
            ),
            printed,
        )

    def test_lookup_organic_source_type(self):
        query = parse_select("select hogql_lookupOrganicSourceType('google') from events")
        printed = print_ast(
            query,
            HogQLContext(team_id=self.team.pk, enable_select_queries=True),
            dialect="clickhouse",
            settings=HogQLGlobalSettings(max_execution_time=10),
        )
        self.assertEqual(
            (
                "SELECT coalesce(dictGetOrNull('channel_definition_dict', 'type_if_organic', "
                "(coalesce(%(hogql_val_0)s, ''), 'source')), "
                "dictGetOrNull('channel_definition_dict', 'type_if_organic', "
                "(cutToFirstSignificantSubdomain(coalesce(%(hogql_val_0)s, '')), 'source'))) "
                f"FROM events WHERE equals(events.team_id, {self.team.pk}) LIMIT 50000 SETTINGS "
                "readonly=2, max_execution_time=10, allow_experimental_object_type=1, "
                "format_csv_allow_double_quotes=0, max_ast_elements=4000000, "
                "max_expanded_ast_elements=4000000, max_bytes_before_external_group_by=0"
            ),
            printed,
        )

    def test_lookup_organic_medium_type(self):
        query = parse_select("select hogql_lookupOrganicMediumType('social') from events")
        printed = print_ast(
            query,
            HogQLContext(team_id=self.team.pk, enable_select_queries=True),
            dialect="clickhouse",
            settings=HogQLGlobalSettings(max_execution_time=10),
        )
        self.assertEqual(
            (
                "SELECT dictGetOrNull('channel_definition_dict', 'type_if_organic', "
                "(coalesce(%(hogql_val_0)s, ''), 'medium')) "
                f"FROM events WHERE equals(events.team_id, {self.team.pk}) LIMIT {MAX_SELECT_RETURNED_ROWS} SETTINGS "
                "readonly=2, max_execution_time=10, allow_experimental_object_type=1, format_csv_allow_double_quotes=0, max_ast_elements=4000000, max_expanded_ast_elements=4000000, max_bytes_before_external_group_by=0"
            ),
            printed,
        )

    def test_override_timezone(self):
        context = HogQLContext(
            team_id=self.team.pk,
            enable_select_queries=True,
            database=Database(None, WeekStartDay.SUNDAY),
        )
        context.database.events.fields["test_date"] = DateDatabaseField(name="test_date")  # type: ignore

        self.assertEqual(
            self._select(
                """
                    SELECT
                        toDateTime(timestamp),
                        toDateTime(timestamp, 'US/Pacific'),
                        now(),
                        now('US/Pacific')
                    FROM events
                """,
                context,
            ),
            f"SELECT toDateTime(toTimeZone(events.timestamp, %(hogql_val_0)s), %(hogql_val_1)s), toDateTime(toTimeZone(events.timestamp, %(hogql_val_2)s), %(hogql_val_3)s), now64(6, %(hogql_val_4)s), now64(6, %(hogql_val_5)s) FROM events WHERE equals(events.team_id, {self.team.pk}) LIMIT {MAX_SELECT_RETURNED_ROWS}",
        )
        self.assertEqual(
            context.values,
            {
                "hogql_val_0": "UTC",
                "hogql_val_1": "UTC",
                "hogql_val_2": "UTC",
                "hogql_val_3": "US/Pacific",
                "hogql_val_4": "UTC",
                "hogql_val_5": "US/Pacific",
            },
        )

    def test_trim_leading_trailing_both(self):
        query = parse_select(
            "select trim(LEADING 'xy' FROM 'media'), trim(TRAILING 'xy' FROM 'media'), trim(BOTH 'xy' FROM 'media')"
        )
        printed = print_ast(
            query,
            HogQLContext(team_id=self.team.pk, enable_select_queries=True),
            dialect="clickhouse",
            settings=HogQLGlobalSettings(max_execution_time=10),
        )
        assert printed == (
            f"SELECT trim(LEADING %(hogql_val_1)s FROM %(hogql_val_0)s), trim(TRAILING %(hogql_val_3)s FROM %(hogql_val_2)s), trim(BOTH %(hogql_val_5)s FROM %(hogql_val_4)s) LIMIT {MAX_SELECT_RETURNED_ROWS} SETTINGS "
            "readonly=2, max_execution_time=10, allow_experimental_object_type=1, format_csv_allow_double_quotes=0, max_ast_elements=4000000, max_expanded_ast_elements=4000000, max_bytes_before_external_group_by=0"
        )
        query2 = parse_select("select trimLeft('media', 'xy'), trimRight('media', 'xy'), trim('media', 'xy')")
        printed2 = print_ast(
            query2,
            HogQLContext(team_id=self.team.pk, enable_select_queries=True),
            dialect="clickhouse",
            settings=HogQLGlobalSettings(max_execution_time=10),
        )
        assert printed2 == printed

    def test_case_insensitive_functions(self):
        context = HogQLContext(team_id=self.team.pk)
        self.assertEqual(
            self._expr("CoALESce(1)", context),
            "coalesce(1)",
        )
        self.assertEqual(
            self._expr("SuM(1)", context),
            "sum(1)",
        )

    def test_inline_persons(self):
        query = parse_select(
            "select persons.id as person_id from events join persons on persons.id = events.person_id and persons.id in (1,2,3)"
        )
        printed = print_ast(
            query,
            HogQLContext(team_id=self.team.pk, enable_select_queries=True),
            dialect="clickhouse",
            settings=HogQLGlobalSettings(max_execution_time=10),
        )
        assert f"AS id FROM person WHERE and(equals(person.team_id, {self.team.pk}), in(id, tuple(1, 2, 3)))" in printed

    def test_dont_inline_persons(self):
        query = parse_select(
            "select persons.id as person_id from events join persons on persons.id = events.person_id and persons.id = 1"
        )
        printed = print_ast(
            query,
            HogQLContext(team_id=self.team.pk, enable_select_queries=True),
            dialect="clickhouse",
            settings=HogQLGlobalSettings(max_execution_time=10),
        )
        assert f"AS id FROM person WHERE equals(person.team_id, {self.team.pk})" in printed

    def test_inline_persons_alias(self):
        query = parse_select(
            """
            select p1.id as p1_id from events
            join persons as p1 on p1.id = events.person_id and p1.id in (1,2,3)
            """
        )
        printed = print_ast(
            query,
            HogQLContext(team_id=self.team.pk, enable_select_queries=True),
            dialect="clickhouse",
            settings=HogQLGlobalSettings(max_execution_time=10),
        )
        assert f"AS id FROM person WHERE and(equals(person.team_id, {self.team.pk}), in(id, tuple(1, 2, 3)))" in printed

    def test_two_joins(self):
        query = parse_select(
            """
            select p1.id as p1_id, p2.id as p2_id from events
            join persons as p1 on p1.id = events.person_id and p1.id in (1,2,3)
            join persons as p2 on p2.id = events.person_id and p2.id in (4,5,6)
            """
        )
        printed = print_ast(
            query,
            HogQLContext(team_id=self.team.pk, enable_select_queries=True),
            dialect="clickhouse",
            settings=HogQLGlobalSettings(max_execution_time=10),
        )
        assert f"AS id FROM person WHERE and(equals(person.team_id, {self.team.pk}), in(id, tuple(1, 2, 3)))" in printed
        assert f"AS id FROM person WHERE and(equals(person.team_id, {self.team.pk}), in(id, tuple(4, 5, 6)))" in printed

    def test_two_clauses(self):
        query = parse_select(
            """
            select p1.id as p1_id, p2.id as p2_id from events
            join persons as p1 on p1.id in (7,8,9) and p1.id = events.person_id and p1.id in (1,2,3)
            join persons as p2 on p2.id = events.person_id and p2.id in (4,5,6)
            """
        )
        printed = print_ast(
            query,
            HogQLContext(team_id=self.team.pk, enable_select_queries=True),
            dialect="clickhouse",
            settings=HogQLGlobalSettings(max_execution_time=10),
        )
        assert (
            f"AS id FROM person WHERE and(equals(person.team_id, {self.team.pk}), in(id, tuple(7, 8, 9)), in(id, tuple(1, 2, 3)))"
            in printed
        )
        assert f"AS id FROM person WHERE and(equals(person.team_id, {self.team.pk}), in(id, tuple(4, 5, 6)))" in printed<|MERGE_RESOLUTION|>--- conflicted
+++ resolved
@@ -114,15 +114,10 @@
             repsponse, f"SELECT\n    plus(1, 2),\n    3\nFROM\n    events\nLIMIT {MAX_SELECT_RETURNED_ROWS}"
         )
 
-<<<<<<< HEAD
     # INTERSECT has higher priority than union
     def test_intersect_and_union(self):
         expr = parse_select("""select 1 as id union all select 2 as id union all select 3 as id""", backend="python")
-        response = to_printed_hogql(expr, self.team)
-        self.assertEqual(
-            response,
-            f"SELECT\n    1 AS id\nLIMIT 50000\nINTERSECT\nSELECT\n    2 AS id\nLIMIT {MAX_SELECT_RETURNED_ROWS}",
-=======
+
     def test_intersect(self):
         expr = parse_select("""select 1 as id intersect select 2 as id""", backend="python")
         response = to_printed_hogql(expr, self.team)
@@ -200,7 +195,6 @@
                 "SELECT\n"
                 "    3 AS id)"
             ),
->>>>>>> 0b4c7a9a
         )
 
     def test_print_to_string(self):
