import { kea } from 'kea'
import { actionsModel } from './actionsModel'
import { annotationsModel } from './annotationsModel'
import { cohortsModel } from './cohortsModel'
import { dashboardsModel } from './dashboardsModel'
import { eventDefinitionsModel } from './eventDefinitionsModel'
import { personPropertiesModel } from './personPropertiesModel'
import { propertyDefinitionsModel } from './propertyDefinitionsModel'

import { modelsType } from './indexType'

/** "Models" are logics that are persistently mounted (start with app) */
export const models = kea<modelsType>({
<<<<<<< HEAD
    props: {} as ProjectBasedLogicProps,
    key: getProjectBasedLogicKeyBuilder(),
    connect: (props: ProjectBasedLogicProps) => [
        actionsModel({ teamId: props.teamId }),
        annotationsModel({ teamId: props.teamId }),
=======
    connect: [
        actionsModel,
        annotationsModel,
>>>>>>> 9142386d
        cohortsModel,
        dashboardsModel,
        eventDefinitionsModel,
        personPropertiesModel,
        propertyDefinitionsModel,
    ],
})<|MERGE_RESOLUTION|>--- conflicted
+++ resolved
@@ -11,17 +11,9 @@
 
 /** "Models" are logics that are persistently mounted (start with app) */
 export const models = kea<modelsType>({
-<<<<<<< HEAD
-    props: {} as ProjectBasedLogicProps,
-    key: getProjectBasedLogicKeyBuilder(),
-    connect: (props: ProjectBasedLogicProps) => [
-        actionsModel({ teamId: props.teamId }),
-        annotationsModel({ teamId: props.teamId }),
-=======
     connect: [
         actionsModel,
         annotationsModel,
->>>>>>> 9142386d
         cohortsModel,
         dashboardsModel,
         eventDefinitionsModel,
