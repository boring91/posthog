--- conflicted
+++ resolved
@@ -1,30 +1,9 @@
 import { PropertyKeyInfo } from 'lib/components/PropertyKeyInfo'
 import { TaxonomicFilterGroupType } from 'lib/components/TaxonomicFilter/types'
-<<<<<<< HEAD
-import { dayjs } from 'lib/dayjs'
-import { capitalizeFirstLetter, pluralize, toParams } from 'lib/utils'
-import md5 from 'md5'
-import { isFunnelsFilter, isPathsFilter } from 'scenes/insights/sharedUtils'
-import { formatBreakdownLabel } from 'scenes/insights/utils'
-import { cleanFilters } from 'scenes/insights/utils/cleanFilters'
-
-import { FormatPropertyValueForDisplayFunction } from '~/models/propertyDefinitionsModel'
-import { BreakdownFilter, InsightActorsQueryOptionsResponse } from '~/queries/schema'
-import {
-    CohortType,
-    FunnelsFilterType,
-    FunnelVizType,
-    GraphDataset,
-    LifecycleToggle,
-    PathsFilterType,
-    StepOrderValue,
-} from '~/types'
-=======
 import { pluralize } from 'lib/utils'
 
 import { InsightActorsQueryOptionsResponse } from '~/queries/schema'
 import { StepOrderValue } from '~/types'
->>>>>>> 23acd142
 
 export const funnelTitle = (props: {
     converted: boolean
@@ -73,146 +52,6 @@
     )
 }
 
-<<<<<<< HEAD
-export const urlsForDatasets = (
-    crossDataset: GraphDataset[] | undefined,
-    index: number,
-    cohorts: CohortType[],
-    breakdownFilter: BreakdownFilter | null | undefined,
-    formatPropertyValueForDisplay: FormatPropertyValueForDisplayFunction
-): { value: string; label: JSX.Element }[] => {
-    const showCountedByTag = !!crossDataset?.find(({ action }) => action?.math && action.math !== 'total')
-    const hasMultipleSeries = !!crossDataset?.find(({ action }) => action?.order)
-
-    if (crossDataset?.length === 1 && crossDataset[0].actions) {
-        const dataset = crossDataset[0]
-        return (
-            dataset.actions?.map((action, i) => ({
-                value: dataset?.personsValues?.[i]?.url || '',
-                label: (
-                    <InsightLabel
-                        seriesColor={dataset?.backgroundColor?.[i] || getSeriesColor(action.order)}
-                        action={action}
-                        breakdownValue={
-                            dataset.breakdownValues?.[i] === '' ? 'None' : dataset.breakdownValues?.[i]?.toString()
-                        }
-                        showCountedByTag={showCountedByTag}
-                        hasMultipleSeries={hasMultipleSeries}
-                        showEventName
-                    />
-                ),
-            })) || []
-        )
-    }
-
-    return (
-        crossDataset
-            ?.map((dataset) => {
-                const formattedBreakdownValue = dataset.status
-                    ? capitalizeFirstLetter(dataset.status)
-                    : formatBreakdownLabel(
-                          dataset.breakdown_value,
-                          breakdownFilter,
-                          cohorts,
-                          formatPropertyValueForDisplay
-                      )
-                return {
-                    value: dataset.persons_urls?.[index].url || dataset.personsValues?.[index]?.url || '',
-                    label: (
-                        <InsightLabel
-                            seriesColor={
-                                dataset.status
-                                    ? getBarColorFromStatus(dataset.status as LifecycleToggle)
-                                    : getSeriesColor(dataset.id)
-                            }
-                            action={dataset.action}
-                            breakdownValue={formattedBreakdownValue}
-                            showCountedByTag={showCountedByTag}
-                            hasMultipleSeries={hasMultipleSeries}
-                            showEventName
-                        />
-                    ),
-                }
-            })
-            .filter((x) => x.value) || []
-    )
-}
-
-interface PeopleUrlBuilderParams {
-    filters: Partial<FunnelsFilterType> | Partial<PathsFilterType>
-    date_from?: string | number
-    funnelStep?: number
-    /** We use values from the reponse, in addition to filters, to derive a cached invalidation key. */
-    response?: Record<string, any> | null
-}
-
-/**
- * **This function is used to derive a somewhat stable key that still invalidates
- * person endpoint results when an insight was refreshed.**
- *
- * Some of our person endpoints use the @cached_function decorator for response
- * caching. This cache can be invalidated by sending a differing
- * `cache_invalidation_key`.
- *
- * Usually this key is generated for the person urls in an insight response
- * on the backend. This results in fresh person responses for a refreshed
- * insight. The key itself is just a random string.
- *
- * For insights where we build the person url on the frontend and the person
- * endpoint is cached using the mentioned decorator, we need to generate the
- * key on the frontend.
- */
-const deriveCacheInvalidationKey = ({ filters, date_from, funnelStep, response }: PeopleUrlBuilderParams): string => {
-    if (!response || !response['last_refresh']) {
-        // we should never land here, invalidate always
-        return `fe_${Date.now().toString()}_invalidate_always`
-    }
-    const payload = JSON.stringify({ ...filters, date_from, funnelStep, lastRefresh: response['last_refresh'] })
-    // "fe_" for signaling this is a frontend side generated cache invalidation key
-    return `fe_${md5(payload).slice(0, 8)}`
-}
-
-// NOTE: Ideally this should be built server side and returned in `persons_urls` but for those that don't support it we can built it on the frontend
-export const buildPeopleUrl = ({
-    filters,
-    date_from,
-    funnelStep,
-    response,
-}: PeopleUrlBuilderParams): string | undefined => {
-    const cacheInvalidationKey = deriveCacheInvalidationKey({ filters, date_from, funnelStep, response })
-    if (isFunnelsFilter(filters) && filters.funnel_correlation_person_entity) {
-        // TODO: We should never land in this case; Remove this if Sentry doesn't unexpectedly capture this.
-        Sentry.captureException(new Error('buildPeopleUrl used for funnel correlation'), {
-            extra: { filters },
-        })
-    } else if (isFunnelsFilter(filters) && (funnelStep || filters.funnel_viz_type === FunnelVizType.Trends)) {
-        let params
-        if (filters.funnel_viz_type === FunnelVizType.Trends) {
-            // funnel trends
-            const entrance_period_start = dayjs(date_from).format('YYYY-MM-DD HH:mm:ss')
-            params = { ...filters, entrance_period_start, drop_off: false }
-            const cleanedParams = cleanFilters(params)
-            const funnelParams = toParams(cleanedParams)
-            return `api/person/funnel/?${funnelParams}&cache_invalidation_key=${cacheInvalidationKey}`
-        }
-        // TODO: We should never land in this case; Remove this if Sentry doesn't unexpectedly capture this.
-        Sentry.captureException(new Error('buildPeopleUrl used for non-trends funnel'), {
-            extra: { filters },
-        })
-    } else if (isPathsFilter(filters)) {
-        const cleanedParams = cleanFilters(filters)
-        const pathParams = toParams(cleanedParams)
-        return `api/person/path/?${pathParams}&cache_invalidation_key=${cacheInvalidationKey}`
-    } else {
-        // TODO: We should never land in this case; Remove this if Sentry doesn't unexpectedly capture this.
-        Sentry.captureException(new Error('buildPeopleUrl used for unsupported filters'), {
-            extra: { filters },
-        })
-    }
-}
-
-=======
->>>>>>> 23acd142
 export const cleanedInsightActorsQueryOptions = (
     insightActorsQueryOptions: InsightActorsQueryOptionsResponse | null
 ): [string, any[]][] => {
