--- conflicted
+++ resolved
@@ -1,8 +1,5 @@
 from collections import Counter
-<<<<<<< HEAD
-=======
 from typing import Counter as TCounter
->>>>>>> 67d59fb3
 from typing import List, Set, Union, cast
 
 from posthog.clickhouse.materialized_columns import ColumnName, get_materialized_columns
