import re
from datetime import datetime
from typing import Any, Dict, List, Optional, Union

from dateutil import parser
from django.conf import settings
from django.http import HttpResponse, JsonResponse
from django.utils import timezone
from django.views.decorators.csrf import csrf_exempt

from posthog.auth import PersonalAPIKeyAuthentication
from posthog.ee import check_ee_enabled
from posthog.models import Team
from posthog.tasks.process_event import process_event_with_plugins
from posthog.utils import cors_response, get_ip_address, load_data_from_request

if settings.EE_AVAILABLE:
    from ee.clickhouse.process_event import log_event, process_event_ee


def _datetime_from_seconds_or_millis(timestamp: str) -> datetime:
    if len(timestamp) > 11:  # assuming milliseconds / update "11" to "12" if year > 5138 (set a reminder!)
        timestamp_number = float(timestamp) / 1000
    else:
        timestamp_number = int(timestamp)

    return datetime.fromtimestamp(timestamp_number, timezone.utc)


def _get_sent_at(data, request) -> Optional[datetime]:
    if request.GET.get("_"):  # posthog-js
        sent_at = request.GET["_"]
    elif isinstance(data, dict) and data.get("sent_at"):  # posthog-android, posthog-ios
        sent_at = data["sent_at"]
    elif request.POST.get("sent_at"):  # when urlencoded body and not JSON (in some test)
        sent_at = request.POST["sent_at"]
    else:
        return None

    if re.match(r"^[0-9]+$", sent_at):
        return _datetime_from_seconds_or_millis(sent_at)

    return parser.isoparse(sent_at)


def _get_token(data, request) -> Optional[str]:
    if request.POST.get("api_key"):
        return request.POST["api_key"]
    if isinstance(data, list) and len(data) > 0:
        return data[0]["properties"]["token"]  # Mixpanel Swift SDK
    if data.get("$token"):
        return data["$token"]  # JS identify call
    if data.get("api_key"):
        return data["api_key"]  # server-side libraries like posthog-python and posthog-ruby
    if data.get("properties") and data["properties"].get("token"):
        return data["properties"]["token"]  # JS capture call
    return None


def _get_distinct_id(data: Dict[str, Any]) -> str:
    try:
        return str(data["$distinct_id"])[0:200]
    except KeyError:
        try:
            return str(data["properties"]["distinct_id"])[0:200]
        except KeyError:
            return str(data["distinct_id"])[0:200]


@csrf_exempt
def get_event(request):
    now = timezone.now()
    try:
        data_from_request = load_data_from_request(request)
        data = data_from_request["data"]
    except TypeError:
        return cors_response(
            request,
            JsonResponse(
                {"code": "validation", "message": "Malformed request data. Make sure you're sending valid JSON.",},
                status=400,
            ),
        )
    if not data:
        return cors_response(
            request,
            JsonResponse(
                {
                    "code": "validation",
                    "message": "No data found. Make sure to use a POST request when sending the payload in the body of the request.",
                },
                status=400,
            ),
        )
    sent_at = _get_sent_at(data, request)

    token = _get_token(data, request)
    is_personal_api_key = False
    if not token:
        token = PersonalAPIKeyAuthentication.find_key(
            request, data_from_request["body"], data if isinstance(data, dict) else None
        )
        is_personal_api_key = True
    if not token:
        return cors_response(
            request,
            JsonResponse(
                {
                    "code": "validation",
                    "message": "Neither api_key nor personal_api_key set. You can find your project API key in PostHog project settings.",
                },
                status=400,
            ),
        )

    team = Team.objects.get_team_from_token(token, is_personal_api_key)
    if team is None:
        return cors_response(
            request,
            JsonResponse(
                {
                    "code": "validation",
                    "message": "Project or personal API key invalid. You can find your project API key in PostHog project settings.",
                },
                status=400,
            ),
        )

    if isinstance(data, dict):
        if data.get("batch"):  # posthog-python and posthog-ruby
            data = data["batch"]
            assert data is not None
        elif "engage" in request.path_info:  # JS identify call
            data["event"] = "$identify"  # make sure it has an event name

    if isinstance(data, list):
        events = data
    else:
        events = [data]

    for event in events:
        try:
            distinct_id = _get_distinct_id(event)
        except KeyError:
            return cors_response(
                request,
                JsonResponse(
                    {
                        "code": "validation",
                        "message": "You need to set user distinct ID field `distinct_id`.",
                        "item": event,
                    },
                    status=400,
                ),
            )
        if "event" not in event:
            return cors_response(
                request,
                JsonResponse(
                    {"code": "validation", "message": "You need to set event name field `event`.", "item": event,},
                    status=400,
                ),
            )

        if check_ee_enabled():
            process_event_ee.delay(
                distinct_id=distinct_id,
                ip=get_ip_address(request),
                site_url=request.build_absolute_uri("/")[:-1],
                data=event,
                team_id=team.id,
                now=now,
                sent_at=sent_at,
            )
            # log the event to kafka write ahead log for processing
            log_event(
                distinct_id=distinct_id,
                ip=get_ip_address(request),
                site_url=request.build_absolute_uri("/")[:-1],
                data=event,
                team_id=team.id,
                now=now,
                sent_at=sent_at,
            )
<<<<<<< HEAD

        # Selectively block certain teams from having events published to Postgres on Posthog Cloud
        if not getattr(settings, "MULTI_TENANCY", False) or team.id not in [536, 572, 700]:
            celery_queue = settings.PLUGINS_CELERY_QUEUE if settings.PLUGINS_ENABLED else settings.CELERY_DEFAULT_QUEUE
            process_event_with_plugins.apply_async(
                args=[
                    distinct_id,
                    get_ip_address(request),
                    request.build_absolute_uri("/")[:-1],
                    event,
                    team.id,
                    now.isoformat(),
                    sent_at,
                ],
                queue=celery_queue,
=======
        else:
            process_event.delay(
                distinct_id=distinct_id,
                ip=get_ip_address(request),
                site_url=request.build_absolute_uri("/")[:-1],
                data=event,
                team_id=team.id,
                now=now,
                sent_at=sent_at,
>>>>>>> d8f9d491
            )

    return cors_response(request, JsonResponse({"status": 1}))<|MERGE_RESOLUTION|>--- conflicted
+++ resolved
@@ -162,16 +162,27 @@
                 ),
             )
 
+        event_queue = "process_event"
+        celery_queue = settings.CELERY_DEFAULT_QUEUE
         if check_ee_enabled():
-            process_event_ee.delay(
-                distinct_id=distinct_id,
-                ip=get_ip_address(request),
-                site_url=request.build_absolute_uri("/")[:-1],
-                data=event,
-                team_id=team.id,
-                now=now,
-                sent_at=sent_at,
-            )
+            event_queue += "_ee"
+        if team.plugins_opt_in:
+            event_queue += "_with_plugins"
+            celery_queue = settings.PLUGINS_CELERY_QUEUE
+        process_event_with_plugins.apply_async(
+            args=[
+                distinct_id,
+                get_ip_address(request),
+                request.build_absolute_uri("/")[:-1],
+                event,
+                team.id,
+                now.isoformat(),
+                sent_at,
+            ],
+            queue=celery_queue,
+        )
+
+        if check_ee_enabled():
             # log the event to kafka write ahead log for processing
             log_event(
                 distinct_id=distinct_id,
@@ -182,33 +193,5 @@
                 now=now,
                 sent_at=sent_at,
             )
-<<<<<<< HEAD
-
-        # Selectively block certain teams from having events published to Postgres on Posthog Cloud
-        if not getattr(settings, "MULTI_TENANCY", False) or team.id not in [536, 572, 700]:
-            celery_queue = settings.PLUGINS_CELERY_QUEUE if settings.PLUGINS_ENABLED else settings.CELERY_DEFAULT_QUEUE
-            process_event_with_plugins.apply_async(
-                args=[
-                    distinct_id,
-                    get_ip_address(request),
-                    request.build_absolute_uri("/")[:-1],
-                    event,
-                    team.id,
-                    now.isoformat(),
-                    sent_at,
-                ],
-                queue=celery_queue,
-=======
-        else:
-            process_event.delay(
-                distinct_id=distinct_id,
-                ip=get_ip_address(request),
-                site_url=request.build_absolute_uri("/")[:-1],
-                data=event,
-                team_id=team.id,
-                now=now,
-                sent_at=sent_at,
->>>>>>> d8f9d491
-            )
 
     return cors_response(request, JsonResponse({"status": 1}))