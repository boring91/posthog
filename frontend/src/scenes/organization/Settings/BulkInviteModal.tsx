--- conflicted
+++ resolved
@@ -139,13 +139,8 @@
                         )}
                     </div>
                 </div>
-<<<<<<< HEAD
             )}
-            {!user?.email_service_available && (
-=======
-            </div>
             {!preflight?.email_service_available && (
->>>>>>> 6bea74bb
                 <Alert
                     type="warning"
                     style={{ marginTop: 16 }}
