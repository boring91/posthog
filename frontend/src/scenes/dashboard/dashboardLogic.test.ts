--- conflicted
+++ resolved
@@ -162,12 +162,8 @@
                 },
             },
             patch: {
-<<<<<<< HEAD
                 '/api/projects/:team/dashboards/:id/': () => [200, "we don't care"],
-                '/api/projects/:team/insights/:id/': (req) => {
-=======
                 '/api/projects/:team/insights/:id/': async (req) => {
->>>>>>> 1dc9705f
                     try {
                         const updates = await req.json()
                         if (typeof updates !== 'object') {
@@ -478,7 +474,39 @@
         })
     })
 
-<<<<<<< HEAD
+    it('can move an insight off a dashboard', async () => {
+        const nineLogic = dashboardLogic({ id: 9 })
+        nineLogic.mount()
+        await expectLogic(nineLogic).toFinishAllListeners()
+
+        const fiveLogic = dashboardLogic({ id: 5 })
+        fiveLogic.mount()
+        await expectLogic(fiveLogic).toFinishAllListeners()
+
+        expect(
+            fiveLogic.values.allItems?.items.map((i) => ({ short_id: i.short_id, dashboards: i.dashboards }))
+        ).toEqual([
+            { dashboards: [5, 6], short_id: '172' },
+            { dashboards: [5, 6], short_id: '175' },
+        ])
+        expect(
+            nineLogic.values.allItems?.items.map((i) => ({ short_id: i.short_id, dashboards: i.dashboards }))
+        ).toEqual([{ dashboards: [9, 10], short_id: '800' }])
+
+        dashboardsModel.actions.updateDashboardInsight({ ...insight800(), dashboards: [10, 5] }, [9])
+
+        expect(
+            fiveLogic.values.allItems?.items.map((i) => ({ short_id: i.short_id, dashboards: i.dashboards }))
+        ).toEqual([
+            { dashboards: [5, 6], short_id: '172' },
+            { dashboards: [5, 6], short_id: '175' },
+            { dashboards: [10, 5], short_id: '800' },
+        ])
+        expect(
+            nineLogic.values.allItems?.items.map((i) => ({ short_id: i.short_id, dashboards: i.dashboards }))
+        ).toEqual([])
+    })
+
     describe('layouts', () => {
         beforeEach(async () => {
             ;(getAppContext as jest.Mock).mockImplementation(() => ({ anonymous: false }))
@@ -565,38 +593,5 @@
                 },
             })
         })
-=======
-    it('can move an insight off a dashboard', async () => {
-        const nineLogic = dashboardLogic({ id: 9 })
-        nineLogic.mount()
-        await expectLogic(nineLogic).toFinishAllListeners()
-
-        const fiveLogic = dashboardLogic({ id: 5 })
-        fiveLogic.mount()
-        await expectLogic(fiveLogic).toFinishAllListeners()
-
-        expect(
-            fiveLogic.values.allItems?.items.map((i) => ({ short_id: i.short_id, dashboards: i.dashboards }))
-        ).toEqual([
-            { dashboards: [5, 6], short_id: '172' },
-            { dashboards: [5, 6], short_id: '175' },
-        ])
-        expect(
-            nineLogic.values.allItems?.items.map((i) => ({ short_id: i.short_id, dashboards: i.dashboards }))
-        ).toEqual([{ dashboards: [9, 10], short_id: '800' }])
-
-        dashboardsModel.actions.updateDashboardInsight({ ...insight800(), dashboards: [10, 5] }, [9])
-
-        expect(
-            fiveLogic.values.allItems?.items.map((i) => ({ short_id: i.short_id, dashboards: i.dashboards }))
-        ).toEqual([
-            { dashboards: [5, 6], short_id: '172' },
-            { dashboards: [5, 6], short_id: '175' },
-            { dashboards: [10, 5], short_id: '800' },
-        ])
-        expect(
-            nineLogic.values.allItems?.items.map((i) => ({ short_id: i.short_id, dashboards: i.dashboards }))
-        ).toEqual([])
->>>>>>> 1dc9705f
     })
 })