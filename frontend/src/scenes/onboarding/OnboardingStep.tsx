--- conflicted
+++ resolved
@@ -66,13 +66,9 @@
                 </div>
             }
         >
-<<<<<<< HEAD
             <div className="max-w-192">
-=======
-            <div className="max-w-md">
                 {hedgehog && <div className="-mt-20 absolute right-4 h-16">{hedgehogToRender}</div>}
 
->>>>>>> cb97d1b8
                 <h1 className="font-bold">{title}</h1>
                 <p>{subtitle}</p>
                 {children}
