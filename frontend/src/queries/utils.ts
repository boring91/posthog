import {
    ActionsNode,
    DataTableNode,
    DateRange,
    EventsNode,
    EventsQuery,
    HogQLQuery,
    TrendsQuery,
    FunnelsQuery,
    RetentionQuery,
    PathsQuery,
    StickinessQuery,
    LifecycleQuery,
    InsightFilter,
    InsightFilterProperty,
    InsightQueryNode,
    InsightVizNode,
    LegacyQuery,
    Node,
    NodeKind,
    PersonsNode,
    RecentPerformancePageViewNode,
    TimeToSeeDataNode,
    TimeToSeeDataQuery,
    TimeToSeeDataSessionsQuery,
    InsightNodeKind,
    TimeToSeeDataWaterfallNode,
    TimeToSeeDataJSONNode,
    NewEntityNode,
} from '~/queries/schema'
import { TaxonomicFilterGroupType, TaxonomicFilterValue } from 'lib/components/TaxonomicFilter/types'

export function isDataNode(node?: Node | null): node is EventsQuery | PersonsNode | TimeToSeeDataSessionsQuery {
    return isEventsQuery(node) || isPersonsNode(node) || isTimeToSeeDataSessionsQuery(node) || isHogQLQuery(node)
}

function isTimeToSeeDataJSONNode(node?: Node | null): node is TimeToSeeDataJSONNode {
    return node?.kind === NodeKind.TimeToSeeDataSessionsJSONNode
}

function isTimeToSeeDataWaterfallNode(node?: Node | null): node is TimeToSeeDataWaterfallNode {
    return node?.kind === NodeKind.TimeToSeeDataSessionsWaterfallNode
}

export function isNodeWithSource(
    node?: Node | null
): node is DataTableNode | InsightVizNode | TimeToSeeDataWaterfallNode | TimeToSeeDataJSONNode {
    if (!node) {
        return false
    }

    return (
        isDataTableNode(node) ||
        isInsightVizNode(node) ||
        isTimeToSeeDataWaterfallNode(node) ||
        isTimeToSeeDataJSONNode(node)
    )
}

export function isEventsNode(node?: Node | null): node is EventsNode {
    return node?.kind === NodeKind.EventsNode
}

export function isEventsQuery(node?: Node | null): node is EventsQuery {
    return node?.kind === NodeKind.EventsQuery
}

export function isActionsNode(node?: Node | null): node is ActionsNode {
    return node?.kind === NodeKind.ActionsNode
}

<<<<<<< HEAD
export function isNewEntityNode(node?: Node): node is NewEntityNode {
    return node?.kind === NodeKind.NewEntityNode
}

export function isPersonsNode(node?: Node): node is PersonsNode {
=======
export function isNewEntityNode(node?: Node | null): node is NewEntityNode {
    return node?.kind === NodeKind.NewEntityNode
}

export function isPersonsNode(node?: Node | null): node is PersonsNode {
>>>>>>> 0b64b3a7
    return node?.kind === NodeKind.PersonsNode
}

export function isDataTableNode(node?: Node | null): node is DataTableNode {
    return node?.kind === NodeKind.DataTableNode
}

export function isInsightVizNode(node?: Node | null): node is InsightVizNode {
    return node?.kind === NodeKind.InsightVizNode
}

export function isLegacyQuery(node?: Node | null): node is LegacyQuery {
    return node?.kind === NodeKind.LegacyQuery
}

export function isHogQLQuery(node?: Node | null): node is HogQLQuery {
    return node?.kind === NodeKind.HogQLQuery
}

export function containsHogQLQuery(node?: Node | null): boolean {
    if (!node) {
        return false
    }
    return isHogQLQuery(node) || (isNodeWithSource(node) && isHogQLQuery(node.source))
}

/*
 * Insight Queries
 */

export function isTrendsQuery(node?: Node | null): node is TrendsQuery {
    return node?.kind === NodeKind.TrendsQuery
}

export function isFunnelsQuery(node?: Node | null): node is FunnelsQuery {
    return node?.kind === NodeKind.FunnelsQuery
}

export function isRetentionQuery(node?: Node | null): node is RetentionQuery {
    return node?.kind === NodeKind.RetentionQuery
}

export function isPathsQuery(node?: Node | null): node is PathsQuery {
    return node?.kind === NodeKind.PathsQuery
}

export function isStickinessQuery(node?: Node | null): node is StickinessQuery {
    return node?.kind === NodeKind.StickinessQuery
}

export function isLifecycleQuery(node?: Node | null): node is LifecycleQuery {
    return node?.kind === NodeKind.LifecycleQuery
}

export function isInsightQueryWithDisplay(node?: Node | null): node is TrendsQuery | StickinessQuery {
    return isTrendsQuery(node) || isStickinessQuery(node)
}

export function isInsightQueryWithBreakdown(node?: Node | null): node is TrendsQuery | FunnelsQuery {
    return isTrendsQuery(node) || isFunnelsQuery(node)
}

export function isInsightQueryWithSeries(
    node?: Node
): node is TrendsQuery | FunnelsQuery | StickinessQuery | LifecycleQuery {
    return isTrendsQuery(node) || isFunnelsQuery(node) || isStickinessQuery(node) || isLifecycleQuery(node)
}

export function isInsightQueryNode(node?: Node | null): node is InsightQueryNode {
    return (
        isTrendsQuery(node) ||
        isFunnelsQuery(node) ||
        isRetentionQuery(node) ||
        isPathsQuery(node) ||
        isStickinessQuery(node) ||
        isLifecycleQuery(node)
    )
}

export function isTimeToSeeDataSessionsQuery(node?: Node | null): node is TimeToSeeDataSessionsQuery {
    return node?.kind === NodeKind.TimeToSeeDataSessionsQuery
}

export function isTimeToSeeDataQuery(node?: Node | null): node is TimeToSeeDataQuery {
    return node?.kind === NodeKind.TimeToSeeDataQuery
}

export function isTimeToSeeDataSessionsNode(node?: Node | null): node is TimeToSeeDataNode {
    return (
        !!node?.kind &&
        [NodeKind.TimeToSeeDataSessionsWaterfallNode, NodeKind.TimeToSeeDataSessionsJSONNode].includes(node?.kind)
    )
}

export function isRecentPerformancePageViewNode(node?: Node | null): node is RecentPerformancePageViewNode {
    return node?.kind === NodeKind.RecentPerformancePageViewNode
}

export function dateRangeFor(node?: Node): DateRange | undefined {
    if (isInsightQueryNode(node)) {
        return node.dateRange
    } else if (isTimeToSeeDataQuery(node)) {
        return {
            date_from: node.sessionStart,
            date_to: node.sessionEnd,
        }
    } else if (isRecentPerformancePageViewNode(node)) {
        return undefined // convert from number of days to date range
    } else if (isTimeToSeeDataSessionsQuery(node)) {
        return node.dateRange
    } else if (isLegacyQuery(node)) {
        return {
            date_from: node.filters?.date_from,
            date_to: node.filters?.date_to,
        }
    } else if (isActionsNode(node)) {
        return undefined
    } else if (isEventsNode(node)) {
        return undefined
    } else if (isPersonsNode(node)) {
        return undefined
    } else if (isDataTableNode(node)) {
        return undefined
    } else if (isInsightVizNode(node)) {
        return node.source.dateRange
    }

    return undefined
}

const nodeKindToFilterProperty: Record<InsightNodeKind, InsightFilterProperty> = {
    [NodeKind.TrendsQuery]: 'trendsFilter',
    [NodeKind.FunnelsQuery]: 'funnelsFilter',
    [NodeKind.RetentionQuery]: 'retentionFilter',
    [NodeKind.PathsQuery]: 'pathsFilter',
    [NodeKind.StickinessQuery]: 'stickinessFilter',
    [NodeKind.LifecycleQuery]: 'lifecycleFilter',
}

export function filterPropertyForQuery(node: InsightQueryNode): InsightFilterProperty {
    return nodeKindToFilterProperty[node.kind]
}

export function filterForQuery(node: InsightQueryNode): InsightFilter | undefined {
    const filterProperty = nodeKindToFilterProperty[node.kind]
    return node[filterProperty]
}

export function taxonomicFilterToHogQl(
    groupType: TaxonomicFilterGroupType,
    value: TaxonomicFilterValue
): string | null {
    if (groupType === TaxonomicFilterGroupType.EventProperties) {
        return `properties.${value}`
    }
    if (groupType === TaxonomicFilterGroupType.PersonProperties) {
        return `person.properties.${value}`
    }
    if (groupType === TaxonomicFilterGroupType.EventFeatureFlags) {
        return `properties.${value}`
    }
    if (groupType === TaxonomicFilterGroupType.HogQLExpression && value) {
        return String(value)
    }
    return null
}

export function hogQlToTaxonomicFilter(hogQl: string): [TaxonomicFilterGroupType, TaxonomicFilterValue] {
    if (hogQl.startsWith('person.properties.')) {
        return [TaxonomicFilterGroupType.PersonProperties, hogQl.substring(18)]
    }
    if (hogQl.startsWith('properties.$feature/')) {
        return [TaxonomicFilterGroupType.EventFeatureFlags, hogQl.substring(11)]
    }
    if (hogQl.startsWith('properties.')) {
        return [TaxonomicFilterGroupType.EventProperties, hogQl.substring(11)]
    }
    return [TaxonomicFilterGroupType.HogQLExpression, hogQl]
}

export function isHogQlAggregation(hogQl: string): boolean {
    return (
        hogQl.includes('count(') ||
        hogQl.includes('any(') ||
        hogQl.includes('sum(') ||
        hogQl.includes('avg(') ||
        hogQl.includes('min(') ||
        hogQl.includes('max(')
    )
}<|MERGE_RESOLUTION|>--- conflicted
+++ resolved
@@ -69,19 +69,11 @@
     return node?.kind === NodeKind.ActionsNode
 }
 
-<<<<<<< HEAD
 export function isNewEntityNode(node?: Node): node is NewEntityNode {
     return node?.kind === NodeKind.NewEntityNode
 }
 
-export function isPersonsNode(node?: Node): node is PersonsNode {
-=======
-export function isNewEntityNode(node?: Node | null): node is NewEntityNode {
-    return node?.kind === NodeKind.NewEntityNode
-}
-
 export function isPersonsNode(node?: Node | null): node is PersonsNode {
->>>>>>> 0b64b3a7
     return node?.kind === NodeKind.PersonsNode
 }
 
