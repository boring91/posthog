from typing import Any, Dict, List, Tuple

import pandas as pd
from dateutil.relativedelta import relativedelta
from django.db import connection
from django.db.models import F, Q, QuerySet
from django.db.models.expressions import Window
from django.db.models.functions import Lag
from django.utils.timezone import now

from posthog.api.element import ElementSerializer
from posthog.constants import SESSION_AVG, SESSION_DIST
from posthog.models import ElementGroup, Event, Filter, Team
from posthog.queries.base import BaseQuery, determine_compared_filter
from posthog.utils import append_data, dict_from_cursor_fetchall, friendly_time

SESSIONS_LIST_DEFAULT_LIMIT = 50


class Sessions(BaseQuery):
    def run(self, filter: Filter, team: Team, *args, **kwargs) -> List[Dict[str, Any]]:
        events = (
            Event.objects.filter(team=team)
            .filter(filter.properties_to_Q(team_id=team.pk))
            .add_person_id(team.pk)
            .order_by("-timestamp")
        )

        limit = int(kwargs.get("limit", SESSIONS_LIST_DEFAULT_LIMIT))
        offset = filter.offset

        if not filter.date_to:
            filter._date_to = now().isoformat()
        calculated = []

        # get compared period
        if filter.compare and filter._date_from != "all" and filter.session_type == SESSION_AVG:
            calculated = self.calculate_sessions(events.filter(filter.date_filter_Q), filter, team, limit, offset)
            calculated = convert_to_comparison(calculated, "current", filter)

            compare_filter = determine_compared_filter(filter)
            compared_calculated = self.calculate_sessions(
                events.filter(compare_filter.date_filter_Q), compare_filter, team, limit, offset
            )
            converted_compared_calculated = convert_to_comparison(compared_calculated, "previous", filter)
            calculated.extend(converted_compared_calculated)
        else:
            # if session_type is None, it's a list of sessions which shouldn't have any date filtering
            if filter.session_type is not None:
                events = events.filter(filter.date_filter_Q)
            calculated = self.calculate_sessions(events, filter, team, limit, offset)

        return calculated

    def calculate_sessions(
        self, events: QuerySet, filter: Filter, team: Team, limit: int, offset: int
    ) -> List[Dict[str, Any]]:

        # format date filter for session view
        _date_gte = Q()
        if filter.session_type is None:
            # if _date_from is not explicitely set we only want to get the last day worth of data
            # otherwise the query is very slow
            if filter._date_from and filter.date_to:
                _date_gte = Q(timestamp__gte=filter.date_from, timestamp__lte=filter.date_to + relativedelta(days=1),)
            else:
                dt = now()
                dt = dt.replace(hour=0, minute=0, second=0, microsecond=0)
                _date_gte = Q(timestamp__gte=dt, timestamp__lte=dt + relativedelta(days=1))
        else:
            if not filter.date_from:
                filter._date_from = (
                    Event.objects.filter(team_id=team)
                    .order_by("timestamp")[0]
                    .timestamp.replace(hour=0, minute=0, second=0, microsecond=0)
                    .isoformat()
                )

        sessions = (
            events.filter(_date_gte)
            .annotate(
                previous_timestamp=Window(
                    expression=Lag("timestamp", default=None),
                    partition_by=F("distinct_id"),
                    order_by=F("timestamp").asc(),
                )
            )
            .annotate(
                previous_event=Window(
                    expression=Lag("event", default=None), partition_by=F("distinct_id"), order_by=F("timestamp").asc(),
                )
            )
        )

        sessions_sql, sessions_sql_params = sessions.query.sql_with_params()
        all_sessions = "\
            SELECT *,\
                SUM(new_session) OVER (ORDER BY distinct_id, timestamp) AS global_session_id,\
                SUM(new_session) OVER (PARTITION BY distinct_id ORDER BY timestamp) AS user_session_id\
                FROM (SELECT id, team_id, distinct_id, event, elements_hash, timestamp, properties, CASE WHEN EXTRACT('EPOCH' FROM (timestamp - previous_timestamp)) >= (60 * 30)\
                    OR previous_timestamp IS NULL \
                    THEN 1 ELSE 0 END AS new_session \
                    FROM ({}) AS inner_sessions\
                ) AS outer_sessions".format(
            sessions_sql
        )

        result: List = []
        if filter.session_type == SESSION_AVG:
            result = self._session_avg(all_sessions, sessions_sql_params, filter)
        elif filter.session_type == SESSION_DIST:
            result = self._session_dist(all_sessions, sessions_sql_params)
        else:
            result = self._session_list(all_sessions, sessions_sql_params, team, filter, limit, offset)

        return result

    def _session_list(
        self, base_query: str, params: Tuple[Any, ...], team: Team, filter: Filter, limit: int, offset: int
    ) -> List[Dict[str, Any]]:
<<<<<<< HEAD
        session_list = "SELECT * FROM (SELECT global_session_id, properties, start_time, length, sessions.distinct_id, event_count, events from\
                                (SELECT\
                                    global_session_id,\
                                    count(1) as event_count,\
                                    MAX(distinct_id) as distinct_id,\
                                    EXTRACT('EPOCH' FROM (MAX(timestamp) - MIN(timestamp))) AS length,\
                                    MIN(timestamp) as start_time,\
                                    array_agg(json_build_object( 'id', id, 'event', event, 'timestamp', timestamp, 'properties', properties, 'elements_hash', elements_hash) ORDER BY timestamp) as events\
                                        FROM ({base_query}) as count GROUP BY 1) as sessions\
                                        LEFT OUTER JOIN posthog_persondistinctid ON posthog_persondistinctid.distinct_id = sessions.distinct_id AND posthog_persondistinctid.team_id = %s\
                                        LEFT OUTER JOIN posthog_person ON posthog_person.id = posthog_persondistinctid.person_id\
                                        ORDER BY start_time DESC) as ordered_sessions OFFSET %s LIMIT %s".format(
            base_query
=======

        session_list = """
            SELECT 
                * 
            FROM (
                SELECT 
                    global_session_id,
                    properties,
                    start_time,
                    length,
                    sessions.distinct_id,
                    event_count,
                    events 
                FROM (
                    SELECT
                        global_session_id,
                        count(1) as event_count,
                        MAX(distinct_id) as distinct_id,
                        EXTRACT('EPOCH' FROM (MAX(timestamp) - MIN(timestamp))) AS length,
                        MIN(timestamp) as start_time,
                        array_agg(json_build_object( 'id', id, 'event', event, 'timestamp', timestamp, 'properties', properties, 'elements_hash', elements_hash) ORDER BY timestamp) as events
                    FROM 
                        ({base_query}) as count 
                    GROUP BY 1
                ) as sessions
                LEFT OUTER JOIN 
                    posthog_persondistinctid ON posthog_persondistinctid.distinct_id = sessions.distinct_id AND posthog_persondistinctid.team_id = %s
                LEFT OUTER JOIN 
                    posthog_person ON posthog_person.id = posthog_persondistinctid.person_id
                ORDER BY 
                    start_time DESC
            ) as ordered_sessions 
            OFFSET %s 
            LIMIT %s
        """.format(
            base_query=base_query
>>>>>>> 46f72ba2
        )

        with connection.cursor() as cursor:
            params = params + (team.pk, offset, limit,)
            cursor.execute(session_list, params)
            sessions = dict_from_cursor_fetchall(cursor)

            hash_ids = []
            for session in sessions:
                for event in session["events"]:
                    if event.get("elements_hash"):
                        hash_ids.append(event["elements_hash"])

            groups = self._prefetch_elements(hash_ids, team)

            for session in sessions:
                for event in session["events"]:
                    try:
                        event.update(
                            {
                                "elements": ElementSerializer(
                                    [group for group in groups if group.hash == event["elements_hash"]][0]
                                    .element_set.all()
                                    .order_by("order"),
                                    many=True,
                                ).data
                            }
                        )
                    except IndexError:
                        event.update({"elements": []})
        return sessions

    def _session_avg(self, base_query: str, params: Tuple[Any, ...], filter: Filter) -> List[Dict[str, Any]]:
        def _determineInterval(interval):
            if interval == "minute":
                return (
                    "minute",
                    "min",
                )
            elif interval == "hour":
                return "hour", "H"
            elif interval == "week":
                return "week", "W"
            elif interval == "month":
                return "month", "M"
            else:
                return "day", "D"

        interval, interval_freq = _determineInterval(filter.interval)

        average_length_time = "SELECT date_trunc('{interval}', timestamp) as start_time,\
                        AVG(length) AS average_session_length_per_day,\
                        SUM(length) AS total_session_length_per_day, \
                        COUNT(1) as num_sessions_per_day\
                        FROM (SELECT global_session_id, EXTRACT('EPOCH' FROM (MAX(timestamp) - MIN(timestamp)))\
                            AS length,\
                            MIN(timestamp) as timestamp FROM ({}) as count GROUP BY 1) as agg group by 1 order by start_time".format(
            base_query, interval=interval
        )

        cursor = connection.cursor()
        cursor.execute(average_length_time, params)
        time_series_avg = cursor.fetchall()
        if len(time_series_avg) == 0:
            return []

        date_range = pd.date_range(filter.date_from, filter.date_to, freq=interval_freq,)
        df = pd.DataFrame([{"date": a[0], "count": a[1], "breakdown": "Total"} for a in time_series_avg])
        if interval == "week":
            df["date"] = df["date"].apply(lambda x: x - pd.offsets.Week(weekday=6))
        elif interval == "month":
            df["date"] = df["date"].apply(lambda x: x - pd.offsets.MonthEnd(n=0))

        df_dates = pd.DataFrame(df.groupby("date").mean(), index=date_range)
        df_dates = df_dates.fillna(0)
        values = [(key, round(value[0])) if len(value) > 0 else (key, 0) for key, value in df_dates.iterrows()]

        time_series_data = append_data(values, interval=filter.interval, math=None)
        # calculate average
        totals = [sum(x) for x in list(zip(*time_series_avg))[2:4]]
        overall_average = (totals[0] / totals[1]) if totals else 0
        avg_formatted = friendly_time(overall_average)
        avg_split = avg_formatted.split(" ")

        time_series_data.update(
            {"label": "Average Duration of Session ({})".format(avg_split[1]), "count": int(avg_split[0]),}
        )
        time_series_data.update({"chartLabel": "Average Duration of Session (seconds)"})
        result = [time_series_data]
        return result

    def _session_dist(self, base_query: str, params: Tuple[Any, ...]) -> List[Dict[str, Any]]:
        distribution = "SELECT COUNT(CASE WHEN length = 0 THEN 1 ELSE NULL END) as first,\
                        COUNT(CASE WHEN length > 0 AND length <= 3 THEN 1 ELSE NULL END) as second,\
                        COUNT(CASE WHEN length > 3 AND length <= 10 THEN 1 ELSE NULL END) as third,\
                        COUNT(CASE WHEN length > 10 AND length <= 30 THEN 1 ELSE NULL END) as fourth,\
                        COUNT(CASE WHEN length > 30 AND length <= 60 THEN 1 ELSE NULL END) as fifth,\
                        COUNT(CASE WHEN length > 60 AND length <= 180 THEN 1 ELSE NULL END) as sixth,\
                        COUNT(CASE WHEN length > 180 AND length <= 600 THEN 1 ELSE NULL END) as seventh,\
                        COUNT(CASE WHEN length > 600 AND length <= 1800 THEN 1 ELSE NULL END) as eighth,\
                        COUNT(CASE WHEN length > 1800 AND length <= 3600 THEN 1 ELSE NULL END) as ninth,\
                        COUNT(CASE WHEN length > 3600 THEN 1 ELSE NULL END) as tenth\
                        FROM (SELECT global_session_id, EXTRACT('EPOCH' FROM (MAX(timestamp) - MIN(timestamp)))\
                            AS length FROM ({}) as count GROUP BY 1) agg".format(
            base_query
        )

        dist_labels = [
            "0 seconds (1 event)",
            "0-3 seconds",
            "3-10 seconds",
            "10-30 seconds",
            "30-60 seconds",
            "1-3 minutes",
            "3-10 minutes",
            "10-30 minutes",
            "30-60 minutes",
            "1+ hours",
        ]
        cursor = connection.cursor()
        cursor.execute(distribution, params)
        calculated = cursor.fetchall()
        result = [{"label": dist_labels[index], "count": calculated[0][index]} for index in range(len(dist_labels))]
        return result

    def _prefetch_elements(self, hash_ids: List[str], team: Team) -> QuerySet:
        groups = ElementGroup.objects.none()
        if len(hash_ids) > 0:
            groups = ElementGroup.objects.filter(team=team, hash__in=hash_ids).prefetch_related("element_set")
        return groups


def convert_to_comparison(trend_entity: List[Dict[str, Any]], label: str, filter: Filter) -> List[Dict[str, Any]]:
    for entity in trend_entity:
        days = [i for i in range(len(entity["days"]))]
        labels = ["{} {}".format(filter.interval or "Day", i) for i in range(len(entity["labels"]))]
        entity.update(
            {
                "labels": labels,
                "days": days,
                "chartLabel": "{} - {}".format(entity["label"], label),
                "dates": entity["days"],
                "compare": True,
            }
        )
    return trend_entity<|MERGE_RESOLUTION|>--- conflicted
+++ resolved
@@ -118,21 +118,6 @@
     def _session_list(
         self, base_query: str, params: Tuple[Any, ...], team: Team, filter: Filter, limit: int, offset: int
     ) -> List[Dict[str, Any]]:
-<<<<<<< HEAD
-        session_list = "SELECT * FROM (SELECT global_session_id, properties, start_time, length, sessions.distinct_id, event_count, events from\
-                                (SELECT\
-                                    global_session_id,\
-                                    count(1) as event_count,\
-                                    MAX(distinct_id) as distinct_id,\
-                                    EXTRACT('EPOCH' FROM (MAX(timestamp) - MIN(timestamp))) AS length,\
-                                    MIN(timestamp) as start_time,\
-                                    array_agg(json_build_object( 'id', id, 'event', event, 'timestamp', timestamp, 'properties', properties, 'elements_hash', elements_hash) ORDER BY timestamp) as events\
-                                        FROM ({base_query}) as count GROUP BY 1) as sessions\
-                                        LEFT OUTER JOIN posthog_persondistinctid ON posthog_persondistinctid.distinct_id = sessions.distinct_id AND posthog_persondistinctid.team_id = %s\
-                                        LEFT OUTER JOIN posthog_person ON posthog_person.id = posthog_persondistinctid.person_id\
-                                        ORDER BY start_time DESC) as ordered_sessions OFFSET %s LIMIT %s".format(
-            base_query
-=======
 
         session_list = """
             SELECT 
@@ -169,7 +154,6 @@
             LIMIT %s
         """.format(
             base_query=base_query
->>>>>>> 46f72ba2
         )
 
         with connection.cursor() as cursor:
