--- conflicted
+++ resolved
@@ -34,16 +34,12 @@
 const DOC_BASE_URL = 'https://posthog.com/docs/'
 const FF_ANCHOR = '#feature-flags'
 
-<<<<<<< HEAD
-export const OPTIONS = [
-=======
 export enum LibraryType {
     Client = 'Client',
     Server = 'Server',
 }
 
-const OPTIONS = [
->>>>>>> b84d2f32
+export const OPTIONS = [
     {
         value: 'JavaScript',
         key: SDKKey.JS_WEB,
@@ -53,91 +49,72 @@
         type: LibraryType.Client,
     },
     {
-<<<<<<< HEAD
+        value: 'Android',
+        key: SDKKey.ANDROID,
+        documentationLink: `${DOC_BASE_URL}libraries/android${UTM_TAGS}${FF_ANCHOR}`,
+        Icon: IconAndroidOS,
+        Snippet: AndroidSnippet,
+        type: LibraryType.Client,
+    },
+    {
+        value: 'Go',
+        key: SDKKey.GO,
+        documentationLink: `${DOC_BASE_URL}libraries/go${UTM_TAGS}${FF_ANCHOR}`,
+        Icon: IconGolang,
+        Snippet: GolangSnippet,
+        type: LibraryType.Server,
+    },
+    {
+        value: 'iOS',
+        key: SDKKey.IOS,
+        documentationLink: `${DOC_BASE_URL}libraries/ios${UTM_TAGS}${FF_ANCHOR}`,
+        Icon: IconAppleIOS,
+        Snippet: IOSSnippet,
+        type: LibraryType.Client,
+    },
+    {
+        value: 'Node.js',
+        key: SDKKey.NODE_JS,
+        documentationLink: `${DOC_BASE_URL}libraries/node${UTM_TAGS}${FF_ANCHOR}`,
+        Icon: IconNodeJS,
+        Snippet: NodeJSSnippet,
+        type: LibraryType.Server,
+    },
+    {
+        value: 'PHP',
+        key: SDKKey.PHP,
+        documentationLink: `${DOC_BASE_URL}libraries/php${UTM_TAGS}${FF_ANCHOR}`,
+        Icon: IconPHP,
+        Snippet: PHPSnippet,
+        type: LibraryType.Server,
+    },
+    {
+        value: 'Python',
+        key: SDKKey.PYTHON,
+        documentationLink: `${DOC_BASE_URL}libraries/python${UTM_TAGS}${FF_ANCHOR}`,
+        Icon: IconPython,
+        Snippet: PythonSnippet,
+        type: LibraryType.Server,
+    },
+    {
+        value: 'React',
+        key: SDKKey.REACT,
+        documentationLink: `${DOC_BASE_URL}libraries/react${UTM_TAGS}${FF_ANCHOR}`,
+        Icon: IconJavascript,
+        Snippet: ReactSnippet,
+        type: LibraryType.Client,
+    },
+    {
         value: 'ReactNative',
         key: SDKKey.REACT_NATIVE,
         documentationLink: `${DOC_BASE_URL}libraries/react-native${UTM_TAGS}${FF_ANCHOR}`,
         Icon: IconJavascript,
         Snippet: RNSnippet,
-=======
-        value: 'Android',
-        documentationLink: `${DOC_BASE_URL}libraries/android${UTM_TAGS}${FF_ANCHOR}`,
-        Icon: IconAndroidOS,
-        Snippet: AndroidSnippet,
-        type: LibraryType.Client,
-    },
-    {
-        value: 'Go',
-        documentationLink: `${DOC_BASE_URL}libraries/go${UTM_TAGS}${FF_ANCHOR}`,
-        Icon: IconGolang,
-        Snippet: GolangSnippet,
-        type: LibraryType.Server,
-    },
-    {
-        value: 'iOS',
-        documentationLink: `${DOC_BASE_URL}libraries/ios${UTM_TAGS}${FF_ANCHOR}`,
-        Icon: IconAppleIOS,
-        Snippet: IOSSnippet,
-        type: LibraryType.Client,
->>>>>>> b84d2f32
-    },
-    {
-        value: 'Node.js',
-        key: SDKKey.NODE_JS,
-        documentationLink: `${DOC_BASE_URL}libraries/node${UTM_TAGS}${FF_ANCHOR}`,
-        Icon: IconNodeJS,
-        Snippet: NodeJSSnippet,
-        type: LibraryType.Server,
-    },
-    {
-        value: 'PHP',
-        key: SDKKey.PHP,
-        documentationLink: `${DOC_BASE_URL}libraries/php${UTM_TAGS}${FF_ANCHOR}`,
-        Icon: IconPHP,
-        Snippet: PHPSnippet,
-<<<<<<< HEAD
+        type: LibraryType.Client,
     },
     {
         value: 'Ruby',
         key: SDKKey.RUBY,
-        documentationLink: `${DOC_BASE_URL}libraries/ruby${UTM_TAGS}${FF_ANCHOR}`,
-        Icon: IconRuby,
-        Snippet: RubySnippet,
-    },
-    {
-        value: 'Golang',
-        key: SDKKey.GO,
-        documentationLink: `${DOC_BASE_URL}libraries/go${UTM_TAGS}${FF_ANCHOR}`,
-        Icon: IconGolang,
-        Snippet: GolangSnippet,
-=======
-        type: LibraryType.Server,
->>>>>>> b84d2f32
-    },
-    {
-        value: 'Python',
-        key: SDKKey.PYTHON,
-        documentationLink: `${DOC_BASE_URL}libraries/python${UTM_TAGS}${FF_ANCHOR}`,
-        Icon: IconPython,
-        Snippet: PythonSnippet,
-        type: LibraryType.Server,
-    },
-    {
-        value: 'React',
-        documentationLink: `${DOC_BASE_URL}libraries/react${UTM_TAGS}${FF_ANCHOR}`,
-        Icon: IconJavascript,
-        Snippet: ReactSnippet,
-        type: LibraryType.Client,
-    },
-    {
-        value: 'React Native',
-        documentationLink: `${DOC_BASE_URL}libraries/react-native${UTM_TAGS}${FF_ANCHOR}`,
-        Icon: IconJavascript,
-        Snippet: RNSnippet,
-        type: LibraryType.Client,
-    },
-    {
-        value: 'Ruby',
         documentationLink: `${DOC_BASE_URL}libraries/ruby${UTM_TAGS}${FF_ANCHOR}`,
         Icon: IconRuby,
         Snippet: RubySnippet,
