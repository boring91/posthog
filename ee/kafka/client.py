<<<<<<< HEAD
import kafka_helper  # type: ignore
from kafka import KafkaProducer as KP  # type: ignore
=======
import json
from typing import Any, Dict
>>>>>>> dd7e38c5

import kafka_helper  # type: ignore
from kafka import KafkaProducer as KP  # type: ignore

from ee.clickhouse.client import async_execute, sync_execute
from ee.settings import KAFKA_ENABLED
from posthog.settings import IS_HEROKU, KAFKA_HOSTS
from posthog.utils import SingletonDecorator


class _KafkaProducer:
    def __init__(self):
        if not IS_HEROKU:
            self.producer = KP(bootstrap_servers=KAFKA_HOSTS)
        else:
            self.producer = kafka_helper.get_kafka_producer(value_serializer=lambda d: json.dumps(d))

    def produce(self, topic: str, data):
        self.producer.send(topic, data.encode("utf-8"))

    def close(self):
        self.producer.flush()


<<<<<<< HEAD
KafkaProducer = SingletonDecorator(_KafkaProducer)
=======
KafkaProducer = SingletonDecorator(_KafkaProducer)


class ClickhouseProducer:
    def __init__(self):
        if KAFKA_ENABLED:
            self.send_to_kafka = True
            self.producer = KafkaProducer()
        else:
            self.send_to_kafka = False

    def produce(self, sql: str, topic: str, data: Dict[str, Any], sync: bool = True):
        if self.send_to_kafka:
            self.producer.produce(topic=topic, data=data)
        else:
            if sync:
                sync_execute(sql, data)
            else:
                async_execute(sql, data)
>>>>>>> dd7e38c5
<|MERGE_RESOLUTION|>--- conflicted
+++ resolved
@@ -1,10 +1,5 @@
-<<<<<<< HEAD
-import kafka_helper  # type: ignore
-from kafka import KafkaProducer as KP  # type: ignore
-=======
 import json
 from typing import Any, Dict
->>>>>>> dd7e38c5
 
 import kafka_helper  # type: ignore
 from kafka import KafkaProducer as KP  # type: ignore
@@ -29,9 +24,6 @@
         self.producer.flush()
 
 
-<<<<<<< HEAD
-KafkaProducer = SingletonDecorator(_KafkaProducer)
-=======
 KafkaProducer = SingletonDecorator(_KafkaProducer)
 
 
@@ -50,5 +42,4 @@
             if sync:
                 sync_execute(sql, data)
             else:
-                async_execute(sql, data)
->>>>>>> dd7e38c5
+                async_execute(sql, data)