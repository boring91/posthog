import json

import pytest
from rest_framework.exceptions import ValidationError

from posthog.models import Filter
from posthog.models.property import Property, PropertyGroup


def test_property_group_multi_level_parsing():
    filter = Filter(
        data={
            "properties": {
                "type": "AND",
                "values": [
                    {
                        "type": "AND",
                        "values": [{"key": "attr", "value": "val_1"}, {"key": "attr_2", "value": "val_2"}],
                    },
                    {"type": "OR", "values": [{"key": "attr", "value": "val_2"}]},
                ],
            }
        }
    )

    assert filter.property_groups.type == "AND"
    assert isinstance(filter.property_groups.values[0], PropertyGroup)
    assert filter.property_groups.values[0].type == "AND"
    assert isinstance(filter.property_groups.values[0].values[0], Property)
    assert filter.property_groups.values[0].values[0].key == "attr"
    assert filter.property_groups.values[0].values[0].value == "val_1"
    assert isinstance(filter.property_groups.values[0].values[1], Property)
    assert filter.property_groups.values[0].values[1].key == "attr_2"
    assert filter.property_groups.values[0].values[1].value == "val_2"

    assert isinstance(filter.property_groups.values[1], PropertyGroup)
    assert filter.property_groups.values[1].type == "OR"
    assert isinstance(filter.property_groups.values[1].values[0], Property)
    assert filter.property_groups.values[1].values[0].key == "attr"
    assert filter.property_groups.values[1].values[0].value == "val_2"


def test_property_group_simple_parsing():
    filter = Filter(
        data={
            "properties": {
                "type": "AND",
                "values": [{"key": "attr", "value": "val_1"}, {"key": "attr_2", "value": "val_2"}],
            }
        }
    )

    assert filter.property_groups.type == "AND"
    assert isinstance(filter.property_groups.values[0], Property)
    assert filter.property_groups.values[0].key == "attr"
    assert filter.property_groups.values[0].value == "val_1"
    assert isinstance(filter.property_groups.values[1], Property)
    assert filter.property_groups.values[1].key == "attr_2"
    assert filter.property_groups.values[1].value == "val_2"


def test_property_group_empty_parsing():
    filter = Filter(data={"properties": {}})

    assert filter.property_groups.type == "AND"
    assert filter.property_groups.values == []


def test_property_group_invalid_parsing():

    filter = Filter(
        data={
            "properties": {
                "type": "XaND",
<<<<<<< HEAD
                "groups": [{"key": "attr", "value": "val_1"}, {"key": "attr_2", "value": "val_2"},],
=======
                "values": [{"key": "attr", "value": "val_1"}, {"key": "attr_2", "value": "val_2"},],
>>>>>>> f895c61b
            }
        }
    )

    with pytest.raises(ValidationError):
        filter.property_groups


def test_property_group_includes_unhomogenous_groups():

    filter = Filter(
        data={
            "properties": {
                "type": "AND",
<<<<<<< HEAD
                "groups": [
                    {"type": "or", "groups": [{"key": "attr", "value": "val_1"}]},
=======
                "values": [
                    {"type": "or", "values": [{"key": "attr", "value": "val_1"}]},
>>>>>>> f895c61b
                    {"key": "attr", "value": "val_1"},
                    {"key": "attr_2", "value": "val_2"},
                    {"type": "OR", "values": []},
                ],
            }
        }
    )

    with pytest.raises(ValidationError):
        filter.property_groups


def test_property_multi_level_to_dict():
    filter = Filter(
        data={
            "properties": {
                "type": "AND",
                "values": [
                    {
                        "type": "AND",
                        "values": [{"key": "attr", "value": "val_1"}, {"key": "attr_2", "value": "val_2"}],
                    },
                    {"type": "OR", "values": [{"key": "attr", "value": "val_2"}]},
                ],
            }
        }
    )

    assert filter.property_groups.to_dict() == {
        "type": "AND",
<<<<<<< HEAD
        "groups": [
            {
                "type": "AND",
                "groups": [
=======
        "values": [
            {
                "type": "AND",
                "values": [
>>>>>>> f895c61b
                    {"key": "attr", "value": "val_1", "operator": None, "type": "event"},
                    {"key": "attr_2", "value": "val_2", "operator": None, "type": "event"},
                ],
            },
<<<<<<< HEAD
            {"type": "OR", "groups": [{"key": "attr", "value": "val_2", "operator": None, "type": "event"}]},
=======
            {"type": "OR", "values": [{"key": "attr", "value": "val_2", "operator": None, "type": "event"}]},
>>>>>>> f895c61b
        ],
    }


def test_property_group_simple_to_dict():
    filter = Filter(
        data={
            "properties": {
                "type": "AND",
                "values": [{"key": "attr", "value": "val_1"}, {"key": "attr_2", "value": "val_2"}],
            }
        }
    )

    assert filter.property_groups.to_dict() == {
        "type": "AND",
<<<<<<< HEAD
        "groups": [
=======
        "values": [
>>>>>>> f895c61b
            {"key": "attr", "value": "val_1", "operator": None, "type": "event"},
            {"key": "attr_2", "value": "val_2", "operator": None, "type": "event"},
        ],
    }


def test_property_group_simple_json_parsing():
    filter = Filter(
        data={
            "properties": json.dumps(
<<<<<<< HEAD
                {"type": "AND", "groups": [{"key": "attr", "value": "val_1"}, {"key": "attr_2", "value": "val_2"}],}
=======
                {"type": "AND", "values": [{"key": "attr", "value": "val_1"}, {"key": "attr_2", "value": "val_2"}],}
>>>>>>> f895c61b
            )
        }
    )

    assert filter.property_groups.type == "AND"

    assert isinstance(filter.property_groups.values[0], Property)
    assert filter.property_groups.values[0].key == "attr"
    assert filter.property_groups.values[0].value == "val_1"
    assert isinstance(filter.property_groups.values[1], Property)
    assert filter.property_groups.values[1].key == "attr_2"
    assert filter.property_groups.values[1].value == "val_2"


def test_property_group_multi_level_json_parsing():
    filter = Filter(
        data={
            "properties": json.dumps(
                {
                    "type": "AND",
                    "values": [
                        {
                            "type": "AND",
                            "values": [{"key": "attr", "value": "val_1"}, {"key": "attr_2", "value": "val_2"}],
                        },
                        {"type": "OR", "values": [{"key": "attr", "value": "val_2"}]},
                    ],
                }
            )
        }
    )

    assert filter.property_groups.type == "AND"
    assert isinstance(filter.property_groups.values[0], PropertyGroup)
    assert filter.property_groups.values[0].type == "AND"

    assert isinstance(filter.property_groups.values[0].values[0], Property)
    assert filter.property_groups.values[0].values[0].key == "attr"
    assert filter.property_groups.values[0].values[0].value == "val_1"
    assert isinstance(filter.property_groups.values[0].values[1], Property)
    assert filter.property_groups.values[0].values[1].key == "attr_2"
    assert filter.property_groups.values[0].values[1].value == "val_2"

    assert isinstance(filter.property_groups.values[1], PropertyGroup)
    assert filter.property_groups.values[1].type == "OR"
    assert isinstance(filter.property_groups.values[1].values[0], Property)
    assert filter.property_groups.values[1].values[0].key == "attr"
    assert filter.property_groups.values[1].values[0].value == "val_2"<|MERGE_RESOLUTION|>--- conflicted
+++ resolved
@@ -72,11 +72,7 @@
         data={
             "properties": {
                 "type": "XaND",
-<<<<<<< HEAD
-                "groups": [{"key": "attr", "value": "val_1"}, {"key": "attr_2", "value": "val_2"},],
-=======
                 "values": [{"key": "attr", "value": "val_1"}, {"key": "attr_2", "value": "val_2"},],
->>>>>>> f895c61b
             }
         }
     )
@@ -91,13 +87,8 @@
         data={
             "properties": {
                 "type": "AND",
-<<<<<<< HEAD
-                "groups": [
-                    {"type": "or", "groups": [{"key": "attr", "value": "val_1"}]},
-=======
                 "values": [
                     {"type": "or", "values": [{"key": "attr", "value": "val_1"}]},
->>>>>>> f895c61b
                     {"key": "attr", "value": "val_1"},
                     {"key": "attr_2", "value": "val_2"},
                     {"type": "OR", "values": []},
@@ -128,26 +119,15 @@
 
     assert filter.property_groups.to_dict() == {
         "type": "AND",
-<<<<<<< HEAD
-        "groups": [
-            {
-                "type": "AND",
-                "groups": [
-=======
         "values": [
             {
                 "type": "AND",
                 "values": [
->>>>>>> f895c61b
                     {"key": "attr", "value": "val_1", "operator": None, "type": "event"},
                     {"key": "attr_2", "value": "val_2", "operator": None, "type": "event"},
                 ],
             },
-<<<<<<< HEAD
-            {"type": "OR", "groups": [{"key": "attr", "value": "val_2", "operator": None, "type": "event"}]},
-=======
             {"type": "OR", "values": [{"key": "attr", "value": "val_2", "operator": None, "type": "event"}]},
->>>>>>> f895c61b
         ],
     }
 
@@ -164,11 +144,7 @@
 
     assert filter.property_groups.to_dict() == {
         "type": "AND",
-<<<<<<< HEAD
-        "groups": [
-=======
         "values": [
->>>>>>> f895c61b
             {"key": "attr", "value": "val_1", "operator": None, "type": "event"},
             {"key": "attr_2", "value": "val_2", "operator": None, "type": "event"},
         ],
@@ -179,11 +155,7 @@
     filter = Filter(
         data={
             "properties": json.dumps(
-<<<<<<< HEAD
-                {"type": "AND", "groups": [{"key": "attr", "value": "val_1"}, {"key": "attr_2", "value": "val_2"}],}
-=======
                 {"type": "AND", "values": [{"key": "attr", "value": "val_1"}, {"key": "attr_2", "value": "val_2"}],}
->>>>>>> f895c61b
             )
         }
     )
