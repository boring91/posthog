import copy
import datetime
import json
from datetime import timedelta
from typing import Any, Dict, List, Optional, Tuple, Union

import numpy as np
import pandas as pd
from celery.result import AsyncResult
from dateutil.relativedelta import relativedelta
from django.core.cache import cache
from django.db import connection
from django.db.models import (
    Avg,
    BooleanField,
    Count,
    Exists,
    FloatField,
    Max,
    Min,
    OuterRef,
    Prefetch,
    Q,
    QuerySet,
    Sum,
    Value,
    functions,
)
from django.db.models.expressions import RawSQL, Subquery
from django.db.models.functions import Cast
from django.db.models.signals import post_delete, post_save
from django.dispatch import receiver
from django.utils.timezone import now
from rest_framework import authentication, request, serializers, viewsets
from rest_framework.decorators import action
from rest_framework.response import Response
from rest_hooks.signals import raw_hook_event

from posthog.api.user import UserSerializer
<<<<<<< HEAD
from posthog.constants import (
    TREND_FILTER_TYPE_ACTIONS,
    TREND_FILTER_TYPE_EVENTS,
    TRENDS_CUMULATIVE,
    TRENDS_STICKINESS,
    CachedEndpoint,
)
from posthog.decorators import cached_function
=======
from posthog.celery import update_cache_item_task
from posthog.constants import TREND_FILTER_TYPE_ACTIONS, TREND_FILTER_TYPE_EVENTS, TRENDS_CUMULATIVE, TRENDS_STICKINESS
from posthog.decorators import FUNNEL_ENDPOINT, TRENDS_ENDPOINT, cached_function
>>>>>>> 1251fdfa
from posthog.models import (
    Action,
    ActionStep,
    Cohort,
    CohortPeople,
    DashboardItem,
    Entity,
    Event,
    Filter,
    Person,
    Team,
    User,
)
from posthog.queries import base, funnel, retention, stickiness, trends
from posthog.tasks.calculate_action import calculate_action
from posthog.utils import (
    PersonalAPIKeyAuthentication,
    TemporaryTokenAuthentication,
    append_data,
    generate_cache_key,
    get_compare_period_dates,
)

from .person import PersonSerializer


class ActionStepSerializer(serializers.HyperlinkedModelSerializer):
    class Meta:
        model = ActionStep
        fields = [
            "id",
            "event",
            "tag_name",
            "text",
            "href",
            "selector",
            "url",
            "name",
            "url_matching",
            "properties",
        ]


class ActionSerializer(serializers.HyperlinkedModelSerializer):
    steps = serializers.SerializerMethodField()
    count = serializers.SerializerMethodField()
    created_by = UserSerializer(required=False, read_only=True)

    class Meta:
        model = Action
        fields = [
            "id",
            "name",
            "post_to_slack",
            "slack_message_format",
            "steps",
            "created_at",
            "deleted",
            "count",
            "is_calculating",
            "created_by",
        ]

    def get_steps(self, action: Action):
        steps = action.steps.all()
        return ActionStepSerializer(steps, many=True).data

    def get_count(self, action: Action) -> Optional[int]:
        if hasattr(action, "count"):
            return action.count  # type: ignore
        return None


def get_actions(queryset: QuerySet, params: dict, team_id: int) -> QuerySet:
    if params.get("include_count"):
        queryset = queryset.annotate(count=Count(TREND_FILTER_TYPE_EVENTS))

    queryset = queryset.prefetch_related(Prefetch("steps", queryset=ActionStep.objects.order_by("id")))
    return queryset.filter(team_id=team_id).order_by("-id")


class ActionViewSet(viewsets.ModelViewSet):
    queryset = Action.objects.all()
    serializer_class = ActionSerializer
    authentication_classes = [
        TemporaryTokenAuthentication,
        PersonalAPIKeyAuthentication,
        authentication.SessionAuthentication,
        authentication.BasicAuthentication,
    ]

    def get_queryset(self):
        queryset = super().get_queryset()
        if self.action == "list":  # type: ignore
            queryset = queryset.filter(deleted=False)
        return get_actions(queryset, self.request.GET.dict(), self.request.user.team_set.get().pk)

    def create(self, request: request.Request, *args: Any, **kwargs: Any) -> Response:
        action, created = Action.objects.get_or_create(
            name=request.data["name"],
            team=request.user.team_set.get(),
            deleted=False,
            defaults={"post_to_slack": request.data.get("post_to_slack", False), "created_by": request.user,},
        )
        if not created:
            return Response(data={"detail": "action-exists", "id": action.pk}, status=400)

        if request.data.get("steps"):
            for step in request.data["steps"]:
                ActionStep.objects.create(
                    action=action, **{key: value for key, value in step.items() if key not in ("isNew", "selection")}
                )
        calculate_action.delay(action_id=action.pk)
        return Response(ActionSerializer(action, context={"request": request}).data)

    def update(self, request: request.Request, *args: Any, **kwargs: Any) -> Response:
        action = Action.objects.get(pk=kwargs["pk"], team=request.user.team_set.get())

        # If there's no steps property at all we just ignore it
        # If there is a step property but it's an empty array [], we'll delete all the steps
        if "steps" in request.data:
            steps = request.data.pop("steps")
            # remove steps not in the request
            step_ids = [step["id"] for step in steps if step.get("id")]
            action.steps.exclude(pk__in=step_ids).delete()

            for step in steps:
                if step.get("id"):
                    db_step = ActionStep.objects.get(pk=step["id"])
                    step_serializer = ActionStepSerializer(db_step)
                    step_serializer.update(db_step, step)
                else:
                    ActionStep.objects.create(
                        action=action,
                        **{key: value for key, value in step.items() if key not in ("isNew", "selection")}
                    )

        serializer = ActionSerializer(action, context={"request": request})
        if "created_by" in request.data:
            del request.data["created_by"]
        serializer.update(action, request.data)
        action.is_calculating = True
        calculate_action.delay(action_id=action.pk)
        return Response(ActionSerializer(action, context={"request": request}).data)

    def list(self, request: request.Request, *args: Any, **kwargs: Any) -> Response:
        actions = self.get_queryset()
        actions_list: List[Dict[Any, Any]] = ActionSerializer(actions, many=True, context={"request": request}).data  # type: ignore
        if request.GET.get("include_count", False):
            actions_list.sort(key=lambda action: action.get("count", action["id"]), reverse=True)
        return Response({"results": actions_list})

    @action(methods=["GET"], detail=False)
    def trends(self, request: request.Request, *args: Any, **kwargs: Any) -> Response:
        result = self._calculate_trends(request)
        return Response(result)

    @cached_function(cache_type=CachedEndpoint.TRENDS)
    def _calculate_trends(self, request: request.Request) -> List[Dict[str, Any]]:
        team = request.user.team_set.get()
        filter = Filter(request=request)
        if filter.shown_as == "Stickiness":
            result = stickiness.Stickiness().run(filter, team)
        else:
            result = trends.Trends().run(filter, team)

        dashboard_id = request.GET.get("from_dashboard", None)
        if dashboard_id:
            DashboardItem.objects.filter(pk=dashboard_id).update(last_refresh=datetime.datetime.now())

        return result

    @action(methods=["GET"], detail=False)
    def retention(self, request: request.Request, *args: Any, **kwargs: Any) -> Response:
        team = request.user.team_set.get()
        properties = request.GET.get("properties", "{}")

        filter = Filter(data={"properties": json.loads(properties)})

        start_entity_data = request.GET.get("start_entity", None)
        if start_entity_data:
            data = json.loads(start_entity_data)
            filter.entities = [Entity({"id": data["id"], "type": data["type"]})]

        filter._date_from = "-11d"
        result = retention.Retention().run(filter, team)
        return Response({"data": result})

    @action(methods=["GET"], detail=False)
    def funnel(self, request: request.Request, *args: Any, **kwargs: Any) -> Response:
        team = request.user.team_set.get()
        refresh = request.GET.get("refresh", None)
        dashboard_id = request.GET.get("from_dashboard", None)

        filter = Filter(request=request)
        cache_key = generate_cache_key("{}_{}".format(filter.toJSON(), team.pk))
        result = {"loading": True}

        if refresh:
            cache.delete(cache_key)
        else:
            cached_result = cache.get(cache_key)
            if cached_result:
                task_id = cached_result.get("task_id", None)
                if not task_id:
                    return Response(cached_result["result"])
                else:
                    return Response(result)

        payload = {"filter": filter.toJSON(), "team_id": team.pk}
        task = update_cache_item_task.delay(cache_key, FUNNEL_ENDPOINT, payload)
        task_id = task.id
        cache.set(cache_key, {"task_id": task_id}, 180)  # task will be live for 3 minutes

        if dashboard_id:
            DashboardItem.objects.filter(pk=dashboard_id).update(last_refresh=datetime.datetime.now())

        return Response(result)

    @action(methods=["GET"], detail=False)
    def people(self, request: request.Request, *args: Any, **kwargs: Any) -> Response:
        team = request.user.team_set.get()
        filter = Filter(request=request)
        offset = int(request.GET.get("offset", 0))

        def _calculate_people(events: QuerySet, offset: int):
            shown_as = request.GET.get("shown_as")
            if shown_as is not None and shown_as == "Stickiness":
                stickiness_days = int(request.GET["stickiness_days"])
                events = (
                    events.values("person_id")
                    .annotate(day_count=Count(functions.TruncDay("timestamp"), distinct=True))
                    .filter(day_count=stickiness_days)
                )
            else:
                events = events.values("person_id").distinct()

            if request.GET.get("breakdown_type") == "cohort" and request.GET.get("breakdown_value") != "all":
                events = events.filter(
                    Exists(
                        CohortPeople.objects.filter(
                            cohort_id=int(request.GET["breakdown_value"]), person_id=OuterRef("person_id"),
                        ).only("id")
                    )
                )
            if request.GET.get("breakdown_type") == "person":
                events = events.filter(
                    Exists(
                        Person.objects.filter(
                            **{
                                "id": OuterRef("person_id"),
                                "properties__{}".format(request.GET["breakdown"]): request.GET["breakdown_value"],
                            }
                        ).only("id")
                    )
                )

            people = Person.objects.filter(team=team, id__in=[p["person_id"] for p in events[offset : offset + 100]],)

            people = people.prefetch_related(Prefetch("persondistinctid_set", to_attr="distinct_ids_cache"))

            return serialize_people(people=people, request=request)

        filtered_events: QuerySet = QuerySet()
        if request.GET.get("session"):
            filtered_events = (
                Event.objects.filter(team=team).filter(base.filter_events(team.pk, filter)).add_person_id(team.pk)
            )
        else:
            if len(filter.entities) >= 1:
                entity = filter.entities[0]
            else:
                entity = Entity({"id": request.GET["entityId"], "type": request.GET["type"]})

            if entity.type == TREND_FILTER_TYPE_EVENTS:
                filtered_events = base.process_entity_for_events(entity, team_id=team.pk, order_by=None).filter(
                    base.filter_events(team.pk, filter, entity)
                )
            elif entity.type == TREND_FILTER_TYPE_ACTIONS:
                actions = super().get_queryset()
                actions = actions.filter(deleted=False)
                try:
                    action = actions.get(pk=entity.id)
                except Action.DoesNotExist:
                    return Response([])
                filtered_events = base.process_entity_for_events(entity, team_id=team.pk, order_by=None).filter(
                    base.filter_events(team.pk, filter, entity)
                )

        people = _calculate_people(events=filtered_events, offset=offset)

        current_url = request.get_full_path()
        next_url: Optional[str] = request.get_full_path()
        if people["count"] > 99 and next_url:
            if "offset" in next_url:
                next_url = next_url[1:]
                next_url = next_url.replace("offset=" + str(offset), "offset=" + str(offset + 100))
            else:
                next_url = request.build_absolute_uri(
                    "{}{}offset={}".format(next_url, "&" if "?" in next_url else "?", offset + 100)
                )
        else:
            next_url = None

        return Response({"results": [people], "next": next_url, "previous": current_url[1:]})


def serialize_people(people: QuerySet, request: request.Request) -> Dict:
    people_dict = [PersonSerializer(person, context={"request": request}).data for person in people]
    return {"people": people_dict, "count": len(people_dict)}


@receiver(post_save, dispatch_uid="hook-action-defined")
def action_defined(sender, instance, created, raw, using, **kwargs):
    """Trigger action_defined hooks on Action creation."""
    if isinstance(instance, Action) and created:
        raw_hook_event.send(
            sender=None,
            event_name="action_defined",
            instance=instance,
            payload=ActionSerializer(instance).data,
            user=instance.team,
        )<|MERGE_RESOLUTION|>--- conflicted
+++ resolved
@@ -37,7 +37,7 @@
 from rest_hooks.signals import raw_hook_event
 
 from posthog.api.user import UserSerializer
-<<<<<<< HEAD
+from posthog.celery import update_cache_item_task
 from posthog.constants import (
     TREND_FILTER_TYPE_ACTIONS,
     TREND_FILTER_TYPE_EVENTS,
@@ -46,11 +46,6 @@
     CachedEndpoint,
 )
 from posthog.decorators import cached_function
-=======
-from posthog.celery import update_cache_item_task
-from posthog.constants import TREND_FILTER_TYPE_ACTIONS, TREND_FILTER_TYPE_EVENTS, TRENDS_CUMULATIVE, TRENDS_STICKINESS
-from posthog.decorators import FUNNEL_ENDPOINT, TRENDS_ENDPOINT, cached_function
->>>>>>> 1251fdfa
 from posthog.models import (
     Action,
     ActionStep,
