from dataclasses import asdict
from datetime import timedelta
from typing import TYPE_CHECKING

from temporalio.client import (
    Schedule,
    ScheduleActionStartWorkflow,
    ScheduleIntervalSpec,
    ScheduleOverlapPolicy,
    SchedulePolicy,
    ScheduleSpec,
    ScheduleState,
)
import temporalio
from temporalio.common import RetryPolicy
from posthog.constants import DATA_MODELING_TASK_QUEUE
from posthog.temporal.common.client import sync_connect
from posthog.temporal.common.schedule import (
    create_schedule,
    trigger_schedule,
    update_schedule,
    schedule_exists,
    delete_schedule,
)
from posthog.temporal.data_modeling.run_workflow import RunWorkflowInputs, Selector
from posthog.warehouse.models.datawarehouse_saved_query import DataWarehouseSavedQuery
from django.db import transaction
from posthog.warehouse.models import DataWarehouseModelPath
import logging

if TYPE_CHECKING:
    from posthog.warehouse.models import DataWarehouseSavedQuery


def get_sync_frequency(saved_query: "DataWarehouseSavedQuery") -> tuple[timedelta, timedelta]:
    interval = saved_query.sync_frequency_interval or timedelta(hours=24)

    if interval <= timedelta(hours=1):
        return (interval, timedelta(minutes=1))
    if interval <= timedelta(hours=12):
        return (interval, timedelta(minutes=30))

    return (interval, timedelta(hours=1))


def get_saved_query_schedule(saved_query: "DataWarehouseSavedQuery") -> Schedule:
    inputs = RunWorkflowInputs(
        team_id=saved_query.team_id,
        select=[Selector(label=saved_query.id.hex, ancestors=0, descendants=0)],
    )

    sync_frequency, jitter = get_sync_frequency(saved_query)

    return Schedule(
        action=ScheduleActionStartWorkflow(
            "data-modeling-run",
            asdict(inputs),
            id=str(saved_query.id),
            task_queue=str(DATA_MODELING_TASK_QUEUE),
            retry_policy=RetryPolicy(
                initial_interval=timedelta(seconds=10),
                maximum_interval=timedelta(seconds=60),
                maximum_attempts=3,
                non_retryable_error_types=["NondeterminismError", "CancelledError"],
            ),
        ),
        spec=ScheduleSpec(
            intervals=[ScheduleIntervalSpec(every=sync_frequency)],
            jitter=jitter,
        ),
        state=ScheduleState(note=f"Schedule for saved query: {saved_query.pk}"),
        policy=SchedulePolicy(overlap=ScheduleOverlapPolicy.SKIP),
    )


def sync_saved_query_workflow(
    saved_query: "DataWarehouseSavedQuery", create: bool = False
) -> "DataWarehouseSavedQuery":
    temporal = sync_connect()
    schedule = get_saved_query_schedule(saved_query)

    if create:
        create_schedule(temporal, id=str(saved_query.id), schedule=schedule, trigger_immediately=True)
    else:
        update_schedule(temporal, id=str(saved_query.id), schedule=schedule)

    return saved_query


def delete_saved_query_schedule(schedule_id: str):
    temporal = sync_connect()
    try:
        delete_schedule(temporal, schedule_id=schedule_id)
    except temporalio.service.RPCError as e:
        # Swallow error if schedule does not exist already
        if e.status == temporalio.service.RPCStatusCode.NOT_FOUND:
            return
        raise


def saved_query_workflow_exists(id: str) -> bool:
    temporal = sync_connect()
    return schedule_exists(temporal, schedule_id=id)


<<<<<<< HEAD
def recreate_model_paths(saved_query: DataWarehouseSavedQuery) -> None:
    """
    Recreate model paths for a saved query after materialization.
    After a query has been reverted and then re-materialized, we need to ensure
    the model paths exist for the temporal workflow to properly build the DAG.
    """

    try:
        with transaction.atomic():
            if not DataWarehouseModelPath.objects.filter(
                team=saved_query.team, path__contains=[saved_query.id.hex]
            ).exists():
                DataWarehouseModelPath.objects.update_or_create(team=saved_query.team, path=[saved_query.id.hex])
                for table_name in saved_query.s3_tables:
                    DataWarehouseModelPath.objects.update_or_create(
                        team=saved_query.team, path=[table_name, saved_query.id.hex]
                    )
    except Exception as e:
        logging.exception(f"Failed to recreate model paths for {saved_query.id}: {str(e)}")
        raise
=======
def trigger_saved_query_schedule(saved_query: "DataWarehouseSavedQuery"):
    temporal = sync_connect()
    trigger_schedule(temporal, schedule_id=str(saved_query.id))
>>>>>>> 20612637
<|MERGE_RESOLUTION|>--- conflicted
+++ resolved
@@ -103,7 +103,11 @@
     return schedule_exists(temporal, schedule_id=id)
 
 
-<<<<<<< HEAD
+def trigger_saved_query_schedule(saved_query: "DataWarehouseSavedQuery"):
+    temporal = sync_connect()
+    trigger_schedule(temporal, schedule_id=str(saved_query.id))
+
+
 def recreate_model_paths(saved_query: DataWarehouseSavedQuery) -> None:
     """
     Recreate model paths for a saved query after materialization.
@@ -123,9 +127,4 @@
                     )
     except Exception as e:
         logging.exception(f"Failed to recreate model paths for {saved_query.id}: {str(e)}")
-        raise
-=======
-def trigger_saved_query_schedule(saved_query: "DataWarehouseSavedQuery"):
-    temporal = sync_connect()
-    trigger_schedule(temporal, schedule_id=str(saved_query.id))
->>>>>>> 20612637
+        raise