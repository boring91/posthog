import os
from functools import wraps
from typing import Dict, List, Union

from django.conf import settings
from django.contrib.auth import login
from django.contrib.auth.decorators import login_required as base_login_required
from django.db import DEFAULT_DB_ALIAS, connection, connections
from django.db.migrations.executor import MigrationExecutor
from django.http import HttpRequest, HttpResponse, JsonResponse
from django.shortcuts import redirect
from django.views.decorators.cache import never_cache
from rest_framework.exceptions import AuthenticationFailed

from posthog.ee import is_ee_enabled
from posthog.email import is_email_available
from posthog.models import User
from posthog.utils import (
    get_redis_info,
    get_redis_queue_depth,
    get_table_approx_count,
    get_table_size,
    is_celery_alive,
    is_plugin_server_alive,
    is_postgres_alive,
    is_redis_alive,
)
from posthog.version import VERSION

from .utils import (
    get_available_social_auth_providers,
    get_available_timezones_with_offsets,
    get_celery_heartbeat,
    get_plugin_server_version,
)


def login_required(view):
    base_handler = base_login_required(view)

    @wraps(view)
    def handler(request, *args, **kwargs):
        if not User.objects.exists():
            return redirect("/preflight")
        elif not request.user.is_authenticated and settings.AUTO_LOGIN:
            user = User.objects.first()
            login(request, user, backend="django.contrib.auth.backends.ModelBackend")
        return base_handler(request, *args, **kwargs)

    return handler


def health(request):
    executor = MigrationExecutor(connections[DEFAULT_DB_ALIAS])
    plan = executor.migration_plan(executor.loader.graph.leaf_nodes())
    status = 503 if plan else 200
    if status == 503:
        return HttpResponse("Migrations are not up to date", status=status, content_type="text/plain")
    if status == 200:
        return HttpResponse("ok", status=status, content_type="text/plain")


def stats(request):
    stats_response: Dict[str, Union[int, str]] = {}
    stats_response["worker_heartbeat"] = get_celery_heartbeat()
    return JsonResponse(stats_response)


@never_cache
@login_required
def system_status(request):
    is_multitenancy: bool = getattr(settings, "MULTI_TENANCY", False)

    if is_multitenancy and not request.user.is_staff:
        raise AuthenticationFailed(detail="You're not authorized.")

    from .models import Element, Event, SessionRecordingEvent

    redis_alive = is_redis_alive()
    postgres_alive = is_postgres_alive()

    metrics: List[Dict[str, Union[str, bool, int, float]]] = []

    metrics.append({"key": "posthog_version", "metric": "PostHog version", "value": VERSION})

    metrics.append(
        {
            "key": "analytics_database",
            "metric": "Analytics database in use",
            "value": "ClickHouse" if is_ee_enabled() else "Postgres",
        }
    )

    metrics.append(
        {
            "key": "ingestion_server",
            "metric": "Event ingestion via",
            "value": "Plugin Server" if settings.PLUGIN_SERVER_INGESTION else "Django",
        }
    )

    metrics.append({"key": "plugin_sever_alive", "metric": "Plugin server alive", "value": is_plugin_server_alive()})
    metrics.append(
        {
            "key": "plugin_sever_version",
            "metric": "Plugin server version",
            "value": get_plugin_server_version() or "unknown",
        }
    )

    metrics.append({"key": "db_alive", "metric": "Postgres database alive", "value": postgres_alive})
    if postgres_alive:
        postgres_version = connection.cursor().connection.server_version
        metrics.append(
            {
                "key": "pg_version",
                "metric": "Postgres version",
                "value": f"{postgres_version // 10000}.{(postgres_version // 100) % 100}.{postgres_version % 100}",
            }
        )
        event_table_count = get_table_approx_count(Event._meta.db_table)[0]["approx_count"]
        event_table_size = get_table_size(Event._meta.db_table)[0]["size"]

        element_table_count = get_table_approx_count(Element._meta.db_table)[0]["approx_count"]
        element_table_size = get_table_size(Element._meta.db_table)[0]["size"]

        session_recording_event_table_count = get_table_approx_count(SessionRecordingEvent._meta.db_table)[0][
            "approx_count"
        ]
        session_recording_event_table_size = get_table_size(SessionRecordingEvent._meta.db_table)[0]["size"]

        metrics.append(
            {"metric": "Postgres elements table size", "value": f"~{element_table_count} rows (~{element_table_size})"}
        )
        metrics.append(
            {"metric": "Postgres events table size", "value": f"~{event_table_count} rows (~{event_table_size})"}
        )
        metrics.append(
            {
                "metric": "Postgres session recording table size",
                "value": f"~{session_recording_event_table_count} rows (~{session_recording_event_table_size})",
            }
        )

    metrics.append({"key": "redis_alive", "metric": "Redis alive", "value": redis_alive})
    if redis_alive:
        import redis

        try:
            redis_info = get_redis_info()
            redis_queue_depth = get_redis_queue_depth()
            metrics.append({"metric": "Redis version", "value": f"{redis_info.get('redis_version')}"})
            metrics.append({"metric": "Redis current queue depth", "value": f"{redis_queue_depth}"})
            metrics.append(
                {"metric": "Redis connected client count", "value": f"{redis_info.get('connected_clients')}"}
            )
            metrics.append({"metric": "Redis memory used", "value": f"{redis_info.get('used_memory_human', '?')}B"})
            metrics.append(
                {"metric": "Redis memory peak", "value": f"{redis_info.get('used_memory_peak_human', '?')}B"}
            )
            metrics.append(
                {
                    "metric": "Redis total memory available",
                    "value": f"{redis_info.get('total_system_memory_human', '?')}B",
                }
            )
        except redis.exceptions.ConnectionError as e:
            metrics.append(
                {"metric": "Redis metrics", "value": f"Redis connected but then failed to return metrics: {e}"}
            )

    return JsonResponse({"results": metrics})


@never_cache
<<<<<<< HEAD
def preflight_check(_):
    return JsonResponse(
        {
            "django": True,
            "redis": is_redis_alive() or settings.TEST,
            "plugins": is_plugin_server_alive() or settings.TEST,
            "celery": is_celery_alive() or settings.TEST,
            "db": is_postgres_alive(),
            "initiated": User.objects.exists()
            if not settings.E2E_TESTING
            else False,  # Enables E2E testing of signup flow
            "cloud": settings.MULTI_TENANCY,
=======
def preflight_check(request: HttpRequest) -> JsonResponse:

    response = {
        "django": True,
        "redis": is_redis_alive() or settings.TEST,
        "plugins": is_plugin_server_alive() or settings.TEST,
        "celery": is_celery_alive() or settings.TEST,
        "db": is_postgres_alive(),
        "initiated": User.objects.exists() if not settings.E2E_TESTING else False,  # Enables E2E testing of signup flow
        "cloud": settings.MULTI_TENANCY,
        "available_social_auth_providers": get_available_social_auth_providers(),
    }

    if request.user.is_authenticated:
        response = {
            **response,
>>>>>>> 5cfc7ca5
            "ee_available": settings.EE_AVAILABLE,
            "ee_enabled": is_ee_enabled(),
            "db_backend": settings.PRIMARY_DB.value,
            "available_timezones": get_available_timezones_with_offsets(),
            "opt_out_capture": os.environ.get("OPT_OUT_CAPTURE", False),
            "posthog_version": VERSION,
            "email_service_available": is_email_available(with_absolute_urls=True),
            "is_debug": settings.DEBUG,
            "is_event_property_usage_enabled": settings.ASYNC_EVENT_PROPERTY_USAGE,
            "is_async_event_action_mapping_enabled": settings.ASYNC_EVENT_ACTION_MAPPING,
        }

    return JsonResponse(response)<|MERGE_RESOLUTION|>--- conflicted
+++ resolved
@@ -173,20 +173,6 @@
 
 
 @never_cache
-<<<<<<< HEAD
-def preflight_check(_):
-    return JsonResponse(
-        {
-            "django": True,
-            "redis": is_redis_alive() or settings.TEST,
-            "plugins": is_plugin_server_alive() or settings.TEST,
-            "celery": is_celery_alive() or settings.TEST,
-            "db": is_postgres_alive(),
-            "initiated": User.objects.exists()
-            if not settings.E2E_TESTING
-            else False,  # Enables E2E testing of signup flow
-            "cloud": settings.MULTI_TENANCY,
-=======
 def preflight_check(request: HttpRequest) -> JsonResponse:
 
     response = {
@@ -203,7 +189,6 @@
     if request.user.is_authenticated:
         response = {
             **response,
->>>>>>> 5cfc7ca5
             "ee_available": settings.EE_AVAILABLE,
             "ee_enabled": is_ee_enabled(),
             "db_backend": settings.PRIMARY_DB.value,
