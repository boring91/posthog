{
    "name": "posthog",
    "description": "",
    "version": "0.0.0",
    "repository": {
        "type": "git",
        "url": "https://github.com/posthog/posthog.git"
    },
    "author": "PostHog Inc.",
    "bugs": {
        "url": "https://github.com/posthog/posthog/issues"
    },
    "homepage": "https://github.com/posthog/posthog#readme",
    "license": "MIT",
    "engines": {
        "node": ">=18 <19"
    },
    "packageManager": "pnpm@7.14.2",
    "scripts": {
        "copy-scripts": "mkdir -p frontend/dist/ && pnpm copy-scripts:array && pnpm copy-scripts:recorder",
        "copy-scripts:array": "cp node_modules/posthog-js/dist/array.js* frontend/dist/",
        "copy-scripts:recorder": "./bin/copy-scripts-recorder",
        "test": "jest",
        "start": "concurrently -n ESBUILD,TYPEGEN -c yellow,green \"pnpm start-http\" \"pnpm run typegen:watch\"",
        "start-http": "pnpm clean && pnpm copy-scripts && node frontend/build.mjs --dev",
        "start-docker": "pnpm start-http --host 0.0.0.0",
        "clean": "rm -rf frontend/dist && mkdir frontend/dist",
        "build": "pnpm copy-scripts && pnpm build:esbuild",
        "build:esbuild": "node frontend/build.mjs",
        "schema:build": "ts-json-schema-generator -f tsconfig.json --path 'frontend/src/*.ts' --type 'QuerySchema' --no-type-check > frontend/src/queries/schema.json && prettier --write frontend/src/queries/schema.json",
        "packages:build": "pnpm packages:build:apps-common && pnpm packages:build:lemon-ui",
        "packages:build:apps-common": "cd frontend/@posthog/apps-common && pnpm i && pnpm build",
        "packages:build:lemon-ui": "cd frontend/@posthog/lemon-ui && pnpm i && pnpm build",
        "editor:update-tsd": "pnpm packages:build && node frontend/editor-update-tsd.mjs",
        "prettier": "prettier --write \"./**/*.{js,mjs,ts,tsx,json,yaml,yml,css,scss}\"",
        "prettier:check": "prettier --check \"./**/*.{js,mjs,ts,tsx,json,yaml,yml,css,scss}\"",
        "typescript:check": "tsc --noEmit && echo \"No errors reported by tsc.\"",
        "eslint": "eslint frontend/src",
        "typegen:write": "kea-typegen write",
        "typegen:check": "kea-typegen check",
        "typegen:watch": "kea-typegen watch --show-ts-errors",
        "typegen:clean": "find frontend/src -type f -name '*Type.ts' -delete",
        "format:python": "black . && isort .",
        "format:js": "pnpm prettier && pnpm eslint --fix",
        "format": "pnpm format:python && pnpm format:js",
        "storybook": "export NODE_OPTIONS=--openssl-legacy-provider; start-storybook -p 6006",
        "build-storybook": "export NODE_OPTIONS=--openssl-legacy-provider; build-storybook",
        "dev:migrate:postgres": "export DEBUG=1 && source env/bin/activate && python manage.py migrate",
        "dev:migrate:clickhouse": "export DEBUG=1 && source env/bin/activate && python manage.py migrate_clickhouse",
        "prepare": "husky install"
    },
    "dependencies": {
        "@ant-design/icons": "^4.7.0",
        "@floating-ui/react-dom-interactions": "^0.6.6",
        "@lottiefiles/react-lottie-player": "^3.4.7",
        "@monaco-editor/react": "^4.1.3",
        "@playwright/test": "^1.28.1",
        "@posthog/plugin-scaffold": "^1.3.2",
        "@posthog/simmerjs": "^0.7.7",
        "@react-hook/size": "^2.1.2",
        "@sentry/react": "^7.22.0",
        "@testing-library/dom": ">=7.21.4",
        "@types/d3-sankey": "^0.11.2",
        "@types/md5": "^2.3.0",
        "@types/react-input-autosize": "^2.2.1",
        "@types/react-textfit": "^1.1.0",
        "@types/react-transition-group": "^4.4.4",
        "@types/react-virtualized": "^9.21.14",
        "antd": "^4.17.1",
        "antd-dayjs-webpack-plugin": "^1.0.6",
        "babel-preset-nano-react-app": "^0.1.0",
        "chart.js": "^3.9.1",
        "chartjs-adapter-dayjs-3": "^1.2.3",
        "chartjs-plugin-crosshair": "^1.2.0",
        "chokidar": "^3.5.3",
        "clsx": "^1.1.1",
        "core-js": "3.15.2",
        "cors": "^2.8.5",
        "d3": "^5.15.0",
        "d3-sankey": "^0.12.3",
        "dayjs": "^1.10.7",
        "esbuild": "^0.14.54",
        "esbuild-plugin-less": "^1.1.7",
        "esbuild-sass-plugin": "^1.8.2",
        "expr-eval": "^2.0.2",
        "express": "^4.17.1",
        "fast-deep-equal": "^3.1.3",
        "fs-extra": "^10.0.0",
        "fuse.js": "^6.4.1",
        "husky": "^7.0.4",
        "kea": "^3.1.0",
        "kea-forms": "^3.0.3",
        "kea-loaders": "^3.0.0",
        "kea-localstorage": "^3.1.0",
        "kea-router": "^3.1.3",
        "kea-subscriptions": "^3.0.0",
        "kea-test-utils": "^0.2.2",
        "kea-waitfor": "^0.2.1",
        "kea-window-values": "^3.0.0",
        "md5": "^2.3.0",
        "moment": "^2.29.4",
        "monaco-editor": "^0.23.0",
<<<<<<< HEAD
        "posthog-js": "1.39.1",
=======
        "posthog-js": "1.39.2",
>>>>>>> fa3d50e0
        "posthog-js-lite": "2.0.0-alpha5",
        "prettier": "^2.3.1",
        "prop-types": "^15.7.2",
        "query-selector-shadow-dom": "^1.0.0",
        "rc-field-form": "~1.21.0",
        "rc-picker": "~2.5.17",
        "rc-select": "~13.1.0-alpha.0",
        "rc-table": "~7.19.0",
        "rc-trigger": "^5.2.5",
        "react": "^16.14.0",
        "react-dom": "^16.14.0",
        "react-draggable": "^4.2.0",
        "react-grid-layout": "^1.3.0",
        "react-input-autosize": "^3.0.0",
        "react-json-view": "^1.21.3",
        "react-markdown": "^5.0.3",
        "react-modal": "^3.15.1",
        "react-resizable": "^1.11.1",
        "react-shadow": "^18.4.2",
        "react-sortable-hoc": "^1.11.0",
        "react-syntax-highlighter": "^15.5.0",
        "react-textarea-autosize": "^8.3.3",
        "react-textfit": "^1.1.1",
        "react-toastify": "^8.2.0",
        "react-transition-group": "^4.4.2",
        "react-virtualized": "^9.22.3",
        "require-from-string": "^2.0.2",
        "resize-observer-polyfill": "^1.5.1",
        "rrweb": "^1.1.3",
        "sass": "^1.26.2",
        "use-debounce": "^6.0.1",
        "use-resize-observer": "^8.0.0",
        "wildcard-match": "^5.1.2",
        "zxcvbn": "^4.4.2"
    },
    "devDependencies": {
        "@babel/core": "^7.17.10",
        "@babel/plugin-proposal-class-properties": "^7.16.7",
        "@babel/plugin-proposal-nullish-coalescing-operator": "^7.18.6",
        "@babel/plugin-proposal-private-property-in-object": "^7.16.7",
        "@babel/plugin-transform-react-jsx": "^7.17.3",
        "@babel/plugin-transform-runtime": "^7.17.10",
        "@babel/preset-env": "^7.17.10",
        "@babel/preset-react": "^7.17.10",
        "@babel/preset-typescript": "^7.16.7",
        "@babel/runtime": "^7.17.9",
        "@cypress/webpack-preprocessor": "^5.15.4",
        "@hot-loader/react-dom": "^16.14.0",
        "@sentry/types": "7.17.4",
        "@storybook/addon-a11y": "^6.5.14",
        "@storybook/addon-actions": "^6.5.14",
        "@storybook/addon-essentials": "^6.5.14",
        "@storybook/addon-links": "^6.5.14",
        "@storybook/addon-storysource": "^6.5.14",
        "@storybook/addons": "^6.5.14",
        "@storybook/api": "^6.5.14",
        "@storybook/components": "^6.5.14",
        "@storybook/core-events": "^6.5.14",
        "@storybook/react": "^6.5.14",
        "@storybook/theming": "^6.5.14",
        "@testing-library/dom": ">=7.21.4",
        "@testing-library/jest-dom": "^5.16.2",
        "@testing-library/react": "^12.1.2",
        "@testing-library/user-event": "^13.5.0",
        "@types/chart.js": "^2.9.34",
        "@types/chartjs-plugin-crosshair": "^1.1.1",
        "@types/clone": "^2.1.1",
        "@types/d3": "^7.0.0",
        "@types/d3-sankey": "^0.11.2",
        "@types/jest": "^29.2.3",
        "@types/md5": "^2.3.0",
        "@types/node": "^18.11.9",
        "@types/pixelmatch": "^5.2.4",
        "@types/pngjs": "^6.0.1",
        "@types/query-selector-shadow-dom": "^1.0.0",
        "@types/react": "^16.14.2",
        "@types/react-dom": "^16.9.8",
        "@types/react-grid-layout": "^1.1.2",
        "@types/react-input-autosize": "^2.2.1",
        "@types/react-modal": "^3.13.1",
        "@types/react-resizable": "^1.7.2",
        "@types/react-syntax-highlighter": "^11.0.4",
        "@types/react-textfit": "^1.1.0",
        "@types/react-transition-group": "^4.4.4",
        "@types/react-virtualized": "^9.21.14",
        "@types/testing-library__jest-dom": "^5.14.5",
        "@types/zxcvbn": "^4.4.0",
        "@typescript-eslint/eslint-plugin": "^3.6.0",
        "@typescript-eslint/parser": "^3.6.0",
        "autoprefixer": "^10.4.7",
        "axe-core": "^4.4.3",
        "babel-eslint": "^10.1.0",
        "babel-loader": "^8.0.6",
        "babel-plugin-import": "^1.13.0",
        "concurrently": "^5.3.0",
        "css-loader": "^3.4.2",
        "cssnano": "^4.1.10",
        "cypress": "^10.11.0",
        "cypress-axe": "^1.0.0",
        "cypress-terminal-report": "^4.1.2",
        "esbuild-jest": "^0.5.0",
        "eslint": "^7.8.0",
        "eslint-config-prettier": "^8.3.0",
        "eslint-plugin-cypress": "^2.12.1",
        "eslint-plugin-eslint-comments": "^3.2.0",
        "eslint-plugin-no-only-tests": "^3.0.0",
        "eslint-plugin-prettier": "^3.1.4",
        "eslint-plugin-react": "^7.20.3",
        "eslint-plugin-storybook": "^0.6.8",
        "file-loader": "^6.1.0",
        "givens": "^1.3.6",
        "history": "^5.0.1",
        "html-webpack-harddisk-plugin": "^1.0.2",
        "html-webpack-plugin": "^4.5.2",
        "jest": "^29.3.1",
        "jest-canvas-mock": "^2.4.0",
        "jest-environment-jsdom": "^29.3.1",
        "kea-typegen": "^3.1.4",
        "less": "^3.12.2",
        "less-loader": "^7.0.2",
        "lint-staged": "~10.2.13",
        "mockdate": "^3.0.5",
        "msw": "^0.47.3",
        "path-browserify": "^1.0.1",
        "pixelmatch": "^5.3.0",
        "pngjs": "^6.0.0",
        "postcss": "^8.4.14",
        "postcss-loader": "^4.3.0",
        "raw-loader": "^4.0.2",
        "sass-loader": "^10.0.1",
        "storybook-addon-pseudo-states": "^1.15.1",
        "storybook-addon-turbo-build": "^1.1.0",
        "style-loader": "^2.0.0",
        "timekeeper": "^2.2.0",
        "ts-json-schema-generator": "^1.1.2",
        "ts-node": "^10.9.1",
        "typescript": "^4.6.4",
        "webpack": "^4.46.0",
        "webpack-cli": "^4.5.0",
        "whatwg-fetch": "^3.6.2"
    },
    "optionalDependencies": {
        "fsevents": "^2.1.2"
    },
    "lint-staged": {
        "*.{js,jsx,mjs,ts,tsx,json,yaml,yml,css,scss}": "prettier --write",
        "((frontend|cypress)/**).{js,jsx,mjs,ts,tsx}": "eslint -c .eslintrc.js --fix",
        "(plugin-server/**).{js,jsx,mjs,ts,tsx}": [
            "eslint -c plugin-server/.eslintrc.js --fix",
            "prettier --write"
        ],
        "*.{py,pyi}": [
            "black",
            "flake8",
            "isort"
        ]
    },
    "browserslist": {
        "development": [
            "last 2 chrome versions",
            "last 2 firefox versions",
            "last 2 edge versions"
        ],
        "production": [
            "defaults"
        ]
    },
    "browser": {
        "path": "path-browserify"
    }
}<|MERGE_RESOLUTION|>--- conflicted
+++ resolved
@@ -100,11 +100,7 @@
         "md5": "^2.3.0",
         "moment": "^2.29.4",
         "monaco-editor": "^0.23.0",
-<<<<<<< HEAD
-        "posthog-js": "1.39.1",
-=======
         "posthog-js": "1.39.2",
->>>>>>> fa3d50e0
         "posthog-js-lite": "2.0.0-alpha5",
         "prettier": "^2.3.1",
         "prop-types": "^15.7.2",
