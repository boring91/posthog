import { SessionRecordingType } from '~/types'
import { colonDelimitedDuration } from 'lib/utils'
import clsx from 'clsx'
import { PropertyIcon } from 'lib/components/PropertyIcon'
import { IconAutocapture, IconKeyboard, IconPinFilled, IconSchedule } from 'lib/components/icons'
import { Tooltip } from 'lib/components/Tooltip'
import { asDisplay } from 'scenes/persons/PersonHeader'
import { TZLabel } from 'lib/components/TZLabel'
import { LemonSkeleton } from 'lib/components/LemonSkeleton'
import { RecordingDebugInfo } from '../debug/RecordingDebugInfo'

export interface SessionRecordingPlaylistItemProps {
    recording: SessionRecordingType
    recordingProperties?: Record<string, any> // Loaded and rendered later
    recordingPropertiesLoading: boolean
    isActive: boolean
    onClick: () => void
    onPropertyClick: (property: string, value?: string) => void
}

export function SessionRecordingPlaylistItem({
    recording,
    isActive,
    onClick,
    onPropertyClick,
    recordingProperties,
    recordingPropertiesLoading,
}: SessionRecordingPlaylistItemProps): JSX.Element {
    const formattedDuration = colonDelimitedDuration(recording.recording_duration)
    const durationParts = formattedDuration.split(':')

    const iconClassnames = clsx(
        'SessionRecordingsPlaylist__list-item__property-icon text-base text-muted-alt',
        !isActive && 'opacity-75'
    )
    const iconPropertyKeys = ['$browser', '$device_type', '$os', '$geoip_country_code']
    const iconProperties =
        recordingProperties && Object.keys(recordingProperties).length > 0
            ? recordingProperties
            : recording.person?.properties || {}

    const propertyIcons = (
        <div className="flex flex-row flex-nowrap shrink-0 gap-1 h-6 ph-no-capture">
            {!recordingPropertiesLoading ? (
                iconPropertyKeys.map((property) => {
                    let value = iconProperties?.[property]
                    if (property === '$device_type') {
                        value = iconProperties?.['$device_type'] || iconProperties?.['$initial_device_type']
                    }

                    let tooltipValue = value
                    if (property === '$geoip_country_code') {
                        tooltipValue = `${iconProperties?.['$geoip_country_name']} (${value})`
                    }

                    return (
                        <PropertyIcon
                            key={property}
                            onClick={onPropertyClick}
                            className={iconClassnames}
                            property={property}
                            value={value}
                            tooltipTitle={() => (
                                <div className="text-center">
                                    Click to filter for
                                    <br />
                                    <span className="font-medium">{tooltipValue ?? 'N/A'}</span>
                                </div>
                            )}
                        />
                    )
                })
            ) : (
                <LemonSkeleton className="w-18 my-1" />
            )}
        </div>
    )

    const firstPath = recording.start_url?.replace(/https?:\/\//g, '').split(/[?|#]/)[0]

    // TODO: Modify onClick to only react to shift+click

    return (
        <li
            key={recording.id}
            className={clsx(
                'SessionRecordingsPlaylist__list-item',
                'flex flex-row py-2 pr-4 pl-0 cursor-pointer relative overflow-hidden',
                isActive && 'bg-primary-highlight'
            )}
            onClick={() => onClick()}
        >
            <div className="w-2 h-2 mx-2">
                {!recording.viewed ? (
                    <Tooltip title={'Indicates the recording has not been watched yet'}>
                        <div
                            className="w-2 h-2 mt-2 rounded-full bg-primary-light"
                            aria-label="unwatched-recording-label"
                        />
                    </Tooltip>
                ) : null}
            </div>
            <div className="grow overflow-hidden space-y-px">
                <div className="flex items-center justify-between gap-2">
                    <div className="flex items-center gap-1 shrink overflow-hidden">
                        {(recording.pinned_count ?? 0) > 0 && (
                            <Tooltip
                                placement="topRight"
                                title={`This recording is pinned on ${recording.pinned_count} playlists`}
                            >
<<<<<<< HEAD
                                <IconPinFilled className="text-sm text-orange" />
=======
                                <IconPin className="text-sm text-orange shrink-0" />
>>>>>>> 3a1e9725
                            </Tooltip>
                        )}
                        <div className="truncate font-medium text-primary ph-no-capture">
                            {asDisplay(recording.person)}
                        </div>
                    </div>
                    <div className="flex-1" />
                    <div className="flex items-center flex-1 justify-end font-semibold">
                        <IconSchedule className={iconClassnames} />
                        <span>
                            <span className={clsx(durationParts[0] === '00' && 'opacity-50 font-normal')}>
                                {durationParts[0]}:
                            </span>
                            <span
                                className={clsx({
                                    'opacity-50 font-normal': durationParts[0] === '00' && durationParts[1] === '00',
                                })}
                            >
                                {durationParts[1]}:
                            </span>
                            {durationParts[2]}
                        </span>
                    </div>
                </div>

                <div className="flex items-center justify-between gap-2">
                    <div className="flex iems-center gap-2 text-xs text-muted-alt">
                        {propertyIcons}

                        <span
                            title={`Click count: ${recording.click_count}`}
                            className="flex items-center gap-1  overflow-hidden shrink-0"
                        >
                            <IconAutocapture />
                            {recording.click_count}
                        </span>

                        <span
                            title={`Keyboard inputs: ${recording.keypress_count}`}
                            className="flex items-center gap-1  overflow-hidden shrink-0"
                        >
                            <IconKeyboard />
                            {recording.keypress_count}
                        </span>
                    </div>
                    <TZLabel className="overflow-hidden text-ellipsis text-xs" time={recording.start_time} />
                </div>

                <div className="flex items-center justify-between gap-4 w-2/3">
                    <span className="flex items-center gap-1 overflow-hidden text-muted text-xs">
                        <span title={`First URL: ${recording.start_url}`} className="truncate">
                            {firstPath}
                        </span>
                    </span>
                </div>
            </div>

            <RecordingDebugInfo recording={recording} className="absolute right-0 bottom-0 m-2" />
        </li>
    )
}

export function SessionRecordingPlaylistItemSkeleton(): JSX.Element {
    return (
        <div className="p-4 space-y-2">
            <LemonSkeleton className="w-1/2" />
            <LemonSkeleton className="w-1/3" />
        </div>
    )
}<|MERGE_RESOLUTION|>--- conflicted
+++ resolved
@@ -108,11 +108,7 @@
                                 placement="topRight"
                                 title={`This recording is pinned on ${recording.pinned_count} playlists`}
                             >
-<<<<<<< HEAD
-                                <IconPinFilled className="text-sm text-orange" />
-=======
-                                <IconPin className="text-sm text-orange shrink-0" />
->>>>>>> 3a1e9725
+                                <IconPinFilled className="text-sm text-orange shrink-0" />
                             </Tooltip>
                         )}
                         <div className="truncate font-medium text-primary ph-no-capture">
