--- conflicted
+++ resolved
@@ -428,12 +428,8 @@
     const {
         isValidFunnel,
         isLoading,
-<<<<<<< HEAD
         filters: { display, funnel_viz_type },
-=======
         areFiltersValid,
-        filters: { display },
->>>>>>> fc5c6476
     } = useValues(funnelLogic({}))
     const { clickhouseFeaturesEnabled } = useValues(funnelLogic)
 
@@ -441,20 +437,12 @@
 
     return (
         <div
-<<<<<<< HEAD
-            style={
-                featureFlags[FEATURE_FLAGS.FUNNEL_BAR_VIZ] && funnel_viz_type !== FunnelVizType.Trends
-                    ? {}
-                    : { height: 300, position: 'relative', marginBottom: 0 }
-            }
-=======
             className={clsx('funnel-insights-container', {
                 'non-empty-state':
                     isValidFunnel &&
                     areFiltersValid &&
-                    (!featureFlags[FEATURE_FLAGS.FUNNEL_BAR_VIZ] || display === ACTIONS_LINE_GRAPH_LINEAR),
+                    (!featureFlags[FEATURE_FLAGS.FUNNEL_BAR_VIZ] || funnel_viz_type === FunnelVizType.TimeToConvert),
             })}
->>>>>>> fc5c6476
         >
             {isLoading && <Loading />}
             {isValidFunnel ? (
