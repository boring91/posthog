/* eslint @typescript-eslint/explicit-module-boundary-types: 0 */
// Generated by @posthog/esbuilder/utils.mjs, based on product folder manifests under products/*/manifest.tsx
// The imports are preserved between builds, so please update if any are missing or extra.

import {
    IconDashboard,
    IconGraph,
    IconMegaphone,
    IconNotebook,
    IconPerson,
    IconPieChart,
    IconRewindPlay,
    IconRocket,
    IconTestTube,
    IconToggle,
} from '@posthog/icons'
import { combineUrl } from 'kea-router'
import { AlertType } from 'lib/components/Alerts/types'
import { toParams } from 'lib/utils'
import { Params } from 'scenes/sceneTypes'
import { urls } from 'scenes/urls'

import {
    ExperimentFunnelsQuery,
    ExperimentTrendsQuery,
    HogQLFilters,
    HogQLVariable,
    Node,
    NodeKind,
} from '~/queries/schema/schema-general'

import { ActionType, DashboardType, InsightShortId, InsightType, RecordingUniversalFilters, ReplayTabs } from './types'

/** This const is auto-generated, as is the whole file */
export const productScenes: Record<string, () => Promise<any>> = {
    EarlyAccessFeatures: () => import('../../products/early_access_features/frontend/EarlyAccessFeatures'),
    EarlyAccessFeature: () => import('../../products/early_access_features/frontend/EarlyAccessFeature'),
    LLMObservability: () => import('../../products/llm_observability/frontend/LLMObservabilityScene'),
    LLMObservabilityTrace: () => import('../../products/llm_observability/frontend/LLMObservabilityTraceScene'),
    LLMObservabilityUsers: () => import('../../products/llm_observability/frontend/LLMObservabilityUsers'),
    MessagingAutomations: () => import('../../products/messaging/frontend/Automations'),
    MessagingBroadcasts: () => import('../../products/messaging/frontend/Broadcasts'),
    MessagingLibrary: () => import('../../products/messaging/frontend/Library'),
}

/** This const is auto-generated, as is the whole file */
export const productRoutes: Record<string, [string, string]> = {
    '/early_access_features': ['EarlyAccessFeatures', 'earlyAccessFeatures'],
    '/early_access_features/:id': ['EarlyAccessFeature', 'earlyAccessFeature'],
    '/llm-observability': ['LLMObservability', 'llmObservability'],
    '/llm-observability/dashboard': ['LLMObservability', 'llmObservabilityDashboard'],
    '/llm-observability/generations': ['LLMObservability', 'llmObservabilityGenerations'],
    '/llm-observability/traces': ['LLMObservability', 'llmObservabilityTraces'],
    '/llm-observability/traces/:id': ['LLMObservabilityTrace', 'llmObservability'],
    '/llm-observability/users': ['LLMObservability', 'llmObservabilityUsers'],
    '/messaging/automations': ['MessagingAutomations', 'messagingAutomations'],
    '/messaging/automations/:id': ['MessagingAutomations', 'messagingAutomation'],
    '/messaging/automations/new': ['MessagingAutomations', 'messagingAutomationNew'],
    '/messaging/broadcasts': ['MessagingBroadcasts', 'messagingBroadcasts'],
    '/messaging/broadcasts/:id': ['MessagingBroadcasts', 'messagingBroadcast'],
    '/messaging/broadcasts/new': ['MessagingBroadcasts', 'messagingBroadcastNew'],
    '/messaging/library': ['MessagingLibrary', 'messagingLibrary'],
    '/messaging/library/new': ['MessagingLibrary', 'messagingLibraryNew'],
    '/messaging/library/:id': ['MessagingLibrary', 'messagingLibraryTemplate'],
}

/** This const is auto-generated, as is the whole file */
export const productRedirects: Record<
    string,
    string | ((params: Params, searchParams: Params, hashParams: Params) => string)
> = { '/messaging': '/messaging/broadcasts' }

/** This const is auto-generated, as is the whole file */
export const productConfiguration: Record<string, any> = {
    EarlyAccessFeatures: {
        name: 'Early Access Features',
        projectBased: true,
        defaultDocsPath: '/docs/feature-flags/early-access-feature-management',
        activityScope: 'EarlyAccessFeature',
    },
    EarlyAccessFeature: {
        name: 'Early Access Features',
        projectBased: true,
        defaultDocsPath: '/docs/feature-flags/early-access-feature-management',
        activityScope: 'EarlyAccessFeature',
    },
    LLMObservability: {
        projectBased: true,
        name: 'LLM observability',
        activityScope: 'LLMObservability',
        layout: 'app-container',
        defaultDocsPath: '/docs/ai-engineering/observability',
    },
    LLMObservabilityTrace: {
        projectBased: true,
        name: 'LLM observability trace',
        activityScope: 'LLMObservability',
        layout: 'app-container',
        defaultDocsPath: '/docs/ai-engineering/observability',
    },
    LLMObservabilityUsers: {
        projectBased: true,
        name: 'LLM observability users',
        activityScope: 'LLMObservability',
        layout: 'app-container',
        defaultDocsPath: '/docs/ai-engineering/observability',
    },
    MessagingAutomations: { name: 'Messaging', projectBased: true },
    MessagingBroadcasts: { name: 'Messaging', projectBased: true },
<<<<<<< HEAD
    MessagingProviders: { name: 'Messaging', projectBased: true },
=======
>>>>>>> e6ff330b
    MessagingLibrary: { name: 'Messaging', projectBased: true },
}

/** This const is auto-generated, as is the whole file */
export const productUrls = {
    createAction: (): string => `/data-management/actions/new`,
    duplicateAction: (action: ActionType | null): string => {
        const queryParams = action ? `?copy=${encodeURIComponent(JSON.stringify(action))}` : ''
        return `/data-management/actions/new/${queryParams}`
    },
    action: (id: string | number): string => `/data-management/actions/${id}`,
    actions: (): string => '/data-management/actions',
    dashboards: (): string => '/dashboard',
    dashboard: (id: string | number, highlightInsightId?: string): string =>
        combineUrl(`/dashboard/${id}`, highlightInsightId ? { highlightInsightId } : {}).url,
    dashboardTextTile: (id: string | number, textTileId: string | number): string =>
        `${urls.dashboard(id)}/text-tiles/${textTileId}`,
    dashboardSharing: (id: string | number): string => `/dashboard/${id}/sharing`,
    dashboardSubscriptions: (id: string | number): string => `/dashboard/${id}/subscriptions`,
    dashboardSubscription: (id: string | number, subscriptionId: string): string =>
        `/dashboard/${id}/subscriptions/${subscriptionId}`,
    sharedDashboard: (shareToken: string): string => `/shared_dashboard/${shareToken}`,
    earlyAccessFeatures: (): string => '/early_access_features',
    earlyAccessFeature: (id: string): string => `/early_access_features/${id}`,
    experiment: (
        id: string | number,
        options?: {
            metric?: ExperimentTrendsQuery | ExperimentFunnelsQuery
            name?: string
        }
    ): string => `/experiments/${id}${options ? `?${toParams(options)}` : ''}`,
    experiments: (): string => '/experiments',
    experimentsSharedMetrics: (): string => '/experiments/shared-metrics',
    experimentsSharedMetric: (id: string | number): string => `/experiments/shared-metrics/${id}`,
    featureFlags: (tab?: string): string => `/feature_flags${tab ? `?tab=${tab}` : ''}`,
    featureFlag: (id: string | number): string => `/feature_flags/${id}`,
    featureFlagDuplicate: (sourceId: number | string | null): string => `/feature_flags/new?sourceId=${sourceId}`,
    groups: (groupTypeIndex: string | number): string => `/groups/${groupTypeIndex}`,
    group: (groupTypeIndex: string | number, groupKey: string, encode: boolean = true, tab?: string | null): string =>
        `/groups/${groupTypeIndex}/${encode ? encodeURIComponent(groupKey) : groupKey}${tab ? `/${tab}` : ''}`,
    llmObservabilityDashboard: (): string => '/llm-observability',
    llmObservabilityGenerations: (): string => '/llm-observability/generations',
    llmObservabilityTraces: (): string => '/llm-observability/traces',
    llmObservabilityTrace: (
        id: string,
        params?: {
            event?: string
            timestamp?: string
        }
    ): string => {
        const queryParams = new URLSearchParams(params)
        const stringifiedParams = queryParams.toString()
        return `/llm-observability/traces/${id}${stringifiedParams ? `?${stringifiedParams}` : ''}`
    },
    llmObservabilityUsers: (): string => '/llm-observability/users',
    messagingAutomations: (): string => '/messaging/automations',
    messagingAutomation: (id?: string): string => `/messaging/automations/${id}`,
    messagingAutomationNew: (): string => '/messaging/automations/new',
    messagingBroadcasts: (): string => '/messaging/broadcasts',
    messagingBroadcast: (id?: string): string => `/messaging/broadcasts/${id}`,
    messagingBroadcastNew: (): string => '/messaging/broadcasts/new',
    messagingLibrary: (): string => '/messaging/library',
    messagingLibraryNew: (): string => '/messaging/library/new',
    messagingLibraryTemplate: (id?: string): string => `/messaging/library/${id}`,
    notebooks: (): string => '/notebooks',
    notebook: (shortId: string): string => `/notebooks/${shortId}`,
    canvas: (): string => `/canvas`,
    personByDistinctId: (id: string, encode: boolean = true): string =>
        encode ? `/person/${encodeURIComponent(id)}` : `/person/${id}`,
    personByUUID: (uuid: string, encode: boolean = true): string =>
        encode ? `/persons/${encodeURIComponent(uuid)}` : `/persons/${uuid}`,
    persons: (): string => '/persons',
    insights: (): string => '/insights',
    insightNew: ({
        type,
        dashboardId,
        query,
    }: {
        type?: InsightType
        dashboardId?: DashboardType['id'] | null
        query?: Node
    } = {}): string =>
        combineUrl('/insights/new', dashboardId ? { dashboard: dashboardId } : {}, {
            ...(type ? { insight: type } : {}),
            ...(query ? { q: typeof query === 'string' ? query : JSON.stringify(query) } : {}),
        }).url,
    insightNewHogQL: ({ query, filters }: { query: string; filters?: HogQLFilters }): string =>
        urls.insightNew({
            query: { kind: NodeKind.DataTableNode, source: { kind: 'HogQLQuery', query, filters } } as any,
        }),
    insightEdit: (id: InsightShortId): string => `/insights/${id}/edit`,
    insightView: (
        id: InsightShortId,
        dashboardId?: number,
        variablesOverride?: Record<string, HogQLVariable>
    ): string => {
        const params = [
            { param: 'dashboard', value: dashboardId },
            { param: 'variables_override', value: variablesOverride },
        ]
            .filter((n) => Boolean(n.value))
            .map((n) => `${n.param}=${encodeURIComponent(JSON.stringify(n.value))}`)
            .join('&')
        return `/insights/${id}${params.length ? `?${params}` : ''}`
    },
    insightSubcriptions: (id: InsightShortId): string => `/insights/${id}/subscriptions`,
    insightSubcription: (id: InsightShortId, subscriptionId: string): string =>
        `/insights/${id}/subscriptions/${subscriptionId}`,
    insightSharing: (id: InsightShortId): string => `/insights/${id}/sharing`,
    savedInsights: (tab?: string): string => `/insights${tab ? `?tab=${tab}` : ''}`,
    insightAlerts: (insightShortId: InsightShortId): string => `/insights/${insightShortId}/alerts`,
    insightAlert: (insightShortId: InsightShortId, alertId: AlertType['id']): string =>
        `/insights/${insightShortId}/alerts?alert_id=${alertId}`,
    alert: (alertId: string): string => `/insights?tab=alerts&alert_id=${alertId}`,
    alerts: (): string => `/insights?tab=alerts`,
    replay: (
        tab?: ReplayTabs,
        filters?: Partial<RecordingUniversalFilters>,
        sessionRecordingId?: string,
        order?: string
    ): string =>
        combineUrl(tab ? `/replay/${tab}` : '/replay/home', {
            ...(filters ? { filters } : {}),
            ...(sessionRecordingId ? { sessionRecordingId } : {}),
            ...(order ? { order } : {}),
        }).url,
    replayPlaylist: (id: string): string => `/replay/playlists/${id}`,
    replaySingle: (id: string): string => `/replay/${id}`,
    replayFilePlayback: (): string => '/replay/file-playback',
    replaySettings: (sectionId?: string): string => `/replay/settings${sectionId ? `?sectionId=${sectionId}` : ''}`,
    webAnalytics: (): string => `/web`,
    webAnalyticsWebVitals: (): string => `/web/web-vitals`,
    webAnalyticsPageReports: (): string => `/web/page-reports`,
}

/** This const is auto-generated, as is the whole file */
export const fileSystemTypes = {
    action: { icon: <IconRocket />, href: (ref: string) => urls.action(ref) },
    broadcast: { icon: <IconMegaphone />, href: (ref: string) => urls.messagingBroadcast(ref) },
    dashboard: { icon: <IconDashboard />, href: (ref: string) => urls.dashboard(ref) },
    experiment: { icon: <IconTestTube />, href: (ref: string) => urls.experiment(ref) },
    feature_flag: { icon: <IconToggle />, href: (ref: string) => urls.featureFlag(ref) },
    insight: { icon: <IconGraph />, href: (ref: string) => urls.insightView(ref as InsightShortId) },
    notebook: { icon: <IconNotebook />, href: (ref: string) => urls.notebook(ref) },
    replay_playlist: { icon: <IconRewindPlay />, href: (ref: string) => urls.replayPlaylist(ref) },
}

/** This const is auto-generated, as is the whole file */
export const treeItems = [
    { path: `Create new/Broadcast`, type: 'broadcast', href: () => urls.messagingBroadcastNew() },
    { path: `Create new/Dashboard`, type: 'dashboard', href: () => urls.dashboards() + '#newDashboard=modal' },
    { path: `Create new/Experiment`, type: 'experiment', href: () => urls.experiment('new') },
    { path: `Create new/Feature flag`, type: 'feature_flag', href: () => urls.featureFlag('new') },
    { path: `Create new/Insight/Funnels`, type: 'insight', href: () => urls.insightNew({ type: InsightType.FUNNELS }) },
    {
        path: `Create new/Insight/Lifecycle`,
        type: 'insight',
        href: () => urls.insightNew({ type: InsightType.LIFECYCLE }),
    },
    {
        path: `Create new/Insight/Retention`,
        type: 'insight',
        href: () => urls.insightNew({ type: InsightType.RETENTION }),
    },
    {
        path: `Create new/Insight/Stickiness`,
        type: 'insight',
        href: () => urls.insightNew({ type: InsightType.STICKINESS }),
    },
    { path: `Create new/Insight/Trends`, type: 'insight', href: () => urls.insightNew({ type: InsightType.TRENDS }) },
    {
        path: `Create new/Insight/User paths`,
        type: 'insight',
        href: () => urls.insightNew({ type: InsightType.PATHS }),
    },
    { path: `Create new/Notebook`, type: 'notebook', href: () => urls.notebook('new') },
    { path: 'Explore/Data management/Actions', icon: <IconRocket />, href: () => urls.actions() },
    { path: 'Explore/Early access features', icon: <IconRocket />, href: () => urls.earlyAccessFeatures() },
    { path: 'Explore/People and groups/People', icon: <IconPerson />, href: () => urls.persons() },
    { path: 'Explore/Recordings/Playlists', href: () => urls.replay(ReplayTabs.Playlists), icon: <IconRewindPlay /> },
    { path: 'Explore/Recordings/Recordings', href: () => urls.replay(ReplayTabs.Home), icon: <IconRewindPlay /> },
    { path: 'Explore/Recordings/Settings', href: () => urls.replay(ReplayTabs.Settings), icon: <IconRewindPlay /> },
    {
        path: 'Explore/Recordings/What to watch',
        href: () => urls.replay(ReplayTabs.Templates),
        icon: <IconRewindPlay />,
    },
    { path: 'Explore/Web Analytics', icon: <IconPieChart />, href: () => urls.webAnalytics() },
]<|MERGE_RESOLUTION|>--- conflicted
+++ resolved
@@ -107,10 +107,6 @@
     },
     MessagingAutomations: { name: 'Messaging', projectBased: true },
     MessagingBroadcasts: { name: 'Messaging', projectBased: true },
-<<<<<<< HEAD
-    MessagingProviders: { name: 'Messaging', projectBased: true },
-=======
->>>>>>> e6ff330b
     MessagingLibrary: { name: 'Messaging', projectBased: true },
 }
 
