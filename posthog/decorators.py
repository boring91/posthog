--- conflicted
+++ resolved
@@ -40,12 +40,8 @@
             cache_key = generate_cache_key("{}_{}".format(filter.toJSON(), team.pk))
             # return cached result if possible
             if not request.GET.get("refresh", False):
-<<<<<<< HEAD
-                cached_result = cache.get(cache_key)
+                cached_result = get_safe_cache(cache_key)
                 # Backwards compatibility with 1.20
-=======
-                cached_result = get_safe_cache(cache_key)
->>>>>>> 0cfdb05a
                 if cached_result and cached_result.get("result"):
                     return {"data": cached_result["result"], "is_cached": True}
                 if cached_result and cached_result.get("data"):
