import React from 'react'
import { useActions, useValues } from 'kea'
import { Radio, Tooltip } from 'antd'
import { ChartDisplayType } from '~/types'
import { chartFilterLogic } from 'lib/components/ChartFilter/chartFilterLogic'

interface ToggleButtonChartFilterProps {
    onChange?: (chartFilter: ChartDisplayType) => void
    disabled?: boolean
}

const noop = (): void => {}

export function ToggleButtonChartFilter({
    onChange = noop,
    disabled = false,
}: ToggleButtonChartFilterProps): JSX.Element {
    const { chartFilter } = useValues(chartFilterLogic)
    const { setChartFilter } = useActions(chartFilterLogic)
    const defaultDisplay = ChartDisplayType.FunnelViz

    const options = [
        {
            value: ChartDisplayType.FunnelViz,
            label: <Tooltip title="Track users' progress between steps of the funnel">Conversion steps</Tooltip>,
        },
        {
<<<<<<< HEAD
            value: ChartDisplayType.ActionsLineGraphLinear,
            label: <Tooltip title="Track how this funnel's conversion rate is trending over time">Historical</Tooltip>,
        },
        {
            value: ChartDisplayType.FunnelsTimeToConvert,
=======
            value: ChartDisplayType.FunnelsHistogram,
>>>>>>> a6e75f1e
            label: <Tooltip title="Track how long it takes for users to convert">Time to convert</Tooltip>,
        },
        {
            value: ChartDisplayType.ActionsLineGraphLinear,
            label: <Tooltip title="Track how this funnel's conversion rate is trending over time">Historical</Tooltip>,
        },
    ]

    return (
        <Radio.Group
            key="2"
            defaultValue={defaultDisplay}
            value={chartFilter || defaultDisplay}
            onChange={({ target: { value } }: { target: { value?: ChartDisplayType } }) => {
                if (value) {
                    setChartFilter(value)
                    onChange(value)
                }
            }}
            data-attr="chart-filter"
            disabled={disabled}
            options={options}
            optionType="button"
            size="small"
        />
    )
}<|MERGE_RESOLUTION|>--- conflicted
+++ resolved
@@ -25,15 +25,11 @@
             label: <Tooltip title="Track users' progress between steps of the funnel">Conversion steps</Tooltip>,
         },
         {
-<<<<<<< HEAD
             value: ChartDisplayType.ActionsLineGraphLinear,
             label: <Tooltip title="Track how this funnel's conversion rate is trending over time">Historical</Tooltip>,
         },
         {
             value: ChartDisplayType.FunnelsTimeToConvert,
-=======
-            value: ChartDisplayType.FunnelsHistogram,
->>>>>>> a6e75f1e
             label: <Tooltip title="Track how long it takes for users to convert">Time to convert</Tooltip>,
         },
         {
