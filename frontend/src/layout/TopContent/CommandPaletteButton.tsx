import React from 'react'
import { useActions, useValues } from 'kea'
import { commandPaletteLogic } from 'lib/components/CommandPalette/commandPaletteLogic'
import { SearchOutlined } from '@ant-design/icons'
import { platformCommandControlKey } from 'lib/utils'

export function CommandPaletteButton(): JSX.Element {
    const { isPaletteShown } = useValues(commandPaletteLogic)
    const { showPalette } = useActions(commandPaletteLogic)

    return (
        <span
            data-attr="command-palette-toggle"
            className="btn btn-sm btn-light hide-when-small"
            onClick={showPalette}
            title={isPaletteShown ? 'Hide Command Palette' : 'Show Command Palette'}
        >
            <SearchOutlined size={1} style={{ marginRight: '0.5rem' }} />
<<<<<<< HEAD
            <b>{platformCommandControlKey()} + K</b>
=======
            {platformCommandControlKey('K')}
>>>>>>> 4e62aed5
        </span>
    )
}<|MERGE_RESOLUTION|>--- conflicted
+++ resolved
@@ -16,11 +16,7 @@
             title={isPaletteShown ? 'Hide Command Palette' : 'Show Command Palette'}
         >
             <SearchOutlined size={1} style={{ marginRight: '0.5rem' }} />
-<<<<<<< HEAD
-            <b>{platformCommandControlKey()} + K</b>
-=======
-            {platformCommandControlKey('K')}
->>>>>>> 4e62aed5
+            <b>{platformCommandControlKey('K')}</b>
         </span>
     )
 }