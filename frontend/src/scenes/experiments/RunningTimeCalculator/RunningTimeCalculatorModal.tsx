--- conflicted
+++ resolved
@@ -175,33 +175,13 @@
                         </div>
 
                         {/* Step 3: Results */}
-<<<<<<< HEAD
-                        <div className="rounded bg-light p-4 deprecated-space-y-3">
-                            <div className="flex items-center gap-2">
-                                <span className="rounded-full bg-muted text-white w-6 h-6 flex items-center justify-center font-semibold">
-                                    3
-                                </span>
-                                <h4 className="font-semibold m-0">Estimated experiment size & duration</h4>
-                            </div>
-                            <p className="text-muted">
-                                These are just statistical estimates – you can conclude the experiment earlier if a
-                                significant effect is detected. Running shorter may make results less reliable.
-                            </p>
-                            <div className="grid grid-cols-2 gap-4 pt-2">
-                                <div>
-                                    <div className="card-secondary">Recommended sample size</div>
-                                    <div className="text-lg font-semibold">
-                                        ~{humanFriendlyNumber(recommendedSampleSize, 0)} users
-                                    </div>
-=======
                         {recommendedSampleSize !== null && recommendedRunningTime !== null && (
-                            <div className="rounded bg-light p-4 space-y-3">
+                            <div className="rounded bg-light p-4 deprecated-space-y-3">
                                 <div className="flex items-center gap-2">
                                     <span className="rounded-full bg-muted text-white w-6 h-6 flex items-center justify-center font-semibold">
                                         3
                                     </span>
                                     <h4 className="font-semibold m-0">Estimated experiment size & duration</h4>
->>>>>>> c86277f3
                                 </div>
                                 <p className="text-muted">
                                     These are just statistical estimates – you can conclude the experiment earlier if a
