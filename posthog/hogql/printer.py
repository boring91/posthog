--- conflicted
+++ resolved
@@ -387,11 +387,7 @@
                 field_sql = f"{self.visit(symbol.table)}.{field_sql}"
 
             # :KLUDGE: Legacy person properties handling. Only used within non-HogQL queries, such as insights.
-<<<<<<< HEAD
-            if self.context.legacy_person_property_handling and field_sql == "events__pdi__person.properties":
-=======
             if self.context.within_non_hogql_query and field_sql == "events__pdi__person.properties":
->>>>>>> 80fba8cf
                 if self.context.using_person_on_events:
                     field_sql = "person_properties"
                 else:
@@ -426,11 +422,7 @@
                 field_sql = self.visit(field_symbol)
                 property_sql = trim_quotes_expr(f"JSONExtractRaw({field_sql}, %({key})s)")
         elif (
-<<<<<<< HEAD
-            self.context.legacy_person_property_handling
-=======
             self.context.within_non_hogql_query
->>>>>>> 80fba8cf
             and isinstance(table, ast.SelectQueryAliasSymbol)
             and table.name == "events__pdi__person"
         ):
