--- conflicted
+++ resolved
@@ -22,11 +22,8 @@
     table,
     view_link,
 )
-<<<<<<< HEAD
 from posthog.warehouse.api.lineage import LineageViewSet
-=======
 import products.links.backend.api as link
->>>>>>> b0f7515f
 
 from ..heatmaps.heatmaps_api import HeatmapViewSet, LegacyHeatmapViewSet
 from ..session_recordings.session_recording_api import SessionRecordingViewSet
