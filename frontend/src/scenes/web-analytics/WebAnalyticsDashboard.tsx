--- conflicted
+++ resolved
@@ -63,11 +63,7 @@
     return (
         <div
             className={clsx(
-<<<<<<< HEAD
-                'sticky z-20 bg-primary',
-=======
-                'sticky z-20 bg-bg-3000 border-b py-2',
->>>>>>> 1253d960
+                'sticky z-20 bg-primary border-b py-2',
                 mobileLayout ? 'top-[var(--breadcrumbs-height-full)]' : 'top-[var(--breadcrumbs-height-compact)]'
             )}
         >
