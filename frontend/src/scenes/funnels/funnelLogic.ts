--- conflicted
+++ resolved
@@ -2,11 +2,7 @@
 import equal from 'fast-deep-equal'
 import api from 'lib/api'
 import { insightLogic } from 'scenes/insights/insightLogic'
-<<<<<<< HEAD
-import { autocorrectInterval, clamp, objectsEqual, sum, uuid } from 'lib/utils'
-=======
-import { autocorrectInterval, sum, uuid } from 'lib/utils'
->>>>>>> 68c39e97
+import { autocorrectInterval, clamp, sum, uuid } from 'lib/utils'
 import { insightHistoryLogic } from 'scenes/insights/InsightHistoryPanel/insightHistoryLogic'
 import { funnelsModel } from '~/models/funnelsModel'
 import { dashboardItemsModel } from '~/models/dashboardItemsModel'
@@ -398,18 +394,6 @@
                 return numberOfSeries > 1
             },
         ],
-<<<<<<< HEAD
-        numberOfSeries: [
-            () => [selectors.filters],
-            (filters): number => (filters.events?.length || 0) + (filters.actions?.length || 0),
-=======
-        areFiltersValid: [
-            () => [selectors.numberOfSeries],
-            (numberOfSeries) => {
-                return numberOfSeries > 1
-            },
->>>>>>> 68c39e97
-        ],
         numberOfSeries: [
             () => [selectors.filters],
             (filters): number => (filters.events?.length || 0) + (filters.actions?.length || 0),
