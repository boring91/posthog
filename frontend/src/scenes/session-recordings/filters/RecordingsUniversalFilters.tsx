--- conflicted
+++ resolved
@@ -20,6 +20,7 @@
 import { RecordingUniversalFilters, UniversalFiltersGroup } from '~/types'
 
 import { playerSettingsLogic, TimestampFormat } from '../player/playerSettingsLogic'
+import { playlistLogic } from '../playlist/playlistLogic'
 import { DurationFilter } from './DurationFilter'
 
 function HideRecordingsMenu(): JSX.Element {
@@ -78,13 +79,8 @@
 
     const durationFilter = filters.duration[0]
 
-<<<<<<< HEAD
-    const [isFiltersExpanded, setIsFiltersExpanded] = useState(false)
-
-=======
-    const { isExpanded, isFiltersExpanded } = useValues(playlistLogic)
-    const { setIsExpanded, setIsFiltersExpanded } = useActions(playlistLogic)
->>>>>>> aede7ca5
+    const { isFiltersExpanded } = useValues(playlistLogic)
+    const { setIsFiltersExpanded } = useActions(playlistLogic)
     const { playlistTimestampFormat } = useValues(playerSettingsLogic)
     const { setPlaylistTimestampFormat } = useActions(playerSettingsLogic)
 
