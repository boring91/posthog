import { IconPlus } from '@posthog/icons'
import {
    LemonBanner,
    LemonButton,
    LemonDivider,
    LemonDropdown,
    LemonInput,
    LemonLabel,
    LemonSelect,
    LemonSwitch,
    LemonTag,
    LemonTextArea,
    Link,
    SpinnerOverlay,
} from '@posthog/lemon-ui'
import { BindLogic, useActions, useValues } from 'kea'
import { Form } from 'kea-forms'
import { NotFound } from 'lib/components/NotFound'
import { PageHeader } from 'lib/components/PageHeader'
import { PayGateMini } from 'lib/components/PayGateMini/PayGateMini'
import { Sparkline } from 'lib/components/Sparkline'
import { More } from 'lib/lemon-ui/LemonButton/More'
import { LemonField } from 'lib/lemon-ui/LemonField'
import { CodeEditorResizeable } from 'lib/monaco/CodeEditorResizable'

import { AvailableFeature } from '~/types'

import { DestinationTag } from '../destinations/DestinationTag'
import { HogFunctionFilters } from './filters/HogFunctionFilters'
import { hogFunctionConfigurationLogic } from './hogFunctionConfigurationLogic'
import { HogFunctionIconEditable } from './HogFunctionIcon'
import { HogFunctionInputs } from './HogFunctionInputs'
import { HogFunctionStatusIndicator } from './HogFunctionStatusIndicator'
import { HogFunctionTest, HogFunctionTestPlaceholder } from './HogFunctionTest'

const EVENT_THRESHOLD_ALERT_LEVEL = 8000

export function HogFunctionConfiguration({ templateId, id }: { templateId?: string; id?: string }): JSX.Element {
    const logicProps = { templateId, id }
    const logic = hogFunctionConfigurationLogic(logicProps)
    const {
        isConfigurationSubmitting,
        configurationChanged,
        showSource,
        configuration,
        loading,
        loaded,
        hogFunction,
        willReEnableOnSave,
        exampleInvocationGlobalsWithInputs,
        showPaygate,
        hasAddon,
        sparkline,
        sparklineLoading,
        template,
<<<<<<< HEAD
        subTemplate,
=======
        templateHasChanged,
>>>>>>> f063d4da
    } = useValues(logic)
    const {
        submitConfiguration,
        resetForm,
        setShowSource,
        duplicate,
        resetToTemplate,
        duplicateFromTemplate,
        setConfigurationValue,
        deleteHogFunction,
        setSubTemplate,
    } = useActions(logic)

    if (loading && !loaded) {
        return <SpinnerOverlay />
    }

    if (!loaded) {
        return <NotFound object="Hog function" />
    }

    const headerButtons = (
        <>
            {!templateId && (
                <>
                    <More
                        overlay={
                            <>
                                <LemonButton fullWidth onClick={() => duplicate()}>
                                    Duplicate
                                </LemonButton>
                                <LemonDivider />
                                <LemonButton status="danger" fullWidth onClick={() => deleteHogFunction()}>
                                    Delete
                                </LemonButton>
                            </>
                        }
                    />
                    <LemonDivider vertical />
                </>
            )}
        </>
    )

    const saveButtons = (
        <>
            <LemonButton
                type="secondary"
                htmlType="reset"
                onClick={() => resetForm()}
                disabledReason={
                    !configurationChanged ? 'No changes' : isConfigurationSubmitting ? 'Saving in progress…' : undefined
                }
            >
                Clear changes
            </LemonButton>
            <LemonButton
                type="primary"
                htmlType="submit"
                onClick={submitConfiguration}
                loading={isConfigurationSubmitting}
            >
                {templateId ? 'Create' : willReEnableOnSave ? 'Save & re-enable' : 'Save'}
            </LemonButton>
        </>
    )

    if (showPaygate) {
        return <PayGateMini feature={AvailableFeature.DATA_PIPELINES} />
    }

    return (
        <div className="space-y-3">
            <BindLogic logic={hogFunctionConfigurationLogic} props={logicProps}>
                <PageHeader
                    buttons={
                        <>
                            {headerButtons}
                            {saveButtons}
                        </>
                    }
                />

                <LemonBanner type="info">
                    Hog Functions are in <b>beta</b> and are the next generation of our data pipeline destinations. You
                    can use pre-existing templates or modify the source Hog code to create your own custom functions.
                </LemonBanner>

                {hogFunction?.filters?.bytecode_error ? (
                    <div>
                        <LemonBanner type="error">
                            <b>Error saving filters:</b> {hogFunction.filters.bytecode_error}. Please contact support.
                        </LemonBanner>
                    </div>
                ) : null}

                <Form
                    logic={hogFunctionConfigurationLogic}
                    props={logicProps}
                    formKey="configuration"
                    className="space-y-3"
                >
                    <div className="flex flex-wrap gap-4 items-start">
                        <div className="flex flex-col gap-4 flex-1 min-w-100">
                            <div className="border bg-bg-light rounded p-3 space-y-2">
                                <div className="flex flex-row gap-2 min-h-16 items-center">
                                    <LemonField name="icon_url">
                                        {({ value, onChange }) => (
                                            <HogFunctionIconEditable
                                                logicKey={id ?? templateId ?? 'new'}
                                                src={value}
                                                onChange={(val) => onChange(val)}
                                            />
                                        )}
                                    </LemonField>

                                    <div className="flex flex-col items-start py-1 flex-1 justify-start">
                                        <span className="font-semibold">{configuration.name}</span>
                                        {template && <DestinationTag status={template.status} />}
                                    </div>

                                    <HogFunctionStatusIndicator />

                                    <LemonField name="enabled">
                                        {({ value, onChange }) => (
                                            <LemonSwitch
                                                label="Enabled"
                                                onChange={() => onChange(!value)}
                                                checked={value}
                                                disabled={loading}
                                                bordered
                                            />
                                        )}
                                    </LemonField>
                                </div>
                                <LemonField name="name" label="Name">
                                    <LemonInput type="text" disabled={loading} />
                                </LemonField>
                                <LemonField
                                    name="description"
                                    label="Description"
                                    info="Add a description to share context with other team members"
                                >
                                    <LemonTextArea disabled={loading} />
                                </LemonField>

                                {hogFunction?.template ? (
                                    <LemonDropdown
                                        showArrow
                                        overlay={
                                            <div className="max-w-120 p-1">
                                                <p>
                                                    This function was built from the template{' '}
                                                    <b>{hogFunction.template.name}</b>. If the template is updated, this
                                                    function is not affected unless you choose to update it.
                                                </p>

                                                <div className="flex flex-1 gap-2 items-center border-t pt-2">
                                                    <div className="flex-1">
                                                        <LemonButton>Close</LemonButton>
                                                    </div>

                                                    <LemonButton
                                                        type="secondary"
                                                        onClick={() => duplicateFromTemplate()}
                                                    >
                                                        New function from template
                                                    </LemonButton>

                                                    {templateHasChanged ? (
                                                        <LemonButton type="primary" onClick={() => resetToTemplate()}>
                                                            Update
                                                        </LemonButton>
                                                    ) : null}
                                                </div>
                                            </div>
                                        }
                                    >
                                        <div className="border border-dashed rounded text-muted-alt text-xs">
                                            <Link subtle className="flex items-center gap-1 flex-wrap p-2">
                                                Built from template:
                                                <span className="font-semibold">{hogFunction?.template.name}</span>
                                                <DestinationTag status={hogFunction.template.status} />
                                                {templateHasChanged ? (
                                                    <LemonTag type="success">Update available!</LemonTag>
                                                ) : null}
                                            </Link>
                                        </div>
                                    </LemonDropdown>
                                ) : null}
                            </div>

                            <HogFunctionFilters />

                            <div className="relative border bg-bg-light rounded p-3 space-y-2">
                                <LemonLabel>Expected volume</LemonLabel>
                                {sparkline && !sparklineLoading ? (
                                    <>
                                        {sparkline.count > EVENT_THRESHOLD_ALERT_LEVEL ? (
                                            <LemonBanner type="warning">
                                                <b>Warning:</b> This destination would have triggered{' '}
                                                <strong>
                                                    {sparkline.count ?? 0} time{sparkline.count !== 1 ? 's' : ''}
                                                </strong>{' '}
                                                in the last 7 days. Consider the impact of this function on your
                                                destination.
                                            </LemonBanner>
                                        ) : (
                                            <p>
                                                This destination would have triggered{' '}
                                                <strong>
                                                    {sparkline.count ?? 0} time{sparkline.count !== 1 ? 's' : ''}
                                                </strong>{' '}
                                                in the last 7 days.
                                            </p>
                                        )}
                                        <Sparkline
                                            type="bar"
                                            className="w-full h-20"
                                            data={sparkline.data}
                                            labels={sparkline.labels}
                                        />
                                    </>
                                ) : sparklineLoading ? (
                                    <div className="min-h-20">
                                        <SpinnerOverlay />
                                    </div>
                                ) : (
                                    <p>The expected volume could not be calculated</p>
                                )}
                            </div>
                        </div>

                        <div className="flex-2 min-w-100 space-y-4">
                            {template?.sub_templates && (
                                <>
                                    <div className="border bg-bg-light rounded p-3 space-y-2">
                                        <div className="flex items-center gap-2">
                                            <LemonLabel className="flex-1">Choose template</LemonLabel>
                                            <LemonSelect
                                                size="small"
                                                options={[
                                                    {
                                                        value: null,
                                                        label: 'Default',
                                                    },
                                                    ...template.sub_templates.map((subTemplate) => ({
                                                        value: subTemplate.id,
                                                        label: subTemplate.name,
                                                        labelInMenu: (
                                                            <div className="max-w-120 space-y-1 my-1">
                                                                <div className="font-semibold">{subTemplate.name}</div>
                                                                <div className="text-muted font-sans text-xs">
                                                                    {subTemplate.description}
                                                                </div>
                                                            </div>
                                                        ),
                                                    })),
                                                ]}
                                                value={subTemplate?.id}
                                                onChange={(value) => {
                                                    if (!value) {
                                                        resetToTemplate(false)
                                                    } else {
                                                        setSubTemplate(
                                                            template.sub_templates!.find((t) => t.id === value)
                                                        )
                                                    }
                                                }}
                                            />
                                        </div>
                                    </div>
                                </>
                            )}

                            <div className="border bg-bg-light rounded p-3 space-y-2">
                                <div className="space-y-2">
                                    <HogFunctionInputs />

                                    {showSource ? (
                                        <>
                                            <LemonButton
                                                icon={<IconPlus />}
                                                size="small"
                                                type="secondary"
                                                className="my-4"
                                                onClick={() => {
                                                    setConfigurationValue('inputs_schema', [
                                                        ...(configuration.inputs_schema ?? []),
                                                        {
                                                            type: 'string',
                                                            key: `input_${
                                                                (configuration.inputs_schema?.length ?? 0) + 1
                                                            }`,
                                                            label: '',
                                                            required: false,
                                                        },
                                                    ])
                                                }}
                                            >
                                                Add input variable
                                            </LemonButton>
                                            <LemonField name="hog">
                                                {({ value, onChange }) => (
                                                    <>
                                                        <div className="flex justify-between gap-2">
                                                            <LemonLabel>Function source code</LemonLabel>
                                                            <LemonButton
                                                                size="xsmall"
                                                                type="secondary"
                                                                onClick={() => setShowSource(false)}
                                                            >
                                                                Hide source code
                                                            </LemonButton>
                                                        </div>
                                                        <CodeEditorResizeable
                                                            language="hog"
                                                            value={value ?? ''}
                                                            onChange={(v) => onChange(v ?? '')}
                                                            globals={exampleInvocationGlobalsWithInputs}
                                                            options={{
                                                                minimap: {
                                                                    enabled: false,
                                                                },
                                                                wordWrap: 'on',
                                                                scrollBeyondLastLine: false,
                                                                automaticLayout: true,
                                                                fixedOverflowWidgets: true,
                                                                suggest: {
                                                                    showInlineDetails: true,
                                                                },
                                                                quickSuggestionsDelay: 300,
                                                            }}
                                                        />
                                                    </>
                                                )}
                                            </LemonField>
                                        </>
                                    ) : (
                                        <div className="flex justify-end mt-2">
                                            <LemonButton
                                                size="xsmall"
                                                type="secondary"
                                                onClick={() => setShowSource(true)}
                                                disabledReason={
                                                    !hasAddon
                                                        ? 'Editing the source code requires the Data Pipelines addon'
                                                        : undefined
                                                }
                                            >
                                                Show function source code
                                            </LemonButton>
                                        </div>
                                    )}
                                </div>
                            </div>

                            {id ? <HogFunctionTest id={id} /> : <HogFunctionTestPlaceholder />}
                            <div className="flex gap-2 justify-end">{saveButtons}</div>
                        </div>
                    </div>
                </Form>
            </BindLogic>
        </div>
    )
}<|MERGE_RESOLUTION|>--- conflicted
+++ resolved
@@ -53,11 +53,8 @@
         sparkline,
         sparklineLoading,
         template,
-<<<<<<< HEAD
         subTemplate,
-=======
         templateHasChanged,
->>>>>>> f063d4da
     } = useValues(logic)
     const {
         submitConfiguration,
