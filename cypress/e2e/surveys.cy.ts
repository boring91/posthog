describe('Surveys', () => {
    let name

    beforeEach(() => {
        name = 'survey-' + Math.floor(Math.random() * 10000000)
        cy.clickNavMenu('surveys')
    })

    it('shows get started state on first load', () => {
        // load an empty page
        cy.get('h1').should('contain', 'Surveys')
        cy.title().should('equal', 'Surveys • PostHog')

        cy.contains('Create your first survey').should('exist')

        // go to create a new survey
        cy.get('[data-attr="create-survey"]').click()
        cy.get('[data-attr="new-blank-survey"]').click()

        cy.get('[data-attr="survey-name"]').type(name)

        // save
        //get 2nd element matching the selector
        cy.get('[data-attr="save-survey"]').eq(1).click()
        cy.get('[data-attr=success-toast]').contains('created').should('exist')

        // back to surveys
        cy.clickNavMenu('surveys')
        cy.get('[data-attr=surveys-table]').should('contain', name)
        cy.contains('Create your first survey').should('not.exist')

        // back into survey
        cy.get(`[data-row-key="${name}"]`).contains(name).click()

        // delete survey
        cy.get('[data-attr="more-button"]').click()
        cy.get('.Popover__content').contains('Delete').click()
        cy.clickNavMenu('surveys')

        cy.get('tbody').should('not.exist')
    })

    it('creates a new survey', () => {
        // load an empty page
        cy.get('h1').should('contain', 'Surveys')
        cy.title().should('equal', 'Surveys • PostHog')

        // click via top right button
        cy.get('[data-attr="new-survey"]').click()
        cy.get('[data-attr="new-blank-survey"]').click()

        // select "add filter" and "property"
        cy.get('[data-attr="survey-name"]').type(name)
        cy.get('[data-attr="survey-question-type-0"]').click()
        cy.contains('Rating').click()

        // should pre-fill the question based on template
        cy.get('[id="scenes.surveys.surveyLogic.new.survey.questions.0.question"]').should(
            'include.value',
            'How likely are you to recommend'
        )

        cy.get('[id="scenes.surveys.surveyLogic.new.survey.questions.0.scale"]')
            .invoke('html')
            .should('include', '0 - 10')

        cy.get('[id="scenes.surveys.surveyLogic.new.survey.questions.0.upperBoundLabel"]').should(
            'have.value',
            'Very likely'
        )

        // change the scale
        cy.get('[id="scenes.surveys.surveyLogic.new.survey.questions.0.scale"]').click()
        cy.contains('1 - 5').click()

        cy.get('[id="scenes.surveys.surveyLogic.new.survey.questions.0.scale"]')
            .invoke('html')
            .should('include', '1 - 5')

        // make sure the preview is updated
        cy.get('[data-attr="survey-preview"]')
            .find('form')
            .should('contain', 'How likely are you to recommend us to a friend?')
            .should('contain', 'Unlikely')
            .should('contain', 'Very likely')
        cy.get('[data-attr="survey-preview"]').find('form').find('.ratings-number').should('have.length', 5)

        // add targeting filters
        cy.get('.LemonCollapsePanel').contains('Targeting').click()
        cy.contains('All users').click()
        cy.get('.Popover__content').contains('Users who match').click()
        cy.contains('Add user targeting').click()

        // select the first property
        cy.get('[data-attr="property-select-toggle-0"]').click()
        cy.get('[data-attr="prop-filter-person_properties-0"]').click()
        cy.get('[data-attr=prop-val] .LemonInput').click({ force: true })
        cy.get('[data-attr=prop-val-0]').click({ force: true })

        cy.get('[data-attr="rollout-percentage"]').type('100')

        // save
        cy.get('[data-attr="save-survey"]').eq(0).click()

        cy.get('[data-attr=success-toast]').contains('created').should('exist')

        // check preview release conditions
        cy.contains('Release conditions summary').should('exist')
        cy.get('.FeatureConditionCard').should('exist').should('contain.text', 'is_demo equals true')
        cy.get('.FeatureConditionCard').should('contain.text', 'Rolled out to 100% of users in this set.')

        // launch survey
        cy.get('[data-attr="launch-survey"]').click()

        // refresh, see survey show up on page
        cy.reload()

        cy.contains('Unique users shown').should('exist')

        // stop survey
        cy.contains('Stop').click()

        // back to surveys
        cy.clickNavMenu('surveys')
        cy.get('[data-attr=surveys-table]').should('contain', name)

        // back into survey
        cy.get(`[data-row-key="${name}"]`).contains(name).click()

        // edit
        cy.get('[data-attr="more-button"]').click()
        cy.get('.Popover__content').contains('Edit').click()

        // remove user targeting properties
        cy.get('.LemonCollapsePanel').contains('Targeting').click()
        cy.contains('Remove all user properties').click()

        // save
        cy.get('[data-attr="save-survey"]').eq(1).click()

        // check preview release conditions
        cy.get('.LemonTabs').contains('Overview').click()
        cy.contains('Release conditions summary').should('exist')
        cy.get('.FeatureConditionCard').should('not.exist')

        // delete survey
        cy.get('[data-attr="more-button"]').click()
        cy.get('.Popover__content').contains('Delete').click()
        cy.clickNavMenu('surveys')
        cy.get('tbody').should('not.exist')
    })

    it('Delete survey', () => {
        cy.get('h1').should('contain', 'Surveys')
        cy.get('[data-attr=new-survey]').click()
        cy.get('[data-attr=new-blank-survey]').click()
        cy.get('[data-attr=survey-name]').focus().type(name).should('have.value', name)
        cy.get('[data-attr=save-survey]').first().click()

        // after save there should be a launch button
        cy.get('button[data-attr="launch-survey"]').should('have.text', 'Launch')

        cy.clickNavMenu('surveys')
        cy.get('[data-attr=surveys-table]').should('contain', name)
        cy.get(`[data-row-key=${name}]`).contains(name).click()
        cy.get('[data-attr=more-button]').click()
        cy.get('[data-attr=delete-survey]').click()
        cy.get('.Toastify__toast-body').contains('Survey deleted').should('be.visible')
    })

    it('creates a new multiple choice survey with an open-ended choice', () => {
        cy.get('h1').should('contain', 'Surveys')
        cy.get('[data-attr=new-survey]').click()
        cy.get('[data-attr=new-blank-survey]').click()

        // add a multiple choice question with an open-ended question
        cy.get('[data-attr=survey-name]').focus().type(name).should('have.value', name)
        cy.get('[data-attr="survey-question-type-0"]').click()
        cy.contains('Multiple choice select').click()
        cy.get('button').contains('Add open-ended choice').click()

        // check default open-ended choice form input and appearance after
        // open-ended choice was added
        cy.get('.LemonInput__input[value="Other"]')
        cy.get('.choice-option').eq(3).contains('Other:')
        cy.get('.choice-option').eq(3).find('input[type="text"]').should('have.value', '')

        // typing in open-ended question's appearance automatically checks the
        // checkbox
        cy.get('.choice-option').eq(3).find('input[type="checkbox"]').should('not.be.checked')
        cy.get('.choice-option').eq(3).find('input[type="text"]').type('Outreach')
        cy.get('.choice-option').eq(3).find('input[type="checkbox"]').should('be.checked')

        // clicking on open-ended question's appearance label unchecks or checks
        // the checkbox
        cy.get('.choice-option').eq(3).click()
        cy.get('.choice-option').eq(3).find('input[type="checkbox"]').should('not.be.checked')
        cy.get('.choice-option').eq(3).click()
        cy.get('.choice-option').eq(3).find('input[type="checkbox"]').should('be.checked')

        // removing text in open-ended question's appearance automatically
        // unchecks the checkbox
        cy.get('.choice-option').eq(3).find('input[type="text"]').clear()

        // open-ended question label doesn't change even if appearance input
        // changes
        cy.get('.LemonInput__input[value="Other"]')

        // change open-ended choice after the label was added
        cy.contains('Choices').parent().find('input[type="text"]').eq(3).clear()
        cy.contains('Choices').parent().find('input[type="text"]').eq(3).type('First Choice')
        cy.get('.choice-option').eq(3).contains('First Choice:')

        // attempt to create and save survey
        cy.get('[data-attr=save-survey]').first().click()

        // after save there should be a launch button
        cy.get('button[data-attr="launch-survey"]').should('have.text', 'Launch')

        cy.clickNavMenu('surveys')
        cy.get('[data-attr=surveys-table]').should('contain', name)
        cy.get(`[data-row-key="${name}"]`).contains(name).click()
    })

<<<<<<< HEAD
    it.only('can set responses limit', () => {
        cy.get('h1').should('contain', 'Surveys')
        cy.get('[data-attr=new-survey]').click()
        cy.get('[data-attr=new-blank-survey]').click()

        cy.get('[data-attr=survey-name]').focus().type(name)

        // Set responses limit
        cy.get('.LemonCollapsePanel').contains('Completion conditions').click()
        cy.get('[data-attr=survey-responses-limit-input]').focus().type('228').click()

        // Save the survey
        cy.get('[data-attr=save-survey]').first().click()
        cy.get('button[data-attr="launch-survey"]').should('have.text', 'Launch')

        cy.reload()
        cy.contains('The survey will be stopped once 228 responses are received.').should('be.visible')
=======
    it('duplicates a survey', () => {
        // create survey
        cy.get('[data-attr=new-survey]').click()
        cy.get('[data-attr=new-blank-survey]').click()
        cy.get('[data-attr=survey-name]').focus().type(name).should('have.value', name)

        // Add user targetting criteria
        cy.get('.LemonCollapsePanel').contains('Targeting').click()
        cy.contains('All users').click()
        cy.get('.Popover__content').contains('Users who match').click()
        cy.contains('Add user targeting').click()
        cy.get('[data-attr="property-select-toggle-0"]').click()
        cy.get('[data-attr="prop-filter-person_properties-0"]').click()
        cy.get('[data-attr=prop-val] .LemonInput').click({ force: true })
        cy.get('[data-attr=prop-val-0]').click({ force: true })
        cy.get('[data-attr="rollout-percentage"]').type('100')

        cy.get('[data-attr=save-survey]').first().click()

        // Launch the survey first, the duplicated one should be in draft
        cy.get('[data-attr="launch-survey"]').click()

        // try to duplicate survey
        cy.get('[data-attr=more-button]').click()
        cy.get('[data-attr=duplicate-survey]').click()

        // if the survey is duplicated, try to view it & verify a copy is created
        cy.get('[data-attr=success-toast]').contains('duplicated').should('exist').siblings('button').click()
        cy.get('[data-attr=top-bar-name]').contains(`${name} (copy)`).should('exist')

        // check if it launched in a draft state
        cy.get('button[data-attr="launch-survey"]').should('have.text', 'Launch')

        // check if targetting criteria is copied
        cy.contains('Release conditions summary').should('exist')
        cy.get('.FeatureConditionCard').should('exist').should('contain.text', 'is_demo equals true')
        cy.get('.FeatureConditionCard').should('contain.text', 'Rolled out to 100% of users in this set.')

        // delete the duplicated survey
        cy.get('[data-attr=more-button]').click()
        cy.get('[data-attr=delete-survey]').click()

        // Archive the original survey
        cy.clickNavMenu('surveys')
        cy.get('[data-attr=surveys-table]').find(`[data-row-key="${name}"]`).find('a').click()
        cy.get('[data-attr=stop-survey]').click()
        cy.get('[data-attr=more-button]').click()
        cy.get('[data-attr=archive-survey]').click()

        // check if the duplicated survey is created with draft state
        cy.get('[data-attr=more-button]').click()
        cy.get('[data-attr=duplicate-survey]').click()
        cy.clickNavMenu('surveys')
        cy.get('[data-attr=surveys-table]')
            .find(`[data-row-key="${name} (copy)"]`)
            .find('[data-attr=status]')
            .contains('DRAFT')
            .should('exist')
>>>>>>> f6681fc7
    })
})<|MERGE_RESOLUTION|>--- conflicted
+++ resolved
@@ -222,25 +222,6 @@
         cy.get(`[data-row-key="${name}"]`).contains(name).click()
     })
 
-<<<<<<< HEAD
-    it.only('can set responses limit', () => {
-        cy.get('h1').should('contain', 'Surveys')
-        cy.get('[data-attr=new-survey]').click()
-        cy.get('[data-attr=new-blank-survey]').click()
-
-        cy.get('[data-attr=survey-name]').focus().type(name)
-
-        // Set responses limit
-        cy.get('.LemonCollapsePanel').contains('Completion conditions').click()
-        cy.get('[data-attr=survey-responses-limit-input]').focus().type('228').click()
-
-        // Save the survey
-        cy.get('[data-attr=save-survey]').first().click()
-        cy.get('button[data-attr="launch-survey"]').should('have.text', 'Launch')
-
-        cy.reload()
-        cy.contains('The survey will be stopped once 228 responses are received.').should('be.visible')
-=======
     it('duplicates a survey', () => {
         // create survey
         cy.get('[data-attr=new-survey]').click()
@@ -299,6 +280,24 @@
             .find('[data-attr=status]')
             .contains('DRAFT')
             .should('exist')
->>>>>>> f6681fc7
+    })
+
+    it.only('can set responses limit', () => {
+        cy.get('h1').should('contain', 'Surveys')
+        cy.get('[data-attr=new-survey]').click()
+        cy.get('[data-attr=new-blank-survey]').click()
+
+        cy.get('[data-attr=survey-name]').focus().type(name)
+
+        // Set responses limit
+        cy.get('.LemonCollapsePanel').contains('Completion conditions').click()
+        cy.get('[data-attr=survey-responses-limit-input]').focus().type('228').click()
+
+        // Save the survey
+        cy.get('[data-attr=save-survey]').first().click()
+        cy.get('button[data-attr="launch-survey"]').should('have.text', 'Launch')
+
+        cy.reload()
+        cy.contains('The survey will be stopped once 228 responses are received.').should('be.visible')
     })
 })