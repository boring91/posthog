import collections.abc
import contextlib
import dataclasses
import datetime as dt
import json
import typing

import psycopg
import pyarrow as pa
from psycopg import sql
from temporalio import activity, workflow
from temporalio.common import RetryPolicy

from posthog.batch_exports.models import BatchExportRun
from posthog.batch_exports.service import (
    BatchExportField,
    BatchExportModel,
    BatchExportSchema,
    RedshiftBatchExportInputs,
)
from posthog.temporal.batch_exports.base import PostHogWorkflow
from posthog.temporal.batch_exports.batch_exports import (
    FinishBatchExportRunInputs,
    RecordsCompleted,
    StartBatchExportRunInputs,
    default_fields,
    execute_batch_export_insert_activity,
    get_data_interval,
    iter_model_records,
    start_batch_export_run,
)
from posthog.temporal.batch_exports.metrics import get_rows_exported_metric
from posthog.temporal.batch_exports.postgres_batch_export import (
    Fields,
    PostgresInsertInputs,
    PostgreSQLClient,
    PostgreSQLField,
)
from posthog.temporal.batch_exports.utils import JsonType, apeek_first_and_rewind, set_status_to_running_task
from posthog.temporal.common.clickhouse import get_client
from posthog.temporal.common.heartbeat import Heartbeater
from posthog.temporal.common.logger import bind_temporal_worker_logger


def remove_escaped_whitespace_recursive(value):
    """Remove all escaped whitespace characters from given value.

    PostgreSQL supports constant escaped strings by appending an E' to each string that
    contains whitespace in them (amongst other characters). See:
    https://www.postgresql.org/docs/current/sql-syntax-lexical.html#SQL-SYNTAX-STRINGS-ESCAPE

    However, Redshift does not support this syntax. So, to avoid any escaping by
    underlying PostgreSQL library, we remove the whitespace ourselves as defined in the
    translation table WHITESPACE_TRANSLATE.

    This function is recursive just to be extremely careful and catch any whitespace that
    may be sneaked in a dictionary key or sequence.
    """
    match value:
        case str(s):
            return " ".join(s.replace("\b", " ").split())

        case bytes(b):
            return remove_escaped_whitespace_recursive(b.decode("utf-8"))

        case [*sequence]:
            # mypy could be bugged as it's raising a Statement unreachable error.
            # But we are definitely reaching this statement in tests; hence the ignore comment.
            # Maybe: https://github.com/python/mypy/issues/16272.
            return type(value)(remove_escaped_whitespace_recursive(sequence_value) for sequence_value in sequence)  # type: ignore

        case set(elements):
            return {remove_escaped_whitespace_recursive(element) for element in elements}

        case {**mapping}:
            return {k: remove_escaped_whitespace_recursive(v) for k, v in mapping.items()}

        case value:
            return value


class RedshiftClient(PostgreSQLClient):
    @contextlib.asynccontextmanager
    async def connect(self) -> typing.AsyncIterator[typing.Self]:
        """Manage a Redshift connection.

        This just yields a Postgres connection but we adjust a couple of things required for
        psycopg to work with Redshift:
        1. Set UNICODE encoding to utf-8 as Redshift reports back UNICODE.
        2. Set prepare_threshold to None on the connection as psycopg attempts to run DEALLOCATE ALL otherwise
            which is not supported on Redshift.
        """
        psycopg._encodings._py_codecs["UNICODE"] = "utf-8"
        psycopg._encodings.py_codecs.update((k.encode(), v) for k, v in psycopg._encodings._py_codecs.items())

        async with super().connect():
            self.connection.prepare_threshold = None
            yield self

    @contextlib.asynccontextmanager
    async def async_client_cursor(self) -> typing.AsyncIterator[psycopg.AsyncClientCursor]:
        """Yield a AsyncClientCursor from a psycopg.AsyncConnection.

        Keeps track of the current cursor_factory to set it after we are done.
        """
        current_factory = self.connection.cursor_factory
        self.connection.cursor_factory = psycopg.AsyncClientCursor

        try:
            async with self.connection.cursor() as cursor:
                # Not a fan of typing.cast, but we know this is an psycopg.AsyncClientCursor
                # as we have just set cursor_factory.
                cursor = typing.cast(psycopg.AsyncClientCursor, cursor)
                yield cursor
        finally:
            self.connection.cursor_factory = current_factory

    async def amerge_identical_tables(
        self,
        final_table_name: str,
        stage_table_name: str,
        schema: str,
        merge_key: Fields,
        person_version_key: str = "person_version",
        person_distinct_id_version_key: str = "person_distinct_id_version",
    ) -> None:
        """Merge two identical tables in PostgreSQL."""
        if schema:
            final_table_identifier = sql.Identifier(schema, final_table_name)
            stage_table_identifier = sql.Identifier(schema, stage_table_name)

        else:
            final_table_identifier = sql.Identifier(final_table_name)
            stage_table_identifier = sql.Identifier(stage_table_name)

        and_separator = sql.SQL("AND")
        merge_condition = and_separator.join(
            sql.SQL("{final_field} = {stage_field}").format(
                final_field=sql.Identifier(schema, final_table_name, field[0]),
                stage_field=sql.Identifier("stage", field[0]),
            )
            for field in merge_key
        )

        delete_condition = and_separator.join(
            sql.SQL("{final_field} = {stage_field}").format(
                final_field=sql.Identifier("final", field[0]),
                stage_field=sql.Identifier(schema, stage_table_name, field[0]),
            )
            for field in merge_key
        )

        delete_query = sql.SQL(
            """\
        DELETE FROM {stage_table}
        USING {final_table} AS final
<<<<<<< HEAD
        WHERE {merge_condition} AND {stage_table}.{stage_version_key} > final.{final_version_key};
        """
        ).format(
=======
        WHERE {merge_condition}
        AND {stage_table}.{stage_person_version_key} < final.{final_person_version_key}
        AND {stage_table}.{stage_person_distinct_id_version_key} < final.{final_person_distinct_id_version_key};
        """).format(
>>>>>>> 76484cb5
            final_table=final_table_identifier,
            stage_table=stage_table_identifier,
            merge_condition=delete_condition,
            stage_person_version_key=sql.Identifier(person_version_key),
            final_person_version_key=sql.Identifier(person_version_key),
            stage_person_distinct_id_version_key=sql.Identifier(person_distinct_id_version_key),
            final_person_distinct_id_version_key=sql.Identifier(person_distinct_id_version_key),
        )

        merge_query = sql.SQL(
            """\
        MERGE INTO {final_table}
        USING {stage_table} AS stage
        ON {merge_condition}
        REMOVE DUPLICATES
        """
        ).format(
            final_table=final_table_identifier,
            stage_table=stage_table_identifier,
            merge_condition=merge_condition,
        )

        async with self.connection.transaction():
            async with self.connection.cursor() as cursor:
                await cursor.execute(delete_query)
                await cursor.execute(merge_query)


def redshift_default_fields() -> list[BatchExportField]:
    batch_export_fields = default_fields()
    batch_export_fields.append(
        {
            "expression": "nullIf(JSONExtractString(properties, '$ip'), '')",
            "alias": "ip",
        }
    )
    # Fields kept or removed for backwards compatibility with legacy apps schema.
    batch_export_fields.append({"expression": "''", "alias": "elements"})
    batch_export_fields.append({"expression": "''", "alias": "site_url"})
    batch_export_fields.pop(batch_export_fields.index({"expression": "created_at", "alias": "created_at"}))
    # Team ID is (for historical reasons) an INTEGER (4 bytes) in PostgreSQL, but in ClickHouse is stored as Int64.
    # We can't encode it as an Int64, as this includes 4 extra bytes, and PostgreSQL will reject the data with a
    # 'incorrect binary data format' error on the column, so we cast it to Int32.
    team_id_field = batch_export_fields.pop(
        batch_export_fields.index(BatchExportField(expression="team_id", alias="team_id"))
    )
    team_id_field["expression"] = "toInt32(team_id)"
    batch_export_fields.append(team_id_field)
    return batch_export_fields


def get_redshift_fields_from_record_schema(
    record_schema: pa.Schema, known_super_columns: list[str], use_super: bool = False
) -> Fields:
    """Generate a list of supported Redshift fields from PyArrow schema.

    This function is used to map custom schemas to Redshift-supported types. Some loss of precision is
    expected.
    """
    pg_schema: list[PostgreSQLField] = []

    for name in record_schema.names:
        pa_field = record_schema.field(name)

        if pa.types.is_string(pa_field.type) or isinstance(pa_field.type, JsonType):
            if pa_field.name in known_super_columns and use_super is True:
                pg_type = "SUPER"
            else:
                # Redshift treats `TEXT` as `VARCHAR(256)`, not as unlimited length like PostgreSQL.
                # So, instead of `TEXT` we use the largest possible `VARCHAR`.
                # See: https://docs.aws.amazon.com/redshift/latest/dg/r_Character_types.html
                pg_type = "VARCHAR(65535)"

        elif pa.types.is_signed_integer(pa_field.type) or pa.types.is_unsigned_integer(pa_field.type):
            if pa.types.is_uint64(pa_field.type) or pa.types.is_int64(pa_field.type):
                pg_type = "BIGINT"
            else:
                pg_type = "INTEGER"

        elif pa.types.is_floating(pa_field.type):
            if pa.types.is_float64(pa_field.type):
                pg_type = "DOUBLE PRECISION"
            else:
                pg_type = "REAL"

        elif pa.types.is_boolean(pa_field.type):
            pg_type = "BOOLEAN"

        elif pa.types.is_timestamp(pa_field.type):
            if pa_field.type.tz is not None:
                pg_type = "TIMESTAMPTZ"
            else:
                pg_type = "TIMESTAMP"

        else:
            raise TypeError(f"Unsupported type: {pa_field.type}")

        pg_schema.append((name, pg_type))

    return pg_schema


async def insert_records_to_redshift(
    records: collections.abc.AsyncGenerator[dict[str, typing.Any], None],
    redshift_client: RedshiftClient,
    schema: str | None,
    table: str,
    batch_size: int = 100,
) -> int:
    """Execute an INSERT query with given Redshift connection.

    The recommended way to insert multiple values into Redshift is using a COPY statement (see:
    https://docs.aws.amazon.com/redshift/latest/dg/r_COPY.html). However, Redshift cannot COPY from local
    files like Postgres, but only from files in S3 or executing commands in SSH hosts. Setting that up would
    add complexity and require more configuration from the user compared to the old Redshift export plugin.
    For this reasons, we are going with basic INSERT statements for now, and we can migrate to COPY from S3
    later if the need arises.

    Arguments:
        record: A dictionary representing the record to insert. Each key should correspond to a column
            in the destination table.
        redshift_connection: A connection to Redshift setup by psycopg2.
        schema: The schema that contains the table where to insert the record.
        table: The name of the table where to insert the record.
        batch_size: Number of records to insert in batch. Setting this too high could
            make us go OOM or exceed Redshift's SQL statement size limit (16MB). Setting this too low
            can significantly affect performance due to Redshift's poor handling of INSERTs.
    """
    first_record_batch, records_iterator = await apeek_first_and_rewind(records)
    if first_record_batch is None:
        return 0

    columns = first_record_batch.keys()

    if schema:
        table_identifier = sql.Identifier(schema, table)
    else:
        table_identifier = sql.Identifier(table)

    pre_query = sql.SQL("INSERT INTO {table} ({fields}) VALUES").format(
        table=table_identifier,
        fields=sql.SQL(", ").join(map(sql.Identifier, columns)),
    )
    template = sql.SQL("({})").format(sql.SQL(", ").join(map(sql.Placeholder, columns)))
    rows_exported = get_rows_exported_metric()

    total_rows_exported = 0

    async with redshift_client.connection.transaction():
        async with redshift_client.async_client_cursor() as cursor:
            batch = []
            pre_query_str = pre_query.as_string(cursor).encode("utf-8")

            async def flush_to_redshift(batch):
                nonlocal total_rows_exported

                values = b",".join(batch).replace(b" E'", b" '")
                await cursor.execute(pre_query_str + values)
                rows_exported.add(len(batch))
                total_rows_exported += len(batch)
                # It would be nice to record BYTES_EXPORTED for Redshift, but it's not worth estimating
                # the byte size of each batch the way things are currently written. We can revisit this
                # in the future if we decide it's useful enough.

            async for record in records_iterator:
                batch.append(cursor.mogrify(template, record).encode("utf-8"))
                if len(batch) < batch_size:
                    continue

                await flush_to_redshift(batch)
                batch = []

            if len(batch) > 0:
                await flush_to_redshift(batch)

    return total_rows_exported


@dataclasses.dataclass
class RedshiftInsertInputs(PostgresInsertInputs):
    """Inputs for Redshift insert activity.

    Inherit from PostgresInsertInputs as they are the same, but allow
    for setting property_data_type which is unique to Redshift.
    """

    properties_data_type: str = "varchar"


@activity.defn
async def insert_into_redshift_activity(inputs: RedshiftInsertInputs) -> RecordsCompleted:
    """Activity to insert data from ClickHouse to Redshift.

    This activity executes the following steps:
    1. Check if anything is to be exported.
    2. Create destination table if not present.
    3. Query rows to export.
    4. Insert rows into Redshift.

    Args:
        inputs: The dataclass holding inputs for this activity. The inputs
            include: connection configuration (e.g. host, user, port), batch export
            query parameters (e.g. team_id, data_interval_start, include_events), and
            the Redshift-specific properties_data_type to indicate the type of JSON-like
            fields.
    """
    logger = await bind_temporal_worker_logger(team_id=inputs.team_id, destination="Redshift")
    logger.info(
        "Batch exporting range %s - %s to Redshift: %s.%s.%s",
        inputs.data_interval_start,
        inputs.data_interval_end,
        inputs.database,
        inputs.schema,
        inputs.table_name,
    )

    async with (
        Heartbeater(),
        set_status_to_running_task(run_id=inputs.run_id, logger=logger),
        get_client(team_id=inputs.team_id) as client,
    ):
        if not await client.is_alive():
            raise ConnectionError("Cannot establish connection to ClickHouse")

        model: BatchExportModel | BatchExportSchema | None = None
        if inputs.batch_export_schema is None and "batch_export_model" in {
            field.name for field in dataclasses.fields(inputs)
        }:
            model = inputs.batch_export_model

        else:
            model = inputs.batch_export_schema

        record_iterator = iter_model_records(
            client=client,
            model=model,
            team_id=inputs.team_id,
            interval_start=inputs.data_interval_start,
            interval_end=inputs.data_interval_end,
            exclude_events=inputs.exclude_events,
            include_events=inputs.include_events,
            destination_default_fields=redshift_default_fields(),
            is_backfill=inputs.is_backfill,
        )
        first_record_batch, record_iterator = await apeek_first_and_rewind(record_iterator)
        if first_record_batch is None:
            return 0

        known_super_columns = ["properties", "set", "set_once", "person_properties"]
        if inputs.properties_data_type != "varchar":
            properties_type = "SUPER"

        else:
            properties_type = "VARCHAR(65535)"

        if model is None or (isinstance(model, BatchExportModel) and model.name == "events"):
            table_fields: Fields = [
                ("uuid", "VARCHAR(200)"),
                ("event", "VARCHAR(200)"),
                ("properties", properties_type),
                ("elements", "VARCHAR(65535)"),
                ("set", properties_type),
                ("set_once", properties_type),
                ("distinct_id", "VARCHAR(200)"),
                ("team_id", "INTEGER"),
                ("ip", "VARCHAR(200)"),
                ("site_url", "VARCHAR(200)"),
                ("timestamp", "TIMESTAMP WITH TIME ZONE"),
            ]
        else:
            column_names = [column for column in first_record_batch.schema.names if column != "_inserted_at"]
            record_schema = first_record_batch.select(column_names).schema
            table_fields = get_redshift_fields_from_record_schema(
                record_schema, known_super_columns=known_super_columns, use_super=properties_type == "SUPER"
            )

        requires_merge = (
            isinstance(inputs.batch_export_model, BatchExportModel) and inputs.batch_export_model.name == "persons"
        )
        stagle_table_name = f"stage_{inputs.table_name}" if requires_merge else inputs.table_name

        if requires_merge:
            primary_key: Fields | None = (("team_id", "INTEGER"), ("distinct_id", "VARCHAR(200)"))
        else:
            primary_key = None

        async with RedshiftClient.from_inputs(inputs).connect() as redshift_client:
            async with (
                redshift_client.managed_table(
                    inputs.schema, inputs.table_name, table_fields, delete=False, primary_key=primary_key
                ) as redshift_table,
                redshift_client.managed_table(
                    inputs.schema,
                    stagle_table_name,
                    table_fields,
                    create=requires_merge,
                    delete=requires_merge,
                    primary_key=primary_key,
                ) as redshift_stage_table,
            ):
                schema_columns = {field[0] for field in table_fields}

                def map_to_record(row: dict) -> dict:
                    """Map row to a record to insert to Redshift."""
                    record = {k: v for k, v in row.items() if k in schema_columns}

                    for column in known_super_columns:
                        if record.get(column, None) is not None:
                            # TODO: We should be able to save a json.loads here.
                            record[column] = json.dumps(
                                remove_escaped_whitespace_recursive(json.loads(record[column])), ensure_ascii=False
                            )

                    return record

                async def record_generator() -> collections.abc.AsyncGenerator[dict[str, typing.Any], None]:
                    async for record_batch in record_iterator:
                        for record in record_batch.to_pylist():
                            yield map_to_record(record)

                records_completed = await insert_records_to_redshift(
                    record_generator(),
                    redshift_client,
                    inputs.schema,
                    redshift_stage_table if requires_merge else redshift_table,
                )

                if requires_merge:
                    merge_key: Fields = (
                        ("team_id", "INT"),
                        ("distinct_id", "TEXT"),
                    )
                    await redshift_client.amerge_identical_tables(
                        final_table_name=redshift_table,
                        stage_table_name=redshift_stage_table,
                        schema=inputs.schema,
                        merge_key=merge_key,
                    )

                return records_completed


@workflow.defn(name="redshift-export", failure_exception_types=[workflow.NondeterminismError])
class RedshiftBatchExportWorkflow(PostHogWorkflow):
    """A Temporal Workflow to export ClickHouse data into Postgres.

    This Workflow is intended to be executed both manually and by a Temporal
    Schedule. When ran by a schedule, `data_interval_end` should be set to
    `None` so that we will fetch the end of the interval from the Temporal
    search attribute `TemporalScheduledStartTime`.
    """

    @staticmethod
    def parse_inputs(inputs: list[str]) -> RedshiftBatchExportInputs:
        """Parse inputs from the management command CLI."""
        loaded = json.loads(inputs[0])
        return RedshiftBatchExportInputs(**loaded)

    @workflow.run
    async def run(self, inputs: RedshiftBatchExportInputs):
        """Workflow implementation to export data to Redshift."""
        data_interval_start, data_interval_end = get_data_interval(inputs.interval, inputs.data_interval_end)

        start_batch_export_run_inputs = StartBatchExportRunInputs(
            team_id=inputs.team_id,
            batch_export_id=inputs.batch_export_id,
            data_interval_start=data_interval_start.isoformat(),
            data_interval_end=data_interval_end.isoformat(),
            exclude_events=inputs.exclude_events,
            include_events=inputs.include_events,
            is_backfill=inputs.is_backfill,
        )
        run_id = await workflow.execute_activity(
            start_batch_export_run,
            start_batch_export_run_inputs,
            start_to_close_timeout=dt.timedelta(minutes=5),
            retry_policy=RetryPolicy(
                initial_interval=dt.timedelta(seconds=10),
                maximum_interval=dt.timedelta(seconds=60),
                maximum_attempts=0,
                non_retryable_error_types=["NotNullViolation", "IntegrityError"],
            ),
        )

        finish_inputs = FinishBatchExportRunInputs(
            id=run_id,
            batch_export_id=inputs.batch_export_id,
            status=BatchExportRun.Status.COMPLETED,
            team_id=inputs.team_id,
        )

        insert_inputs = RedshiftInsertInputs(
            team_id=inputs.team_id,
            user=inputs.user,
            password=inputs.password,
            host=inputs.host,
            port=inputs.port,
            database=inputs.database,
            schema=inputs.schema,
            table_name=inputs.table_name,
            has_self_signed_cert=inputs.has_self_signed_cert,
            data_interval_start=data_interval_start.isoformat(),
            data_interval_end=data_interval_end.isoformat(),
            exclude_events=inputs.exclude_events,
            include_events=inputs.include_events,
            properties_data_type=inputs.properties_data_type,
            run_id=run_id,
            is_backfill=inputs.is_backfill,
            batch_export_model=inputs.batch_export_model,
            batch_export_schema=inputs.batch_export_schema,
        )

        await execute_batch_export_insert_activity(
            insert_into_redshift_activity,
            insert_inputs,
            interval=inputs.interval,
            non_retryable_error_types=[
                # Raised on errors that are related to database operation.
                # For example: unexpected disconnect, database or other object not found.
                "OperationalError",
                # The schema name provided is invalid (usually because it doesn't exist).
                "InvalidSchemaName",
                # Missing permissions to, e.g., insert into table.
                "InsufficientPrivilege",
            ],
            finish_inputs=finish_inputs,
        )<|MERGE_RESOLUTION|>--- conflicted
+++ resolved
@@ -154,16 +154,11 @@
             """\
         DELETE FROM {stage_table}
         USING {final_table} AS final
-<<<<<<< HEAD
-        WHERE {merge_condition} AND {stage_table}.{stage_version_key} > final.{final_version_key};
-        """
-        ).format(
-=======
         WHERE {merge_condition}
         AND {stage_table}.{stage_person_version_key} < final.{final_person_version_key}
         AND {stage_table}.{stage_person_distinct_id_version_key} < final.{final_person_distinct_id_version_key};
-        """).format(
->>>>>>> 76484cb5
+        """
+        ).format(
             final_table=final_table_identifier,
             stage_table=stage_table_identifier,
             merge_condition=delete_condition,
