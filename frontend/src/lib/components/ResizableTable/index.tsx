--- conflicted
+++ resolved
@@ -8,11 +8,7 @@
 export interface ResizableColumnType<RecordType> {
     title: string | JSX.Element
     key?: string
-<<<<<<< HEAD
-    render: (...props: any) => JSX.Element
-=======
-    render: (record: RecordType) => JSX.Element
->>>>>>> e25c61a9
+    render: (record: RecordType, ...rest: any) => JSX.Element
     ellipsis?: boolean
     span: number
 }
