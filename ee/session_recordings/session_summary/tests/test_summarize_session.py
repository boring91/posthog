--- conflicted
+++ resolved
@@ -96,14 +96,12 @@
             )
             mock_stream_summary.assert_called_once()
             # Verify result structure
-<<<<<<< HEAD
+            # TODO: Test timing header when start timing streaming
+            # assert "content" in result
+            # assert "timings_header" in result
+
             assert len(results) == 1
             assert results[0] == mock_valid_llm_yaml_response
-=======
-            assert "content" in result
-            assert "timings_header" in result
-            assert result["content"] == {"summary": "test", "key_events": []}
->>>>>>> a0a693c7
 
     def test_summarize_recording_no_metadata(self, summarizer: ReplaySummarizer):
         with patch.object(
