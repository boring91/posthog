import React, { useState, useRef, useCallback } from 'react'
import { useActions, useValues } from 'kea'
import { router } from 'kea-router'
import { invitesLogic } from './invitesLogic'
import { Input, Alert, Button, ButtonProps } from 'antd'
import Modal from 'antd/lib/modal/Modal'
import { isEmail } from 'lib/utils'
import { userLogic } from 'scenes/userLogic'
import { UserAddOutlined } from '@ant-design/icons'
import { preflightLogic } from 'scenes/PreflightCheck/logic'

export function CreateInviteModalWithButton(buttonProps: ButtonProps): JSX.Element {
    const { createInvite } = useActions(invitesLogic)
    const { push } = useActions(router)
    const { location } = useValues(router)
    const { preflight } = useValues(preflightLogic)
    const { user } = useValues(userLogic)

    const [isVisible, setIsVisible] = useState(false)
    const [errorMessage, setErrorMessage] = useState<string | null>(null)
    const emailRef = useRef<Input | null>(null)

    const closeModal: () => void = useCallback(() => {
        setErrorMessage(null)
        setIsVisible(false)
        if (emailRef.current) {
            emailRef.current.setValue('')
        }
    }, [setIsVisible, setErrorMessage])

    const handleSubmit = (): void => {
        setErrorMessage(null)
        const potentialEmail = emailRef.current?.state.value
        if (!potentialEmail?.length) {
            setErrorMessage('You must specify the email address for which this invite is intended.')
        } else if (!isEmail(potentialEmail)) {
            setErrorMessage('This does not look like a valid email address.')
        } else {
            createInvite({ targetEmail: potentialEmail })
            closeModal()
            if (location.pathname !== '/organization/members' && !preflight?.email_service_available) {
                push('/organization/members')
            }
        }
    }

    return (
        <>
            <Button
                type="primary"
                data-attr="invite-teammate-button"
                onClick={() => {
                    setIsVisible(true)
                }}
                icon={<UserAddOutlined />}
                {...buttonProps}
            >
                Invite Team Member
            </Button>
            <Modal
                title={`Inviting Team Member${user?.organization ? ' to ' + user?.organization?.name : ''}`}
                okText={preflight?.email_service_available ? 'Send Invite' : 'Create Invite Link'}
                cancelText="Cancel"
                onOk={user?.organization.users_left !== 0 && handleSubmit}
                onCancel={closeModal}
                visible={isVisible}
            >
<<<<<<< HEAD
                {user?.organization?.users_left === 0 ? (
=======
                <p>The invite will only work with the specified email address and will expire after 3 days.</p>
                <form
                    onSubmit={(e) => {
                        e.preventDefault()
                        handleSubmit()
                    }}
                    data-attr="invite-teammate-form"
                >
                    <div className="input-set">
                        <label htmlFor="invitee-email">Email address</label>
                        <Input
                            data-attr="invite-email-input"
                            ref={emailRef}
                            maxLength={254}
                            autoFocus
                            type="email"
                            name="invitee-email"
                        />
                    </div>
                </form>
                {errorMessage && <Alert message={errorMessage} type="error" style={{ marginBottom: '1rem' }} />}

                {!preflight?.email_service_available && (
>>>>>>> 6bea74bb
                    <Alert
                        type="warning"
                        message={
                            <>
                                You've hit the limit of users you can invite to your PostHog instance given your
                                license. Please contact <a href="mailto:sales@posthog.com">sales@posthog.com</a> to
                                upgrade your license.
                            </>
                        }
                    />
                ) : (
                    <form
                        onSubmit={(e) => {
                            e.preventDefault()
                            handleSubmit()
                        }}
                        data-attr="invite-teammate-form"
                    >
                        <p>The invite will only work with the specified email address and will expire after 3 days.</p>
                        <div className="input-set">
                            <label htmlFor="invitee-email">Email address</label>
                            <Input
                                data-attr="invite-email-input"
                                ref={emailRef}
                                maxLength={254}
                                autoFocus
                                type="email"
                                name="invitee-email"
                            />
                        </div>
                        {errorMessage && <Alert message={errorMessage} type="error" style={{ marginBottom: '1rem' }} />}

                        {!user?.email_service_available && (
                            <Alert
                                type="warning"
                                message={
                                    <>
                                        Sending emails is not enabled in your PostHog instance.
                                        <br />
                                        Remember to <b>share the invite link</b> with the team member you want to
                                        invite.
                                    </>
                                }
                            />
                        )}
                    </form>
                )}
            </Modal>
        </>
    )
}<|MERGE_RESOLUTION|>--- conflicted
+++ resolved
@@ -65,33 +65,7 @@
                 onCancel={closeModal}
                 visible={isVisible}
             >
-<<<<<<< HEAD
                 {user?.organization?.users_left === 0 ? (
-=======
-                <p>The invite will only work with the specified email address and will expire after 3 days.</p>
-                <form
-                    onSubmit={(e) => {
-                        e.preventDefault()
-                        handleSubmit()
-                    }}
-                    data-attr="invite-teammate-form"
-                >
-                    <div className="input-set">
-                        <label htmlFor="invitee-email">Email address</label>
-                        <Input
-                            data-attr="invite-email-input"
-                            ref={emailRef}
-                            maxLength={254}
-                            autoFocus
-                            type="email"
-                            name="invitee-email"
-                        />
-                    </div>
-                </form>
-                {errorMessage && <Alert message={errorMessage} type="error" style={{ marginBottom: '1rem' }} />}
-
-                {!preflight?.email_service_available && (
->>>>>>> 6bea74bb
                     <Alert
                         type="warning"
                         message={
