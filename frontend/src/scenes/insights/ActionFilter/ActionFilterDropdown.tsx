--- conflicted
+++ resolved
@@ -1,12 +1,6 @@
 import React, { RefObject } from 'react'
-<<<<<<< HEAD
 import { useActions, useValues } from 'kea'
-import { ActionType, EntityTypes, EventUsageType } from '~/types'
-=======
-import { BuiltLogic, useActions, useValues } from 'kea'
-import { ActionType, EventDefinition } from '~/types'
-import { EntityTypes } from '../../trends/trendsLogic'
->>>>>>> 4246d4e1
+import { ActionType, EntityTypes, EventDefinition } from '~/types'
 import { actionsModel } from '~/models/actionsModel'
 import { FireOutlined, InfoCircleOutlined, AimOutlined, ContainerOutlined } from '@ant-design/icons'
 import { Tooltip } from 'antd'
@@ -14,25 +8,8 @@
 import { SelectBox, SelectedItem } from '../../../lib/components/SelectBox'
 import { Link } from 'lib/components/Link'
 import { PropertyKeyInfo } from 'lib/components/PropertyKeyInfo'
-<<<<<<< HEAD
 import { entityFilterLogic } from './entityFilterLogic'
-=======
 import { eventDefinitionsLogic } from 'scenes/events/eventDefinitionsLogic'
-
-interface FilterType {
-    filter: {
-        id: string
-        type: 'actions' | 'events'
-        name: string
-        order: number
-        math?: string
-        math_property?: string
-        properties?: Array<Record<string, any>>
-    }
-    type: 'actions' | 'events'
-    index: number
-}
->>>>>>> 4246d4e1
 
 const getSuggestions = (events: EventDefinition[]): EventDefinition[] => {
     return events
