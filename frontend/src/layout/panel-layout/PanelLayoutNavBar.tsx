--- conflicted
+++ resolved
@@ -43,10 +43,6 @@
 import { sidePanelLogic } from '../navigation-3000/sidepanel/sidePanelLogic'
 import { sidePanelStateLogic } from '../navigation-3000/sidepanel/sidePanelStateLogic'
 import { OrganizationDropdownMenu } from './OrganizationDropdownMenu'
-<<<<<<< HEAD
-=======
-import { DashboardsMenuItems } from './ProjectTree/menus/DashboardsMenuItems'
->>>>>>> 4f3af03b
 
 const navBarStyles = cva({
     base: 'flex flex-col max-h-screen relative min-h-screen bg-surface-tertiary z-[var(--z-layout-navbar)] border-r border-primary relative',
@@ -176,32 +172,6 @@
                 : null,
         },
         {
-<<<<<<< HEAD
-=======
-            identifier: 'Dashboards',
-            id: 'Dashboards',
-            icon: <IconDashboard className="stroke-[1.2]" />,
-            onClick: () => {
-                handleStaticNavbarItemClick(urls.dashboards(), true)
-            },
-            dropdownMenuItems: (
-                <>
-                    <DropdownMenuLabel>Pinned dashboards</DropdownMenuLabel>
-                    <DropdownMenuSeparator />
-                    <DashboardsMenuItems />
-                </>
-            ),
-        },
-        {
-            identifier: 'Notebooks',
-            id: 'Notebooks',
-            icon: <IconNotebook className="stroke-[1.2]" />,
-            onClick: () => {
-                handleStaticNavbarItemClick(urls.notebooks(), true)
-            },
-        },
-        {
->>>>>>> 4f3af03b
             identifier: 'Data',
             id: 'Data',
             icon: <IconDatabase />,
