import { PaginationManual } from '@posthog/lemon-ui'
import { actions, connect, events, kea, listeners, path, props, reducers, selectors } from 'kea'
import { loaders } from 'kea-loaders'
import { actionToUrl, router, urlToAction } from 'kea-router'
import api from 'lib/api'
import { objectsEqual, toParams } from 'lib/utils'
import { Scene } from 'scenes/sceneTypes'
import { urls } from 'scenes/urls'

import { Breadcrumb, FeatureFlagType } from '~/types'

import { teamLogic } from '../teamLogic'
import type { featureFlagsLogicType } from './featureFlagsLogicType'

export const FLAGS_PER_PAGE = 100

export enum FeatureFlagsTab {
    OVERVIEW = 'overview',
    HISTORY = 'history',
    EXPOSURE = 'exposure',
    Analysis = 'analysis',
    USAGE = 'usage',
    PERMISSIONS = 'permissions',
    PROJECTS = 'projects',
    SCHEDULE = 'schedule',
}

export interface FeatureFlagsResult {
    results: FeatureFlagType[]
    count: number
    next?: string | null
    previous?: string | null
    /* not in the API response */
    filters?: FeatureFlagsFilters | null
}

export interface FeatureFlagsFilters {
    active?: string
    created_by_id?: number
    type?: string
    search?: string
    order?: string
    page: number
}

const DEFAULT_FILTERS: FeatureFlagsFilters = {
    active: undefined,
    created_by_id: undefined,
    type: undefined,
    search: undefined,
    order: undefined,
    page: 1,
}

export interface FlagLogicProps {
    flagPrefix?: string // used to filter flags by prefix e.g. for the user interview flags
}

export const featureFlagsLogic = kea<featureFlagsLogicType>([
    props({} as FlagLogicProps),
    path(['scenes', 'feature-flags', 'featureFlagsLogic']),
    connect({
        values: [teamLogic, ['currentTeamId']],
    }),
    actions({
        updateFlag: (flag: FeatureFlagType) => ({ flag }),
        deleteFlag: (id: number) => ({ id }),
        setActiveTab: (tabKey: FeatureFlagsTab) => ({ tabKey }),
        setFeatureFlagsFilters: (filters: Partial<FeatureFlagsFilters>, replace?: boolean) => ({ filters, replace }),
        closeEnrichAnalyticsNotice: true,
    }),
    loaders(({ values }) => ({
        featureFlags: {
<<<<<<< HEAD
            __default: { results: [], count: 0, filters: DEFAULT_FILTERS, offset: 0 } as FeatureFlagsResult,
            loadFeatureFlags: async () => {
=======
            __default: { results: [], count: 0, filters: null, offset: 0 } as FeatureFlagsResult,
            loadFeatureFlags: async (): Promise<FeatureFlagsResult> => {
>>>>>>> 5adf41e8
                const response = await api.get(
                    `api/projects/${values.currentTeamId}/feature_flags/?${toParams(values.paramsFromFilters)}`
                )

                return {
                    ...response,
                    offset: values.paramsFromFilters.offset,
                }
            },
            updateFeatureFlag: async ({
                id,
                payload,
            }: {
                id: number
                payload: Partial<FeatureFlagType>
            }): Promise<FeatureFlagsResult> => {
                const response = await api.update(`api/projects/${values.currentTeamId}/feature_flags/${id}`, payload)
                const updatedFlags = [...values.featureFlags.results].map((flag) =>
                    flag.id === response.id ? response : flag
                )
                return { ...values.featureFlags, results: updatedFlags }
            },
        },
    })),
    reducers({
        featureFlags: {
            updateFlag: (state, { flag }) => ({
                ...state,
                results: state.results.map((stateFlag) => (stateFlag.id === flag.id ? flag : stateFlag)),
            }),
            deleteFlag: (state, { id }) => ({
                ...state,
                count: state.count - 1,
                results: state.results.filter((flag) => flag.id !== id),
            }),
        },
        activeTab: [
            FeatureFlagsTab.OVERVIEW as FeatureFlagsTab,
            {
                setActiveTab: (state, { tabKey }) =>
                    Object.values<string>(FeatureFlagsTab).includes(tabKey) ? tabKey : state,
            },
        ],
        filters: [
            DEFAULT_FILTERS,
            {
                setFeatureFlagsFilters: (state, { filters, replace }) => {
                    if (replace) {
                        return { ...filters }
                    }
                    return { ...state, ...filters }
                },
            },
        ],
        enrichAnalyticsNoticeAcknowledged: [
            false,
            { persist: true },
            {
                closeEnrichAnalyticsNotice: () => true,
            },
        ],
    }),
    selectors({
        count: [(selectors) => [selectors.featureFlags], (featureFlags) => featureFlags.count],
        paramsFromFilters: [
            (s) => [s.filters],
            (filters: FeatureFlagsFilters) => ({
                ...filters,
                limit: FLAGS_PER_PAGE,
                offset: filters.page ? (filters.page - 1) * FLAGS_PER_PAGE : 0,
            }),
        ],
        // Check to see if any non-default filters are being used
        usingFilters: [(s) => [s.filters], (filters) => !objectsEqual(filters, DEFAULT_FILTERS)],
        shouldShowEmptyState: [
            (s) => [s.featureFlagsLoading, s.featureFlags],
            (featureFlagsLoading, featureFlags): boolean => {
                return !featureFlagsLoading && featureFlags.results.length <= 0
            },
        ],
        breadcrumbs: [
            () => [],
            (): Breadcrumb[] => [
                {
                    key: Scene.FeatureFlags,
                    name: 'Feature flags',
                    path: urls.featureFlags(),
                },
            ],
        ],
        pagination: [
            (s) => [s.filters, s.count],
            (filters, count): PaginationManual => {
                return {
                    controlled: true,
                    pageSize: FLAGS_PER_PAGE,
                    currentPage: filters.page || 1,
                    entryCount: count,
                }
            },
        ],
    }),
    listeners(({ actions }) => ({
        setFeatureFlagsFilters: async (_, breakpoint) => {
            await breakpoint(300)
            actions.loadFeatureFlags()
        },
    })),
    actionToUrl(({ values }) => {
        const changeUrl = ():
            | [
                  string,
                  Record<string, any>,
                  Record<string, any>,
                  {
                      replace: boolean
                  }
              ]
            | void => {
            const searchParams: Record<string, string | number> = {
                ...values.filters,
            }

            let replace = false // set a page in history
            if (!searchParams['tab'] && values.activeTab === FeatureFlagsTab.OVERVIEW) {
                // we are on the overview page, and have clicked the overview tab, don't set history
                replace = true
            }
            searchParams['tab'] = values.activeTab

            return [router.values.location.pathname, searchParams, router.values.hashParams, { replace }]
        }

        return {
            setFeatureFlagsFilters: changeUrl,
            setActiveTab: changeUrl,
        }
    }),
    urlToAction(({ actions, values }) => ({
        [urls.featureFlags()]: async (_, searchParams) => {
            const tabInURL = searchParams['tab']

            if (!tabInURL) {
                if (values.activeTab !== FeatureFlagsTab.OVERVIEW) {
                    actions.setActiveTab(FeatureFlagsTab.OVERVIEW)
                }
            } else if (tabInURL !== values.activeTab) {
                actions.setActiveTab(tabInURL)
            }

            const { page, created_by_id, active, type, search, order } = searchParams
            const pageFiltersFromUrl: Partial<FeatureFlagsFilters> = {
                created_by_id,
                type,
                search,
                order,
            }

            if (active !== undefined) {
                pageFiltersFromUrl.active = String(active)
            }

            if (page !== undefined) {
                pageFiltersFromUrl.page = parseInt(page)
            }

            actions.setFeatureFlagsFilters({ ...DEFAULT_FILTERS, ...pageFiltersFromUrl })
        },
    })),
    events(({ actions }) => ({
        afterMount: () => {
            actions.loadFeatureFlags()
        },
    })),
])<|MERGE_RESOLUTION|>--- conflicted
+++ resolved
@@ -71,13 +71,8 @@
     }),
     loaders(({ values }) => ({
         featureFlags: {
-<<<<<<< HEAD
             __default: { results: [], count: 0, filters: DEFAULT_FILTERS, offset: 0 } as FeatureFlagsResult,
-            loadFeatureFlags: async () => {
-=======
-            __default: { results: [], count: 0, filters: null, offset: 0 } as FeatureFlagsResult,
             loadFeatureFlags: async (): Promise<FeatureFlagsResult> => {
->>>>>>> 5adf41e8
                 const response = await api.get(
                     `api/projects/${values.currentTeamId}/feature_flags/?${toParams(values.paramsFromFilters)}`
                 )
