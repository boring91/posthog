--- conflicted
+++ resolved
@@ -20,12 +20,8 @@
         }
 
         ::-webkit-scrollbar-thumb {
-<<<<<<< HEAD
+            background: var(--trace-3000);
             border-radius: var(--radius);
-=======
->>>>>>> 984bef92
-            background: var(--trace-3000);
-            border-radius: 0.25rem;
 
             &:hover {
                 background: var(--muted-3000);
