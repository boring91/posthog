from typing import Any, Dict

import posthoganalytics
from django.db import IntegrityError
from django.db.models import QuerySet
from rest_framework import response, serializers, status, viewsets

from posthog.api.user import UserSerializer
from posthog.mixins import AnalyticsDestroyModelMixin
from posthog.models import FeatureFlag


class FeatureFlagSerializer(serializers.HyperlinkedModelSerializer):
    created_by = UserSerializer(required=False, read_only=True)
    is_simple_flag = serializers.SerializerMethodField()

    class Meta:
        model = FeatureFlag
        fields = [
            "id",
            "name",
            "key",
            "rollout_percentage",
            "filters",
            "deleted",
            "active",
            "created_by",
            "created_at",
            "is_simple_flag",
        ]

    # Simple flags are ones that only have rollout_percentage
    #  That means server side libraries are able to gate these flags without calling to the server
    def get_is_simple_flag(self, feature_flag: FeatureFlag):
        return not feature_flag.filters

    def create(self, validated_data: Dict, *args: Any, **kwargs: Any) -> FeatureFlag:
        request = self.context["request"]
        validated_data["created_by"] = request.user
        validated_data["team"] = request.user.team
        try:
            feature_flag = super().create(validated_data)
        except IntegrityError:
            raise serializers.ValidationError("key-exists")

        return feature_flag

    def update(self, instance: FeatureFlag, validated_data: Dict, *args: Any, **kwargs: Any) -> FeatureFlag:  # type: ignore
        try:
            return super().update(instance, validated_data)
        except IntegrityError:
            raise serializers.ValidationError("key-exists")


class FeatureFlagViewSet(AnalyticsDestroyModelMixin, viewsets.ModelViewSet):
    queryset = FeatureFlag.objects.all()
    serializer_class = FeatureFlagSerializer

    def get_queryset(self) -> QuerySet:
        queryset = super().get_queryset()
        if self.action == "list":  # type: ignore
            queryset = queryset.filter(deleted=False)
<<<<<<< HEAD
        return queryset.filter(team=self.request.user.team).order_by("-created_at")
=======
        return queryset.filter(team=self.request.user.team).order_by("-created_at",)
>>>>>>> 8a629179
<|MERGE_RESOLUTION|>--- conflicted
+++ resolved
@@ -60,8 +60,4 @@
         queryset = super().get_queryset()
         if self.action == "list":  # type: ignore
             queryset = queryset.filter(deleted=False)
-<<<<<<< HEAD
-        return queryset.filter(team=self.request.user.team).order_by("-created_at")
-=======
-        return queryset.filter(team=self.request.user.team).order_by("-created_at",)
->>>>>>> 8a629179
+        return queryset.filter(team=self.request.user.team).order_by("-created_at")