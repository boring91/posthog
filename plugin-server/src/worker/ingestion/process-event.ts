import ClickHouse from '@posthog/clickhouse'
import { PluginEvent, Properties } from '@posthog/plugin-scaffold'
import * as Sentry from '@sentry/node'
import equal from 'fast-deep-equal'
import { ProducerRecord } from 'kafkajs'
import { DateTime, Duration } from 'luxon'
import { DatabaseError } from 'pg'

import { defaultConfig } from '../../config/config'
import { Event as EventProto, IEvent } from '../../config/idl/protos'
import { KAFKA_EVENTS, KAFKA_SESSION_RECORDING_EVENTS } from '../../config/kafka-topics'
import { ObjectStorage } from '../../main/services/object_storage'
import {
    Element,
    Event,
    Hub,
    Person,
    PostgresSessionRecordingEvent,
    PropertyUpdateOperation,
    SessionRecordingEvent,
    TeamId,
    TimestampFormat,
} from '../../types'
import { Client } from '../../utils/celery/client'
import { DB } from '../../utils/db/db'
import { KafkaProducerWrapper } from '../../utils/db/kafka-producer-wrapper'
import {
    elementsToString,
    extractElements,
    personInitialAndUTMProperties,
    sanitizeEventName,
    timeoutGuard,
} from '../../utils/db/utils'
import { status } from '../../utils/status'
import { castTimestampOrNow, UUID, UUIDT } from '../../utils/utils'
import { GroupTypeManager } from './group-type-manager'
import { addGroupProperties } from './groups'
import { PersonManager } from './person-manager'
import { mergePersonProperties, updatePersonProperties, upsertGroup } from './properties-updater'
import { TeamManager } from './team-manager'
import { parseDate } from './utils'

const { OBJECT_STORAGE_SESSION_RECORDING_FOLDER, OBJECT_STORAGE_BUCKET, OBJECT_STORAGE_ENABLED } = defaultConfig

const MAX_FAILED_PERSON_MERGE_ATTEMPTS = 3

// for e.g. internal events we don't want to be available for users in the UI
const EVENTS_WITHOUT_EVENT_DEFINITION = ['$$plugin_metrics']

// used to prevent identify from being used with generic IDs
// that we can safely assume stem from a bug or mistake
const CASE_INSENSITIVE_ILLEGAL_IDS = new Set([
    'anonymous',
    'guest',
    'distinctid',
    'distinct_id',
    'id',
    'not_authenticated',
    'email',
    'undefined',
    'true',
    'false',
])

const CASE_SENSITIVE_ILLEGAL_IDS = new Set(['[object Object]', 'NaN', 'None', 'none', 'null', '0'])

const isDistinctIdIllegal = (id: string): boolean => {
    return id.trim() === '' || CASE_INSENSITIVE_ILLEGAL_IDS.has(id.toLowerCase()) || CASE_SENSITIVE_ILLEGAL_IDS.has(id)
}

export interface EventProcessingResult {
    event: IEvent | SessionRecordingEvent | PostgresSessionRecordingEvent
    eventId?: number
    elements?: Element[]
}

export class EventsProcessor {
    pluginsServer: Hub
    db: DB
    clickhouse: ClickHouse | undefined
    kafkaProducer: KafkaProducerWrapper | undefined
    celery: Client
    teamManager: TeamManager
    personManager: PersonManager
    groupTypeManager: GroupTypeManager
<<<<<<< HEAD
    objectStorage: ObjectStorage
=======
    clickhouseExternalSchemasDisabledTeams: Set<number>
>>>>>>> 3d8ed412

    constructor(pluginsServer: Hub) {
        this.pluginsServer = pluginsServer
        this.db = pluginsServer.db
        this.clickhouse = pluginsServer.clickhouse
        this.objectStorage = pluginsServer.objectStorage
        this.kafkaProducer = pluginsServer.kafkaProducer
        this.celery = new Client(pluginsServer.db, pluginsServer.CELERY_DEFAULT_QUEUE)
        this.teamManager = pluginsServer.teamManager
        this.personManager = new PersonManager(pluginsServer)
        this.groupTypeManager = new GroupTypeManager(pluginsServer.db, this.teamManager, pluginsServer.SITE_URL)
        this.clickhouseExternalSchemasDisabledTeams = new Set(
            pluginsServer.CLICKHOUSE_DISABLE_EXTERNAL_SCHEMAS_TEAMS.split(',').filter(String).map(Number)
        )
    }

    public async processEvent(
        distinctId: string,
        ip: string | null,
        data: PluginEvent,
        teamId: number,
        now: DateTime,
        sentAt: DateTime | null,
        eventUuid: string
    ): Promise<EventProcessingResult | void> {
        if (!UUID.validateString(eventUuid, false)) {
            throw new Error(`Not a valid UUID: "${eventUuid}"`)
        }
        const singleSaveTimer = new Date()
        const timeout = timeoutGuard('Still inside "EventsProcessor.processEvent". Timeout warning after 30 sec!', {
            event: JSON.stringify(data),
        })

        let result: EventProcessingResult | void
        try {
            // Sanitize values, even though `sanitizeEvent` should have gotten to them
            const properties: Properties = data.properties ?? {}
            if (data['$set']) {
                properties['$set'] = { ...properties['$set'], ...data['$set'] }
            }
            if (data['$set_once']) {
                properties['$set_once'] = { ...properties['$set_once'], ...data['$set_once'] }
            }

            const personUuid = new UUIDT().toString()

            // TODO: we should just handle all person's related changes together not here and in capture separately
            const ts = this.handleTimestamp(data, now, sentAt)
            const timeout1 = timeoutGuard('Still running "handleIdentifyOrAlias". Timeout warning after 30 sec!', {
                eventUuid,
            })
            try {
                await this.handleIdentifyOrAlias(data['event'], properties, distinctId, teamId, ts)
            } catch (e) {
                console.error('handleIdentifyOrAlias failed', e, data)
            } finally {
                clearTimeout(timeout1)
            }

            if (data['event'] === '$snapshot') {
                const timeout2 = timeoutGuard(
                    'Still running "createSessionRecordingEvent". Timeout warning after 30 sec!',
                    { eventUuid }
                )
                try {
                    await this.createSessionRecordingEvent(
                        eventUuid,
                        teamId,
                        distinctId,
                        properties['$session_id'],
                        properties['$window_id'],
                        ts,
                        properties['$snapshot_data'],
                        personUuid
                    )
                    this.pluginsServer.statsd?.timing('kafka_queue.single_save.snapshot', singleSaveTimer, {
                        team_id: teamId.toString(),
                    })
                    // No return value in case of snapshot events as we don't do action matching on them
                } finally {
                    clearTimeout(timeout2)
                }
            } else {
                const timeout3 = timeoutGuard('Still running "capture". Timeout warning after 30 sec!', { eventUuid })
                try {
                    const [event, eventId, elements] = await this.capture(
                        eventUuid,
                        personUuid,
                        ip,
                        teamId,
                        data['event'],
                        distinctId,
                        properties,
                        ts
                    )
                    this.pluginsServer.statsd?.timing('kafka_queue.single_save.standard', singleSaveTimer, {
                        team_id: teamId.toString(),
                    })
                    result = {
                        event,
                        eventId,
                        elements,
                    }
                } finally {
                    clearTimeout(timeout3)
                }
            }
        } finally {
            clearTimeout(timeout)
        }
        return result
    }

    public handleTimestamp(data: PluginEvent, now: DateTime, sentAt: DateTime | null): DateTime {
        if (data['timestamp']) {
            if (sentAt) {
                // sent_at - timestamp == now - x
                // x = now + (timestamp - sent_at)
                try {
                    // timestamp and sent_at must both be in the same format: either both with or both without timezones
                    // otherwise we can't get a diff to add to now
                    return now.plus(parseDate(data['timestamp']).diff(sentAt))
                } catch (error) {
                    status.error('⚠️', 'Error when handling timestamp:', error)
                    Sentry.captureException(error, { extra: { data, now, sentAt } })
                }
            }
            return parseDate(data['timestamp'])
        }
        if (data['offset']) {
            return now.minus(Duration.fromMillis(data['offset']))
        }
        return now
    }

    public isNewPersonPropertiesUpdateEnabled(teamId: number): boolean {
        return this.pluginsServer.NEW_PERSON_PROPERTIES_UPDATE_ENABLED ?? false
    }

    public clickhouseExternalSchemasEnabled(teamId: number): boolean {
        if (this.pluginsServer.CLICKHOUSE_DISABLE_EXTERNAL_SCHEMAS) {
            return false
        }
        return !this.clickhouseExternalSchemasDisabledTeams.has(teamId)
    }

    private async updatePersonProperties(
        teamId: number,
        distinctId: string,
        properties: Properties,
        propertiesOnce: Properties,
        timestamp: DateTime
    ): Promise<void> {
        if (this.isNewPersonPropertiesUpdateEnabled(teamId)) {
            await updatePersonProperties(this.db, teamId, distinctId, properties, propertiesOnce, timestamp)
        } else {
            await this.updatePersonPropertiesDeprecated(teamId, distinctId, properties, propertiesOnce)
        }
    }

    private async updatePersonPropertiesDeprecated(
        teamId: number,
        distinctId: string,
        properties: Properties,
        propertiesOnce: Properties
    ): Promise<void> {
        const personFound = await this.db.fetchPerson(teamId, distinctId)
        if (!personFound) {
            throw new Error(
                `Could not find person with distinct id "${distinctId}" in team "${teamId}" to update properties`
            )
        }

        // Figure out which properties we are actually setting
        const updatedProperties: Properties = { ...personFound.properties }
        Object.entries(propertiesOnce).map(([key, value]) => {
            if (typeof personFound?.properties[key] === 'undefined') {
                updatedProperties[key] = value
            }
        })
        Object.entries(properties).map(([key, value]) => {
            if (personFound?.properties[key] !== value) {
                updatedProperties[key] = value
            }
        })

        const arePersonsEqual = equal(personFound.properties, updatedProperties)

        if (arePersonsEqual) {
            return
        }

        await this.db.updatePersonDeprecated(personFound, { properties: updatedProperties })
    }

    private async setIsIdentified(teamId: number, distinctId: string, isIdentified = true): Promise<void> {
        const personFound = await this.db.fetchPerson(teamId, distinctId)
        if (!personFound) {
            throw new Error(`Could not find person with distinct id "${distinctId}" in team "${teamId}" to identify`)
        }
        if (personFound && !personFound.is_identified) {
            await this.db.updatePersonDeprecated(personFound, { is_identified: isIdentified })
        }
    }

    private async handleIdentifyOrAlias(
        event: string,
        properties: Properties,
        distinctId: string,
        teamId: number,
        timestamp: DateTime
    ): Promise<void> {
        if (isDistinctIdIllegal(distinctId)) {
            this.pluginsServer.statsd?.increment(`illegal_distinct_ids.total`, { distinctId })
            return
        }
        if (event === '$create_alias') {
            await this.merge(properties['alias'], distinctId, teamId, timestamp, false)
        } else if (event === '$identify' && properties['$anon_distinct_id']) {
            await this.merge(properties['$anon_distinct_id'], distinctId, teamId, timestamp, true)
        }
    }

    private async merge(
        previousDistinctId: string,
        distinctId: string,
        teamId: number,
        timestamp: DateTime,
        isIdentifyCall: boolean
    ): Promise<void> {
        // No reason to alias person against itself. Done by posthog-js-lite when updating user properties
        if (distinctId === previousDistinctId) {
            return
        }
        if (this.isNewPersonPropertiesUpdateEnabled(teamId)) {
            await this.mergeNew(distinctId, previousDistinctId, teamId, timestamp)
        } else {
            await this.aliasDeprecated(previousDistinctId, distinctId, teamId, timestamp, isIdentifyCall)
        }
    }

    private async mergeNew(
        dId1: string,
        dId2: string, // more optimal if this person has less properties compared to id1
        teamId: number,
        timestamp: DateTime,
        retriesLeft = MAX_FAILED_PERSON_MERGE_ATTEMPTS
    ): Promise<void> {
        let kafkaMessages: ProducerRecord[] = []
        try {
            await this.db.postgresTransaction(async (client) => {
                // iff person exists, then corresponding posthog_person & posthog_persondistinctid are locked for changes
                let person1: Person | undefined = await this.db.fetchPerson(teamId, dId1, client, {
                    forUpdate: true,
                })
                let person2: Person | undefined = await this.db.fetchPerson(teamId, dId2, client, {
                    forUpdate: true,
                })
                if (person2 && !person1) {
                    // swap variables as the logic is the same
                    person1 = [person2, (person2 = person1)][0]
                    dId1 = [dId2, (dId2 = dId1)][0]
                }

                if (person1 && person2) {
                    // there are no races here as we locked both people and their corresponding distinctid mappings
                    const moveDistinctIdMessages = await this.db.moveDistinctIds(person2, person1, client)
                    const updatePropertiesMessages = await mergePersonProperties(
                        this.db,
                        client,
                        person1,
                        person2,
                        timestamp
                    )
                    const deletePersonMessages = await this.db.deletePerson(person2, client)

                    kafkaMessages = [...moveDistinctIdMessages, ...updatePropertiesMessages, ...deletePersonMessages]
                } else if (person1 && !person2) {
                    // race with secondary person being created
                    kafkaMessages = await this.db.addDistinctIdPooled(person1, dId2, client)
                } else {
                    // race with either person being created
                    // doesn't need to be in this transaction as we couldn't lock anything anyway
                    // and kafka messages are handled in there
                    await this.createPerson(timestamp, {}, {}, teamId, null, false, new UUIDT().toString(), [
                        dId1,
                        dId2,
                    ])
                }
            })
        } catch (error) {
            if (!retriesLeft) {
                throw error
            }
            console.debug(`Failed to merge ${dId1} and ${dId2}, error ${error}`)
            await this.mergeNew(dId1, dId2, teamId, timestamp, retriesLeft - 1)
            return
        }

        if (this.kafkaProducer) {
            for (const kafkaMessage of kafkaMessages) {
                await this.kafkaProducer.queueMessage(kafkaMessage)
            }
        }
    }

    private async aliasDeprecated(
        previousDistinctId: string,
        distinctId: string,
        teamId: number,
        timestamp: DateTime,
        shouldIdentifyPerson = true,
        retryIfFailed = true,
        totalMergeAttempts = 0
    ): Promise<void> {
        // No reason to alias person against itself. Done by posthog-js-lite when updating user properties
        if (previousDistinctId === distinctId) {
            return
        }

        const oldPerson = await this.db.fetchPerson(teamId, previousDistinctId)
        const newPerson = await this.db.fetchPerson(teamId, distinctId)

        if (oldPerson && !newPerson) {
            try {
                await this.db.addDistinctId(oldPerson, distinctId)
                // Catch race case when somebody already added this distinct_id between .get and .addDistinctId
            } catch {
                // integrity error
                if (retryIfFailed) {
                    // run everything again to merge the users if needed
                    await this.aliasDeprecated(
                        previousDistinctId,
                        distinctId,
                        teamId,
                        timestamp,
                        shouldIdentifyPerson,
                        false
                    )
                }
            }
        } else if (!oldPerson && newPerson) {
            try {
                await this.db.addDistinctId(newPerson, previousDistinctId)
                // Catch race case when somebody already added this distinct_id between .get and .addDistinctId
            } catch {
                // integrity error
                if (retryIfFailed) {
                    // run everything again to merge the users if needed
                    await this.aliasDeprecated(
                        previousDistinctId,
                        distinctId,
                        teamId,
                        timestamp,
                        shouldIdentifyPerson,
                        false
                    )
                }
            }
        } else if (!oldPerson && !newPerson) {
            try {
                await this.createPerson(timestamp, {}, {}, teamId, null, shouldIdentifyPerson, new UUIDT().toString(), [
                    distinctId,
                    previousDistinctId,
                ])
            } catch {
                // Catch race condition where in between getting and creating,
                // another request already created this person
                if (retryIfFailed) {
                    // Try once more, probably one of the two persons exists now
                    await this.aliasDeprecated(
                        previousDistinctId,
                        distinctId,
                        teamId,
                        timestamp,
                        shouldIdentifyPerson,
                        false
                    )
                }
            }
        } else if (oldPerson && newPerson && oldPerson.id !== newPerson.id) {
            // $create_alias is an explicit call to merge 2 users, so we'll merge anything
            // for $identify, we'll not merge a user who's already identified into anyone else
            const isIdentifyCallToMergeAnIdentifiedUser = shouldIdentifyPerson && oldPerson.is_identified

            if (isIdentifyCallToMergeAnIdentifiedUser) {
                status.warn('🤔', 'refused to merge an already identified user via an $identify call')
            } else {
                await this.mergePeople({
                    totalMergeAttempts,
                    shouldIdentifyPerson,
                    mergeInto: newPerson,
                    mergeIntoDistinctId: distinctId,
                    otherPerson: oldPerson,
                    otherPersonDistinctId: previousDistinctId,
                    timestamp: timestamp,
                })
            }
        }

        if (shouldIdentifyPerson) {
            await this.setIsIdentified(teamId, distinctId)
        }
    }

    public async mergePeople({
        mergeInto,
        mergeIntoDistinctId,
        otherPerson,
        otherPersonDistinctId,
        timestamp,
        totalMergeAttempts = 0,
        shouldIdentifyPerson = true,
    }: {
        mergeInto: Person
        mergeIntoDistinctId: string
        otherPerson: Person
        otherPersonDistinctId: string
        timestamp: DateTime
        totalMergeAttempts: number
        shouldIdentifyPerson?: boolean
    }): Promise<void> {
        const teamId = mergeInto.team_id

        let firstSeen = mergeInto.created_at

        // Merge properties
        mergeInto.properties = { ...otherPerson.properties, ...mergeInto.properties }
        if (otherPerson.created_at < firstSeen) {
            // Keep the oldest created_at (i.e. the first time we've seen this person)
            firstSeen = otherPerson.created_at
        }

        let kafkaMessages: ProducerRecord[] = []

        let failedAttempts = totalMergeAttempts

        // Retrying merging up to `MAX_FAILED_PERSON_MERGE_ATTEMPTS` times, in case race conditions occur.
        // An example is a distinct ID being aliased in another plugin server instance,
        // between `moveDistinctId` and `deletePerson` being called here
        // – in such a case a distinct ID may be assigned to the person in the database
        // AFTER `otherPersonDistinctIds` was fetched, so this function is not aware of it and doesn't merge it.
        // That then causes `deletePerson` to fail, because of foreign key constraints –
        // the dangling distinct ID added elsewhere prevents the person from being deleted!
        // This is low-probability so likely won't occur on second retry of this block.
        // In the rare case of the person changing VERY often however, it may happen even a few times,
        // in which case we'll bail and rethrow the error.
        await this.db.postgresTransaction(async (client) => {
            try {
                const updatePersonMessages = await this.db.updatePersonDeprecated(
                    mergeInto,
                    {
                        created_at: firstSeen,
                        properties: mergeInto.properties,
                        is_identified: mergeInto.is_identified || otherPerson.is_identified,
                    },
                    client
                )

                // Merge the distinct IDs
                await this.db.postgresQuery(
                    'UPDATE posthog_cohortpeople SET person_id = $1 WHERE person_id = $2',
                    [mergeInto.id, otherPerson.id],
                    'updateCohortPeople',
                    client
                )

                const distinctIdMessages = await this.db.moveDistinctIds(otherPerson, mergeInto, client)

                const deletePersonMessages = await this.db.deletePerson(otherPerson, client)

                kafkaMessages = [...updatePersonMessages, ...distinctIdMessages, ...deletePersonMessages]
            } catch (error) {
                if (!(error instanceof DatabaseError)) {
                    throw error // Very much not OK, this is some completely unexpected error
                }

                failedAttempts++
                if (failedAttempts === MAX_FAILED_PERSON_MERGE_ATTEMPTS) {
                    throw error // Very much not OK, failed repeatedly so rethrowing the error
                }

                await this.aliasDeprecated(
                    otherPersonDistinctId,
                    mergeIntoDistinctId,
                    teamId,
                    timestamp,
                    shouldIdentifyPerson,
                    false,
                    failedAttempts
                )
            }
        })

        if (this.kafkaProducer) {
            await this.kafkaProducer.queueMessages(kafkaMessages)
        }
    }

    private async capture(
        eventUuid: string,
        personUuid: string,
        ip: string | null,
        teamId: number,
        event: string,
        distinctId: string,
        properties: Properties,
        timestamp: DateTime
    ): Promise<[IEvent, Event['id'] | undefined, Element[] | undefined]> {
        event = sanitizeEventName(event)
        const elements: Record<string, any>[] | undefined = properties['$elements']
        let elementsList: Element[] = []

        if (elements && elements.length) {
            delete properties['$elements']
            elementsList = extractElements(elements)
        }

        const team = await this.teamManager.fetchTeam(teamId)

        if (!team) {
            throw new Error(`No team found with ID ${teamId}. Can't ingest event.`)
        }

        if (ip && !team.anonymize_ips && !('$ip' in properties)) {
            properties['$ip'] = ip
        }

        if (!EVENTS_WITHOUT_EVENT_DEFINITION.includes(event)) {
            await this.teamManager.updateEventNamesAndProperties(teamId, event, properties)
        }

        properties = personInitialAndUTMProperties(properties)
        properties = await addGroupProperties(teamId, properties, this.groupTypeManager)

        const createdNewPersonWithProperties = await this.createPersonIfDistinctIdIsNew(
            teamId,
            distinctId,
            timestamp,
            personUuid,
            properties['$set'],
            properties['$set_once']
        )

        if (event === '$groupidentify') {
            await this.upsertGroup(teamId, properties, timestamp)
        } else if (!createdNewPersonWithProperties && (properties['$set'] || properties['$set_once'])) {
            await this.updatePersonProperties(
                teamId,
                distinctId,
                properties['$set'] || {},
                properties['$set_once'] || {},
                timestamp
            )
        }

        return await this.createEvent(eventUuid, event, teamId, distinctId, properties, timestamp, elementsList)
    }

    private async createEvent(
        uuid: string,
        event: string,
        teamId: TeamId,
        distinctId: string,
        properties?: Properties,
        timestamp?: DateTime | string,
        elements?: Element[]
    ): Promise<[IEvent, Event['id'] | undefined, Element[] | undefined]> {
        const timestampFormat = this.kafkaProducer ? TimestampFormat.ClickHouse : TimestampFormat.ISO
        const timestampString = castTimestampOrNow(timestamp, timestampFormat)

        const elementsChain = elements && elements.length ? elementsToString(elements) : ''

        const eventPayload: IEvent = {
            uuid,
            event,
            properties: JSON.stringify(properties ?? {}),
            timestamp: timestampString,
            team_id: teamId,
            distinct_id: distinctId,
            elements_chain: elementsChain,
            created_at: castTimestampOrNow(null, timestampFormat),
        }

        let eventId: Event['id'] | undefined

        if (this.kafkaProducer) {
            const useExternalSchemas = this.clickhouseExternalSchemasEnabled(teamId)
            const message = useExternalSchemas
                ? (EventProto.encodeDelimited(EventProto.create(eventPayload)).finish() as Buffer)
                : Buffer.from(JSON.stringify(eventPayload))

            await this.kafkaProducer.queueMessage({
                topic: useExternalSchemas ? KAFKA_EVENTS : this.pluginsServer.CLICKHOUSE_JSON_EVENTS_KAFKA_TOPIC,
                messages: [
                    {
                        key: uuid,
                        value: message,
                    },
                ],
            })
        } else {
            let elementsHash = ''
            if (elements && elements.length > 0) {
                elementsHash = await this.db.createElementGroup(elements, teamId)
            }
            const {
                rows: [event],
            } = await this.db.postgresQuery(
                'INSERT INTO posthog_event (created_at, event, distinct_id, properties, team_id, timestamp, elements, elements_hash) VALUES ($1, $2, $3, $4, $5, $6, $7, $8) RETURNING *',
                [
                    eventPayload.created_at,
                    eventPayload.event,
                    distinctId,
                    eventPayload.properties,
                    eventPayload.team_id,
                    eventPayload.timestamp,
                    JSON.stringify(elements || []),
                    elementsHash,
                ],
                'createEventInsert'
            )
            eventId = event.id
        }

        return [eventPayload, eventId, elements]
    }

    private async createSessionRecordingEvent(
        uuid: string,
        team_id: number,
        distinct_id: string,
        session_id: string,
        window_id: string,
        timestamp: DateTime,
        snapshot_data: Record<any, any>,
        personUuid: string
    ): Promise<SessionRecordingEvent | PostgresSessionRecordingEvent> {
        const timestampString = castTimestampOrNow(
            timestamp,
            this.kafkaProducer ? TimestampFormat.ClickHouse : TimestampFormat.ISO
        )

        await this.createPersonIfDistinctIdIsNew(team_id, distinct_id, timestamp, personUuid.toString())

        const processed_snapshot_data = this.tryStoreSessionRecordingToObjectStorage(
            timestamp,
            session_id,
            snapshot_data,
            team_id
        )

        const data: SessionRecordingEvent = {
            uuid,
            team_id: team_id,
            distinct_id: distinct_id,
            session_id: session_id,
            window_id: window_id,
            snapshot_data: JSON.stringify(processed_snapshot_data),
            timestamp: timestampString,
            created_at: timestampString,
        }

        if (this.kafkaProducer) {
            await this.kafkaProducer.queueMessage({
                topic: KAFKA_SESSION_RECORDING_EVENTS,
                messages: [{ key: uuid, value: Buffer.from(JSON.stringify(data)) }],
            })
        } else {
            const {
                rows: [eventCreated],
            } = await this.db.postgresQuery(
                'INSERT INTO posthog_sessionrecordingevent (created_at, team_id, distinct_id, session_id, window_id, timestamp, snapshot_data) VALUES ($1, $2, $3, $4, $5, $6, $7) RETURNING *',
                [
                    data.created_at,
                    data.team_id,
                    data.distinct_id,
                    data.session_id,
                    data.window_id,
                    data.timestamp,
                    data.snapshot_data,
                ],
                'insertSessionRecording'
            )
            return eventCreated as PostgresSessionRecordingEvent
        }
        return data
    }

    private tryStoreSessionRecordingToObjectStorage(
        timestamp: DateTime,
        session_id: string,
        snapshot_data: Record<any, any>,
        team_id: number
    ): Record<any, any> {
        // As we don't want to store the session recording payload in ClickHouse,
        // let's intercept the event, parse the metadata and store the data in
        // our object storage system.

        if (!OBJECT_STORAGE_ENABLED) {
            return snapshot_data
        }

        const dateKey = castTimestampOrNow(timestamp, TimestampFormat.DateOnly)
        const object_storage_path = `${OBJECT_STORAGE_SESSION_RECORDING_FOLDER}/${dateKey}/${session_id}/${snapshot_data.chunk_id}/${snapshot_data.chunk_index}`
        const params = { Bucket: OBJECT_STORAGE_BUCKET, Key: object_storage_path, Body: snapshot_data.data }

        const tags = {
            team_id: team_id.toString(),
            session_id,
        }
        // TODO: error handling
        this.objectStorage.putObject(params, (err: any, resp: any) => {
            if (err) {
                console.error(err)
                this.pluginsServer.statsd?.increment('session_data.storage_upload.error', tags)
            } else {
                this.pluginsServer.statsd?.increment('session_data.storage_upload.success', tags)
            }
        })

        const altered_data = { ...snapshot_data }
        delete altered_data.data
        altered_data['object_storage_path'] = object_storage_path

        return altered_data
    }

    private async createPersonIfDistinctIdIsNew(
        teamId: number,
        distinctId: string,
        timestamp: DateTime,
        personUuid: string,
        properties?: Properties,
        propertiesOnce?: Properties
    ): Promise<boolean> {
        const isNewPerson = await this.personManager.isNewPerson(this.db, teamId, distinctId)
        if (isNewPerson) {
            // Catch race condition where in between getting and creating, another request already created this user
            try {
                await this.createPerson(
                    timestamp,
                    properties || {},
                    propertiesOnce || {},
                    teamId,
                    null,
                    false,
                    personUuid.toString(),
                    [distinctId]
                )
                return true
            } catch (error) {
                if (!error.message || !error.message.includes('duplicate key value violates unique constraint')) {
                    Sentry.captureException(error, { extra: { teamId, distinctId, timestamp, personUuid } })
                }
            }
        }
        return false
    }

    private async createPerson(
        createdAt: DateTime,
        properties: Properties,
        propertiesOnce: Properties,
        teamId: number,
        isUserId: number | null,
        isIdentified: boolean,
        uuid: string,
        distinctIds?: string[]
    ): Promise<Person> {
        const props = { ...propertiesOnce, ...properties }
        const propertiesLastOperation: Record<string, any> = {}
        const propertiesLastUpdatedAt: Record<string, any> = {}
        Object.keys(propertiesOnce).forEach((key) => {
            propertiesLastOperation[key] = PropertyUpdateOperation.SetOnce
            propertiesLastUpdatedAt[key] = createdAt
        })
        Object.keys(properties).forEach((key) => {
            propertiesLastOperation[key] = PropertyUpdateOperation.Set
            propertiesLastUpdatedAt[key] = createdAt
        })

        return await this.db.createPerson(
            createdAt,
            props,
            propertiesLastUpdatedAt,
            propertiesLastOperation,
            teamId,
            isUserId,
            isIdentified,
            uuid,
            distinctIds
        )
    }

    private async upsertGroup(teamId: number, properties: Properties, timestamp: DateTime): Promise<void> {
        if (!properties['$group_type'] || !properties['$group_key']) {
            return
        }

        const { $group_type: groupType, $group_key: groupKey, $group_set: groupPropertiesToSet } = properties
        const groupTypeIndex = await this.groupTypeManager.fetchGroupTypeIndex(teamId, groupType)

        if (groupTypeIndex !== null) {
            await upsertGroup(
                this.db,
                teamId,
                groupTypeIndex,
                groupKey.toString(),
                groupPropertiesToSet || {},
                timestamp
            )
        }
    }
}<|MERGE_RESOLUTION|>--- conflicted
+++ resolved
@@ -83,11 +83,8 @@
     teamManager: TeamManager
     personManager: PersonManager
     groupTypeManager: GroupTypeManager
-<<<<<<< HEAD
+    clickhouseExternalSchemasDisabledTeams: Set<number>
     objectStorage: ObjectStorage
-=======
-    clickhouseExternalSchemasDisabledTeams: Set<number>
->>>>>>> 3d8ed412
 
     constructor(pluginsServer: Hub) {
         this.pluginsServer = pluginsServer
