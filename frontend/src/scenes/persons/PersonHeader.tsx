--- conflicted
+++ resolved
@@ -33,20 +33,9 @@
 
 export function PersonHeader(props: PersonHeaderProps): JSX.Element {
     return (
-<<<<<<< HEAD
         <Link to={asLink(props.person)} data-attr={`goto-person-email-${props.person?.distinct_ids?.[0]}`}>
-            <div
-                className={clsx('person-header', {
-                    identified: props.person?.is_identified,
-                    anonymous: !props.person?.is_identified,
-                })}
-            >
-                {props.withIcon && <IconPersonFilled className="icon" />}
-=======
-        <Link to={asLink(props.person)} data-attr="goto-person-email">
             <div className="person-header">
                 {props.withIcon && <IconPersonFilled style={{ marginRight: 8 }} />}
->>>>>>> 3558e4dd
                 <span className="ph-no-capture text-ellipsis">{asDisplay(props.person)}</span>
             </div>
         </Link>
