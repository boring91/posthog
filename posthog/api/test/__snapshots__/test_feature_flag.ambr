# serializer version: 1
# name: TestBlastRadius.test_user_blast_radius
  '''
  /* user_id:0 request:_snapshot_ */
  SELECT count(1)
  FROM
    (SELECT id
     FROM person
     WHERE team_id = 99999
       AND id IN
         (SELECT id
          FROM person
          WHERE team_id = 99999
            AND (has(['0', '1', '2', '3'], replaceRegexpAll(JSONExtractRaw(properties, 'group'), '^"|"$', ''))) )
     GROUP BY id
     HAVING max(is_deleted) = 0
     AND (has(['0', '1', '2', '3'], replaceRegexpAll(JSONExtractRaw(argMax(person.properties, version), 'group'), '^"|"$', ''))) SETTINGS optimize_aggregation_in_order = 1)
  '''
# ---
# name: TestBlastRadius.test_user_blast_radius.1
  '''
  /* user_id:0 request:_snapshot_ */
  SELECT count(1)
  FROM
    (SELECT id
     FROM person
     WHERE team_id = 99999
     GROUP BY id
     HAVING max(is_deleted) = 0 SETTINGS optimize_aggregation_in_order = 1)
  '''
# ---
# name: TestBlastRadius.test_user_blast_radius_with_groups
  '''
  /* user_id:0 request:_snapshot_ */
  SELECT count(1)
  FROM
    (SELECT group_key,
            argMax(group_properties, _timestamp) AS group_properties_0
     FROM groups
     WHERE team_id = 99999
       AND group_type_index = 0
     GROUP BY group_key
     HAVING 1=1
     AND (has(['0', '1', '2', '3'], replaceRegexpAll(JSONExtractRaw(group_properties_0, 'industry'), '^"|"$', ''))))
  '''
# ---
# name: TestBlastRadius.test_user_blast_radius_with_groups.1
  '''
  /* user_id:0 request:_snapshot_ */
  SELECT count(DISTINCT group_key)
  FROM groups
  WHERE team_id = 99999
    AND group_type_index = 0
  '''
# ---
# name: TestBlastRadius.test_user_blast_radius_with_groups_multiple_queries
  '''
  /* user_id:0 request:_snapshot_ */
  SELECT count(1)
  FROM
    (SELECT group_key,
            argMax(group_properties, _timestamp) AS group_properties_0
     FROM groups
     WHERE team_id = 99999
       AND group_type_index = 0
     GROUP BY group_key
     HAVING 1=1
     AND ((has(['0', '1', '2', '3', '4'], replaceRegexpAll(JSONExtractRaw(group_properties_0, 'industry'), '^"|"$', '')))
          AND (has(['2', '3', '4', '5', '6'], replaceRegexpAll(JSONExtractRaw(group_properties_0, 'industry'), '^"|"$', '')))))
  '''
# ---
# name: TestBlastRadius.test_user_blast_radius_with_groups_multiple_queries.1
  '''
  /* user_id:0 request:_snapshot_ */
  SELECT count(DISTINCT group_key)
  FROM groups
  WHERE team_id = 99999
    AND group_type_index = 0
  '''
# ---
# name: TestBlastRadius.test_user_blast_radius_with_multiple_precalculated_cohorts
  '''
  
  SELECT count(DISTINCT person_id)
  FROM cohortpeople
  WHERE team_id = 99999
    AND cohort_id = 99999
    AND version = NULL
  '''
# ---
# name: TestBlastRadius.test_user_blast_radius_with_multiple_precalculated_cohorts.1
  '''
  /* cohort_calculation: */
  SELECT count(DISTINCT person_id)
  FROM cohortpeople
  WHERE team_id = 99999
    AND cohort_id = 99999
    AND version = 0
  '''
# ---
# name: TestBlastRadius.test_user_blast_radius_with_multiple_precalculated_cohorts.2
  '''
  
  SELECT count(DISTINCT person_id)
  FROM cohortpeople
  WHERE team_id = 99999
    AND cohort_id = 99999
    AND version = NULL
  '''
# ---
# name: TestBlastRadius.test_user_blast_radius_with_multiple_precalculated_cohorts.3
  '''
  /* cohort_calculation: */
  SELECT count(DISTINCT person_id)
  FROM cohortpeople
  WHERE team_id = 99999
    AND cohort_id = 99999
    AND version = 0
  '''
# ---
# name: TestBlastRadius.test_user_blast_radius_with_multiple_precalculated_cohorts.4
  '''
  /* user_id:0 request:_snapshot_ */
  SELECT count(1)
  FROM
    (SELECT id
     FROM person
     WHERE team_id = 99999
       AND id in
         (SELECT DISTINCT person_id
          FROM cohortpeople
          WHERE team_id = 99999
            AND cohort_id = 99999
            AND version = 0 )
       AND id in
         (SELECT DISTINCT person_id
          FROM cohortpeople
          WHERE team_id = 99999
            AND cohort_id = 99999
            AND version = 0 )
     GROUP BY id
     HAVING max(is_deleted) = 0 SETTINGS optimize_aggregation_in_order = 1)
  '''
# ---
# name: TestBlastRadius.test_user_blast_radius_with_multiple_precalculated_cohorts.5
  '''
  /* user_id:0 request:_snapshot_ */
  SELECT count(1)
  FROM
    (SELECT id
     FROM person
     WHERE team_id = 99999
     GROUP BY id
     HAVING max(is_deleted) = 0 SETTINGS optimize_aggregation_in_order = 1)
  '''
# ---
# name: TestBlastRadius.test_user_blast_radius_with_multiple_static_cohorts
  '''
  
  SELECT count(DISTINCT person_id)
  FROM person_static_cohort
  WHERE team_id = 99999
    AND cohort_id = 99999
  '''
# ---
# name: TestBlastRadius.test_user_blast_radius_with_multiple_static_cohorts.1
  '''
  /* user_id:0 request:_snapshot_ */
  SELECT count(1)
  FROM
    (SELECT id
     FROM person
     WHERE team_id = 99999
       AND id IN
         (SELECT id
          FROM person
          INNER JOIN
            (SELECT person_id
             FROM person_static_cohort
             WHERE team_id = 99999
               AND cohort_id = 99999
             GROUP BY person_id,
                      cohort_id,
                      team_id) cohort_persons ON cohort_persons.person_id = person.id
          WHERE team_id = 99999
            AND ((has(['1', '2', '4', '5', '6'], replaceRegexpAll(JSONExtractRaw(properties, 'group'), '^"|"$', '')))) )
     GROUP BY id
     HAVING max(is_deleted) = 0
     AND ((has(['1', '2', '4', '5', '6'], replaceRegexpAll(JSONExtractRaw(argMax(person.properties, version), 'group'), '^"|"$', '')))) SETTINGS optimize_aggregation_in_order = 1)
  '''
# ---
# name: TestBlastRadius.test_user_blast_radius_with_multiple_static_cohorts.2
  '''
  /* user_id:0 request:_snapshot_ */
  SELECT count(1)
  FROM
    (SELECT id
     FROM person
     WHERE team_id = 99999
     GROUP BY id
     HAVING max(is_deleted) = 0 SETTINGS optimize_aggregation_in_order = 1)
  '''
# ---
# name: TestBlastRadius.test_user_blast_radius_with_multiple_static_cohorts.3
  '''
  
  SELECT count(DISTINCT person_id)
  FROM cohortpeople
  WHERE team_id = 99999
    AND cohort_id = 99999
    AND version = NULL
  '''
# ---
# name: TestBlastRadius.test_user_blast_radius_with_multiple_static_cohorts.4
  '''
  /* cohort_calculation: */
  SELECT count(DISTINCT person_id)
  FROM cohortpeople
  WHERE team_id = 99999
    AND cohort_id = 99999
    AND version = 0
  '''
# ---
# name: TestBlastRadius.test_user_blast_radius_with_multiple_static_cohorts.5
  '''
  
  SELECT count(DISTINCT person_id)
  FROM cohortpeople
  WHERE team_id = 99999
    AND cohort_id = 99999
    AND version = NULL
  '''
# ---
# name: TestBlastRadius.test_user_blast_radius_with_multiple_static_cohorts.6
  '''
  /* cohort_calculation: */
  SELECT count(DISTINCT person_id)
  FROM cohortpeople
  WHERE team_id = 99999
    AND cohort_id = 99999
    AND version = 0
  '''
# ---
# name: TestBlastRadius.test_user_blast_radius_with_multiple_static_cohorts.7
  '''
  /* user_id:0 request:_snapshot_ */
  SELECT count(1)
  FROM
    (SELECT id
     FROM person
     WHERE team_id = 99999
       AND id in
         (SELECT person_id as id
          FROM person_static_cohort
          WHERE cohort_id = 99999
            AND team_id = 99999)
       AND id in
         (SELECT DISTINCT person_id
          FROM cohortpeople
          WHERE team_id = 99999
            AND cohort_id = 99999
            AND version = 0 )
     GROUP BY id
     HAVING max(is_deleted) = 0 SETTINGS optimize_aggregation_in_order = 1)
  '''
# ---
# name: TestBlastRadius.test_user_blast_radius_with_single_cohort
  '''
  /* user_id:0 request:_snapshot_ */
  SELECT count(1)
  FROM
    (SELECT id
     FROM person
     WHERE team_id = 99999
       AND id IN
         (SELECT id
          FROM person
          WHERE team_id = 99999
            AND (((has(['none'], replaceRegexpAll(JSONExtractRaw(properties, 'group'), '^"|"$', '')))
                  OR (has(['1', '2', '3'], replaceRegexpAll(JSONExtractRaw(properties, 'group'), '^"|"$', ''))))) )
     GROUP BY id
     HAVING max(is_deleted) = 0
     AND (((has(['none'], replaceRegexpAll(JSONExtractRaw(argMax(person.properties, version), 'group'), '^"|"$', '')))
           OR (has(['1', '2', '3'], replaceRegexpAll(JSONExtractRaw(argMax(person.properties, version), 'group'), '^"|"$', ''))))) SETTINGS optimize_aggregation_in_order = 1)
  '''
# ---
# name: TestBlastRadius.test_user_blast_radius_with_single_cohort.1
  '''
  /* user_id:0 request:_snapshot_ */
  SELECT count(1)
  FROM
    (SELECT id
     FROM person
     WHERE team_id = 99999
     GROUP BY id
     HAVING max(is_deleted) = 0 SETTINGS optimize_aggregation_in_order = 1)
  '''
# ---
# name: TestBlastRadius.test_user_blast_radius_with_single_cohort.2
  '''
  
  SELECT count(DISTINCT person_id)
  FROM cohortpeople
  WHERE team_id = 99999
    AND cohort_id = 99999
    AND version = NULL
  '''
# ---
# name: TestBlastRadius.test_user_blast_radius_with_single_cohort.3
  '''
  /* cohort_calculation: */
  SELECT count(DISTINCT person_id)
  FROM cohortpeople
  WHERE team_id = 99999
    AND cohort_id = 99999
    AND version = 0
  '''
# ---
# name: TestBlastRadius.test_user_blast_radius_with_single_cohort.4
  '''
  /* user_id:0 request:_snapshot_ */
  SELECT count(1)
  FROM
    (SELECT id
     FROM person
     INNER JOIN
       (SELECT DISTINCT person_id
        FROM cohortpeople
        WHERE team_id = 99999
          AND cohort_id = 99999
          AND version = 0
        ORDER BY person_id) cohort_persons ON cohort_persons.person_id = person.id
     WHERE team_id = 99999
     GROUP BY id
     HAVING max(is_deleted) = 0 SETTINGS optimize_aggregation_in_order = 1)
  '''
# ---
# name: TestCohortGenerationForFeatureFlag.test_creating_static_cohort_iterator
  '''
  SELECT "posthog_team"."id",
         "posthog_team"."uuid",
         "posthog_team"."organization_id",
         "posthog_team"."project_id",
         "posthog_team"."api_token",
         "posthog_team"."app_urls",
         "posthog_team"."name",
         "posthog_team"."slack_incoming_webhook",
         "posthog_team"."created_at",
         "posthog_team"."updated_at",
         "posthog_team"."anonymize_ips",
         "posthog_team"."completed_snippet_onboarding",
         "posthog_team"."has_completed_onboarding_for",
         "posthog_team"."ingested_event",
         "posthog_team"."autocapture_opt_out",
         "posthog_team"."autocapture_web_vitals_opt_in",
         "posthog_team"."autocapture_web_vitals_allowed_metrics",
         "posthog_team"."autocapture_exceptions_opt_in",
         "posthog_team"."autocapture_exceptions_errors_to_ignore",
         "posthog_team"."person_processing_opt_out",
         "posthog_team"."session_recording_opt_in",
         "posthog_team"."session_recording_sample_rate",
         "posthog_team"."session_recording_minimum_duration_milliseconds",
         "posthog_team"."session_recording_linked_flag",
         "posthog_team"."session_recording_network_payload_capture_config",
         "posthog_team"."session_recording_url_trigger_config",
         "posthog_team"."session_recording_url_blocklist_config",
         "posthog_team"."session_recording_event_trigger_config",
         "posthog_team"."session_replay_config",
         "posthog_team"."survey_config",
         "posthog_team"."capture_console_log_opt_in",
         "posthog_team"."capture_performance_opt_in",
         "posthog_team"."capture_dead_clicks",
         "posthog_team"."surveys_opt_in",
         "posthog_team"."heatmaps_opt_in",
         "posthog_team"."session_recording_version",
         "posthog_team"."signup_token",
         "posthog_team"."is_demo",
         "posthog_team"."access_control",
         "posthog_team"."week_start_day",
         "posthog_team"."inject_web_apps",
         "posthog_team"."test_account_filters",
         "posthog_team"."test_account_filters_default_checked",
         "posthog_team"."path_cleaning_filters",
         "posthog_team"."timezone",
         "posthog_team"."data_attributes",
         "posthog_team"."person_display_name_properties",
         "posthog_team"."live_events_columns",
         "posthog_team"."recording_domains",
         "posthog_team"."primary_dashboard_id",
         "posthog_team"."extra_settings",
         "posthog_team"."modifiers",
         "posthog_team"."correlation_config",
         "posthog_team"."session_recording_retention_period_days",
         "posthog_team"."external_data_workspace_id",
         "posthog_team"."external_data_workspace_last_synced_at"
  FROM "posthog_team"
  WHERE "posthog_team"."id" = 99999
  LIMIT 21
  '''
# ---
# name: TestCohortGenerationForFeatureFlag.test_creating_static_cohort_iterator.1
  '''
  SELECT "posthog_featureflag"."id",
         "posthog_featureflag"."key",
         "posthog_featureflag"."name",
         "posthog_featureflag"."filters",
         "posthog_featureflag"."rollout_percentage",
         "posthog_featureflag"."team_id",
         "posthog_featureflag"."created_by_id",
         "posthog_featureflag"."created_at",
         "posthog_featureflag"."deleted",
         "posthog_featureflag"."active",
         "posthog_featureflag"."rollback_conditions",
         "posthog_featureflag"."performed_rollback",
         "posthog_featureflag"."ensure_experience_continuity",
         "posthog_featureflag"."usage_dashboard_id",
         "posthog_featureflag"."has_enriched_analytics",
         "posthog_featureflag"."feature_id"
  FROM "posthog_featureflag"
  INNER JOIN "posthog_team" ON ("posthog_featureflag"."team_id" = "posthog_team"."id")
  WHERE ("posthog_featureflag"."key" = 'some-feature2'
         AND "posthog_team"."project_id" = 99999)
  LIMIT 21
  '''
# ---
# name: TestCohortGenerationForFeatureFlag.test_creating_static_cohort_iterator.2
  '''
  SELECT "posthog_cohort"."id",
         "posthog_cohort"."name",
         "posthog_cohort"."description",
         "posthog_cohort"."team_id",
         "posthog_cohort"."deleted",
         "posthog_cohort"."filters",
         "posthog_cohort"."query",
         "posthog_cohort"."version",
         "posthog_cohort"."pending_version",
         "posthog_cohort"."count",
         "posthog_cohort"."created_by_id",
         "posthog_cohort"."created_at",
         "posthog_cohort"."is_calculating",
         "posthog_cohort"."last_calculation",
         "posthog_cohort"."errors_calculating",
         "posthog_cohort"."last_error_at",
         "posthog_cohort"."is_static",
         "posthog_cohort"."groups"
  FROM "posthog_cohort"
  INNER JOIN "posthog_team" ON ("posthog_cohort"."team_id" = "posthog_team"."id")
  WHERE ("posthog_cohort"."id" = 99999
         AND "posthog_team"."project_id" = 99999)
  LIMIT 21
  '''
# ---
# name: TestCohortGenerationForFeatureFlag.test_creating_static_cohort_iterator.3
  '''
  SELECT "posthog_person"."id",
         "posthog_person"."created_at",
         "posthog_person"."properties_last_updated_at",
         "posthog_person"."properties_last_operation",
         "posthog_person"."team_id",
         "posthog_person"."properties",
         "posthog_person"."is_user_id",
         "posthog_person"."is_identified",
         "posthog_person"."uuid",
         "posthog_person"."version"
  FROM "posthog_person"
  WHERE ("posthog_person"."team_id" = 99999
         AND ("posthog_person"."properties" -> 'key') = '"value"'::jsonb
         AND "posthog_person"."properties" ? 'key'
         AND NOT (("posthog_person"."properties" -> 'key') = 'null'::jsonb))
  ORDER BY "posthog_person"."id" ASC
  LIMIT 2
  '''
# ---
# name: TestCohortGenerationForFeatureFlag.test_creating_static_cohort_iterator.4
  '''
  SELECT "posthog_persondistinctid"."id",
         "posthog_persondistinctid"."team_id",
         "posthog_persondistinctid"."person_id",
         "posthog_persondistinctid"."distinct_id",
         "posthog_persondistinctid"."version"
  FROM "posthog_persondistinctid"
  WHERE ("posthog_persondistinctid"."id" IN
           (SELECT U0."id"
            FROM "posthog_persondistinctid" U0
            WHERE U0."person_id" = ("posthog_persondistinctid"."person_id")
            LIMIT 3)
         AND "posthog_persondistinctid"."person_id" IN (1,
                                                        2,
                                                        3,
                                                        4,
                                                        5 /* ... */))
  '''
# ---
# name: TestCohortGenerationForFeatureFlag.test_creating_static_cohort_iterator.5
  '''
  SELECT "posthog_person"."uuid"
  FROM "posthog_person"
  WHERE ("posthog_person"."team_id" = 99999
         AND "posthog_person"."uuid" IN ('00000000000040008000000000000000'::uuid,
                                         '00000000000040008000000000000001'::uuid)
         AND NOT (EXISTS
                    (SELECT 1 AS "a"
                     FROM "posthog_cohortpeople" U1
                     WHERE (U1."cohort_id" = 99999
                            AND U1."person_id" = ("posthog_person"."id"))
                     LIMIT 1)))
  '''
# ---
# name: TestCohortGenerationForFeatureFlag.test_creating_static_cohort_iterator.6
  '''
  SELECT "posthog_person"."id",
         "posthog_person"."created_at",
         "posthog_person"."properties_last_updated_at",
         "posthog_person"."properties_last_operation",
         "posthog_person"."team_id",
         "posthog_person"."properties",
         "posthog_person"."is_user_id",
         "posthog_person"."is_identified",
         "posthog_person"."uuid",
         "posthog_person"."version"
  FROM "posthog_person"
  WHERE ("posthog_person"."team_id" = 99999
         AND ("posthog_person"."properties" -> 'key') = '"value"'::jsonb
         AND "posthog_person"."properties" ? 'key'
         AND NOT (("posthog_person"."properties" -> 'key') = 'null'::jsonb))
  ORDER BY "posthog_person"."id" ASC
  LIMIT 2
  OFFSET 2
  '''
# ---
# name: TestCohortGenerationForFeatureFlag.test_creating_static_cohort_iterator.7
  '''
  SELECT "posthog_persondistinctid"."id",
         "posthog_persondistinctid"."team_id",
         "posthog_persondistinctid"."person_id",
         "posthog_persondistinctid"."distinct_id",
         "posthog_persondistinctid"."version"
  FROM "posthog_persondistinctid"
  WHERE ("posthog_persondistinctid"."id" IN
           (SELECT U0."id"
            FROM "posthog_persondistinctid" U0
            WHERE U0."person_id" = ("posthog_persondistinctid"."person_id")
            LIMIT 3)
         AND "posthog_persondistinctid"."person_id" IN (1,
                                                        2,
                                                        3,
                                                        4,
                                                        5 /* ... */))
  '''
# ---
# name: TestCohortGenerationForFeatureFlag.test_creating_static_cohort_iterator.8
  '''
  SELECT "posthog_person"."id",
         "posthog_person"."created_at",
         "posthog_person"."properties_last_updated_at",
         "posthog_person"."properties_last_operation",
         "posthog_person"."team_id",
         "posthog_person"."properties",
         "posthog_person"."is_user_id",
         "posthog_person"."is_identified",
         "posthog_person"."uuid",
         "posthog_person"."version"
  FROM "posthog_person"
  WHERE ("posthog_person"."team_id" = 99999
         AND ("posthog_person"."properties" -> 'key') = '"value"'::jsonb
         AND "posthog_person"."properties" ? 'key'
         AND NOT (("posthog_person"."properties" -> 'key') = 'null'::jsonb))
  ORDER BY "posthog_person"."id" ASC
  LIMIT 2
  OFFSET 4
  '''
# ---
# name: TestCohortGenerationForFeatureFlag.test_creating_static_cohort_iterator.9
  '''
  SELECT "posthog_person"."uuid"
  FROM "posthog_person"
  WHERE ("posthog_person"."team_id" = 99999
         AND "posthog_person"."uuid" IN ('00000000000040008000000000000002'::uuid)
         AND NOT (EXISTS
                    (SELECT 1 AS "a"
                     FROM "posthog_cohortpeople" U1
                     WHERE (U1."cohort_id" = 99999
                            AND U1."person_id" = ("posthog_person"."id"))
                     LIMIT 1)))
  '''
# ---
# name: TestCohortGenerationForFeatureFlag.test_creating_static_cohort_with_cohort_flag_adds_cohort_props_as_default_too
  '''
<<<<<<< HEAD
  SELECT "posthog_featureflag"."id",
         "posthog_featureflag"."key",
         "posthog_featureflag"."name",
         "posthog_featureflag"."filters",
         "posthog_featureflag"."rollout_percentage",
         "posthog_featureflag"."team_id",
         "posthog_featureflag"."created_by_id",
         "posthog_featureflag"."created_at",
         "posthog_featureflag"."deleted",
         "posthog_featureflag"."active",
         "posthog_featureflag"."rollback_conditions",
         "posthog_featureflag"."performed_rollback",
         "posthog_featureflag"."ensure_experience_continuity",
         "posthog_featureflag"."usage_dashboard_id",
         "posthog_featureflag"."has_enriched_analytics",
         "posthog_featureflag"."feature_id"
  FROM "posthog_featureflag"
  WHERE ("posthog_featureflag"."key" = 'some-feature-new'
         AND "posthog_featureflag"."team_id" = 99999)
  LIMIT 21
  '''
# ---
# name: TestCohortGenerationForFeatureFlag.test_creating_static_cohort_with_cohort_flag_adds_cohort_props_as_default_too.1
  '''
  SELECT "posthog_cohort"."id",
         "posthog_cohort"."name",
         "posthog_cohort"."description",
         "posthog_cohort"."team_id",
         "posthog_cohort"."deleted",
         "posthog_cohort"."filters",
         "posthog_cohort"."query",
         "posthog_cohort"."version",
         "posthog_cohort"."pending_version",
         "posthog_cohort"."count",
         "posthog_cohort"."created_by_id",
         "posthog_cohort"."created_at",
         "posthog_cohort"."is_calculating",
         "posthog_cohort"."last_calculation",
         "posthog_cohort"."errors_calculating",
         "posthog_cohort"."last_error_at",
         "posthog_cohort"."is_static",
         "posthog_cohort"."groups"
  FROM "posthog_cohort"
  WHERE ("posthog_cohort"."id" = 99999
         AND "posthog_cohort"."team_id" = 99999)
  LIMIT 21
  '''
# ---
# name: TestCohortGenerationForFeatureFlag.test_creating_static_cohort_with_cohort_flag_adds_cohort_props_as_default_too.10
  '''
  SELECT "posthog_person"."uuid"
  FROM "posthog_person"
  WHERE ("posthog_person"."team_id" = 99999
         AND "posthog_person"."uuid" IN ('00000000000040008000000000000000'::uuid,
                                         '00000000000040008000000000000001'::uuid,
                                         '00000000000040008000000000000002'::uuid,
                                         '00000000000040008000000000000003'::uuid)
         AND NOT (EXISTS
                    (SELECT 1 AS "a"
                     FROM "posthog_cohortpeople" U1
                     WHERE (U1."cohort_id" = 99999
                            AND U1."person_id" = ("posthog_person"."id"))
                     LIMIT 1)))
  '''
# ---
# name: TestCohortGenerationForFeatureFlag.test_creating_static_cohort_with_cohort_flag_adds_cohort_props_as_default_too.11
  '''
=======
>>>>>>> 5fb09e44
  SELECT "posthog_team"."id",
         "posthog_team"."uuid",
         "posthog_team"."organization_id",
         "posthog_team"."project_id",
         "posthog_team"."api_token",
         "posthog_team"."app_urls",
         "posthog_team"."name",
         "posthog_team"."slack_incoming_webhook",
         "posthog_team"."created_at",
         "posthog_team"."updated_at",
         "posthog_team"."anonymize_ips",
         "posthog_team"."completed_snippet_onboarding",
         "posthog_team"."has_completed_onboarding_for",
         "posthog_team"."ingested_event",
         "posthog_team"."autocapture_opt_out",
         "posthog_team"."autocapture_web_vitals_opt_in",
         "posthog_team"."autocapture_web_vitals_allowed_metrics",
         "posthog_team"."autocapture_exceptions_opt_in",
         "posthog_team"."autocapture_exceptions_errors_to_ignore",
         "posthog_team"."person_processing_opt_out",
         "posthog_team"."session_recording_opt_in",
         "posthog_team"."session_recording_sample_rate",
         "posthog_team"."session_recording_minimum_duration_milliseconds",
         "posthog_team"."session_recording_linked_flag",
         "posthog_team"."session_recording_network_payload_capture_config",
         "posthog_team"."session_recording_url_trigger_config",
         "posthog_team"."session_recording_url_blocklist_config",
         "posthog_team"."session_recording_event_trigger_config",
         "posthog_team"."session_replay_config",
         "posthog_team"."survey_config",
         "posthog_team"."capture_console_log_opt_in",
         "posthog_team"."capture_performance_opt_in",
         "posthog_team"."capture_dead_clicks",
         "posthog_team"."surveys_opt_in",
         "posthog_team"."heatmaps_opt_in",
         "posthog_team"."session_recording_version",
         "posthog_team"."signup_token",
         "posthog_team"."is_demo",
         "posthog_team"."access_control",
         "posthog_team"."week_start_day",
         "posthog_team"."inject_web_apps",
         "posthog_team"."test_account_filters",
         "posthog_team"."test_account_filters_default_checked",
         "posthog_team"."path_cleaning_filters",
         "posthog_team"."timezone",
         "posthog_team"."data_attributes",
         "posthog_team"."person_display_name_properties",
         "posthog_team"."live_events_columns",
         "posthog_team"."recording_domains",
         "posthog_team"."primary_dashboard_id",
         "posthog_team"."extra_settings",
         "posthog_team"."modifiers",
         "posthog_team"."correlation_config",
         "posthog_team"."session_recording_retention_period_days",
         "posthog_team"."external_data_workspace_id",
         "posthog_team"."external_data_workspace_last_synced_at"
  FROM "posthog_team"
  WHERE "posthog_team"."id" = 99999
  LIMIT 21
  '''
# ---
# name: TestCohortGenerationForFeatureFlag.test_creating_static_cohort_with_cohort_flag_adds_cohort_props_as_default_too.1
  '''
  SELECT "posthog_featureflag"."id",
         "posthog_featureflag"."key",
         "posthog_featureflag"."name",
         "posthog_featureflag"."filters",
         "posthog_featureflag"."rollout_percentage",
         "posthog_featureflag"."team_id",
         "posthog_featureflag"."created_by_id",
         "posthog_featureflag"."created_at",
         "posthog_featureflag"."deleted",
         "posthog_featureflag"."active",
         "posthog_featureflag"."rollback_conditions",
         "posthog_featureflag"."performed_rollback",
         "posthog_featureflag"."ensure_experience_continuity",
         "posthog_featureflag"."usage_dashboard_id",
         "posthog_featureflag"."has_enriched_analytics"
  FROM "posthog_featureflag"
  INNER JOIN "posthog_team" ON ("posthog_featureflag"."team_id" = "posthog_team"."id")
  WHERE ("posthog_featureflag"."key" = 'some-feature-new'
         AND "posthog_team"."project_id" = 99999)
  LIMIT 21
  '''
# ---
# name: TestCohortGenerationForFeatureFlag.test_creating_static_cohort_with_cohort_flag_adds_cohort_props_as_default_too.10
  '''
  SELECT "posthog_person"."id",
         "posthog_person"."created_at",
         "posthog_person"."properties_last_updated_at",
         "posthog_person"."properties_last_operation",
         "posthog_person"."team_id",
         "posthog_person"."properties",
         "posthog_person"."is_user_id",
         "posthog_person"."is_identified",
         "posthog_person"."uuid",
         "posthog_person"."version"
  FROM "posthog_person"
  WHERE ("posthog_person"."team_id" = 99999
         AND ((("posthog_person"."properties" -> 'group') = '"none"'::jsonb
               AND "posthog_person"."properties" ? 'group'
               AND NOT (("posthog_person"."properties" -> 'group') = 'null'::jsonb))
              OR (("posthog_person"."properties" -> 'group2') IN ('1'::jsonb,
                                                                  '2'::jsonb,
                                                                  '3'::jsonb)
                  AND "posthog_person"."properties" ? 'group2'
                  AND NOT (("posthog_person"."properties" -> 'group2') = 'null'::jsonb))
              OR EXISTS
                (SELECT 1 AS "a"
                 FROM "posthog_cohortpeople" U0
                 WHERE (U0."cohort_id" = 99999
                        AND U0."cohort_id" = 99999
                        AND U0."person_id" = ("posthog_person"."id"))
                 LIMIT 1)
              OR (("posthog_person"."properties" -> 'does-not-exist') = '"none"'::jsonb
                  AND "posthog_person"."properties" ? 'does-not-exist'
                  AND NOT (("posthog_person"."properties" -> 'does-not-exist') = 'null'::jsonb))
              OR (("posthog_person"."properties" -> 'key') = '"value"'::jsonb
                  AND "posthog_person"."properties" ? 'key'
                  AND NOT (("posthog_person"."properties" -> 'key') = 'null'::jsonb))))
  ORDER BY "posthog_person"."id" ASC
  LIMIT 1000
  OFFSET 1000
  '''
# ---
# name: TestCohortGenerationForFeatureFlag.test_creating_static_cohort_with_cohort_flag_adds_cohort_props_as_default_too.11
  '''
  SELECT "posthog_person"."uuid"
  FROM "posthog_person"
  WHERE ("posthog_person"."team_id" = 99999
         AND "posthog_person"."uuid" IN ('00000000000040008000000000000000'::uuid,
                                         '00000000000040008000000000000001'::uuid,
                                         '00000000000040008000000000000002'::uuid,
                                         '00000000000040008000000000000003'::uuid)
         AND NOT (EXISTS
                    (SELECT 1 AS "a"
                     FROM "posthog_cohortpeople" U1
                     WHERE (U1."cohort_id" = 99999
                            AND U1."person_id" = ("posthog_person"."id"))
                     LIMIT 1)))
  '''
# ---
# name: TestCohortGenerationForFeatureFlag.test_creating_static_cohort_with_cohort_flag_adds_cohort_props_as_default_too.2
  '''
  SELECT "posthog_cohort"."id",
         "posthog_cohort"."name",
         "posthog_cohort"."description",
         "posthog_cohort"."team_id",
         "posthog_cohort"."deleted",
         "posthog_cohort"."filters",
         "posthog_cohort"."query",
         "posthog_cohort"."version",
         "posthog_cohort"."pending_version",
         "posthog_cohort"."count",
         "posthog_cohort"."created_by_id",
         "posthog_cohort"."created_at",
         "posthog_cohort"."is_calculating",
         "posthog_cohort"."last_calculation",
         "posthog_cohort"."errors_calculating",
         "posthog_cohort"."last_error_at",
         "posthog_cohort"."is_static",
         "posthog_cohort"."groups"
  FROM "posthog_cohort"
  INNER JOIN "posthog_team" ON ("posthog_cohort"."team_id" = "posthog_team"."id")
  WHERE ("posthog_cohort"."id" = 99999
         AND "posthog_team"."project_id" = 99999)
  LIMIT 21
  '''
# ---
# name: TestCohortGenerationForFeatureFlag.test_creating_static_cohort_with_cohort_flag_adds_cohort_props_as_default_too.3
  '''
  SELECT "posthog_cohort"."id",
         "posthog_cohort"."name",
         "posthog_cohort"."description",
         "posthog_cohort"."team_id",
         "posthog_cohort"."deleted",
         "posthog_cohort"."filters",
         "posthog_cohort"."query",
         "posthog_cohort"."version",
         "posthog_cohort"."pending_version",
         "posthog_cohort"."count",
         "posthog_cohort"."created_by_id",
         "posthog_cohort"."created_at",
         "posthog_cohort"."is_calculating",
         "posthog_cohort"."last_calculation",
         "posthog_cohort"."errors_calculating",
         "posthog_cohort"."last_error_at",
         "posthog_cohort"."is_static",
         "posthog_cohort"."groups"
  FROM "posthog_cohort"
  INNER JOIN "posthog_team" ON ("posthog_cohort"."team_id" = "posthog_team"."id")
  WHERE (NOT "posthog_cohort"."deleted"
         AND "posthog_team"."project_id" = 99999)
  '''
# ---
# name: TestCohortGenerationForFeatureFlag.test_creating_static_cohort_with_cohort_flag_adds_cohort_props_as_default_too.4
  '''
  SELECT "posthog_person"."id",
         "posthog_person"."created_at",
         "posthog_person"."properties_last_updated_at",
         "posthog_person"."properties_last_operation",
         "posthog_person"."team_id",
         "posthog_person"."properties",
         "posthog_person"."is_user_id",
         "posthog_person"."is_identified",
         "posthog_person"."uuid",
         "posthog_person"."version"
  FROM "posthog_person"
  WHERE ("posthog_person"."team_id" = 99999
         AND ((("posthog_person"."properties" -> 'group') = '"none"'::jsonb
               AND "posthog_person"."properties" ? 'group'
               AND NOT (("posthog_person"."properties" -> 'group') = 'null'::jsonb))
              OR (("posthog_person"."properties" -> 'group2') IN ('1'::jsonb,
                                                                  '2'::jsonb,
                                                                  '3'::jsonb)
                  AND "posthog_person"."properties" ? 'group2'
                  AND NOT (("posthog_person"."properties" -> 'group2') = 'null'::jsonb))
              OR EXISTS
                (SELECT 1 AS "a"
                 FROM "posthog_cohortpeople" U0
                 WHERE (U0."cohort_id" = 99999
                        AND U0."cohort_id" = 99999
                        AND U0."person_id" = ("posthog_person"."id"))
                 LIMIT 1)
              OR (("posthog_person"."properties" -> 'does-not-exist') = '"none"'::jsonb
                  AND "posthog_person"."properties" ? 'does-not-exist'
                  AND NOT (("posthog_person"."properties" -> 'does-not-exist') = 'null'::jsonb))
              OR (("posthog_person"."properties" -> 'key') = '"value"'::jsonb
                  AND "posthog_person"."properties" ? 'key'
                  AND NOT (("posthog_person"."properties" -> 'key') = 'null'::jsonb))))
  ORDER BY "posthog_person"."id" ASC
  LIMIT 1000
  '''
# ---
# name: TestCohortGenerationForFeatureFlag.test_creating_static_cohort_with_cohort_flag_adds_cohort_props_as_default_too.5
  '''
  SELECT "posthog_persondistinctid"."id",
         "posthog_persondistinctid"."team_id",
         "posthog_persondistinctid"."person_id",
         "posthog_persondistinctid"."distinct_id",
         "posthog_persondistinctid"."version"
  FROM "posthog_persondistinctid"
  WHERE ("posthog_persondistinctid"."id" IN
           (SELECT U0."id"
            FROM "posthog_persondistinctid" U0
            WHERE U0."person_id" = ("posthog_persondistinctid"."person_id")
            LIMIT 3)
         AND "posthog_persondistinctid"."person_id" IN (1,
                                                        2,
                                                        3,
                                                        4,
                                                        5 /* ... */))
  '''
# ---
# name: TestCohortGenerationForFeatureFlag.test_creating_static_cohort_with_cohort_flag_adds_cohort_props_as_default_too.6
  '''
  SELECT ("posthog_person"."id" IS NULL
          OR "posthog_person"."id" IS NULL
          OR EXISTS
            (SELECT 1 AS "a"
             FROM "posthog_cohortpeople" U0
             WHERE (U0."cohort_id" = 99999
                    AND U0."cohort_id" = 99999
                    AND U0."person_id" = ("posthog_person"."id"))
             LIMIT 1)
          OR "posthog_person"."id" IS NULL) AS "flag_X_condition_0"
  FROM "posthog_person"
  INNER JOIN "posthog_persondistinctid" ON ("posthog_person"."id" = "posthog_persondistinctid"."person_id")
  WHERE ("posthog_persondistinctid"."distinct_id" = 'person1'
         AND "posthog_persondistinctid"."team_id" = 99999
         AND "posthog_person"."team_id" = 99999)
  '''
# ---
# name: TestCohortGenerationForFeatureFlag.test_creating_static_cohort_with_cohort_flag_adds_cohort_props_as_default_too.7
  '''
  SELECT ("posthog_person"."id" IS NOT NULL
          OR "posthog_person"."id" IS NULL
          OR EXISTS
            (SELECT 1 AS "a"
             FROM "posthog_cohortpeople" U0
             WHERE (U0."cohort_id" = 99999
                    AND U0."cohort_id" = 99999
                    AND U0."person_id" = ("posthog_person"."id"))
             LIMIT 1)
          OR "posthog_person"."id" IS NULL) AS "flag_X_condition_0"
  FROM "posthog_person"
  INNER JOIN "posthog_persondistinctid" ON ("posthog_person"."id" = "posthog_persondistinctid"."person_id")
  WHERE ("posthog_persondistinctid"."distinct_id" = 'person2'
         AND "posthog_persondistinctid"."team_id" = 99999
         AND "posthog_person"."team_id" = 99999)
  '''
# ---
# name: TestCohortGenerationForFeatureFlag.test_creating_static_cohort_with_cohort_flag_adds_cohort_props_as_default_too.8
  '''
  SELECT ("posthog_person"."id" IS NULL
          OR "posthog_person"."id" IS NOT NULL
          OR EXISTS
            (SELECT 1 AS "a"
             FROM "posthog_cohortpeople" U0
             WHERE (U0."cohort_id" = 99999
                    AND U0."cohort_id" = 99999
                    AND U0."person_id" = ("posthog_person"."id"))
             LIMIT 1)
          OR "posthog_person"."id" IS NULL) AS "flag_X_condition_0"
  FROM "posthog_person"
  INNER JOIN "posthog_persondistinctid" ON ("posthog_person"."id" = "posthog_persondistinctid"."person_id")
  WHERE ("posthog_persondistinctid"."distinct_id" = 'person3'
         AND "posthog_persondistinctid"."team_id" = 99999
         AND "posthog_person"."team_id" = 99999)
  '''
# ---
# name: TestCohortGenerationForFeatureFlag.test_creating_static_cohort_with_cohort_flag_adds_cohort_props_as_default_too.9
  '''
  SELECT ("posthog_person"."id" IS NULL
          OR "posthog_person"."id" IS NULL
          OR EXISTS
            (SELECT 1 AS "a"
             FROM "posthog_cohortpeople" U0
             WHERE (U0."cohort_id" = 99999
                    AND U0."cohort_id" = 99999
                    AND U0."person_id" = ("posthog_person"."id"))
             LIMIT 1)
          OR "posthog_person"."id" IS NULL) AS "flag_X_condition_0"
  FROM "posthog_person"
  INNER JOIN "posthog_persondistinctid" ON ("posthog_person"."id" = "posthog_persondistinctid"."person_id")
  WHERE ("posthog_persondistinctid"."distinct_id" = 'person4'
         AND "posthog_persondistinctid"."team_id" = 99999
         AND "posthog_person"."team_id" = 99999)
  '''
# ---
# name: TestCohortGenerationForFeatureFlag.test_creating_static_cohort_with_default_person_properties_adjustment
  '''
  SELECT "posthog_team"."id",
         "posthog_team"."uuid",
         "posthog_team"."organization_id",
         "posthog_team"."project_id",
         "posthog_team"."api_token",
         "posthog_team"."app_urls",
         "posthog_team"."name",
         "posthog_team"."slack_incoming_webhook",
         "posthog_team"."created_at",
         "posthog_team"."updated_at",
         "posthog_team"."anonymize_ips",
         "posthog_team"."completed_snippet_onboarding",
         "posthog_team"."has_completed_onboarding_for",
         "posthog_team"."ingested_event",
         "posthog_team"."autocapture_opt_out",
         "posthog_team"."autocapture_web_vitals_opt_in",
         "posthog_team"."autocapture_web_vitals_allowed_metrics",
         "posthog_team"."autocapture_exceptions_opt_in",
         "posthog_team"."autocapture_exceptions_errors_to_ignore",
         "posthog_team"."person_processing_opt_out",
         "posthog_team"."session_recording_opt_in",
         "posthog_team"."session_recording_sample_rate",
         "posthog_team"."session_recording_minimum_duration_milliseconds",
         "posthog_team"."session_recording_linked_flag",
         "posthog_team"."session_recording_network_payload_capture_config",
         "posthog_team"."session_recording_url_trigger_config",
         "posthog_team"."session_recording_url_blocklist_config",
         "posthog_team"."session_recording_event_trigger_config",
         "posthog_team"."session_replay_config",
         "posthog_team"."survey_config",
         "posthog_team"."capture_console_log_opt_in",
         "posthog_team"."capture_performance_opt_in",
         "posthog_team"."capture_dead_clicks",
         "posthog_team"."surveys_opt_in",
         "posthog_team"."heatmaps_opt_in",
         "posthog_team"."session_recording_version",
         "posthog_team"."signup_token",
         "posthog_team"."is_demo",
         "posthog_team"."access_control",
         "posthog_team"."week_start_day",
         "posthog_team"."inject_web_apps",
         "posthog_team"."test_account_filters",
         "posthog_team"."test_account_filters_default_checked",
         "posthog_team"."path_cleaning_filters",
         "posthog_team"."timezone",
         "posthog_team"."data_attributes",
         "posthog_team"."person_display_name_properties",
         "posthog_team"."live_events_columns",
         "posthog_team"."recording_domains",
         "posthog_team"."primary_dashboard_id",
         "posthog_team"."extra_settings",
         "posthog_team"."modifiers",
         "posthog_team"."correlation_config",
         "posthog_team"."session_recording_retention_period_days",
         "posthog_team"."external_data_workspace_id",
         "posthog_team"."external_data_workspace_last_synced_at"
  FROM "posthog_team"
  WHERE "posthog_team"."id" = 99999
  LIMIT 21
  '''
# ---
# name: TestCohortGenerationForFeatureFlag.test_creating_static_cohort_with_default_person_properties_adjustment.1
  '''
  SELECT "posthog_featureflag"."id",
         "posthog_featureflag"."key",
         "posthog_featureflag"."name",
         "posthog_featureflag"."filters",
         "posthog_featureflag"."rollout_percentage",
         "posthog_featureflag"."team_id",
         "posthog_featureflag"."created_by_id",
         "posthog_featureflag"."created_at",
         "posthog_featureflag"."deleted",
         "posthog_featureflag"."active",
         "posthog_featureflag"."rollback_conditions",
         "posthog_featureflag"."performed_rollback",
         "posthog_featureflag"."ensure_experience_continuity",
         "posthog_featureflag"."usage_dashboard_id",
         "posthog_featureflag"."has_enriched_analytics",
         "posthog_featureflag"."feature_id"
  FROM "posthog_featureflag"
  INNER JOIN "posthog_team" ON ("posthog_featureflag"."team_id" = "posthog_team"."id")
  WHERE ("posthog_featureflag"."key" = 'some-feature2'
         AND "posthog_team"."project_id" = 99999)
  LIMIT 21
  '''
# ---
# name: TestCohortGenerationForFeatureFlag.test_creating_static_cohort_with_default_person_properties_adjustment.10
  '''
  SELECT "posthog_person"."id",
         "posthog_person"."created_at",
         "posthog_person"."properties_last_updated_at",
         "posthog_person"."properties_last_operation",
         "posthog_person"."team_id",
         "posthog_person"."properties",
         "posthog_person"."is_user_id",
         "posthog_person"."is_identified",
         "posthog_person"."uuid",
         "posthog_person"."version"
  FROM "posthog_person"
  WHERE ("posthog_person"."team_id" = 99999
         AND ("posthog_person"."properties" -> 'key') IS NOT NULL)
  ORDER BY "posthog_person"."id" ASC
  LIMIT 1000
  '''
# ---
# name: TestCohortGenerationForFeatureFlag.test_creating_static_cohort_with_default_person_properties_adjustment.11
  '''
  SELECT "posthog_persondistinctid"."id",
         "posthog_persondistinctid"."team_id",
         "posthog_persondistinctid"."person_id",
         "posthog_persondistinctid"."distinct_id",
         "posthog_persondistinctid"."version"
  FROM "posthog_persondistinctid"
  WHERE ("posthog_persondistinctid"."id" IN
           (SELECT U0."id"
            FROM "posthog_persondistinctid" U0
            WHERE U0."person_id" = ("posthog_persondistinctid"."person_id")
            LIMIT 3)
         AND "posthog_persondistinctid"."person_id" IN (1,
                                                        2,
                                                        3,
                                                        4,
                                                        5 /* ... */))
  '''
# ---
# name: TestCohortGenerationForFeatureFlag.test_creating_static_cohort_with_default_person_properties_adjustment.12
  '''
  SELECT "posthog_person"."id",
         "posthog_person"."created_at",
         "posthog_person"."properties_last_updated_at",
         "posthog_person"."properties_last_operation",
         "posthog_person"."team_id",
         "posthog_person"."properties",
         "posthog_person"."is_user_id",
         "posthog_person"."is_identified",
         "posthog_person"."uuid",
         "posthog_person"."version"
  FROM "posthog_person"
  WHERE ("posthog_person"."team_id" = 99999
         AND ("posthog_person"."properties" -> 'key') IS NOT NULL)
  ORDER BY "posthog_person"."id" ASC
  LIMIT 1000
  OFFSET 1000
  '''
# ---
# name: TestCohortGenerationForFeatureFlag.test_creating_static_cohort_with_default_person_properties_adjustment.13
  '''
  SELECT "posthog_person"."uuid"
  FROM "posthog_person"
  WHERE ("posthog_person"."team_id" = 99999
         AND "posthog_person"."uuid" IN ('00000000000040008000000000000000'::uuid,
                                         '00000000000040008000000000000001'::uuid)
         AND NOT (EXISTS
                    (SELECT 1 AS "a"
                     FROM "posthog_cohortpeople" U1
                     WHERE (U1."cohort_id" = 99999
                            AND U1."person_id" = ("posthog_person"."id"))
                     LIMIT 1)))
  '''
# ---
# name: TestCohortGenerationForFeatureFlag.test_creating_static_cohort_with_default_person_properties_adjustment.2
  '''
  SELECT "posthog_cohort"."id",
         "posthog_cohort"."name",
         "posthog_cohort"."description",
         "posthog_cohort"."team_id",
         "posthog_cohort"."deleted",
         "posthog_cohort"."filters",
         "posthog_cohort"."query",
         "posthog_cohort"."version",
         "posthog_cohort"."pending_version",
         "posthog_cohort"."count",
         "posthog_cohort"."created_by_id",
         "posthog_cohort"."created_at",
         "posthog_cohort"."is_calculating",
         "posthog_cohort"."last_calculation",
         "posthog_cohort"."errors_calculating",
         "posthog_cohort"."last_error_at",
         "posthog_cohort"."is_static",
         "posthog_cohort"."groups"
  FROM "posthog_cohort"
  INNER JOIN "posthog_team" ON ("posthog_cohort"."team_id" = "posthog_team"."id")
  WHERE ("posthog_cohort"."id" = 99999
         AND "posthog_team"."project_id" = 99999)
  LIMIT 21
  '''
# ---
# name: TestCohortGenerationForFeatureFlag.test_creating_static_cohort_with_default_person_properties_adjustment.3
  '''
  SELECT "posthog_person"."id",
         "posthog_person"."created_at",
         "posthog_person"."properties_last_updated_at",
         "posthog_person"."properties_last_operation",
         "posthog_person"."team_id",
         "posthog_person"."properties",
         "posthog_person"."is_user_id",
         "posthog_person"."is_identified",
         "posthog_person"."uuid",
         "posthog_person"."version"
  FROM "posthog_person"
  WHERE ("posthog_person"."team_id" = 99999
         AND UPPER(("posthog_person"."properties" ->> 'key')::text) LIKE UPPER('%value%')
         AND "posthog_person"."properties" ? 'key'
         AND NOT (("posthog_person"."properties" -> 'key') = 'null'::jsonb))
  ORDER BY "posthog_person"."id" ASC
  LIMIT 1000
  '''
# ---
# name: TestCohortGenerationForFeatureFlag.test_creating_static_cohort_with_default_person_properties_adjustment.4
  '''
  SELECT "posthog_persondistinctid"."id",
         "posthog_persondistinctid"."team_id",
         "posthog_persondistinctid"."person_id",
         "posthog_persondistinctid"."distinct_id",
         "posthog_persondistinctid"."version"
  FROM "posthog_persondistinctid"
  WHERE ("posthog_persondistinctid"."id" IN
           (SELECT U0."id"
            FROM "posthog_persondistinctid" U0
            WHERE U0."person_id" = ("posthog_persondistinctid"."person_id")
            LIMIT 3)
         AND "posthog_persondistinctid"."person_id" IN (1,
                                                        2,
                                                        3,
                                                        4,
                                                        5 /* ... */))
  '''
# ---
# name: TestCohortGenerationForFeatureFlag.test_creating_static_cohort_with_default_person_properties_adjustment.5
  '''
  SELECT "posthog_person"."id",
         "posthog_person"."created_at",
         "posthog_person"."properties_last_updated_at",
         "posthog_person"."properties_last_operation",
         "posthog_person"."team_id",
         "posthog_person"."properties",
         "posthog_person"."is_user_id",
         "posthog_person"."is_identified",
         "posthog_person"."uuid",
         "posthog_person"."version"
  FROM "posthog_person"
  WHERE ("posthog_person"."team_id" = 99999
         AND UPPER(("posthog_person"."properties" ->> 'key')::text) LIKE UPPER('%value%')
         AND "posthog_person"."properties" ? 'key'
         AND NOT (("posthog_person"."properties" -> 'key') = 'null'::jsonb))
  ORDER BY "posthog_person"."id" ASC
  LIMIT 1000
  OFFSET 1000
  '''
# ---
# name: TestCohortGenerationForFeatureFlag.test_creating_static_cohort_with_default_person_properties_adjustment.6
  '''
  SELECT "posthog_person"."uuid"
  FROM "posthog_person"
  WHERE ("posthog_person"."team_id" = 99999
         AND "posthog_person"."uuid" IN ('00000000000040008000000000000000'::uuid)
         AND NOT (EXISTS
                    (SELECT 1 AS "a"
                     FROM "posthog_cohortpeople" U1
                     WHERE (U1."cohort_id" = 99999
                            AND U1."person_id" = ("posthog_person"."id"))
                     LIMIT 1)))
  '''
# ---
# name: TestCohortGenerationForFeatureFlag.test_creating_static_cohort_with_default_person_properties_adjustment.7
  '''
  SELECT "posthog_team"."id",
         "posthog_team"."uuid",
         "posthog_team"."organization_id",
         "posthog_team"."project_id",
         "posthog_team"."api_token",
         "posthog_team"."app_urls",
         "posthog_team"."name",
         "posthog_team"."slack_incoming_webhook",
         "posthog_team"."created_at",
         "posthog_team"."updated_at",
         "posthog_team"."anonymize_ips",
         "posthog_team"."completed_snippet_onboarding",
         "posthog_team"."has_completed_onboarding_for",
         "posthog_team"."ingested_event",
         "posthog_team"."autocapture_opt_out",
         "posthog_team"."autocapture_web_vitals_opt_in",
         "posthog_team"."autocapture_web_vitals_allowed_metrics",
         "posthog_team"."autocapture_exceptions_opt_in",
         "posthog_team"."autocapture_exceptions_errors_to_ignore",
         "posthog_team"."person_processing_opt_out",
         "posthog_team"."session_recording_opt_in",
         "posthog_team"."session_recording_sample_rate",
         "posthog_team"."session_recording_minimum_duration_milliseconds",
         "posthog_team"."session_recording_linked_flag",
         "posthog_team"."session_recording_network_payload_capture_config",
         "posthog_team"."session_recording_url_trigger_config",
         "posthog_team"."session_recording_url_blocklist_config",
         "posthog_team"."session_recording_event_trigger_config",
         "posthog_team"."session_replay_config",
         "posthog_team"."survey_config",
         "posthog_team"."capture_console_log_opt_in",
         "posthog_team"."capture_performance_opt_in",
         "posthog_team"."capture_dead_clicks",
         "posthog_team"."surveys_opt_in",
         "posthog_team"."heatmaps_opt_in",
         "posthog_team"."session_recording_version",
         "posthog_team"."signup_token",
         "posthog_team"."is_demo",
         "posthog_team"."access_control",
         "posthog_team"."week_start_day",
         "posthog_team"."inject_web_apps",
         "posthog_team"."test_account_filters",
         "posthog_team"."test_account_filters_default_checked",
         "posthog_team"."path_cleaning_filters",
         "posthog_team"."timezone",
         "posthog_team"."data_attributes",
         "posthog_team"."person_display_name_properties",
         "posthog_team"."live_events_columns",
         "posthog_team"."recording_domains",
         "posthog_team"."primary_dashboard_id",
         "posthog_team"."extra_settings",
         "posthog_team"."modifiers",
         "posthog_team"."correlation_config",
         "posthog_team"."session_recording_retention_period_days",
         "posthog_team"."external_data_workspace_id",
         "posthog_team"."external_data_workspace_last_synced_at"
  FROM "posthog_team"
  WHERE "posthog_team"."id" = 99999
  LIMIT 21
  '''
# ---
# name: TestCohortGenerationForFeatureFlag.test_creating_static_cohort_with_default_person_properties_adjustment.8
  '''
  SELECT "posthog_featureflag"."id",
         "posthog_featureflag"."key",
         "posthog_featureflag"."name",
         "posthog_featureflag"."filters",
         "posthog_featureflag"."rollout_percentage",
         "posthog_featureflag"."team_id",
         "posthog_featureflag"."created_by_id",
         "posthog_featureflag"."created_at",
         "posthog_featureflag"."deleted",
         "posthog_featureflag"."active",
         "posthog_featureflag"."rollback_conditions",
         "posthog_featureflag"."performed_rollback",
         "posthog_featureflag"."ensure_experience_continuity",
         "posthog_featureflag"."usage_dashboard_id",
         "posthog_featureflag"."has_enriched_analytics",
         "posthog_featureflag"."feature_id"
  FROM "posthog_featureflag"
  INNER JOIN "posthog_team" ON ("posthog_featureflag"."team_id" = "posthog_team"."id")
  WHERE ("posthog_featureflag"."key" = 'some-feature-new'
         AND "posthog_team"."project_id" = 99999)
  LIMIT 21
  '''
# ---
# name: TestCohortGenerationForFeatureFlag.test_creating_static_cohort_with_default_person_properties_adjustment.9
  '''
  SELECT "posthog_cohort"."id",
         "posthog_cohort"."name",
         "posthog_cohort"."description",
         "posthog_cohort"."team_id",
         "posthog_cohort"."deleted",
         "posthog_cohort"."filters",
         "posthog_cohort"."query",
         "posthog_cohort"."version",
         "posthog_cohort"."pending_version",
         "posthog_cohort"."count",
         "posthog_cohort"."created_by_id",
         "posthog_cohort"."created_at",
         "posthog_cohort"."is_calculating",
         "posthog_cohort"."last_calculation",
         "posthog_cohort"."errors_calculating",
         "posthog_cohort"."last_error_at",
         "posthog_cohort"."is_static",
         "posthog_cohort"."groups"
  FROM "posthog_cohort"
  INNER JOIN "posthog_team" ON ("posthog_cohort"."team_id" = "posthog_team"."id")
  WHERE ("posthog_cohort"."id" = 99999
         AND "posthog_team"."project_id" = 99999)
  LIMIT 21
  '''
# ---
# name: TestCohortGenerationForFeatureFlag.test_creating_static_cohort_with_experience_continuity_flag
  '''
  SELECT "posthog_team"."id",
         "posthog_team"."uuid",
         "posthog_team"."organization_id",
         "posthog_team"."project_id",
         "posthog_team"."api_token",
         "posthog_team"."app_urls",
         "posthog_team"."name",
         "posthog_team"."slack_incoming_webhook",
         "posthog_team"."created_at",
         "posthog_team"."updated_at",
         "posthog_team"."anonymize_ips",
         "posthog_team"."completed_snippet_onboarding",
         "posthog_team"."has_completed_onboarding_for",
         "posthog_team"."ingested_event",
         "posthog_team"."autocapture_opt_out",
         "posthog_team"."autocapture_web_vitals_opt_in",
         "posthog_team"."autocapture_web_vitals_allowed_metrics",
         "posthog_team"."autocapture_exceptions_opt_in",
         "posthog_team"."autocapture_exceptions_errors_to_ignore",
         "posthog_team"."person_processing_opt_out",
         "posthog_team"."session_recording_opt_in",
         "posthog_team"."session_recording_sample_rate",
         "posthog_team"."session_recording_minimum_duration_milliseconds",
         "posthog_team"."session_recording_linked_flag",
         "posthog_team"."session_recording_network_payload_capture_config",
         "posthog_team"."session_recording_url_trigger_config",
         "posthog_team"."session_recording_url_blocklist_config",
         "posthog_team"."session_recording_event_trigger_config",
         "posthog_team"."session_replay_config",
         "posthog_team"."survey_config",
         "posthog_team"."capture_console_log_opt_in",
         "posthog_team"."capture_performance_opt_in",
         "posthog_team"."capture_dead_clicks",
         "posthog_team"."surveys_opt_in",
         "posthog_team"."heatmaps_opt_in",
         "posthog_team"."session_recording_version",
         "posthog_team"."signup_token",
         "posthog_team"."is_demo",
         "posthog_team"."access_control",
         "posthog_team"."week_start_day",
         "posthog_team"."inject_web_apps",
         "posthog_team"."test_account_filters",
         "posthog_team"."test_account_filters_default_checked",
         "posthog_team"."path_cleaning_filters",
         "posthog_team"."timezone",
         "posthog_team"."data_attributes",
         "posthog_team"."person_display_name_properties",
         "posthog_team"."live_events_columns",
         "posthog_team"."recording_domains",
         "posthog_team"."primary_dashboard_id",
         "posthog_team"."extra_settings",
         "posthog_team"."modifiers",
         "posthog_team"."correlation_config",
         "posthog_team"."session_recording_retention_period_days",
         "posthog_team"."external_data_workspace_id",
         "posthog_team"."external_data_workspace_last_synced_at"
  FROM "posthog_team"
  WHERE "posthog_team"."id" = 99999
  LIMIT 21
  '''
# ---
# name: TestCohortGenerationForFeatureFlag.test_creating_static_cohort_with_experience_continuity_flag.1
  '''
  SELECT "posthog_featureflag"."id",
         "posthog_featureflag"."key",
         "posthog_featureflag"."name",
         "posthog_featureflag"."filters",
         "posthog_featureflag"."rollout_percentage",
         "posthog_featureflag"."team_id",
         "posthog_featureflag"."created_by_id",
         "posthog_featureflag"."created_at",
         "posthog_featureflag"."deleted",
         "posthog_featureflag"."active",
         "posthog_featureflag"."rollback_conditions",
         "posthog_featureflag"."performed_rollback",
         "posthog_featureflag"."ensure_experience_continuity",
         "posthog_featureflag"."usage_dashboard_id",
         "posthog_featureflag"."has_enriched_analytics",
         "posthog_featureflag"."feature_id"
  FROM "posthog_featureflag"
  INNER JOIN "posthog_team" ON ("posthog_featureflag"."team_id" = "posthog_team"."id")
  WHERE ("posthog_featureflag"."key" = 'some-feature2'
         AND "posthog_team"."project_id" = 99999)
  LIMIT 21
  '''
# ---
# name: TestCohortGenerationForFeatureFlag.test_creating_static_cohort_with_experience_continuity_flag.2
  '''
  SELECT "posthog_cohort"."id",
         "posthog_cohort"."name",
         "posthog_cohort"."description",
         "posthog_cohort"."team_id",
         "posthog_cohort"."deleted",
         "posthog_cohort"."filters",
         "posthog_cohort"."query",
         "posthog_cohort"."version",
         "posthog_cohort"."pending_version",
         "posthog_cohort"."count",
         "posthog_cohort"."created_by_id",
         "posthog_cohort"."created_at",
         "posthog_cohort"."is_calculating",
         "posthog_cohort"."last_calculation",
         "posthog_cohort"."errors_calculating",
         "posthog_cohort"."last_error_at",
         "posthog_cohort"."is_static",
         "posthog_cohort"."groups"
  FROM "posthog_cohort"
  INNER JOIN "posthog_team" ON ("posthog_cohort"."team_id" = "posthog_team"."id")
  WHERE ("posthog_cohort"."id" = 99999
         AND "posthog_team"."project_id" = 99999)
  LIMIT 21
  '''
# ---
# name: TestCohortGenerationForFeatureFlag.test_creating_static_cohort_with_experience_continuity_flag.3
  '''
  SELECT "posthog_person"."id",
         "posthog_person"."created_at",
         "posthog_person"."properties_last_updated_at",
         "posthog_person"."properties_last_operation",
         "posthog_person"."team_id",
         "posthog_person"."properties",
         "posthog_person"."is_user_id",
         "posthog_person"."is_identified",
         "posthog_person"."uuid",
         "posthog_person"."version"
  FROM "posthog_person"
  WHERE ("posthog_person"."team_id" = 99999
         AND ("posthog_person"."properties" -> 'key') = '"value"'::jsonb
         AND "posthog_person"."properties" ? 'key'
         AND NOT (("posthog_person"."properties" -> 'key') = 'null'::jsonb))
  ORDER BY "posthog_person"."id" ASC
  LIMIT 1000
  '''
# ---
# name: TestCohortGenerationForFeatureFlag.test_creating_static_cohort_with_experience_continuity_flag.4
  '''
  SELECT "posthog_persondistinctid"."id",
         "posthog_persondistinctid"."team_id",
         "posthog_persondistinctid"."person_id",
         "posthog_persondistinctid"."distinct_id",
         "posthog_persondistinctid"."version"
  FROM "posthog_persondistinctid"
  WHERE ("posthog_persondistinctid"."id" IN
           (SELECT U0."id"
            FROM "posthog_persondistinctid" U0
            WHERE U0."person_id" = ("posthog_persondistinctid"."person_id")
            LIMIT 3)
         AND "posthog_persondistinctid"."person_id" IN (1,
                                                        2,
                                                        3,
                                                        4,
                                                        5 /* ... */))
  '''
# ---
# name: TestCohortGenerationForFeatureFlag.test_creating_static_cohort_with_experience_continuity_flag.5
  '''
  SELECT "posthog_featureflaghashkeyoverride"."feature_flag_key",
         "posthog_featureflaghashkeyoverride"."hash_key",
         "posthog_featureflaghashkeyoverride"."person_id"
  FROM "posthog_featureflaghashkeyoverride"
  WHERE ("posthog_featureflaghashkeyoverride"."person_id" IN (1,
                                                              2,
                                                              3,
                                                              4,
                                                              5 /* ... */)
         AND "posthog_featureflaghashkeyoverride"."team_id" = 99999)
  '''
# ---
# name: TestCohortGenerationForFeatureFlag.test_creating_static_cohort_with_experience_continuity_flag.6
  '''
  SELECT "posthog_featureflaghashkeyoverride"."feature_flag_key",
         "posthog_featureflaghashkeyoverride"."hash_key",
         "posthog_featureflaghashkeyoverride"."person_id"
  FROM "posthog_featureflaghashkeyoverride"
  WHERE ("posthog_featureflaghashkeyoverride"."person_id" IN (1,
                                                              2,
                                                              3,
                                                              4,
                                                              5 /* ... */)
         AND "posthog_featureflaghashkeyoverride"."team_id" = 99999)
  '''
# ---
# name: TestCohortGenerationForFeatureFlag.test_creating_static_cohort_with_experience_continuity_flag.7
  '''
  SELECT "posthog_featureflaghashkeyoverride"."feature_flag_key",
         "posthog_featureflaghashkeyoverride"."hash_key",
         "posthog_featureflaghashkeyoverride"."person_id"
  FROM "posthog_featureflaghashkeyoverride"
  WHERE ("posthog_featureflaghashkeyoverride"."person_id" IN (1,
                                                              2,
                                                              3,
                                                              4,
                                                              5 /* ... */)
         AND "posthog_featureflaghashkeyoverride"."team_id" = 99999)
  '''
# ---
# name: TestCohortGenerationForFeatureFlag.test_creating_static_cohort_with_experience_continuity_flag.8
  '''
  SELECT "posthog_person"."id",
         "posthog_person"."created_at",
         "posthog_person"."properties_last_updated_at",
         "posthog_person"."properties_last_operation",
         "posthog_person"."team_id",
         "posthog_person"."properties",
         "posthog_person"."is_user_id",
         "posthog_person"."is_identified",
         "posthog_person"."uuid",
         "posthog_person"."version"
  FROM "posthog_person"
  WHERE ("posthog_person"."team_id" = 99999
         AND ("posthog_person"."properties" -> 'key') = '"value"'::jsonb
         AND "posthog_person"."properties" ? 'key'
         AND NOT (("posthog_person"."properties" -> 'key') = 'null'::jsonb))
  ORDER BY "posthog_person"."id" ASC
  LIMIT 1000
  OFFSET 1000
  '''
# ---
# name: TestCohortGenerationForFeatureFlag.test_creating_static_cohort_with_experience_continuity_flag.9
  '''
  SELECT "posthog_person"."uuid"
  FROM "posthog_person"
  WHERE ("posthog_person"."team_id" = 99999
         AND "posthog_person"."uuid" IN ('00000000000040008000000000000002'::uuid)
         AND NOT (EXISTS
                    (SELECT 1 AS "a"
                     FROM "posthog_cohortpeople" U1
                     WHERE (U1."cohort_id" = 99999
                            AND U1."person_id" = ("posthog_person"."id"))
                     LIMIT 1)))
  '''
# ---
# name: TestFeatureFlag.test_cant_create_flag_with_data_that_fails_to_query
  '''
  SELECT (("posthog_person"."properties" ->> 'email')::text ~ '2.3.9{0-9}{1}'
          AND "posthog_person"."properties" ? 'email'
          AND NOT (("posthog_person"."properties" -> 'email') = 'null'::jsonb)) AS "flag_X_condition_0"
  FROM "posthog_person"
  WHERE "posthog_person"."team_id" = 99999
  LIMIT 10
  '''
# ---
# name: TestFeatureFlag.test_cant_create_flag_with_group_data_that_fails_to_query
  '''
  SELECT (("posthog_group"."group_properties" ->> 'email')::text ~ '2.3.9{0-9}{1 ef}'
          AND "posthog_group"."group_properties" ? 'email'
          AND NOT (("posthog_group"."group_properties" -> 'email') = 'null'::jsonb)) AS "flag_X_condition_0"
  FROM "posthog_group"
  WHERE ("posthog_group"."group_type_index" = 99999
         AND "posthog_group"."team_id" = 99999)
  LIMIT 10
  '''
# ---
# name: TestFeatureFlag.test_creating_static_cohort
  '''
  SELECT "posthog_user"."id",
         "posthog_user"."password",
         "posthog_user"."last_login",
         "posthog_user"."first_name",
         "posthog_user"."last_name",
         "posthog_user"."is_staff",
         "posthog_user"."date_joined",
         "posthog_user"."uuid",
         "posthog_user"."current_organization_id",
         "posthog_user"."current_team_id",
         "posthog_user"."email",
         "posthog_user"."pending_email",
         "posthog_user"."temporary_token",
         "posthog_user"."distinct_id",
         "posthog_user"."is_email_verified",
         "posthog_user"."has_seen_product_intro_for",
         "posthog_user"."strapi_id",
         "posthog_user"."is_active",
         "posthog_user"."theme_mode",
         "posthog_user"."partial_notification_settings",
         "posthog_user"."anonymize_data",
         "posthog_user"."toolbar_mode",
         "posthog_user"."hedgehog_config",
         "posthog_user"."events_column_config",
         "posthog_user"."email_opt_in"
  FROM "posthog_user"
  WHERE "posthog_user"."id" = 99999
  LIMIT 21
  '''
# ---
# name: TestFeatureFlag.test_creating_static_cohort.1
  '''
  SELECT "posthog_team"."id",
         "posthog_team"."uuid",
         "posthog_team"."organization_id",
         "posthog_team"."project_id",
         "posthog_team"."api_token",
         "posthog_team"."app_urls",
         "posthog_team"."name",
         "posthog_team"."slack_incoming_webhook",
         "posthog_team"."created_at",
         "posthog_team"."updated_at",
         "posthog_team"."anonymize_ips",
         "posthog_team"."completed_snippet_onboarding",
         "posthog_team"."has_completed_onboarding_for",
         "posthog_team"."ingested_event",
         "posthog_team"."autocapture_opt_out",
         "posthog_team"."autocapture_web_vitals_opt_in",
         "posthog_team"."autocapture_web_vitals_allowed_metrics",
         "posthog_team"."autocapture_exceptions_opt_in",
         "posthog_team"."autocapture_exceptions_errors_to_ignore",
         "posthog_team"."person_processing_opt_out",
         "posthog_team"."session_recording_opt_in",
         "posthog_team"."session_recording_sample_rate",
         "posthog_team"."session_recording_minimum_duration_milliseconds",
         "posthog_team"."session_recording_linked_flag",
         "posthog_team"."session_recording_network_payload_capture_config",
         "posthog_team"."session_recording_url_trigger_config",
         "posthog_team"."session_recording_url_blocklist_config",
         "posthog_team"."session_recording_event_trigger_config",
         "posthog_team"."session_replay_config",
         "posthog_team"."survey_config",
         "posthog_team"."capture_console_log_opt_in",
         "posthog_team"."capture_performance_opt_in",
         "posthog_team"."capture_dead_clicks",
         "posthog_team"."surveys_opt_in",
         "posthog_team"."heatmaps_opt_in",
         "posthog_team"."session_recording_version",
         "posthog_team"."signup_token",
         "posthog_team"."is_demo",
         "posthog_team"."access_control",
         "posthog_team"."week_start_day",
         "posthog_team"."inject_web_apps",
         "posthog_team"."test_account_filters",
         "posthog_team"."test_account_filters_default_checked",
         "posthog_team"."path_cleaning_filters",
         "posthog_team"."timezone",
         "posthog_team"."data_attributes",
         "posthog_team"."person_display_name_properties",
         "posthog_team"."live_events_columns",
         "posthog_team"."recording_domains",
         "posthog_team"."primary_dashboard_id",
         "posthog_team"."extra_settings",
         "posthog_team"."modifiers",
         "posthog_team"."correlation_config",
         "posthog_team"."session_recording_retention_period_days",
         "posthog_team"."external_data_workspace_id",
         "posthog_team"."external_data_workspace_last_synced_at"
  FROM "posthog_team"
  WHERE "posthog_team"."id" = 99999
  LIMIT 21
  '''
# ---
# name: TestFeatureFlag.test_creating_static_cohort.10
  '''
  SELECT "posthog_cohort"."id",
         "posthog_cohort"."name",
         "posthog_cohort"."description",
         "posthog_cohort"."team_id",
         "posthog_cohort"."deleted",
         "posthog_cohort"."filters",
         "posthog_cohort"."query",
         "posthog_cohort"."version",
         "posthog_cohort"."pending_version",
         "posthog_cohort"."count",
         "posthog_cohort"."created_by_id",
         "posthog_cohort"."created_at",
         "posthog_cohort"."is_calculating",
         "posthog_cohort"."last_calculation",
         "posthog_cohort"."errors_calculating",
         "posthog_cohort"."last_error_at",
         "posthog_cohort"."is_static",
         "posthog_cohort"."groups"
  FROM "posthog_cohort"
  INNER JOIN "posthog_team" ON ("posthog_cohort"."team_id" = "posthog_team"."id")
  WHERE ("posthog_cohort"."id" = 99999
         AND "posthog_team"."project_id" = 99999)
  LIMIT 21
  '''
# ---
# name: TestFeatureFlag.test_creating_static_cohort.11
  '''
  SELECT "posthog_person"."id",
         "posthog_person"."created_at",
         "posthog_person"."properties_last_updated_at",
         "posthog_person"."properties_last_operation",
         "posthog_person"."team_id",
         "posthog_person"."properties",
         "posthog_person"."is_user_id",
         "posthog_person"."is_identified",
         "posthog_person"."uuid",
         "posthog_person"."version"
  FROM "posthog_person"
  WHERE ("posthog_person"."team_id" = 99999
         AND ("posthog_person"."properties" -> 'key') = '"value"'::jsonb
         AND "posthog_person"."properties" ? 'key'
         AND NOT (("posthog_person"."properties" -> 'key') = 'null'::jsonb))
  ORDER BY "posthog_person"."id" ASC
  LIMIT 10000
  '''
# ---
# name: TestFeatureFlag.test_creating_static_cohort.12
  '''
  SELECT "posthog_persondistinctid"."id",
         "posthog_persondistinctid"."team_id",
         "posthog_persondistinctid"."person_id",
         "posthog_persondistinctid"."distinct_id",
         "posthog_persondistinctid"."version"
  FROM "posthog_persondistinctid"
  WHERE ("posthog_persondistinctid"."id" IN
           (SELECT U0."id"
            FROM "posthog_persondistinctid" U0
            WHERE U0."person_id" = ("posthog_persondistinctid"."person_id")
            LIMIT 3)
         AND "posthog_persondistinctid"."person_id" IN (1,
                                                        2,
                                                        3,
                                                        4,
                                                        5 /* ... */))
  '''
# ---
# name: TestFeatureFlag.test_creating_static_cohort.13
  '''
  SELECT "posthog_person"."id",
         "posthog_person"."created_at",
         "posthog_person"."properties_last_updated_at",
         "posthog_person"."properties_last_operation",
         "posthog_person"."team_id",
         "posthog_person"."properties",
         "posthog_person"."is_user_id",
         "posthog_person"."is_identified",
         "posthog_person"."uuid",
         "posthog_person"."version"
  FROM "posthog_person"
  WHERE ("posthog_person"."team_id" = 99999
         AND ("posthog_person"."properties" -> 'key') = '"value"'::jsonb
         AND "posthog_person"."properties" ? 'key'
         AND NOT (("posthog_person"."properties" -> 'key') = 'null'::jsonb))
  ORDER BY "posthog_person"."id" ASC
  LIMIT 10000
  OFFSET 10000
  '''
# ---
# name: TestFeatureFlag.test_creating_static_cohort.14
  '''
  SELECT "posthog_person"."uuid"
  FROM "posthog_person"
  WHERE ("posthog_person"."team_id" = 99999
         AND "posthog_person"."uuid" IN ('00000000000040008000000000000000'::uuid)
         AND NOT (EXISTS
                    (SELECT 1 AS "a"
                     FROM "posthog_cohortpeople" U1
                     WHERE (U1."cohort_id" = 99999
                            AND U1."person_id" = ("posthog_person"."id"))
                     LIMIT 1)))
  '''
# ---
# name: TestFeatureFlag.test_creating_static_cohort.15
  '''
  SELECT "posthog_team"."id",
         "posthog_team"."uuid",
         "posthog_team"."organization_id",
         "posthog_team"."project_id",
         "posthog_team"."api_token",
         "posthog_team"."app_urls",
         "posthog_team"."name",
         "posthog_team"."slack_incoming_webhook",
         "posthog_team"."created_at",
         "posthog_team"."updated_at",
         "posthog_team"."anonymize_ips",
         "posthog_team"."completed_snippet_onboarding",
         "posthog_team"."has_completed_onboarding_for",
         "posthog_team"."ingested_event",
         "posthog_team"."autocapture_opt_out",
         "posthog_team"."autocapture_web_vitals_opt_in",
         "posthog_team"."autocapture_web_vitals_allowed_metrics",
         "posthog_team"."autocapture_exceptions_opt_in",
         "posthog_team"."autocapture_exceptions_errors_to_ignore",
         "posthog_team"."person_processing_opt_out",
         "posthog_team"."session_recording_opt_in",
         "posthog_team"."session_recording_sample_rate",
         "posthog_team"."session_recording_minimum_duration_milliseconds",
         "posthog_team"."session_recording_linked_flag",
         "posthog_team"."session_recording_network_payload_capture_config",
         "posthog_team"."session_recording_url_trigger_config",
         "posthog_team"."session_recording_url_blocklist_config",
         "posthog_team"."session_recording_event_trigger_config",
         "posthog_team"."session_replay_config",
         "posthog_team"."survey_config",
         "posthog_team"."capture_console_log_opt_in",
         "posthog_team"."capture_performance_opt_in",
         "posthog_team"."capture_dead_clicks",
         "posthog_team"."surveys_opt_in",
         "posthog_team"."heatmaps_opt_in",
         "posthog_team"."session_recording_version",
         "posthog_team"."signup_token",
         "posthog_team"."is_demo",
         "posthog_team"."access_control",
         "posthog_team"."week_start_day",
         "posthog_team"."inject_web_apps",
         "posthog_team"."test_account_filters",
         "posthog_team"."test_account_filters_default_checked",
         "posthog_team"."path_cleaning_filters",
         "posthog_team"."timezone",
         "posthog_team"."data_attributes",
         "posthog_team"."person_display_name_properties",
         "posthog_team"."live_events_columns",
         "posthog_team"."recording_domains",
         "posthog_team"."primary_dashboard_id",
         "posthog_team"."extra_settings",
         "posthog_team"."modifiers",
         "posthog_team"."correlation_config",
         "posthog_team"."session_recording_retention_period_days",
         "posthog_team"."plugins_opt_in",
         "posthog_team"."opt_out_capture",
         "posthog_team"."event_names",
         "posthog_team"."event_names_with_usage",
         "posthog_team"."event_properties",
         "posthog_team"."event_properties_with_usage",
         "posthog_team"."event_properties_numerical",
         "posthog_team"."external_data_workspace_id",
         "posthog_team"."external_data_workspace_last_synced_at"
  FROM "posthog_team"
  WHERE "posthog_team"."id" = 99999
  LIMIT 21
  '''
# ---
# name: TestFeatureFlag.test_creating_static_cohort.16
  '''
  SELECT "posthog_experiment"."id",
         "posthog_experiment"."name",
         "posthog_experiment"."description",
         "posthog_experiment"."team_id",
         "posthog_experiment"."filters",
         "posthog_experiment"."parameters",
         "posthog_experiment"."secondary_metrics",
         "posthog_experiment"."created_by_id",
         "posthog_experiment"."feature_flag_id",
         "posthog_experiment"."exposure_cohort_id",
         "posthog_experiment"."holdout_id",
         "posthog_experiment"."start_date",
         "posthog_experiment"."end_date",
         "posthog_experiment"."created_at",
         "posthog_experiment"."updated_at",
         "posthog_experiment"."archived",
         "posthog_experiment"."type",
         "posthog_experiment"."variants",
         "posthog_experiment"."metrics",
         "posthog_experiment"."metrics_secondary",
         "posthog_experiment"."feature_id"
  FROM "posthog_experiment"
  WHERE "posthog_experiment"."exposure_cohort_id" = 99999
  '''
# ---
# name: TestFeatureFlag.test_creating_static_cohort.17
  '''
  /* user_id:0 celery:posthog.tasks.calculate_cohort.insert_cohort_from_feature_flag */
  SELECT count(DISTINCT person_id)
  FROM person_static_cohort
  WHERE team_id = 99999
    AND cohort_id = 99999
  '''
# ---
# name: TestFeatureFlag.test_creating_static_cohort.18
  '''
  /* user_id:0 request:_snapshot_ */
  SELECT id
  FROM person
  INNER JOIN
    (SELECT person_id
     FROM person_static_cohort
     WHERE team_id = 99999
       AND cohort_id = 99999
     GROUP BY person_id,
              cohort_id,
              team_id) cohort_persons ON cohort_persons.person_id = person.id
  WHERE team_id = 99999
  GROUP BY id
  HAVING max(is_deleted) = 0
  ORDER BY argMax(person.created_at, version) DESC, id DESC
  LIMIT 100 SETTINGS optimize_aggregation_in_order = 1
  '''
# ---
# name: TestFeatureFlag.test_creating_static_cohort.2
  '''
  SELECT "posthog_project"."id",
         "posthog_project"."organization_id",
         "posthog_project"."name",
         "posthog_project"."created_at",
         "posthog_project"."product_description"
  FROM "posthog_project"
  WHERE "posthog_project"."id" = 99999
  LIMIT 21
  '''
# ---
# name: TestFeatureFlag.test_creating_static_cohort.3
  '''
  SELECT "posthog_organizationmembership"."id",
         "posthog_organizationmembership"."organization_id",
         "posthog_organizationmembership"."user_id",
         "posthog_organizationmembership"."level",
         "posthog_organizationmembership"."joined_at",
         "posthog_organizationmembership"."updated_at",
         "posthog_organization"."id",
         "posthog_organization"."name",
         "posthog_organization"."slug",
         "posthog_organization"."logo_media_id",
         "posthog_organization"."created_at",
         "posthog_organization"."updated_at",
         "posthog_organization"."plugins_access_level",
         "posthog_organization"."for_internal_metrics",
         "posthog_organization"."is_member_join_email_enabled",
         "posthog_organization"."enforce_2fa",
         "posthog_organization"."is_hipaa",
         "posthog_organization"."customer_id",
         "posthog_organization"."available_product_features",
         "posthog_organization"."usage",
         "posthog_organization"."never_drop_data",
         "posthog_organization"."customer_trust_scores",
         "posthog_organization"."setup_section_2_completed",
         "posthog_organization"."personalization",
         "posthog_organization"."domain_whitelist"
  FROM "posthog_organizationmembership"
  INNER JOIN "posthog_organization" ON ("posthog_organizationmembership"."organization_id" = "posthog_organization"."id")
  WHERE ("posthog_organizationmembership"."organization_id" = '00000000-0000-0000-0000-000000000000'::uuid
         AND "posthog_organizationmembership"."user_id" = 99999)
  LIMIT 21
  '''
# ---
# name: TestFeatureFlag.test_creating_static_cohort.4
  '''
  SELECT "ee_accesscontrol"."id",
         "ee_accesscontrol"."team_id",
         "ee_accesscontrol"."access_level",
         "ee_accesscontrol"."resource",
         "ee_accesscontrol"."resource_id",
         "ee_accesscontrol"."organization_member_id",
         "ee_accesscontrol"."role_id",
         "ee_accesscontrol"."created_by_id",
         "ee_accesscontrol"."created_at",
         "ee_accesscontrol"."updated_at"
  FROM "ee_accesscontrol"
  LEFT OUTER JOIN "posthog_organizationmembership" ON ("ee_accesscontrol"."organization_member_id" = "posthog_organizationmembership"."id")
  WHERE (("ee_accesscontrol"."organization_member_id" IS NULL
          AND "ee_accesscontrol"."resource" = 'project'
          AND "ee_accesscontrol"."resource_id" = '99999'
          AND "ee_accesscontrol"."role_id" IS NULL
          AND "ee_accesscontrol"."team_id" = 99999)
         OR ("posthog_organizationmembership"."user_id" = 99999
             AND "ee_accesscontrol"."resource" = 'project'
             AND "ee_accesscontrol"."resource_id" = '99999'
             AND "ee_accesscontrol"."role_id" IS NULL
             AND "ee_accesscontrol"."team_id" = 99999)
         OR ("ee_accesscontrol"."organization_member_id" IS NULL
             AND "ee_accesscontrol"."resource" = 'feature_flag'
             AND "ee_accesscontrol"."resource_id" IS NULL
             AND "ee_accesscontrol"."role_id" IS NULL
             AND "ee_accesscontrol"."team_id" = 99999)
         OR ("posthog_organizationmembership"."user_id" = 99999
             AND "ee_accesscontrol"."resource" = 'feature_flag'
             AND "ee_accesscontrol"."resource_id" IS NULL
             AND "ee_accesscontrol"."role_id" IS NULL
             AND "ee_accesscontrol"."team_id" = 99999)
         OR ("ee_accesscontrol"."organization_member_id" IS NULL
             AND "ee_accesscontrol"."resource" = 'feature_flag'
             AND "ee_accesscontrol"."resource_id" = '99999'
             AND "ee_accesscontrol"."role_id" IS NULL
             AND "ee_accesscontrol"."team_id" = 99999)
         OR ("posthog_organizationmembership"."user_id" = 99999
             AND "ee_accesscontrol"."resource" = 'feature_flag'
             AND "ee_accesscontrol"."resource_id" = '99999'
             AND "ee_accesscontrol"."role_id" IS NULL
             AND "ee_accesscontrol"."team_id" = 99999))
  '''
# ---
# name: TestFeatureFlag.test_creating_static_cohort.5
  '''
  SELECT "posthog_organizationmembership"."id",
         "posthog_organizationmembership"."organization_id",
         "posthog_organizationmembership"."user_id",
         "posthog_organizationmembership"."level",
         "posthog_organizationmembership"."joined_at",
         "posthog_organizationmembership"."updated_at",
         "posthog_organization"."id",
         "posthog_organization"."name",
         "posthog_organization"."slug",
         "posthog_organization"."logo_media_id",
         "posthog_organization"."created_at",
         "posthog_organization"."updated_at",
         "posthog_organization"."plugins_access_level",
         "posthog_organization"."for_internal_metrics",
         "posthog_organization"."is_member_join_email_enabled",
         "posthog_organization"."enforce_2fa",
         "posthog_organization"."is_hipaa",
         "posthog_organization"."customer_id",
         "posthog_organization"."available_product_features",
         "posthog_organization"."usage",
         "posthog_organization"."never_drop_data",
         "posthog_organization"."customer_trust_scores",
         "posthog_organization"."setup_section_2_completed",
         "posthog_organization"."personalization",
         "posthog_organization"."domain_whitelist"
  FROM "posthog_organizationmembership"
  INNER JOIN "posthog_organization" ON ("posthog_organizationmembership"."organization_id" = "posthog_organization"."id")
  WHERE "posthog_organizationmembership"."user_id" = 99999
  '''
# ---
# name: TestFeatureFlag.test_creating_static_cohort.6
  '''
  SELECT "posthog_organization"."id",
         "posthog_organization"."name",
         "posthog_organization"."slug",
         "posthog_organization"."logo_media_id",
         "posthog_organization"."created_at",
         "posthog_organization"."updated_at",
         "posthog_organization"."plugins_access_level",
         "posthog_organization"."for_internal_metrics",
         "posthog_organization"."is_member_join_email_enabled",
         "posthog_organization"."enforce_2fa",
         "posthog_organization"."is_hipaa",
         "posthog_organization"."customer_id",
         "posthog_organization"."available_product_features",
         "posthog_organization"."usage",
         "posthog_organization"."never_drop_data",
         "posthog_organization"."customer_trust_scores",
         "posthog_organization"."setup_section_2_completed",
         "posthog_organization"."personalization",
         "posthog_organization"."domain_whitelist"
  FROM "posthog_organization"
  WHERE "posthog_organization"."id" = '00000000-0000-0000-0000-000000000000'::uuid
  LIMIT 21
  '''
# ---
# name: TestFeatureFlag.test_creating_static_cohort.7
  '''
  SELECT "posthog_featureflag"."id",
         "posthog_featureflag"."key",
         "posthog_featureflag"."name",
         "posthog_featureflag"."filters",
         "posthog_featureflag"."rollout_percentage",
         "posthog_featureflag"."team_id",
         "posthog_featureflag"."created_by_id",
         "posthog_featureflag"."created_at",
         "posthog_featureflag"."deleted",
         "posthog_featureflag"."active",
         "posthog_featureflag"."rollback_conditions",
         "posthog_featureflag"."performed_rollback",
         "posthog_featureflag"."ensure_experience_continuity",
         "posthog_featureflag"."usage_dashboard_id",
         "posthog_featureflag"."has_enriched_analytics",
         "posthog_featureflag"."feature_id",
         "posthog_user"."id",
         "posthog_user"."password",
         "posthog_user"."last_login",
         "posthog_user"."first_name",
         "posthog_user"."last_name",
         "posthog_user"."is_staff",
         "posthog_user"."date_joined",
         "posthog_user"."uuid",
         "posthog_user"."current_organization_id",
         "posthog_user"."current_team_id",
         "posthog_user"."email",
         "posthog_user"."pending_email",
         "posthog_user"."temporary_token",
         "posthog_user"."distinct_id",
         "posthog_user"."is_email_verified",
         "posthog_user"."requested_password_reset_at",
         "posthog_user"."has_seen_product_intro_for",
         "posthog_user"."strapi_id",
         "posthog_user"."is_active",
         "posthog_user"."theme_mode",
         "posthog_user"."partial_notification_settings",
         "posthog_user"."anonymize_data",
         "posthog_user"."toolbar_mode",
         "posthog_user"."hedgehog_config",
         "posthog_user"."events_column_config",
         "posthog_user"."email_opt_in"
  FROM "posthog_featureflag"
  INNER JOIN "posthog_team" ON ("posthog_featureflag"."team_id" = "posthog_team"."id")
  LEFT OUTER JOIN "posthog_user" ON ("posthog_featureflag"."created_by_id" = "posthog_user"."id")
  WHERE ("posthog_team"."project_id" = 99999
         AND "posthog_featureflag"."id" = 99999)
  LIMIT 21
  '''
# ---
# name: TestFeatureFlag.test_creating_static_cohort.8
  '''
  SELECT "posthog_team"."id",
         "posthog_team"."uuid",
         "posthog_team"."organization_id",
         "posthog_team"."project_id",
         "posthog_team"."api_token",
         "posthog_team"."app_urls",
         "posthog_team"."name",
         "posthog_team"."slack_incoming_webhook",
         "posthog_team"."created_at",
         "posthog_team"."updated_at",
         "posthog_team"."anonymize_ips",
         "posthog_team"."completed_snippet_onboarding",
         "posthog_team"."has_completed_onboarding_for",
         "posthog_team"."ingested_event",
         "posthog_team"."autocapture_opt_out",
         "posthog_team"."autocapture_web_vitals_opt_in",
         "posthog_team"."autocapture_web_vitals_allowed_metrics",
         "posthog_team"."autocapture_exceptions_opt_in",
         "posthog_team"."autocapture_exceptions_errors_to_ignore",
         "posthog_team"."person_processing_opt_out",
         "posthog_team"."session_recording_opt_in",
         "posthog_team"."session_recording_sample_rate",
         "posthog_team"."session_recording_minimum_duration_milliseconds",
         "posthog_team"."session_recording_linked_flag",
         "posthog_team"."session_recording_network_payload_capture_config",
         "posthog_team"."session_recording_url_trigger_config",
         "posthog_team"."session_recording_url_blocklist_config",
         "posthog_team"."session_recording_event_trigger_config",
         "posthog_team"."session_replay_config",
         "posthog_team"."survey_config",
         "posthog_team"."capture_console_log_opt_in",
         "posthog_team"."capture_performance_opt_in",
         "posthog_team"."capture_dead_clicks",
         "posthog_team"."surveys_opt_in",
         "posthog_team"."heatmaps_opt_in",
         "posthog_team"."session_recording_version",
         "posthog_team"."signup_token",
         "posthog_team"."is_demo",
         "posthog_team"."access_control",
         "posthog_team"."week_start_day",
         "posthog_team"."inject_web_apps",
         "posthog_team"."test_account_filters",
         "posthog_team"."test_account_filters_default_checked",
         "posthog_team"."path_cleaning_filters",
         "posthog_team"."timezone",
         "posthog_team"."data_attributes",
         "posthog_team"."person_display_name_properties",
         "posthog_team"."live_events_columns",
         "posthog_team"."recording_domains",
         "posthog_team"."primary_dashboard_id",
         "posthog_team"."extra_settings",
         "posthog_team"."modifiers",
         "posthog_team"."correlation_config",
         "posthog_team"."session_recording_retention_period_days",
         "posthog_team"."external_data_workspace_id",
         "posthog_team"."external_data_workspace_last_synced_at"
  FROM "posthog_team"
  WHERE "posthog_team"."id" = 99999
  LIMIT 21
  '''
# ---
# name: TestFeatureFlag.test_creating_static_cohort.9
  '''
  SELECT "posthog_featureflag"."id",
         "posthog_featureflag"."key",
         "posthog_featureflag"."name",
         "posthog_featureflag"."filters",
         "posthog_featureflag"."rollout_percentage",
         "posthog_featureflag"."team_id",
         "posthog_featureflag"."created_by_id",
         "posthog_featureflag"."created_at",
         "posthog_featureflag"."deleted",
         "posthog_featureflag"."active",
         "posthog_featureflag"."rollback_conditions",
         "posthog_featureflag"."performed_rollback",
         "posthog_featureflag"."ensure_experience_continuity",
         "posthog_featureflag"."usage_dashboard_id",
         "posthog_featureflag"."has_enriched_analytics",
         "posthog_featureflag"."feature_id"
  FROM "posthog_featureflag"
  INNER JOIN "posthog_team" ON ("posthog_featureflag"."team_id" = "posthog_team"."id")
  WHERE ("posthog_featureflag"."key" = 'some-feature'
         AND "posthog_team"."project_id" = 99999)
  LIMIT 21
  '''
# ---
# name: TestResiliency.test_feature_flags_v3_with_experience_continuity_working_slow_db
  '''
  WITH target_person_ids AS
    (SELECT team_id,
            person_id
     FROM posthog_persondistinctid
     WHERE team_id = 99999
       AND distinct_id = ANY('{example_id,random}') ),
       existing_overrides AS
    (SELECT team_id,
            person_id,
            feature_flag_key,
            hash_key
     FROM posthog_featureflaghashkeyoverride
     WHERE team_id = 99999
       AND person_id IN
         (SELECT person_id
          FROM target_person_ids) )
  SELECT key
  FROM posthog_featureflag
  WHERE team_id = 99999
    AND ensure_experience_continuity = TRUE
    AND active = TRUE
    AND deleted = FALSE
    AND key NOT IN
      (SELECT feature_flag_key
       FROM existing_overrides)
  '''
# ---
# name: TestResiliency.test_feature_flags_v3_with_experience_continuity_working_slow_db.1
  '''
  WITH target_person_ids AS
    (SELECT team_id,
            person_id
     FROM posthog_persondistinctid
     WHERE team_id = 99999
       AND distinct_id = ANY('{example_id,random}') ),
       existing_overrides AS
    (SELECT team_id,
            person_id,
            feature_flag_key,
            hash_key
     FROM posthog_featureflaghashkeyoverride
     WHERE team_id = 99999
       AND person_id IN
         (SELECT person_id
          FROM target_person_ids) ),
       flags_to_override AS
    (SELECT key
     FROM posthog_featureflag
     WHERE team_id = 99999
       AND ensure_experience_continuity = TRUE
       AND active = TRUE
       AND deleted = FALSE
       AND key NOT IN
         (SELECT feature_flag_key
          FROM existing_overrides) )
  INSERT INTO posthog_featureflaghashkeyoverride (team_id, person_id, feature_flag_key, hash_key)
  SELECT team_id,
         person_id,
         key,
         'random'
  FROM flags_to_override,
       target_person_ids
  WHERE EXISTS
      (SELECT 1
       FROM posthog_person
       WHERE id = person_id
         AND team_id = 99999) ON CONFLICT DO NOTHING
  '''
# ---
# name: TestResiliency.test_feature_flags_v3_with_experience_continuity_working_slow_db.2
  '''
  SELECT "posthog_persondistinctid"."person_id",
         "posthog_persondistinctid"."distinct_id"
  FROM "posthog_persondistinctid"
  WHERE ("posthog_persondistinctid"."distinct_id" IN ('example_id',
                                                      'random')
         AND "posthog_persondistinctid"."team_id" = 99999)
  '''
# ---
# name: TestResiliency.test_feature_flags_v3_with_experience_continuity_working_slow_db.3
  '''
  SELECT "posthog_featureflaghashkeyoverride"."feature_flag_key",
         "posthog_featureflaghashkeyoverride"."hash_key",
         "posthog_featureflaghashkeyoverride"."person_id"
  FROM "posthog_featureflaghashkeyoverride"
  WHERE ("posthog_featureflaghashkeyoverride"."person_id" IN (1,
                                                              2,
                                                              3,
                                                              4,
                                                              5 /* ... */)
         AND "posthog_featureflaghashkeyoverride"."team_id" = 99999)
  '''
# ---
# name: TestResiliency.test_feature_flags_v3_with_experience_continuity_working_slow_db.4
  '''
  SELECT (("posthog_person"."properties" -> 'email') = '"tim@posthog.com"'::jsonb
          AND "posthog_person"."properties" ? 'email'
          AND NOT (("posthog_person"."properties" -> 'email') = 'null'::jsonb)) AS "flag_X_condition_0",
         (true) AS "flag_X_condition_0"
  FROM "posthog_person"
  INNER JOIN "posthog_persondistinctid" ON ("posthog_person"."id" = "posthog_persondistinctid"."person_id")
  WHERE ("posthog_persondistinctid"."distinct_id" = 'example_id'
         AND "posthog_persondistinctid"."team_id" = 99999
         AND "posthog_person"."team_id" = 99999)
  '''
# ---
# name: TestResiliency.test_feature_flags_v3_with_experience_continuity_working_slow_db.5
  '''
  WITH target_person_ids AS
    (SELECT team_id,
            person_id
     FROM posthog_persondistinctid
     WHERE team_id = 99999
       AND distinct_id = ANY('{example_id,random}') ),
       existing_overrides AS
    (SELECT team_id,
            person_id,
            feature_flag_key,
            hash_key
     FROM posthog_featureflaghashkeyoverride
     WHERE team_id = 99999
       AND person_id IN
         (SELECT person_id
          FROM target_person_ids) )
  SELECT key
  FROM posthog_featureflag
  WHERE team_id = 99999
    AND ensure_experience_continuity = TRUE
    AND active = TRUE
    AND deleted = FALSE
    AND key NOT IN
      (SELECT feature_flag_key
       FROM existing_overrides)
  '''
# ---
# name: TestResiliency.test_feature_flags_v3_with_experience_continuity_working_slow_db.6
  '''
  SELECT "posthog_persondistinctid"."person_id",
         "posthog_persondistinctid"."distinct_id"
  FROM "posthog_persondistinctid"
  WHERE ("posthog_persondistinctid"."distinct_id" IN ('example_id',
                                                      'random')
         AND "posthog_persondistinctid"."team_id" = 99999)
  '''
# ---
# name: TestResiliency.test_feature_flags_v3_with_experience_continuity_working_slow_db.7
  '''
  SELECT "posthog_persondistinctid"."person_id",
         "posthog_persondistinctid"."distinct_id"
  FROM "posthog_persondistinctid"
  WHERE ("posthog_persondistinctid"."distinct_id" IN ('random')
         AND "posthog_persondistinctid"."team_id" = 99999)
  '''
# ---
# name: TestResiliency.test_feature_flags_v3_with_group_properties_and_slow_db
  '''
  SELECT "posthog_grouptypemapping"."id",
         "posthog_grouptypemapping"."team_id",
         "posthog_grouptypemapping"."project_id",
         "posthog_grouptypemapping"."group_type",
         "posthog_grouptypemapping"."group_type_index",
         "posthog_grouptypemapping"."name_singular",
         "posthog_grouptypemapping"."name_plural"
  FROM "posthog_grouptypemapping"
  WHERE "posthog_grouptypemapping"."team_id" = 99999
  '''
# ---
# name: TestResiliency.test_feature_flags_v3_with_group_properties_and_slow_db.1
  '''
  SELECT "posthog_grouptypemapping"."id",
         "posthog_grouptypemapping"."team_id",
         "posthog_grouptypemapping"."project_id",
         "posthog_grouptypemapping"."group_type",
         "posthog_grouptypemapping"."group_type_index",
         "posthog_grouptypemapping"."name_singular",
         "posthog_grouptypemapping"."name_plural"
  FROM "posthog_grouptypemapping"
  WHERE "posthog_grouptypemapping"."team_id" = 99999
  '''
# ---
# name: TestResiliency.test_feature_flags_v3_with_group_properties_and_slow_db.2
  '''
  SELECT "posthog_grouptypemapping"."id",
         "posthog_grouptypemapping"."team_id",
         "posthog_grouptypemapping"."project_id",
         "posthog_grouptypemapping"."group_type",
         "posthog_grouptypemapping"."group_type_index",
         "posthog_grouptypemapping"."name_singular",
         "posthog_grouptypemapping"."name_plural"
  FROM "posthog_grouptypemapping"
  WHERE "posthog_grouptypemapping"."team_id" = 99999
  '''
# ---
# name: TestResiliency.test_feature_flags_v3_with_slow_db_doesnt_try_to_compute_conditions_again
  '''
  SELECT (("posthog_person"."properties" -> 'email') = '"tim@posthog.com"'::jsonb
          AND "posthog_person"."properties" ? 'email'
          AND NOT (("posthog_person"."properties" -> 'email') = 'null'::jsonb)) AS "flag_X_condition_0",
         (("posthog_person"."properties" -> 'email') = '"tim@posthog.com"'::jsonb
          AND "posthog_person"."properties" ? 'email'
          AND NOT (("posthog_person"."properties" -> 'email') = 'null'::jsonb)) AS "flag_X_condition_0",
         (true) AS "flag_X_condition_0"
  FROM "posthog_person"
  INNER JOIN "posthog_persondistinctid" ON ("posthog_person"."id" = "posthog_persondistinctid"."person_id")
  WHERE ("posthog_persondistinctid"."distinct_id" = 'example_id'
         AND "posthog_persondistinctid"."team_id" = 99999
         AND "posthog_person"."team_id" = 99999)
  '''
# ---<|MERGE_RESOLUTION|>--- conflicted
+++ resolved
@@ -414,8 +414,7 @@
          "posthog_featureflag"."performed_rollback",
          "posthog_featureflag"."ensure_experience_continuity",
          "posthog_featureflag"."usage_dashboard_id",
-         "posthog_featureflag"."has_enriched_analytics",
-         "posthog_featureflag"."feature_id"
+         "posthog_featureflag"."has_enriched_analytics"
   FROM "posthog_featureflag"
   INNER JOIN "posthog_team" ON ("posthog_featureflag"."team_id" = "posthog_team"."id")
   WHERE ("posthog_featureflag"."key" = 'some-feature2'
@@ -586,76 +585,6 @@
 # ---
 # name: TestCohortGenerationForFeatureFlag.test_creating_static_cohort_with_cohort_flag_adds_cohort_props_as_default_too
   '''
-<<<<<<< HEAD
-  SELECT "posthog_featureflag"."id",
-         "posthog_featureflag"."key",
-         "posthog_featureflag"."name",
-         "posthog_featureflag"."filters",
-         "posthog_featureflag"."rollout_percentage",
-         "posthog_featureflag"."team_id",
-         "posthog_featureflag"."created_by_id",
-         "posthog_featureflag"."created_at",
-         "posthog_featureflag"."deleted",
-         "posthog_featureflag"."active",
-         "posthog_featureflag"."rollback_conditions",
-         "posthog_featureflag"."performed_rollback",
-         "posthog_featureflag"."ensure_experience_continuity",
-         "posthog_featureflag"."usage_dashboard_id",
-         "posthog_featureflag"."has_enriched_analytics",
-         "posthog_featureflag"."feature_id"
-  FROM "posthog_featureflag"
-  WHERE ("posthog_featureflag"."key" = 'some-feature-new'
-         AND "posthog_featureflag"."team_id" = 99999)
-  LIMIT 21
-  '''
-# ---
-# name: TestCohortGenerationForFeatureFlag.test_creating_static_cohort_with_cohort_flag_adds_cohort_props_as_default_too.1
-  '''
-  SELECT "posthog_cohort"."id",
-         "posthog_cohort"."name",
-         "posthog_cohort"."description",
-         "posthog_cohort"."team_id",
-         "posthog_cohort"."deleted",
-         "posthog_cohort"."filters",
-         "posthog_cohort"."query",
-         "posthog_cohort"."version",
-         "posthog_cohort"."pending_version",
-         "posthog_cohort"."count",
-         "posthog_cohort"."created_by_id",
-         "posthog_cohort"."created_at",
-         "posthog_cohort"."is_calculating",
-         "posthog_cohort"."last_calculation",
-         "posthog_cohort"."errors_calculating",
-         "posthog_cohort"."last_error_at",
-         "posthog_cohort"."is_static",
-         "posthog_cohort"."groups"
-  FROM "posthog_cohort"
-  WHERE ("posthog_cohort"."id" = 99999
-         AND "posthog_cohort"."team_id" = 99999)
-  LIMIT 21
-  '''
-# ---
-# name: TestCohortGenerationForFeatureFlag.test_creating_static_cohort_with_cohort_flag_adds_cohort_props_as_default_too.10
-  '''
-  SELECT "posthog_person"."uuid"
-  FROM "posthog_person"
-  WHERE ("posthog_person"."team_id" = 99999
-         AND "posthog_person"."uuid" IN ('00000000000040008000000000000000'::uuid,
-                                         '00000000000040008000000000000001'::uuid,
-                                         '00000000000040008000000000000002'::uuid,
-                                         '00000000000040008000000000000003'::uuid)
-         AND NOT (EXISTS
-                    (SELECT 1 AS "a"
-                     FROM "posthog_cohortpeople" U1
-                     WHERE (U1."cohort_id" = 99999
-                            AND U1."person_id" = ("posthog_person"."id"))
-                     LIMIT 1)))
-  '''
-# ---
-# name: TestCohortGenerationForFeatureFlag.test_creating_static_cohort_with_cohort_flag_adds_cohort_props_as_default_too.11
-  '''
-=======
->>>>>>> 5fb09e44
   SELECT "posthog_team"."id",
          "posthog_team"."uuid",
          "posthog_team"."organization_id",
