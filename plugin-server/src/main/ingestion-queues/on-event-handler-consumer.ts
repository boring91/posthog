--- conflicted
+++ resolved
@@ -1,11 +1,4 @@
 import { Consumer, Kafka } from 'kafkajs'
-<<<<<<< HEAD
-import * as schedule from 'node-schedule'
-import { AppMetrics } from 'worker/ingestion/app-metrics'
-import { GroupTypeManager } from 'worker/ingestion/group-type-manager'
-import { RustyHook } from 'worker/rusty-hook'
-=======
->>>>>>> 1fc8c50b
 
 import { KAFKA_EVENTS_JSON, prefix as KAFKA_PREFIX } from '../../config/kafka-topics'
 import { Hub, PluginsServerConfig } from '../../types'
@@ -14,6 +7,7 @@
 import { ActionManager } from '../../worker/ingestion/action-manager'
 import { ActionMatcher } from '../../worker/ingestion/action-matcher'
 import { AppMetrics } from '../../worker/ingestion/app-metrics'
+import { GroupTypeManager } from '../../worker/ingestion/group-type-manager'
 import { HookCommander } from '../../worker/ingestion/hooks'
 import { OrganizationManager } from '../../worker/ingestion/organization-manager'
 import { TeamManager } from '../../worker/ingestion/team-manager'
@@ -65,12 +59,9 @@
     serverConfig: PluginsServerConfig
     rustyHook: RustyHook
     appMetrics: AppMetrics
-<<<<<<< HEAD
     groupTypeManager: GroupTypeManager
-=======
     actionMatcher: ActionMatcher
     actionManager: ActionManager
->>>>>>> 1fc8c50b
 }) => {
     /*
         Consumes analytics events from the Kafka topic `clickhouse_events_json`
