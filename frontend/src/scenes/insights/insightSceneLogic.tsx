import { actions, BuiltLogic, connect, kea, listeners, path, reducers, selectors, sharedListeners } from 'kea'
import { Breadcrumb, FilterType, InsightShortId, InsightType, ItemMode } from '~/types'
import { eventUsageLogic, InsightEventSource } from 'lib/utils/eventUsageLogic'
import { actionToUrl, beforeUnload, router, urlToAction } from 'kea-router'
import type { insightSceneLogicType } from './insightSceneLogicType'
import { urls } from 'scenes/urls'
import { insightLogicType } from 'scenes/insights/insightLogicType'
import { createEmptyInsight, insightLogic } from 'scenes/insights/insightLogic'
import { lemonToast } from 'lib/components/lemonToast'
import { sceneLogic } from 'scenes/sceneLogic'
import { Scene } from 'scenes/sceneTypes'
import { cleanFilters } from 'scenes/insights/utils/cleanFilters'

export const insightSceneLogic = kea<insightSceneLogicType>([
    path(['scenes', 'insights', 'insightSceneLogic']),
    connect({
        logic: [eventUsageLogic],
    }),
    actions({
        setInsightId: (insightId: InsightShortId) => ({ insightId }),
        setInsightMode: (insightMode: ItemMode, source: InsightEventSource | null) => ({ insightMode, source }),
        setSceneState: (insightId: InsightShortId, insightMode: ItemMode, subscriptionId: string | undefined) => ({
            insightId,
            insightMode,
            subscriptionId,
        }),
        setInsightLogic: (logic: BuiltLogic<insightLogicType> | null, unmount: null | (() => void)) => ({
            logic,
            unmount,
        }),
    }),
    reducers({
        insightId: [
            null as null | 'new' | InsightShortId,
            {
                setSceneState: (_, { insightId }) => insightId,
            },
        ],
        insightMode: [
            ItemMode.View as ItemMode,
            {
                setSceneState: (_, { insightMode }) => insightMode,
            },
        ],
<<<<<<< HEAD
        subscriptionId: [
            null as null | number | 'new',
=======
        lastInsightModeSource: [
            null as InsightEventSource | null,
>>>>>>> 251ee227
            {
                setSceneState: (_, { subscriptionId }) =>
                    subscriptionId !== undefined
                        ? subscriptionId === 'new'
                            ? 'new'
                            : parseInt(subscriptionId, 10)
                        : null,
            },
        ],
        insightCache: [
            null as null | {
                logic: BuiltLogic<insightLogicType>
                unmount: () => void
            },
            {
                setInsightLogic: (_, { logic, unmount }) => (logic && unmount ? { logic, unmount } : null),
            },
        ],
    }),
    selectors(() => ({
        insightSelector: [(s) => [s.insightCache], (insightCache) => insightCache?.logic.selectors.insight],
        insight: [(s) => [(state, props) => s.insightSelector?.(state, props)?.(state, props)], (insight) => insight],
        breadcrumbs: [
            (s) => [s.insight],
            (insight): Breadcrumb[] => [
                {
                    name: 'Insights',
                    path: urls.savedInsights(),
                },
                {
                    name: insight?.name || insight?.derived_name || 'Unnamed',
                },
            ],
        ],
    })),
    sharedListeners(({ actions, values }) => ({
        reloadInsightLogic: () => {
            const logicInsightId = values.insight?.short_id ?? null
            const insightId = values.insightId ?? null

            if (logicInsightId !== insightId) {
                const oldCache = values.insightCache // free old logic after mounting new one
                if (insightId) {
                    const logic = insightLogic.build({ dashboardItemId: insightId })
                    const unmount = logic.mount()
                    actions.setInsightLogic(logic, unmount)
                } else {
                    actions.setInsightLogic(null, null)
                }
                if (oldCache) {
                    oldCache.unmount()
                }
            }
        },
    })),
    listeners(({ sharedListeners }) => ({
<<<<<<< HEAD
        setSceneState: sharedListeners.reloadInsightLogic,
    })),
    urlToAction(({ actions, values }) => ({
        '/insights/:shortId(/:mode)(/:subscriptionId)': (
            { shortId, mode, subscriptionId }, // url params
=======
        setInsightMode: sharedListeners.reloadInsightLogic,
        setSceneState: sharedListeners.reloadInsightLogic,
    })),
    urlToAction(({ actions, values }) => ({
        '/insights/:shortId(/:mode)': (
            { shortId, mode }, // url params
>>>>>>> 251ee227
            { dashboard, ...searchParams }, // search params
            { filters: _filters }, // hash params
            { method, initial } // "location changed" event payload
        ) => {
            const insightMode =
                mode === 'subscriptions'
                    ? ItemMode.Subscriptions
                    : mode === 'edit' || shortId === 'new'
                    ? ItemMode.Edit
                    : ItemMode.View
            const insightId = String(shortId) as InsightShortId

            const currentScene = sceneLogic.findMounted()?.values

            if (
                currentScene?.activeScene === Scene.Insight &&
                currentScene.activeSceneLogic?.values.insightId === insightId &&
                currentScene.activeSceneLogic?.values.mode === insightMode
            ) {
                // If nothing about the scene has changed, don't do anything
                return
            }

            // this makes sure we have "values.insightCache?.logic" below
            if (
                insightId !== values.insightId ||
                insightMode !== values.insightMode ||
                subscriptionId !== values.subscriptionId
            ) {
                actions.setSceneState(insightId, insightMode, subscriptionId)
            }

            // capture any filters from the URL, either #filters={} or ?insight=X&bla=foo&bar=baz
            const filters: Partial<FilterType> | null =
                Object.keys(_filters || {}).length > 0 ? _filters : searchParams.insight ? searchParams : null

            // Redirect to a simple URL if we had filters in the URL
            if (filters) {
                router.actions.replace(
                    insightId === 'new'
                        ? urls.insightNew(undefined, dashboard)
                        : insightMode === ItemMode.Edit
                        ? urls.insightEdit(insightId)
                        : urls.insightView(insightId)
                )
            }

            // reset the insight's state if we have to
            if (initial || method === 'PUSH' || filters) {
                if (insightId === 'new') {
                    values.insightCache?.logic.actions.setInsight(
                        {
                            ...createEmptyInsight('new'),
                            ...(filters ? { filters: cleanFilters(filters || {}) } : {}),
                            ...(dashboard ? { dashboards: [dashboard] } : {}),
                        },
                        {
                            fromPersistentApi: false,
                            overrideFilter: true,
                        }
                    )
                    values.insightCache?.logic.actions.loadResults()
                    eventUsageLogic.actions.reportInsightCreated(filters?.insight || InsightType.TRENDS)
                } else if (filters) {
                    values.insightCache?.logic.actions.setFilters(cleanFilters(filters || {}))
                }
            }

            // show a warning toast if opened `/edit#filters={...}`
            if (filters && insightMode === ItemMode.Edit && insightId !== 'new') {
                lemonToast.info(`This insight has unsaved changes! Click "Save" to not lose them.`)
            }
        },
    })),
    actionToUrl(({ values }) => {
        // Use the browser redirect to determine state to hook into beforeunload prevention
        const actionToUrl = ({
            insightMode = values.insightMode,
            insightId = values.insightId,
        }: {
            insightMode?: ItemMode
            insightId?: InsightShortId | 'new' | null
        }): string | undefined =>
            insightId && insightId !== 'new'
                ? insightMode === ItemMode.View
                    ? urls.insightView(insightId)
                    : urls.insightEdit(insightId)
                : undefined

        return {
            setInsightId: actionToUrl,
            setInsightMode: actionToUrl,
        }
    }),
<<<<<<< HEAD

=======
>>>>>>> 251ee227
    beforeUnload(({ values }) => ({
        enabled: () => values.insightMode === ItemMode.Edit && !!values.insightCache?.logic.values.insightChanged,
        message: 'Leave insight? Changes you made will be discarded.',
        onConfirm: () => {
            values.insightCache?.logic.actions.cancelChanges()
        },
    })),
])<|MERGE_RESOLUTION|>--- conflicted
+++ resolved
@@ -42,13 +42,8 @@
                 setSceneState: (_, { insightMode }) => insightMode,
             },
         ],
-<<<<<<< HEAD
         subscriptionId: [
             null as null | number | 'new',
-=======
-        lastInsightModeSource: [
-            null as InsightEventSource | null,
->>>>>>> 251ee227
             {
                 setSceneState: (_, { subscriptionId }) =>
                     subscriptionId !== undefined
@@ -105,20 +100,12 @@
         },
     })),
     listeners(({ sharedListeners }) => ({
-<<<<<<< HEAD
+        setInsightMode: sharedListeners.reloadInsightLogic,
         setSceneState: sharedListeners.reloadInsightLogic,
     })),
     urlToAction(({ actions, values }) => ({
         '/insights/:shortId(/:mode)(/:subscriptionId)': (
             { shortId, mode, subscriptionId }, // url params
-=======
-        setInsightMode: sharedListeners.reloadInsightLogic,
-        setSceneState: sharedListeners.reloadInsightLogic,
-    })),
-    urlToAction(({ actions, values }) => ({
-        '/insights/:shortId(/:mode)': (
-            { shortId, mode }, // url params
->>>>>>> 251ee227
             { dashboard, ...searchParams }, // search params
             { filters: _filters }, // hash params
             { method, initial } // "location changed" event payload
@@ -213,10 +200,6 @@
             setInsightMode: actionToUrl,
         }
     }),
-<<<<<<< HEAD
-
-=======
->>>>>>> 251ee227
     beforeUnload(({ values }) => ({
         enabled: () => values.insightMode === ItemMode.Edit && !!values.insightCache?.logic.values.insightChanged,
         message: 'Leave insight? Changes you made will be discarded.',
