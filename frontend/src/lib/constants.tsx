import { urls } from 'scenes/urls'
import { AvailableFeature, ChartDisplayType, LicensePlan, Region, SSOProvider } from '../types'

/** Display types which don't allow grouping by unit of time. Sync with backend NON_TIME_SERIES_DISPLAY_TYPES. */
export const NON_TIME_SERIES_DISPLAY_TYPES = [
    ChartDisplayType.ActionsTable,
    ChartDisplayType.ActionsPie,
    ChartDisplayType.ActionsBarValue,
    ChartDisplayType.WorldMap,
    ChartDisplayType.BoldNumber,
]
/** Display types for which `breakdown` is hidden and ignored. Sync with backend NON_BREAKDOWN_DISPLAY_TYPES. */
export const NON_BREAKDOWN_DISPLAY_TYPES = [ChartDisplayType.BoldNumber]
/** Display types which only work with a single series. */
export const SINGLE_SERIES_DISPLAY_TYPES = [ChartDisplayType.WorldMap, ChartDisplayType.BoldNumber]

export const NON_VALUES_ON_SERIES_DISPLAY_TYPES = [
    ChartDisplayType.ActionsTable,
    ChartDisplayType.WorldMap,
    ChartDisplayType.BoldNumber,
]
export enum OrganizationMembershipLevel {
    Member = 1,
    Admin = 8,
    Owner = 15,
}

export enum TeamMembershipLevel {
    Member = 1,
    Admin = 8,
}

/** See posthog/api/organization.py for details. */
export enum PluginsAccessLevel {
    None = 0,
    Config = 3,
    Install = 6,
    Root = 9,
}

/** Collaboration restriction level (which is a dashboard setting). Sync with DashboardPrivilegeLevel. */
export enum DashboardRestrictionLevel {
    EveryoneInProjectCanEdit = 21,
    OnlyCollaboratorsCanEdit = 37,
}

/** Collaboration privilege level (which is a user property). Sync with DashboardRestrictionLevel. */
export enum DashboardPrivilegeLevel {
    CanView = 21,
    CanEdit = 37,
    /** This is not a value that can be set in the DB – it's inferred. */
    _ProjectAdmin = 888,
    /** This is not a value that can be set in the DB – it's inferred. */
    _Owner = 999,
}

export const privilegeLevelToName: Record<DashboardPrivilegeLevel, string> = {
    [DashboardPrivilegeLevel.CanView]: 'can view',
    [DashboardPrivilegeLevel.CanEdit]: 'can edit',
    [DashboardPrivilegeLevel._Owner]: 'owner',
    [DashboardPrivilegeLevel._ProjectAdmin]: 'can edit',
}

// Persons
export const PERSON_DISTINCT_ID_MAX_SIZE = 3
// Sync with .../api/person.py and .../ingestion/hooks.ts
export const PERSON_DEFAULT_DISPLAY_NAME_PROPERTIES = [
    'email',
    'Email',
    'name',
    'Name',
    'username',
    'Username',
    'UserName',
]

// Feature Flags & Experiments
export const INSTANTLY_AVAILABLE_PROPERTIES = [
    '$geoip_city_name',
    '$geoip_country_name',
    '$geoip_country_code',
    '$geoip_continent_name',
    '$geoip_continent_code',
    '$geoip_postal_code',
    '$geoip_time_zone',
]

// Event constants
export const ACTION_TYPE = 'action_type'
export const EVENT_TYPE = 'event_type'
export const STALE_EVENT_SECONDS = 30 * 24 * 60 * 60 // 30 days

// TODO: Deprecated; should be removed once backend is updated
export enum ShownAsValue {
    VOLUME = 'Volume',
    STICKINESS = 'Stickiness',
    LIFECYCLE = 'Lifecycle',
}

// Retention constants
export const RETENTION_RECURRING = 'retention_recurring'
export const RETENTION_FIRST_TIME = 'retention_first_time'

export const WEBHOOK_SERVICES: Record<string, string> = {
    Slack: 'slack.com',
    Discord: 'discord.com',
    Teams: 'office.com',
}

export const FEATURE_FLAGS = {
    // Cloud-only
    CLOUD_ANNOUNCEMENT: 'cloud-announcement',
    // Experiments / beta features
    FUNNELS_CUE_OPT_OUT: 'funnels-cue-opt-out-7301', // owner: @neilkakkar
    RETENTION_BREAKDOWN: 'retention-breakdown', // owner: @hazzadous
    WEB_PERFORMANCE: 'hackathon-apm', //owner: @pauldambra
    NEW_INSIGHT_COHORTS: '7569-insight-cohorts', // owner: @EDsCODE
    SMOOTHING_INTERVAL: 'smoothing-interval', // owner: @timgl
    BILLING_LIMIT: 'billing-limit', // owner: @timgl
    KAFKA_INSPECTOR: 'kafka-inspector', // owner: @yakkomajuri
    HISTORICAL_EXPORTS_V2: 'historical-exports-v2', // owner @macobo
    PERSON_ON_EVENTS_ENABLED: 'person-on-events-enabled', //owner: @EDsCODE
    REGION_SELECT: 'region-select', //owner: @kappa90
    INGESTION_WARNINGS_ENABLED: 'ingestion-warnings-enabled', // owner: @tiina303
    SESSION_RESET_ON_LOAD: 'session-reset-on-load', // owner: @benjackwhite
    RECORDINGS_ON_FEATURE_FLAGS: 'recordings-on-feature-flags', // owner: @EDsCODE
    AUTO_ROLLBACK_FEATURE_FLAGS: 'auto-rollback-feature-flags', // owner: @EDsCODE
    ONBOARDING_V2_DEMO: 'onboarding-v2-demo', // owner: #team-growth
    FEATURE_FLAG_ROLLOUT_UX: 'feature-flag-rollout-ux', // owner: @neilkakkar
    ROLE_BASED_ACCESS: 'role-based-access', // owner: #team-experiments, @liyiy
    YULE_HOG: 'yule-hog', // owner: @benjackwhite
    QUERY_RUNNING_TIME: 'query_running_time', // owner: @mariusandra
    RECORDING_DEBUGGING: 'recording-debugging', // owner #team-session-recordings
    SAMPLING: 'sampling', // owner: @yakkomajuri
    RECORDINGS_V2_RECORDER: 'recordings-v2-recorder', // owner: #team-session-recordings
    POSTHOG_3000: 'posthog-3000', // owner: @Twixes
    ENABLE_PROMPTS: 'enable-prompts', // owner: @lharries
    FEEDBACK_SCENE: 'feedback-scene', // owner: @lharries
    RECORDINGS_LIST_V2: 'recordings-list-v2-enabled', // owner: #team-session-recordings
    HOGQL: 'hogql', // owner: #team-product-analytics
    NOTEBOOKS: 'notebooks', // owner: #team-session-recordings
    EARLY_ACCESS_FEATURE: 'early-access-feature', // owner: @EDsCODE
    EARLY_ACCESS_FEATURE_SITE_BUTTON: 'early-access-feature-site-button', // owner: @neilkakkar
    HEDGEHOG_MODE_DEBUG: 'hedgehog-mode-debug', // owner: @benjackwhite
    RECORDINGS_DOM_EXPLORER: 'recordings-dom-explorer', // owner: #team-session-recordings
    AUTO_REDIRECT: 'auto-redirect', // owner: @lharries
    SESSION_RECORDING_BLOB_REPLAY: 'session-recording-blob-replay', // owner: #team-monitoring
    SESSION_RECORDING_INFINITE_LIST: 'session-recording-infinite-list', // owner: #team-monitoring
    SESSION_RECORDING_SUMMARY_LISTING: 'session-recording-summary-listing', // owner: #team-monitoring
    SURVEYS: 'surveys', // owner: @liyiy
    NEW_EMPTY_STATES: 'new-empty-states', // experiment, owner: @raquelmsmith
    GENERIC_SIGNUP_BENEFITS: 'generic-signup-benefits', // experiment, owner: @raquelmsmith
    // owner: team monitoring, only to be enabled for PostHog team testing
    EXCEPTION_AUTOCAPTURE: 'exception-autocapture',
<<<<<<< HEAD
    FF_DASHBOARD_TEMPLATES: 'ff-dashboard-templates', // owner: @EDsCODE
=======
    SHOW_PRODUCT_INTRO_EXISTING_PRODUCTS: 'show-product-intro-existing-products', // owner: @raquelmsmith
>>>>>>> e68d740f
}

/** Which self-hosted plan's features are available with Cloud's "Standard" plan (aka card attached). */
export const POSTHOG_CLOUD_STANDARD_PLAN = LicensePlan.Scale
export const FEATURE_MINIMUM_PLAN: Partial<Record<AvailableFeature, LicensePlan>> = {
    [AvailableFeature.ZAPIER]: LicensePlan.Scale,
    [AvailableFeature.ORGANIZATIONS_PROJECTS]: LicensePlan.Scale,
    [AvailableFeature.GOOGLE_LOGIN]: LicensePlan.Scale,
    [AvailableFeature.DASHBOARD_COLLABORATION]: LicensePlan.Scale,
    [AvailableFeature.INGESTION_TAXONOMY]: LicensePlan.Scale,
    [AvailableFeature.PATHS_ADVANCED]: LicensePlan.Scale,
    [AvailableFeature.CORRELATION_ANALYSIS]: LicensePlan.Scale,
    [AvailableFeature.GROUP_ANALYTICS]: LicensePlan.Scale,
    [AvailableFeature.MULTIVARIATE_FLAGS]: LicensePlan.Scale,
    [AvailableFeature.EXPERIMENTATION]: LicensePlan.Scale,
    [AvailableFeature.TAGGING]: LicensePlan.Scale,
    [AvailableFeature.BEHAVIORAL_COHORT_FILTERING]: LicensePlan.Scale,
    [AvailableFeature.WHITE_LABELLING]: LicensePlan.Scale,
    [AvailableFeature.DASHBOARD_PERMISSIONING]: LicensePlan.Enterprise,
    [AvailableFeature.PROJECT_BASED_PERMISSIONING]: LicensePlan.Enterprise,
    [AvailableFeature.SAML]: LicensePlan.Enterprise,
    [AvailableFeature.SSO_ENFORCEMENT]: LicensePlan.Enterprise,
    [AvailableFeature.SUBSCRIPTIONS]: LicensePlan.Scale,
    [AvailableFeature.APP_METRICS]: LicensePlan.Scale,
    [AvailableFeature.RECORDINGS_PLAYLISTS]: LicensePlan.Scale,
    [AvailableFeature.ROLE_BASED_ACCESS]: LicensePlan.Enterprise,
    [AvailableFeature.RECORDINGS_FILE_EXPORT]: LicensePlan.Scale,
    [AvailableFeature.RECORDINGS_PERFORMANCE]: LicensePlan.Scale,
}

export const ENTITY_MATCH_TYPE = 'entities'
export const PROPERTY_MATCH_TYPE = 'properties'

export enum FunnelLayout {
    horizontal = 'horizontal',
    vertical = 'vertical',
}

export const BIN_COUNT_AUTO = 'auto' as const

// Cohort types
export enum CohortTypeEnum {
    Static = 'static',
    Dynamic = 'dynamic',
}

/**
 * Mock Node.js `process`, which is required by VFile that is used by ReactMarkdown.
 * See https://github.com/remarkjs/react-markdown/issues/339.
 */
export const MOCK_NODE_PROCESS = { cwd: () => '', env: {} } as unknown as NodeJS.Process

export const SSO_PROVIDER_NAMES: Record<SSOProvider, string> = {
    'google-oauth2': 'Google',
    github: 'GitHub',
    gitlab: 'GitLab',
    saml: 'Single sign-on (SAML)',
}

// TODO: Remove UPGRADE_LINK, as the billing page is now universal
export const UPGRADE_LINK = (cloud?: boolean): { url: string; target?: '_blank' } =>
    cloud ? { url: urls.organizationBilling() } : { url: 'https://posthog.com/pricing', target: '_blank' }

export const DOMAIN_REGEX = /^([a-z0-9]+(-[a-z0-9]+)*\.)+[a-z]{2,}$/
export const SECURE_URL_REGEX = /^(?:http(s)?:\/\/)[\w.-]+(?:\.[\w\.-]+)+[\w\-\._~:\/?#[\]@!\$&'\(\)\*\+,;=.]+$/gi

export const CLOUD_HOSTNAMES = {
    [Region.US]: 'app.posthog.com',
    [Region.EU]: 'eu.posthog.com',
}

export const SESSION_RECORDINGS_PLAYLIST_FREE_COUNT = 5

// If _any_ item on a dashboard is older than this, dashboard is automatically reloaded
export const AUTO_REFRESH_DASHBOARD_THRESHOLD_HOURS = 20<|MERGE_RESOLUTION|>--- conflicted
+++ resolved
@@ -152,11 +152,8 @@
     GENERIC_SIGNUP_BENEFITS: 'generic-signup-benefits', // experiment, owner: @raquelmsmith
     // owner: team monitoring, only to be enabled for PostHog team testing
     EXCEPTION_AUTOCAPTURE: 'exception-autocapture',
-<<<<<<< HEAD
     FF_DASHBOARD_TEMPLATES: 'ff-dashboard-templates', // owner: @EDsCODE
-=======
     SHOW_PRODUCT_INTRO_EXISTING_PRODUCTS: 'show-product-intro-existing-products', // owner: @raquelmsmith
->>>>>>> e68d740f
 }
 
 /** Which self-hosted plan's features are available with Cloud's "Standard" plan (aka card attached). */
