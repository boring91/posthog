--- conflicted
+++ resolved
@@ -365,13 +365,8 @@
                             {firstRowLeft}
                             <div className="flex-1" />
                             {firstRowRight}
-<<<<<<< HEAD
-                            {showOpenEditorButton && inlineEditorButtonOnRow === 1 && context?.readonly !== true ? (
+                            {showOpenEditorButton && inlineEditorButtonOnRow === 1 && !isReadOnly ? (
                                 <OpenEditorButton query={query} />
-=======
-                            {inlineEditorButtonOnRow === 1 && !isReadOnly ? (
-                                <InlineEditorButton query={query} setQuery={setQuery as (node: Node) => void} />
->>>>>>> aadca5bd
                             ) : null}
                         </div>
                     )}
@@ -381,24 +376,15 @@
                             {secondRowLeft}
                             <div className="flex-1" />
                             {secondRowRight}
-<<<<<<< HEAD
-                            {showOpenEditorButton && inlineEditorButtonOnRow === 2 && context?.readonly !== true ? (
+                            {showOpenEditorButton && inlineEditorButtonOnRow === 2 && !isReadOnly ? (
                                 <OpenEditorButton query={query} />
-=======
-                            {inlineEditorButtonOnRow === 2 && !isReadOnly ? (
-                                <InlineEditorButton query={query} setQuery={setQuery as (node: Node) => void} />
->>>>>>> aadca5bd
                             ) : null}
                         </div>
                     )}
                     {showEventsBufferWarning && isEventsQuery(query.source) && (
                         <EventBufferNotice additionalInfo=" - this helps ensure accuracy of insights grouped by unique users" />
                     )}
-<<<<<<< HEAD
-                    {showOpenEditorButton && inlineEditorButtonOnRow === 0 && context?.readonly !== true ? (
-=======
-                    {inlineEditorButtonOnRow === 0 && !isReadOnly ? (
->>>>>>> aadca5bd
+                    {showOpenEditorButton && inlineEditorButtonOnRow === 0 && !isReadOnly ? (
                         <div className="absolute right-0 z-10 p-1">
                             <OpenEditorButton query={query} />
                         </div>
