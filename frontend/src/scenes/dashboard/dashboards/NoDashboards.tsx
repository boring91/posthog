--- conflicted
+++ resolved
@@ -1,9 +1,3 @@
-<<<<<<< HEAD
-// eslint-disable-next-line no-restricted-imports
-import { AppstoreAddOutlined } from '@ant-design/icons'
-import { Card } from 'antd'
-=======
->>>>>>> f1427f55
 import { useActions } from 'kea'
 import { newDashboardLogic } from 'scenes/dashboard/newDashboardLogic'
 
