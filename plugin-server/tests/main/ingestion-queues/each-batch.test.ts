import { DateTime } from 'luxon'

import { eachBatch } from '../../../src/main/ingestion-queues/batch-processing/each-batch'
import { eachBatchAsyncHandlers } from '../../../src/main/ingestion-queues/batch-processing/each-batch-async-handlers'
import { eachBatchIngestion } from '../../../src/main/ingestion-queues/batch-processing/each-batch-ingestion'
import { IngestionEvent, RawEvent } from '../../../src/types'
import { groupIntoBatches } from '../../../src/utils/utils'

jest.mock('../../../src/utils/status')

const event: IngestionEvent = {
    eventUuid: 'uuid1',
    distinctId: 'my_id',
    ip: '127.0.0.1',
    teamId: 2,
    timestamp: DateTime.fromISO('2020-02-23T02:15:00.000Z', { zone: 'utc' }),
    event: '$pageview',
    properties: {},
    elementsList: [],
}

const clickhouseEvent: RawEvent = {
    event: '$pageview',
    properties: JSON.stringify({
        $ip: '127.0.0.1',
    }),
    uuid: 'uuid1',
    elements_chain: '',
    timestamp: '2020-02-23 02:15:00.00',
    team_id: 2,
    distinct_id: 'my_id',
    created_at: '2020-02-23T02:15:00Z',
}

const captureEndpointEvent = {
    uuid: 'uuid1',
    distinct_id: 'id',
    ip: null,
    site_url: '',
    data: JSON.stringify({
        event: 'event',
        properties: {},
    }),
    team_id: 1,
    now: null,
    sent_at: null,
}

describe('eachBatchX', () => {
    let queue: any

    function createBatchWithMultipleEvents(events: any[], timestamp?: any): any {
        return {
            batch: {
                partition: 0,
                messages: events.map((event) => ({
                    value: JSON.stringify(event),
                    timestamp,
                    offset: event.offset,
                })),
            },
            resolveOffset: jest.fn(),
            heartbeat: jest.fn(),
            commitOffsetsIfNecessary: jest.fn(),
            isRunning: jest.fn(() => true),
            isStale: jest.fn(() => false),
        }
    }

    function createBatch(event: any, timestamp?: any): any {
        return createBatchWithMultipleEvents([event], timestamp)
    }

    beforeEach(() => {
        queue = {
            bufferSleep: jest.fn(),
            pluginsServer: {
                WORKER_CONCURRENCY: 1,
                TASKS_PER_WORKER: 10,
                BUFFER_CONVERSION_SECONDS: 60,
                statsd: {
                    timing: jest.fn(),
                    increment: jest.fn(),
                    histogram: jest.fn(),
                    gauge: jest.fn(),
                },
            },
            workerMethods: {
                runAsyncHandlersEventPipeline: jest.fn(),
                runEventPipeline: jest.fn(),
                runBufferEventPipeline: jest.fn(),
            },
        }
    })

    describe('eachBatch', () => {
        it('calls eachMessage with the correct arguments', async () => {
            const eachMessage = jest.fn()
            await eachBatch(createBatch(event), queue, eachMessage, groupIntoBatches, 'key')

            expect(eachMessage).toHaveBeenCalledWith({ value: JSON.stringify(event) }, queue)
        })

        it('tracks metrics based on the key', async () => {
            const eachMessage = jest.fn()
            await eachBatch(createBatch(event), queue, eachMessage, groupIntoBatches, 'my_key')

            expect(queue.pluginsServer.statsd.timing).toHaveBeenCalledWith(
                'kafka_queue.each_batch_my_key',
                expect.any(Date)
            )
        })
    })

    describe('eachBatchAsyncHandlers', () => {
        it('calls runAsyncHandlersEventPipeline', async () => {
            await eachBatchAsyncHandlers(createBatch(clickhouseEvent), queue)

            expect(queue.workerMethods.runAsyncHandlersEventPipeline).toHaveBeenCalledWith({
                ...event,
                properties: {
                    $ip: '127.0.0.1',
                },
            })
            expect(queue.pluginsServer.statsd.timing).toHaveBeenCalledWith(
                'kafka_queue.each_batch_async_handlers',
                expect.any(Date)
            )
        })
    })

    describe('eachBatchIngestion', () => {
        it('calls runEventPipeline', async () => {
            const batch = createBatch(captureEndpointEvent)
            await eachBatchIngestion(batch, queue)

            expect(queue.workerMethods.runEventPipeline).toHaveBeenCalledWith({
                distinct_id: 'id',
                event: 'event',
                properties: {},
                ip: null,
                now: null,
                sent_at: null,
                site_url: null,
                team_id: 1,
                uuid: 'uuid1',
            })
            expect(queue.pluginsServer.statsd.timing).toHaveBeenCalledWith(
                'kafka_queue.each_batch_ingestion',
                expect.any(Date)
            )
        })

        it('breaks up by teamId:distinctId for enabled teams', async () => {
            const batch = createBatchWithMultipleEvents([
                { ...captureEndpointEvent, offset: 1, team_id: 3 },
                { ...captureEndpointEvent, offset: 2, team_id: 3 }, // repeat
                { ...captureEndpointEvent, offset: 3, team_id: 3 }, // repeat
                { ...captureEndpointEvent, offset: 4, team_id: 3, distinct_id: 'id2' },
                { ...captureEndpointEvent, offset: 5, team_id: 4 },
                { ...captureEndpointEvent, offset: 6, team_id: 5 },
                { ...captureEndpointEvent, offset: 7 },
                { ...captureEndpointEvent, offset: 8, team_id: 3, distinct_id: 'id2' }, // repeat
                { ...captureEndpointEvent, offset: 9, team_id: 4 },
                { ...captureEndpointEvent, offset: 10, team_id: 4 }, // repeat
                { ...captureEndpointEvent, offset: 11, team_id: 3 },
                { ...captureEndpointEvent, offset: 12 },
                { ...captureEndpointEvent, offset: 13 }, // repeat
            ])

            await eachBatchIngestion(batch, queue)

            // Check the breakpoints in the batches matching repeating teamId:distinctId
            expect(batch.resolveOffset).toBeCalledTimes(6)
            expect(batch.resolveOffset).toHaveBeenCalledWith(1)
            expect(batch.resolveOffset).toHaveBeenCalledWith(2)
            expect(batch.resolveOffset).toHaveBeenCalledWith(7)
            expect(batch.resolveOffset).toHaveBeenCalledWith(9)
            expect(batch.resolveOffset).toHaveBeenCalledWith(12)
            expect(batch.resolveOffset).toHaveBeenCalledWith(13)

            expect(queue.pluginsServer.statsd.histogram).toHaveBeenCalledWith(
                'ingest_event_batching.input_length',
                13,
                {
                    key: 'ingestion',
                }
            )
            expect(queue.pluginsServer.statsd.histogram).toHaveBeenCalledWith('ingest_event_batching.batch_count', 6, {
                key: 'ingestion',
            })
        })
    })
<<<<<<< HEAD

    describe('eachBatchBuffer', () => {
        it('eachBatchBuffer triggers sleep for partition if a messages is newer than BUFFER_CONVERSION_SECONDS', async () => {
            const systemDate = new Date(2022, 1, 1, 1, 0, 0, 0)
            jest.useFakeTimers('modern')
            jest.setSystemTime(systemDate)

            // the message is sent at the same time as the system, meaning we sleep for BUFFER_CONVERSION_SECONDS * 1000
            const batch = createBatch({ ...event, offset: '294' }, systemDate)

            await eachBatchBuffer(batch, queue)

            expect(queue.bufferSleep).toHaveBeenCalledWith(60000, 0, '294', expect.any(Function))

            jest.clearAllTimers()
        })

        it('eachBatchBuffer processes a batch if the messages are older than BUFFER_CONVERSION_SECONDS', async () => {
            const systemDate = new Date(2022, 1, 1, 1, 0, 0, 0)
            jest.useFakeTimers('modern')
            jest.setSystemTime(systemDate)

            // the message is sent at the same time as the system, meaning we sleep for BUFFER_CONVERSION_SECONDS * 1000
            const batch = createBatch(event, new Date(2020, 1, 1, 1, 0, 0, 0))

            await eachBatchBuffer(batch, queue)

            expect(queue.workerMethods.runBufferEventPipeline).toHaveBeenCalledWith({
                ...event,
                timestamp: event.timestamp.toISO(),
            })
            expect(queue.bufferSleep).not.toHaveBeenCalled()

            jest.clearAllTimers()
        })
    })
=======
>>>>>>> 2e280a35
})<|MERGE_RESOLUTION|>--- conflicted
+++ resolved
@@ -191,43 +191,4 @@
             })
         })
     })
-<<<<<<< HEAD
-
-    describe('eachBatchBuffer', () => {
-        it('eachBatchBuffer triggers sleep for partition if a messages is newer than BUFFER_CONVERSION_SECONDS', async () => {
-            const systemDate = new Date(2022, 1, 1, 1, 0, 0, 0)
-            jest.useFakeTimers('modern')
-            jest.setSystemTime(systemDate)
-
-            // the message is sent at the same time as the system, meaning we sleep for BUFFER_CONVERSION_SECONDS * 1000
-            const batch = createBatch({ ...event, offset: '294' }, systemDate)
-
-            await eachBatchBuffer(batch, queue)
-
-            expect(queue.bufferSleep).toHaveBeenCalledWith(60000, 0, '294', expect.any(Function))
-
-            jest.clearAllTimers()
-        })
-
-        it('eachBatchBuffer processes a batch if the messages are older than BUFFER_CONVERSION_SECONDS', async () => {
-            const systemDate = new Date(2022, 1, 1, 1, 0, 0, 0)
-            jest.useFakeTimers('modern')
-            jest.setSystemTime(systemDate)
-
-            // the message is sent at the same time as the system, meaning we sleep for BUFFER_CONVERSION_SECONDS * 1000
-            const batch = createBatch(event, new Date(2020, 1, 1, 1, 0, 0, 0))
-
-            await eachBatchBuffer(batch, queue)
-
-            expect(queue.workerMethods.runBufferEventPipeline).toHaveBeenCalledWith({
-                ...event,
-                timestamp: event.timestamp.toISO(),
-            })
-            expect(queue.bufferSleep).not.toHaveBeenCalled()
-
-            jest.clearAllTimers()
-        })
-    })
-=======
->>>>>>> 2e280a35
 })