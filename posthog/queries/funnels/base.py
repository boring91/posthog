--- conflicted
+++ resolved
@@ -693,10 +693,7 @@
                     query_alias="prop_basic",
                     column="person_properties",
                     allow_denormalized_props=True,
-<<<<<<< HEAD
-=======
                     materialised_table_column="person_properties",
->>>>>>> 360b6276
                 )
             else:
                 basic_prop_selector = get_single_or_multi_property_string_expr(
