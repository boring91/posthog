--- conflicted
+++ resolved
@@ -122,11 +122,7 @@
         is_new_conversation: bool = False,
         mode: AssistantMode = AssistantMode.ASSISTANT,
         contextual_tools: Optional[dict[str, Any]] = None,
-<<<<<<< HEAD
-        ui_context: Optional[dict[str, Any]] = None,
-=======
         ui_context: Optional[MaxContextShape] = None,
->>>>>>> 4dd5a566
     ) -> tuple[list[tuple[str, Any]], Assistant]:
         # Create assistant instance with our test graph
         assistant = Assistant(
@@ -1400,13 +1396,6 @@
         )
 
         # Test ui_context with multiple fields
-<<<<<<< HEAD
-        ui_context = {
-            "dashboard": {"id": "dashboard_123", "filters": {"date_range": "7d"}},
-            "insights": {"current_query": "test query", "chart_type": "line"},
-            "global_info": {"foo": "bar"},  # This should be filtered out
-        }
-=======
         ui_context = MaxContextShape(
             dashboards=[
                 MaxDashboardContext(
@@ -1417,7 +1406,6 @@
             ],
             insights=[MaxInsightContext(id="2", query=TrendsQuery(series=[]))],
         )
->>>>>>> 4dd5a566
 
         # First run: Create assistant with ui_context
         output1, assistant1 = self._run_assistant_graph(
@@ -1427,21 +1415,14 @@
             ui_context=ui_context,
         )
 
-<<<<<<< HEAD
-=======
         ui_context_2 = MaxContextShape(insights=[MaxInsightContext(id="3", query=TrendsQuery(series=[]))])
 
->>>>>>> 4dd5a566
         # Second run: Create another assistant with the same conversation (simulating retrieval)
         output2, assistant2 = self._run_assistant_graph(
             test_graph=graph,
             message="Second message",
             conversation=self.conversation,
-<<<<<<< HEAD
-            ui_context={"new_context": {"value": "new_value"}},  # Different ui_context
-=======
             ui_context=ui_context_2,  # Different ui_context
->>>>>>> 4dd5a566
         )
 
         # Get the final state
@@ -1453,29 +1434,12 @@
         human_messages = [msg for msg in stored_messages2 if isinstance(msg, HumanMessage)]
         self.assertEqual(len(human_messages), 2, "Should have exactly two human messages")
 
-<<<<<<< HEAD
-        # Check first message still has original ui_context (with global_info filtered)
-        first_message = human_messages[0]
-        expected_first_context = {
-            "dashboard": {"id": "dashboard_123", "filters": {"date_range": "7d"}},
-            "insights": {"current_query": "test query", "chart_type": "line"},
-            # global_info should be filtered out
-        }
-        self.assertEqual(first_message.ui_context, expected_first_context)
-        self.assertNotIn("global_info", first_message.ui_context or {})
-
-        # Check second message has new ui_context
-        second_message = human_messages[1]
-        expected_second_context = {"new_context": {"value": "new_value"}}
-        self.assertEqual(second_message.ui_context, expected_second_context)
-=======
         first_message = human_messages[0]
         self.assertEqual(first_message.ui_context, ui_context)
 
         # Check second message has new ui_context
         second_message = human_messages[1]
         self.assertEqual(second_message.ui_context, ui_context_2)
->>>>>>> 4dd5a566
 
     @patch("ee.hogai.graph.query_executor.nodes.QueryExecutorNode.run")
     @patch("ee.hogai.graph.schema_generator.nodes.SchemaGeneratorNode._model")
