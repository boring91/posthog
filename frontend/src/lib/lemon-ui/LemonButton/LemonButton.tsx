import clsx from 'clsx'
import React, { useContext } from 'react'
import { IconArrowDropDown, IconChevronRight } from 'lib/lemon-ui/icons'
import { Link } from '../Link'
import { Spinner } from '../Spinner/Spinner'
import { Tooltip, TooltipProps } from '../Tooltip'
import './LemonButton.scss'
import './LemonButtonLegacy.scss'
import './LemonButton3000.scss'
import { LemonDropdown, LemonDropdownProps } from '../LemonDropdown'
import { PopoverReferenceContext } from '../Popover'

export type LemonButtonDropdown = Omit<LemonDropdownProps, 'children'>

export interface LemonButtonPropsBase
    // NOTE: We explicitly pick rather than omit to ensure these components aren't used incorrectly
    extends Pick<
        React.ButtonHTMLAttributes<HTMLElement>,
        | 'title'
        | 'onClick'
        | 'id'
        | 'tabIndex'
        | 'form'
        | 'onMouseDown'
        | 'onMouseEnter'
        | 'onMouseLeave'
        | 'onKeyDown'
        | 'role'
        | 'aria-haspopup'
    > {
    children?: React.ReactNode
    type?: 'primary' | 'secondary' | 'tertiary'
    /** Button color scheme. */
    status?: 'primary' | 'danger' | 'primary-alt' | 'muted' | 'stealth'
    /** Whether hover style should be applied, signaling that the button is held active in some way. */
    active?: boolean
    /** URL to link to. */
    to?: string
    /** force the "to" link to reload the page */
    disableClientSideRouting?: boolean
    /** If set clicking this button will open the page in a new tab. */
    targetBlank?: boolean
    /** External URL to link to. */
    className?: string

    /** Icon displayed on the left. */
    icon?: React.ReactElement | null
    /**
     * Icon displayed on the right.
     * If the button opens a dropdown, this icon will be a dropdown arrow by default. Set `sideIcon={null}` to disable.
     */
    sideIcon?: React.ReactElement | null
    htmlType?: 'button' | 'submit' | 'reset'
    loading?: boolean
    /** Tooltip to display on hover. */
    tooltip?: TooltipProps['title']
    tooltipPlacement?: TooltipProps['placement']
    /** Tooltip's `getPopupContainer`. **/
    getTooltipPopupContainer?: () => HTMLElement
    /** Whether the row should take up the parent's full width. */
    fullWidth?: boolean
    center?: boolean
    /** @deprecated Buttons should never be quietly disabled. Use `disabledReason` to provide an explanation instead. */
    disabled?: boolean
    /** Like plain `disabled`, except we enforce a reason to be shown in the tooltip. */
    disabledReason?: string | null | false
    noPadding?: boolean
<<<<<<< HEAD
    motion?: boolean
=======
    /** Hides the button chrome until hover. */
    stealth?: boolean
>>>>>>> 93e20117
    size?: 'xsmall' | 'small' | 'medium' | 'large'
    'data-attr'?: string
    'aria-label'?: string
}

export interface LemonButtonProps extends LemonButtonPropsBase {
    sideIcon?: React.ReactElement | null
}

/** Styled button. */
export const LemonButton: React.FunctionComponent<LemonButtonProps & React.RefAttributes<HTMLButtonElement>> =
    React.forwardRef(
        (
            {
                children,
                active = false,
                className,
                disabled,
                disabledReason,
                loading,
                type = 'tertiary',
                status = 'primary',
                icon,
                sideIcon,
                fullWidth,
                center,
                size,
                tooltip,
                tooltipPlacement,
<<<<<<< HEAD
                motion = false,
=======
                stealth = false,
>>>>>>> 93e20117
                htmlType = 'button',
                noPadding,
                to,
                targetBlank,
                disableClientSideRouting,
                getTooltipPopupContainer,
                onClick,
                ...buttonProps
            },
            ref
        ): JSX.Element => {
            const [popoverVisibility, popoverPlacement] = useContext(PopoverReferenceContext) || [false, null]

            if (!active && popoverVisibility) {
                active = true
            }

            if (popoverPlacement) {
                if (!children) {
                    if (icon === undefined) {
                        icon = popoverPlacement.startsWith('right') ? <IconChevronRight /> : <IconArrowDropDown />
                    }
                } else if (sideIcon === undefined) {
                    sideIcon = popoverPlacement.startsWith('right') ? <IconChevronRight /> : <IconArrowDropDown />
                }
            }
            if (loading) {
                icon = <Spinner textColored />
                disabled = true // Cannot interact with a loading button
            }

            let tooltipContent: TooltipProps['title']
            if (disabledReason) {
                disabled = true // Support `disabledReason` while maintaining compatibility with `disabled`
                if (tooltipContent) {
                    tooltipContent = (
                        <>
                            {tooltip}
                            <div className="mt-1 italic">{disabledReason}</div>
                        </>
                    )
                } else {
                    tooltipContent = <span className="italic">{disabledReason}</span>
                }
            } else {
                tooltipContent = tooltip
            }

            const ButtonComponent = to ? Link : 'button'
            const linkDependentProps = to
                ? {
                      disableClientSideRouting,
                      target: targetBlank ? '_blank' : undefined,
                      to: !disabled ? to : undefined,
                  }
                : { type: htmlType }

            if (ButtonComponent === 'button' && !buttonProps['aria-label'] && typeof tooltip === 'string') {
                buttonProps['aria-label'] = tooltip
            }

            const withMotion = motion || type != 'tertiary'

            let workingButton = (
                <ButtonComponent
                    ref={ref as any}
                    className={clsx(
                        'LemonButton',
                        `LemonButton--${type}`,
                        `LemonButton--status-${status}`,
                        loading && `LemonButton--loading`,
                        noPadding && `LemonButton--no-padding`,
                        size && `LemonButton--${size}`,
                        active && 'LemonButton--active',
                        fullWidth && 'LemonButton--full-width',
                        center && 'LemonButton--centered',
                        !children && 'LemonButton--no-content',
                        !!icon && `LemonButton--has-icon`,
                        !!sideIcon && `LemonButton--has-side-icon`,
<<<<<<< HEAD
                        withMotion && 'LemonButton--with-motion',
=======
                        stealth && 'LemonButton--is-stealth',
>>>>>>> 93e20117
                        className
                    )}
                    onClick={!disabled ? onClick : undefined}
                    // We are using the ARIA disabled instead of native HTML because of this:
                    // https://css-tricks.com/making-disabled-buttons-more-inclusive/
                    aria-disabled={disabled}
                    {...linkDependentProps}
                    {...buttonProps}
                >
                    <span>
                        {icon ? <span className="LemonButton__icon">{icon}</span> : null}
                        {children ? <span className="LemonButton__content">{children}</span> : null}
                        {sideIcon ? <span className="LemonButton__icon">{sideIcon}</span> : null}
                    </span>
                </ButtonComponent>
            )

            if (tooltipContent) {
                workingButton = (
                    <Tooltip
                        title={tooltipContent}
                        placement={tooltipPlacement}
                        getPopupContainer={getTooltipPopupContainer}
                    >
                        {/* If the button is a `button` element and disabled, wrap it in a div so that the tooltip works */}
                        {disabled && ButtonComponent === 'button' ? <div>{workingButton}</div> : workingButton}
                    </Tooltip>
                )
            }

            return workingButton
        }
    )
LemonButton.displayName = 'LemonButton'

export type SideAction = Pick<
    LemonButtonProps,
    'onClick' | 'to' | 'disabled' | 'icon' | 'type' | 'tooltip' | 'data-attr' | 'aria-label' | 'status' | 'targetBlank'
> & {
    dropdown?: LemonButtonDropdown
    /**
     * Whether to show a divider between button contents and side action.
     * @default true // for non-full-width buttons
     * @default false // for full-width buttons
     */
    divider?: boolean
}

/** A LemonButtonWithSideAction can't have a sideIcon - instead it has a clickable sideAction. */
export interface LemonButtonWithSideActionProps extends LemonButtonPropsBase {
    sideAction: SideAction
}

/**
 * Styled button with a side action on the right.
 * We can't use `LemonRow`'s `sideIcon` prop because putting `onClick` on it clashes with the parent`s `onClick`.
 */
export const LemonButtonWithSideAction: React.FunctionComponent<
    LemonButtonWithSideActionProps & React.RefAttributes<HTMLButtonElement>
> = React.forwardRef(({ sideAction, children, ...buttonProps }, ref) => {
    const { dropdown: sideDropdown, divider = !buttonProps.fullWidth, ...sideActionRest } = sideAction
    const SideComponent = sideDropdown ? LemonButtonWithDropdown : LemonButton

    return (
        <div className={clsx('LemonButtonWithSideAction', `LemonButtonWithSideAction--${buttonProps.size}`)}>
            {/* Bogus `sideIcon` div prevents overflow under the side button. */}
            <LemonButton
                ref={ref}
                {...buttonProps}
                sideIcon={
                    <span
                        className={clsx(
                            'LemonButtonWithSideAction__spacer',
                            divider && 'LemonButtonWithSideAction__spacer--divider'
                        )}
                    />
                }
            >
                {children}
            </LemonButton>
            <div className="LemonButtonWithSideAction__side-button">
                <SideComponent
                    // We don't want secondary style as it creates double borders
                    type={buttonProps.type !== 'secondary' ? buttonProps.type : undefined}
                    status={buttonProps.status}
                    dropdown={sideDropdown as LemonButtonDropdown}
                    noPadding
                    {...sideActionRest}
                />
            </div>
        </div>
    )
})
LemonButtonWithSideAction.displayName = 'LemonButtonWithSideAction'

export interface LemonButtonWithDropdownProps extends LemonButtonPropsBase {
    dropdown: LemonButtonDropdown
    sideIcon?: React.ReactElement | null
}

/**
 * Styled button that opens a dropdown menu on click.
 * The difference vs. plain `LemonButton` is dropdown visibility being controlled internally, which is more convenient.
 * @deprecated In almost all cases you should use the newer `LemonMenu` with a `LemonButton` child.
 */
export const LemonButtonWithDropdown: React.FunctionComponent<
    LemonButtonWithDropdownProps & React.RefAttributes<HTMLButtonElement>
> = React.forwardRef(({ dropdown: dropdownProps, ...buttonProps }, ref): JSX.Element => {
    return (
        <LemonDropdown {...dropdownProps}>
            <LemonButton ref={ref} {...buttonProps} />
        </LemonDropdown>
    )
})
LemonButtonWithDropdown.displayName = 'LemonButtonWithDropdown'<|MERGE_RESOLUTION|>--- conflicted
+++ resolved
@@ -65,12 +65,8 @@
     /** Like plain `disabled`, except we enforce a reason to be shown in the tooltip. */
     disabledReason?: string | null | false
     noPadding?: boolean
-<<<<<<< HEAD
-    motion?: boolean
-=======
     /** Hides the button chrome until hover. */
     stealth?: boolean
->>>>>>> 93e20117
     size?: 'xsmall' | 'small' | 'medium' | 'large'
     'data-attr'?: string
     'aria-label'?: string
@@ -100,11 +96,7 @@
                 size,
                 tooltip,
                 tooltipPlacement,
-<<<<<<< HEAD
-                motion = false,
-=======
                 stealth = false,
->>>>>>> 93e20117
                 htmlType = 'button',
                 noPadding,
                 to,
@@ -165,8 +157,6 @@
             if (ButtonComponent === 'button' && !buttonProps['aria-label'] && typeof tooltip === 'string') {
                 buttonProps['aria-label'] = tooltip
             }
-
-            const withMotion = motion || type != 'tertiary'
 
             let workingButton = (
                 <ButtonComponent
@@ -184,11 +174,7 @@
                         !children && 'LemonButton--no-content',
                         !!icon && `LemonButton--has-icon`,
                         !!sideIcon && `LemonButton--has-side-icon`,
-<<<<<<< HEAD
-                        withMotion && 'LemonButton--with-motion',
-=======
                         stealth && 'LemonButton--is-stealth',
->>>>>>> 93e20117
                         className
                     )}
                     onClick={!disabled ? onClick : undefined}
