{
    "name": "@posthog/plugin-server",
    "version": "1.10.5",
    "description": "PostHog Plugin Server",
    "types": "dist/index.d.ts",
    "main": "dist/index.js",
    "packageManager": "pnpm@8.6.0",
    "scripts": {
        "test": "jest --runInBand --forceExit",
        "functional_tests": "jest --config ./jest.config.functional.js",
        "start": "pnpm start:dist",
        "start:dist": "BASE_DIR=.. node dist/index.js",
        "start:dev": "NODE_ENV=dev BASE_DIR=.. nodemon --watch src/ --exec node -r @swc-node/register src/index.ts",
        "start:devNoWatch": "NODE_ENV=dev BASE_DIR=.. node -r @swc-node/register src/index.ts",
        "build": "pnpm clean && pnpm compile",
        "clean": "rm -rf dist/*",
        "typescript:compile": "tsc -b",
        "typescript:check": "tsc --noEmit -p .",
        "compile": "pnpm typescript:compile",
        "lint": "eslint .",
        "lint:fix": "eslint --fix .",
        "prettier": "prettier --write .",
        "prettier:check": "prettier --check .",
        "prepublishOnly": "pnpm build",
        "setup:dev:clickhouse": "cd .. && DEBUG=1 python manage.py migrate_clickhouse",
        "setup:test": "cd .. && TEST=1 python manage.py setup_test_environment && cd plugin-server && pnpm run setup:test:cyclotron",
        "setup:test:cyclotron": "CYCLOTRON_DATABASE_NAME=test_cyclotron ../rust/bin/migrate-cyclotron",
        "services:start": "cd .. && docker compose -f docker-compose.dev.yml up",
        "services:stop": "cd .. && docker compose -f docker-compose.dev.yml down",
        "services:clean": "cd .. && docker compose -f docker-compose.dev.yml rm -v",
        "services": "pnpm services:stop && pnpm services:clean && pnpm services:start",
        "build:cyclotron": "cd ../rust/cyclotron-node && pnpm run package",
        "pnpm:devPreinstall": "pnpm run build:cyclotron"
    },
    "graphile-worker": {
        "maxContiguousErrors": 300
    },
    "bin": {
        "posthog-plugin-server": "bin/posthog-plugin-server"
    },
    "author": "PostHog <hey@posthog.com>",
    "repository": "https://github.com/PostHog/posthog-plugin-server",
    "license": "MIT",
    "dependencies": {
        "@aws-sdk/client-s3": "^3.315.0",
        "@aws-sdk/lib-storage": "^3.315.0",
        "@babel/core": "^7.18.10",
        "@babel/plugin-transform-react-jsx": "^7.18.10",
        "@babel/preset-env": "^7.18.10",
        "@babel/preset-typescript": "^7.18.6",
        "@babel/standalone": "^7.18.12",
        "@google-cloud/pubsub": "3.0.1",
        "@google-cloud/storage": "^5.8.5",
        "@maxmind/geoip2-node": "^3.4.0",
        "@posthog/clickhouse": "^1.7.0",
        "@posthog/cyclotron": "file:../rust/cyclotron-node",
        "@posthog/hogvm": "^1.0.47",
        "@posthog/plugin-scaffold": "1.4.4",
        "@sentry/node": "^7.49.0",
        "@sentry/profiling-node": "^0.3.0",
        "@sentry/tracing": "^7.17.4",
        "@sentry/utils": "^7.17.4",
        "@types/lru-cache": "^5.1.0",
        "@types/tail": "^2.2.1",
        "asn1.js": "^5.4.1",
        "aws-sdk": "^2.927.0",
        "detect-browser": "^5.3.0",
        "escape-string-regexp": "^4.0.0",
        "express": "^4.18.2",
        "faker": "^5.5.3",
        "fast-deep-equal": "^3.1.3",
        "fernet-nodejs": "^1.0.6",
        "generic-pool": "^3.7.1",
        "graphile-worker": "0.13.0",
        "ioredis": "^4.27.6",
        "ipaddr.js": "^2.1.0",
        "kafkajs": "^2.2.0",
        "kafkajs-snappy": "^1.1.0",
        "lru-cache": "^6.0.0",
        "luxon": "^3.4.4",
        "node-fetch": "^2.6.1",
        "node-rdkafka": "^2.17.0",
        "node-schedule": "^2.1.0",
        "pg": "^8.6.0",
        "pino": "^8.6.0",
        "posthog-node": "2.0.2",
        "pretty-bytes": "^5.6.0",
        "prom-client": "^14.2.0",
        "re2": "^1.20.3",
        "safe-stable-stringify": "^2.4.0",
        "tail": "^2.2.6",
        "uuid": "^9.0.1",
        "v8-profiler-next": "^1.9.0",
        "vm2": "3.9.18"
    },
    "devDependencies": {
        "0x": "^5.5.0",
        "@babel/cli": "^7.18.10",
        "@babel/types": "^7.20.2",
        "@sentry/types": "^7.17.4",
        "@swc-node/register": "^1.5.1",
        "@swc/core": "^1.2.186",
        "@swc/jest": "^0.2.21",
        "@types/adm-zip": "^0.4.34",
        "@types/babel__core": "^7.1.19",
        "@types/babel__standalone": "^7.1.4",
        "@types/express": "^4.17.21",
        "@types/faker": "^5.5.7",
        "@types/generic-pool": "^3.1.9",
        "@types/ioredis": "^4.26.4",
        "@types/jest": "^28.1.1",
        "@types/long": "4.x.x",
        "@types/luxon": "^1.27.0",
        "@types/node": "^16.0.0",
        "@types/node-fetch": "^2.5.10",
        "@types/node-schedule": "^2.1.0",
        "@types/pg": "^8.6.0",
        "@types/redlock": "^4.0.1",
        "@types/snowflake-sdk": "^1.5.1",
        "@types/tar-stream": "^2.2.0",
        "@types/uuid": "^9.0.1",
        "@typescript-eslint/eslint-plugin": "^7.1.1",
        "@typescript-eslint/parser": "^7.1.1",
        "babel-eslint": "^10.1.0",
        "c8": "^7.12.0",
        "deepmerge": "^4.2.2",
        "eslint": "^8.53.0",
        "eslint-config-prettier": "^9.1.0",
        "eslint-plugin-eslint-comments": "^3.2.0",
        "eslint-plugin-import": "^2.29.0",
        "eslint-plugin-no-only-tests": "^3.1.0",
        "eslint-plugin-node": "^11.1.0",
        "eslint-plugin-promise": "^6.1.1",
        "eslint-plugin-simple-import-sort": "^7.0.0",
        "jest": "^28.1.1",
        "nodemon": "^2.0.22",
        "parse-prometheus-text-format": "^1.1.1",
        "pino-pretty": "^9.1.0",
        "prettier": "^2.8.8",
        "supertest": "^7.0.0",
        "ts-node": "^10.9.1",
        "typescript": "^4.7.4"
    },
    "pnpm": {
        "patchedDependencies": {
            "node-rdkafka@2.17.0": "patches/node-rdkafka@2.17.0.patch"
        }
    },
    "cyclotron": {
<<<<<<< HEAD
        "//This is a short term workaround to ensure that cyclotron changes trigger a rebuild": 2,
        "version": "0.1.1"
=======
        "//This is a short term workaround to ensure that cyclotron changes trigger a rebuild": true,
        "version": "0.1.4"
>>>>>>> 9bf99b3f
    }
}<|MERGE_RESOLUTION|>--- conflicted
+++ resolved
@@ -147,12 +147,7 @@
         }
     },
     "cyclotron": {
-<<<<<<< HEAD
-        "//This is a short term workaround to ensure that cyclotron changes trigger a rebuild": 2,
-        "version": "0.1.1"
-=======
         "//This is a short term workaround to ensure that cyclotron changes trigger a rebuild": true,
         "version": "0.1.4"
->>>>>>> 9bf99b3f
     }
 }