import {
    ACTION_TYPE,
    EVENT_TYPE,
    OrganizationMembershipLevel,
    PluginsAccessLevel,
    ShownAsValue,
    RETENTION_RECURRING,
    RETENTION_FIRST_TIME,
    ENTITY_MATCH_TYPE,
    FunnelLayout,
    COHORT_DYNAMIC,
    COHORT_STATIC,
    BinCountAuto,
} from 'lib/constants'
import { PluginConfigSchema } from '@posthog/plugin-scaffold'
import { PluginInstallationType } from 'scenes/plugins/types'
import { Dayjs } from 'dayjs'
import { PROPERTY_MATCH_TYPE } from 'lib/constants'
import { UploadFile } from 'antd/lib/upload/interface'

export type Optional<T, K extends string | number | symbol> = Omit<T, K> & { [K in keyof T]?: T[K] }

export type AvailableFeatures =
    | 'zapier'
    | 'organizations_projects'
    | 'google_login'
    | 'dashboard_collaboration'
    | 'clickhouse'
    | 'ingestion_taxonomy'

export interface ColumnConfig {
    active: string[] | 'DEFAULT'
}

export interface UserType {
    uuid: string
    date_joined: string
    first_name: string
    email: string
    email_opt_in: boolean
    events_column_config: ColumnConfig
    anonymize_data: boolean
    distinct_id: string
    toolbar_mode: 'disabled' | 'toolbar'
    has_password: boolean
    is_staff: boolean
    is_impersonated: boolean
    organization: OrganizationType | null
    team: TeamBasicType | null
    organizations: OrganizationBasicType[]
    realm: 'cloud' | 'hosted' | 'hosted-clickhouse'
    posthog_version?: string
}

/* Type for User objects in nested serializers (e.g. created_by) */
export interface UserBasicType {
    id: number
    uuid: string
    distinct_id: string
    first_name: string
    email: string
}

export interface PluginAccess {
    view: boolean
    install: boolean
    configure: boolean
}

export interface PersonalAPIKeyType {
    id: string
    label: string
    value?: string
    created_at: string
    last_used_at: string
    team_id: number
    user_id: string
}

export interface OrganizationBasicType {
    id: string
    name: string
}

export interface OrganizationType extends OrganizationBasicType {
    created_at: string
    updated_at: string
    membership_level: OrganizationMembershipLevel | null
    personalization: PersonalizationData
    setup: SetupState
    setup_section_2_completed: boolean
    plugins_access_level: PluginsAccessLevel
    teams: TeamBasicType[] | null
    available_features: AvailableFeatures[]
    domain_whitelist: string[]
    is_member_join_email_enabled: boolean
}

export interface OrganizationMemberType {
    id: string
    user: UserBasicType
    level: OrganizationMembershipLevel
    joined_at: string
    updated_at: string
}

export interface APIErrorType {
    type: 'authentication_error' | 'invalid_request' | 'server_error' | 'throttled_error' | 'validation_error'
    code: string
    detail: string
    attr: string | null
}

export interface EventUsageType {
    event: string
    usage_count: number
    volume: number
}

export interface PropertyUsageType {
    key: string
    usage_count: number
    volume: number
}

export interface TeamBasicType {
    id: number
    uuid: string
    organization: string // Organization ID
    api_token: string
    name: string
    completed_snippet_onboarding: boolean
    ingested_event: boolean
    is_demo: boolean
    timezone: string
}

export interface TeamType extends TeamBasicType {
    anonymize_ips: boolean
    app_urls: string[]
    slack_incoming_webhook: string
    session_recording_opt_in: boolean
    session_recording_retention_period_days: number | null
    test_account_filters: AnyPropertyFilter[]
    data_attributes: string[]
}

export interface ActionType {
    count?: number
    created_at: string
    deleted?: boolean
    id: number
    is_calculating?: boolean
    last_calculated_at?: string
    name: string
    post_to_slack?: boolean
    steps?: ActionStepType[]
    created_by: UserBasicType | null
}

/** Sync with plugin-server/src/types.ts */
export enum ActionStepUrlMatching {
    Contains = 'contains',
    Regex = 'regex',
    Exact = 'exact',
}

export interface ActionStepType {
    event?: string
    href?: string
    id?: number
    name?: string
    properties?: []
    selector?: string
    tag_name?: string
    text?: string
    url?: string
    url_matching?: ActionStepUrlMatching
    isNew?: string
}

export interface ElementType {
    attr_class?: string[]
    attr_id?: string
    attributes: Record<string, string>
    href: string
    nth_child: number
    nth_of_type: number
    order: number
    tag_name: string
    text?: string
}

export type ToolbarUserIntent = 'add-action' | 'edit-action'

export type EditorProps = {
    apiURL?: string
    jsURL?: string
    temporaryToken?: string
    actionId?: number
    userIntent?: ToolbarUserIntent
    instrument?: boolean
    distinctId?: string
    userEmail?: boolean
    dataAttributes?: string[]
}

export type PropertyFilterValue = string | number | (string | number)[] | null

export interface PropertyFilter {
    key: string
    operator: PropertyOperator | null
    type: string
    value: PropertyFilterValue
}

export type EmptyPropertyFilter = Partial<PropertyFilter>

export type AnyPropertyFilter = PropertyFilter | EmptyPropertyFilter

/** Sync with plugin-server/src/types.ts */
export enum PropertyOperator {
    Exact = 'exact',
    IsNot = 'is_not',
    IContains = 'icontains',
    NotIContains = 'not_icontains',
    Regex = 'regex',
    NotRegex = 'not_regex',
    GreaterThan = 'gt',
    LessThan = 'lt',
    IsSet = 'is_set',
    IsNotSet = 'is_not_set',
}

export enum SavedInsightsParamOptions {
    All = 'all',
    Yours = 'yours',
    Favorites = 'favorites',
}

/** Sync with plugin-server/src/types.ts */
interface BasePropertyFilter {
    key: string
    value: PropertyFilterValue
    label?: string
}

/** Sync with plugin-server/src/types.ts */
export interface EventPropertyFilter extends BasePropertyFilter {
    type: 'event'
    operator: PropertyOperator
}

/** Sync with plugin-server/src/types.ts */
export interface PersonPropertyFilter extends BasePropertyFilter {
    type: 'person'
    operator: PropertyOperator
}

/** Sync with plugin-server/src/types.ts */
export interface ElementPropertyFilter extends BasePropertyFilter {
    type: 'element'
    key: 'tag_name' | 'text' | 'href' | 'selector'
    operator: PropertyOperator
}

/** Sync with plugin-server/src/types.ts */
export interface CohortPropertyFilter extends BasePropertyFilter {
    type: 'cohort'
    key: 'id'
    value: number
}

/** Sync with plugin-server/src/types.ts */
export type ActionStepProperties =
    | EventPropertyFilter
    | PersonPropertyFilter
    | ElementPropertyFilter
    | CohortPropertyFilter

export interface RecordingDurationFilter extends BasePropertyFilter {
    type: 'recording'
    key: 'duration'
    value: number
    operator: PropertyOperator
}

interface RecordingNotViewedFilter extends BasePropertyFilter {
    type: 'recording'
    key: 'unseen'
}

export type RecordingPropertyFilter = RecordingDurationFilter | RecordingNotViewedFilter

export interface ActionTypePropertyFilter extends BasePropertyFilter {
    type: typeof ACTION_TYPE
    properties?: Array<EventPropertyFilter>
}

export interface EventTypePropertyFilter extends BasePropertyFilter {
    type: typeof EVENT_TYPE
    properties?: Array<EventPropertyFilter>
}

export type SessionsPropertyFilter =
    | PersonPropertyFilter
    | CohortPropertyFilter
    | RecordingPropertyFilter
    | ActionTypePropertyFilter
    | EventTypePropertyFilter

export type EntityType = 'actions' | 'events' | 'new_entity'

export interface Entity {
    id: string | number
    name: string
    order: number
    type: EntityType
}

export enum EntityTypes {
    ACTIONS = 'actions',
    EVENTS = 'events',
    NEW_ENTITY = 'new_entity',
}

export type EntityFilter = {
    type?: EntityType
    id: Entity['id'] | null
    name: string | null
    index?: number
    order?: number
}

export interface FunnelExclusionEntityFilter extends EntityFilter {
    funnel_from_step: number
    funnel_to_step: number
}

export interface EntityWithProperties extends Entity {
    properties: Record<string, any>
}

export interface PersonType {
    id?: number
    uuid?: string
    name?: string
    distinct_ids: string[]
    properties: Record<string, any>
    is_identified: boolean
    created_at?: string
}

export interface CohortGroupType {
    id: string
    days?: string
    action_id?: number
    event_id?: string
    label?: string
    count?: number
    count_operator?: string
    properties?: AnyPropertyFilter[]
    matchType: MatchType
}

export type MatchType = typeof ENTITY_MATCH_TYPE | typeof PROPERTY_MATCH_TYPE
export type CohortTypeType = typeof COHORT_STATIC | typeof COHORT_DYNAMIC

export interface CohortType {
    count?: number
    description?: string
    created_by?: UserBasicType | null
    created_at?: string
    deleted?: boolean
    id: number | 'new' | 'personsModalNew'
    is_calculating?: boolean
    last_calculation?: string
    is_static?: boolean
    name?: string
    csv?: UploadFile
    groups: CohortGroupType[]
}

export interface InsightHistory {
    id: number
    filters: Record<string, any>
    name?: string
    createdAt: string
    saved: boolean
    type: ViewType
}

export interface SavedFunnel extends InsightHistory {
    created_by: string
}

export type BinCountValue = number | typeof BinCountAuto

// https://github.com/PostHog/posthog/blob/master/posthog/constants.py#L106
export enum StepOrderValue {
    STRICT = 'strict',
    UNORDERED = 'unordered',
    ORDERED = 'ordered',
}

export enum PersonsTabType {
    EVENTS = 'events',
    SESSIONS = 'sessions',
}

export interface EventType {
    elements: ElementType[]
    elements_hash: string | null
    event: string
    id: number | string
    properties: Record<string, any>
    timestamp: string
    person?: Partial<PersonType> | null
}

export interface EventFormattedType {
    event: EventType
    date_break?: Dayjs
    new_events?: boolean
}

export interface SessionType {
    distinct_id: string
    global_session_id: string
    length: number
    start_time: string
    end_time: string
    session_recordings: SessionTypeSessionRecording[]
    start_url: string | null
    end_url: string | null
    email?: string | null
    matching_events: Array<number | string>
}

export interface SessionTypeSessionRecording {
    id: string
    viewed: boolean
    /** Length of recording in seconds */
    recording_duration: number
}

export interface BillingType {
    should_setup_billing: boolean
    is_billing_active: boolean
    plan: PlanInterface | null
    billing_period_ends: string
    event_allocation: number | null
    current_usage: number | null
    subscription_url: string
    current_bill_amount: number | null
    should_display_current_bill: boolean
}

export interface PlanInterface {
    key: string
    name: string
    custom_setup_billing_message: string
    image_url: string
    self_serve: boolean
    is_metered_billing: boolean
    event_allowance: number
    price_string: string
}

export interface DashboardItemType {
    id: number
    name: string
    short_id: string
    description?: string
    filters: Record<string, any>
    filters_hash: string
    order: number
    deleted: boolean
    saved: boolean
    created_at: string
    layouts: Record<string, any>
    color: string | null
    last_refresh: string
    refreshing: boolean
    created_by: UserBasicType | null
    is_sample: boolean
    dashboard: number
    result: any | null
    updated_at: string
    tags: string[]
}

export interface DashboardType {
    id: number
    name: string
    description: string
    pinned: boolean
    items: DashboardItemType[]
    created_at: string
    created_by: UserBasicType | null
    is_shared: boolean
    share_token: string
    deleted: boolean
    filters: Record<string, any>
    creation_mode: 'default' | 'template' | 'duplicate'
    tags: string[]
}

export type DashboardLayoutSize = 'lg' | 'sm' | 'xs' | 'xxs'

export interface OrganizationInviteType {
    id: string
    target_email: string
    first_name: string
    is_expired: boolean
    emailing_attempt_made: boolean
    created_by: UserBasicType | null
    created_at: string
    updated_at: string
}

export interface PluginType {
    id: number
    plugin_type: PluginInstallationType
    name: string
    description?: string
    url?: string
    tag?: string
    latest_tag?: string
    config_schema: Record<string, PluginConfigSchema> | PluginConfigSchema[]
    source?: string
    maintainer?: string
    is_global: boolean
    organization_id: string
    organization_name: string
    metrics?: Record<string, StoredMetricMathOperations>
    capabilities?: Record<'jobs' | 'methods' | 'scheduled_tasks', string[]>
}

export interface PluginConfigType {
    id?: number
    plugin: number
    team_id: number
    enabled: boolean
    order: number
    config: Record<string, any>
    error?: PluginErrorType
}

export interface PluginErrorType {
    message: string
    time: string
    stack?: string
    name?: string
    event?: Record<string, any>
}

export enum PluginLogEntryType {
    Debug = 'DEBUG',
    Log = 'LOG',
    Info = 'INFO',
    Warn = 'WARN',
    Error = 'ERROR',
}

export interface PluginLogEntry {
    id: string
    team_id: number
    plugin_id: number
    plugin_config_id: number
    timestamp: string
    type: PluginLogEntryType
    is_system: boolean
    message: string
    instance_id: string
}

export enum AnnotationScope {
    DashboardItem = 'dashboard_item',
    Project = 'project',
    Organization = 'organization',
}

export interface AnnotationType {
    id: string
    scope: AnnotationScope
    content: string
    date_marker: string
    created_by?: UserBasicType | 'local' | null
    created_at: string
    updated_at: string
    dashboard_item?: number
    deleted?: boolean
    creation_type?: string
}

export enum ChartDisplayType {
    ActionsLineGraphLinear = 'ActionsLineGraph',
    ActionsLineGraphCumulative = 'ActionsLineGraphCumulative',
    ActionsTable = 'ActionsTable',
    ActionsPieChart = 'ActionsPie',
    ActionsBarChart = 'ActionsBar',
    ActionsBarChartValue = 'ActionsBarValue',
    PathsViz = 'PathsViz',
    FunnelViz = 'FunnelViz',
}

export type ShownAsType = ShownAsValue // DEPRECATED: Remove when releasing `remove-shownas`
export type BreakdownType = 'cohort' | 'person' | 'event'
export type IntervalType = 'minute' | 'hour' | 'day' | 'week' | 'month'

// NB! Keep InsightType and ViewType in sync!
export type InsightType = 'TRENDS' | 'SESSIONS' | 'FUNNELS' | 'RETENTION' | 'PATHS' | 'LIFECYCLE' | 'STICKINESS'

export enum ViewType {
    TRENDS = 'TRENDS',
    STICKINESS = 'STICKINESS',
    LIFECYCLE = 'LIFECYCLE',
    SESSIONS = 'SESSIONS',
    FUNNELS = 'FUNNELS',
    RETENTION = 'RETENTION',
    PATHS = 'PATHS',
    // Views that are not insights:
    HISTORY = 'HISTORY',
}

export enum PathType {
    PageView = '$pageview',
    AutoCapture = '$autocapture',
    Screen = '$screen',
    CustomEvent = 'custom_event',
}

export enum FunnelVizType {
    Steps = 'steps',
    TimeToConvert = 'time_to_convert',
    Trends = 'trends',
}

export type RetentionType = typeof RETENTION_RECURRING | typeof RETENTION_FIRST_TIME

export interface FilterType {
    insight?: InsightType
    display?: ChartDisplayType
    interval?: IntervalType
    date_from?: string | null
    date_to?: string | null
    properties?: PropertyFilter[]
    events?: Record<string, any>[]
    actions?: Record<string, any>[]
    breakdown_type?: BreakdownType | null
    breakdown?: string | number | number[] | null
    breakdown_value?: string | number
    shown_as?: ShownAsType
    session?: string
    period?: string
    retentionType?: RetentionType
    new_entity?: Record<string, any>[]
    returning_entity?: Record<string, any>
    target_entity?: Record<string, any>
    path_type?: PathType
    start_point?: string | number
    stickiness_days?: number
    type?: EntityType
    entity_id?: string | number
    entity_type?: EntityType
    entity_math?: string
    people_day?: any
    people_action?: any
    formula?: any
    filter_test_accounts?: boolean
    from_dashboard?: boolean | number
    layout?: FunnelLayout // used only for funnels
    funnel_step?: number
    entrance_period_start?: string // this and drop_off is used for funnels time conversion date for the persons modal
    drop_off?: boolean
    funnel_viz_type?: string // parameter sent to funnels API for time conversion code path
    funnel_from_step?: number // used in time to convert: initial step index to compute time to convert
    funnel_to_step?: number // used in time to convert: ending step index to compute time to convert
    funnel_step_breakdown?: string | number[] | number | null // used in steps breakdown: persons modal
    compare?: boolean
    bin_count?: BinCountValue // used in time to convert: number of bins to show in histogram
    funnel_window_interval_unit?: FunnelConversionWindowTimeUnit // minutes, days, weeks, etc. for conversion window
    funnel_window_interval?: number | undefined // length of conversion window
    funnel_order_type?: StepOrderValue
    exclusions?: FunnelExclusionEntityFilter[] // used in funnel exclusion filters
}

export interface SystemStatusSubrows {
    columns: string[]
    rows: string[][]
}

export interface SystemStatusRow {
    metric: string
    value: string
    key?: string
    description?: string
    subrows?: SystemStatusSubrows
}

export interface SystemStatus {
    overview: SystemStatusRow[]
    internal_metrics: {
        clickhouse?: {
            id: number
            share_token: string
        }
    }
}

export type QuerySummary = { duration: string } & Record<string, string>

export interface SystemStatusQueriesResult {
    postgres_running: QuerySummary[]
    clickhouse_running?: QuerySummary[]
    clickhouse_slow_log?: QuerySummary[]
}

export type PersonalizationData = Record<string, string | string[] | null>

interface EnabledSetupState {
    is_active: true // Whether the onbarding setup is currently active
    current_section: number
    any_project_ingested_events: boolean
    any_project_completed_snippet_onboarding: boolean
    non_demo_team_id: number | null
    has_invited_team_members: boolean
}

interface DisabledSetupState {
    is_active: false
    current_section: null
}

export type SetupState = EnabledSetupState | DisabledSetupState

export interface ActionFilter extends EntityFilter {
    math?: string
    math_property?: string
    properties: PropertyFilter[]
    type: EntityType
}

export interface TrendResult {
    action: ActionFilter
    count: number
    data: number[]
    days: string[]
    dates?: string[]
    label: string
    labels: string[]
    breakdown_value?: string | number
    aggregated_value: number
    status?: string
}

export interface TrendResultWithAggregate extends TrendResult {
    aggregated_value: number
}

export interface FunnelStep {
    // The type returned from the API.
    action_id: string
    average_conversion_time: number | null
    count: number
    name: string
    order: number
    people?: string[]
    type: EntityType
    labels?: string[]
    breakdown?: string | number | number[]
    breakdown_value?: string | number
}

export interface FunnelStepWithNestedBreakdown extends FunnelStep {
    nested_breakdown?: FunnelStep[]
}

export interface FunnelResult<ResultType = FunnelStep[]> {
    is_cached: boolean
    last_refresh: string | null
    result: ResultType
    type: 'Funnel'
}

export interface FunnelsTimeConversionBins {
    bins: [number, number][]
    average_conversion_time: number
}

export interface FunnelsTimeConversionResult {
    result: FunnelsTimeConversionBins
    last_refresh: string | null
    is_cached: boolean
    type: 'Funnel'
}

// Indexing boundaries = [from_step, to_step)
export interface FunnelTimeConversionStep {
    from_step: number // set this to -1 if querying for all steps
    to_step: number
    label?: string
    average_conversion_time?: number
    count?: number
}

export interface FunnelTimeConversionMetrics {
    averageTime: number
    stepRate: number
    totalRate: number
}

export interface FunnelConversionWindow {
    funnel_window_interval_unit?: FunnelConversionWindowTimeUnit
    funnel_window_interval?: number | undefined
}

// https://github.com/PostHog/posthog/blob/master/posthog/models/filters/mixins/funnel.py#L100
export enum FunnelConversionWindowTimeUnit {
    Minute = 'minute',
    Hour = 'hour',
    Day = 'day',
    Week = 'week',
    Month = 'month',
}

export interface FunnelRequestParams extends FilterType {
    refresh?: boolean
    from_dashboard?: boolean | number
    funnel_window_days?: number
}

export interface LoadedRawFunnelResults {
    results: FunnelStep[] | FunnelStep[][]
    timeConversionResults: FunnelsTimeConversionBins
    filters: Partial<FilterType>
}

export interface FunnelStepWithConversionMetrics extends FunnelStep {
    droppedOffFromPrevious: number
    conversionRates: {
        fromPrevious: number
        total: number
        fromBasisStep: number // either fromPrevious or total, depending on FunnelStepReference
    }
    nested_breakdown?: Omit<FunnelStepWithConversionMetrics, 'nested_breakdown'>[]
}

export interface FlattenedFunnelStep extends FunnelStepWithConversionMetrics {
    rowKey: number | string
    isBreakdownParent?: boolean
    breakdownIndex?: number
}

export interface ChartParams {
    dashboardItemId?: number
    color?: string
    filters: Partial<FilterType>
    inSharedMode?: boolean
    showPersonsModal?: boolean
    cachedResults?: TrendResult
    view: ViewType
}

export interface FeatureFlagGroupType {
    properties: AnyPropertyFilter[]
    rollout_percentage: number | null
}

<<<<<<< HEAD
export interface MultivariateFlagVariant {
    key: string
    name: string | null
    rollout_percentage: number
}

export interface MultivariateFlagOptions {
    variants: MultivariateFlagVariant[]
}

=======
>>>>>>> 68c39e97
interface FeatureFlagFilters {
    groups: FeatureFlagGroupType[]
    multivariate: MultivariateFlagOptions | null
}

export interface FeatureFlagType {
    id: number | null
    key: string
    name: string // Used as description
    filters: FeatureFlagFilters
    deleted: boolean
    active: boolean
    created_by: UserBasicType | null
    created_at: string
    is_simple_flag: boolean
    rollout_percentage: number | null
}

export interface PrevalidatedInvite {
    id: string
    target_email: string
    first_name: string
    organization_name: string
}

interface AuthBackends {
    'google-oauth2'?: boolean
    gitlab?: boolean
    github?: boolean
}

export interface PreflightStatus {
    // Attributes that accept undefined values (i.e. `?`) are not received when unauthenticated
    django: boolean
    plugins: boolean
    redis: boolean
    db: boolean
    /** An initiated instance is one that already has any organization(s). */
    initiated: boolean
    /** Org creation is allowed on Cloud OR initiated self-hosted organizations with a license and MULTI_ORG_ENABLED. */
    can_create_org: boolean
    /** Whether this is PostHog Cloud. */
    cloud: boolean
    celery: boolean
    /** Whether EE code is available (but not necessarily a license). */
    ee_available?: boolean
    /** Is ClickHouse used as the analytics database instead of Postgres. */
    is_clickhouse_enabled?: boolean
    realm: 'cloud' | 'hosted' | 'hosted-clickhouse'
    db_backend?: 'postgres' | 'clickhouse'
    available_social_auth_providers: AuthBackends
    available_timezones?: Record<string, number>
    opt_out_capture?: boolean
    posthog_version?: string
    email_service_available?: boolean
    /** Whether PostHog is running in DEBUG mode. */
    is_debug?: boolean
    is_event_property_usage_enabled?: boolean
    licensed_users_available?: number | null
    site_url?: string
}

export enum ItemMode { // todo: consolidate this and dashboardmode
    Edit = 'edit',
    View = 'view',
}

export enum DashboardMode { // Default mode is null
    Edit = 'edit', // When the dashboard is being edited
    Fullscreen = 'fullscreen', // When the dashboard is on full screen (presentation) mode
    Sharing = 'sharing', // When the sharing configuration is opened
    Public = 'public', // When viewing the dashboard publicly via a shareToken
    Internal = 'internal', // When embedded into another page (e.g. /instance/status)
}

export enum DashboardItemMode {
    Edit = 'edit',
}

// Reserved hotkeys globally available
export type GlobalHotKeys = 'g'

// Hotkeys for local (component) actions
export type HotKeys =
    | 'a'
    | 'b'
    | 'c'
    | 'd'
    | 'e'
    | 'f'
    | 'h'
    | 'i'
    | 'j'
    | 'k'
    | 'l'
    | 'm'
    | 'n'
    | 'o'
    | 'p'
    | 'q'
    | 'r'
    | 's'
    | 't'
    | 'u'
    | 'v'
    | 'w'
    | 'x'
    | 'y'
    | 'z'
    | 'escape'

export interface LicenseType {
    id: number
    key: string
    plan: string
    valid_until: string
    max_users: string | null
    created_at: string
}

export interface EventDefinition {
    id: string
    name: string
    description: string
    tags?: string[]
    volume_30_day: number | null
    query_usage_30_day: number | null
    owner?: UserBasicType | null
    updated_at?: string
    updated_by?: UserBasicType | null
}

export interface PropertyDefinition {
    id: string
    name: string
    description: string
    tags?: string[]
    volume_30_day: number | null
    query_usage_30_day: number | null
    updated_at?: string
    updated_by?: UserBasicType | null
    is_numerical?: boolean // Marked as optional to allow merge of EventDefinition & PropertyDefinition
}

export interface PersonProperty {
    name: string
    count: number
}

export interface SelectOption {
    value: string
    label?: string
}

export interface SelectOptionWithChildren extends SelectOption {
    children: React.ReactChildren
    ['data-attr']: string
    key: string
}

export interface KeyMapping {
    label: string
    description: string | JSX.Element
    examples?: string[]
    hide?: boolean
}

export interface TileParams {
    title: string
    targetPath: string
    openInNewTab?: boolean
    hoverText?: string
    icon: JSX.Element
    class?: string
}

export interface TiledIconModuleProps {
    tiles: TileParams[]
    header?: string
    subHeader?: string
    analyticsModuleKey?: string
}

export type EventOrPropType = EventDefinition & PropertyDefinition

export interface AppContext {
    current_user: UserType | null
    preflight: PreflightStatus
    default_event_name: string
    persisted_feature_flags?: string[]
}

export type StoredMetricMathOperations = 'max' | 'min' | 'sum'<|MERGE_RESOLUTION|>--- conflicted
+++ resolved
@@ -868,7 +868,6 @@
     rollout_percentage: number | null
 }
 
-<<<<<<< HEAD
 export interface MultivariateFlagVariant {
     key: string
     name: string | null
@@ -879,8 +878,6 @@
     variants: MultivariateFlagVariant[]
 }
 
-=======
->>>>>>> 68c39e97
 interface FeatureFlagFilters {
     groups: FeatureFlagGroupType[]
     multivariate: MultivariateFlagOptions | null
