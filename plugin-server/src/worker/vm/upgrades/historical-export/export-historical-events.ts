import { PluginEvent, PluginMeta, RetryError } from '@posthog/plugin-scaffold'
import * as Sentry from '@sentry/node'

import {
    Hub,
    PluginConfig,
    PluginConfigVMInternalResponse,
    PluginLogEntrySource,
    PluginLogEntryType,
    PluginTask,
    PluginTaskType,
} from '../../../../types'
<<<<<<< HEAD
import {
    ExportHistoricalEventsJobPayload,
    ExportHistoricalEventsUpgrade,
    fetchEventsForInterval,
    fetchTimestampBoundariesForTeam,
} from '../utils/utils'
=======
import { fetchEventsForInterval } from '../utils/fetchEventsForInterval'
import { ExportEventsJobPayload, ExportHistoricalEventsUpgrade, fetchTimestampBoundariesForTeam } from '../utils/utils'
>>>>>>> 97c705c1

const TEN_MINUTES = 1000 * 60 * 10
const EVENTS_TIME_INTERVAL = TEN_MINUTES
const EVENTS_PER_RUN = 500

const TIMESTAMP_CURSOR_KEY = 'timestamp_cursor'
const MAX_UNIX_TIMESTAMP_KEY = 'max_timestamp'
const MIN_UNIX_TIMESTAMP_KEY = 'min_timestamp'
const EXPORT_RUNNING_KEY = 'is_export_running'
const RUN_EVERY_MINUTE_LAST_RUN_KEY = 'run_every_minute_last'
const BATCH_ID_CURSOR_KEY = 'batch_id'
const OLD_TIMESTAMP_CURSOR_KEY = 'old_timestamp_cursor'

const INTERFACE_JOB_NAME = 'Export historical events'

export function addHistoricalEventsExportCapability(
    hub: Hub,
    pluginConfig: PluginConfig,
    response: PluginConfigVMInternalResponse<PluginMeta<ExportHistoricalEventsUpgrade>>
): void {
    const { methods, tasks, meta } = response

    const currentPublicJobs = pluginConfig.plugin?.public_jobs || {}
    // we can void this as the job appearing on the interface is not time-sensitive

    if (!(INTERFACE_JOB_NAME in currentPublicJobs)) {
        hub.promiseManager.trackPromise(hub.db.addOrUpdatePublicJob(pluginConfig.plugin_id, INTERFACE_JOB_NAME, {}))
    }

    const oldSetupPlugin = methods.setupPlugin

    const oldRunEveryMinute = tasks.schedule.runEveryMinute?.exec

    methods.setupPlugin = async () => {
        await meta.utils.cursor.init(BATCH_ID_CURSOR_KEY)

        const storedTimestampCursor = await meta.storage.get(TIMESTAMP_CURSOR_KEY, null)
        await meta.storage.set(OLD_TIMESTAMP_CURSOR_KEY, storedTimestampCursor || 0)
        await meta.storage.set(RUN_EVERY_MINUTE_LAST_RUN_KEY, Date.now() + TEN_MINUTES)

        await oldSetupPlugin?.()
    }

    tasks.schedule.runEveryMinute = {
        name: 'runEveryMinute',
        type: PluginTaskType.Schedule,
        exec: async () => {
            await oldRunEveryMinute?.()

            const lastRun = await meta.storage.get(RUN_EVERY_MINUTE_LAST_RUN_KEY, 0)
            const exportShouldBeRunning = await meta.storage.get(EXPORT_RUNNING_KEY, false)

            const have10MinutesPassed = Date.now() - Number(lastRun) < TEN_MINUTES

            // only run every 10 minutes _if_ an export is in progress
            if (!exportShouldBeRunning || !have10MinutesPassed) {
                return
            }

            const oldTimestampCursor = await meta.storage.get(OLD_TIMESTAMP_CURSOR_KEY, 0)
            const currentTimestampCursor = await meta.storage.get(TIMESTAMP_CURSOR_KEY, 0)

            // if the cursor hasn't been incremented after 10 minutes that means we didn't pick up from
            // where we left off  automatically after a restart, or something else has gone wrong
            // thus, kick off a new export chain with a new batchId
            if (exportShouldBeRunning && oldTimestampCursor === currentTimestampCursor) {
                const batchId = await meta.utils.cursor.increment(BATCH_ID_CURSOR_KEY)
                createLog(`Restarting export after noticing inactivity. Batch ID: ${batchId}`)
                await meta.jobs
                    .exportHistoricalEvents({ retriesPerformedSoFar: 0, incrementTimestampCursor: true, batchId })
                    .runNow()
            }

            // set the old timestamp cursor to the current one so we can see if it changed in 10 minutes
            await meta.storage.set(OLD_TIMESTAMP_CURSOR_KEY, currentTimestampCursor)

            await meta.storage.set(RUN_EVERY_MINUTE_LAST_RUN_KEY, Date.now())
        },
    }

    tasks.job['exportHistoricalEvents'] = {
        name: 'exportHistoricalEvents',
        type: PluginTaskType.Job,
        exec: (payload) => meta.global.exportHistoricalEvents(payload as ExportHistoricalEventsJobPayload),
    }

    tasks.job[INTERFACE_JOB_NAME] = {
        name: INTERFACE_JOB_NAME,
        type: PluginTaskType.Job,
        // TODO: Accept timestamp as payload
        exec: async (payload: ExportHistoricalEventsJobPayload) => {
            // only let one export run at a time
            const exportAlreadyRunning = await meta.storage.get(EXPORT_RUNNING_KEY, false)
            if (exportAlreadyRunning) {
                return
            }

            await meta.storage.set(RUN_EVERY_MINUTE_LAST_RUN_KEY, Date.now() + TEN_MINUTES)
            await meta.storage.set(EXPORT_RUNNING_KEY, true)

            // get rid of all state pertaining to a previous run
            await meta.storage.del(TIMESTAMP_CURSOR_KEY)
            await meta.storage.del(MAX_UNIX_TIMESTAMP_KEY)
            await meta.storage.del(MIN_UNIX_TIMESTAMP_KEY)
            meta.global.maxTimestamp = null
            meta.global.minTimestamp = null

            await meta.global.initTimestampsAndCursor(payload)

            const batchId = await meta.utils.cursor.increment(BATCH_ID_CURSOR_KEY)

            await meta.jobs
                .exportHistoricalEvents({ retriesPerformedSoFar: 0, incrementTimestampCursor: true, batchId: batchId })
                .runNow()
        },
    } as unknown as PluginTask // :KLUDGE: Work around typing limitations

    meta.global.exportHistoricalEvents = async (payload: ExportHistoricalEventsJobPayload): Promise<void> => {
        if (payload.retriesPerformedSoFar >= 15) {
            // create some log error here
            return
        }

        // this is handling for duplicates when the plugin server restarts
        const currentBatchId = await meta.storage.get(BATCH_ID_CURSOR_KEY, 0)
        if (currentBatchId !== payload.batchId) {
            return
        }

        let timestampCursor = payload.timestampCursor
        let intraIntervalOffset = payload.intraIntervalOffset ?? 0

        // this ensures minTimestamp and timestampLimit are not null
        // each thread will set them the first time they run this job
        // we do this to prevent us from doing 2 additional queries
        // to postgres each time the job runs
        await meta.global.setTimestampBoundaries()

        // This is the first run OR we're done with an interval
        if (payload.incrementTimestampCursor || !timestampCursor) {
            // Done with a timestamp interval, reset offset
            intraIntervalOffset = 0

            // This ensures we never process an interval twice
            const incrementedCursor = await meta.utils.cursor.increment(TIMESTAMP_CURSOR_KEY, EVENTS_TIME_INTERVAL)

            meta.global.updateProgressBar(incrementedCursor)

            timestampCursor = Number(incrementedCursor)
        }

        if (timestampCursor > meta.global.maxTimestamp!) {
            await meta.storage.del(EXPORT_RUNNING_KEY)
            createLog(`Done exporting all events`)
            return
        }

        let events: PluginEvent[] = []

        let fetchEventsError: Error | unknown | null = null
        try {
            events = await fetchEventsForInterval(
                hub.db,
                pluginConfig.team_id,
                new Date(timestampCursor),
                intraIntervalOffset,
                EVENTS_TIME_INTERVAL,
                EVENTS_PER_RUN
            )
        } catch (error) {
            fetchEventsError = error
            Sentry.captureException(error)
        }

        let exportEventsError: Error | unknown | null = null

        if (fetchEventsError) {
            await meta.storage.del(EXPORT_RUNNING_KEY)
            createLog(`Failed fetching events. Stopping export - please try again later.`)
            return
        } else {
            if (events.length > 0) {
                try {
                    await methods.exportEvents!(events)
                } catch (error) {
                    exportEventsError = error
                }
            }
        }

        if (exportEventsError instanceof RetryError) {
            const nextRetrySeconds = 2 ** payload.retriesPerformedSoFar * 3

            // "Failed processing events 0-100 from 2021-08-19T12:34:26.061Z to 2021-08-19T12:44:26.061Z. Retrying in 3s"
            createLog(
                `Failed processing events ${intraIntervalOffset}-${intraIntervalOffset + events.length} from ${new Date(
                    timestampCursor
                ).toISOString()} to ${new Date(
                    timestampCursor + EVENTS_TIME_INTERVAL
                ).toISOString()}. Retrying in ${nextRetrySeconds}s`
            )

            await meta.jobs
                .exportHistoricalEvents({
                    intraIntervalOffset,
                    timestampCursor,
                    retriesPerformedSoFar: payload.retriesPerformedSoFar + 1,
                })
                .runIn(nextRetrySeconds, 'seconds')
        } else if (!exportEventsError) {
            const incrementTimestampCursor = events.length === 0

            await meta.jobs
                .exportHistoricalEvents({
                    timestampCursor,
                    incrementTimestampCursor,
                    retriesPerformedSoFar: 0,
                    intraIntervalOffset: intraIntervalOffset + EVENTS_PER_RUN,
                    batchId: payload.batchId,
                })
                .runIn(1, 'seconds')
        }

        if (events.length > 0) {
            createLog(
                `Successfully processed events ${intraIntervalOffset}-${
                    intraIntervalOffset + events.length
                } from ${new Date(timestampCursor).toISOString()} to ${new Date(
                    timestampCursor + EVENTS_TIME_INTERVAL
                ).toISOString()}.`
            )
        }
    }

    // initTimestampsAndCursor decides what timestamp boundaries to use before
    // the export starts. if a payload is passed with boundaries, we use that,
    // but if no payload is specified, we use the boundaries determined at setupPlugin
    meta.global.initTimestampsAndCursor = async (payload?: ExportHistoricalEventsJobPayload) => {
        // initTimestampsAndCursor will only run on **one** thread, because of our guard against
        // multiple exports. as a result, we need to set the boundaries on postgres, and
        // only set them in global when the job runs, so all threads have global state in sync

        // Fetch the max and min timestamps for a team's events
        const timestampBoundaries = await fetchTimestampBoundariesForTeam(hub.db, pluginConfig.team_id, '_timestamp')

        if (payload && payload.dateFrom) {
            try {
                const dateFrom = new Date(payload.dateFrom).getTime()
                await meta.utils.cursor.init(TIMESTAMP_CURSOR_KEY, dateFrom - EVENTS_TIME_INTERVAL)
                await meta.storage.set(MIN_UNIX_TIMESTAMP_KEY, dateFrom)
            } catch (error) {
                createLog(`'dateFrom' should be an timestamp in ISO string format.`)
                throw error
            }
        } else {
            // no timestamp override specified via the payload, default to the first event ever ingested
            if (!timestampBoundaries) {
                throw new Error(
                    `Unable to determine the lower timestamp bound for the export automatically. Please specify a 'dateFrom' value.`
                )
            }

            const dateFrom = timestampBoundaries.min.getTime()
            await meta.utils.cursor.init(TIMESTAMP_CURSOR_KEY, dateFrom - EVENTS_TIME_INTERVAL)
            await meta.storage.set(MIN_UNIX_TIMESTAMP_KEY, dateFrom)
        }

        if (payload && payload.dateTo) {
            try {
                await meta.storage.set(MAX_UNIX_TIMESTAMP_KEY, new Date(payload.dateTo).getTime())
            } catch (error) {
                createLog(`'dateTo' should be an timestamp in ISO string format.`)
                throw error
            }
        } else {
            // no timestamp override specified via the payload, default to the last event before the plugin was enabled
            if (!timestampBoundaries) {
                throw new Error(
                    `Unable to determine the upper timestamp bound for the export automatically. Please specify a 'dateTo' value.`
                )
            }
            await meta.storage.set(MAX_UNIX_TIMESTAMP_KEY, timestampBoundaries.max.getTime())
        }
    }

    // this ensures we have the global object correctly set on every thread
    // without having to always do a postgres query when an export job for an
    // inteval is triggered
    meta.global.setTimestampBoundaries = async () => {
        if (!meta.global.maxTimestamp) {
            const storedTimestampLimit = await meta.storage.get(MAX_UNIX_TIMESTAMP_KEY, null)
            meta.global.maxTimestamp = Number(storedTimestampLimit)
        }

        if (!meta.global.minTimestamp) {
            const storedMinTimestamp = await meta.storage.get(MIN_UNIX_TIMESTAMP_KEY, null)
            meta.global.minTimestamp = Number(storedMinTimestamp)
        }
    }

    meta.global.updateProgressBar = (incrementedCursor) => {
        const progressNumerator = incrementedCursor - meta.global.minTimestamp!
        const progressDenominator = meta.global.maxTimestamp! - meta.global.minTimestamp!

        const progress = progressDenominator === 0 ? 20 : Math.round(progressNumerator / progressDenominator) * 20
        const percentage = Math.round((1000 * progressNumerator) / progressDenominator) / 10

        const progressBarCompleted = Array.from({ length: progress })
            .map(() => '■')
            .join('')
        const progressBarRemaining = Array.from({ length: 20 - progress })
            .map(() => '□')
            .join('')
        createLog(`Export progress: ${progressBarCompleted}${progressBarRemaining} (${percentage}%)`)
    }

    function createLog(message: string, type: PluginLogEntryType = PluginLogEntryType.Log) {
        hub.promiseManager.trackPromise(
            hub.db.queuePluginLogEntry({
                pluginConfig,
                message: `(${hub.instanceId}) ${message}`,
                source: PluginLogEntrySource.System,
                type: type,
                instanceId: hub.instanceId,
            })
        )
    }
}<|MERGE_RESOLUTION|>--- conflicted
+++ resolved
@@ -10,17 +10,12 @@
     PluginTask,
     PluginTaskType,
 } from '../../../../types'
-<<<<<<< HEAD
+import { fetchEventsForInterval } from '../utils/fetchEventsForInterval'
 import {
     ExportHistoricalEventsJobPayload,
     ExportHistoricalEventsUpgrade,
-    fetchEventsForInterval,
     fetchTimestampBoundariesForTeam,
 } from '../utils/utils'
-=======
-import { fetchEventsForInterval } from '../utils/fetchEventsForInterval'
-import { ExportEventsJobPayload, ExportHistoricalEventsUpgrade, fetchTimestampBoundariesForTeam } from '../utils/utils'
->>>>>>> 97c705c1
 
 const TEN_MINUTES = 1000 * 60 * 10
 const EVENTS_TIME_INTERVAL = TEN_MINUTES
