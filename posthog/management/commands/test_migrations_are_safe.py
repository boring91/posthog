--- conflicted
+++ resolved
@@ -74,11 +74,11 @@
             )  # Ignore for brand-new tables
         ):
             print(
-<<<<<<< HEAD
-                f"\n\n\033[91mFound a CONSTRAINT command without NOT VALID. This locks tables which causes downtime. Please add this constraint using `AddConstraintNotValid()` of `django.contrib.postgres.operations` instead. See https://docs.djangoproject.com/en/4.2/ref/contrib/postgres/operations/#adding-constraints-without-enforcing-validation.\nSource: `{operation_sql}`"
-=======
-                f"\n\n\033[91mFound a CONSTRAINT command. This locks tables which causes downtime. Please avoid adding constraints to existing tables. For an example of how to do this safely see 0415_pluginconfig_match_action.py \nSource: `{operation_sql}`"
->>>>>>> 6389b0e7
+                f"\n\n\033[91mFound a CONSTRAINT command without NOT VALID. This locks tables which causes downtime. "
+                "If adding a foreign key field, see `0415_pluginconfig_match_action` for an example of how to do this safely. "
+                "If adding the constraint by itself, please use `AddConstraintNotValid()` of `django.contrib.postgres.operations` instead. "
+                "See https://docs.djangoproject.com/en/4.2/ref/contrib/postgres/operations/#adding-constraints-without-enforcing-validation.\n"
+                "Source: `{operation_sql}`"
             )
             return True
         if (
@@ -87,11 +87,11 @@
             and _get_table(" ON", operation_sql) not in new_tables
         ):
             print(
-<<<<<<< HEAD
-                f"\n\n\033[91mFound a CREATE INDEX command that isn't run CONCURRENTLY. This locks tables which causes downtime. Please add this index using `AddIndexConcurrently()` of `django.contrib.postgres.operations` instead. See https://docs.djangoproject.com/en/4.2/ref/contrib/postgres/operations/#concurrent-index-operations.\nSource: `{operation_sql}`"
-=======
-                f"\n\n\033[91mFound a CREATE INDEX command that isn't run CONCURRENTLY. This locks tables which causes downtime. Please add this index CONCURRENTLY instead. For an example of how to do this safely see 0415_pluginconfig_match_action.py \nSource: `{operation_sql}`"
->>>>>>> 6389b0e7
+                f"\n\n\033[91mFound a CREATE INDEX command that isn't run CONCURRENTLY. This locks tables which causes downtime. "
+                "If adding a foreign key field, see `0415_pluginconfig_match_action` for an example of how to do this safely. "
+                "If adding the index by itself, please use `AddIndexConcurrently()` of `django.contrib.postgres.operations` instead. "
+                "See https://docs.djangoproject.com/en/4.2/ref/contrib/postgres/operations/#concurrent-index-operations.\n"
+                "Source: `{operation_sql}`"
             )
             return True
 
