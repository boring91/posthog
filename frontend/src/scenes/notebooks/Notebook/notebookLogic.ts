--- conflicted
+++ resolved
@@ -2,11 +2,7 @@
 import type { notebookLogicType } from './notebookLogicType'
 import { loaders } from 'kea-loaders'
 import { openNotebook, notebooksListLogic, SCRATCHPAD_NOTEBOOK } from './notebooksListLogic'
-<<<<<<< HEAD
-import { NotebookSyncStatus, NotebookType } from '~/types'
-=======
 import { NotebookSyncStatus, NotebookTarget, NotebookType } from '~/types'
->>>>>>> 6761e207
 
 // NOTE: Annoyingly, if we import this then kea logic typegen generates two imports and fails so we reimport it from a utils file
 import { JSONContent, NotebookEditor } from './utils'
@@ -158,11 +154,7 @@
                         actions.clearLocalContent()
                     }
 
-<<<<<<< HEAD
-                    openNotebook(response.short_id)
-=======
-                    openNotebook(response, NotebookTarget.Auto)
->>>>>>> 6761e207
+                    openNotebook(response.short_id, NotebookTarget.Auto)
 
                     return response
                 },
