from .webhook.template_webhook import template as webhook
from .slack.template_slack import template as slack
from .hubspot.template_hubspot import template as hubspot, TemplateHubspotMigrator
from .braze.template_braze import template as braze
from .customerio.template_customerio import template as customerio, TemplateCustomerioMigrator
from .intercom.template_intercom import template as intercom, TemplateIntercomMigrator
from .sendgrid.template_sendgrid import template as sendgrid, TemplateSendGridMigrator
from .clearbit.template_clearbit import template as clearbit
from .posthog.template_posthog import template as posthog, TemplatePostHogMigrator
from .aws_kinesis.template_aws_kinesis import template as aws_kinesis
from .salesforce.template_salesforce import template_create as salesforce_create, template_update as salesforce_update
from .mailjet.template_mailjet import (
    template_create_contact as mailjet_create_contact,
    template_update_contact_list as mailjet_update_contact_list,
)
from .zapier.template_zapier import template as zapier
from .mailgun.template_mailgun import template_mailgun_send_email as mailgun
from .avo.template_avo import template as avo, TemplateAvoMigrator
from .loops.template_loops import template as loops, TemplateLoopsMigrator
from .rudderstack.template_rudderstack import template as rudderstack, TemplateRudderstackMigrator
from .gleap.template_gleap import template as gleap
from .google_pubsub.template_google_pubsub import template as google_pubsub, TemplateGooglePubSubMigrator
from .engage.template_engage import template as engage, TemplateEngageMigrator
from .zendesk.template_zendesk import template as zendesk
from .knock.template_knock import template as knock
from .meta_ads.template_meta_ads import template as meta_ads
from .activecampaign.template_activecampaign import template as activecampaign
<<<<<<< HEAD
from .google_ads.template_google_ads import template as google_ads
=======
from .attio.template_attio import template as attio
>>>>>>> 69f7e9a2
from .google_cloud_storage.template_google_cloud_storage import (
    template as google_cloud_storage,
    TemplateGoogleCloudStorageMigrator,
)


HOG_FUNCTION_TEMPLATES = [
    slack,
    webhook,
    activecampaign,
    attio,
    avo,
    aws_kinesis,
    braze,
    clearbit,
    customerio,
    engage,
    gleap,
    google_ads,
    google_cloud_storage,
    google_pubsub,
    hubspot,
    intercom,
    knock,
    loops,
    mailgun,
    mailjet_create_contact,
    mailjet_update_contact_list,
    meta_ads,
    posthog,
    rudderstack,
    salesforce_create,
    salesforce_update,
    sendgrid,
    zapier,
    zendesk,
]


HOG_FUNCTION_TEMPLATES_BY_ID = {template.id: template for template in HOG_FUNCTION_TEMPLATES}

HOG_FUNCTION_MIGRATORS = {
    TemplateCustomerioMigrator.plugin_url: TemplateCustomerioMigrator,
    TemplateIntercomMigrator.plugin_url: TemplateIntercomMigrator,
    TemplateSendGridMigrator.plugin_url: TemplateSendGridMigrator,
    TemplateGooglePubSubMigrator.plugin_url: TemplateGooglePubSubMigrator,
    TemplateGoogleCloudStorageMigrator.plugin_url: TemplateGoogleCloudStorageMigrator,
    TemplateEngageMigrator.plugin_url: TemplateEngageMigrator,
    TemplatePostHogMigrator.plugin_url: TemplatePostHogMigrator,
    TemplateHubspotMigrator.plugin_url: TemplateHubspotMigrator,
    TemplateRudderstackMigrator.plugin_url: TemplateRudderstackMigrator,
    TemplateLoopsMigrator.plugin_url: TemplateLoopsMigrator,
    TemplateAvoMigrator.plugin_url: TemplateAvoMigrator,
}

__all__ = ["HOG_FUNCTION_TEMPLATES", "HOG_FUNCTION_TEMPLATES_BY_ID"]<|MERGE_RESOLUTION|>--- conflicted
+++ resolved
@@ -25,11 +25,8 @@
 from .knock.template_knock import template as knock
 from .meta_ads.template_meta_ads import template as meta_ads
 from .activecampaign.template_activecampaign import template as activecampaign
-<<<<<<< HEAD
 from .google_ads.template_google_ads import template as google_ads
-=======
 from .attio.template_attio import template as attio
->>>>>>> 69f7e9a2
 from .google_cloud_storage.template_google_cloud_storage import (
     template as google_cloud_storage,
     TemplateGoogleCloudStorageMigrator,
