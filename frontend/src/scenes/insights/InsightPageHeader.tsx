import { EditableField } from 'lib/components/EditableField/EditableField'
import { summariseInsight } from 'scenes/insights/utils'
<<<<<<< HEAD
import { IconEvent, IconLock } from 'lib/lemon-ui/icons'
import { AvailableFeature, ExporterFormat, InsightLogicProps, InsightModel, InsightShortId, ItemMode } from '~/types'
=======
import { IconLock } from 'lib/lemon-ui/icons'
import {
    AvailableFeature,
    ExporterFormat,
    FilterType,
    InsightLogicProps,
    InsightModel,
    InsightShortId,
    ItemMode,
} from '~/types'
>>>>>>> 4b9cabaa
import { More } from 'lib/lemon-ui/LemonButton/More'
import { LemonButton } from 'lib/lemon-ui/LemonButton'
import { LemonDivider } from 'lib/lemon-ui/LemonDivider'
import { urls } from 'scenes/urls'
import { SubscribeButton, SubscriptionsModal } from 'lib/components/Subscriptions/SubscriptionsModal'
import { ExportButton } from 'lib/components/ExportButton/ExportButton'
import { deleteWithUndo } from 'lib/utils'
import { AddToDashboard } from 'lib/components/AddToDashboard/AddToDashboard'
import { InsightSaveButton } from 'scenes/insights/InsightSaveButton'
import { ObjectTags } from 'lib/components/ObjectTags/ObjectTags'
import { UserActivityIndicator } from 'lib/components/UserActivityIndicator/UserActivityIndicator'
import { PageHeader } from 'lib/components/PageHeader'
import { insightSceneLogic } from 'scenes/insights/insightSceneLogic'
import { insightLogic } from 'scenes/insights/insightLogic'
import { savedInsightsLogic } from 'scenes/saved-insights/savedInsightsLogic'
import { insightDataLogic } from 'scenes/insights/insightDataLogic'
import { insightCommandLogic } from 'scenes/insights/insightCommandLogic'
import { userLogic } from 'scenes/userLogic'
import { groupsModel } from '~/models/groupsModel'
import { cohortsModel } from '~/models/cohortsModel'
import { mathsLogic } from 'scenes/trends/mathsLogic'
import { tagsModel } from '~/models/tagsModel'
import { teamLogic } from 'scenes/teamLogic'
import { useActions, useMountedLogic, useValues } from 'kea'
import { router } from 'kea-router'
import { SharingModal } from 'lib/components/Sharing/SharingModal'
import { Tooltip } from 'antd'
import { LemonSwitch } from '@posthog/lemon-ui'
import { ThunderboltFilled } from '@ant-design/icons'
import { featureFlagLogic } from 'lib/logic/featureFlagLogic'
import { FEATURE_FLAGS } from 'lib/constants'
import { globalInsightLogic } from './globalInsightLogic'
<<<<<<< HEAD
import { isInsightVizNode } from '~/queries/utils'
=======
import { posthog } from 'posthog-js'
>>>>>>> 4b9cabaa

export function InsightPageHeader({ insightLogicProps }: { insightLogicProps: InsightLogicProps }): JSX.Element {
    // insightSceneLogic
    const { insightMode, subscriptionId } = useValues(insightSceneLogic)
    const { setInsightMode } = useActions(insightSceneLogic)

    // insightLogic
    const logic = insightLogic(insightLogicProps)
    const {
        insightProps,
        filters,
        canEditInsight,
        insight,
        insightChanged,
        insightSaving,
        exporterResourceParams,
        isUsingDataExploration,
        insightRefreshButtonDisabledReason,
    } = useValues(logic)
    const { saveInsight, setInsightMetadata, saveAs, loadResults } = useActions(logic)

    // savedInsightsLogic
    const { duplicateInsight, loadInsights } = useActions(savedInsightsLogic)

    // insightDataLogic
    const { query, queryChanged } = useValues(insightDataLogic(insightProps))
    const { saveInsight: saveQueryBasedInsight, toggleQueryEditorPanel } = useActions(insightDataLogic(insightProps))

    // other logics
    useMountedLogic(insightCommandLogic(insightProps))
    const { hasAvailableFeature } = useValues(userLogic)
    const { aggregationLabel } = useValues(groupsModel)
    const { cohortsById } = useValues(cohortsModel)
    const { mathDefinitions } = useValues(mathsLogic)
    const { tags } = useValues(tagsModel)
    const { currentTeamId } = useValues(teamLogic)
    const { push } = useActions(router)
    const { featureFlags } = useValues(featureFlagLogic)
    const { globalInsightFilters } = useValues(globalInsightLogic)
    const { setGlobalInsightFilters } = useActions(globalInsightLogic)

    const saveInsightHandler = isUsingDataExploration ? saveQueryBasedInsight : saveInsight

    return (
        <>
            {insight.short_id !== 'new' && (
                <>
                    <SubscriptionsModal
                        isOpen={insightMode === ItemMode.Subscriptions}
                        closeModal={() => push(urls.insightView(insight.short_id as InsightShortId))}
                        insightShortId={insight.short_id}
                        subscriptionId={subscriptionId}
                    />

                    <SharingModal
                        isOpen={insightMode === ItemMode.Sharing}
                        closeModal={() => push(urls.insightView(insight.short_id as InsightShortId))}
                        insightShortId={insight.short_id}
                        insight={insight}
                    />
                </>
            )}
            <PageHeader
                title={
                    <EditableField
                        name="name"
                        value={insight.name || ''}
                        placeholder={summariseInsight(
                            isUsingDataExploration,
                            query,
                            aggregationLabel,
                            cohortsById,
                            mathDefinitions,
                            filters
                        )}
                        onSave={(value) => setInsightMetadata({ name: value })}
                        saveOnBlur={true}
                        maxLength={400} // Sync with Insight model
                        mode={!canEditInsight ? 'view' : undefined}
                        data-attr="insight-name"
                        notice={
                            !canEditInsight
                                ? {
                                      icon: <IconLock />,
                                      tooltip:
                                          "You don't have edit permissions on any of the dashboards this insight belongs to. Ask a dashboard collaborator with edit access to add you.",
                                  }
                                : undefined
                        }
                    />
                }
                buttons={
                    <div className="flex justify-between items-center gap-2">
                        {insightMode === ItemMode.Edit ? (
                            <>
                                <More
                                    overlay={
                                        <>
                                            <LemonButton
                                                status="stealth"
                                                onClick={() => loadResults(true)}
                                                fullWidth
                                                data-attr="refresh-insight-from-insight-view"
                                                disabledReason={insightRefreshButtonDisabledReason}
                                            >
                                                Refresh
                                            </LemonButton>
                                        </>
                                    }
                                />
                                <LemonDivider vertical />
                            </>
                        ) : null}
                        {insightMode !== ItemMode.Edit && (
                            <>
                                <More
                                    overlay={
                                        <>
                                            <LemonButton
                                                status="stealth"
                                                onClick={() => loadResults(true)}
                                                fullWidth
                                                data-attr="refresh-insight-from-insight-view"
                                                disabledReason={insightRefreshButtonDisabledReason}
                                            >
                                                Refresh
                                            </LemonButton>
                                            <LemonButton
                                                status="stealth"
                                                onClick={() => duplicateInsight(insight as InsightModel, true)}
                                                fullWidth
                                                data-attr="duplicate-insight-from-insight-view"
                                            >
                                                Duplicate
                                            </LemonButton>
                                            <LemonButton
                                                status="stealth"
                                                onClick={() =>
                                                    setInsightMetadata({
                                                        favorited: !insight.favorited,
                                                    })
                                                }
                                                fullWidth
                                            >
                                                {insight.favorited ? 'Remove from favorites' : 'Add to favorites'}
                                            </LemonButton>
                                            <LemonDivider />

                                            <LemonButton
                                                status="stealth"
                                                onClick={() =>
                                                    insight.short_id
                                                        ? push(urls.insightSharing(insight.short_id))
                                                        : null
                                                }
                                                fullWidth
                                            >
                                                Share or embed
                                            </LemonButton>
                                            {insight.short_id && (
                                                <>
                                                    <SubscribeButton insightShortId={insight.short_id} />
                                                    {exporterResourceParams ? (
                                                        <ExportButton
                                                            fullWidth
                                                            items={[
                                                                {
                                                                    export_format: ExporterFormat.PNG,
                                                                    insight: insight.id,
                                                                },
                                                                {
                                                                    export_format: ExporterFormat.CSV,
                                                                    export_context: exporterResourceParams,
                                                                },
                                                            ]}
                                                        />
                                                    ) : null}
                                                    <LemonDivider />
                                                </>
                                            )}

                                            <LemonButton
                                                status="danger"
                                                onClick={() =>
                                                    deleteWithUndo({
                                                        object: insight,
                                                        endpoint: `projects/${currentTeamId}/insights`,
                                                        callback: () => {
                                                            loadInsights()
                                                            push(urls.savedInsights())
                                                        },
                                                    })
                                                }
                                                fullWidth
                                            >
                                                Delete insight
                                            </LemonButton>
                                        </>
                                    }
                                />
                                <LemonDivider vertical />
                            </>
                        )}
                        {featureFlags[FEATURE_FLAGS.SAMPLING] ? (
                            <>
                                <Tooltip
                                    title={
                                        !!globalInsightFilters.sampling_factor
                                            ? 'Turning on lightning mode will automatically enable 10% sampling for all insights you refresh, speeding up the calculation of results'
                                            : ''
                                    }
                                    placement="bottom"
                                >
                                    <div>
                                        <LemonSwitch
                                            onChange={(checked) => {
                                                let samplingFilter: { sampling_factor: FilterType['sampling_factor'] } =
                                                    { sampling_factor: null }
                                                if (checked) {
                                                    samplingFilter = { sampling_factor: 0.1 }
                                                    posthog.capture('sampling_fast_mode_enabled')
                                                } else {
                                                    posthog.capture('sampling_fast_mode_disabled')
                                                }
                                                setGlobalInsightFilters({ ...globalInsightFilters, ...samplingFilter })
                                            }}
                                            checked={!!globalInsightFilters.sampling_factor}
                                            icon={
                                                <ThunderboltFilled
                                                    style={
                                                        !!globalInsightFilters.sampling_factor
                                                            ? { color: 'var(--primary)' }
                                                            : {}
                                                    }
                                                />
                                            }
                                        />
                                    </div>
                                </Tooltip>
                                <LemonDivider vertical />
                            </>
                        ) : null}
                        {insightMode === ItemMode.Edit && insight.saved && (
                            <LemonButton type="secondary" onClick={() => setInsightMode(ItemMode.View, null)}>
                                Cancel
                            </LemonButton>
                        )}
                        {insightMode !== ItemMode.Edit && insight.short_id && (
                            <AddToDashboard insight={insight} canEditInsight={canEditInsight} />
                        )}
                        {insightMode !== ItemMode.Edit ? (
                            canEditInsight && (
                                <LemonButton
                                    type="primary"
                                    onClick={() => setInsightMode(ItemMode.Edit, null)}
                                    data-attr="insight-edit-button"
                                >
                                    Edit
                                </LemonButton>
                            )
                        ) : (
                            <InsightSaveButton
                                saveAs={saveAs}
                                saveInsight={saveInsightHandler}
                                isSaved={insight.saved}
                                addingToDashboard={!!insight.dashboards?.length && !insight.id}
                                insightSaving={insightSaving}
                                insightChanged={insightChanged || queryChanged}
                            />
                        )}
                        {isUsingDataExploration && isInsightVizNode(query) ? (
                            <LemonButton tooltip="Edit as code" type={'secondary'} onClick={toggleQueryEditorPanel}>
                                <IconEvent />
                            </LemonButton>
                        ) : null}
                    </div>
                }
                caption={
                    <>
                        {!!(canEditInsight || insight.description) && (
                            <EditableField
                                multiline
                                name="description"
                                value={insight.description || ''}
                                placeholder="Description (optional)"
                                onSave={(value) => setInsightMetadata({ description: value })}
                                saveOnBlur={true}
                                maxLength={400} // Sync with Insight model
                                mode={!canEditInsight ? 'view' : undefined}
                                data-attr="insight-description"
                                compactButtons
                                paywall={!hasAvailableFeature(AvailableFeature.DASHBOARD_COLLABORATION)}
                            />
                        )}
                        {canEditInsight ? (
                            <ObjectTags
                                tags={insight.tags ?? []}
                                saving={insightSaving}
                                onChange={(_, tags) => setInsightMetadata({ tags: tags ?? [] })}
                                tagsAvailable={tags}
                                className="insight-metadata-tags"
                                data-attr="insight-tags"
                            />
                        ) : insight.tags?.length ? (
                            <ObjectTags
                                tags={insight.tags}
                                saving={insightSaving}
                                className="insight-metadata-tags"
                                data-attr="insight-tags"
                                staticOnly
                            />
                        ) : null}
                        <UserActivityIndicator
                            at={insight.last_modified_at}
                            by={insight.last_modified_by}
                            className="mt-2"
                        />
                    </>
                }
                tabbedPage={insightMode === ItemMode.Edit} // Insight type tabs are only shown in edit mode
            />
        </>
    )
}<|MERGE_RESOLUTION|>--- conflicted
+++ resolved
@@ -1,10 +1,5 @@
 import { EditableField } from 'lib/components/EditableField/EditableField'
 import { summariseInsight } from 'scenes/insights/utils'
-<<<<<<< HEAD
-import { IconEvent, IconLock } from 'lib/lemon-ui/icons'
-import { AvailableFeature, ExporterFormat, InsightLogicProps, InsightModel, InsightShortId, ItemMode } from '~/types'
-=======
-import { IconLock } from 'lib/lemon-ui/icons'
 import {
     AvailableFeature,
     ExporterFormat,
@@ -14,7 +9,7 @@
     InsightShortId,
     ItemMode,
 } from '~/types'
->>>>>>> 4b9cabaa
+import { IconEvent, IconLock } from 'lib/lemon-ui/icons'
 import { More } from 'lib/lemon-ui/LemonButton/More'
 import { LemonButton } from 'lib/lemon-ui/LemonButton'
 import { LemonDivider } from 'lib/lemon-ui/LemonDivider'
@@ -47,11 +42,8 @@
 import { featureFlagLogic } from 'lib/logic/featureFlagLogic'
 import { FEATURE_FLAGS } from 'lib/constants'
 import { globalInsightLogic } from './globalInsightLogic'
-<<<<<<< HEAD
 import { isInsightVizNode } from '~/queries/utils'
-=======
 import { posthog } from 'posthog-js'
->>>>>>> 4b9cabaa
 
 export function InsightPageHeader({ insightLogicProps }: { insightLogicProps: InsightLogicProps }): JSX.Element {
     // insightSceneLogic
@@ -323,7 +315,7 @@
                             />
                         )}
                         {isUsingDataExploration && isInsightVizNode(query) ? (
-                            <LemonButton tooltip="Edit as code" type={'secondary'} onClick={toggleQueryEditorPanel}>
+                            <LemonButton tooltip="Edit as text" type={'secondary'} onClick={toggleQueryEditorPanel}>
                                 <IconEvent />
                             </LemonButton>
                         ) : null}
