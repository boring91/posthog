--- conflicted
+++ resolved
@@ -23,10 +23,7 @@
 
 SHORT_TABLE_COLUMN_NAME = {
     "properties": "p",
-<<<<<<< HEAD
-=======
     "group_properties": "gp",
->>>>>>> 360b6276
     "person_properties": "pp",
     "group0_properties": "gp0",
     "group1_properties": "gp1",
@@ -169,11 +166,7 @@
 ) -> str:
     "Returns a sanitized and unique column name to use for materialized column"
 
-<<<<<<< HEAD
-    prefix = "mat_" if table == "events" else "pmat_"
-=======
     prefix = "mat_" if table == "events" or table == "groups" else "pmat_"
->>>>>>> 360b6276
 
     if table_column != DEFAULT_TABLE_COLUMN:
         prefix += f"{SHORT_TABLE_COLUMN_NAME[table_column]}_"
