--- conflicted
+++ resolved
@@ -797,41 +797,9 @@
         ],
 
         createDynamicCampaignQuery: [
-<<<<<<< HEAD
-            (s) => [s.sources_map, s.dataWarehouseTables, s.selfManagedTables, s.baseCurrency],
-            (
-                sources_map: { [key: string]: SourceMap },
-                dataWarehouseTables: DatabaseSchemaDataWarehouseTable[],
-                selfManagedTables: DatabaseSchemaDataWarehouseTable[],
-                baseCurrency: string
-            ): string | null => {
-                if (
-                    !sources_map ||
-                    Object.keys(sources_map).length === 0 ||
-                    ((!dataWarehouseTables || dataWarehouseTables.length === 0) &&
-                        (!selfManagedTables || selfManagedTables.length === 0))
-                ) {
-                    return null
-                }
-
-                const validSourcesMap = sources_map
-
-                Object.keys(MARKETING_ANALYTICS_SCHEMA)
-                    .filter((column_name: string) => MARKETING_ANALYTICS_SCHEMA[column_name].required)
-                    .forEach((column_name: string) => {
-                        Object.entries(validSourcesMap).forEach(([tableId, fieldMapping]: [string, any]) => {
-                            if (!fieldMapping[column_name]) {
-                                delete validSourcesMap[tableId]
-                            }
-                        })
-                    })
-
-                if (Object.keys(validSourcesMap).length === 0) {
-=======
-            (s) => [s.validExternalTables],
-            (validExternalTables: ExternalTable[]): string | null => {
+            (s) => [s.validExternalTables, s.baseCurrency],
+            (validExternalTables: ExternalTable[], baseCurrency: string): string | null => {
                 if (!validExternalTables || validExternalTables.length === 0) {
->>>>>>> 94a447e2
                     return null
                 }
 
@@ -851,21 +819,13 @@
                         // TODO: we should replicate this logic for the area charts once we build the query runner
                         return `
                         SELECT 
-<<<<<<< HEAD
-                            ${fieldMapping.campaign_name} as campaignname,
+                            ${table.source_map.campaign_name} as campaignname,
                             convertCurrency('${
-                                fieldMapping.base_currency || DEFAULT_CURRENCY
-                            }', '${baseCurrency}', toFloat(coalesce(${fieldMapping.total_cost}, 0))) as cost,
-                            toFloat(coalesce(${fieldMapping.clicks || '0'}, 0)) as clicks,
-                            toFloat(coalesce(${fieldMapping.impressions || '0'}, 0)) as impressions,
-                            ${fieldMapping.source_name || `'${schemaName}'`} as source_name
-=======
-                            ${table.source_map.campaign_name} as campaignname,
-                            toFloat(coalesce(${table.source_map.total_cost}, 0)) as cost,
+                                table.source_map.base_currency || DEFAULT_CURRENCY
+                            }', '${baseCurrency}', toFloat(coalesce(${table.source_map.total_cost}, 0))) as cost,
                             toFloat(coalesce(${table.source_map.clicks || '0'}, 0)) as clicks,
                             toFloat(coalesce(${table.source_map.impressions || '0'}, 0)) as impressions,
                             ${table.source_map.source_name || `'${schemaName}'`} as source_name
->>>>>>> 94a447e2
                         FROM ${tableName}
                         WHERE ${table.source_map.date} >= '2025-01-01'
                     `.trim()
