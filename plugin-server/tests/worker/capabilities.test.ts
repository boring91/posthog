--- conflicted
+++ resolved
@@ -77,53 +77,13 @@
         describe('ingestion', () => {
             it('returns true if plugin has processEvent method and server has ingestion capability', () => {
                 const shouldSetupPlugin = shouldSetupPluginInServer(
-<<<<<<< HEAD
                     { ingestionV2: true },
-=======
-                    { ingestion: true },
-                    {
-                        methods: ['onEvent'],
-                    }
-                )
-                expect(shouldSetupPlugin).toEqual(false)
-            })
-        })
-
-        describe('ingestionOverflow', () => {
-            it('returns true if plugin has processEvent method and server has ingestionOverflow capability', () => {
-                const shouldSetupPlugin = shouldSetupPluginInServer(
-                    { ingestionOverflow: true },
->>>>>>> fb1264af
                     { methods: ['processEvent'] }
                 )
                 expect(shouldSetupPlugin).toEqual(true)
             })
 
-<<<<<<< HEAD
             it('returns false if plugin does not have processEvent method and server only has ingestion capability', () => {
-=======
-            it('returns false if plugin does not have processEvent method and server only has ingestionOverflow capability', () => {
-                const shouldSetupPlugin = shouldSetupPluginInServer(
-                    { ingestionOverflow: true },
-                    {
-                        methods: ['onEvent'],
-                    }
-                )
-                expect(shouldSetupPlugin).toEqual(false)
-            })
-        })
-
-        describe('ingestionHistorical', () => {
-            it('returns true if plugin has processEvent method and server has ingestionHistorical capability', () => {
-                const shouldSetupPlugin = shouldSetupPluginInServer(
-                    { ingestionHistorical: true },
-                    { methods: ['processEvent'] }
-                )
-                expect(shouldSetupPlugin).toEqual(true)
-            })
-
-            it('returns false if plugin does not have processEvent method and server only has ingestionHistorical capability', () => {
->>>>>>> fb1264af
                 const shouldSetupPlugin = shouldSetupPluginInServer(
                     { ingestionV2: true },
                     {
