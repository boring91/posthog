import SaveOutlined from '@ant-design/icons/lib/icons/SaveOutlined'
import {
    Button,
    Card,
    Col,
    Collapse,
    Form,
    Input,
    InputNumber,
    Progress,
    Row,
    Select,
    Slider,
    Tag,
    Tooltip,
} from 'antd'
import { BindLogic, useActions, useValues } from 'kea'
import { PageHeader } from 'lib/components/PageHeader'
import { PropertyFilters } from 'lib/components/PropertyFilters/PropertyFilters'
import { isValidPropertyFilter } from 'lib/components/PropertyFilters/utils'
import { TaxonomicFilterGroupType } from 'lib/components/TaxonomicFilter/types'
import React, { useState } from 'react'
import { funnelLogic } from 'scenes/funnels/funnelLogic'
import { ActionFilter } from 'scenes/insights/ActionFilter/ActionFilter'
import { insightLogic } from 'scenes/insights/insightLogic'
import { SceneExport } from 'scenes/sceneTypes'
import {
    ChartDisplayType,
    ActionFilter as ActionFilterType,
    FilterType,
    FunnelStep,
    FunnelVizType,
    InsightType,
    MultivariateFlagVariant,
    PropertyFilter,
} from '~/types'
import './Experiment.scss'
import { experimentLogic } from './experimentLogic'
import { InsightContainer } from 'scenes/insights/InsightContainer'
import { IconJavascript, IconOpenInNew } from 'lib/components/icons'
import { CaretDownOutlined, PlusOutlined, DeleteOutlined, InfoCircleOutlined } from '@ant-design/icons'
import { CopyToClipboardInline } from 'lib/components/CopyToClipboard'
import { CodeSnippet, Language } from 'scenes/ingestion/frameworks/CodeSnippet'
import { dayjs } from 'lib/dayjs'
import PropertyFilterButton from 'lib/components/PropertyFilters/components/PropertyFilterButton'
import { FEATURE_FLAGS, FunnelLayout } from 'lib/constants'
import { trendsLogic } from 'scenes/trends/trendsLogic'
import { Spinner } from 'lib/components/Spinner/Spinner'
import { capitalizeFirstLetter } from 'lib/utils'
import { getSeriesColor } from 'scenes/funnels/funnelUtils'
import { SecondaryMetrics } from './SecondaryMetrics'
import { getChartColors } from 'lib/colors'
import { EntityFilterInfo } from 'lib/components/EntityFilterInfo'
<<<<<<< HEAD
import { featureFlagLogic } from 'lib/logic/featureFlagLogic'
=======
import { InsightLabel } from 'lib/components/InsightLabel'
>>>>>>> 4b379082

export const scene: SceneExport = {
    component: Experiment,
    logic: experimentLogic,
}

export function Experiment(): JSX.Element {
    const {
        newExperimentData,
        experimentData,
        experimentInsightId,
        minimumSampleSizePerVariant,
        recommendedExposureForCountData,
        variants,
        expectedRunningTime,
        experimentResults,
        countDataForVariant,
        editingExistingExperiment,
        experimentInsightType,
        experimentResultsLoading,
        parsedSecondaryMetrics,
        areResultsSignificant,
        experimentId,
        conversionRateForVariant,
    } = useValues(experimentLogic)
    const {
        setNewExperimentData,
        createExperiment,
        launchExperiment,
        setFilters,
        setEditExperiment,
        endExperiment,
        addExperimentGroup,
        updateExperimentGroup,
        removeExperimentGroup,
        setSecondaryMetrics,
        setExperimentInsightType,
        archiveExperiment,
    } = useActions(experimentLogic)

    const { featureFlags } = useValues(featureFlagLogic)

    const [form] = Form.useForm()

    const [showWarning, setShowWarning] = useState(true)

    const { insightProps } = useValues(
        insightLogic({
            dashboardItemId: experimentInsightId,
            syncWithUrl: false,
        })
    )
    const {
        isStepsEmpty,
        filterSteps,
        filters: funnelsFilters,
        results,
        conversionMetrics,
    } = useValues(funnelLogic(insightProps))
    const { filters: trendsFilters, results: trendResults } = useValues(trendsLogic(insightProps))

    // Parameters for creating experiment
    const conversionRate = conversionMetrics.totalRate * 100
    const sampleSizePerVariant = minimumSampleSizePerVariant(conversionRate)
    const sampleSize = sampleSizePerVariant * variants.length
    const trendCount = trendResults[0]?.count
    const entrants = results?.[0]?.count
    const runningTime = expectedRunningTime(entrants, sampleSize)
    const exposure = recommendedExposureForCountData(trendCount)

    // Parameters for experiment results
    // don't use creation variables in results
    const funnelResultsPersonsTotal =
        experimentInsightType === InsightType.FUNNELS &&
        experimentResults?.insight &&
        (experimentResults.insight as FunnelStep[][]).reduce(
            (sum: number, variantResult: FunnelStep[]) => variantResult[0].count + sum,
            0
        )
    const experimentProgressPercent =
        experimentInsightType === InsightType.FUNNELS
            ? ((funnelResultsPersonsTotal || 0) / (experimentData?.parameters?.recommended_sample_size || 1)) * 100
            : (dayjs().diff(experimentData?.start_date, 'day') /
                  (experimentData?.parameters?.recommended_running_time || 1)) *
              100

    const statusColors = { running: 'green', draft: 'default', complete: 'purple' }
    const status = (): string => {
        if (!experimentData?.start_date) {
            return 'draft'
        } else if (!experimentData?.end_date) {
            return 'running'
        }
        return 'complete'
    }

    return (
        <>
            {experimentId === 'new' || editingExistingExperiment ? (
                <>
                    <Row
                        align="middle"
                        justify="space-between"
                        style={{ borderBottom: '1px solid var(--border)', marginBottom: '1rem', paddingBottom: 8 }}
                    >
                        <PageHeader title={'New Experiment'} />
                    </Row>
                    <Form
                        name="new-experiment"
                        layout="vertical"
                        className="experiment-form"
                        form={form}
                        onValuesChange={(values) => setNewExperimentData(values)}
                        initialValues={{
                            name: newExperimentData?.name,
                            feature_flag_key: newExperimentData?.feature_flag_key,
                            description: newExperimentData?.description,
                        }}
                        onFinish={() => createExperiment(true, exposure, sampleSize)}
                        scrollToFirstError
                    >
                        <div>
                            <BindLogic logic={insightLogic} props={insightProps}>
                                <Row>
                                    <Col span={12} style={{ paddingRight: 24 }}>
                                        <Row className="full-width">
                                            <Form.Item
                                                label="Name"
                                                name="name"
                                                rules={[{ required: true, message: 'You have to enter a name.' }]}
                                            >
                                                <Input data-attr="experiment-name" className="ph-ignore-input" />
                                            </Form.Item>
                                            <Form.Item
                                                style={{ paddingLeft: 16 }}
                                                label={
                                                    <div>
                                                        Feature flag key{' '}
                                                        <Tooltip title="This feature flag key should be unique from any existing ones and will be associated with this experiment.">
                                                            <InfoCircleOutlined />
                                                        </Tooltip>
                                                    </div>
                                                }
                                                name="feature_flag_key"
                                                rules={[
                                                    {
                                                        required: true,
                                                        message: 'You have to enter a feature flag key name.',
                                                    },
                                                ]}
                                            >
                                                <Input
                                                    data-attr="experiment-feature-flag-key"
                                                    disabled={editingExistingExperiment}
                                                />
                                            </Form.Item>
                                        </Row>

                                        <Form.Item
                                            label={
                                                <div>
                                                    Description <span className="text-muted">(optional)</span>
                                                </div>
                                            }
                                            name="description"
                                        >
                                            <Input.TextArea
                                                data-attr="experiment-description"
                                                className="ph-ignore-input"
                                                placeholder="Adding a helpful description can ensure others know what this experiment is about."
                                            />
                                        </Form.Item>

                                        {newExperimentData?.parameters?.feature_flag_variants && (
                                            <Col>
                                                <label>
                                                    <b>Experiment variants</b>
                                                </label>
                                                <div className="text-muted">
                                                    Participants are divided into variant groups evenly. All experiments
                                                    must consist of a control group and at least one test group.
                                                    Experiments may have at most 3 test groups.
                                                </div>
                                                <Col className="variants">
                                                    {newExperimentData.parameters.feature_flag_variants.map(
                                                        (variant: MultivariateFlagVariant, idx: number) => (
                                                            <Form
                                                                key={`${variant}-${idx}`}
                                                                initialValues={{
                                                                    key: variant.key,
                                                                }}
                                                                onValuesChange={(changedValues) => {
                                                                    updateExperimentGroup(changedValues, idx)
                                                                }}
                                                                validateTrigger={['onChange', 'onBlur']}
                                                            >
                                                                <Row className="feature-flag-variant">
                                                                    <Form.Item
                                                                        name="key"
                                                                        rules={[
                                                                            {
                                                                                required: true,
                                                                                message: 'Key should not be empty.',
                                                                            },
                                                                            {
                                                                                pattern: /^([A-z]|[a-z]|[0-9]|-|_)+$/,
                                                                                message:
                                                                                    'Only letters, numbers, hyphens (-) & underscores (_) are allowed.',
                                                                            },
                                                                        ]}
                                                                    >
                                                                        <Input
                                                                            disabled={idx === 0}
                                                                            data-attr="feature-flag-variant-key"
                                                                            data-key-index={idx.toString()}
                                                                            className="ph-ignore-input"
                                                                            style={{ minWidth: 300 }}
                                                                            placeholder={`example-variant-${idx + 1}`}
                                                                            autoComplete="off"
                                                                            autoCapitalize="off"
                                                                            autoCorrect="off"
                                                                            spellCheck={false}
                                                                        />
                                                                    </Form.Item>
                                                                    <div className="float-right">
                                                                        {!(idx === 0 || idx === 1) && (
                                                                            <Tooltip
                                                                                title="Delete this variant"
                                                                                placement="bottomLeft"
                                                                            >
                                                                                <Button
                                                                                    type="link"
                                                                                    icon={<DeleteOutlined />}
                                                                                    onClick={() =>
                                                                                        removeExperimentGroup(idx)
                                                                                    }
                                                                                    style={{
                                                                                        color: 'var(--danger)',
                                                                                        float: 'right',
                                                                                    }}
                                                                                />
                                                                            </Tooltip>
                                                                        )}
                                                                    </div>
                                                                </Row>
                                                            </Form>
                                                        )
                                                    )}

                                                    {newExperimentData.parameters.feature_flag_variants.length < 4 && (
                                                        <div>
                                                            <Button
                                                                style={{
                                                                    color: 'var(--primary)',
                                                                    border: 'none',
                                                                    boxShadow: 'none',
                                                                    marginTop: '1rem',
                                                                    paddingLeft: 0,
                                                                }}
                                                                icon={<PlusOutlined />}
                                                                onClick={() => addExperimentGroup()}
                                                            >
                                                                Add test variant
                                                            </Button>
                                                        </div>
                                                    )}
                                                </Col>
                                            </Col>
                                        )}
                                        <Form.Item label="Select participants" name="person-selection">
                                            <Col>
                                                <div className="text-muted">
                                                    Select the entities who will participate in this experiment. If no
                                                    filters are set, 100% of participants will be targeted.
                                                </div>
                                                <div style={{ flex: 3, marginRight: 5 }}>
                                                    <PropertyFilters
                                                        endpoint="person"
                                                        pageKey={'EditFunnel-property'}
                                                        propertyFilters={
                                                            experimentInsightType === InsightType.FUNNELS
                                                                ? funnelsFilters.properties
                                                                : trendsFilters.properties
                                                        }
                                                        onChange={(anyProperties) => {
                                                            setNewExperimentData({
                                                                filters: {
                                                                    properties: anyProperties as PropertyFilter[],
                                                                },
                                                            })
                                                            setFilters({
                                                                properties: anyProperties.filter(isValidPropertyFilter),
                                                            })
                                                        }}
                                                        style={{ margin: '1rem 0 0' }}
                                                        taxonomicGroupTypes={[
                                                            TaxonomicFilterGroupType.PersonProperties,
                                                            TaxonomicFilterGroupType.CohortsWithAllUsers,
                                                        ]}
                                                        popoverPlacement="top"
                                                        taxonomicPopoverPlacement="auto"
                                                    />
                                                </div>
                                            </Col>
                                        </Form.Item>
                                        <Row className="metrics-selection">
                                            <Col style={{ paddingRight: 8 }}>
                                                <div className="mb-05">
                                                    <b>Goal type</b>
                                                    <div className="text-muted">
                                                        {experimentInsightType === InsightType.TRENDS
                                                            ? 'Track counts of a specific event or action'
                                                            : 'Track how many persons complete a sequence of actions and or events'}
                                                    </div>
                                                </div>
                                                <Select
                                                    style={{ display: 'flex' }}
                                                    value={experimentInsightType}
                                                    onChange={setExperimentInsightType}
                                                    suffixIcon={<CaretDownOutlined />}
                                                    dropdownMatchSelectWidth={false}
                                                >
                                                    <Select.Option value={InsightType.TRENDS}>
                                                        <Col>
                                                            <span>
                                                                <b>Trend</b>
                                                            </span>
                                                        </Col>
                                                    </Select.Option>
                                                    <Select.Option value={InsightType.FUNNELS}>
                                                        <Col>
                                                            <span>
                                                                <b>Conversion funnel</b>
                                                            </span>
                                                        </Col>
                                                    </Select.Option>
                                                </Select>
                                                <div className="mb mt">
                                                    <b>Experiment goal</b>
                                                    {experimentInsightType === InsightType.TRENDS && (
                                                        <div className="text-muted">
                                                            Trend-based experiments can have at most one graph series.
                                                            This metric is used to track the progress of your
                                                            experiment.
                                                        </div>
                                                    )}
                                                </div>
                                                <Row>
                                                    <Card
                                                        className="action-filters-bordered"
                                                        style={{ width: '100%', marginRight: 8 }}
                                                        bodyStyle={{ padding: 0 }}
                                                    >
                                                        {experimentInsightType === InsightType.FUNNELS && (
                                                            <ActionFilter
                                                                filters={funnelsFilters}
                                                                setFilters={(payload) => {
                                                                    setNewExperimentData({ filters: payload })
                                                                    setFilters(payload)
                                                                }}
                                                                typeKey={`EditFunnel-action`}
                                                                hideMathSelector={true}
                                                                hideDeleteBtn={filterSteps.length === 1}
                                                                buttonCopy="Add funnel step"
                                                                showSeriesIndicator={!isStepsEmpty}
                                                                seriesIndicatorType="numeric"
                                                                fullWidth
                                                                sortable
                                                                showNestedArrow={true}
                                                                propertiesTaxonomicGroupTypes={[
                                                                    TaxonomicFilterGroupType.EventProperties,
                                                                    TaxonomicFilterGroupType.PersonProperties,
                                                                    TaxonomicFilterGroupType.Cohorts,
                                                                    TaxonomicFilterGroupType.Elements,
                                                                ]}
                                                                rowClassName="action-filters-bordered"
                                                            />
                                                        )}
                                                        {experimentInsightType === InsightType.TRENDS && (
                                                            <ActionFilter
                                                                horizontalUI
                                                                filters={trendsFilters}
                                                                setFilters={(payload: Partial<FilterType>) => {
                                                                    setNewExperimentData({ filters: payload })
                                                                    setFilters(payload)
                                                                }}
                                                                typeKey={`experiment-trends`}
                                                                buttonCopy="Add graph series"
                                                                showSeriesIndicator
                                                                entitiesLimit={1}
                                                                hideMathSelector={false}
                                                                propertiesTaxonomicGroupTypes={[
                                                                    TaxonomicFilterGroupType.EventProperties,
                                                                    TaxonomicFilterGroupType.PersonProperties,
                                                                    TaxonomicFilterGroupType.Cohorts,
                                                                    TaxonomicFilterGroupType.Elements,
                                                                ]}
                                                                customRowPrefix={
                                                                    trendsFilters.insight === InsightType.LIFECYCLE ? (
                                                                        <>
                                                                            Showing <b>Unique users</b> who did
                                                                        </>
                                                                    ) : undefined
                                                                }
                                                            />
                                                        )}
                                                    </Card>
                                                </Row>
                                            </Col>
                                        </Row>
                                    </Col>
                                    <Col span={12}>
                                        <Card className="experiment-preview">
                                            <ExperimentPreview
                                                experiment={newExperimentData}
                                                trendCount={trendCount}
                                                exposure={exposure}
                                                sampleSize={sampleSize}
                                                runningTime={runningTime}
                                                conversionRate={conversionRate}
                                            />
                                            <InsightContainer
                                                disableHeader={experimentInsightType === InsightType.TRENDS}
                                                disableTable={true}
                                            />
                                        </Card>
                                    </Col>
                                </Row>
                                {featureFlags[FEATURE_FLAGS.EXPERIMENTS_SECONDARY_METRICS] && (
                                    <Row>
                                        <Col>
                                            <div>
                                                <b>Secondary metrics</b>
                                                <span className="text-muted ml-05">(optional)</span>
                                            </div>
                                            <div className="text-muted">
                                                Use secondary metrics to monitor metrics related to your experiment
                                                goal. You can add up to three secondary metrics.{' '}
                                            </div>
                                        </Col>
                                        <SecondaryMetrics
                                            onMetricsChange={(metrics) => setSecondaryMetrics(metrics)}
                                            initialMetrics={parsedSecondaryMetrics}
                                        />
                                    </Row>
                                )}
                            </BindLogic>
                        </div>
                        <Button icon={<SaveOutlined />} className="float-right" type="primary" htmlType="submit">
                            Save
                        </Button>
                    </Form>
                </>
            ) : experimentData ? (
                <div className="view-experiment">
                    <Row className="draft-header">
                        <Row justify="space-between" align="middle" className="full-width pb">
                            <Col>
                                <Row>
                                    <PageHeader
                                        style={{ margin: 0, paddingRight: 8 }}
                                        title={`${experimentData?.name}`}
                                    />
                                    <CopyToClipboardInline
                                        explicitValue={experimentData.feature_flag_key}
                                        iconStyle={{ color: 'var(--text-muted-alt)' }}
                                    >
                                        <span className="text-muted">{experimentData.feature_flag_key}</span>
                                    </CopyToClipboardInline>
                                    <Tag
                                        style={{ alignSelf: 'center', marginLeft: '1rem' }}
                                        color={statusColors[status()]}
                                    >
                                        <b className="uppercase">{status()}</b>
                                    </Tag>
                                </Row>
                                <span className="description">
                                    {experimentData.description || 'There is no description for this experiment.'}
                                </span>
                            </Col>
                            {experimentData && !experimentData.start_date && (
                                <div>
                                    <Button className="mr-05" onClick={() => setEditExperiment(true)}>
                                        Edit
                                    </Button>
                                    <Button type="primary" onClick={() => launchExperiment()}>
                                        Launch
                                    </Button>
                                </div>
                            )}
                            {experimentData && experimentData.start_date && !experimentData.end_date && (
                                <Button className="stop-experiment" onClick={() => endExperiment()}>
                                    Stop experiment
                                </Button>
                            )}
                            {experimentData?.end_date &&
                                dayjs().isSameOrAfter(dayjs(experimentData.end_date), 'day') &&
                                !experimentData.archived && (
                                    <Button className="archive-experiment" onClick={() => archiveExperiment()}>
                                        <b>Archive experiment</b>
                                    </Button>
                                )}
                        </Row>
                    </Row>
                    <Row>
                        {showWarning && experimentResults && areResultsSignificant && (
                            <Row align="middle" className="significant-results">
                                <Col span={19} style={{ color: '#497342' }}>
                                    Your results are <b>statistically significant</b>. You can end this experiment now
                                    or let it run to completion.
                                </Col>
                                <Col span={5}>
                                    <Button style={{ color: '#497342' }} onClick={() => setShowWarning(false)}>
                                        Dismiss
                                    </Button>
                                </Col>
                            </Row>
                        )}
                        {showWarning && experimentResults && !areResultsSignificant && (
                            <Row align="middle" className="not-significant-results">
                                <Col span={19} style={{ color: '#f96132' }}>
                                    Your results are <b>not statistically significant</b>. We don't recommend ending
                                    this experiment yet.
                                </Col>
                                <Col span={5}>
                                    <Button style={{ color: '#f96132' }} onClick={() => setShowWarning(false)}>
                                        Dismiss
                                    </Button>
                                </Col>
                            </Row>
                        )}
                    </Row>
                    <Row>
                        <Collapse className="full-width" defaultActiveKey="experiment-details">
                            <Collapse.Panel header={<b>Experiment details</b>} key="experiment-details">
                                <ExperimentPreview
                                    experiment={experimentData}
                                    trendCount={trendCount}
                                    exposure={experimentData?.parameters.recommended_running_time}
                                    sampleSize={experimentData?.parameters.recommended_sample_size}
                                    runningTime={runningTime}
                                    conversionRate={conversionRate}
                                />
                                {experimentResults && (
                                    <Col span={8} className="mt ml">
                                        <div className="mb-05">
                                            <b>Experiment progress</b>
                                        </div>
                                        <Progress
                                            strokeWidth={20}
                                            showInfo={false}
                                            percent={experimentProgressPercent}
                                            strokeColor="var(--success)"
                                        />
                                        {experimentInsightType === InsightType.TRENDS && experimentData.start_date && (
                                            <Row justify="space-between" className="mt-05">
                                                <div>
                                                    <b>{dayjs().diff(experimentData.start_date, 'day')}</b> days running
                                                </div>
                                                <div>
                                                    Goal: <b>{experimentData?.parameters?.recommended_running_time}</b>{' '}
                                                    days
                                                </div>
                                            </Row>
                                        )}
                                        {experimentInsightType === InsightType.FUNNELS && (
                                            <Row justify="space-between" className="mt-05">
                                                <div>
                                                    <b>{funnelResultsPersonsTotal}</b> participants seen
                                                </div>
                                                <div>
                                                    Goal: <b>{experimentData?.parameters?.recommended_sample_size}</b>{' '}
                                                    participants
                                                </div>
                                            </Row>
                                        )}
                                    </Col>
                                )}
                            </Collapse.Panel>
                        </Collapse>
                    </Row>
                    <div className="experiment-result">
                        {experimentResults ? (
                            <>
                                <Row justify="space-around" style={{ flexFlow: 'nowrap' }}>
                                    {Object.keys(experimentResults.probability)
                                        .reverse()
                                        .map((variant, idx) => (
                                            <Col key={idx} className="pr">
                                                <div>
                                                    <b>{capitalizeFirstLetter(variant)}</b>
                                                </div>
                                                {experimentInsightType === InsightType.TRENDS ? (
                                                    <Row>
                                                        <b style={{ paddingRight: 4 }}>
                                                            <Row>
                                                                {'action' in experimentResults.insight[0] && (
                                                                    <EntityFilterInfo
                                                                        filter={experimentResults.insight[0].action}
                                                                    />
                                                                )}
                                                                <span style={{ paddingLeft: 4 }}>count:</span>
                                                            </Row>
                                                        </b>{' '}
                                                        {countDataForVariant(variant)}{' '}
                                                    </Row>
                                                ) : (
                                                    <Row>
                                                        <b style={{ paddingRight: 4 }}>Conversion rate:</b>{' '}
                                                        {conversionRateForVariant(variant)}%
                                                    </Row>
                                                )}
                                                <Progress
                                                    percent={Number(
                                                        (experimentResults.probability[variant] * 100).toFixed(1)
                                                    )}
                                                    size="small"
                                                    showInfo={false}
                                                    strokeColor={
                                                        experimentInsightType === InsightType.FUNNELS
                                                            ? getSeriesColor(idx + 1)
                                                            : getChartColors('white')[idx]
                                                    }
                                                />
                                                <div>
                                                    Probability that this variant is the best:{' '}
                                                    <b>{(experimentResults.probability[variant] * 100).toFixed(1)}%</b>
                                                </div>
                                            </Col>
                                        ))}
                                </Row>
                            </>
                        ) : experimentResultsLoading ? (
                            <div className="text-center">
                                <Spinner />
                            </div>
                        ) : (
                            <span style={{ fontWeight: 500 }}>
                                There are no results for this experiment yet.{' '}
                                {!experimentData.start_date && 'Launch this experiment to start it!'}
                            </span>
                        )}
                        {experimentResults ? (
                            <BindLogic
                                logic={insightLogic}
                                props={{
                                    dashboardItemId: experimentResults.itemID,
                                    filters: {
                                        ...experimentResults.filters,
                                        insight: experimentInsightType,
                                        display: experimentData.filters.display,
                                        ...(experimentInsightType === InsightType.FUNNELS && {
                                            layout: FunnelLayout.vertical,
                                            funnel_viz_type: FunnelVizType.Steps,
                                        }),
                                        ...(experimentInsightType === InsightType.TRENDS && {
                                            display: ChartDisplayType.ActionsLineGraphCumulative,
                                        }),
                                    },
                                    cachedResults: experimentResults.insight,
                                    syncWithUrl: false,
                                    doNotLoad: true,
                                }}
                            >
                                <div className="mt">
                                    <InsightContainer
                                        disableHeader={experimentInsightType === InsightType.TRENDS}
                                        disableTable={experimentInsightType === InsightType.FUNNELS}
                                    />
                                </div>
                            </BindLogic>
                        ) : (
                            <div
                                style={{
                                    display: 'flex',
                                    justifyContent: 'center',
                                    alignItems: 'center',
                                    marginTop: 16,
                                    background: '#FAFAF9',
                                    border: '1px solid var(--border)',
                                    width: '100%',
                                    minHeight: 320,
                                    fontSize: 24,
                                }}
                            >
                                {experimentResultsLoading ? (
                                    <Spinner />
                                ) : (
                                    <b>There are no results for this experiment yet.</b>
                                )}
                            </div>
                        )}
                    </div>
                </div>
            ) : (
                <div>Loading Data...</div>
            )}
        </>
    )
}

export function CodeLanguageSelect(): JSX.Element {
    return (
        <Select defaultValue="JavaScript" suffixIcon={<CaretDownOutlined />}>
            <Select.Option value="JavaScript">
                <Row align="middle">
                    <IconJavascript style={{ marginRight: 6 }} /> JavaScript
                </Row>
            </Select.Option>
        </Select>
    )
}

interface ExperimentPreviewProps {
    experiment: Partial<any> | null
    trendCount: number
    exposure?: number
    conversionRate: number
    runningTime: number
    sampleSize?: number
}

export function ExperimentPreview({
    experiment,
    trendCount,
    exposure,
    conversionRate,
    runningTime,
    sampleSize,
}: ExperimentPreviewProps): JSX.Element {
    const { experimentInsightType, experimentId, editingExistingExperiment, minimumDetectableChange } =
        useValues(experimentLogic)
    const { setNewExperimentData } = useActions(experimentLogic)
    const [currentVariant, setCurrentVariant] = useState('control')
    const sliderMaxValue =
        experimentInsightType === InsightType.FUNNELS ? (100 - conversionRate < 50 ? 100 - conversionRate : 50) : 50

    return (
        <Row>
            <Col span={experimentId === 'new' || editingExistingExperiment ? 24 : 12}>
                <Row className="experiment-preview-row">
                    {experimentId !== 'new' ? (
                        <Col>
                            <div className="card-secondary mb-05">Preview</div>
                        </Col>
                    ) : (
                        <div>
                            <div>
                                <b>Experiment preview</b>
                            </div>
                            <div className="text-muted">
                                Here are the baseline metrics for your experiment. Adjust your minimum detectible
                                threshold to adjust for the smallest conversion value you’ll accept, and the experiment
                                duration.{' '}
                            </div>
                        </div>
                    )}
                </Row>
                {(experimentId === 'new' || editingExistingExperiment) && (
                    <Row className="mb">
                        <Col span={24}>
                            <div>
                                <b>Minimum acceptable improvement</b>
                                <Tooltip
                                    title={
                                        'Minimum acceptable improvement is a calculation that estimates the smallest significant improvement you are willing to accept.'
                                    }
                                >
                                    <InfoCircleOutlined style={{ marginLeft: 4 }} />
                                </Tooltip>
                            </div>
                            <Row className="mde-slider">
                                <Col span={8}>
                                    <Slider
                                        defaultValue={5}
                                        value={minimumDetectableChange}
                                        min={1}
                                        max={sliderMaxValue}
                                        trackStyle={{ background: 'var(--primary)' }}
                                        handleStyle={{ background: 'var(--primary)' }}
                                        onChange={(value) => {
                                            setNewExperimentData({
                                                parameters: { minimum_detectable_effect: value },
                                            })
                                        }}
                                        tipFormatter={(value) => `${value}%`}
                                    />
                                </Col>
                                <InputNumber
                                    min={1}
                                    max={sliderMaxValue}
                                    defaultValue={5}
                                    formatter={(value) => `${value}%`}
                                    style={{ margin: '0 16px' }}
                                    value={minimumDetectableChange}
                                    onChange={(value) => {
                                        setNewExperimentData({
                                            parameters: { minimum_detectable_effect: value },
                                        })
                                    }}
                                />
                            </Row>
                        </Col>
                    </Row>
                )}
                <Row className="experiment-preview-row">
                    {experimentInsightType === InsightType.TRENDS ? (
                        <>
                            {!experiment?.start_date && (
                                <>
                                    <Col span={6}>
                                        <div className="card-secondary">Baseline Count</div>
                                        <div className="l4">{trendCount}</div>
                                    </Col>
                                    <Col span={6}>
                                        <div className="card-secondary">Minimum Acceptable Count</div>
                                        <div className="l4">
                                            {trendCount + Math.ceil(trendCount * (minimumDetectableChange / 100))}
                                        </div>
                                    </Col>
                                </>
                            )}
                            <Col span={12}>
                                <div className="card-secondary">Recommended running time</div>
                                <div>
                                    <span className="l4">~{exposure}</span> days
                                </div>
                            </Col>
                        </>
                    ) : (
                        <>
                            {!experiment?.start_date && (
                                <>
                                    <Col span={12}>
                                        <div className="card-secondary">Baseline Conversion Rate</div>
                                        <div className="l4">{conversionRate.toFixed(1)}%</div>
                                    </Col>
                                    <Col span={12}>
                                        <div className="card-secondary">Minimum Acceptable Conversion Rate</div>
                                        <div className="l4">
                                            {(conversionRate + minimumDetectableChange).toFixed(1)}%
                                        </div>
                                    </Col>
                                </>
                            )}
                            <Col span={12}>
                                <div className="card-secondary">Recommended Sample Size</div>
                                <div className="pb">
                                    <span className="l4">~{sampleSize}</span> persons
                                </div>
                            </Col>
                            {!experiment?.start_date && (
                                <Col span={12}>
                                    <div className="card-secondary">Recommended running time</div>
                                    <div>
                                        <span className="l4">~{runningTime}</span> days
                                    </div>
                                </Col>
                            )}
                        </>
                    )}
                    <Row className="full-width mt">
                        <Col span={12}>
                            <div className="card-secondary">Experiment variants</div>
                            <ul className="variants-list">
                                {experiment?.parameters?.feature_flag_variants?.map(
                                    (variant: MultivariateFlagVariant, idx: number) => (
                                        <li key={idx}>{variant.key}</li>
                                    )
                                )}
                            </ul>
                        </Col>
                        <Col span={12}>
                            <div className="card-secondary">Participants</div>
                            <div>
                                {!!experiment?.filters?.properties?.length ? (
                                    <div>
                                        {experiment?.filters.properties.map((item: PropertyFilter) => {
                                            return <PropertyFilterButton key={item.key} item={item} />
                                        })}
                                    </div>
                                ) : (
                                    '100% of users'
                                )}
                            </div>
                        </Col>
                    </Row>
                    <Row>
                        {experimentId !== 'new' && !editingExistingExperiment && (
                            <Col className="mr">
                                <div className="card-secondary mt">Start date</div>
                                {experiment?.start_date ? (
                                    <span>{dayjs(experiment?.start_date).format('D MMM YYYY')}</span>
                                ) : (
                                    <span className="description">Not started yet</span>
                                )}
                            </Col>
                        )}
                        {experiment?.end_date && (
                            <Col className="ml">
                                <div className="card-secondary mt">Completed date</div>
                                <span>{dayjs(experiment?.end_date).format('D MMM YYYY')}</span>
                            </Col>
                        )}
                    </Row>
                </Row>
                {experimentId !== 'new' && !editingExistingExperiment && (
                    <Row className="experiment-preview-row">
                        <Col>
                            <div className="card-secondary mb-05">
                                {experimentInsightType === InsightType.FUNNELS ? 'Conversion goal' : 'Trend goal'}
                            </div>
                            {[...(experiment?.filters?.events || []), ...(experiment?.filters?.actions || [])]
                                .sort((a, b) => a.order - b.order)
                                .map((event: ActionFilterType, idx: number) => (
                                    <Col key={idx} className="mb-05">
                                        <Row style={{ marginBottom: 4 }}>
                                            <div className="preview-conversion-goal-num">
                                                {experimentInsightType === InsightType.FUNNELS
                                                    ? (event.order || 0) + 1
                                                    : idx + 1}
                                            </div>
                                            <b>
                                                <InsightLabel
                                                    action={event}
                                                    showCountedByTag={experimentInsightType === InsightType.TRENDS}
                                                    hideIcon
                                                />
                                            </b>
                                        </Row>
                                        {event.properties?.map((prop: PropertyFilter) => (
                                            <PropertyFilterButton key={prop.key} item={prop} />
                                        ))}
                                    </Col>
                                ))}
                        </Col>
                    </Row>
                )}
            </Col>
            {experimentId !== 'new' && !editingExistingExperiment && (
                <Col span={12} className="pl">
                    <div className="card-secondary mb">Feature flag usage and implementation</div>
                    <Row justify="space-between" className="mb-05">
                        <div>
                            <span className="mr-05">Variant group</span>
                            <Select
                                onChange={setCurrentVariant}
                                defaultValue={'control'}
                                suffixIcon={<CaretDownOutlined />}
                            >
                                {experiment?.parameters?.feature_flag_variants?.map(
                                    (variant: MultivariateFlagVariant, idx: number) => (
                                        <Select.Option key={idx} value={variant.key}>
                                            {variant.key}
                                        </Select.Option>
                                    )
                                )}
                            </Select>
                        </div>
                        <div>
                            <CodeLanguageSelect />
                        </div>
                    </Row>
                    <b>Implement your experiment in code</b>
                    <CodeSnippet language={Language.JavaScript} wrap>
                        {`if (posthog.getFeatureFlag('${experiment?.feature_flag_key ?? ''}') === '${currentVariant}') {
    // where '${currentVariant}' is the variant, run your code here
}`}
                    </CodeSnippet>
                    <b>Test that it works</b>
                    <CodeSnippet language={Language.JavaScript}>
                        {`posthog.feature_flags.override({'${experiment?.feature_flag_key}': '${currentVariant}'})`}
                    </CodeSnippet>
                    <a
                        target="_blank"
                        rel="noopener noreferrer"
                        href="https://posthog.com/docs/user-guides/feature-flags"
                    >
                        <Row align="middle">
                            Experiment implementation guide
                            <IconOpenInNew className="ml-05" />
                        </Row>
                    </a>
                </Col>
            )}
        </Row>
    )
}<|MERGE_RESOLUTION|>--- conflicted
+++ resolved
@@ -51,11 +51,8 @@
 import { SecondaryMetrics } from './SecondaryMetrics'
 import { getChartColors } from 'lib/colors'
 import { EntityFilterInfo } from 'lib/components/EntityFilterInfo'
-<<<<<<< HEAD
 import { featureFlagLogic } from 'lib/logic/featureFlagLogic'
-=======
 import { InsightLabel } from 'lib/components/InsightLabel'
->>>>>>> 4b379082
 
 export const scene: SceneExport = {
     component: Experiment,
@@ -139,8 +136,8 @@
         experimentInsightType === InsightType.FUNNELS
             ? ((funnelResultsPersonsTotal || 0) / (experimentData?.parameters?.recommended_sample_size || 1)) * 100
             : (dayjs().diff(experimentData?.start_date, 'day') /
-                  (experimentData?.parameters?.recommended_running_time || 1)) *
-              100
+                (experimentData?.parameters?.recommended_running_time || 1)) *
+            100
 
     const statusColors = { running: 'green', draft: 'default', complete: 'purple' }
     const status = (): string => {
