import './BoldNumber.scss'

import { LemonRow, Link } from '@posthog/lemon-ui'
import clsx from 'clsx'
import { useValues } from 'kea'
import { PropertyKeyInfo } from 'lib/components/PropertyKeyInfo'
import { IconFlare, IconTrendingDown, IconTrendingFlat, IconTrendingUp } from 'lib/lemon-ui/icons'
import { percentage } from 'lib/utils'
import { useLayoutEffect, useRef, useState } from 'react'
import { useEffect } from 'react'
import { formatAggregationAxisValue } from 'scenes/insights/aggregationAxisFormat'
import { InsightEmptyState } from 'scenes/insights/EmptyStates'
import { InsightTooltip } from 'scenes/insights/InsightTooltip/InsightTooltip'
import { insightVizDataLogic } from 'scenes/insights/insightVizDataLogic'
import { openPersonsModal } from 'scenes/trends/persons-modal/PersonsModal'

<<<<<<< HEAD
import './BoldNumber.scss'
import { useEffect } from 'react'
import { Textfit } from './Textfit'
=======
import { groupsModel } from '~/models/groupsModel'
import { ChartParams, TrendResult } from '~/types'

import { insightLogic } from '../../insightLogic'
import { ensureTooltip } from '../LineGraph/LineGraph'
import Textfit from './Textfit'
>>>>>>> 69becac2

/** The tooltip is offset by a few pixels from the cursor to give it some breathing room. */
const BOLD_NUMBER_TOOLTIP_OFFSET_PX = 8

function useBoldNumberTooltip({
    showPersonsModal,
    isTooltipShown,
}: {
    showPersonsModal: boolean
    isTooltipShown: boolean
}): React.RefObject<HTMLDivElement> {
    const { insightProps } = useValues(insightLogic)
    const { series, insightData, trendsFilter } = useValues(insightVizDataLogic(insightProps))
    const { aggregationLabel } = useValues(groupsModel)

    const divRef = useRef<HTMLDivElement>(null)

    const divRect = divRef.current?.getBoundingClientRect()
    const [tooltipRoot, tooltipEl] = ensureTooltip()

    useLayoutEffect(() => {
        tooltipEl.style.opacity = isTooltipShown ? '1' : '0'
        if (isTooltipShown) {
            tooltipEl.style.display = 'initial'
        }

        const seriesResult = insightData?.result?.[0]

        tooltipRoot.render(
            <InsightTooltip
                renderCount={(value: number) => <>{formatAggregationAxisValue(trendsFilter, value)}</>}
                seriesData={[
                    {
                        dataIndex: 1,
                        datasetIndex: 1,
                        id: 1,
                        label: seriesResult?.label,
                        count: seriesResult?.aggregated_value,
                    },
                ]}
                showHeader={false}
                renderSeries={(value: React.ReactNode) => <span className="font-semibold">{value}</span>}
                hideColorCol
                hideInspectActorsSection={!showPersonsModal}
                groupTypeLabel={aggregationLabel(series?.[0].math_group_type_index).plural}
            />
        )
    }, [isTooltipShown])

    useEffect(() => {
        const tooltipRect = tooltipEl.getBoundingClientRect()
        if (divRect) {
            const desiredTop = window.scrollY + divRect.top - tooltipRect.height - BOLD_NUMBER_TOOLTIP_OFFSET_PX
            const desiredLeft = divRect.left + divRect.width / 2 - tooltipRect.width / 2
            tooltipEl.style.top = `${Math.min(desiredTop, window.innerHeight)}px`
            tooltipEl.style.left = `${Math.min(desiredLeft, window.innerWidth)}px`
        }
    })

    return divRef
}

export function BoldNumber({ showPersonsModal = true }: ChartParams): JSX.Element {
    const { insightProps } = useValues(insightLogic)
    const { insightData, trendsFilter } = useValues(insightVizDataLogic(insightProps))

    const [isTooltipShown, setIsTooltipShown] = useState(false)
    const valueRef = useBoldNumberTooltip({ showPersonsModal, isTooltipShown })

    const showComparison = !!trendsFilter?.compare && insightData?.result?.length > 1
    const resultSeries = insightData?.result?.[0] as TrendResult | undefined

    return resultSeries ? (
        <div className="BoldNumber">
            <div
                className={clsx('BoldNumber__value', showPersonsModal ? 'cursor-pointer' : 'cursor-default')}
                onClick={
                    // != is intentional to catch undefined too
                    showPersonsModal && resultSeries.aggregated_value != null
                        ? () => {
                              if (resultSeries.persons?.url) {
                                  openPersonsModal({
                                      url: resultSeries.persons?.url,
                                      title: <PropertyKeyInfo value={resultSeries.label} disablePopover />,
                                  })
                              }
                          }
                        : undefined
                }
                onMouseLeave={() => setIsTooltipShown(false)}
                ref={valueRef}
                onMouseEnter={() => setIsTooltipShown(true)}
            >
                <Textfit min={32} max={120}>
                    {formatAggregationAxisValue(trendsFilter, resultSeries.aggregated_value)}
                </Textfit>
            </div>
            {showComparison && <BoldNumberComparison showPersonsModal={showPersonsModal} />}
        </div>
    ) : (
        <InsightEmptyState />
    )
}

function BoldNumberComparison({ showPersonsModal }: Pick<ChartParams, 'showPersonsModal'>): JSX.Element | null {
    const { insightProps } = useValues(insightLogic)
    const { insightData } = useValues(insightVizDataLogic(insightProps))

    if (!insightData?.result) {
        return null
    }

    const [currentPeriodSeries, previousPeriodSeries] = insightData.result as TrendResult[]

    const previousValue = previousPeriodSeries.aggregated_value
    const currentValue = currentPeriodSeries.aggregated_value

    const percentageDiff =
        previousValue === null || currentValue === null
            ? null
            : (currentValue - previousValue) / Math.abs(previousValue)

    const percentageDiffDisplay =
        percentageDiff === null
            ? 'No data for comparison in the'
            : percentageDiff > 0
            ? `Up ${percentage(percentageDiff)} from`
            : percentageDiff < 0
            ? `Down ${percentage(-percentageDiff)} from`
            : 'No change from'

    return (
        <LemonRow
            icon={
                percentageDiff === null ? (
                    <IconFlare />
                ) : percentageDiff > 0 ? (
                    <IconTrendingUp />
                ) : percentageDiff < 0 ? (
                    <IconTrendingDown />
                ) : (
                    <IconTrendingFlat />
                )
            }
            className="BoldNumber__comparison"
            fullWidth
            center
        >
            <span>
                {percentageDiffDisplay}{' '}
                {currentValue === null ? (
                    'current period'
                ) : previousValue === null || !showPersonsModal ? (
                    'previous period'
                ) : (
                    <Link
                        onClick={() => {
                            if (previousPeriodSeries.persons?.url) {
                                openPersonsModal({
                                    url: previousPeriodSeries.persons?.url,
                                    title: <PropertyKeyInfo value={previousPeriodSeries.label} disablePopover />,
                                })
                            }
                        }}
                    >
                        previous period
                    </Link>
                )}
            </span>
        </LemonRow>
    )
}<|MERGE_RESOLUTION|>--- conflicted
+++ resolved
@@ -1,3 +1,4 @@
+import './BoldNumber.scss'
 import './BoldNumber.scss'
 
 import { LemonRow, Link } from '@posthog/lemon-ui'
@@ -8,24 +9,19 @@
 import { percentage } from 'lib/utils'
 import { useLayoutEffect, useRef, useState } from 'react'
 import { useEffect } from 'react'
+import React from 'react'
 import { formatAggregationAxisValue } from 'scenes/insights/aggregationAxisFormat'
 import { InsightEmptyState } from 'scenes/insights/EmptyStates'
 import { InsightTooltip } from 'scenes/insights/InsightTooltip/InsightTooltip'
 import { insightVizDataLogic } from 'scenes/insights/insightVizDataLogic'
 import { openPersonsModal } from 'scenes/trends/persons-modal/PersonsModal'
 
-<<<<<<< HEAD
-import './BoldNumber.scss'
-import { useEffect } from 'react'
-import { Textfit } from './Textfit'
-=======
 import { groupsModel } from '~/models/groupsModel'
 import { ChartParams, TrendResult } from '~/types'
 
 import { insightLogic } from '../../insightLogic'
 import { ensureTooltip } from '../LineGraph/LineGraph'
-import Textfit from './Textfit'
->>>>>>> 69becac2
+import { Textfit } from './Textfit'
 
 /** The tooltip is offset by a few pixels from the cursor to give it some breathing room. */
 const BOLD_NUMBER_TOOLTIP_OFFSET_PX = 8
