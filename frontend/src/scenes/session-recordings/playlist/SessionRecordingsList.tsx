--- conflicted
+++ resolved
@@ -59,11 +59,8 @@
     subheader,
     onScrollToStart,
     onScrollToEnd,
-<<<<<<< HEAD
-=======
     embedded = false,
     draggableHref,
->>>>>>> 57e7ed7c
 }: SessionRecordingsListProps): JSX.Element {
     const { reportRecordingListVisibilityToggled } = useActions(eventUsageLogic)
     const lastScrollPositionRef = useRef(0)
@@ -114,25 +111,6 @@
                 'overflow-hidden': recordings?.length,
             })}
         >
-<<<<<<< HEAD
-            <div className="shrink-0 relative flex justify-between items-center p-1 gap-1 whitespace-nowrap">
-                {onCollapse ? (
-                    <LemonButton
-                        className="flex-1"
-                        status="stealth"
-                        icon={collapsed ? <IconUnfoldMore /> : <IconUnfoldLess />}
-                        size="small"
-                        onClick={() => setCollapsedWrapper(!collapsed)}
-                    >
-                        {titleContent}
-                    </LemonButton>
-                ) : (
-                    <span className="px-2 py-1 flex-1">{titleContent}</span>
-                )}
-                {titleRight}
-                <LemonTableLoader loading={loading} />
-            </div>
-=======
             <DraggableToNotebook href={draggableHref}>
                 <div className="shrink-0 relative flex justify-between items-center p-1 gap-1 whitespace-nowrap">
                     {onCollapse ? (
@@ -152,7 +130,6 @@
                     <LemonTableLoader loading={loading} />
                 </div>
             </DraggableToNotebook>
->>>>>>> 57e7ed7c
             {!collapsed ? (
                 recordings?.length ? (
                     <ul className="overflow-y-auto border-t" onScroll={handleScroll}>
