# serializer version: 1
# name: TestProcessScheduledChanges.test_schedule_feature_flag_multiple_changes
  '''
  SELECT "posthog_featureflag"."id",
         "posthog_featureflag"."key",
         "posthog_featureflag"."name",
         "posthog_featureflag"."filters",
         "posthog_featureflag"."rollout_percentage",
         "posthog_featureflag"."team_id",
         "posthog_featureflag"."created_by_id",
         "posthog_featureflag"."created_at",
         "posthog_featureflag"."deleted",
         "posthog_featureflag"."active",
         "posthog_featureflag"."rollback_conditions",
         "posthog_featureflag"."performed_rollback",
         "posthog_featureflag"."ensure_experience_continuity",
         "posthog_featureflag"."usage_dashboard_id",
         "posthog_featureflag"."has_enriched_analytics"
  FROM "posthog_featureflag"
  WHERE ("posthog_featureflag"."active"
         AND NOT "posthog_featureflag"."deleted"
         AND "posthog_featureflag"."team_id" = 99999)
  '''
# ---
# name: TestProcessScheduledChanges.test_schedule_feature_flag_multiple_changes.1
  '''
  SELECT "posthog_team"."id",
         "posthog_team"."uuid",
         "posthog_team"."organization_id",
         "posthog_team"."project_id",
         "posthog_team"."api_token",
         "posthog_team"."app_urls",
         "posthog_team"."name",
         "posthog_team"."slack_incoming_webhook",
         "posthog_team"."created_at",
         "posthog_team"."updated_at",
         "posthog_team"."anonymize_ips",
         "posthog_team"."completed_snippet_onboarding",
         "posthog_team"."has_completed_onboarding_for",
         "posthog_team"."ingested_event",
         "posthog_team"."autocapture_opt_out",
         "posthog_team"."autocapture_web_vitals_opt_in",
         "posthog_team"."autocapture_web_vitals_allowed_metrics",
         "posthog_team"."autocapture_exceptions_opt_in",
         "posthog_team"."autocapture_exceptions_errors_to_ignore",
         "posthog_team"."person_processing_opt_out",
         "posthog_team"."session_recording_opt_in",
         "posthog_team"."session_recording_sample_rate",
         "posthog_team"."session_recording_minimum_duration_milliseconds",
         "posthog_team"."session_recording_linked_flag",
         "posthog_team"."session_recording_network_payload_capture_config",
         "posthog_team"."session_recording_url_trigger_config",
         "posthog_team"."session_recording_url_blocklist_config",
         "posthog_team"."session_recording_event_trigger_config",
         "posthog_team"."session_replay_config",
         "posthog_team"."survey_config",
         "posthog_team"."capture_console_log_opt_in",
         "posthog_team"."capture_performance_opt_in",
         "posthog_team"."capture_dead_clicks",
         "posthog_team"."surveys_opt_in",
         "posthog_team"."heatmaps_opt_in",
         "posthog_team"."session_recording_version",
         "posthog_team"."signup_token",
         "posthog_team"."is_demo",
         "posthog_team"."access_control",
         "posthog_team"."week_start_day",
         "posthog_team"."inject_web_apps",
         "posthog_team"."test_account_filters",
         "posthog_team"."test_account_filters_default_checked",
         "posthog_team"."path_cleaning_filters",
         "posthog_team"."timezone",
         "posthog_team"."data_attributes",
         "posthog_team"."person_display_name_properties",
         "posthog_team"."live_events_columns",
         "posthog_team"."recording_domains",
         "posthog_team"."primary_dashboard_id",
         "posthog_team"."extra_settings",
         "posthog_team"."modifiers",
         "posthog_team"."correlation_config",
         "posthog_team"."session_recording_retention_period_days",
         "posthog_team"."external_data_workspace_id",
         "posthog_team"."external_data_workspace_last_synced_at"
  FROM "posthog_team"
  WHERE "posthog_team"."id" = 99999
  LIMIT 21
  '''
# ---
# name: TestProcessScheduledChanges.test_schedule_feature_flag_multiple_changes.10
  '''
  SELECT "posthog_remoteconfig"."id",
         "posthog_remoteconfig"."team_id",
         "posthog_remoteconfig"."config",
         "posthog_remoteconfig"."updated_at",
         "posthog_remoteconfig"."synced_at"
  FROM "posthog_remoteconfig"
  WHERE "posthog_remoteconfig"."team_id" = 99999
  LIMIT 21
  '''
# ---
# name: TestProcessScheduledChanges.test_schedule_feature_flag_multiple_changes.11
  '''
  SELECT "posthog_team"."id",
         "posthog_team"."uuid",
         "posthog_team"."organization_id",
         "posthog_team"."project_id",
         "posthog_team"."api_token",
         "posthog_team"."app_urls",
         "posthog_team"."name",
         "posthog_team"."slack_incoming_webhook",
         "posthog_team"."created_at",
         "posthog_team"."updated_at",
         "posthog_team"."anonymize_ips",
         "posthog_team"."completed_snippet_onboarding",
         "posthog_team"."has_completed_onboarding_for",
         "posthog_team"."ingested_event",
         "posthog_team"."autocapture_opt_out",
         "posthog_team"."autocapture_web_vitals_opt_in",
         "posthog_team"."autocapture_web_vitals_allowed_metrics",
         "posthog_team"."autocapture_exceptions_opt_in",
         "posthog_team"."autocapture_exceptions_errors_to_ignore",
         "posthog_team"."person_processing_opt_out",
         "posthog_team"."session_recording_opt_in",
         "posthog_team"."session_recording_sample_rate",
         "posthog_team"."session_recording_minimum_duration_milliseconds",
         "posthog_team"."session_recording_linked_flag",
         "posthog_team"."session_recording_network_payload_capture_config",
         "posthog_team"."session_recording_url_trigger_config",
         "posthog_team"."session_recording_url_blocklist_config",
         "posthog_team"."session_recording_event_trigger_config",
         "posthog_team"."session_replay_config",
         "posthog_team"."survey_config",
         "posthog_team"."capture_console_log_opt_in",
         "posthog_team"."capture_performance_opt_in",
         "posthog_team"."capture_dead_clicks",
         "posthog_team"."surveys_opt_in",
         "posthog_team"."heatmaps_opt_in",
         "posthog_team"."session_recording_version",
         "posthog_team"."signup_token",
         "posthog_team"."is_demo",
         "posthog_team"."access_control",
         "posthog_team"."week_start_day",
         "posthog_team"."inject_web_apps",
         "posthog_team"."test_account_filters",
         "posthog_team"."test_account_filters_default_checked",
         "posthog_team"."path_cleaning_filters",
         "posthog_team"."timezone",
         "posthog_team"."data_attributes",
         "posthog_team"."person_display_name_properties",
         "posthog_team"."live_events_columns",
         "posthog_team"."recording_domains",
         "posthog_team"."primary_dashboard_id",
         "posthog_team"."extra_settings",
         "posthog_team"."modifiers",
         "posthog_team"."correlation_config",
         "posthog_team"."session_recording_retention_period_days",
         "posthog_team"."plugins_opt_in",
         "posthog_team"."opt_out_capture",
         "posthog_team"."event_names",
         "posthog_team"."event_names_with_usage",
         "posthog_team"."event_properties",
         "posthog_team"."event_properties_with_usage",
         "posthog_team"."event_properties_numerical",
         "posthog_team"."external_data_workspace_id",
         "posthog_team"."external_data_workspace_last_synced_at"
  FROM "posthog_team"
  WHERE "posthog_team"."id" = 99999
  LIMIT 21
  '''
# ---
# name: TestProcessScheduledChanges.test_schedule_feature_flag_multiple_changes.12
  '''
  SELECT COUNT(*) AS "__count"
  FROM "posthog_featureflag"
  WHERE ("posthog_featureflag"."active"
         AND NOT "posthog_featureflag"."deleted"
         AND "posthog_featureflag"."team_id" = 99999)
  '''
# ---
# name: TestProcessScheduledChanges.test_schedule_feature_flag_multiple_changes.13
  '''
  SELECT "posthog_organization"."id",
         "posthog_organization"."name",
         "posthog_organization"."slug",
         "posthog_organization"."logo_media_id",
         "posthog_organization"."created_at",
         "posthog_organization"."updated_at",
         "posthog_organization"."plugins_access_level",
         "posthog_organization"."for_internal_metrics",
         "posthog_organization"."is_member_join_email_enabled",
         "posthog_organization"."enforce_2fa",
         "posthog_organization"."is_hipaa",
         "posthog_organization"."customer_id",
         "posthog_organization"."available_product_features",
         "posthog_organization"."usage",
         "posthog_organization"."never_drop_data",
         "posthog_organization"."customer_trust_scores",
         "posthog_organization"."setup_section_2_completed",
         "posthog_organization"."personalization",
         "posthog_organization"."domain_whitelist"
  FROM "posthog_organization"
  WHERE "posthog_organization"."id" = '00000000-0000-0000-0000-000000000000'::uuid
  LIMIT 21
  '''
# ---
# name: TestProcessScheduledChanges.test_schedule_feature_flag_multiple_changes.14
  '''
  SELECT "posthog_experiment"."id",
         "posthog_experiment"."name",
         "posthog_experiment"."description",
         "posthog_experiment"."team_id",
         "posthog_experiment"."filters",
         "posthog_experiment"."parameters",
         "posthog_experiment"."secondary_metrics",
         "posthog_experiment"."created_by_id",
         "posthog_experiment"."feature_flag_id",
         "posthog_experiment"."exposure_cohort_id",
         "posthog_experiment"."holdout_id",
         "posthog_experiment"."start_date",
         "posthog_experiment"."end_date",
         "posthog_experiment"."created_at",
         "posthog_experiment"."updated_at",
         "posthog_experiment"."archived",
         "posthog_experiment"."type",
         "posthog_experiment"."variants",
         "posthog_experiment"."metrics",
         "posthog_experiment"."metrics_secondary"
  FROM "posthog_experiment"
  WHERE "posthog_experiment"."feature_flag_id" = 99999
  '''
# ---
# name: TestProcessScheduledChanges.test_schedule_feature_flag_multiple_changes.16
  '''
  SELECT "posthog_team"."id",
         "posthog_team"."uuid",
         "posthog_team"."organization_id",
         "posthog_team"."project_id",
         "posthog_team"."api_token",
         "posthog_team"."app_urls",
         "posthog_team"."name",
         "posthog_team"."slack_incoming_webhook",
         "posthog_team"."created_at",
         "posthog_team"."updated_at",
         "posthog_team"."anonymize_ips",
         "posthog_team"."completed_snippet_onboarding",
         "posthog_team"."has_completed_onboarding_for",
         "posthog_team"."ingested_event",
         "posthog_team"."autocapture_opt_out",
         "posthog_team"."autocapture_web_vitals_opt_in",
         "posthog_team"."autocapture_web_vitals_allowed_metrics",
         "posthog_team"."autocapture_exceptions_opt_in",
         "posthog_team"."autocapture_exceptions_errors_to_ignore",
         "posthog_team"."person_processing_opt_out",
         "posthog_team"."session_recording_opt_in",
         "posthog_team"."session_recording_sample_rate",
         "posthog_team"."session_recording_minimum_duration_milliseconds",
         "posthog_team"."session_recording_linked_flag",
         "posthog_team"."session_recording_network_payload_capture_config",
         "posthog_team"."session_recording_url_trigger_config",
         "posthog_team"."session_recording_url_blocklist_config",
         "posthog_team"."session_recording_event_trigger_config",
         "posthog_team"."session_replay_config",
         "posthog_team"."survey_config",
         "posthog_team"."capture_console_log_opt_in",
         "posthog_team"."capture_performance_opt_in",
         "posthog_team"."capture_dead_clicks",
         "posthog_team"."surveys_opt_in",
         "posthog_team"."heatmaps_opt_in",
         "posthog_team"."session_recording_version",
         "posthog_team"."signup_token",
         "posthog_team"."is_demo",
         "posthog_team"."access_control",
         "posthog_team"."week_start_day",
         "posthog_team"."inject_web_apps",
         "posthog_team"."test_account_filters",
         "posthog_team"."test_account_filters_default_checked",
         "posthog_team"."path_cleaning_filters",
         "posthog_team"."timezone",
         "posthog_team"."data_attributes",
         "posthog_team"."person_display_name_properties",
         "posthog_team"."live_events_columns",
         "posthog_team"."recording_domains",
         "posthog_team"."primary_dashboard_id",
         "posthog_team"."extra_settings",
         "posthog_team"."modifiers",
         "posthog_team"."correlation_config",
         "posthog_team"."session_recording_retention_period_days",
         "posthog_team"."plugins_opt_in",
         "posthog_team"."opt_out_capture",
         "posthog_team"."event_names",
         "posthog_team"."event_names_with_usage",
         "posthog_team"."event_properties",
         "posthog_team"."event_properties_with_usage",
         "posthog_team"."event_properties_numerical",
         "posthog_team"."external_data_workspace_id",
         "posthog_team"."external_data_workspace_last_synced_at"
  FROM "posthog_team"
  WHERE "posthog_team"."id" = 99999
  LIMIT 21
  '''
# ---
<<<<<<< HEAD
# name: TestProcessScheduledChanges.test_schedule_feature_flag_multiple_changes.15
=======
# name: TestProcessScheduledChanges.test_schedule_feature_flag_multiple_changes.17
>>>>>>> b6aa028b
  '''
  SELECT "posthog_featureflag"."id",
         "posthog_featureflag"."key",
         "posthog_featureflag"."name",
         "posthog_featureflag"."filters",
         "posthog_featureflag"."rollout_percentage",
         "posthog_featureflag"."team_id",
         "posthog_featureflag"."created_by_id",
         "posthog_featureflag"."created_at",
         "posthog_featureflag"."deleted",
         "posthog_featureflag"."active",
         "posthog_featureflag"."rollback_conditions",
         "posthog_featureflag"."performed_rollback",
         "posthog_featureflag"."ensure_experience_continuity",
         "posthog_featureflag"."usage_dashboard_id",
         "posthog_featureflag"."has_enriched_analytics"
  FROM "posthog_featureflag"
  WHERE "posthog_featureflag"."id" = 99999
  LIMIT 21
  '''
# ---
<<<<<<< HEAD
# name: TestProcessScheduledChanges.test_schedule_feature_flag_multiple_changes.16
=======
# name: TestProcessScheduledChanges.test_schedule_feature_flag_multiple_changes.18
>>>>>>> b6aa028b
  '''
  SELECT "posthog_user"."id",
         "posthog_user"."password",
         "posthog_user"."last_login",
         "posthog_user"."first_name",
         "posthog_user"."last_name",
         "posthog_user"."is_staff",
         "posthog_user"."date_joined",
         "posthog_user"."uuid",
         "posthog_user"."current_organization_id",
         "posthog_user"."current_team_id",
         "posthog_user"."email",
         "posthog_user"."pending_email",
         "posthog_user"."temporary_token",
         "posthog_user"."distinct_id",
         "posthog_user"."is_email_verified",
         "posthog_user"."requested_password_reset_at",
         "posthog_user"."has_seen_product_intro_for",
         "posthog_user"."strapi_id",
         "posthog_user"."is_active",
         "posthog_user"."theme_mode",
         "posthog_user"."partial_notification_settings",
         "posthog_user"."anonymize_data",
         "posthog_user"."toolbar_mode",
         "posthog_user"."hedgehog_config",
         "posthog_user"."events_column_config",
         "posthog_user"."email_opt_in"
  FROM "posthog_user"
  WHERE "posthog_user"."id" = 99999
  LIMIT 21
  '''
# ---
<<<<<<< HEAD
# name: TestProcessScheduledChanges.test_schedule_feature_flag_multiple_changes.17
=======
# name: TestProcessScheduledChanges.test_schedule_feature_flag_multiple_changes.19
>>>>>>> b6aa028b
  '''
  SELECT "posthog_featureflag"."id",
         "posthog_featureflag"."key",
         "posthog_featureflag"."name",
         "posthog_featureflag"."filters",
         "posthog_featureflag"."rollout_percentage",
         "posthog_featureflag"."team_id",
         "posthog_featureflag"."created_by_id",
         "posthog_featureflag"."created_at",
         "posthog_featureflag"."deleted",
         "posthog_featureflag"."active",
         "posthog_featureflag"."rollback_conditions",
         "posthog_featureflag"."performed_rollback",
         "posthog_featureflag"."ensure_experience_continuity",
         "posthog_featureflag"."usage_dashboard_id",
         "posthog_featureflag"."has_enriched_analytics"
  FROM "posthog_featureflag"
  WHERE ("posthog_featureflag"."active"
         AND NOT "posthog_featureflag"."deleted"
         AND "posthog_featureflag"."team_id" = 99999)
  '''
# ---
<<<<<<< HEAD
# name: TestProcessScheduledChanges.test_schedule_feature_flag_multiple_changes.18
=======
# name: TestProcessScheduledChanges.test_schedule_feature_flag_multiple_changes.2
  '''
  SELECT "posthog_remoteconfig"."id",
         "posthog_remoteconfig"."team_id",
         "posthog_remoteconfig"."config",
         "posthog_remoteconfig"."updated_at",
         "posthog_remoteconfig"."synced_at"
  FROM "posthog_remoteconfig"
  WHERE "posthog_remoteconfig"."team_id" = 99999
  LIMIT 21
  '''
# ---
# name: TestProcessScheduledChanges.test_schedule_feature_flag_multiple_changes.20
>>>>>>> b6aa028b
  '''
  SELECT "posthog_team"."id",
         "posthog_team"."uuid",
         "posthog_team"."organization_id",
         "posthog_team"."project_id",
         "posthog_team"."api_token",
         "posthog_team"."app_urls",
         "posthog_team"."name",
         "posthog_team"."slack_incoming_webhook",
         "posthog_team"."created_at",
         "posthog_team"."updated_at",
         "posthog_team"."anonymize_ips",
         "posthog_team"."completed_snippet_onboarding",
         "posthog_team"."has_completed_onboarding_for",
         "posthog_team"."ingested_event",
         "posthog_team"."autocapture_opt_out",
         "posthog_team"."autocapture_web_vitals_opt_in",
         "posthog_team"."autocapture_web_vitals_allowed_metrics",
         "posthog_team"."autocapture_exceptions_opt_in",
         "posthog_team"."autocapture_exceptions_errors_to_ignore",
         "posthog_team"."person_processing_opt_out",
         "posthog_team"."session_recording_opt_in",
         "posthog_team"."session_recording_sample_rate",
         "posthog_team"."session_recording_minimum_duration_milliseconds",
         "posthog_team"."session_recording_linked_flag",
         "posthog_team"."session_recording_network_payload_capture_config",
         "posthog_team"."session_recording_url_trigger_config",
         "posthog_team"."session_recording_url_blocklist_config",
         "posthog_team"."session_recording_event_trigger_config",
         "posthog_team"."session_replay_config",
         "posthog_team"."survey_config",
         "posthog_team"."capture_console_log_opt_in",
         "posthog_team"."capture_performance_opt_in",
         "posthog_team"."capture_dead_clicks",
         "posthog_team"."surveys_opt_in",
         "posthog_team"."heatmaps_opt_in",
         "posthog_team"."session_recording_version",
         "posthog_team"."signup_token",
         "posthog_team"."is_demo",
         "posthog_team"."access_control",
         "posthog_team"."week_start_day",
         "posthog_team"."inject_web_apps",
         "posthog_team"."test_account_filters",
         "posthog_team"."test_account_filters_default_checked",
         "posthog_team"."path_cleaning_filters",
         "posthog_team"."timezone",
         "posthog_team"."data_attributes",
         "posthog_team"."person_display_name_properties",
         "posthog_team"."live_events_columns",
         "posthog_team"."recording_domains",
         "posthog_team"."primary_dashboard_id",
         "posthog_team"."extra_settings",
         "posthog_team"."modifiers",
         "posthog_team"."correlation_config",
         "posthog_team"."session_recording_retention_period_days",
         "posthog_team"."external_data_workspace_id",
         "posthog_team"."external_data_workspace_last_synced_at"
  FROM "posthog_team"
  WHERE "posthog_team"."id" = 99999
  LIMIT 21
  '''
# ---
<<<<<<< HEAD
# name: TestProcessScheduledChanges.test_schedule_feature_flag_multiple_changes.19
  '''
  SELECT "posthog_remoteconfig"."id",
         "posthog_remoteconfig"."team_id",
         "posthog_remoteconfig"."config",
         "posthog_remoteconfig"."updated_at",
         "posthog_remoteconfig"."synced_at"
  FROM "posthog_remoteconfig"
  WHERE "posthog_remoteconfig"."team_id" = 99999
  LIMIT 21
  '''
# ---
# name: TestProcessScheduledChanges.test_schedule_feature_flag_multiple_changes.2
=======
# name: TestProcessScheduledChanges.test_schedule_feature_flag_multiple_changes.21
  '''
  SELECT "posthog_team"."id",
         "posthog_team"."uuid",
         "posthog_team"."organization_id",
         "posthog_team"."project_id",
         "posthog_team"."api_token",
         "posthog_team"."app_urls",
         "posthog_team"."name",
         "posthog_team"."slack_incoming_webhook",
         "posthog_team"."created_at",
         "posthog_team"."updated_at",
         "posthog_team"."anonymize_ips",
         "posthog_team"."completed_snippet_onboarding",
         "posthog_team"."has_completed_onboarding_for",
         "posthog_team"."ingested_event",
         "posthog_team"."autocapture_opt_out",
         "posthog_team"."autocapture_web_vitals_opt_in",
         "posthog_team"."autocapture_web_vitals_allowed_metrics",
         "posthog_team"."autocapture_exceptions_opt_in",
         "posthog_team"."autocapture_exceptions_errors_to_ignore",
         "posthog_team"."person_processing_opt_out",
         "posthog_team"."session_recording_opt_in",
         "posthog_team"."session_recording_sample_rate",
         "posthog_team"."session_recording_minimum_duration_milliseconds",
         "posthog_team"."session_recording_linked_flag",
         "posthog_team"."session_recording_network_payload_capture_config",
         "posthog_team"."session_recording_url_trigger_config",
         "posthog_team"."session_recording_url_blocklist_config",
         "posthog_team"."session_recording_event_trigger_config",
         "posthog_team"."session_replay_config",
         "posthog_team"."survey_config",
         "posthog_team"."capture_console_log_opt_in",
         "posthog_team"."capture_performance_opt_in",
         "posthog_team"."capture_dead_clicks",
         "posthog_team"."surveys_opt_in",
         "posthog_team"."heatmaps_opt_in",
         "posthog_team"."session_recording_version",
         "posthog_team"."signup_token",
         "posthog_team"."is_demo",
         "posthog_team"."access_control",
         "posthog_team"."week_start_day",
         "posthog_team"."inject_web_apps",
         "posthog_team"."test_account_filters",
         "posthog_team"."test_account_filters_default_checked",
         "posthog_team"."path_cleaning_filters",
         "posthog_team"."timezone",
         "posthog_team"."data_attributes",
         "posthog_team"."person_display_name_properties",
         "posthog_team"."live_events_columns",
         "posthog_team"."recording_domains",
         "posthog_team"."primary_dashboard_id",
         "posthog_team"."extra_settings",
         "posthog_team"."modifiers",
         "posthog_team"."correlation_config",
         "posthog_team"."session_recording_retention_period_days",
         "posthog_team"."external_data_workspace_id",
         "posthog_team"."external_data_workspace_last_synced_at"
  FROM "posthog_team"
  WHERE "posthog_team"."id" = 99999
  LIMIT 21
  '''
# ---
# name: TestProcessScheduledChanges.test_schedule_feature_flag_multiple_changes.22
>>>>>>> b6aa028b
  '''
  SELECT "posthog_remoteconfig"."id",
         "posthog_remoteconfig"."team_id",
         "posthog_remoteconfig"."config",
         "posthog_remoteconfig"."updated_at",
         "posthog_remoteconfig"."synced_at"
  FROM "posthog_remoteconfig"
  WHERE "posthog_remoteconfig"."team_id" = 99999
  LIMIT 21
  '''
# ---
<<<<<<< HEAD
# name: TestProcessScheduledChanges.test_schedule_feature_flag_multiple_changes.20
=======
# name: TestProcessScheduledChanges.test_schedule_feature_flag_multiple_changes.23
>>>>>>> b6aa028b
  '''
  SELECT "posthog_team"."id",
         "posthog_team"."uuid",
         "posthog_team"."organization_id",
         "posthog_team"."project_id",
         "posthog_team"."api_token",
         "posthog_team"."app_urls",
         "posthog_team"."name",
         "posthog_team"."slack_incoming_webhook",
         "posthog_team"."created_at",
         "posthog_team"."updated_at",
         "posthog_team"."anonymize_ips",
         "posthog_team"."completed_snippet_onboarding",
         "posthog_team"."has_completed_onboarding_for",
         "posthog_team"."ingested_event",
         "posthog_team"."autocapture_opt_out",
         "posthog_team"."autocapture_web_vitals_opt_in",
         "posthog_team"."autocapture_web_vitals_allowed_metrics",
         "posthog_team"."autocapture_exceptions_opt_in",
         "posthog_team"."autocapture_exceptions_errors_to_ignore",
         "posthog_team"."person_processing_opt_out",
         "posthog_team"."session_recording_opt_in",
         "posthog_team"."session_recording_sample_rate",
         "posthog_team"."session_recording_minimum_duration_milliseconds",
         "posthog_team"."session_recording_linked_flag",
         "posthog_team"."session_recording_network_payload_capture_config",
         "posthog_team"."session_recording_url_trigger_config",
         "posthog_team"."session_recording_url_blocklist_config",
         "posthog_team"."session_recording_event_trigger_config",
         "posthog_team"."session_replay_config",
         "posthog_team"."survey_config",
         "posthog_team"."capture_console_log_opt_in",
         "posthog_team"."capture_performance_opt_in",
         "posthog_team"."capture_dead_clicks",
         "posthog_team"."surveys_opt_in",
         "posthog_team"."heatmaps_opt_in",
         "posthog_team"."session_recording_version",
         "posthog_team"."signup_token",
         "posthog_team"."is_demo",
         "posthog_team"."access_control",
         "posthog_team"."week_start_day",
         "posthog_team"."inject_web_apps",
         "posthog_team"."test_account_filters",
         "posthog_team"."test_account_filters_default_checked",
         "posthog_team"."path_cleaning_filters",
         "posthog_team"."timezone",
         "posthog_team"."data_attributes",
         "posthog_team"."person_display_name_properties",
         "posthog_team"."live_events_columns",
         "posthog_team"."recording_domains",
         "posthog_team"."primary_dashboard_id",
         "posthog_team"."extra_settings",
         "posthog_team"."modifiers",
         "posthog_team"."correlation_config",
         "posthog_team"."session_recording_retention_period_days",
         "posthog_team"."plugins_opt_in",
         "posthog_team"."opt_out_capture",
         "posthog_team"."event_names",
         "posthog_team"."event_names_with_usage",
         "posthog_team"."event_properties",
         "posthog_team"."event_properties_with_usage",
         "posthog_team"."event_properties_numerical",
         "posthog_team"."external_data_workspace_id",
         "posthog_team"."external_data_workspace_last_synced_at"
  FROM "posthog_team"
  WHERE "posthog_team"."id" = 99999
  LIMIT 21
  '''
# ---
<<<<<<< HEAD
# name: TestProcessScheduledChanges.test_schedule_feature_flag_multiple_changes.21
=======
# name: TestProcessScheduledChanges.test_schedule_feature_flag_multiple_changes.24
>>>>>>> b6aa028b
  '''
  SELECT COUNT(*) AS "__count"
  FROM "posthog_featureflag"
  WHERE ("posthog_featureflag"."active"
         AND NOT "posthog_featureflag"."deleted"
         AND "posthog_featureflag"."team_id" = 99999)
  '''
# ---
<<<<<<< HEAD
# name: TestProcessScheduledChanges.test_schedule_feature_flag_multiple_changes.22
=======
# name: TestProcessScheduledChanges.test_schedule_feature_flag_multiple_changes.25
>>>>>>> b6aa028b
  '''
  SELECT "posthog_organization"."id",
         "posthog_organization"."name",
         "posthog_organization"."slug",
         "posthog_organization"."logo_media_id",
         "posthog_organization"."created_at",
         "posthog_organization"."updated_at",
         "posthog_organization"."plugins_access_level",
         "posthog_organization"."for_internal_metrics",
         "posthog_organization"."is_member_join_email_enabled",
         "posthog_organization"."enforce_2fa",
         "posthog_organization"."is_hipaa",
         "posthog_organization"."customer_id",
         "posthog_organization"."available_product_features",
         "posthog_organization"."usage",
         "posthog_organization"."never_drop_data",
         "posthog_organization"."customer_trust_scores",
         "posthog_organization"."setup_section_2_completed",
         "posthog_organization"."personalization",
         "posthog_organization"."domain_whitelist"
  FROM "posthog_organization"
  WHERE "posthog_organization"."id" = '00000000-0000-0000-0000-000000000000'::uuid
  LIMIT 21
  '''
# ---
<<<<<<< HEAD
# name: TestProcessScheduledChanges.test_schedule_feature_flag_multiple_changes.23
=======
# name: TestProcessScheduledChanges.test_schedule_feature_flag_multiple_changes.26
  '''
  SELECT "posthog_experiment"."id",
         "posthog_experiment"."name",
         "posthog_experiment"."description",
         "posthog_experiment"."team_id",
         "posthog_experiment"."filters",
         "posthog_experiment"."parameters",
         "posthog_experiment"."secondary_metrics",
         "posthog_experiment"."created_by_id",
         "posthog_experiment"."feature_flag_id",
         "posthog_experiment"."exposure_cohort_id",
         "posthog_experiment"."holdout_id",
         "posthog_experiment"."start_date",
         "posthog_experiment"."end_date",
         "posthog_experiment"."created_at",
         "posthog_experiment"."updated_at",
         "posthog_experiment"."archived",
         "posthog_experiment"."type",
         "posthog_experiment"."variants",
         "posthog_experiment"."metrics",
         "posthog_experiment"."metrics_secondary"
  FROM "posthog_experiment"
  WHERE "posthog_experiment"."feature_flag_id" = 99999
  '''
# ---
# name: TestProcessScheduledChanges.test_schedule_feature_flag_multiple_changes.27
>>>>>>> b6aa028b
  '''
  SELECT "posthog_team"."id",
         "posthog_team"."uuid",
         "posthog_team"."organization_id",
         "posthog_team"."project_id",
         "posthog_team"."api_token",
         "posthog_team"."app_urls",
         "posthog_team"."name",
         "posthog_team"."slack_incoming_webhook",
         "posthog_team"."created_at",
         "posthog_team"."updated_at",
         "posthog_team"."anonymize_ips",
         "posthog_team"."completed_snippet_onboarding",
         "posthog_team"."has_completed_onboarding_for",
         "posthog_team"."ingested_event",
         "posthog_team"."autocapture_opt_out",
         "posthog_team"."autocapture_web_vitals_opt_in",
         "posthog_team"."autocapture_web_vitals_allowed_metrics",
         "posthog_team"."autocapture_exceptions_opt_in",
         "posthog_team"."autocapture_exceptions_errors_to_ignore",
         "posthog_team"."person_processing_opt_out",
         "posthog_team"."session_recording_opt_in",
         "posthog_team"."session_recording_sample_rate",
         "posthog_team"."session_recording_minimum_duration_milliseconds",
         "posthog_team"."session_recording_linked_flag",
         "posthog_team"."session_recording_network_payload_capture_config",
         "posthog_team"."session_recording_url_trigger_config",
         "posthog_team"."session_recording_url_blocklist_config",
         "posthog_team"."session_recording_event_trigger_config",
         "posthog_team"."session_replay_config",
         "posthog_team"."survey_config",
         "posthog_team"."capture_console_log_opt_in",
         "posthog_team"."capture_performance_opt_in",
         "posthog_team"."capture_dead_clicks",
         "posthog_team"."surveys_opt_in",
         "posthog_team"."heatmaps_opt_in",
         "posthog_team"."session_recording_version",
         "posthog_team"."signup_token",
         "posthog_team"."is_demo",
         "posthog_team"."access_control",
         "posthog_team"."week_start_day",
         "posthog_team"."inject_web_apps",
         "posthog_team"."test_account_filters",
         "posthog_team"."test_account_filters_default_checked",
         "posthog_team"."path_cleaning_filters",
         "posthog_team"."timezone",
         "posthog_team"."data_attributes",
         "posthog_team"."person_display_name_properties",
         "posthog_team"."live_events_columns",
         "posthog_team"."recording_domains",
         "posthog_team"."primary_dashboard_id",
         "posthog_team"."extra_settings",
         "posthog_team"."modifiers",
         "posthog_team"."correlation_config",
         "posthog_team"."session_recording_retention_period_days",
         "posthog_team"."plugins_opt_in",
         "posthog_team"."opt_out_capture",
         "posthog_team"."event_names",
         "posthog_team"."event_names_with_usage",
         "posthog_team"."event_properties",
         "posthog_team"."event_properties_with_usage",
         "posthog_team"."event_properties_numerical",
         "posthog_team"."external_data_workspace_id",
         "posthog_team"."external_data_workspace_last_synced_at"
  FROM "posthog_team"
  WHERE "posthog_team"."id" = 99999
  LIMIT 21
  '''
# ---
<<<<<<< HEAD
# name: TestProcessScheduledChanges.test_schedule_feature_flag_multiple_changes.24
  '''
  SELECT "posthog_scheduledchange"."id",
         "posthog_scheduledchange"."record_id",
         "posthog_scheduledchange"."model_name",
         "posthog_scheduledchange"."payload",
         "posthog_scheduledchange"."scheduled_at",
         "posthog_scheduledchange"."executed_at",
         "posthog_scheduledchange"."failure_reason",
         "posthog_scheduledchange"."team_id",
         "posthog_scheduledchange"."created_at",
         "posthog_scheduledchange"."created_by_id",
         "posthog_scheduledchange"."updated_at"
  FROM "posthog_scheduledchange"
  WHERE "posthog_scheduledchange"."id" = 99999
  LIMIT 21
  '''
# ---
# name: TestProcessScheduledChanges.test_schedule_feature_flag_multiple_changes.25
  '''
  SELECT "posthog_scheduledchange"."id",
         "posthog_scheduledchange"."record_id",
         "posthog_scheduledchange"."model_name",
         "posthog_scheduledchange"."payload",
         "posthog_scheduledchange"."scheduled_at",
         "posthog_scheduledchange"."executed_at",
         "posthog_scheduledchange"."failure_reason",
         "posthog_scheduledchange"."team_id",
         "posthog_scheduledchange"."created_at",
         "posthog_scheduledchange"."created_by_id",
         "posthog_scheduledchange"."updated_at"
  FROM "posthog_scheduledchange"
  WHERE "posthog_scheduledchange"."id" = 99999
  LIMIT 21
  '''
# ---
# name: TestProcessScheduledChanges.test_schedule_feature_flag_multiple_changes.26
=======
# name: TestProcessScheduledChanges.test_schedule_feature_flag_multiple_changes.28
>>>>>>> b6aa028b
  '''
  SELECT "posthog_scheduledchange"."id",
         "posthog_scheduledchange"."record_id",
         "posthog_scheduledchange"."model_name",
         "posthog_scheduledchange"."payload",
         "posthog_scheduledchange"."scheduled_at",
         "posthog_scheduledchange"."executed_at",
         "posthog_scheduledchange"."failure_reason",
         "posthog_scheduledchange"."team_id",
         "posthog_scheduledchange"."created_at",
         "posthog_scheduledchange"."created_by_id",
         "posthog_scheduledchange"."updated_at"
  FROM "posthog_scheduledchange"
  WHERE "posthog_scheduledchange"."id" = 99999
  LIMIT 21
  '''
# ---
# name: TestProcessScheduledChanges.test_schedule_feature_flag_multiple_changes.27
  '''
  SELECT "posthog_scheduledchange"."id",
         "posthog_scheduledchange"."record_id",
         "posthog_scheduledchange"."model_name",
         "posthog_scheduledchange"."payload",
         "posthog_scheduledchange"."scheduled_at",
         "posthog_scheduledchange"."executed_at",
         "posthog_scheduledchange"."failure_reason",
         "posthog_scheduledchange"."team_id",
         "posthog_scheduledchange"."created_at",
         "posthog_scheduledchange"."created_by_id",
         "posthog_scheduledchange"."updated_at"
  FROM "posthog_scheduledchange"
  WHERE "posthog_scheduledchange"."id" = 99999
  LIMIT 21
  '''
# ---
# name: TestProcessScheduledChanges.test_schedule_feature_flag_multiple_changes.28
  '''
  SELECT "posthog_featureflag"."id",
         "posthog_featureflag"."key",
         "posthog_featureflag"."name",
         "posthog_featureflag"."filters",
         "posthog_featureflag"."rollout_percentage",
         "posthog_featureflag"."team_id",
         "posthog_featureflag"."created_by_id",
         "posthog_featureflag"."created_at",
         "posthog_featureflag"."deleted",
         "posthog_featureflag"."active",
         "posthog_featureflag"."rollback_conditions",
         "posthog_featureflag"."performed_rollback",
         "posthog_featureflag"."ensure_experience_continuity",
         "posthog_featureflag"."usage_dashboard_id",
         "posthog_featureflag"."has_enriched_analytics"
  FROM "posthog_featureflag"
  WHERE "posthog_featureflag"."key" = 'flag-1'
  LIMIT 21
  '''
# ---
# name: TestProcessScheduledChanges.test_schedule_feature_flag_multiple_changes.29
  '''
  SELECT "posthog_scheduledchange"."id",
         "posthog_scheduledchange"."record_id",
         "posthog_scheduledchange"."model_name",
         "posthog_scheduledchange"."payload",
         "posthog_scheduledchange"."scheduled_at",
         "posthog_scheduledchange"."executed_at",
         "posthog_scheduledchange"."failure_reason",
         "posthog_scheduledchange"."team_id",
         "posthog_scheduledchange"."created_at",
         "posthog_scheduledchange"."created_by_id",
         "posthog_scheduledchange"."updated_at"
  FROM "posthog_scheduledchange"
  WHERE "posthog_scheduledchange"."id" = 99999
  LIMIT 21
  '''
# ---
# name: TestProcessScheduledChanges.test_schedule_feature_flag_multiple_changes.3
  '''
  SELECT "posthog_team"."id",
         "posthog_team"."uuid",
         "posthog_team"."organization_id",
         "posthog_team"."project_id",
         "posthog_team"."api_token",
         "posthog_team"."app_urls",
         "posthog_team"."name",
         "posthog_team"."slack_incoming_webhook",
         "posthog_team"."created_at",
         "posthog_team"."updated_at",
         "posthog_team"."anonymize_ips",
         "posthog_team"."completed_snippet_onboarding",
         "posthog_team"."has_completed_onboarding_for",
         "posthog_team"."ingested_event",
         "posthog_team"."autocapture_opt_out",
         "posthog_team"."autocapture_web_vitals_opt_in",
         "posthog_team"."autocapture_web_vitals_allowed_metrics",
         "posthog_team"."autocapture_exceptions_opt_in",
         "posthog_team"."autocapture_exceptions_errors_to_ignore",
         "posthog_team"."person_processing_opt_out",
         "posthog_team"."session_recording_opt_in",
         "posthog_team"."session_recording_sample_rate",
         "posthog_team"."session_recording_minimum_duration_milliseconds",
         "posthog_team"."session_recording_linked_flag",
         "posthog_team"."session_recording_network_payload_capture_config",
         "posthog_team"."session_recording_url_trigger_config",
         "posthog_team"."session_recording_url_blocklist_config",
         "posthog_team"."session_recording_event_trigger_config",
         "posthog_team"."session_replay_config",
         "posthog_team"."survey_config",
         "posthog_team"."capture_console_log_opt_in",
         "posthog_team"."capture_performance_opt_in",
         "posthog_team"."capture_dead_clicks",
         "posthog_team"."surveys_opt_in",
         "posthog_team"."heatmaps_opt_in",
         "posthog_team"."session_recording_version",
         "posthog_team"."signup_token",
         "posthog_team"."is_demo",
         "posthog_team"."access_control",
         "posthog_team"."week_start_day",
         "posthog_team"."inject_web_apps",
         "posthog_team"."test_account_filters",
         "posthog_team"."test_account_filters_default_checked",
         "posthog_team"."path_cleaning_filters",
         "posthog_team"."timezone",
         "posthog_team"."data_attributes",
         "posthog_team"."person_display_name_properties",
         "posthog_team"."live_events_columns",
         "posthog_team"."recording_domains",
         "posthog_team"."primary_dashboard_id",
         "posthog_team"."extra_settings",
         "posthog_team"."modifiers",
         "posthog_team"."correlation_config",
         "posthog_team"."session_recording_retention_period_days",
         "posthog_team"."plugins_opt_in",
         "posthog_team"."opt_out_capture",
         "posthog_team"."event_names",
         "posthog_team"."event_names_with_usage",
         "posthog_team"."event_properties",
         "posthog_team"."event_properties_with_usage",
         "posthog_team"."event_properties_numerical",
         "posthog_team"."external_data_workspace_id",
         "posthog_team"."external_data_workspace_last_synced_at"
  FROM "posthog_team"
  WHERE "posthog_team"."id" = 99999
  LIMIT 21
  '''
# ---
# name: TestProcessScheduledChanges.test_schedule_feature_flag_multiple_changes.30
  '''
  SELECT "posthog_scheduledchange"."id",
         "posthog_scheduledchange"."record_id",
         "posthog_scheduledchange"."model_name",
         "posthog_scheduledchange"."payload",
         "posthog_scheduledchange"."scheduled_at",
         "posthog_scheduledchange"."executed_at",
         "posthog_scheduledchange"."failure_reason",
         "posthog_scheduledchange"."team_id",
         "posthog_scheduledchange"."created_at",
         "posthog_scheduledchange"."created_by_id",
         "posthog_scheduledchange"."updated_at"
  FROM "posthog_scheduledchange"
  WHERE "posthog_scheduledchange"."id" = 99999
  LIMIT 21
  '''
# ---
# name: TestProcessScheduledChanges.test_schedule_feature_flag_multiple_changes.31
  '''
  SELECT "posthog_scheduledchange"."id",
         "posthog_scheduledchange"."record_id",
         "posthog_scheduledchange"."model_name",
         "posthog_scheduledchange"."payload",
         "posthog_scheduledchange"."scheduled_at",
         "posthog_scheduledchange"."executed_at",
         "posthog_scheduledchange"."failure_reason",
         "posthog_scheduledchange"."team_id",
         "posthog_scheduledchange"."created_at",
         "posthog_scheduledchange"."created_by_id",
         "posthog_scheduledchange"."updated_at"
  FROM "posthog_scheduledchange"
  WHERE "posthog_scheduledchange"."id" = 99999
  LIMIT 21
  '''
# ---
# name: TestProcessScheduledChanges.test_schedule_feature_flag_multiple_changes.32
  '''
  SELECT "posthog_featureflag"."id",
         "posthog_featureflag"."key",
         "posthog_featureflag"."name",
         "posthog_featureflag"."filters",
         "posthog_featureflag"."rollout_percentage",
         "posthog_featureflag"."team_id",
         "posthog_featureflag"."created_by_id",
         "posthog_featureflag"."created_at",
         "posthog_featureflag"."deleted",
         "posthog_featureflag"."active",
         "posthog_featureflag"."rollback_conditions",
         "posthog_featureflag"."performed_rollback",
         "posthog_featureflag"."ensure_experience_continuity",
         "posthog_featureflag"."usage_dashboard_id",
         "posthog_featureflag"."has_enriched_analytics"
  FROM "posthog_featureflag"
  WHERE "posthog_featureflag"."key" = 'flag-1'
  LIMIT 21
  '''
# ---
# name: TestProcessScheduledChanges.test_schedule_feature_flag_multiple_changes.4
  '''
  SELECT COUNT(*) AS "__count"
  FROM "posthog_featureflag"
  WHERE ("posthog_featureflag"."active"
         AND NOT "posthog_featureflag"."deleted"
         AND "posthog_featureflag"."team_id" = 99999)
  '''
# ---
# name: TestProcessScheduledChanges.test_schedule_feature_flag_multiple_changes.5
  '''
  SELECT "posthog_scheduledchange"."id",
         "posthog_scheduledchange"."record_id",
         "posthog_scheduledchange"."model_name",
         "posthog_scheduledchange"."payload",
         "posthog_scheduledchange"."scheduled_at",
         "posthog_scheduledchange"."executed_at",
         "posthog_scheduledchange"."failure_reason",
         "posthog_scheduledchange"."team_id",
         "posthog_scheduledchange"."created_at",
         "posthog_scheduledchange"."created_by_id",
         "posthog_scheduledchange"."updated_at"
  FROM "posthog_scheduledchange"
  WHERE ("posthog_scheduledchange"."executed_at" IS NULL
         AND "posthog_scheduledchange"."scheduled_at" <= '2023-12-21 09:00:00+00:00'::timestamptz)
  ORDER BY "posthog_scheduledchange"."scheduled_at" ASC
  LIMIT 10000
  FOR
  UPDATE NOWAIT
  '''
# ---
# name: TestProcessScheduledChanges.test_schedule_feature_flag_multiple_changes.6
  '''
  SELECT "posthog_featureflag"."id",
         "posthog_featureflag"."key",
         "posthog_featureflag"."name",
         "posthog_featureflag"."filters",
         "posthog_featureflag"."rollout_percentage",
         "posthog_featureflag"."team_id",
         "posthog_featureflag"."created_by_id",
         "posthog_featureflag"."created_at",
         "posthog_featureflag"."deleted",
         "posthog_featureflag"."active",
         "posthog_featureflag"."rollback_conditions",
         "posthog_featureflag"."performed_rollback",
         "posthog_featureflag"."ensure_experience_continuity",
         "posthog_featureflag"."usage_dashboard_id",
         "posthog_featureflag"."has_enriched_analytics"
  FROM "posthog_featureflag"
  WHERE "posthog_featureflag"."id" = 99999
  LIMIT 21
  '''
# ---
# name: TestProcessScheduledChanges.test_schedule_feature_flag_multiple_changes.7
  '''
  SELECT "posthog_user"."id",
         "posthog_user"."password",
         "posthog_user"."last_login",
         "posthog_user"."first_name",
         "posthog_user"."last_name",
         "posthog_user"."is_staff",
         "posthog_user"."date_joined",
         "posthog_user"."uuid",
         "posthog_user"."current_organization_id",
         "posthog_user"."current_team_id",
         "posthog_user"."email",
         "posthog_user"."pending_email",
         "posthog_user"."temporary_token",
         "posthog_user"."distinct_id",
         "posthog_user"."is_email_verified",
         "posthog_user"."requested_password_reset_at",
         "posthog_user"."has_seen_product_intro_for",
         "posthog_user"."strapi_id",
         "posthog_user"."is_active",
         "posthog_user"."theme_mode",
         "posthog_user"."partial_notification_settings",
         "posthog_user"."anonymize_data",
         "posthog_user"."toolbar_mode",
         "posthog_user"."hedgehog_config",
         "posthog_user"."events_column_config",
         "posthog_user"."email_opt_in"
  FROM "posthog_user"
  WHERE "posthog_user"."id" = 99999
  LIMIT 21
  '''
# ---
# name: TestProcessScheduledChanges.test_schedule_feature_flag_multiple_changes.8
  '''
  SELECT "posthog_featureflag"."id",
         "posthog_featureflag"."key",
         "posthog_featureflag"."name",
         "posthog_featureflag"."filters",
         "posthog_featureflag"."rollout_percentage",
         "posthog_featureflag"."team_id",
         "posthog_featureflag"."created_by_id",
         "posthog_featureflag"."created_at",
         "posthog_featureflag"."deleted",
         "posthog_featureflag"."active",
         "posthog_featureflag"."rollback_conditions",
         "posthog_featureflag"."performed_rollback",
         "posthog_featureflag"."ensure_experience_continuity",
         "posthog_featureflag"."usage_dashboard_id",
         "posthog_featureflag"."has_enriched_analytics"
  FROM "posthog_featureflag"
  WHERE ("posthog_featureflag"."active"
         AND NOT "posthog_featureflag"."deleted"
         AND "posthog_featureflag"."team_id" = 99999)
  '''
# ---
# name: TestProcessScheduledChanges.test_schedule_feature_flag_multiple_changes.9
  '''
  SELECT "posthog_team"."id",
         "posthog_team"."uuid",
         "posthog_team"."organization_id",
         "posthog_team"."project_id",
         "posthog_team"."api_token",
         "posthog_team"."app_urls",
         "posthog_team"."name",
         "posthog_team"."slack_incoming_webhook",
         "posthog_team"."created_at",
         "posthog_team"."updated_at",
         "posthog_team"."anonymize_ips",
         "posthog_team"."completed_snippet_onboarding",
         "posthog_team"."has_completed_onboarding_for",
         "posthog_team"."ingested_event",
         "posthog_team"."autocapture_opt_out",
         "posthog_team"."autocapture_web_vitals_opt_in",
         "posthog_team"."autocapture_web_vitals_allowed_metrics",
         "posthog_team"."autocapture_exceptions_opt_in",
         "posthog_team"."autocapture_exceptions_errors_to_ignore",
         "posthog_team"."person_processing_opt_out",
         "posthog_team"."session_recording_opt_in",
         "posthog_team"."session_recording_sample_rate",
         "posthog_team"."session_recording_minimum_duration_milliseconds",
         "posthog_team"."session_recording_linked_flag",
         "posthog_team"."session_recording_network_payload_capture_config",
         "posthog_team"."session_recording_url_trigger_config",
         "posthog_team"."session_recording_url_blocklist_config",
         "posthog_team"."session_recording_event_trigger_config",
         "posthog_team"."session_replay_config",
         "posthog_team"."survey_config",
         "posthog_team"."capture_console_log_opt_in",
         "posthog_team"."capture_performance_opt_in",
         "posthog_team"."capture_dead_clicks",
         "posthog_team"."surveys_opt_in",
         "posthog_team"."heatmaps_opt_in",
         "posthog_team"."session_recording_version",
         "posthog_team"."signup_token",
         "posthog_team"."is_demo",
         "posthog_team"."access_control",
         "posthog_team"."week_start_day",
         "posthog_team"."inject_web_apps",
         "posthog_team"."test_account_filters",
         "posthog_team"."test_account_filters_default_checked",
         "posthog_team"."path_cleaning_filters",
         "posthog_team"."timezone",
         "posthog_team"."data_attributes",
         "posthog_team"."person_display_name_properties",
         "posthog_team"."live_events_columns",
         "posthog_team"."recording_domains",
         "posthog_team"."primary_dashboard_id",
         "posthog_team"."extra_settings",
         "posthog_team"."modifiers",
         "posthog_team"."correlation_config",
         "posthog_team"."session_recording_retention_period_days",
         "posthog_team"."external_data_workspace_id",
         "posthog_team"."external_data_workspace_last_synced_at"
  FROM "posthog_team"
  WHERE "posthog_team"."id" = 99999
  LIMIT 21
  '''
# ---<|MERGE_RESOLUTION|>--- conflicted
+++ resolved
@@ -298,11 +298,7 @@
   LIMIT 21
   '''
 # ---
-<<<<<<< HEAD
-# name: TestProcessScheduledChanges.test_schedule_feature_flag_multiple_changes.15
-=======
 # name: TestProcessScheduledChanges.test_schedule_feature_flag_multiple_changes.17
->>>>>>> b6aa028b
   '''
   SELECT "posthog_featureflag"."id",
          "posthog_featureflag"."key",
@@ -324,11 +320,7 @@
   LIMIT 21
   '''
 # ---
-<<<<<<< HEAD
-# name: TestProcessScheduledChanges.test_schedule_feature_flag_multiple_changes.16
-=======
 # name: TestProcessScheduledChanges.test_schedule_feature_flag_multiple_changes.18
->>>>>>> b6aa028b
   '''
   SELECT "posthog_user"."id",
          "posthog_user"."password",
@@ -361,11 +353,7 @@
   LIMIT 21
   '''
 # ---
-<<<<<<< HEAD
-# name: TestProcessScheduledChanges.test_schedule_feature_flag_multiple_changes.17
-=======
 # name: TestProcessScheduledChanges.test_schedule_feature_flag_multiple_changes.19
->>>>>>> b6aa028b
   '''
   SELECT "posthog_featureflag"."id",
          "posthog_featureflag"."key",
@@ -388,9 +376,6 @@
          AND "posthog_featureflag"."team_id" = 99999)
   '''
 # ---
-<<<<<<< HEAD
-# name: TestProcessScheduledChanges.test_schedule_feature_flag_multiple_changes.18
-=======
 # name: TestProcessScheduledChanges.test_schedule_feature_flag_multiple_changes.2
   '''
   SELECT "posthog_remoteconfig"."id",
@@ -404,7 +389,6 @@
   '''
 # ---
 # name: TestProcessScheduledChanges.test_schedule_feature_flag_multiple_changes.20
->>>>>>> b6aa028b
   '''
   SELECT "posthog_team"."id",
          "posthog_team"."uuid",
@@ -467,21 +451,6 @@
   LIMIT 21
   '''
 # ---
-<<<<<<< HEAD
-# name: TestProcessScheduledChanges.test_schedule_feature_flag_multiple_changes.19
-  '''
-  SELECT "posthog_remoteconfig"."id",
-         "posthog_remoteconfig"."team_id",
-         "posthog_remoteconfig"."config",
-         "posthog_remoteconfig"."updated_at",
-         "posthog_remoteconfig"."synced_at"
-  FROM "posthog_remoteconfig"
-  WHERE "posthog_remoteconfig"."team_id" = 99999
-  LIMIT 21
-  '''
-# ---
-# name: TestProcessScheduledChanges.test_schedule_feature_flag_multiple_changes.2
-=======
 # name: TestProcessScheduledChanges.test_schedule_feature_flag_multiple_changes.21
   '''
   SELECT "posthog_team"."id",
@@ -546,7 +515,6 @@
   '''
 # ---
 # name: TestProcessScheduledChanges.test_schedule_feature_flag_multiple_changes.22
->>>>>>> b6aa028b
   '''
   SELECT "posthog_remoteconfig"."id",
          "posthog_remoteconfig"."team_id",
@@ -558,11 +526,7 @@
   LIMIT 21
   '''
 # ---
-<<<<<<< HEAD
-# name: TestProcessScheduledChanges.test_schedule_feature_flag_multiple_changes.20
-=======
 # name: TestProcessScheduledChanges.test_schedule_feature_flag_multiple_changes.23
->>>>>>> b6aa028b
   '''
   SELECT "posthog_team"."id",
          "posthog_team"."uuid",
@@ -632,11 +596,7 @@
   LIMIT 21
   '''
 # ---
-<<<<<<< HEAD
-# name: TestProcessScheduledChanges.test_schedule_feature_flag_multiple_changes.21
-=======
 # name: TestProcessScheduledChanges.test_schedule_feature_flag_multiple_changes.24
->>>>>>> b6aa028b
   '''
   SELECT COUNT(*) AS "__count"
   FROM "posthog_featureflag"
@@ -645,11 +605,7 @@
          AND "posthog_featureflag"."team_id" = 99999)
   '''
 # ---
-<<<<<<< HEAD
-# name: TestProcessScheduledChanges.test_schedule_feature_flag_multiple_changes.22
-=======
 # name: TestProcessScheduledChanges.test_schedule_feature_flag_multiple_changes.25
->>>>>>> b6aa028b
   '''
   SELECT "posthog_organization"."id",
          "posthog_organization"."name",
@@ -675,9 +631,6 @@
   LIMIT 21
   '''
 # ---
-<<<<<<< HEAD
-# name: TestProcessScheduledChanges.test_schedule_feature_flag_multiple_changes.23
-=======
 # name: TestProcessScheduledChanges.test_schedule_feature_flag_multiple_changes.26
   '''
   SELECT "posthog_experiment"."id",
@@ -705,7 +658,6 @@
   '''
 # ---
 # name: TestProcessScheduledChanges.test_schedule_feature_flag_multiple_changes.27
->>>>>>> b6aa028b
   '''
   SELECT "posthog_team"."id",
          "posthog_team"."uuid",
@@ -775,47 +727,7 @@
   LIMIT 21
   '''
 # ---
-<<<<<<< HEAD
-# name: TestProcessScheduledChanges.test_schedule_feature_flag_multiple_changes.24
-  '''
-  SELECT "posthog_scheduledchange"."id",
-         "posthog_scheduledchange"."record_id",
-         "posthog_scheduledchange"."model_name",
-         "posthog_scheduledchange"."payload",
-         "posthog_scheduledchange"."scheduled_at",
-         "posthog_scheduledchange"."executed_at",
-         "posthog_scheduledchange"."failure_reason",
-         "posthog_scheduledchange"."team_id",
-         "posthog_scheduledchange"."created_at",
-         "posthog_scheduledchange"."created_by_id",
-         "posthog_scheduledchange"."updated_at"
-  FROM "posthog_scheduledchange"
-  WHERE "posthog_scheduledchange"."id" = 99999
-  LIMIT 21
-  '''
-# ---
-# name: TestProcessScheduledChanges.test_schedule_feature_flag_multiple_changes.25
-  '''
-  SELECT "posthog_scheduledchange"."id",
-         "posthog_scheduledchange"."record_id",
-         "posthog_scheduledchange"."model_name",
-         "posthog_scheduledchange"."payload",
-         "posthog_scheduledchange"."scheduled_at",
-         "posthog_scheduledchange"."executed_at",
-         "posthog_scheduledchange"."failure_reason",
-         "posthog_scheduledchange"."team_id",
-         "posthog_scheduledchange"."created_at",
-         "posthog_scheduledchange"."created_by_id",
-         "posthog_scheduledchange"."updated_at"
-  FROM "posthog_scheduledchange"
-  WHERE "posthog_scheduledchange"."id" = 99999
-  LIMIT 21
-  '''
-# ---
-# name: TestProcessScheduledChanges.test_schedule_feature_flag_multiple_changes.26
-=======
 # name: TestProcessScheduledChanges.test_schedule_feature_flag_multiple_changes.28
->>>>>>> b6aa028b
   '''
   SELECT "posthog_scheduledchange"."id",
          "posthog_scheduledchange"."record_id",
