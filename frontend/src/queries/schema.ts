--- conflicted
+++ resolved
@@ -552,11 +552,8 @@
     /** Session ID. None means out-of-session events */
     sessionId?: string
     events: EventType[]
-<<<<<<< HEAD
-=======
     /** Duration of the recording in seconds. */
     recording_duration_s?: number
->>>>>>> e60c0ddf
 }
 
 export interface SessionsTimelineQueryResponse {
