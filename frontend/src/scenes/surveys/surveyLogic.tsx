import { lemonToast } from '@posthog/lemon-ui'
import { kea, path, props, key, listeners, afterMount, reducers, actions, selectors, connect } from 'kea'
import { forms } from 'kea-forms'
import { loaders } from 'kea-loaders'
import { actionToUrl, router, urlToAction } from 'kea-router'
import api from 'lib/api'
import { urls } from 'scenes/urls'
import {
    Breadcrumb,
    ChartDisplayType,
    PropertyFilterType,
    PropertyOperator,
    Survey,
    SurveyQuestionBase,
    SurveyQuestionType,
    SurveyUrlMatchType,
} from '~/types'
import type { surveyLogicType } from './surveyLogicType'
import { DataTableNode, InsightVizNode, HogQLQuery, NodeKind } from '~/queries/schema'
import { hogql } from '~/queries/utils'
import { surveysLogic } from './surveysLogic'
import { dayjs } from 'lib/dayjs'
import { eventUsageLogic } from 'lib/utils/eventUsageLogic'
import { featureFlagLogic } from 'scenes/feature-flags/featureFlagLogic'
import { featureFlagLogic as enabledFlagLogic } from 'lib/logic/featureFlagLogic'
import {
    defaultSurveyFieldValues,
    SURVEY_EVENT_NAME,
    SURVEY_RESPONSE_PROPERTY,
    NEW_SURVEY,
    NewSurvey,
} from './constants'
import { sanitize } from 'dompurify'

export interface SurveyLogicProps {
    id: string | 'new'
}

export interface SurveyMetricsQueries {
    surveysShown: DataTableNode
    surveysDismissed: DataTableNode
}

export interface SurveyUserStats {
    seen: number
    dismissed: number
    sent: number
}

export interface SurveyRatingResults {
    [key: number]: {
        data: number[]
        total: number
    }
}

export interface SurveySingleChoiceResults {
    [key: number]: {
        labels: string[]
        data: number[]
        total: number
    }
}

export interface SurveyMultipleChoiceResults {
    [key: number]: {
        labels: string[]
        data: number[]
    }
}

export interface QuestionResultsReady {
    [key: string]: boolean
}

export const surveyLogic = kea<surveyLogicType>([
    props({} as SurveyLogicProps),
    key(({ id }) => id),
    path((key) => ['scenes', 'surveys', 'surveyLogic', key]),
    connect(() => ({
        actions: [
            surveysLogic,
            ['loadSurveys'],
            eventUsageLogic,
            [
                'reportSurveyCreated',
                'reportSurveyLaunched',
                'reportSurveyEdited',
                'reportSurveyArchived',
                'reportSurveyStopped',
                'reportSurveyResumed',
                'reportSurveyViewed',
            ],
        ],
        values: [enabledFlagLogic, ['featureFlags as enabledFlags']],
    })),
    actions({
        setSurveyMissing: true,
        editingSurvey: (editing: boolean) => ({ editing }),
        setDefaultForQuestionType: (
            idx: number,
            type: SurveyQuestionType,
            isEditingQuestion: boolean,
            isEditingDescription: boolean,
            isEditingThankYouMessage: boolean
        ) => ({
            idx,
            type,
            isEditingQuestion,
            isEditingDescription,
            isEditingThankYouMessage,
        }),
        archiveSurvey: true,
        setCurrentQuestionIndexAndType: (idx: number, type: SurveyQuestionType) => ({ idx, type }),
        setWritingHTMLDescription: (writingHTML: boolean) => ({ writingHTML }),
<<<<<<< HEAD
        setSurveyTemplateValues: (template: any) => ({ template }),
=======
        resetTargeting: true,
>>>>>>> 5dcf16d6
    }),
    loaders(({ props, actions, values }) => ({
        survey: {
            loadSurvey: async () => {
                if (props.id && props.id !== 'new') {
                    try {
                        const survey = await api.surveys.get(props.id)
                        actions.reportSurveyViewed(survey)
                        return survey
                    } catch (error: any) {
                        actions.setSurveyMissing()
                        throw error
                    }
                }
                if (props.id === 'new' && router.values.hashParams.fromTemplate) {
                    return values.survey
                } else {
                    return { ...NEW_SURVEY }
                }
            },
            createSurvey: async (surveyPayload: Partial<Survey>) => {
                return await api.surveys.create(sanitizeQuestions(surveyPayload))
            },
            updateSurvey: async (surveyPayload: Partial<Survey>) => {
                return await api.surveys.update(props.id, sanitizeQuestions(surveyPayload))
            },
            launchSurvey: async () => {
                const startDate = dayjs()
                return await api.surveys.update(props.id, { start_date: startDate.toISOString() })
            },
            stopSurvey: async () => {
                return await api.surveys.update(props.id, { end_date: dayjs().toISOString() })
            },
            resumeSurvey: async () => {
                return await api.surveys.update(props.id, { end_date: null })
            },
        },
        surveyUserStats: {
            loadSurveyUserStats: async (): Promise<SurveyUserStats> => {
                const { survey } = values
                const startDate = dayjs((survey as Survey).created_at).format('YYYY-MM-DD')
                const endDate = survey.end_date
                    ? dayjs(survey.end_date).add(1, 'day').format('YYYY-MM-DD')
                    : dayjs().add(1, 'day').format('YYYY-MM-DD')

                const query: HogQLQuery = {
                    kind: NodeKind.HogQLQuery,
                    query: hogql`
                        SELECT
                            (SELECT COUNT(DISTINCT person_id)
                                FROM events
                                WHERE event = 'survey shown'
                                    AND properties.$survey_id = ${props.id}
                                    AND timestamp >= ${startDate}
                                    AND timestamp <= ${endDate}),
                            (SELECT COUNT(DISTINCT person_id)
                                FROM events
                                WHERE event = 'survey dismissed'
                                    AND properties.$survey_id = ${props.id}
                                    AND timestamp >= ${startDate}
                                    AND timestamp <= ${endDate}),
                            (SELECT COUNT(DISTINCT person_id)
                                FROM events
                                WHERE event = 'survey sent'
                                    AND properties.$survey_id = ${props.id}
                                    AND timestamp >= ${startDate}
                                    AND timestamp <= ${endDate})
                    `,
                }
                const responseJSON = await api.query(query)
                const { results } = responseJSON
                if (results && results[0]) {
                    const [totalSeen, dismissed, sent] = results[0]
                    const onlySeen = totalSeen - dismissed - sent
                    return { seen: onlySeen < 0 ? 0 : onlySeen, dismissed, sent }
                } else {
                    return { seen: 0, dismissed: 0, sent: 0 }
                }
            },
        },
        surveyRatingResults: {
            loadSurveyRatingResults: async ({
                questionIndex,
            }: {
                questionIndex: number
            }): Promise<SurveyRatingResults> => {
                const { survey } = values

                const question = values.survey.questions[questionIndex]
                if (question.type !== SurveyQuestionType.Rating) {
                    throw new Error(`Survey question type must be ${SurveyQuestionType.Rating}`)
                }

                const startDate = dayjs((survey as Survey).created_at).format('YYYY-MM-DD')
                const endDate = survey.end_date
                    ? dayjs(survey.end_date).add(1, 'day').format('YYYY-MM-DD')
                    : dayjs().add(1, 'day').format('YYYY-MM-DD')

                const surveyResponseField =
                    questionIndex === 0 ? '$survey_response' : `$survey_response_${questionIndex}`

                const query: HogQLQuery = {
                    kind: NodeKind.HogQLQuery,
                    query: `
                        SELECT properties.${surveyResponseField} AS survey_response, COUNT(survey_response)
                        FROM events
                        WHERE event = 'survey sent' 
                            AND properties.$survey_id = '${props.id}'
                            AND timestamp >= '${startDate}'
                            AND timestamp <= '${endDate}'
                        GROUP BY survey_response
                    `,
                }
                const responseJSON = await api.query(query)
                const { results } = responseJSON

                let total = 0
                const data = new Array(question.scale).fill(0)
                results?.forEach(([value, count]) => {
                    total += count
                    data[value - 1] = count
                })

                return { ...values.surveyRatingResults, [questionIndex]: { total, data } }
            },
        },
        surveySingleChoiceResults: {
            loadSurveySingleChoiceResults: async ({
                questionIndex,
            }: {
                questionIndex: number
            }): Promise<SurveySingleChoiceResults> => {
                const { survey } = values
                const startDate = dayjs((survey as Survey).created_at).format('YYYY-MM-DD')
                const endDate = survey.end_date
                    ? dayjs(survey.end_date).add(1, 'day').format('YYYY-MM-DD')
                    : dayjs().add(1, 'day').format('YYYY-MM-DD')

                const surveyResponseField =
                    questionIndex === 0 ? '$survey_response' : `$survey_response_${questionIndex}`

                const query: HogQLQuery = {
                    kind: NodeKind.HogQLQuery,
                    query: `
                        SELECT properties.${surveyResponseField} AS survey_response, COUNT(survey_response)
                        FROM events
                        WHERE event = 'survey sent' 
                            AND properties.$survey_id = '${props.id}'
                            AND timestamp >= '${startDate}'
                            AND timestamp <= '${endDate}'
                        GROUP BY survey_response
                    `,
                }
                const responseJSON = await api.query(query)
                const { results } = responseJSON

                const labels = results?.map((r) => r[0])
                const data = results?.map((r) => r[1])
                const total = data?.reduce((a, b) => a + b, 0)

                return { ...values.surveySingleChoiceResults, [questionIndex]: { labels, data, total } }
            },
        },
        surveyMultipleChoiceResults: {
            loadSurveyMultipleChoiceResults: async ({
                questionIndex,
            }: {
                questionIndex: number
            }): Promise<SurveyMultipleChoiceResults> => {
                const { survey } = values

                const question = values.survey.questions[questionIndex]
                if (question.type !== SurveyQuestionType.MultipleChoice) {
                    throw new Error(`Survey question type must be ${SurveyQuestionType.MultipleChoice}`)
                }

                const startDate = dayjs((survey as Survey).created_at).format('YYYY-MM-DD')
                const endDate = survey.end_date
                    ? dayjs(survey.end_date).add(1, 'day').format('YYYY-MM-DD')
                    : dayjs().add(1, 'day').format('YYYY-MM-DD')

                const query: HogQLQuery = {
                    kind: NodeKind.HogQLQuery,
                    query: `
                        SELECT count(), arrayJoin(JSONExtractArrayRaw(properties, '$survey_response')) AS choice
                        FROM events
                        WHERE event == 'survey sent'
                            AND properties.$survey_id == '${survey.id}'
                            AND timestamp >= '${startDate}'
                            AND timestamp <= '${endDate}'
                        GROUP BY choice
                        ORDER BY count() DESC
                    `,
                }
                const responseJSON = await api.query(query)
                let { results } = responseJSON

                // Remove outside quotes
                results = results?.map((r) => {
                    return [r[0], r[1].slice(1, r[1].length - 1)]
                })

                // Zero-fill
                question.choices.forEach((choice) => {
                    if (results?.length && !results.some((r) => r[1] === choice)) {
                        results.push([0, choice])
                    }
                })

                const data = results?.map((r) => r[0])
                const labels = results?.map((r) => r[1])

                return { ...values.surveyRatingResults, [questionIndex]: { labels, data } }
            },
        },
    })),
    listeners(({ actions }) => ({
        createSurveySuccess: ({ survey }) => {
            lemonToast.success(<>Survey {survey.name} created</>)
            actions.loadSurveys()
            router.actions.replace(urls.survey(survey.id))
            actions.reportSurveyCreated(survey)
        },
        updateSurveySuccess: ({ survey }) => {
            lemonToast.success(<>Survey {survey.name} updated</>)
            actions.editingSurvey(false)
            actions.reportSurveyEdited(survey)
            actions.loadSurveys()
        },
        launchSurveySuccess: ({ survey }) => {
            lemonToast.success(<>Survey {survey.name} launched</>)
            actions.loadSurveys()
            actions.reportSurveyLaunched(survey)
        },
        stopSurveySuccess: ({ survey }) => {
            actions.loadSurveys()
            actions.reportSurveyStopped(survey)
        },
        resumeSurveySuccess: ({ survey }) => {
            actions.loadSurveys()
            actions.reportSurveyResumed(survey)
        },
        archiveSurvey: async () => {
            actions.updateSurvey({ archived: true })
        },
        loadSurveySuccess: ({ survey }) => {
            actions.setCurrentQuestionIndexAndType(0, survey.questions[0].type)
            actions.loadSurveyUserStats()
        },
        resetTargeting: () => {
            actions.setSurveyValue('linked_flag_id', NEW_SURVEY.linked_flag_id)
            actions.setSurveyValue('targeting_flag_filters', NEW_SURVEY.targeting_flag_filters)
            actions.setSurveyValue('linked_flag', NEW_SURVEY.linked_flag)
            actions.setSurveyValue('targeting_flag', NEW_SURVEY.targeting_flag)
            actions.setSurveyValue('conditions', NEW_SURVEY.conditions)
            actions.setSurveyValue('remove_targeting_flag', true)
        },
    })),
    reducers({
        isEditingSurvey: [
            false,
            {
                editingSurvey: (_, { editing }) => editing,
            },
        ],
        surveyMissing: [
            false,
            {
                setSurveyMissing: () => true,
            },
        ],
        survey: [
            { ...NEW_SURVEY } as NewSurvey | Survey,
            {
                setDefaultForQuestionType: (
                    state,
                    { idx, type, isEditingQuestion, isEditingDescription, isEditingThankYouMessage }
                ) => {
                    const question = isEditingQuestion
                        ? state.questions[idx].question
                        : defaultSurveyFieldValues[type].questions[0].question
                    const description = isEditingDescription
                        ? state.questions[idx].description
                        : defaultSurveyFieldValues[type].questions[0].description
                    const thankYouMessageHeader = isEditingThankYouMessage
                        ? state.appearance.thankYouMessageHeader
                        : defaultSurveyFieldValues[type].appearance.thankYouMessageHeader
                    const newQuestions = [...state.questions]
                    newQuestions[idx] = {
                        ...state.questions[idx],
                        ...(defaultSurveyFieldValues[type].questions[0] as SurveyQuestionBase),
                        question,
                        description,
                    }
                    return {
                        ...state,
                        questions: newQuestions,
                        appearance: {
                            ...state.appearance,
                            ...defaultSurveyFieldValues[type].appearance,
                            thankYouMessageHeader,
                        },
                    }
                },
                setSurveyTemplateValues: (_, { template }) => {
                    const newTemplateSurvey = { ...NEW_SURVEY, ...template }
                    return newTemplateSurvey
                },
            },
        ],
        currentQuestionIndexAndType: [
            { idx: 0, type: SurveyQuestionType.Open } as { idx: number; type: SurveyQuestionType },
            {
                setCurrentQuestionIndexAndType: (_, { idx, type }) => ({ idx, type }),
            },
        ],
        surveyRatingResultsReady: [
            {},
            {
                loadSurveyRatingResultsSuccess: (state, { payload }) => {
                    if (!payload || !payload.hasOwnProperty('questionIndex')) {
                        return { ...state }
                    }
                    return { ...state, [payload.questionIndex]: true }
                },
            },
        ],
        surveySingleChoiceResultsReady: [
            {},
            {
                loadSurveySingleChoiceResultsSuccess: (state, { payload }) => {
                    if (!payload || !payload.hasOwnProperty('questionIndex')) {
                        return { ...state }
                    }
                    return { ...state, [payload.questionIndex]: true }
                },
            },
        ],
        surveyMultipleChoiceResultsReady: [
            {},
            {
                loadSurveyMultipleChoiceResultsSuccess: (state, { payload }) => {
                    if (!payload || !payload.hasOwnProperty('questionIndex')) {
                        return { ...state }
                    }
                    return { ...state, [payload.questionIndex]: true }
                },
            },
        ],
        writingHTMLDescription: [
            false,
            {
                setWritingHTMLDescription: (_, { writingHTML }) => writingHTML,
            },
        ],
    }),
    selectors({
        isSurveyRunning: [
            (s) => [s.survey],
            (survey: Survey): boolean => {
                return !!(survey.start_date && !survey.end_date)
            },
        ],
        hasTargetingSet: [
            (s) => [s.survey],
            (survey: Survey): boolean => {
                const hasLinkedFlag =
                    !!survey.linked_flag_id || (survey.linked_flag && Object.keys(survey.linked_flag).length > 0)
                const hasTargetingFlag =
                    (survey.targeting_flag && Object.keys(survey.targeting_flag).length > 0) ||
                    (survey.targeting_flag_filters && Object.keys(survey.targeting_flag_filters).length > 0)
                const hasOtherConditions = survey.conditions && Object.keys(survey.conditions).length > 0
                return !!hasLinkedFlag || !!hasTargetingFlag || !!hasOtherConditions
            },
        ],
        breadcrumbs: [
            (s) => [s.survey],
            (survey: Survey): Breadcrumb[] => [
                {
                    name: 'Surveys',
                    path: urls.surveys(),
                },
                ...(survey?.name ? [{ name: survey.name }] : []),
            ],
        ],
        surveyResponseProperty: [
            (s) => [s.currentQuestionIndexAndType],
            (currentQuestionIndexAndType): string => {
                return currentQuestionIndexAndType.idx === 0
                    ? SURVEY_RESPONSE_PROPERTY
                    : `${SURVEY_RESPONSE_PROPERTY}_${currentQuestionIndexAndType.idx}`
            },
        ],
        dataTableQuery: [
            (s) => [s.survey, s.surveyResponseProperty],
            (survey, surveyResponseProperty): DataTableNode | null => {
                if (survey.id === 'new') {
                    return null
                }
                const createdAt = (survey as Survey).created_at
                return {
                    kind: NodeKind.DataTableNode,
                    source: {
                        kind: NodeKind.EventsQuery,
                        select: ['*', `properties.${surveyResponseProperty}`, 'timestamp', 'person'],
                        orderBy: ['timestamp DESC'],
                        where: [`event == 'survey sent'`],
                        after: createdAt,
                        properties: [
                            {
                                type: PropertyFilterType.Event,
                                key: '$survey_id',
                                operator: PropertyOperator.Exact,
                                value: survey.id,
                            },
                        ],
                    },
                    propertiesViaUrl: true,
                    showExport: true,
                    showReload: true,
                    showEventFilter: true,
                    showPropertyFilter: true,
                    showTimings: false,
                }
            },
        ],
        surveyMetricsQueries: [
            (s) => [s.survey],
            (survey): SurveyMetricsQueries | null => {
                const surveyId = survey.id
                if (surveyId === 'new') {
                    return null
                }
                const startDate = dayjs((survey as Survey).created_at).format('YYYY-MM-DD')
                const endDate = survey.end_date
                    ? dayjs(survey.end_date).add(1, 'day').format('YYYY-MM-DD')
                    : dayjs().add(1, 'day').format('YYYY-MM-DD')

                const surveysShownHogqlQuery = `select count(distinct person.id) as 'survey shown' from events where event == 'survey shown' and properties.$survey_id == '${surveyId}' and timestamp >= '${startDate}' and timestamp <= '${endDate}' `
                const surveysDismissedHogqlQuery = `select count(distinct person.id) as 'survey dismissed' from events where event == 'survey dismissed' and properties.$survey_id == '${surveyId}' and timestamp >= '${startDate}' and timestamp <= '${endDate}'`
                return {
                    surveysShown: {
                        kind: NodeKind.DataTableNode,
                        source: {
                            kind: NodeKind.HogQLQuery,
                            query: surveysShownHogqlQuery,
                        },
                        showTimings: false,
                    },
                    surveysDismissed: {
                        kind: NodeKind.DataTableNode,
                        source: {
                            kind: NodeKind.HogQLQuery,
                            query: surveysDismissedHogqlQuery,
                        },
                        showTimings: false,
                    },
                }
            },
        ],
        surveyRatingQuery: [
            (s) => [s.survey, s.surveyResponseProperty],
            (survey, surveyResponseProperty): InsightVizNode | null => {
                if (survey.id === 'new') {
                    return null
                }
                const startDate = dayjs((survey as Survey).created_at).format('YYYY-MM-DD')
                const endDate = survey.end_date
                    ? dayjs(survey.end_date).add(1, 'day').format('YYYY-MM-DD')
                    : dayjs().add(1, 'day').format('YYYY-MM-DD')

                return {
                    kind: NodeKind.InsightVizNode,
                    source: {
                        kind: NodeKind.TrendsQuery,
                        dateRange: {
                            date_from: startDate,
                            date_to: endDate,
                        },
                        properties: [
                            {
                                type: PropertyFilterType.Event,
                                key: '$survey_id',
                                operator: PropertyOperator.Exact,
                                value: survey.id,
                            },
                        ],
                        series: [{ event: SURVEY_EVENT_NAME, kind: NodeKind.EventsNode }],
                        trendsFilter: { display: ChartDisplayType.ActionsBarValue },
                        breakdown: { breakdown: surveyResponseProperty, breakdown_type: 'event' },
                    },
                    showTable: true,
                }
            },
        ],
        surveyMultipleChoiceQuery: [
            (s) => [s.survey, s.surveyResponseProperty, s.currentQuestionIndexAndType],
            (survey, surveyResponseProperty, currentQuestionIndexAndType): DataTableNode | null => {
                if (survey.id === 'new') {
                    return null
                }

                const startDate = dayjs((survey as Survey).created_at).format('YYYY-MM-DD')
                const endDate = survey.end_date
                    ? dayjs(survey.end_date).add(1, 'day').format('YYYY-MM-DD')
                    : dayjs().add(1, 'day').format('YYYY-MM-DD')

                const singleChoiceQuery = `select count(), properties.${surveyResponseProperty} as choice from events where event == 'survey sent' and properties.$survey_id == '${survey.id}' and timestamp >= '${startDate}' and timestamp <= '${endDate}' group by choice order by count() desc`
                const multipleChoiceQuery = `select count(), arrayJoin(JSONExtractArrayRaw(properties, '${surveyResponseProperty}')) as choice from events where event == 'survey sent' and properties.$survey_id == '${survey.id}' and timestamp >= '${startDate}' and timestamp <= '${endDate}'  group by choice order by count() desc`
                return {
                    kind: NodeKind.DataTableNode,
                    source: {
                        kind: NodeKind.HogQLQuery,
                        query:
                            currentQuestionIndexAndType.type === SurveyQuestionType.SingleChoice
                                ? singleChoiceQuery
                                : multipleChoiceQuery,
                    },
                    showTimings: false,
                }
            },
        ],
        hasTargetingFlag: [
            (s) => [s.survey],
            (survey): boolean => {
                return !!survey.targeting_flag || !!survey.targeting_flag_filters
            },
        ],
        urlMatchTypeValidationError: [
            (s) => [s.survey],
            (survey): string | null => {
                if (survey.conditions?.urlMatchType === SurveyUrlMatchType.Regex && survey.conditions.url) {
                    try {
                        new RegExp(survey.conditions.url)
                    } catch (e: any) {
                        return e.message
                    }
                }
                return null
            },
        ],
    }),
    forms(({ actions, props, values }) => ({
        survey: {
            defaults: { ...NEW_SURVEY } as NewSurvey | Survey,
            errors: ({ name, questions }) => ({
                name: !name && 'Please enter a name.',
                questions: questions.map((question) => ({
                    question: !question.question && 'Please enter a question.',
                    ...(question.type === SurveyQuestionType.Link
                        ? { link: !question.link && 'Please enter a url for the link.' }
                        : {}),
                    ...(question.type === SurveyQuestionType.Rating
                        ? {
                              display: !question.display && 'Please choose a display type.',
                              scale: !question.scale && 'Please choose a scale.',
                          }
                        : {}),
                })),
                // controlled using a PureField in the form
                urlMatchType: values.urlMatchTypeValidationError,
            }),
            submit: async (surveyPayload) => {
                let surveyPayloadWithTargetingFlagFilters = surveyPayload
                const flagLogic = featureFlagLogic({ id: values.survey.targeting_flag?.id || 'new' })
                if (values.hasTargetingFlag) {
                    const targetingFlag = flagLogic.values.featureFlag
                    surveyPayloadWithTargetingFlagFilters = {
                        ...surveyPayload,
                        ...{ targeting_flag_filters: targetingFlag.filters },
                    }
                }
                if (props.id && props.id !== 'new') {
                    actions.updateSurvey(surveyPayloadWithTargetingFlagFilters)
                } else {
                    actions.createSurvey(surveyPayloadWithTargetingFlagFilters)
                }
            },
        },
    })),
    urlToAction(({ actions, props }) => ({
        [urls.survey(props.id ?? 'new')]: (_, __, ___, { method }) => {
            // If the URL was pushed (user clicked on a link), reset the scene's data.
            // This avoids resetting form fields if you click back/forward.
            if (method === 'PUSH') {
                if (props.id) {
                    actions.loadSurvey()
                } else {
                    actions.resetSurvey()
                }
            }
        },
    })),
    actionToUrl(({ values }) => ({
        setSurveyTemplateValues: () => {
            const hashParams = router.values.hashParams
            hashParams['fromTemplate'] = true

            return [urls.survey(values.survey.id), router.values.searchParams, hashParams]
        },
    })),
    afterMount(async ({ props, actions }) => {
        if (props.id !== 'new') {
            await actions.loadSurvey()
        }
        if (props.id === 'new') {
            await actions.resetSurvey()
        }
    }),
])

function sanitizeQuestions(surveyPayload: Partial<Survey>): Partial<Survey> {
    if (!surveyPayload.questions) {
        return surveyPayload
    }
    return {
        ...surveyPayload,
        questions: surveyPayload.questions?.map((rawQuestion) => {
            return {
                ...rawQuestion,
                description: sanitize(rawQuestion.description || ''),
                question: sanitize(rawQuestion.question || ''),
            }
        }),
    }
}<|MERGE_RESOLUTION|>--- conflicted
+++ resolved
@@ -113,11 +113,8 @@
         archiveSurvey: true,
         setCurrentQuestionIndexAndType: (idx: number, type: SurveyQuestionType) => ({ idx, type }),
         setWritingHTMLDescription: (writingHTML: boolean) => ({ writingHTML }),
-<<<<<<< HEAD
         setSurveyTemplateValues: (template: any) => ({ template }),
-=======
         resetTargeting: true,
->>>>>>> 5dcf16d6
     }),
     loaders(({ props, actions, values }) => ({
         survey: {
