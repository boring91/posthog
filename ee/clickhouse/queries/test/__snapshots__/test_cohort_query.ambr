# name: TestCohortQuery.test_basic_query
  '
  
  SELECT person.person_id AS id
  FROM
    (SELECT pdi.person_id AS person_id,
            countIf(timestamp > now() - INTERVAL 1 day
                    AND timestamp < now()
                    AND event = '$pageview') > 0 AS performed_event_condition_None_level_level_0_level_0_0,
            countIf(timestamp > now() - INTERVAL 2 week
                    AND timestamp < now()
                    AND event = '$pageview') > 0 AS performed_event_condition_None_level_level_0_level_0_1,
            minIf(timestamp, ((replaceRegexpAll(JSONExtractRaw(properties, '$current_url'), '^"|"$', '') = 'https://posthog.com/feedback/123'
                               AND event = '$autocapture'))) >= now() - INTERVAL 2 week
     AND minIf(timestamp, ((replaceRegexpAll(JSONExtractRaw(properties, '$current_url'), '^"|"$', '') = 'https://posthog.com/feedback/123'
                            AND event = '$autocapture'))) < now() as first_time_condition_None_level_level_0_level_1_0
     FROM events e
     INNER JOIN
       (SELECT distinct_id,
               argMax(person_id, version) as person_id
        FROM person_distinct_id2
        WHERE team_id = 2
        GROUP BY distinct_id
        HAVING argMax(is_deleted, version) = 0) AS pdi ON e.distinct_id = pdi.distinct_id
     WHERE team_id = 2
       AND event IN ['$pageview', '$pageview', '$autocapture']
     GROUP BY person_id) behavior_query
  INNER JOIN
    (SELECT *,
            id AS person_id
     FROM
       (SELECT id
        FROM person
        WHERE team_id = 2
        GROUP BY id
        HAVING max(is_deleted) = 0
        AND ((has(['test@posthog.com'], replaceRegexpAll(JSONExtractRaw(argMax(person.properties, _timestamp), 'email'), '^"|"$', '')))))) person ON person.person_id = behavior_query.person_id
  WHERE 1 = 1
    AND (((performed_event_condition_None_level_level_0_level_0_0
           OR performed_event_condition_None_level_level_0_level_0_1)
          AND (first_time_condition_None_level_level_0_level_1_0))) SETTINGS allow_experimental_window_functions = 1
  '
---
# name: TestCohortQuery.test_cohort_filter_with_another_cohort_with_event_sequence
  '
  
  SELECT person.person_id AS id
  FROM
    (SELECT person_id,
            max(if(event = '$pageview'
                   AND event_0_latest_0 < event_0_latest_1
                   AND event_0_latest_1 <= event_0_latest_0 + INTERVAL 3 day, 2, 1)) = 2 AS steps_0,
            max(if(event = '$new_view'
                   AND event_1_latest_0 < event_1_latest_1
                   AND event_1_latest_1 <= event_1_latest_0 + INTERVAL 8 day, 2, 1)) = 2 AS steps_1
     FROM
       (SELECT person_id,
               event,
               properties,
               distinct_id,
               timestamp,
               event_0_latest_0,
               min(event_0_latest_1) over (PARTITION by person_id
                                           ORDER BY timestamp DESC ROWS BETWEEN UNBOUNDED PRECEDING AND 1 PRECEDING) event_0_latest_1,
                                          event_1_latest_0,
                                          min(event_1_latest_1) over (PARTITION by person_id
                                                                      ORDER BY timestamp DESC ROWS BETWEEN UNBOUNDED PRECEDING AND 1 PRECEDING) event_1_latest_1
        FROM
          (SELECT pdi.person_id AS person_id,
                  event,
                  properties,
                  distinct_id,
                  timestamp,
                  if(event = '$pageview'
                     AND timestamp > now() - INTERVAL 8 day, 1, 0) AS event_0_step_0,
                  if(event_0_step_0 = 1, timestamp, null) AS event_0_latest_0,
                  if(event = '$pageview'
                     AND timestamp > now() - INTERVAL 8 day, 1, 0) AS event_0_step_1,
                  if(event_0_step_1 = 1, timestamp, null) AS event_0_latest_1,
                  if(event = '$new_view'
                     AND timestamp > now() - INTERVAL 8 day, 1, 0) AS event_1_step_0,
                  if(event_1_step_0 = 1, timestamp, null) AS event_1_latest_0,
                  if(event = '$new_view'
                     AND timestamp > now() - INTERVAL 8 day, 1, 0) AS event_1_step_1,
                  if(event_1_step_1 = 1, timestamp, null) AS event_1_latest_1
           FROM events AS e
           INNER JOIN
             (SELECT distinct_id,
                     argMax(person_id, version) as person_id
              FROM person_distinct_id2
              WHERE team_id = 2
              GROUP BY distinct_id
              HAVING argMax(is_deleted, version) = 0) AS pdi ON e.distinct_id = pdi.distinct_id
           WHERE team_id = 2
             AND event IN ['$pageview', '$pageview', '$new_view', '$new_view']
             AND timestamp <= now()
             AND timestamp >= now() - INTERVAL 8 day ))
     GROUP BY person_id) funnel_query
  INNER JOIN
    (SELECT *,
            id AS person_id
     FROM
       (SELECT id
        FROM person
        WHERE team_id = 2
        GROUP BY id
        HAVING max(is_deleted) = 0
        AND ((has(['test'], replaceRegexpAll(JSONExtractRaw(argMax(person.properties, _timestamp), 'name'), '^"|"$', '')))))) person ON person.person_id = funnel_query.person_id
  WHERE 1 = 1
    AND (((steps_0)
          AND (steps_1))) SETTINGS allow_experimental_window_functions = 1
  '
---
# name: TestCohortQuery.test_cohort_filter_with_extra
  '
  
  SELECT person.person_id AS id
  FROM
    (SELECT pdi.person_id AS person_id,
            countIf(timestamp > now() - INTERVAL 1 week
                    AND timestamp < now()
                    AND event = '$pageview') > 0 AS performed_event_condition_None_level_level_0_level_0_0
     FROM events e
     INNER JOIN
       (SELECT distinct_id,
               argMax(person_id, version) as person_id
        FROM person_distinct_id2
        WHERE team_id = 2
        GROUP BY distinct_id
        HAVING argMax(is_deleted, version) = 0) AS pdi ON e.distinct_id = pdi.distinct_id
     WHERE team_id = 2
       AND event IN ['$pageview']
       AND timestamp <= now()
       AND timestamp >= now() - INTERVAL 1 week
     GROUP BY person_id) behavior_query
  INNER JOIN
    (SELECT *,
            id AS person_id
     FROM
       (SELECT id
        FROM person
        WHERE team_id = 2
        GROUP BY id
        HAVING max(is_deleted) = 0
        AND (((has(['test'], replaceRegexpAll(JSONExtractRaw(argMax(person.properties, _timestamp), 'name'), '^"|"$', ''))))))) person ON person.person_id = behavior_query.person_id
  WHERE 1 = 1
    AND (((performed_event_condition_None_level_level_0_level_0_0))) SETTINGS allow_experimental_window_functions = 1
  '
---
# name: TestCohortQuery.test_cohort_filter_with_extra.1
  '
  
  SELECT if(behavior_query.person_id = '00000000-0000-0000-0000-000000000000', person.person_id, behavior_query.person_id) AS id
  FROM
    (SELECT pdi.person_id AS person_id,
            countIf(timestamp > now() - INTERVAL 1 week
                    AND timestamp < now()
                    AND event = '$pageview') > 0 AS performed_event_condition_None_level_level_0_level_1_0
     FROM events e
     INNER JOIN
       (SELECT distinct_id,
               argMax(person_id, version) as person_id
        FROM person_distinct_id2
        WHERE team_id = 2
        GROUP BY distinct_id
        HAVING argMax(is_deleted, version) = 0) AS pdi ON e.distinct_id = pdi.distinct_id
     WHERE team_id = 2
       AND event IN ['$pageview']
       AND timestamp <= now()
       AND timestamp >= now() - INTERVAL 1 week
     GROUP BY person_id) behavior_query
  FULL OUTER JOIN
    (SELECT *,
            id AS person_id
     FROM
       (SELECT id,
               argMax(properties, _timestamp) as person_props
        FROM person
        WHERE team_id = 2
        GROUP BY id
        HAVING max(is_deleted) = 0)) person ON person.person_id = behavior_query.person_id
  WHERE 1 = 1
    AND (((has(['test'], replaceRegexpAll(JSONExtractRaw(person_props, 'name'), '^"|"$', '')))
          OR (performed_event_condition_None_level_level_0_level_1_0))) SETTINGS allow_experimental_window_functions = 1
  '
---
# name: TestCohortQuery.test_performed_event_sequence
  '
  
  SELECT funnel_query.person_id AS id
  FROM
    (SELECT person_id,
            max(if(event = '$pageview'
                   AND event_0_latest_0 < event_0_latest_1
                   AND event_0_latest_1 <= event_0_latest_0 + INTERVAL 3 day, 2, 1)) = 2 AS steps_0
     FROM
       (SELECT person_id,
               event,
               properties,
               distinct_id,
               timestamp,
               event_0_latest_0,
               min(event_0_latest_1) over (PARTITION by person_id
                                           ORDER BY timestamp DESC ROWS BETWEEN UNBOUNDED PRECEDING AND 1 PRECEDING) event_0_latest_1
        FROM
          (SELECT pdi.person_id AS person_id,
                  event,
                  properties,
                  distinct_id,
                  timestamp,
                  if(event = '$pageview'
                     AND timestamp > now() - INTERVAL 7 day, 1, 0) AS event_0_step_0,
                  if(event_0_step_0 = 1, timestamp, null) AS event_0_latest_0,
                  if(event = '$pageview'
                     AND timestamp > now() - INTERVAL 7 day, 1, 0) AS event_0_step_1,
                  if(event_0_step_1 = 1, timestamp, null) AS event_0_latest_1
           FROM events AS e
           INNER JOIN
             (SELECT distinct_id,
                     argMax(person_id, version) as person_id
              FROM person_distinct_id2
              WHERE team_id = 2
              GROUP BY distinct_id
              HAVING argMax(is_deleted, version) = 0) AS pdi ON e.distinct_id = pdi.distinct_id
           WHERE team_id = 2
             AND event IN ['$pageview', '$pageview']
             AND timestamp <= now()
             AND timestamp >= now() - INTERVAL 7 day ))
     GROUP BY person_id) funnel_query
  WHERE 1 = 1
    AND ((steps_0)) SETTINGS allow_experimental_window_functions = 1
  '
---
# name: TestCohortQuery.test_performed_event_sequence_and_clause_with_additional_event
  '
  
  SELECT funnel_query.person_id AS id
  FROM
    (SELECT person_id,
            max(if(event = '$pageview'
                   AND event_0_latest_0 < event_0_latest_1
                   AND event_0_latest_1 <= event_0_latest_0 + INTERVAL 3 day, 2, 1)) = 2 AS steps_0,
            countIf(timestamp > now() - INTERVAL 1 week
                    AND timestamp < now()
                    AND event = '$new_view') >= 1 AS performed_event_multiple_condition_None_level_level_0_1
     FROM
       (SELECT person_id,
               event,
               properties,
               distinct_id,
               timestamp,
               event_0_latest_0,
               min(event_0_latest_1) over (PARTITION by person_id
                                           ORDER BY timestamp DESC ROWS BETWEEN UNBOUNDED PRECEDING AND 1 PRECEDING) event_0_latest_1
        FROM
          (SELECT pdi.person_id AS person_id,
                  event,
                  properties,
                  distinct_id,
                  timestamp,
                  if(event = '$pageview'
                     AND timestamp > now() - INTERVAL 7 day, 1, 0) AS event_0_step_0,
                  if(event_0_step_0 = 1, timestamp, null) AS event_0_latest_0,
                  if(event = '$pageview'
                     AND timestamp > now() - INTERVAL 7 day, 1, 0) AS event_0_step_1,
                  if(event_0_step_1 = 1, timestamp, null) AS event_0_latest_1
           FROM events AS e
           INNER JOIN
             (SELECT distinct_id,
                     argMax(person_id, version) as person_id
              FROM person_distinct_id2
              WHERE team_id = 2
              GROUP BY distinct_id
              HAVING argMax(is_deleted, version) = 0) AS pdi ON e.distinct_id = pdi.distinct_id
           WHERE team_id = 2
             AND event IN ['$new_view', '$pageview', '$pageview']
             AND timestamp <= now()
             AND timestamp >= now() - INTERVAL 1 week ))
     GROUP BY person_id) funnel_query
  WHERE 1 = 1
    AND ((steps_0
          OR performed_event_multiple_condition_None_level_level_0_1)) SETTINGS allow_experimental_window_functions = 1
  '
---
# name: TestCohortQuery.test_person
  '
  
  SELECT if(behavior_query.person_id = '00000000-0000-0000-0000-000000000000', person.person_id, behavior_query.person_id) AS id
  FROM
    (SELECT pdi.person_id AS person_id,
            countIf(timestamp > now() - INTERVAL 1 week
                    AND timestamp < now()
                    AND event = '$pageview') > 0 AS performed_event_condition_None_level_level_0_0
     FROM events e
     INNER JOIN
       (SELECT distinct_id,
               argMax(person_id, version) as person_id
        FROM person_distinct_id2
        WHERE team_id = 2
        GROUP BY distinct_id
        HAVING argMax(is_deleted, version) = 0) AS pdi ON e.distinct_id = pdi.distinct_id
     WHERE team_id = 2
       AND event IN ['$pageview']
       AND timestamp <= now()
       AND timestamp >= now() - INTERVAL 1 week
     GROUP BY person_id) behavior_query
  FULL OUTER JOIN
    (SELECT *,
            id AS person_id
     FROM
       (SELECT id,
               argMax(properties, _timestamp) as person_props
        FROM person
        WHERE team_id = 2
        GROUP BY id
        HAVING max(is_deleted) = 0)) person ON person.person_id = behavior_query.person_id
  WHERE 1 = 1
    AND ((performed_event_condition_None_level_level_0_0
          OR has(['test@posthog.com'], replaceRegexpAll(JSONExtractRaw(person_props, '$sample_field'), '^"|"$', '')))) SETTINGS allow_experimental_window_functions = 1
  '
---
# name: TestCohortQuery.test_person_materialized
  '
  
  SELECT if(behavior_query.person_id = '00000000-0000-0000-0000-000000000000', person.person_id, behavior_query.person_id) AS id
  FROM
    (SELECT pdi.person_id AS person_id,
            countIf(timestamp > now() - INTERVAL 1 week
                    AND timestamp < now()
                    AND event = '$pageview') > 0 AS performed_event_condition_None_level_level_0_0
     FROM events e
     INNER JOIN
       (SELECT distinct_id,
               argMax(person_id, version) as person_id
        FROM person_distinct_id2
        WHERE team_id = 2
        GROUP BY distinct_id
        HAVING argMax(is_deleted, version) = 0) AS pdi ON e.distinct_id = pdi.distinct_id
     WHERE team_id = 2
       AND event IN ['$pageview']
       AND timestamp <= now()
       AND timestamp >= now() - INTERVAL 1 week
     GROUP BY person_id) behavior_query
  FULL OUTER JOIN
    (SELECT *,
            id AS person_id
     FROM
       (SELECT id,
               argMax(pmat_$sample_field, _timestamp) as pmat_$sample_field
        FROM person
        WHERE team_id = 2
        GROUP BY id
        HAVING max(is_deleted) = 0)) person ON person.person_id = behavior_query.person_id
  WHERE 1 = 1
    AND ((performed_event_condition_None_level_level_0_0
          OR has(['test@posthog.com'], "pmat_$sample_field"))) SETTINGS allow_experimental_window_functions = 1
  '
---
# name: TestCohortQuery.test_person_properties_with_pushdowns
  '
  
  SELECT if(behavior_query.person_id = '00000000-0000-0000-0000-000000000000', person.person_id, behavior_query.person_id) AS id
  FROM
    (SELECT pdi.person_id AS person_id,
            countIf(timestamp > now() - INTERVAL 1 day
                    AND timestamp < now()
                    AND event = '$pageview') > 0 AS performed_event_condition_None_level_level_0_level_0_0,
            countIf(timestamp > now() - INTERVAL 2 week
                    AND timestamp < now()
                    AND event = '$pageview') > 0 AS performed_event_condition_None_level_level_0_level_0_1,
            minIf(timestamp, ((replaceRegexpAll(JSONExtractRaw(properties, '$current_url'), '^"|"$', '') = 'https://posthog.com/feedback/123'
                               AND event = '$autocapture'))) >= now() - INTERVAL 2 week
     AND minIf(timestamp, ((replaceRegexpAll(JSONExtractRaw(properties, '$current_url'), '^"|"$', '') = 'https://posthog.com/feedback/123'
                            AND event = '$autocapture'))) < now() as first_time_condition_None_level_level_0_level_1_0
     FROM events e
     INNER JOIN
       (SELECT distinct_id,
               argMax(person_id, version) as person_id
        FROM person_distinct_id2
        WHERE team_id = 2
        GROUP BY distinct_id
        HAVING argMax(is_deleted, version) = 0) AS pdi ON e.distinct_id = pdi.distinct_id
     WHERE team_id = 2
       AND event IN ['$pageview', '$pageview', '$autocapture']
     GROUP BY person_id) behavior_query
  FULL OUTER JOIN
    (SELECT *,
            id AS person_id
     FROM
       (SELECT id,
               argMax(properties, _timestamp) as person_props
        FROM person
        WHERE team_id = 2
        GROUP BY id
        HAVING max(is_deleted) = 0
        AND ((has(['test@posthog.com'], replaceRegexpAll(JSONExtractRaw(argMax(person.properties, _timestamp), 'email'), '^"|"$', '')))))) person ON person.person_id = behavior_query.person_id
  WHERE 1 = 1
    AND (((performed_event_condition_None_level_level_0_level_0_0
           OR performed_event_condition_None_level_level_0_level_0_1
           OR has(['special'], replaceRegexpAll(JSONExtractRaw(person_props, 'name'), '^"|"$', '')))
          AND (first_time_condition_None_level_level_0_level_1_0))) SETTINGS allow_experimental_window_functions = 1
  '
---
# name: TestCohortQuery.test_person_props_only
  '
  
  SELECT id
  FROM person
  WHERE team_id = 2
  GROUP BY id
  HAVING max(is_deleted) = 0
  AND ((has(['test1@posthog.com'], replaceRegexpAll(JSONExtractRaw(argMax(person.properties, _timestamp), 'email'), '^"|"$', ''))
        OR has(['test2@posthog.com'], replaceRegexpAll(JSONExtractRaw(argMax(person.properties, _timestamp), 'email'), '^"|"$', '')))
       OR (has(['test3'], replaceRegexpAll(JSONExtractRaw(argMax(person.properties, _timestamp), 'name'), '^"|"$', ''))
           AND has(['test3@posthog.com'], replaceRegexpAll(JSONExtractRaw(argMax(person.properties, _timestamp), 'email'), '^"|"$', ''))))
  '
---
<<<<<<< HEAD
# name: TestCohortQuery.test_precalculated_cohort_filter_with_extra_filters
  '
  
  SELECT count(*)
  FROM
    (SELECT 1
     FROM cohortpeople
     WHERE team_id = 2
       AND cohort_id = 2
     GROUP BY person_id,
              cohort_id,
              team_id
     HAVING sum(sign) > 0)
  '
---
# name: TestCohortQuery.test_precalculated_cohort_filter_with_extra_filters.1
  '
  
  SELECT count(*)
  FROM
    (SELECT 1
     FROM cohortpeople
     WHERE team_id = 2
       AND cohort_id = 2
     GROUP BY person_id,
              cohort_id,
              team_id
     HAVING sum(sign) > 0)
  '
---
# name: TestCohortQuery.test_precalculated_cohort_filter_with_extra_filters.2
  '
  
  SELECT person.person_id AS id
  FROM
    (SELECT *,
            id AS person_id
     FROM
       (SELECT id,
               argMax(properties, _timestamp) as person_props
        FROM person
        WHERE team_id = 2
        GROUP BY id
        HAVING max(is_deleted) = 0)) person
  WHERE 1 = 1
    AND ((id IN
            (SELECT person_id
             FROM
               (SELECT distinct_id,
                       argMax(person_id, version) as person_id
                FROM person_distinct_id2
                WHERE team_id = 2
                GROUP BY distinct_id
                HAVING argMax(is_deleted, version) = 0)
             WHERE person_id IN
                 (SELECT person_id
                  FROM cohortpeople
                  WHERE team_id = 2
                    AND cohort_id = 2
                  GROUP BY person_id,
                           cohort_id,
                           team_id
                  HAVING sum(sign) > 0) )
          OR has(['test2'], replaceRegexpAll(JSONExtractRaw(person_props, 'name'), '^"|"$', '')))) SETTINGS allow_experimental_window_functions = 1
=======
# name: TestCohortQuery.test_static_cohort_filter
  '
  
  SELECT person.person_id AS id
  FROM
    (SELECT *,
            id AS person_id
     FROM
       (SELECT id
        FROM person
        WHERE team_id = 2
        GROUP BY id
        HAVING max(is_deleted) = 0)) person
  WHERE 1 = 1
    AND ((id IN
            (SELECT person_id
             FROM person_static_cohort
             WHERE cohort_id = 2
               AND team_id = 2))) SETTINGS allow_experimental_window_functions = 1
  '
---
# name: TestCohortQuery.test_static_cohort_filter_with_extra
  '
  
  SELECT if(behavior_query.person_id = '00000000-0000-0000-0000-000000000000', person.person_id, behavior_query.person_id) AS id
  FROM
    (SELECT pdi.person_id AS person_id,
            countIf(timestamp > now() - INTERVAL 1 week
                    AND timestamp < now()
                    AND event = '$pageview') > 0 AS performed_event_condition_None_level_level_0_level_1_0
     FROM events e
     INNER JOIN
       (SELECT distinct_id,
               argMax(person_id, version) as person_id
        FROM person_distinct_id2
        WHERE team_id = 2
        GROUP BY distinct_id
        HAVING argMax(is_deleted, version) = 0) AS pdi ON e.distinct_id = pdi.distinct_id
     WHERE team_id = 2
       AND event IN ['$pageview']
       AND timestamp <= now()
       AND timestamp >= now() - INTERVAL 1 week
     GROUP BY person_id) behavior_query
  FULL OUTER JOIN
    (SELECT *,
            id AS person_id
     FROM
       (SELECT id
        FROM person
        WHERE team_id = 2
        GROUP BY id
        HAVING max(is_deleted) = 0)) person ON person.person_id = behavior_query.person_id
  WHERE 1 = 1
    AND (((id IN
             (SELECT person_id
              FROM person_static_cohort
              WHERE cohort_id = 2
                AND team_id = 2))
          AND (performed_event_condition_None_level_level_0_level_1_0))) SETTINGS allow_experimental_window_functions = 1
  '
---
# name: TestCohortQuery.test_static_cohort_filter_with_extra.1
  '
  
  SELECT if(behavior_query.person_id = '00000000-0000-0000-0000-000000000000', person.person_id, behavior_query.person_id) AS id
  FROM
    (SELECT pdi.person_id AS person_id,
            countIf(timestamp > now() - INTERVAL 1 week
                    AND timestamp < now()
                    AND event = '$pageview') > 0 AS performed_event_condition_None_level_level_0_level_1_0
     FROM events e
     INNER JOIN
       (SELECT distinct_id,
               argMax(person_id, version) as person_id
        FROM person_distinct_id2
        WHERE team_id = 2
        GROUP BY distinct_id
        HAVING argMax(is_deleted, version) = 0) AS pdi ON e.distinct_id = pdi.distinct_id
     WHERE team_id = 2
       AND event IN ['$pageview']
       AND timestamp <= now()
       AND timestamp >= now() - INTERVAL 1 week
     GROUP BY person_id) behavior_query
  FULL OUTER JOIN
    (SELECT *,
            id AS person_id
     FROM
       (SELECT id
        FROM person
        WHERE team_id = 2
        GROUP BY id
        HAVING max(is_deleted) = 0)) person ON person.person_id = behavior_query.person_id
  WHERE 1 = 1
    AND (((id IN
             (SELECT person_id
              FROM person_static_cohort
              WHERE cohort_id = 2
                AND team_id = 2))
          OR (performed_event_condition_None_level_level_0_level_1_0))) SETTINGS allow_experimental_window_functions = 1
>>>>>>> 2a8a725a
  '
---<|MERGE_RESOLUTION|>--- conflicted
+++ resolved
@@ -415,7 +415,6 @@
            AND has(['test3@posthog.com'], replaceRegexpAll(JSONExtractRaw(argMax(person.properties, _timestamp), 'email'), '^"|"$', ''))))
   '
 ---
-<<<<<<< HEAD
 # name: TestCohortQuery.test_precalculated_cohort_filter_with_extra_filters
   '
   
@@ -480,7 +479,6 @@
                            team_id
                   HAVING sum(sign) > 0) )
           OR has(['test2'], replaceRegexpAll(JSONExtractRaw(person_props, 'name'), '^"|"$', '')))) SETTINGS allow_experimental_window_functions = 1
-=======
 # name: TestCohortQuery.test_static_cohort_filter
   '
   
@@ -580,6 +578,5 @@
               WHERE cohort_id = 2
                 AND team_id = 2))
           OR (performed_event_condition_None_level_level_0_level_1_0))) SETTINGS allow_experimental_window_functions = 1
->>>>>>> 2a8a725a
   '
 ---