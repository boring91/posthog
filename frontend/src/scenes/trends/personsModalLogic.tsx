import React from 'react'
import { Link } from 'lib/components/Link'
import { kea } from 'kea'
import { router } from 'kea-router'
import api, { PaginatedResponse } from 'lib/api'
import { errorToast, fromParamsGivenUrl, isGroupType, pluralize, toParams } from 'lib/utils'
import {
    ActionFilter,
    FilterType,
    InsightType,
    FunnelVizType,
    PropertyFilter,
    FunnelCorrelationResultsType,
    ActorType,
    GraphDataset,
} from '~/types'
import { personsModalLogicType } from './personsModalLogicType'
import { preflightLogic } from 'scenes/PreflightCheck/logic'
import { eventUsageLogic } from 'lib/utils/eventUsageLogic'

import { TrendActors } from 'scenes/trends/types'
import { cleanFilters } from 'scenes/insights/utils/cleanFilters'
import { filterTrendsClientSideParams } from 'scenes/insights/sharedUtils'
import { ACTIONS_LINE_GRAPH_CUMULATIVE, FEATURE_FLAGS } from 'lib/constants'
import { toast } from 'react-toastify'
import { cohortsModel } from '~/models/cohortsModel'
import { dayjs } from 'lib/dayjs'
import { groupsModel } from '~/models/groupsModel'
import { featureFlagLogic } from 'lib/logic/featureFlagLogic'

export interface PersonsModalParams {
    action?: ActionFilter
    label: string // Contains the step name
    date_from: string | number
    date_to: string | number
    filters: Partial<FilterType>
    breakdown_value?: string | number
    saveOriginal?: boolean
    searchTerm?: string
    funnelStep?: number
    pathsDropoff?: boolean
    pointValue?: number // The y-axis value of the data point (i.e. count, unique persons, ...)
    crossDataset?: GraphDataset[]
    seriesId?: number
}

export interface PeopleParamType {
    action?: ActionFilter
    label: string
    date_to?: string | number
    date_from?: string | number
    breakdown_value?: string | number
    target_date?: number | string
    lifecycle_type?: string | number
}

export function parsePeopleParams(peopleParams: PeopleParamType, filters: Partial<FilterType>): string {
    const { action, date_from, date_to, breakdown_value, ...restParams } = peopleParams
    const params = filterTrendsClientSideParams({
        ...filters,
        entity_id: action?.id || filters?.events?.[0]?.id || filters?.actions?.[0]?.id,
        entity_type: action?.type || filters?.events?.[0]?.type || filters?.actions?.[0]?.type,
        entity_math: action?.math || undefined,
        breakdown_value,
    })

    // casting here is not the best
    if (filters.insight === InsightType.STICKINESS) {
        params.stickiness_days = date_from as number
    } else if (params.display === ACTIONS_LINE_GRAPH_CUMULATIVE) {
        params.date_to = date_from as string
    } else if (filters.insight === InsightType.LIFECYCLE) {
        params.date_from = filters.date_from
        params.date_to = filters.date_to
    } else {
        params.date_from = date_from as string
        params.date_to = date_to as string
    }

    // If breakdown type is cohort, we use breakdown_value
    // If breakdown type is event, we just set another filter
    if (breakdown_value && filters.breakdown_type != 'cohort' && filters.breakdown_type != 'person') {
        params.properties = [
            ...(params.properties || []),
            { key: params.breakdown, value: breakdown_value, type: 'event' } as PropertyFilter,
        ]
    }
    if (action?.properties) {
        params.properties = [...(params.properties || []), ...action.properties]
    }

    return toParams({ ...params, ...restParams })
}

// Props for the `loadPeopleFromUrl` action.
// NOTE: this interface isn't particularly clean. Separation of concerns of load
// and displaying of people and the display of the modal would be helpful to
// keep this interfaces smaller.
export interface LoadPeopleFromUrlProps {
    // The url from which we can load urls
    url: string
    // The funnel step the dialog should display as the complete/dropped step.
    // Optional as this call signature includes any parameter from any insght type
    funnelStep?: number
    // Used to display in the modal title the property value we're filtering
    // with
    breakdown_value?: string | number // NOTE: using snake case to be consistent with the rest of the file
    // This label is used in the modal title. It's usage depends on the
    // filter.insight attribute. For insight=FUNNEL we use it as a person
    // property name
    label: string
    // Needed for display
    date_from?: string | number
    // Copied from `PersonsModalParams`, likely needed for display logic
    action?: ActionFilter
    // Copied from `PersonsModalParams`, likely needed for diplay logic
    pathsDropoff?: boolean
    // The y-axis value of the data point (i.e. count, unique persons, ...)
    pointValue?: number
    // Contains the data set for all the points in the same x-axis point; allows switching between matching points
    crossDataset?: GraphDataset[]
    // The frontend ID that identifies this particular series (i.e. if breakdowns are applied, each breakdown value is its own series)
    seriesId?: number
}

export const personsModalLogic = kea<personsModalLogicType<LoadPeopleFromUrlProps, PersonsModalParams>>({
    path: ['scenes', 'trends', 'personsModalLogic'],
    actions: () => ({
        setSearchTerm: (term: string) => ({ term }),
        setCohortModalVisible: (visible: boolean) => ({ visible }),
        loadPeople: (peopleParams: PersonsModalParams) => ({ peopleParams }),
        loadPeopleFromUrl: (props: LoadPeopleFromUrlProps) => props,
        switchToDataPoint: (seriesId: number) => ({ seriesId }), // Changes data point shown on PersonModal
        loadMorePeople: true,
        hidePeople: true,
        saveCohortWithUrl: (cohortName: string) => ({ cohortName }),
        setPersonsModalFilters: (searchTerm: string, people: TrendActors, filters: Partial<FilterType>) => ({
            searchTerm,
            people,
            filters,
        }),
        saveFirstLoadedActors: (people: TrendActors) => ({ people }),
        setFirstLoadedActors: (firstLoadedPeople: TrendActors | null) => ({ firstLoadedPeople }),
        openRecordingModal: (sessionRecordingId: string) => ({ sessionRecordingId }),
        closeRecordingModal: () => true,
    }),
    connect: {
<<<<<<< HEAD
        values: [groupsModel, ['groupTypes']],
        actions: [eventUsageLogic, ['reportCohortCreatedFromPersonsModal']],
=======
        values: [groupsModel, ['groupTypes'], featureFlagLogic, ['featureFlags']],
>>>>>>> 43a82445
    },
    reducers: () => ({
        sessionRecordingId: [
            null as null | string,
            {
                openRecordingModal: (_, { sessionRecordingId }) => sessionRecordingId,
                closeRecordingModal: () => null,
            },
        ],
        searchTerm: [
            '',
            {
                setSearchTerm: (_, { term }) => term,
                hidePeople: () => '',
            },
        ],
        cohortModalVisible: [
            false,
            {
                setCohortModalVisible: (_, { visible }) => visible,
            },
        ],
        people: [
            null as TrendActors | null,
            {
                loadPeople: (
                    _,
                    { peopleParams: { action, label, date_from, breakdown_value, crossDataset, seriesId } }
                ) => ({
                    people: [],
                    count: 0,
                    action,
                    label,
                    day: date_from,
                    breakdown_value,
                    crossDataset,
                    seriesId,
                }),
                loadPeopleFromUrl: (_, { label, date_from = '', action, breakdown_value, crossDataset, seriesId }) => ({
                    people: [],
                    count: 0,
                    day: date_from,
                    label,
                    action,
                    breakdown_value,
                    crossDataset,
                    seriesId,
                }),
                setFilters: () => null,
                setFirstLoadedActors: (_, { firstLoadedPeople }) => firstLoadedPeople,
            },
        ],
        firstLoadedPeople: [
            null as TrendActors | null,
            {
                saveFirstLoadedActors: (_, { people }) => people,
            },
        ],
        loadingMorePeople: [
            false,
            {
                loadMorePeople: () => true,
                loadMorePeopleSuccess: () => false,
                loadMorePeopleFailure: () => false,
            },
        ],
        showingPeople: [
            false,
            {
                loadPeople: () => true,
                loadPeopleFromUrl: () => true,
                hidePeople: () => false,
            },
        ],
        peopleParams: [
            null as PersonsModalParams | null,
            {
                loadPeople: (_, { peopleParams }) => peopleParams,
            },
        ],
        peopleUrlParams: [
            // peopleParams when loaded from URL
            null as LoadPeopleFromUrlProps | null,
            {
                loadPeopleFromUrl: (_, props) => props,
            },
        ],
    }),
    selectors: {
        isInitialLoad: [
            (s) => [s.peopleLoading, s.loadingMorePeople],
            (peopleLoading, loadingMorePeople) => peopleLoading && !loadingMorePeople,
        ],
        clickhouseFeaturesEnabled: [
            () => [preflightLogic.selectors.preflight],
            (preflight) => !!preflight?.is_clickhouse_enabled,
        ],
        isGroupType: [(s) => [s.people], (people) => people?.people?.[0] && isGroupType(people.people[0])],
        actorLabel: [
            (s) => [s.people, s.isGroupType, s.groupTypes],
            (result, _isGroupType, groupTypes) => {
                if (_isGroupType) {
                    return result?.action?.math_group_type_index != undefined &&
                        groupTypes.length > result?.action.math_group_type_index
                        ? `${groupTypes[result?.action.math_group_type_index].group_type}(s)`
                        : ''
                } else {
                    return pluralize(result?.count || 0, 'person', undefined, false)
                }
            },
        ],
    },
    loaders: ({ actions, values }) => ({
        people: {
            loadPeople: async ({ peopleParams }, breakpoint) => {
                let actors: PaginatedResponse<{
                    people: ActorType[]
                    count: number
                }> | null = null
                const {
                    label,
                    action,
                    filters,
                    date_from,
                    date_to,
                    breakdown_value,
                    saveOriginal,
                    searchTerm,
                    funnelStep,
                    pathsDropoff,
                    crossDataset,
                    seriesId,
                } = peopleParams

                const searchTermParam = searchTerm ? `&search=${encodeURIComponent(searchTerm)}` : ''

                if (filters.funnel_correlation_person_entity) {
                    const cleanedParams = cleanFilters(filters)
                    actors = await api.create(`api/person/funnel/correlation/?${searchTermParam}`, cleanedParams)
                } else if (filters.insight === InsightType.LIFECYCLE) {
                    const filterParams = parsePeopleParams(
                        { label, action, target_date: date_from, lifecycle_type: breakdown_value },
                        filters
                    )
                    actors = await api.get(`api/person/lifecycle/?${filterParams}${searchTermParam}`)
                } else if (filters.insight === InsightType.STICKINESS) {
                    const filterParams = parsePeopleParams(
                        { label, action, date_from, date_to, breakdown_value },
                        filters
                    )
                    actors = await api.get(`api/person/stickiness/?${filterParams}${searchTermParam}`)
                } else if (funnelStep || filters.funnel_viz_type === FunnelVizType.Trends) {
                    let params
                    if (filters.funnel_viz_type === FunnelVizType.Trends) {
                        // funnel trends
                        const entrance_period_start = dayjs(date_from).format('YYYY-MM-DD HH:mm:ss')
                        params = { ...filters, entrance_period_start, drop_off: false }
                    } else {
                        // regular funnel steps
                        params = {
                            ...filters,
                            funnel_step: funnelStep,
                            ...(breakdown_value !== undefined && { funnel_step_breakdown: breakdown_value }),
                        }

                        // getting property correlations from funnel
                        if (params.funnel_custom_steps) {
                            eventUsageLogic.actions.reportCorrelationInteraction(
                                FunnelCorrelationResultsType.Properties,
                                'person modal',
                                filters.funnel_correlation_person_entity
                            )
                        }
                    }
                    const cleanedParams = cleanFilters(params)
                    const funnelParams = toParams(cleanedParams)
                    actors = await api.create(`api/person/funnel/?${funnelParams}${searchTermParam}`)
                } else if (filters.insight === InsightType.PATHS) {
                    const cleanedParams = cleanFilters(filters)
                    actors = await api.create(`api/person/path/?${searchTermParam}`, cleanedParams)
                } else {
                    actors = await api.actions.getPeople(
                        { label, action, date_from, date_to, breakdown_value },
                        filters,
                        searchTerm
                    )
                }
                breakpoint()
                const peopleResult = {
                    people: actors?.results[0]?.people,
                    count: actors?.results[0]?.count || 0,
                    action,
                    label,
                    day: date_from,
                    breakdown_value,
                    next: actors?.next,
                    funnelStep,
                    pathsDropoff,
                    crossDataset,
                    seriesId,
                } as TrendActors

                eventUsageLogic.actions.reportPersonsModalViewed(peopleParams, peopleResult.count, !!actors?.next)

                if (saveOriginal) {
                    actions.saveFirstLoadedActors(peopleResult)
                }

                return peopleResult
            },
            loadPeopleFromUrl: async ({
                url,
                funnelStep,
                breakdown_value = '',
                date_from = '',
                action,
                label,
                pathsDropoff,
                crossDataset,
                seriesId,
            }) => {
                if (values.featureFlags[FEATURE_FLAGS.RECORDINGS_IN_TRENDS_PERSON_MODAL]) {
                    // A bit hacky (doesn't account for hash params),
                    // but it works and only needed while we have this feature flag
                    url += '&include_recordings=true'
                }
                const people = await api.get(url)

                return {
                    people: people?.results[0]?.people,
                    count: people?.results[0]?.count || 0,
                    label,
                    funnelStep,
                    breakdown_value,
                    day: date_from,
                    action: action,
                    next: people?.next,
                    pathsDropoff,
                    crossDataset,
                    seriesId,
                }
            },
            loadMorePeople: async ({}, breakpoint) => {
                if (values.people) {
                    const {
                        people: currPeople,
                        count,
                        action,
                        label,
                        day,
                        breakdown_value,
                        next,
                        funnelStep,
                        crossDataset,
                        seriesId,
                    } = values.people
                    if (!next) {
                        throw new Error('URL of next page of persons is not known.')
                    }
                    const people = await api.get(next)
                    breakpoint()

                    return {
                        people: [...currPeople, ...people.results[0]?.people],
                        count: count + people.results[0]?.count,
                        action,
                        label,
                        day,
                        breakdown_value,
                        next: people.next,
                        funnelStep,
                        crossDataset,
                        seriesId,
                    }
                }
                return null
            },
        },
    }),
    listeners: ({ actions, values }) => ({
        saveCohortWithUrl: async ({ cohortName }) => {
            if (values.people && values.peopleUrlParams?.url) {
                const cohortParams = {
                    is_static: true,
                    name: cohortName,
                }

                const qs = values.peopleUrlParams.url.split('?').pop() || ''
                const cohort = await api.create('api/cohort?' + qs, cohortParams)
                cohortsModel.actions.cohortCreated(cohort)
                toast.success(
                    <div data-attr="success-toast">
                        <h1>Cohort saved successfully!</h1>
                        <p>
                            <Link to={'/cohorts/' + cohort.id}>Click here to see the cohort.</Link>
                        </p>
                    </div>,
                    {
                        toastId: `cohort-saved-${cohort.id}`,
                    }
                )

                const filters = fromParamsGivenUrl('?' + qs) // this function expects the question mark to be included
                actions.reportCohortCreatedFromPersonsModal(filters)
            } else {
                errorToast(undefined, "We couldn't create your cohort:")
            }
        },
        setPersonsModalFilters: async ({ searchTerm, people, filters }) => {
            const { label, action, day, breakdown_value, funnelStep, crossDataset, seriesId } = people
            const date_from = day
            const date_to = day
            const saveOriginal = false
            actions.loadPeople({
                action,
                label,
                date_from,
                date_to,
                filters,
                breakdown_value,
                saveOriginal,
                searchTerm,
                funnelStep,
                crossDataset,
                seriesId,
            })
        },
        switchToDataPoint: async ({ seriesId }) => {
            const data = values.people?.crossDataset?.find(({ id: _id }) => _id === seriesId)

            if (data && data.action) {
                const commonParams = {
                    seriesId,
                    breakdown_value: data.breakdown_value,
                    action: data.action,
                    pointValue: data.pointValue,
                }
                if (values.peopleParams) {
                    actions.loadPeople({
                        ...values.peopleParams,
                        ...commonParams,
                    })
                }
                if (data.personUrl && values.peopleUrlParams) {
                    actions.loadPeopleFromUrl({
                        ...values.peopleUrlParams,
                        ...commonParams,
                        url: data.personUrl,
                    })
                }
            }
        },
    }),
    actionToUrl: ({ values }) => ({
        loadPeople: () => {
            return [
                router.values.location.pathname,
                router.values.searchParams,
                { ...router.values.hashParams, personModal: values.peopleParams },
            ]
        },
        hidePeople: () => {
            // eslint-disable-next-line @typescript-eslint/no-unused-vars
            const { personModal: _discard, ...otherHashParams } = router.values.hashParams
            return [router.values.location.pathname, router.values.searchParams, otherHashParams]
        },
        openRecordingModal: ({ sessionRecordingId }) => {
            return [
                router.values.location.pathname,
                { ...router.values.searchParams },
                { ...router.values.hashParams, sessionRecordingId },
            ]
        },
        closeRecordingModal: () => {
            delete router.values.hashParams.sessionRecordingId
            return [router.values.location.pathname, { ...router.values.searchParams }, { ...router.values.hashParams }]
        },
    }),
    urlToAction: ({ actions, values }) => ({
        '/insights/': (_, {}, { personModal }) => {
            if (personModal && !values.showingPeople) {
                actions.loadPeople(personModal)
            }
            if (!personModal && values.showingPeople) {
                actions.hidePeople()
            }
        },
    }),
})<|MERGE_RESOLUTION|>--- conflicted
+++ resolved
@@ -145,12 +145,8 @@
         closeRecordingModal: () => true,
     }),
     connect: {
-<<<<<<< HEAD
-        values: [groupsModel, ['groupTypes']],
+        values: [groupsModel, ['groupTypes'], featureFlagLogic, ['featureFlags']],
         actions: [eventUsageLogic, ['reportCohortCreatedFromPersonsModal']],
-=======
-        values: [groupsModel, ['groupTypes'], featureFlagLogic, ['featureFlags']],
->>>>>>> 43a82445
     },
     reducers: () => ({
         sessionRecordingId: [
