import { getCurrentHub, ErrorBoundary as SentryErrorBoundary } from '@sentry/react'
import { HelpButton } from 'lib/components/HelpButton/HelpButton'
import { IconArrowDropDown } from 'lib/components/icons'
import { LemonButton } from 'lib/components/LemonButton'
import './ErrorBoundary.scss'

export function ErrorBoundary({ children }: { children: React.ReactElement }): JSX.Element {
    const isSentryInitialized = !!getCurrentHub().getClient()

    return (
        <SentryErrorBoundary
<<<<<<< HEAD
            fallback={({ error, eventId }) => {
                // Get the names of functions (including React compnents) in the stack trace
                let stackNames = (error.stack || '')
                    .split('\n')
                    .filter((l) => l.startsWith('    at'))
                    .map((l) => l.split(' ')[5])
                // Stop if we find the start of React's render loop
                stackNames = stackNames.slice(0, stackNames.indexOf('renderWithHooks'))

                return (
                    <div className="ErrorBoundary">
                        <>
                            <h2>An error has occurred</h2>
                            <pre>
                                <code>
                                    {error.name} (ID {eventId})
                                    <br />
                                    {error.message}
                                </code>
                                {stackNames.length > 0 ? <code>{['', ...stackNames].join('\n> ')}</code> : null}
                            </pre>
                            We've registered this event for analysis, but feel free to contact us directly too.
                            <HelpButton
                                customComponent={
                                    <LemonButton type="primary" sideIcon={<IconArrowDropDown />}>
                                        Contact PostHog
                                    </LemonButton>
                                }
                                customKey="error-boundary"
                                contactOnly
                            />
                        </>
                    </div>
                )
            }}
=======
            fallback={({ error, eventId }) => (
                <div className="ErrorBoundary">
                    <>
                        <h2>An error has occurred</h2>
                        <pre>
                            <code>
                                {error.stack || (
                                    <>
                                        {error.name}
                                        <br />
                                        {error.message}
                                    </>
                                )}
                            </code>
                        </pre>
                        {isSentryInitialized
                            ? `We've registered this event for analysis (ID ${eventId}), but feel free to contact us directly too.`
                            : 'Please send over a screenshot of this message, so that we can resolve the issue.'}
                        <HelpButton
                            customComponent={
                                <LemonButton type="primary" sideIcon={<IconArrowDropDown />}>
                                    Contact PostHog
                                </LemonButton>
                            }
                            customKey="error-boundary"
                            contactOnly
                        />
                    </>
                </div>
            )}
>>>>>>> 8d2d88eb
        >
            {children}
        </SentryErrorBoundary>
    )
}<|MERGE_RESOLUTION|>--- conflicted
+++ resolved
@@ -9,43 +9,6 @@
 
     return (
         <SentryErrorBoundary
-<<<<<<< HEAD
-            fallback={({ error, eventId }) => {
-                // Get the names of functions (including React compnents) in the stack trace
-                let stackNames = (error.stack || '')
-                    .split('\n')
-                    .filter((l) => l.startsWith('    at'))
-                    .map((l) => l.split(' ')[5])
-                // Stop if we find the start of React's render loop
-                stackNames = stackNames.slice(0, stackNames.indexOf('renderWithHooks'))
-
-                return (
-                    <div className="ErrorBoundary">
-                        <>
-                            <h2>An error has occurred</h2>
-                            <pre>
-                                <code>
-                                    {error.name} (ID {eventId})
-                                    <br />
-                                    {error.message}
-                                </code>
-                                {stackNames.length > 0 ? <code>{['', ...stackNames].join('\n> ')}</code> : null}
-                            </pre>
-                            We've registered this event for analysis, but feel free to contact us directly too.
-                            <HelpButton
-                                customComponent={
-                                    <LemonButton type="primary" sideIcon={<IconArrowDropDown />}>
-                                        Contact PostHog
-                                    </LemonButton>
-                                }
-                                customKey="error-boundary"
-                                contactOnly
-                            />
-                        </>
-                    </div>
-                )
-            }}
-=======
             fallback={({ error, eventId }) => (
                 <div className="ErrorBoundary">
                     <>
@@ -76,7 +39,6 @@
                     </>
                 </div>
             )}
->>>>>>> 8d2d88eb
         >
             {children}
         </SentryErrorBoundary>
