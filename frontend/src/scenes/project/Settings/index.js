--- conflicted
+++ resolved
@@ -15,12 +15,9 @@
 import { ToolbarSettings } from './ToolbarSettings'
 import { CodeSnippet } from 'scenes/ingestion/frameworks/CodeSnippet'
 import { teamLogic } from 'scenes/teamLogic'
-<<<<<<< HEAD
 import { featureFlagLogic } from 'lib/logic/featureFlagLogic'
 import { DeleteProject } from './DeleteProject'
-=======
 import { PageHeader } from 'lib/components/PageHeader'
->>>>>>> ccf1f2a3
 
 export const Setup = hot(_Setup)
 function _Setup() {
@@ -70,99 +67,51 @@
                                 placement: 'left',
                             },
                             callback: resetToken,
-                        },
-<<<<<<< HEAD
-                        callback: resetToken,
-                    },
-                ]}
-            >
-                {currentTeam?.api_token}
-            </CodeSnippet>
-            Write-only means it can only create new events. It can't read events or any of your other data stored with
-            PostHog, so it's safe to use in public apps.
-            <Divider />
-            <h2 id="urls">Permitted Domains/URLs</h2>
-            <p>
-                These are the domains and URLs where the Toolbar will automatically open if you're logged in. It's also
-                where you'll be able to create Actions.
-            </p>
-            <EditAppUrls />
-            <Divider />
-            <h2 id="webhook">Slack / Microsoft Teams Integration</h2>
-            <WebhookIntegration />
-            <h2 id="datacapture">Data Capture Configuration</h2>
-            <IPCapture />
-            <Divider />
-            <h2>PostHog Toolbar</h2>
-            <ToolbarSettings />
-            {(!user.is_multi_tenancy || featureFlags['session-recording-player']) && (
-                <>
+                        ]}
+                    >
+                        {currentTeam?.api_token}
+                    </CodeSnippet>
+                    Write-only means it can only create new events. It can't read events or any of your other data stored with
+                    PostHog, so it's safe to use in public apps.
                     <Divider />
-                    <h2 id="sessionrecording">
-                        Session recording <span style={{ fontSize: 16, color: '#F7A501' }}>BETA</span>
-                    </h2>
+                    <h2 id="urls">Permitted Domains/URLs</h2>
                     <p>
-                        Watch sessions replays to see how users interact with your app and find out what can be
-                        improved.
+                        These are the domains and URLs where the Toolbar will automatically open if you're logged in. It's also
+                        where you'll be able to create Actions.
                     </p>
-                    <OptInSessionRecording />
-                    <p>
-                        This is a new feature of posthog. Please{' '}
-                        <a href="https://github.com/PostHog/posthog/issues/new/choose" target="_blank">
-                            share feedback
-                        </a>{' '}
-                        with us!
-                    </p>
-                </>
-            )}
-            <Divider />
-            <h2 style={{ color: red.primary }}>Danger Zone</h2>
-            <DeleteProject />
-=======
-                    ]}
-                >
-                    {currentTeam?.api_token}
-                </CodeSnippet>
-                Write-only means it can only create new events. It can't read events or any of your other data stored
-                with PostHog, so it's safe to use in public apps.
-                <Divider />
-                <h2 id="urls" className="subtitle">
-                    Permitted Domains/URLs
-                </h2>
-                <p>
-                    These are the domains and URLs where the Toolbar will automatically open if you're logged in. It's
-                    also where you'll be able to create Actions.
-                </p>
-                <EditAppUrls />
-                <Divider />
-                <h2 id="webhook" className="subtitle">
-                    Slack / Microsoft Teams Integration
-                </h2>
-                <WebhookIntegration />
-                <Divider />
-                <h2 id="datacapture" className="subtitle">
-                    Data Capture Configuration
-                </h2>
-                <IPCapture />
-                <Divider />
-                <h2 className="subtitle">PostHog Toolbar</h2>
-                <ToolbarSettings />
-                <Divider />
-                <h2 id="sessionrecording" className="subtitle">
-                    Session recording <span style={{ fontSize: 16, color: 'var(--warning)' }}>BETA</span>
-                </h2>
-                <p>Watch sessions replays to see how users interact with your app and find out what can be improved.</p>
-                <OptInSessionRecording />
-                <br />
-                <p>
-                    This is a new feature of PostHog. Please{' '}
-                    <a href="https://github.com/PostHog/posthog/issues/new/choose" target="_blank">
-                        share feedback
-                    </a>{' '}
-                    with us!
-                </p>
-            </Card>
->>>>>>> ccf1f2a3
+                    <EditAppUrls />
+                    <Divider />
+                    <h2 id="webhook">Slack / Microsoft Teams Integration</h2>
+                    <WebhookIntegration />
+                    <h2 id="datacapture">Data Capture Configuration</h2>
+                    <IPCapture />
+                    <Divider />
+                    <h2>PostHog Toolbar</h2>
+                    <ToolbarSettings />
+                    {(!user.is_multi_tenancy || featureFlags['session-recording-player']) && (
+                        <>
+                            <Divider />
+                            <h2 id="sessionrecording">
+                                Session recording <span style={{ fontSize: 16, color: '#F7A501' }}>BETA</span>
+                            </h2>
+                            <p>
+                                Watch sessions replays to see how users interact with your app and find out what can be
+                                improved.
+                            </p>
+                            <OptInSessionRecording />
+                            <p>
+                                This is a new feature of posthog. Please{' '}
+                                <a href="https://github.com/PostHog/posthog/issues/new/choose" target="_blank">
+                                    share feedback
+                                </a>{' '}
+                                with us!
+                            </p>
+                        </>
+                    )}
+                    <Divider />
+                    <h2 style={{ color: red.primary }}>Danger Zone</h2>
+                    <DeleteProject />
+                </Card>
         </div>
     )
 }