import { IconCheckbox, IconChevronRight, IconFolder, IconFolderPlus, IconX } from '@posthog/icons'
import { useActions, useValues } from 'kea'
import { MoveFilesModal } from 'lib/components/FileSystem/MoveFilesModal'
import { ResizableElement } from 'lib/components/ResizeElement/ResizeElement'
import { LemonTag } from 'lib/lemon-ui/LemonTag'
import { LemonTree, LemonTreeRef, TreeDataItem, TreeMode } from 'lib/lemon-ui/LemonTree/LemonTree'
import { Tooltip } from 'lib/lemon-ui/Tooltip/Tooltip'
import { ButtonPrimitive } from 'lib/ui/Button/ButtonPrimitives'
import {
    ContextMenuGroup,
    ContextMenuItem,
    ContextMenuSeparator,
    ContextMenuSub,
    ContextMenuSubContent,
    ContextMenuSubTrigger,
} from 'lib/ui/ContextMenu/ContextMenu'
import {
    DropdownMenuGroup,
    DropdownMenuItem,
    DropdownMenuSeparator,
    DropdownMenuSub,
    DropdownMenuSubContent,
    DropdownMenuSubTrigger,
} from 'lib/ui/DropdownMenu/DropdownMenu'
import { cn } from 'lib/utils/css-classes'
import { RefObject, useEffect, useRef } from 'react'

import { panelLayoutLogic } from '~/layout/panel-layout/panelLayoutLogic'
import { FileSystemEntry } from '~/queries/schema/schema-general'

import { PanelLayoutPanel } from '../PanelLayoutPanel'
import { projectTreeLogic, ProjectTreeSortMethod } from './projectTreeLogic'
import { calculateMovePath } from './utils'

export interface ProjectTreeProps {
    sortMethod: ProjectTreeSortMethod
}

export function ProjectTree({ sortMethod }: ProjectTreeProps): JSX.Element {
    const {
        treeData,
        treeTableKeys,
        lastViewedId,
        viableItems,
        expandedFolders,
        expandedSearchFolders,
        searchTerm,
        searchResults,
        treeItemsNew,
        checkedItems,
        checkedItemsCount,
        checkedItemCountNumeric,
        scrollTargetId,
        editingItemId,
        checkedItemsArray,
        movingItems,
        treeTableColumnSizes,
        treeTableTotalWidth,
        sortMethod: projectSortMethod,
        selectMode,
        projectTreeRef,
        projectTreeRefEntry,
    } = useValues(projectTreeLogic)

    const {
        createFolder,
        rename,
        deleteItem,
        moveItem,
        toggleFolderOpen,
        setLastViewedId,
        setExpandedFolders,
        setExpandedSearchFolders,
        loadFolder,
        setLastNewFolder,
        onItemChecked,
        moveCheckedItems,
        linkCheckedItems,
        setCheckedItems,
        assureVisibility,
        clearScrollTarget,
        setEditingItemId,
        setMovingItems,
        setSortMethod,
        setTreeTableColumnSizes,
        setSelectMode,
    } = useActions(projectTreeLogic)

    const { showLayoutPanel, setPanelTreeRef, clearActivePanelIdentifier, setProjectTreeMode } =
        useActions(panelLayoutLogic)
    const { mainContentRef, isLayoutPanelPinned, projectTreeMode } = useValues(panelLayoutLogic)
    const treeRef = useRef<LemonTreeRef>(null)

    const handleCopyPath = (path?: string): void => {
        if (path) {
            void navigator.clipboard.writeText(path)
        }
    }

    useEffect(() => {
        setPanelTreeRef(treeRef)
    }, [treeRef, setPanelTreeRef])

    useEffect(() => {
        if (projectSortMethod !== sortMethod) {
            setSortMethod(sortMethod)
        }
    }, [sortMethod, projectSortMethod])

    // When logic requests a scroll, focus the item and clear the request
    useEffect(() => {
        if (scrollTargetId && treeRef.current) {
            treeRef.current.focusItem(scrollTargetId)
            setLastViewedId(scrollTargetId) // keeps selection in sync
            clearScrollTarget()
        }
    }, [scrollTargetId, treeRef, clearScrollTarget, setLastViewedId])

    // Merge duplicate menu code for both context and dropdown menus
    const renderMenuItems = (item: TreeDataItem, type: 'context' | 'dropdown'): JSX.Element => {
        // Determine the separator component based on MenuItem type
        const MenuItem = type === 'context' ? ContextMenuItem : DropdownMenuItem
        const MenuSeparator = type === 'context' ? ContextMenuSeparator : DropdownMenuSeparator
        const MenuSub = type === 'context' ? ContextMenuSub : DropdownMenuSub
        const MenuSubTrigger = type === 'context' ? ContextMenuSubTrigger : DropdownMenuSubTrigger
        const MenuSubContent = type === 'context' ? ContextMenuSubContent : DropdownMenuSubContent

        return (
            <>
                {item.record?.path && !item.disableSelect ? (
                    <>
                        <MenuItem
                            asChild
                            onClick={(e) => {
                                e.stopPropagation()
                                onItemChecked(item.id, !checkedItems[item.id], false)
                            }}
                        >
                            <ButtonPrimitive menuItem>{checkedItems[item.id] ? 'Deselect' : 'Select'}</ButtonPrimitive>
                        </MenuItem>

                        <MenuSeparator />
                    </>
                ) : null}

                {item.record?.path && item.record?.type !== 'folder' && item.record?.href ? (
                    <>
                        <MenuItem
                            asChild
                            onClick={(e) => {
                                e.stopPropagation()
                                window.open(item.record?.href, '_blank')
                            }}
                        >
                            <ButtonPrimitive menuItem>Open link in new tab</ButtonPrimitive>
                        </MenuItem>
                        <MenuItem
                            asChild
                            onClick={(e) => {
                                e.stopPropagation()
                                void navigator.clipboard.writeText(document.location.origin + item.record?.href)
                            }}
                        >
                            <ButtonPrimitive menuItem>Copy link address</ButtonPrimitive>
                        </MenuItem>

                        <MenuSeparator />
                    </>
                ) : null}

                {checkedItemCountNumeric > 0 && item.record?.type === 'folder' ? (
                    <>
                        <MenuItem
                            asChild
                            onClick={(e) => {
                                e.stopPropagation()
                                moveCheckedItems(item?.record?.path)
                            }}
                        >
                            <ButtonPrimitive menuItem>
                                Move {checkedItemsCount} selected item{checkedItemsCount === '1' ? '' : 's'} here
                            </ButtonPrimitive>
                        </MenuItem>
                        <MenuItem
                            asChild
                            onClick={(e) => {
                                e.stopPropagation()
                                linkCheckedItems(item?.record?.path)
                            }}
                        >
                            <ButtonPrimitive menuItem>
                                Create {checkedItemsCount} shortcut{checkedItemsCount === '1' ? '' : 's'} here
                            </ButtonPrimitive>
                        </MenuItem>

                        <MenuSeparator />
                    </>
                ) : null}

                {item.record?.type === 'folder' || item.id?.startsWith('project-folder-empty/') ? (
                    <>
                        <MenuSub key="new">
                            <MenuSubTrigger asChild>
                                <ButtonPrimitive menuItem>
                                    New...
                                    <IconChevronRight className="ml-auto h-4 w-4" />
                                </ButtonPrimitive>
                            </MenuSubTrigger>
                            <MenuSubContent>
                                <MenuItem
                                    asChild
                                    onClick={(e) => {
                                        e.stopPropagation()
                                        createFolder(item.record?.path)
                                    }}
                                >
                                    <ButtonPrimitive menuItem>
                                        <IconFolder />
                                        Folder
                                    </ButtonPrimitive>
                                </MenuItem>
                                <MenuSeparator />
                                {treeItemsNew.map((treeItem): JSX.Element => {
                                    if (treeItem.children) {
                                        return (
                                            <MenuSub key={treeItem.id}>
                                                <MenuSubTrigger asChild inset>
                                                    <ButtonPrimitive menuItem>
                                                        {treeItem.name ||
                                                            treeItem.id.charAt(0).toUpperCase() + treeItem.id.slice(1)}
                                                        ...
                                                        <IconChevronRight className="ml-auto h-4 w-4" />
                                                    </ButtonPrimitive>
                                                </MenuSubTrigger>
                                                <MenuSubContent>
                                                    {treeItem.children.map((child) => (
                                                        <MenuItem
                                                            key={child.id}
                                                            asChild
                                                            onClick={(e) => {
                                                                e.stopPropagation()
                                                                const folder = item.record?.path
                                                                if (folder) {
                                                                    setLastNewFolder(folder)
                                                                }
                                                                child.onClick?.()
                                                            }}
                                                        >
                                                            <ButtonPrimitive menuItem className="capitalize">
                                                                {child.icon}
                                                                {child.name}
                                                            </ButtonPrimitive>
                                                        </MenuItem>
                                                    ))}
                                                </MenuSubContent>
                                            </MenuSub>
                                        )
                                    }
                                    return (
                                        <MenuItem
                                            key={treeItem.id}
                                            asChild
                                            onClick={(e) => {
                                                e.stopPropagation()
                                                const folder = item.record?.path
                                                if (folder) {
                                                    setLastNewFolder(folder)
                                                }
                                                treeItem.onClick?.()
                                            }}
                                        >
                                            <ButtonPrimitive menuItem>
                                                {treeItem.icon}
                                                {treeItem.name}
                                            </ButtonPrimitive>
                                        </MenuItem>
                                    )
                                })}
                            </MenuSubContent>
                        </MenuSub>

                        <MenuSeparator />
                    </>
                ) : null}

                {item.record?.path ? (
                    <MenuItem
                        asChild
                        onClick={(e) => {
                            e.stopPropagation()
                            handleCopyPath(item.record?.path)
                        }}
                    >
                        <ButtonPrimitive menuItem>Copy path</ButtonPrimitive>
                    </MenuItem>
                ) : null}

                {item.record?.path && item.record?.shortcut ? (
                    <MenuItem
                        asChild
                        onClick={(e) => {
                            e.stopPropagation()
                            assureVisibility({ type: item.record?.type, ref: item.record?.ref })
                        }}
                    >
                        <ButtonPrimitive menuItem>Show original</ButtonPrimitive>
                    </MenuItem>
                ) : null}

                {item.record?.path && item.record?.type === 'folder' ? (
                    <MenuItem
                        asChild
                        onClick={(e) => {
                            e.stopPropagation()
                            setEditingItemId(item.id)
                        }}
                    >
                        <ButtonPrimitive menuItem>Rename</ButtonPrimitive>
                    </MenuItem>
                ) : null}

                {item.record?.shortcut && (
                    <MenuItem
                        asChild
                        onClick={(e) => {
                            e.stopPropagation()
                            deleteItem(item.record as unknown as FileSystemEntry)
                        }}
                    >
                        <ButtonPrimitive menuItem>Delete shortcut</ButtonPrimitive>
                    </MenuItem>
                )}

                <MenuItem
                    asChild
                    onClick={(e: any) => {
                        e.stopPropagation()

                        if (checkedItemsArray.length > 0) {
                            setMovingItems(checkedItemsArray)
                        } else {
                            setMovingItems([item.record as unknown as FileSystemEntry])
                        }
                    }}
                >
                    <ButtonPrimitive menuItem>Move to...</ButtonPrimitive>
                </MenuItem>
            </>
        )
    }

    return (
        <PanelLayoutPanel
            searchPlaceholder={sortMethod === 'recent' ? 'Search recent items' : 'Search your project'}
            panelActions={
                <>
                    {sortMethod !== 'recent' ? (
                        <ButtonPrimitive onClick={() => createFolder('')} tooltip="New root folder" iconOnly>
                            <IconFolderPlus className="text-tertiary" />
                        </ButtonPrimitive>
                    ) : null}

                    {selectMode === 'default' && checkedItemCountNumeric === 0 ? (
                        <ButtonPrimitive onClick={() => setSelectMode('multi')} tooltip="Enable multi-select" iconOnly>
                            <IconCheckbox className="text-tertiary size-4" />
                        </ButtonPrimitive>
                    ) : (
                        <>
                            {checkedItemCountNumeric > 0 && checkedItemsCount !== '0+' ? (
                                <ButtonPrimitive
                                    onClick={() => {
                                        setCheckedItems({})
                                        setSelectMode('default')
                                    }}
                                    tooltip="Clear selected and disable multi-select"
                                >
                                    <LemonTag type="highlight">{checkedItemsCount} selected</LemonTag>
                                </ButtonPrimitive>
                            ) : (
                                <ButtonPrimitive
                                    onClick={() => setSelectMode('default')}
                                    tooltip="Disable multi-select"
                                    iconOnly
                                >
                                    <IconX className="text-tertiary size-4" />
                                </ButtonPrimitive>
                            )}
                        </>
                    )}
                </>
            }
        >
            <ButtonPrimitive
                tooltip={projectTreeMode === 'tree' ? 'Switch to table view' : 'Switch to tree view'}
                onClick={() => setProjectTreeMode(projectTreeMode === 'tree' ? 'table' : 'tree')}
                className="absolute top-1/2 translate-y-1/2 right-0 translate-x-1/2 w-fit bg-surface-primary border border-primary z-[var(--z-resizer)]"
            >
                <IconChevronRight
                    className={cn('size-4', {
                        'rotate-180': projectTreeMode === 'table',
                        'rotate-0': projectTreeMode === 'tree',
                    })}
                />
            </ButtonPrimitive>

            <div role="status" aria-live="polite" className="sr-only">
                Sorted {sortMethod === 'recent' ? 'by creation date' : 'alphabetically'}
            </div>

            <LemonTree
                ref={treeRef}
                contentRef={mainContentRef as RefObject<HTMLElement>}
                className="px-0 py-1"
                data={treeData}
                mode={projectTreeMode as TreeMode}
                tableViewKeys={treeTableKeys}
                defaultSelectedFolderOrNodeId={lastViewedId || undefined}
                isItemActive={(item) => {
                    if (!item.record?.href) {
                        return false
                    }
                    return window.location.href.endsWith(item.record?.href)
                }}
                selectMode={selectMode}
                onItemChecked={onItemChecked}
                checkedItemCount={checkedItemCountNumeric}
                onNodeClick={(node) => {
                    if (node?.type === 'empty-folder' || node?.type === 'loading-indicator') {
                        return
                    }

                    if (!isLayoutPanelPinned || projectTreeMode === 'table') {
                        clearActivePanelIdentifier()
                        showLayoutPanel(false)
                    }

                    if (node?.record?.path) {
                        setLastViewedId(node?.id || '')
                    }
                    if (node?.id.startsWith('project-load-more/')) {
                        const path = node.id.split('/').slice(1).join('/')
                        if (path) {
                            loadFolder(path)
                        }
                    }
                }}
                onFolderClick={(folder, isExpanded) => {
                    if (folder) {
                        toggleFolderOpen(folder?.id || '', isExpanded)
                    }
                }}
                isItemEditing={(item) => {
                    return editingItemId === item.id
                }}
                onItemNameChange={(item, name) => {
                    if (item.name !== name) {
                        rename(name, item.record as unknown as FileSystemEntry)
                    }
                    // Clear the editing item id when the name changes
                    setEditingItemId('')
                }}
                expandedItemIds={searchTerm ? expandedSearchFolders : expandedFolders}
                onSetExpandedItemIds={searchTerm ? setExpandedSearchFolders : setExpandedFolders}
                enableDragAndDrop={sortMethod === 'folder'}
                onDragEnd={(dragEvent) => {
                    const itemToId = (item: FileSystemEntry): string =>
                        item.type === 'folder' ? 'project-folder/' + item.path : 'project/' + item.id
                    const oldId = dragEvent.active.id as string
                    const newId = dragEvent.over?.id
                    if (oldId === newId) {
                        return false
                    }

                    const items = searchTerm && searchResults.results ? searchResults.results : viableItems
                    const oldItem = items.find((i) => itemToId(i) === oldId)
                    const newItem = items.find((i) => itemToId(i) === newId)
                    if (oldItem === newItem || !oldItem) {
                        return false
                    }

                    const folder = newItem
                        ? newItem.path || ''
                        : newId && String(newId).startsWith('project-folder/')
                        ? String(newId).substring(15)
                        : ''

                    if (checkedItems[oldId]) {
                        moveCheckedItems(folder)
                    } else {
                        const { newPath, isValidMove } = calculateMovePath(oldItem, folder)
                        if (isValidMove) {
                            moveItem(oldItem, newPath)
                        }
                    }
                }}
                isItemDraggable={(item) => {
                    return (
                        (item.id.startsWith('project/') || item.id.startsWith('project-folder/')) && item.record?.path
                    )
                }}
                isItemDroppable={(item) => {
                    const path = item.record?.path || ''

                    // disable dropping for these IDS
                    if (!item.id.startsWith('project-folder/')) {
                        return false
                    }

                    // hacky, if the item has a href, it should not be droppable
                    if (item.record?.href) {
                        return false
                    }

                    if (path) {
                        return true
                    }
                    return false
                }}
                itemContextMenu={(item) => {
                    if (item.id.startsWith('project-folder-empty/')) {
                        return undefined
                    }
                    return <ContextMenuGroup>{renderMenuItems(item, 'context')}</ContextMenuGroup>
                }}
                itemSideAction={(item) => {
                    if (item.id.startsWith('project-folder-empty/')) {
                        return undefined
                    }
                    return <DropdownMenuGroup>{renderMenuItems(item, 'dropdown')}</DropdownMenuGroup>
                }}
                emptySpaceContextMenu={() => {
                    return (
                        <ContextMenuGroup>
                            <ContextMenuItem
                                asChild
                                onClick={(e) => {
                                    e.stopPropagation()
                                    createFolder('')
                                }}
                            >
                                <ButtonPrimitive menuItem>New folder</ButtonPrimitive>
                            </ContextMenuItem>
                        </ContextMenuGroup>
                    )
                }}
                tableModeTotalWidth={treeTableTotalWidth}
                tableModeHeader={() => {
                    return (
                        <>
                            {/* Headers */}
                            {treeTableKeys?.headers.map((header, index) => (
                                <ResizableElement
                                    key={header.key}
                                    defaultWidth={header.width || 0}
                                    onResize={(width) => {
                                        setTreeTableColumnSizes([
                                            ...treeTableColumnSizes.slice(0, index),
                                            width,
                                            ...treeTableColumnSizes.slice(index + 1),
                                        ])
                                    }}
                                    className="absolute h-[30px] flex items-center"
                                    style={{
                                        transform: `translateX(${header.offset || 0}px)`,
                                    }}
                                    aria-label={`Resize handle for column "${header.title}"`}
                                >
                                    <ButtonPrimitive
                                        key={header.key}
                                        fullWidth
                                        className="pointer-events-none rounded-none text-secondary font-bold text-xs uppercase flex gap-2 motion-safe:transition-[left] duration-50"
                                        style={{
                                            paddingLeft: index === 0 ? '30px' : undefined,
                                        }}
                                    >
                                        <span>{header.title}</span>
                                    </ButtonPrimitive>
                                </ResizableElement>
                            ))}
                        </>
                    )
                }}
                tableModeRow={(item, firstColumnOffset) => {
                    return (
                        <>
                            {treeTableKeys?.headers.slice(0).map((header, index) => {
                                const width = header.width || 0
                                const offset = header.offset || 0
                                const value = header.key.split('.').reduce((obj, key) => (obj as any)?.[key], item)

                                const widthAdjusted = width - (index === 0 ? firstColumnOffset : 0)
                                const offsetAdjusted = index === 0 ? offset : offset - 12

                                return (
                                    <span
                                        key={header.key}
                                        className="text-left flex items-center h-[var(--button-height-base)]"
                                        // eslint-disable-next-line react/forbid-dom-props
                                        style={{
                                            // First we keep relative
                                            position: index === 0 ? 'relative' : 'absolute',
                                            transform: `translateX(${offsetAdjusted}px)`,
                                            // First column we offset for the icons
                                            width: `${widthAdjusted}px`,
                                            paddingLeft: index !== 0 ? '6px' : undefined,
                                        }}
                                    >
                                        <Tooltip
                                            title={
                                                typeof header.tooltip === 'function'
                                                    ? header.tooltip(value)
                                                    : header.tooltip
                                            }
                                            placement="top-start"
                                        >
                                            <span
                                                className={cn(
                                                    'starting:opacity-0 opacity-100 delay-50 motion-safe:transition-opacity duration-100 font-normal truncate',
                                                    {
                                                        'font-normal': index > 1,
<<<<<<< HEAD
                                                        'font-semibold':
                                                            item.record?.type === 'folder' &&
                                                            item.type !== 'empty-folder',
=======
>>>>>>> 10d4ca11
                                                    }
                                                )}
                                            >
                                                {header.formatComponent
                                                    ? header.formatComponent(value, item)
                                                    : header.formatString
                                                    ? header.formatString(value, item)
                                                    : value}
                                            </span>
                                        </Tooltip>
                                    </span>
                                )
                            })}
                        </>
                    )
                }}
            />

            {movingItems.length > 0 && (
                <MoveFilesModal
                    items={movingItems}
                    handleMove={(destinationFolder) => {
                        // When moving the current item, remember its ref so that we could open the destination folder later on
                        const movingCurrentRef = movingItems.some((item) => item === projectTreeRefEntry)
                            ? projectTreeRef
                            : null

                        if (checkedItemCountNumeric > 0) {
                            moveCheckedItems(destinationFolder)
                        } else if (movingItems.length > 0) {
                            const { newPath, isValidMove } = calculateMovePath(
                                movingItems[0] as unknown as FileSystemEntry,
                                destinationFolder
                            )
                            if (isValidMove) {
                                moveItem(movingItems[0] as unknown as FileSystemEntry, newPath)
                            }
                        }
                        // Clear the moving items and close the modal
                        setMovingItems([])
                        if (movingCurrentRef) {
                            assureVisibility(movingCurrentRef)
                        }
                    }}
                    closeModal={() => setMovingItems([])}
                />
            )}
        </PanelLayoutPanel>
    )
}<|MERGE_RESOLUTION|>--- conflicted
+++ resolved
@@ -618,12 +618,9 @@
                                                     'starting:opacity-0 opacity-100 delay-50 motion-safe:transition-opacity duration-100 font-normal truncate',
                                                     {
                                                         'font-normal': index > 1,
-<<<<<<< HEAD
                                                         'font-semibold':
                                                             item.record?.type === 'folder' &&
                                                             item.type !== 'empty-folder',
-=======
->>>>>>> 10d4ca11
                                                     }
                                                 )}
                                             >
