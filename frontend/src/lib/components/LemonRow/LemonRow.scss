@import '~/vars';

.LemonRow {
    transition: background-color 200ms ease, color 200ms ease, border 200ms ease, opacity 200ms ease;
    display: flex;
    flex-direction: column;
<<<<<<< HEAD
    flex-shrink: 0;
    align-items: start;
=======
    align-items: flex-start;
>>>>>>> 9e88ef39
    justify-content: center;
    min-height: 2.5rem;
    padding: 0.25rem 1rem;
    background: none;
    border-radius: var(--radius);
    border: none;
    font-size: 0.875rem;
    text-align: left;
    line-height: 1.25rem;
    &.LemonRow--status-highlighted {
        background: rgba($primary, 0.1);
        color: var(--text-default);
        font-weight: 600;
        .LemonRow__icon {
            color: var(--primary);
        }
    }

    &.LemonRow--status-danger {
        color: var(--danger);
        .LemonRow__icon {
            color: var(--danger);
        }
    }

    &.LemonRow--status-warning {
        .LemonRow__icon {
            color: var(--warning);
        }
    }

    &.LemonRow--status-success {
        .LemonRow__icon {
            color: var(--success);
        }
    }
}

.LemonRow__main-area {
    width: 100%;
    display: flex;
    align-items: center;
    justify-content: center;
}

.LemonRow__extended-area {
    display: flex;
    flex-direction: column;
    font-size: 0.8125rem;
    margin-left: 2rem;
}

.LemonRow--outlined {
    border: 1px solid var(--border);
}

.LemonRow--full-width {
    width: 100%;
    padding-left: 0.5rem;
    padding-right: 0.5rem;
    .LemonRow__icon:not(:first-child):last-child {
        margin-right: 0;
    }
    .LemonRow__main-area {
        justify-content: start;
    }
}

.LemonRow--center {
    .LemonRow__main-area {
        justify-content: center !important;
    }
    .LemonRow__content {
        flex-grow: 0;
    }
}

.LemonRow--symbolic {
    display: block;
    min-height: 0;
    height: 1.5rem;
    width: 1.5rem;
    padding: 0;
}

.LemonRow--compact {
    min-height: 2rem;
    padding: 0.125rem 0.5rem;
    &.LemonRow--symbolic {
        min-height: 0;
        height: 1.25rem;
        padding: 0;
    }
    .LemonRow__icon {
        font-size: 1.25rem;
    }
}

.LemonRow__icon {
    width: 1em;
    height: 1em;
    transition: background-color 200ms ease, color 200ms ease;
    display: flex;
    align-items: center;
    justify-content: center;
    font-size: 1.5rem;
    color: var(--muted-alt);
    &:not(:first-child):last-child {
        margin-right: -0.5rem;
    }
}

.LemonRow__content {
    flex-grow: 1;
    display: flex;
    align-items: center;
}

.LemonRow__content,
.LemonRow__icon {
    &:not(:first-child) {
        margin-left: 0.5rem;
    }
}

.LemonSpacer {
    width: 100%;
    height: 1px;
    background: var(--border);
    margin: 0.5rem 0;
    flex-shrink: 0;
    &--large {
        margin: 1rem 0;
    }
    &--vertical {
        width: 1px;
        height: auto;
        margin: 0.5rem;
        align-self: stretch;
        &--large {
            margin: 0.5rem 1rem;
        }
    }
}<|MERGE_RESOLUTION|>--- conflicted
+++ resolved
@@ -4,12 +4,8 @@
     transition: background-color 200ms ease, color 200ms ease, border 200ms ease, opacity 200ms ease;
     display: flex;
     flex-direction: column;
-<<<<<<< HEAD
     flex-shrink: 0;
-    align-items: start;
-=======
     align-items: flex-start;
->>>>>>> 9e88ef39
     justify-content: center;
     min-height: 2.5rem;
     padding: 0.25rem 1rem;
