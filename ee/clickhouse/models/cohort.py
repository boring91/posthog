--- conflicted
+++ resolved
@@ -10,12 +10,9 @@
 from ee.clickhouse.models.action import format_action_filter
 from ee.clickhouse.sql.cohort import (
     CALCULATE_COHORT_PEOPLE_SQL,
-<<<<<<< HEAD
     GET_DISTINCT_ID_BY_ENTITY_SQL,
+    GET_PERSON_ID_BY_COHORT_ID,
     GET_PERSON_ID_BY_ENTITY_COUNT_SQL,
-=======
-    GET_PERSON_ID_BY_COHORT_ID,
->>>>>>> 6545648d
     INSERT_PEOPLE_MATCHING_COHORT_ID_SQL,
     REMOVE_PEOPLE_NOT_MATCHING_COHORT_ID_SQL,
 )
