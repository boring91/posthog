--- conflicted
+++ resolved
@@ -8,12 +8,8 @@
     app_context::AppContext,
     config::Config,
     error::Error,
-<<<<<<< HEAD
     fingerprinting,
-    metric_consts::{ERRORS, EVENT_RECEIVED, STACK_PROCESSED},
-=======
     metric_consts::{ERRORS, EVENT_RECEIVED, MAIN_LOOP_TIME, PER_STACK_TIME, STACK_PROCESSED},
->>>>>>> b238b341
     types::{frames::RawFrame, ErrProps},
 };
 use envconfig::Envconfig;
