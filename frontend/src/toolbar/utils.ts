import { cssEscape } from 'lib/utils/cssEscape'
import { ActionStepType, ActionStepUrlMatching } from '~/types'
import { ActionStepForm, BoxColor } from '~/toolbar/types'
import { querySelectorAllDeep } from 'query-selector-shadow-dom'
import { toolbarLogic } from '~/toolbar/toolbarLogic'
import { combineUrl, encodeParams } from 'kea-router'
import { CLICK_TARGET_SELECTOR, CLICK_TARGETS, escapeRegex, TAGS_TO_IGNORE } from 'lib/actionUtils'
import { finder } from '@medv/finder'
<<<<<<< HEAD
=======
import wildcardMatch from 'wildcard-match'
>>>>>>> a7f5db00

export function getSafeText(el: HTMLElement): string {
    if (!el.childNodes || !el.childNodes.length) {
        return ''
    }
    let elText = ''
    el.childNodes.forEach((child) => {
        if (child.nodeType !== 3 || !child.textContent) {
            return
        }
        elText += child.textContent
            .trim()
            .replace(/[\r\n]/g, ' ')
            .replace(/[ ]+/g, ' ') // normalize whitespace
            .substring(0, 255)
    })
    return elText
}

const dataAttrRegexes: Record<string, RegExp> = {}

export function denyAllAttributesExceptAllowlist(selector: string, dataAttributes: string[]): boolean {
    // match the data attribute by regex. data-* should match any data-*
    for (const dataAttr of dataAttributes) {
        if (!dataAttrRegexes[dataAttr]) {
            dataAttrRegexes[dataAttr] = new RegExp(`^${dataAttr.replace('*', '.*')}$`)
        }
    }
    for (const dataAttr of dataAttributes) {
        if (dataAttrRegexes[dataAttr].test(selector)) {
            return true
        }
    }
    // all other attributes are forbidden
    return false
}

export function elementToQuery(
    element: HTMLElement,
    dataAttributes: string[],
    desiredSelectorsLength: number = 5
): string | undefined {
    if (!element) {
        return
    }

<<<<<<< HEAD
    console.log('seeking with selectors length', desiredSelectorsLength)
    return finder(element, {
        attr: (name: string): boolean => {
            // return true if we want to include the attribute
            // by default we want to exclude all attributes to avoid leaking PII
            return denyAllAttributesExceptAllowlist(name, dataAttributes)
        },
        seedMinLength: desiredSelectorsLength, // include several selectors e.g. prefer .project-homepage > .project-header > .project-title over .project-title
=======
    return finder(element, {
        attr: (name) => dataAttributes.some((dataAttribute) => wildcardMatch(dataAttribute)(name)),
        seedMinLength: 5, // include several selectors e.g. prefer .project-homepage > .project-header > .project-title over .project-title
>>>>>>> a7f5db00
    })
}

export function elementToActionStep(
    element: HTMLElement,
    dataAttributes: string[],
    desiredSelectorsLength: number = 5
): ActionStepType {
    console.log('seeking with selectors length', desiredSelectorsLength)
    const query = elementToQuery(element, dataAttributes, desiredSelectorsLength)
    const tagName = element.tagName.toLowerCase()

    return {
        event: '$autocapture',
        tag_name: tagName,
        href: element.getAttribute('href') || '',
        name: element.getAttribute('name') || '',
        text: getSafeText(element) || '',
        selector: query || '',
        url: window.location.protocol + '//' + window.location.host + window.location.pathname,
        url_matching: ActionStepUrlMatching.Exact,
    }
}

export function getToolbarElement(): HTMLElement | null {
    return window.document.getElementById('__POSTHOG_TOOLBAR__') || null
}

export function getShadowRoot(): ShadowRoot | null {
    return getToolbarElement()?.shadowRoot || null
}

export function getShadowRootPopupContainer(): HTMLElement {
    return getShadowRoot() as unknown as HTMLElement
}

export function hasCursorPointer(element: HTMLElement): boolean {
    return window.getComputedStyle(element)?.getPropertyValue('cursor') === 'pointer'
}

export function getParent(element: HTMLElement): HTMLElement | null {
    const parent = element.parentNode
    // 11 = DOCUMENT_FRAGMENT_NODE
    if (parent?.nodeType === window.Node.DOCUMENT_FRAGMENT_NODE) {
        return (parent as ShadowRoot).host as HTMLElement
    }
    if (parent?.nodeType === window.Node.ELEMENT_NODE) {
        return parent as HTMLElement
    }
    return null
}

export function trimElement(element: HTMLElement): HTMLElement | null {
    if (!element) {
        return null
    }
    const toolbarElement = getToolbarElement()
    if (toolbarElement && isParentOf(element, toolbarElement)) {
        return null
    }

    let loopElement = element

    // if it's an element with only one child, go down to the lowest node as far as we can
    // we'll come back up later
    while (true) {
        if (loopElement.children.length === 1) {
            loopElement = loopElement.children[0] as HTMLElement
        } else {
            break
        }
    }

    while (loopElement) {
        const parent = getParent(loopElement)
        if (!parent) {
            return null
        }

        // return when we find a click target
        if (loopElement.matches?.(CLICK_TARGET_SELECTOR)) {
            return loopElement
        }

        const compStyles = window.getComputedStyle(loopElement)
        if (compStyles.getPropertyValue('cursor') === 'pointer') {
            const parentStyles = parent ? window.getComputedStyle(parent) : null
            if (!parentStyles || parentStyles.getPropertyValue('cursor') !== 'pointer') {
                return loopElement
            }
        }

        loopElement = parent
    }

    return null
}

export function inBounds(min: number, value: number, max: number): number {
    return Math.max(min, Math.min(max, value))
}

export function getAllClickTargets(startNode: Document | HTMLElement | ShadowRoot = document): HTMLElement[] {
    const elements = startNode.querySelectorAll(CLICK_TARGET_SELECTOR) as unknown as HTMLElement[]

    const allElements = [...(startNode.querySelectorAll('*') as unknown as HTMLElement[])]

    // loop through all elements and getComputedStyle
    const pointerElements = allElements.filter((el) => {
        if (CLICK_TARGETS.indexOf(el.tagName.toLowerCase()) >= 0) {
            return false
        }
        const compStyles = window.getComputedStyle(el)
        return compStyles.getPropertyValue('cursor') === 'pointer'
    })

    const shadowElements = allElements
        .filter((el) => el.shadowRoot && el.getAttribute('id') !== '__POSTHOG_TOOLBAR__')
        .map((el: HTMLElement) => (el.shadowRoot ? getAllClickTargets(el.shadowRoot) : []))
        .reduce((a, b) => [...a, ...b], [])
    const selectedElements = [...elements, ...pointerElements, ...shadowElements]
        .map((e) => trimElement(e))
        .filter((e) => e)
    const uniqueElements = Array.from(new Set(selectedElements)) as HTMLElement[]

    return uniqueElements
}

export function stepMatchesHref(step: ActionStepType, href: string): boolean {
    if (!step.url_matching || !step.url) {
        return true
    }
    if (step.url_matching === 'exact') {
        return href === step.url
    }
    if (step.url_matching === 'contains') {
        return matchRuleShort(href, `%${step.url}%`)
    }
    return false
}

function matchRuleShort(str: string, rule: string): boolean {
    return new RegExp('^' + rule.split('%').map(escapeRegex).join('.*') + '$').test(str)
}

export function isParentOf(element: HTMLElement, possibleParent: HTMLElement): boolean {
    let loopElement = element as HTMLElement | null
    while (loopElement) {
        if (loopElement !== element && loopElement === possibleParent) {
            return true
        }
        loopElement = getParent(loopElement)
    }

    return false
}

export function getElementForStep(step: ActionStepForm, allElements?: HTMLElement[]): HTMLElement | null {
    if (!step) {
        return null
    }

    let selector = ''
    if (step.selector && (step.selector_selected || typeof step.selector_selected === 'undefined')) {
        selector = step.selector
    }

    if (step.href && (step.href_selected || typeof step.href_selected === 'undefined')) {
        selector += `[href="${cssEscape(step.href)}"]`
    }

    const hasText = step.text && step.text.trim() && (step.text_selected || typeof step.text_selected === 'undefined')

    if (!selector && !hasText) {
        return null
    }

    let elements = [] as HTMLElement[]
    try {
        elements = [...(querySelectorAllDeep(selector || '*', document, allElements) as unknown as HTMLElement[])]
    } catch (e) {
        console.error('Cannot use selector:', selector, '. with exception: ', e)
        return null
    }

    if (hasText && step?.text) {
        const textToSearch = step.text.toString().trim()
        elements = elements.filter(
            (e) =>
                TAGS_TO_IGNORE.indexOf(e.tagName.toLowerCase()) === -1 &&
                e.innerText?.trim() === textToSearch &&
                (e.matches(CLICK_TARGET_SELECTOR) || hasCursorPointer(e))
        )
        elements = elements.filter((e) => !elements.find((e2) => isParentOf(e2, e)))
    }

    if (elements.length === 1) {
        return elements[0]
    }

    // TODO: what if multiple match?

    return null
}

export function getBoxColors(color: 'blue' | 'red' | 'green', hover = false, opacity = 0.2): BoxColor | undefined {
    if (color === 'blue') {
        return {
            backgroundBlendMode: 'multiply',
            background: `hsla(240, 90%, 58%, ${opacity})`,
            boxShadow: `hsla(240, 90%, 27%, 0.5) 0px 3px 10px ${hover ? 4 : 2}px`,
        }
    }
    if (color === 'red') {
        return {
            backgroundBlendMode: 'multiply',
            background: `hsla(4, 90%, 58%, ${opacity})`,
            boxShadow: `hsla(4, 90%, 27%, 0.8) 0px 3px 10px ${hover ? 4 : 2}px`,
        }
    }
    if (color === 'green') {
        return {
            backgroundBlendMode: 'multiply',
            background: `hsla(97, 90%, 58%, ${opacity})`,
            boxShadow: `hsla(97, 90%, 27%, 0.8) 0px 3px 10px ${hover ? 4 : 2}px`,
        }
    }
}

export function actionStepToAntdForm(step: ActionStepType, isNew = false): ActionStepForm {
    if (!step) {
        return {}
    }

    if (typeof (step as ActionStepForm).selector_selected !== 'undefined') {
        return step as ActionStepForm
    }

    if (isNew) {
        const hasSelector = !!step.selector
        if (step.tag_name === 'a') {
            return {
                ...step,
                href_selected: true,
                selector_selected: hasSelector,
                text_selected: false,
                url_selected: false,
            }
        } else if (step.tag_name === 'button') {
            return {
                ...step,
                text_selected: true,
                selector_selected: hasSelector,
                href_selected: false,
                url_selected: false,
            }
        } else {
            return {
                ...step,
                selector_selected: hasSelector,
                text_selected: false,
                url_selected: false,
                href_selected: false,
            }
        }
    }

    const newStep = {
        ...step,
        url_matching: step.url_matching || ActionStepUrlMatching.Exact,
        href_selected: typeof step.href !== 'undefined' && step.href !== null,
        text_selected: typeof step.text !== 'undefined' && step.text !== null,
        selector_selected: typeof step.selector !== 'undefined' && step.selector !== null,
        url_selected: typeof step.url !== 'undefined' && step.url !== null,
    }

    return newStep
}

export function stepToDatabaseFormat(step: ActionStepForm): ActionStepType {
    const { href_selected, text_selected, selector_selected, url_selected, ...rest } = step
    const newStep = {
        ...rest,
        href: href_selected ? rest.href || null : null,
        text: text_selected ? rest.text || null : null,
        selector: selector_selected ? rest.selector || null : null,
        url: url_selected ? rest.url || null : null,
    }
    return newStep
}

export function clearSessionToolbarToken(): void {
    window.sessionStorage?.removeItem('_postHogToolbarParams')
    window.localStorage?.removeItem('_postHogToolbarParams')
    // keeping these around for compatibility, should be eventually removed
    window.sessionStorage?.removeItem('_postHogEditorParams')
    window.localStorage?.removeItem('_postHogEditorParams')
}

export function getRectForElement(element: HTMLElement): DOMRect {
    const elements = [elementToAreaRect(element)]

    let loopElement = element
    while (loopElement.children.length === 1) {
        loopElement = loopElement.children[0] as HTMLElement
        elements.push(elementToAreaRect(loopElement))
    }

    let maxArea = 0
    let maxRect = elements[0].rect

    for (const { rect, area } of elements) {
        if (area >= maxArea) {
            maxArea = area
            maxRect = rect
        }
    }

    return maxRect
}

function elementToAreaRect(element: HTMLElement): { element: HTMLElement; rect: DOMRect; area: number } {
    const rect = element.getBoundingClientRect()
    return {
        element,
        rect,
        area: rect.width * rect.height,
    }
}

export function getHeatMapHue(count: number, maxCount: number): number {
    if (maxCount === 0) {
        return 60
    }
    return 60 - (count / maxCount) * 40
}

export async function toolbarFetch(
    url: string,
    method: string = 'GET',
    payload?: Record<string, any>,
    /*
     allows caller to control how the provided URL is altered before use
     if "full" then the payload and URL are taken apart and reconstructed
     if "only-add-token" the URL is unchanged, the payload is not used
     but the temporary token is added to the URL
     if "use-as-provided" then the URL is used as-is, and the payload is not used
     this is because the heatmapLogic needs more control over how the query parameters are constructed
    */
    urlConstruction: 'full' | 'only-add-token' | 'use-as-provided' = 'full'
): Promise<Response> {
    let fullUrl: string
    if (urlConstruction === 'use-as-provided') {
        fullUrl = url
    } else if (urlConstruction === 'only-add-token') {
        fullUrl = `${url}&temporary_token=${toolbarLogic.values.temporaryToken}`
    } else {
        const { pathname, searchParams } = combineUrl(url)
        const params = { ...searchParams, temporary_token: toolbarLogic.values.temporaryToken }
        fullUrl = `${toolbarLogic.values.apiURL}${pathname}${encodeParams(params, '?')}`
    }

    const payloadData = payload
        ? {
              body: JSON.stringify(payload),
              headers: {
                  'Content-Type': 'application/json',
              },
          }
        : {}

    const response = await fetch(fullUrl, {
        method,
        ...payloadData,
    })
    if (response.status === 403) {
        const responseData = await response.json()
        // Do not try to authenticate if the user has no project access altogether
        if (responseData.detail !== "You don't have access to the project.") {
            toolbarLogic.actions.authenticate()
        }
    }
    return response
}<|MERGE_RESOLUTION|>--- conflicted
+++ resolved
@@ -6,10 +6,7 @@
 import { combineUrl, encodeParams } from 'kea-router'
 import { CLICK_TARGET_SELECTOR, CLICK_TARGETS, escapeRegex, TAGS_TO_IGNORE } from 'lib/actionUtils'
 import { finder } from '@medv/finder'
-<<<<<<< HEAD
-=======
 import wildcardMatch from 'wildcard-match'
->>>>>>> a7f5db00
 
 export function getSafeText(el: HTMLElement): string {
     if (!el.childNodes || !el.childNodes.length) {
@@ -56,20 +53,9 @@
         return
     }
 
-<<<<<<< HEAD
-    console.log('seeking with selectors length', desiredSelectorsLength)
-    return finder(element, {
-        attr: (name: string): boolean => {
-            // return true if we want to include the attribute
-            // by default we want to exclude all attributes to avoid leaking PII
-            return denyAllAttributesExceptAllowlist(name, dataAttributes)
-        },
-        seedMinLength: desiredSelectorsLength, // include several selectors e.g. prefer .project-homepage > .project-header > .project-title over .project-title
-=======
     return finder(element, {
         attr: (name) => dataAttributes.some((dataAttribute) => wildcardMatch(dataAttribute)(name)),
-        seedMinLength: 5, // include several selectors e.g. prefer .project-homepage > .project-header > .project-title over .project-title
->>>>>>> a7f5db00
+        seedMinLength: desiredSelectorsLength, // include several selectors e.g. prefer .project-homepage > .project-header > .project-title over .project-title
     })
 }
 
