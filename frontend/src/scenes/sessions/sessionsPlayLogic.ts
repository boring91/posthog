--- conflicted
+++ resolved
@@ -4,20 +4,12 @@
 import { sessionsPlayLogicType } from './sessionsPlayLogicType'
 import {
     SessionPlayerData,
-<<<<<<< HEAD
     SessionRecordingEvents,
-    SessionRecordingId,
-    SessionRecordingMeta,
-    SessionType,
-} from '~/types'
-=======
     SessionRecordingId,
     SessionRecordingMeta,
     SessionRecordingUsageType,
     SessionType,
 } from '~/types'
-import dayjs from 'dayjs'
->>>>>>> 2d5a5f89
 import { EventIndex } from '@posthog/react-rrweb-player'
 import { sessionsTableLogic } from 'scenes/sessions/sessionsTableLogic'
 import { toast } from 'react-toastify'
@@ -180,12 +172,8 @@
         },
         loadRecordingMetaFailure: sharedListeners.showErrorToast,
         loadRecordingSnapshotsFailure: sharedListeners.showErrorToast,
-<<<<<<< HEAD
         loadEventsFailure: sharedListeners.showErrorToast,
-        reportUsage: async ({ recordingData, loadTime }, breakpoint) => {
-=======
         reportUsage: async ({ recordingData, loadTime, type }, breakpoint) => {
->>>>>>> 2d5a5f89
             await breakpoint()
             eventUsageLogic.actions.reportRecording(recordingData, values.source, loadTime, type, 0)
             if (type === SessionRecordingUsageType.VIEWED) {
@@ -225,7 +213,6 @@
         ],
         sessionPlayerData: {
             loadRecordingMeta: async ({ sessionRecordingId }): Promise<SessionPlayerData> => {
-                cache.startTime = performance.now()
                 const params = toParams({ save_view: true })
                 const response = await api.get(
                     `api/projects/${values.currentTeamId}/session_recordings/${sessionRecordingId}?${params}`
@@ -238,23 +225,10 @@
                 }
             },
             loadRecordingSnapshots: async ({ sessionRecordingId, url }): Promise<SessionPlayerData> => {
-<<<<<<< HEAD
                 const apiUrl =
                     url || `api/projects/${values.currentTeamId}/session_recordings/${sessionRecordingId}/snapshots`
                 const response = await api.get(apiUrl)
 
-=======
-                let response
-                if (url) {
-                    // Subsequent calls to get rest of recording
-                    response = await api.get(url)
-                } else {
-                    // Very first call
-                    response = await api.get(
-                        `api/projects/${values.currentTeamId}/session_recordings/${sessionRecordingId}/snapshots`
-                    )
-                }
->>>>>>> 2d5a5f89
                 const currData = values.sessionPlayerData
                 return {
                     ...currData,
@@ -367,7 +341,7 @@
                     color: 'orange',
                 }))
 
-                return [...pageChangeEvents, ...highlightedEvents].sort((a, b) => a.playerTime - b.playerTime)
+                return pageChangeEvents.concat(highlightedEvents).sort((a, b) => a.playerTime - b.playerTime)
             },
         ],
         eventsApiParams: [
