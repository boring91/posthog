import { IconFlask } from '@posthog/icons'
import {
    LemonBanner,
    LemonButton,
    LemonDialog,
    LemonDivider,
    LemonModal,
    LemonSelect,
    LemonSkeleton,
    LemonTag,
    LemonTagType,
    Link,
    Tooltip,
} from '@posthog/lemon-ui'
import clsx from 'clsx'
import { useActions, useValues } from 'kea'
import { AnimationType } from 'lib/animations/animations'
import { Animation } from 'lib/components/Animation/Animation'
import { InsightLabel } from 'lib/components/InsightLabel'
import { PageHeader } from 'lib/components/PageHeader'
import { PropertyFilterButton } from 'lib/components/PropertyFilters/components/PropertyFilterButton'
import { IconAreaChart } from 'lib/lemon-ui/icons'
import { More } from 'lib/lemon-ui/LemonButton/More'
import { useEffect, useState } from 'react'
import { urls } from 'scenes/urls'

import { groupsModel } from '~/models/groupsModel'
import { Query } from '~/queries/Query/Query'
import {
    ExperimentFunnelsQueryResponse,
    ExperimentTrendsQueryResponse,
    FunnelsQuery,
    InsightQueryNode,
    InsightVizNode,
    NodeKind,
    TrendsQuery,
} from '~/queries/schema/schema-general'
import {
    ActionFilter,
    AnyPropertyFilter,
    Experiment,
    Experiment as ExperimentType,
    ExperimentIdType,
    InsightShortId,
} from '~/types'

import { experimentLogic } from '../experimentLogic'
import { getExperimentStatus, getExperimentStatusColor } from '../experimentsLogic'
import { getExperimentInsightColour } from '../utils'

export function VariantTag({
    experimentId,
    variantKey,
    muted = false,
    fontSize,
    className,
}: {
    experimentId: ExperimentIdType
    variantKey: string
    muted?: boolean
    fontSize?: number
    className?: string
}): JSX.Element {
    const { experiment, getIndexForVariant, metricResults } = useValues(experimentLogic({ experimentId }))

    if (!metricResults) {
        return <></>
    }

    if (experiment.holdout && variantKey === `holdout-${experiment.holdout_id}`) {
        return (
            <span className={clsx('flex items-center min-w-0', className)}>
                <div
                    className="w-2 h-2 rounded-full shrink-0"
                    // eslint-disable-next-line react/forbid-dom-props
                    style={{
                        backgroundColor: getExperimentInsightColour(getIndexForVariant(metricResults[0], variantKey)),
                    }}
                />
                <LemonTag type="option" className="ml-2">
                    {experiment.holdout.name}
                </LemonTag>
            </span>
        )
    }

    return (
        <span className={clsx('flex items-center min-w-0', className)}>
            <div
                className="w-2 h-2 rounded-full shrink-0"
                // eslint-disable-next-line react/forbid-dom-props
                style={{
                    backgroundColor: getExperimentInsightColour(getIndexForVariant(metricResults[0], variantKey)),
                }}
            />
            <span
                className={`ml-2 font-semibold truncate ${muted ? 'text-[var(--text-secondary-3000)]' : ''}`}
                // eslint-disable-next-line react/forbid-dom-props
                style={fontSize ? { fontSize: `${fontSize}px` } : undefined}
            >
                {variantKey}
            </span>
        </span>
    )
}

export function ResultsTag({ metricIndex = 0 }: { metricIndex?: number }): JSX.Element {
    const { isPrimaryMetricSignificant, significanceDetails } = useValues(experimentLogic)
    const result: { color: LemonTagType; label: string } = isPrimaryMetricSignificant(metricIndex)
        ? { color: 'success', label: 'Significant' }
        : { color: 'primary', label: 'Not significant' }

    if (significanceDetails(metricIndex)) {
        return (
            <Tooltip title={significanceDetails(metricIndex)}>
                <LemonTag className="cursor-pointer" type={result.color}>
                    <b className="uppercase">{result.label}</b>
                </LemonTag>
            </Tooltip>
        )
    }

    return (
        <LemonTag type={result.color}>
            <b className="uppercase">{result.label}</b>
        </LemonTag>
    )
}

export function ResultsQuery({
    result,
    showTable,
}: {
    result: ExperimentTrendsQueryResponse | ExperimentFunnelsQueryResponse | null
    showTable: boolean
}): JSX.Element {
    if (!result) {
        return <></>
    }

    const query = result.kind === NodeKind.ExperimentTrendsQuery ? result.count_query : result.funnels_query
    const fakeInsightId = Math.random().toString(36).substring(2, 15)

    return (
        <Query
            query={{
                kind: NodeKind.InsightVizNode,
                source: query,
                showTable,
                showLastComputation: true,
                showLastComputationRefresh: false,
            }}
            context={{
                insightProps: {
                    dashboardItemId: fakeInsightId as InsightShortId,
                    cachedInsight: {
                        short_id: fakeInsightId as InsightShortId,
                        query: {
                            kind: NodeKind.InsightVizNode,
                            source: query,
                        } as InsightVizNode,
                        result: result?.insight,
                        disable_baseline: true,
                    },
                    doNotLoad: true,
                },
            }}
            readOnly
        />
    )
}

export function ExploreButton({
    result,
    size = 'small',
}: {
    result: ExperimentTrendsQueryResponse | ExperimentFunnelsQueryResponse | null
    size?: 'xsmall' | 'small' | 'large'
}): JSX.Element {
    if (!result) {
        return <></>
    }

    const query: InsightVizNode = {
        kind: NodeKind.InsightVizNode,
        source: (result.kind === NodeKind.ExperimentTrendsQuery
            ? result.count_query
            : result.funnels_query) as InsightQueryNode,
    }

    return (
        <LemonButton
            className="ml-auto -translate-y-2"
            size={size}
            type="primary"
            icon={<IconAreaChart />}
            to={urls.insightNew(undefined, undefined, query)}
            targetBlank
        >
            Explore as Insight
        </LemonButton>
    )
}

export function ResultsHeader(): JSX.Element {
    const { metricResults } = useValues(experimentLogic)

    const result = metricResults?.[0]

    return (
        <div className="flex">
            <div className="w-1/2">
                <div className="inline-flex items-center space-x-2 mb-2">
                    <h2 className="m-0 font-semibold text-lg">Results</h2>
                    <ResultsTag />
                </div>
            </div>

            <div className="w-1/2 flex flex-col justify-end">
                <div className="ml-auto">{result && <ExploreButton result={result} />}</div>
            </div>
        </div>
    )
}

export function EllipsisAnimation(): JSX.Element {
    const [ellipsis, setEllipsis] = useState('.')

    useEffect(() => {
        let count = 1
        let direction = 1

        const interval = setInterval(() => {
            setEllipsis('.'.repeat(count))
            count += direction

            if (count === 3 || count === 1) {
                direction *= -1
            }
        }, 300)

        return () => clearInterval(interval)
    }, [])

    return <span>{ellipsis}</span>
}

export function ExperimentLoadingAnimation(): JSX.Element {
    return (
        <div className="flex flex-col flex-1 justify-center items-center">
            <Animation type={AnimationType.LaptopHog} />
            <div className="text-xs text-muted w-44">
                <span className="mr-1">Fetching experiment results</span>
                <EllipsisAnimation />
            </div>
        </div>
    )
}

export function PageHeaderCustom(): JSX.Element {
    const {
        experimentId,
        experiment,
        isExperimentRunning,
        isExperimentStopped,
        isPrimaryMetricSignificant,
        isSingleVariantShipped,
<<<<<<< HEAD
        featureFlags,
        hasPrimaryMetricSet,
=======
        hasGoalSet,
>>>>>>> 8a8adc1c
        isCreatingExperimentDashboard,
    } = useValues(experimentLogic)
    const {
        launchExperiment,
        endExperiment,
        archiveExperiment,
        createExposureCohort,
        openShipVariantModal,
        createExperimentDashboard,
    } = useActions(experimentLogic)

    const exposureCohortId = experiment?.exposure_cohort

    return (
        <PageHeader
            buttons={
                <>
                    {experiment && !isExperimentRunning && (
                        <div className="flex items-center">
                            <LemonButton
                                type="primary"
                                data-attr="launch-experiment"
                                onClick={() => launchExperiment()}
                                disabledReason={
                                    !hasPrimaryMetricSet
                                        ? 'Add at least one primary metric before launching the experiment'
                                        : undefined
                                }
                            >
                                Launch
                            </LemonButton>
                        </div>
                    )}
                    {experiment && isExperimentRunning && (
                        <div className="flex flex-row gap-2">
                            <>
                                <More
                                    overlay={
                                        <>
                                            <LemonButton
                                                onClick={() => (exposureCohortId ? undefined : createExposureCohort())}
                                                fullWidth
                                                data-attr={`${exposureCohortId ? 'view' : 'create'}-exposure-cohort`}
                                                to={exposureCohortId ? urls.cohort(exposureCohortId) : undefined}
                                                targetBlank={!!exposureCohortId}
                                            >
                                                {exposureCohortId ? 'View' : 'Create'} exposure cohort
                                            </LemonButton>
                                            <LemonButton
                                                onClick={() => createExperimentDashboard()}
                                                fullWidth
                                                disabled={isCreatingExperimentDashboard}
                                            >
                                                Create dashboard
                                            </LemonButton>
                                        </>
                                    }
                                />
                                <LemonDivider vertical />
                            </>
                            <ResetButton experimentId={experiment.id} />
                            {!experiment.end_date && (
                                <LemonButton
                                    type="secondary"
                                    data-attr="stop-experiment"
                                    status="danger"
                                    onClick={() => {
                                        LemonDialog.open({
                                            title: 'Stop this experiment?',
                                            content: (
                                                <div className="text-sm text-muted">
                                                    This action will end data collection. The experiment can be
                                                    restarted later if needed.
                                                </div>
                                            ),
                                            primaryButton: {
                                                children: 'Stop',
                                                type: 'primary',
                                                onClick: () => endExperiment(),
                                                size: 'small',
                                            },
                                            secondaryButton: {
                                                children: 'Cancel',
                                                type: 'tertiary',
                                                size: 'small',
                                            },
                                        })
                                    }}
                                >
                                    Stop
                                </LemonButton>
                            )}
                            {isExperimentStopped && (
                                <LemonButton
                                    type="secondary"
                                    status="danger"
                                    onClick={() => {
                                        LemonDialog.open({
                                            title: 'Archive this experiment?',
                                            content: (
                                                <div className="text-sm text-muted">
                                                    This action will move the experiment to the archived tab. It can be
                                                    restored at any time.
                                                </div>
                                            ),
                                            primaryButton: {
                                                children: 'Archive',
                                                type: 'primary',
                                                onClick: () => archiveExperiment(),
                                                size: 'small',
                                            },
                                            secondaryButton: {
                                                children: 'Cancel',
                                                type: 'tertiary',
                                                size: 'small',
                                            },
                                        })
                                    }}
                                >
                                    <b>Archive</b>
                                </LemonButton>
                            )}
                        </div>
                    )}
                    {isPrimaryMetricSignificant(0) && !isSingleVariantShipped && (
                        <>
                            <Tooltip title="Choose a variant and roll it out to all users">
                                <LemonButton type="primary" icon={<IconFlask />} onClick={() => openShipVariantModal()}>
                                    <b>Ship a variant</b>
                                </LemonButton>
                            </Tooltip>
                            <ShipVariantModal experimentId={experimentId} />
                        </>
                    )}
                </>
            }
        />
    )
}

export function ShipVariantModal({ experimentId }: { experimentId: Experiment['id'] }): JSX.Element {
    const { experiment, isShipVariantModalOpen } = useValues(experimentLogic({ experimentId }))
    const { closeShipVariantModal, shipVariant } = useActions(experimentLogic({ experimentId }))
    const { aggregationLabel } = useValues(groupsModel)

    const [selectedVariantKey, setSelectedVariantKey] = useState<string | null>()
    useEffect(() => {
        if (experiment.parameters?.feature_flag_variants?.length > 1) {
            // First test variant selected by default
            setSelectedVariantKey(experiment.parameters.feature_flag_variants[1].key)
        }
    }, [experiment])

    const aggregationTargetName =
        experiment.filters.aggregation_group_type_index != null
            ? aggregationLabel(experiment.filters.aggregation_group_type_index).plural
            : 'users'

    return (
        <LemonModal
            isOpen={isShipVariantModalOpen}
            onClose={closeShipVariantModal}
            width={600}
            title="Ship a variant"
            footer={
                <div className="flex items-center gap-2">
                    <LemonButton type="secondary" onClick={closeShipVariantModal}>
                        Cancel
                    </LemonButton>
                    <LemonButton
                        // TODO: revisit if it always makes sense to stop the experiment when shipping a variant
                        // does it make sense to still *monitor* the experiment after shipping the variant?
                        onClick={() => shipVariant({ selectedVariantKey, shouldStopExperiment: true })}
                        type="primary"
                    >
                        Ship variant
                    </LemonButton>
                </div>
            }
        >
            <div className="space-y-6">
                <div className="text-sm">
                    This will roll out the selected variant to <b>100% of {aggregationTargetName}</b> and stop the
                    experiment.
                </div>
                <div className="flex items-center">
                    <div className="w-1/2 pr-4">
                        <LemonSelect
                            className="w-full"
                            data-attr="metrics-selector"
                            value={selectedVariantKey}
                            onChange={(variantKey) => {
                                setSelectedVariantKey(variantKey)
                            }}
                            options={
                                experiment.parameters?.feature_flag_variants?.map(({ key }) => ({
                                    value: key,
                                    label: (
                                        <div className="space-x-2 inline-flex">
                                            <VariantTag experimentId={experimentId} variantKey={key} />
                                        </div>
                                    ),
                                })) || []
                            }
                        />
                    </div>
                </div>
                <LemonBanner type="info" className="mb-4">
                    For more precise control over your release, adjust the rollout percentage and release conditions in
                    the{' '}
                    <Link
                        target="_blank"
                        className="font-semibold"
                        to={experiment.feature_flag ? urls.featureFlag(experiment.feature_flag.id) : undefined}
                    >
                        {experiment.feature_flag?.key}
                    </Link>{' '}
                    feature flag.
                </LemonBanner>
            </div>
        </LemonModal>
    )
}

export const ResetButton = ({ experimentId }: { experimentId: ExperimentIdType }): JSX.Element => {
    const { experiment } = useValues(experimentLogic({ experimentId }))
    const { resetRunningExperiment } = useActions(experimentLogic)

    const onClickReset = (): void => {
        LemonDialog.open({
            title: 'Reset this experiment?',
            content: (
                <>
                    <div className="text-sm text-muted">
                        All data collected so far will be discarded and the experiment will go back to draft mode.
                    </div>
                    {experiment.archived && (
                        <div className="text-sm text-muted">Resetting will also unarchive the experiment.</div>
                    )}
                </>
            ),
            primaryButton: {
                children: 'Confirm',
                type: 'primary',
                onClick: resetRunningExperiment,
                size: 'small',
            },
            secondaryButton: {
                children: 'Cancel',
                type: 'tertiary',
                size: 'small',
            },
        })
    }

    return (
        <LemonButton type="secondary" onClick={onClickReset}>
            Reset
        </LemonButton>
    )
}

export function StatusTag({ experiment }: { experiment: ExperimentType }): JSX.Element {
    const status = getExperimentStatus(experiment)
    return (
        <LemonTag type={getExperimentStatusColor(status)}>
            <b className="uppercase">{status}</b>
        </LemonTag>
    )
}

export function LoadingState(): JSX.Element {
    return (
        <div className="space-y-4">
            <LemonSkeleton className="w-1/3 h-4" />
            <LemonSkeleton />
            <LemonSkeleton />
            <LemonSkeleton className="w-2/3 h-4" />
        </div>
    )
}

export function MetricDisplayTrends({ query }: { query: TrendsQuery | undefined }): JSX.Element {
    const event = query?.series?.[0] as unknown as ActionFilter

    if (!event) {
        return <></>
    }

    return (
        <>
            <div className="mb-2">
                <div className="flex mb-1">
                    <b>
                        <InsightLabel action={event} showCountedByTag={true} hideIcon showEventName />
                    </b>
                </div>
                <div className="space-y-1">
                    {event.properties?.map((prop: AnyPropertyFilter) => (
                        <PropertyFilterButton key={prop.key} item={prop} />
                    ))}
                </div>
            </div>
        </>
    )
}

export function MetricDisplayFunnels({ query }: { query: FunnelsQuery }): JSX.Element {
    return (
        <>
            {(query.series || []).map((event: any, idx: number) => (
                <div key={idx} className="mb-2">
                    <div className="flex mb-1">
                        <div
                            className="shrink-0 w-6 h-6 mr-2 font-bold text-center text-primary-alt border rounded"
                            // eslint-disable-next-line react/forbid-dom-props
                            style={{ backgroundColor: 'var(--bg-table)' }}
                        >
                            {idx + 1}
                        </div>
                        <b>
                            <InsightLabel action={event} hideIcon showEventName />
                        </b>
                    </div>
                    <div className="space-y-1">
                        {event.properties?.map((prop: AnyPropertyFilter) => (
                            <PropertyFilterButton key={prop.key} item={prop} />
                        ))}
                    </div>
                </div>
            ))}
        </>
    )
}<|MERGE_RESOLUTION|>--- conflicted
+++ resolved
@@ -265,12 +265,7 @@
         isExperimentStopped,
         isPrimaryMetricSignificant,
         isSingleVariantShipped,
-<<<<<<< HEAD
-        featureFlags,
         hasPrimaryMetricSet,
-=======
-        hasGoalSet,
->>>>>>> 8a8adc1c
         isCreatingExperimentDashboard,
     } = useValues(experimentLogic)
     const {
