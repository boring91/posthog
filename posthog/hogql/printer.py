--- conflicted
+++ resolved
@@ -394,18 +394,12 @@
 
         return field_sql
 
-<<<<<<< HEAD
-    def visit_property_symbol(self, symbol: ast.PropertySymbol):
-        if symbol.joined_subquery is not None and symbol.joined_subquery_field_name is not None:
-            return f"{self._print_identifier(symbol.joined_subquery.name)}.{self._print_identifier(symbol.joined_subquery_field_name)}"
-
-        field_symbol = symbol.parent
-        field = field_symbol.resolve_database_field()
-=======
-    def visit_property_ref(self, ref: ast.PropertyRef):
+    def visit_property_symbol(self, ref: ast.PropertyRef):
+        if ref.joined_subquery is not None and ref.joined_subquery_field_name is not None:
+            return f"{self._print_identifier(ref.joined_subquery.name)}.{self._print_identifier(ref.joined_subquery_field_name)}"
+
         field_ref = ref.parent
         field = field_ref.resolve_database_field()
->>>>>>> c9ab0139
 
         key = f"hogql_val_{len(self.context.values)}"
         self.context.values[key] = ref.name
