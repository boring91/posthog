--- conflicted
+++ resolved
@@ -2,7 +2,7 @@
 import { useActions, useValues } from 'kea'
 import { capitalizeFirstLetter } from 'lib/utils'
 import React from 'react'
-import { OrganizationType } from '~/types'
+import { OrganizationType, UserType } from '~/types'
 import { sceneLogic } from './sceneLogic'
 
 export function UpgradeModal(): JSX.Element {
@@ -25,7 +25,7 @@
 }
 
 export function guardPremiumFeature(
-    organization: OrganizationType | null | undefined,
+    user: UserType | null | undefined,
     showUpgradeModal: (featureName: string) => void,
     key: string,
     name: string,
@@ -38,10 +38,6 @@
         selfHosted: true,
     }
 ): boolean {
-<<<<<<< HEAD
-    const featureAvailable = !!organization?.available_features.includes(key)
-    if (featureAvailable) callback?.()
-=======
     let featureAvailable: boolean
     if (!user) featureAvailable = false
     else if (!guardOn.cloud && user.is_multi_tenancy) featureAvailable = true
@@ -49,7 +45,6 @@
     else featureAvailable = !!user.organization?.available_features.includes(key)
 
     if (featureAvailable) featureAvailableCallback?.()
->>>>>>> 4251e544
     else showUpgradeModal(name)
 
     return !featureAvailable
