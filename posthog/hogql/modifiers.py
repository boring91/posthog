from typing import TYPE_CHECKING, Optional


from posthog.schema import (
    HogQLQueryModifiers,
    InCohortVia,
    MaterializationMode,
    PersonsArgMaxVersion,
    PersonsOnEventsMode,
)

if TYPE_CHECKING:
    from posthog.models import Team


def create_default_modifiers_for_team(
    team: "Team", modifiers: Optional[HogQLQueryModifiers] = None
) -> HogQLQueryModifiers:
    if modifiers is None:
        modifiers = HogQLQueryModifiers()
    else:
        modifiers = modifiers.model_copy()

    if isinstance(team.modifiers, dict):
        for key, value in team.modifiers.items():
            if getattr(modifiers, key) is None:
                setattr(modifiers, key, value)

    set_default_modifier_values(modifiers, team)

    return modifiers


def set_default_modifier_values(modifiers: HogQLQueryModifiers, team: "Team"):
    if modifiers.personsOnEventsMode is None:
        modifiers.personsOnEventsMode = team.person_on_events_mode or PersonsOnEventsMode.disabled

    if modifiers.personsArgMaxVersion is None:
        modifiers.personsArgMaxVersion = PersonsArgMaxVersion.auto

    if modifiers.inCohortVia is None:
        modifiers.inCohortVia = InCohortVia.auto

    if modifiers.materializationMode is None or modifiers.materializationMode == MaterializationMode.auto:
        modifiers.materializationMode = MaterializationMode.legacy_null_as_null

<<<<<<< HEAD
    if modifiers.optimizeJoinedFilters is None:
        modifiers.optimizeJoinedFilters = False

    if modifiers.personsJoinMode is None:
        modifiers.personsJoinMode = PersonsJoinMode.inner

=======
>>>>>>> 9cdbbcfe

def set_default_in_cohort_via(modifiers: HogQLQueryModifiers) -> HogQLQueryModifiers:
    if modifiers.inCohortVia is None or modifiers.inCohortVia == InCohortVia.auto:
        modifiers.inCohortVia = InCohortVia.subquery

    return modifiers<|MERGE_RESOLUTION|>--- conflicted
+++ resolved
@@ -44,15 +44,9 @@
     if modifiers.materializationMode is None or modifiers.materializationMode == MaterializationMode.auto:
         modifiers.materializationMode = MaterializationMode.legacy_null_as_null
 
-<<<<<<< HEAD
     if modifiers.optimizeJoinedFilters is None:
         modifiers.optimizeJoinedFilters = False
 
-    if modifiers.personsJoinMode is None:
-        modifiers.personsJoinMode = PersonsJoinMode.inner
-
-=======
->>>>>>> 9cdbbcfe
 
 def set_default_in_cohort_via(modifiers: HogQLQueryModifiers) -> HogQLQueryModifiers:
     if modifiers.inCohortVia is None or modifiers.inCohortVia == InCohortVia.auto:
