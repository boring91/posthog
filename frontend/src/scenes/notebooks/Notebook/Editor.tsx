--- conflicted
+++ resolved
@@ -67,11 +67,8 @@
             CustomDocument,
             StarterKit.configure({
                 document: false,
-<<<<<<< HEAD
                 listItem: {},
-=======
                 gapcursor: false,
->>>>>>> fc0ec2c1
             }),
             ExtensionPlaceholder.configure({
                 placeholder: ({ node }: { node: any }) => {
