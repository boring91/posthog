--- conflicted
+++ resolved
@@ -78,29 +78,9 @@
     )
 }
 
-<<<<<<< HEAD
 function PinnedDashboards(): JSX.Element {
     const { pinnedDashboards, dashboards } = useValues(dashboardsModel)
     const { setPinnedDashboardsVisible } = useActions(navigationLogic)
-=======
-export const MainNavigation = hot(_MainNavigation)
-function _MainNavigation(): JSX.Element {
-    const { user } = useValues(userLogic)
-    const { currentOrganization } = useValues(organizationLogic)
-    const { menuCollapsed, toolbarModalOpen, pinnedDashboardsVisible } = useValues(navigationLogic)
-    const { setMenuCollapsed, collapseMenu, setToolbarModalOpen, setPinnedDashboardsVisible } = useActions(
-        navigationLogic
-    )
-    const navRef = useRef<HTMLDivElement | null>(null)
-    const [canScroll, setCanScroll] = useState(false)
-    const { pinnedDashboards, dashboards } = useValues(dashboardsModel)
-
-    useEscapeKey(collapseMenu, [menuCollapsed])
-
-    const calcCanScroll = (target: HTMLDivElement | null): boolean => {
-        return !!target && target.scrollHeight > target.offsetHeight + target.scrollTop + 60 // 60px of offset tolerance
-    }
->>>>>>> 30b66929
 
     return (
         <Menu className="pinned-dashboards">
@@ -161,13 +141,13 @@
 export const MainNavigation = hot(_MainNavigation)
 function _MainNavigation(): JSX.Element {
     const { user } = useValues(userLogic)
+    const { currentOrganization } = useValues(organizationLogic)
     const { menuCollapsed, toolbarModalOpen, pinnedDashboardsVisible } = useValues(navigationLogic)
     const { setMenuCollapsed, collapseMenu, setToolbarModalOpen, setPinnedDashboardsVisible } = useActions(
         navigationLogic
     )
     const navRef = useRef<HTMLDivElement | null>(null)
     const [canScroll, setCanScroll] = useState(false)
-    const { featureFlags } = useValues(featureFlagLogic)
 
     useEscapeKey(collapseMenu, [menuCollapsed])
 
