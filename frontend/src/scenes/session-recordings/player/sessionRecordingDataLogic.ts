--- conflicted
+++ resolved
@@ -208,17 +208,6 @@
                             start_blob_key: sources[0].blob_key,
                             end_blob_key: sources[sources.length - 1].blob_key,
                         }
-<<<<<<< HEAD
-=======
-                        params = { blob_key: source.blob_key, source: 'blob' }
-                    } else if (source.source === SnapshotSourceType.realtime) {
-                        params = { source: 'realtime', version: '2024-04-30' }
-                    } else if (source.source === SnapshotSourceType.blob_v2) {
-                        params = { source: 'blob_v2', blob_key: source.blob_key }
-                    } else if (source.source === SnapshotSourceType.file) {
-                        // no need to load a file source, it is already loaded
-                        return { source }
->>>>>>> 57115ee4
                     } else {
                         const source = sources[0]
 
@@ -231,6 +220,9 @@
                             params = { source: 'realtime', version: '2024-04-30' }
                         } else if (source.source === SnapshotSourceType.blob_v2) {
                             params = { source: 'blob_v2', blob_key: source.blob_key }
+                        } else if (source.source === SnapshotSourceType.file) {
+                            // no need to load a file source, it is already loaded
+                            return { source }
                         } else {
                             throw new Error(`Unsupported source: ${source.source}`)
                         }
@@ -250,20 +242,12 @@
                     const parsedSnapshots = (await parseEncodedSnapshots(response, props.sessionRecordingId)).sort(
                         (a, b) => a.timestamp - b.timestamp
                     )
-<<<<<<< HEAD
-                    // we store the data in the cache because we want to avoid copying this data as much as possible
+                    // we store the data in the cache, because we want to avoid copying this data as much as possible
                     // and kea's immutability means we were copying all of the data on every snapshot call
                     cache.snapshotsBySource = cache.snapshotsBySource || {}
                     // so very wrong to only look at 0
                     cache.snapshotsBySource[keyForSource(sources[0])] = { snapshots: parsedSnapshots }
                     return { source: sources[0] }
-=======
-                    // we store the data in the cache, because we want to avoid copying this data as much as possible
-                    // and kea's immutability means we were copying all of the data on every snapshot call
-                    cache.snapshotsBySource = cache.snapshotsBySource || {}
-                    cache.snapshotsBySource[keyForSource(source)] = { snapshots: parsedSnapshots }
-                    return { source }
->>>>>>> 57115ee4
                 },
             },
         ],
@@ -499,11 +483,7 @@
         loadNextSnapshotSource: () => {
             const nextSourceToLoad = values.snapshotSources?.find((s) => {
                 const sourceKey = keyForSource(s)
-<<<<<<< HEAD
-                return !cache.snapshotsBySource?.[sourceKey]
-=======
                 return !cache.snapshotsBySource?.[sourceKey] && s.source !== SnapshotSourceType.file
->>>>>>> 57115ee4
             })
 
             if (nextSourceToLoad) {
