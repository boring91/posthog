--- conflicted
+++ resolved
@@ -320,10 +320,7 @@
         deleteNode: ({ destination }) => {
             switch (destination.backend) {
                 case PipelineBackend.Plugin:
-<<<<<<< HEAD
-=======
                     // @ts-expect-error - type coercion is ignored, siteApps are just missing the interval prop
->>>>>>> 8c9fb014
                     actions.deleteNodeWebhook(destination)
                     break
                 case PipelineBackend.BatchExport:
