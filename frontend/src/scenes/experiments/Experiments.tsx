import { PageHeader } from 'lib/components/PageHeader'
import React from 'react'
import { SceneExport } from 'scenes/sceneTypes'
import { experimentsLogic } from './experimentsLogic'
import { PlusOutlined } from '@ant-design/icons'
import { useActions, useValues } from 'kea'
import { LemonTable, LemonTableColumn, LemonTableColumns } from '../../lib/components/LemonTable'
import { createdAtColumn, createdByColumn } from '../../lib/components/LemonTable/columnUtils'
<<<<<<< HEAD
import { Experiment, ExperimentsTabs } from '~/types'
=======
import { AvailableFeature, Experiment } from '~/types'
>>>>>>> 45245d7e
import { normalizeColumnTitle } from 'lib/components/Table/utils'
import { urls } from 'scenes/urls'
import stringWithWBR from 'lib/utils/stringWithWBR'
import { Link } from 'lib/components/Link'
import { LinkButton } from 'lib/components/LinkButton'
import { dayjs } from 'lib/dayjs'
<<<<<<< HEAD
import { Tabs, Tag } from 'antd'
import { More } from 'lib/components/LemonButton/More'
import { LemonButton } from 'lib/components/LemonButton'
import { LemonSpacer } from 'lib/components/LemonRow'
=======
import { Tag } from 'antd'
import { LemonTag } from 'lib/components/LemonTag/LemonTag'
import { userLogic } from 'scenes/userLogic'
import { PayGatePage } from 'lib/components/PayGatePage/PayGatePage'
>>>>>>> 45245d7e

export const scene: SceneExport = {
    component: Experiments,
    logic: experimentsLogic,
}

export function Experiments(): JSX.Element {
<<<<<<< HEAD
    const { experiments, experimentsLoading, tab } = useValues(experimentsLogic)
    const { setExperimentsFilters, deleteExperiment } = useActions(experimentsLogic)
=======
    const { experiments, experimentsLoading } = useValues(experimentsLogic)
    const { hasAvailableFeature } = useValues(userLogic)
>>>>>>> 45245d7e

    const columns: LemonTableColumns<Experiment> = [
        {
            title: normalizeColumnTitle('Name'),
            dataIndex: 'name',
            className: 'ph-no-capture',
            sticky: true,
            width: '40%',
            render: function Render(_, experiment: Experiment) {
                return (
                    <>
                        <Link to={experiment.id ? urls.experiment(experiment.id) : undefined}>
                            <h4 className="row-name">{stringWithWBR(experiment.name, 17)}</h4>
                        </Link>
                        {experiment.description && <span className="row-description">{experiment.description}</span>}
                    </>
                )
            },
        },
        createdByColumn<Experiment>() as LemonTableColumn<Experiment, keyof Experiment | undefined>,
        createdAtColumn<Experiment>() as LemonTableColumn<Experiment, keyof Experiment | undefined>,
        {
            title: 'Duration',
            render: function Render(_, experiment: Experiment) {
                const duration = experiment.end_date
                    ? dayjs(experiment.end_date).diff(dayjs(experiment.start_date), 'day')
                    : experiment.start_date
                    ? dayjs().diff(dayjs(experiment.start_date), 'day')
                    : undefined

                return <div>{duration !== undefined ? `${duration} day${duration > 1 ? 's' : ''}` : 'N.A'}</div>
            },
        },
        {
            title: 'Status',
            render: function Render(_, experiment: Experiment) {
                const statusColors = { running: 'green', draft: 'default', complete: 'purple' }
                const status = (): string => {
                    if (!experiment.start_date) {
                        return 'draft'
                    } else if (!experiment.end_date) {
                        return 'running'
                    }
                    return 'complete'
                }
                return (
                    <Tag color={statusColors[status()]} style={{ fontWeight: 600 }}>
                        {status().toUpperCase()}
                    </Tag>
                )
            },
        },
        {
            width: 0,
            render: function Render(_, experiment: Experiment) {
                return (
                    <More
                        overlay={
                            <>
                                <LemonButton type="stealth" to={urls.experiment(`${experiment.id}`)} compact fullWidth>
                                    View
                                </LemonButton>
                                <LemonSpacer />
                                <LemonButton
                                    type="stealth"
                                    style={{ color: 'var(--danger)' }}
                                    onClick={() => deleteExperiment(experiment.id)}
                                    data-attr={`experiment-${experiment.id}-dropdown-remove`}
                                    fullWidth
                                >
                                    Delete experiment
                                </LemonButton>
                            </>
                        }
                    />
                )
            },
        },
    ]

    return (
        <div>
            <PageHeader
<<<<<<< HEAD
                title="Experiments"
=======
                title={
                    <div className="flex-center">
                        Experimentation
                        <LemonTag type="warning" style={{ marginLeft: 6, lineHeight: '1.4em' }}>
                            BETA
                        </LemonTag>
                    </div>
                }
                style={{ borderBottom: '1px solid var(--border)', paddingBottom: '0.5rem', marginBottom: '1rem' }}
>>>>>>> 45245d7e
                buttons={
                    hasAvailableFeature(AvailableFeature.EXPERIMENTATION) ? (
                        <LinkButton
                            type="primary"
                            data-attr="create-experiment"
                            to={urls.experiment('new')}
                            icon={<PlusOutlined />}
                        >
                            New Experiment
                        </LinkButton>
                    ) : undefined
                }
            />
<<<<<<< HEAD
            <Tabs
                activeKey={tab}
                style={{ borderColor: '#D9D9D9' }}
                onChange={(t) => setExperimentsFilters({ tab: t as ExperimentsTabs })}
            >
                <Tabs.TabPane tab="All Experiments" key={ExperimentsTabs.All} />
                <Tabs.TabPane tab="Your Experiments" key={ExperimentsTabs.Yours} />
                <Tabs.TabPane tab="Archived Experiments" key={ExperimentsTabs.Archived} />
            </Tabs>
            <LemonTable
                dataSource={experiments}
                columns={columns}
                rowKey="id"
                loading={experimentsLoading}
                defaultSorting={{ columnKey: 'id', order: 1 }}
                pagination={{ pageSize: 100 }}
                nouns={['Experiment', 'Experiments']}
                data-attr="experiment-table"
            />
=======
            {hasAvailableFeature(AvailableFeature.EXPERIMENTATION) ? (
                <LemonTable
                    dataSource={experiments}
                    columns={columns}
                    rowKey="id"
                    loading={experimentsLoading}
                    defaultSorting={{ columnKey: 'id', order: 1 }}
                    pagination={{ pageSize: 100 }}
                    nouns={['Experiment', 'Experiments']}
                    data-attr="experiment-table"
                />
            ) : (
                <PayGatePage
                    featureKey="experimentation"
                    header={
                        <>
                            Introducing <span className="highlight">Experimentation</span>!
                        </>
                    }
                    caption="Improve your product by A/B testing new features to discover what works best for your users."
                    docsLink="https://posthog.com/docs/user-guides/experimentation"
                />
            )}
>>>>>>> 45245d7e
        </div>
    )
}<|MERGE_RESOLUTION|>--- conflicted
+++ resolved
@@ -6,28 +6,20 @@
 import { useActions, useValues } from 'kea'
 import { LemonTable, LemonTableColumn, LemonTableColumns } from '../../lib/components/LemonTable'
 import { createdAtColumn, createdByColumn } from '../../lib/components/LemonTable/columnUtils'
-<<<<<<< HEAD
-import { Experiment, ExperimentsTabs } from '~/types'
-=======
-import { AvailableFeature, Experiment } from '~/types'
->>>>>>> 45245d7e
+import { Experiment, ExperimentsTabs, AvailableFeature } from '~/types'
 import { normalizeColumnTitle } from 'lib/components/Table/utils'
 import { urls } from 'scenes/urls'
 import stringWithWBR from 'lib/utils/stringWithWBR'
 import { Link } from 'lib/components/Link'
 import { LinkButton } from 'lib/components/LinkButton'
 import { dayjs } from 'lib/dayjs'
-<<<<<<< HEAD
 import { Tabs, Tag } from 'antd'
 import { More } from 'lib/components/LemonButton/More'
 import { LemonButton } from 'lib/components/LemonButton'
 import { LemonSpacer } from 'lib/components/LemonRow'
-=======
-import { Tag } from 'antd'
 import { LemonTag } from 'lib/components/LemonTag/LemonTag'
 import { userLogic } from 'scenes/userLogic'
 import { PayGatePage } from 'lib/components/PayGatePage/PayGatePage'
->>>>>>> 45245d7e
 
 export const scene: SceneExport = {
     component: Experiments,
@@ -35,13 +27,9 @@
 }
 
 export function Experiments(): JSX.Element {
-<<<<<<< HEAD
     const { experiments, experimentsLoading, tab } = useValues(experimentsLogic)
     const { setExperimentsFilters, deleteExperiment } = useActions(experimentsLogic)
-=======
-    const { experiments, experimentsLoading } = useValues(experimentsLogic)
     const { hasAvailableFeature } = useValues(userLogic)
->>>>>>> 45245d7e
 
     const columns: LemonTableColumns<Experiment> = [
         {
@@ -69,8 +57,8 @@
                 const duration = experiment.end_date
                     ? dayjs(experiment.end_date).diff(dayjs(experiment.start_date), 'day')
                     : experiment.start_date
-                    ? dayjs().diff(dayjs(experiment.start_date), 'day')
-                    : undefined
+                        ? dayjs().diff(dayjs(experiment.start_date), 'day')
+                        : undefined
 
                 return <div>{duration !== undefined ? `${duration} day${duration > 1 ? 's' : ''}` : 'N.A'}</div>
             },
@@ -125,9 +113,6 @@
     return (
         <div>
             <PageHeader
-<<<<<<< HEAD
-                title="Experiments"
-=======
                 title={
                     <div className="flex-center">
                         Experimentation
@@ -137,7 +122,6 @@
                     </div>
                 }
                 style={{ borderBottom: '1px solid var(--border)', paddingBottom: '0.5rem', marginBottom: '1rem' }}
->>>>>>> 45245d7e
                 buttons={
                     hasAvailableFeature(AvailableFeature.EXPERIMENTATION) ? (
                         <LinkButton
@@ -151,38 +135,28 @@
                     ) : undefined
                 }
             />
-<<<<<<< HEAD
-            <Tabs
-                activeKey={tab}
-                style={{ borderColor: '#D9D9D9' }}
-                onChange={(t) => setExperimentsFilters({ tab: t as ExperimentsTabs })}
-            >
-                <Tabs.TabPane tab="All Experiments" key={ExperimentsTabs.All} />
-                <Tabs.TabPane tab="Your Experiments" key={ExperimentsTabs.Yours} />
-                <Tabs.TabPane tab="Archived Experiments" key={ExperimentsTabs.Archived} />
-            </Tabs>
-            <LemonTable
-                dataSource={experiments}
-                columns={columns}
-                rowKey="id"
-                loading={experimentsLoading}
-                defaultSorting={{ columnKey: 'id', order: 1 }}
-                pagination={{ pageSize: 100 }}
-                nouns={['Experiment', 'Experiments']}
-                data-attr="experiment-table"
-            />
-=======
             {hasAvailableFeature(AvailableFeature.EXPERIMENTATION) ? (
-                <LemonTable
-                    dataSource={experiments}
-                    columns={columns}
-                    rowKey="id"
-                    loading={experimentsLoading}
-                    defaultSorting={{ columnKey: 'id', order: 1 }}
-                    pagination={{ pageSize: 100 }}
-                    nouns={['Experiment', 'Experiments']}
-                    data-attr="experiment-table"
-                />
+                <>
+                    <Tabs
+                        activeKey={tab}
+                        style={{ borderColor: '#D9D9D9' }}
+                        onChange={(t) => setExperimentsFilters({ tab: t as ExperimentsTabs })}
+                    >
+                        <Tabs.TabPane tab="All Experiments" key={ExperimentsTabs.All} />
+                        <Tabs.TabPane tab="Your Experiments" key={ExperimentsTabs.Yours} />
+                        <Tabs.TabPane tab="Archived Experiments" key={ExperimentsTabs.Archived} />
+                    </Tabs>
+                    <LemonTable
+                        dataSource={experiments}
+                        columns={columns}
+                        rowKey="id"
+                        loading={experimentsLoading}
+                        defaultSorting={{ columnKey: 'id', order: 1 }}
+                        pagination={{ pageSize: 100 }}
+                        nouns={['Experiment', 'Experiments']}
+                        data-attr="experiment-table"
+                    />
+                </>
             ) : (
                 <PayGatePage
                     featureKey="experimentation"
@@ -195,7 +169,6 @@
                     docsLink="https://posthog.com/docs/user-guides/experimentation"
                 />
             )}
->>>>>>> 45245d7e
         </div>
     )
 }