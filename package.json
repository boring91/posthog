--- conflicted
+++ resolved
@@ -57,7 +57,6 @@
         "@posthog/react-rrweb-player": "^1.1.3",
         "@posthog/simmerjs": "^0.7.7",
         "@react-hook/size": "^2.1.2",
-<<<<<<< HEAD
         "@sentry/react": "7.17.4",
         "@testing-library/dom": ">=7.21.4",
         "@types/d3-sankey": "^0.11.2",
@@ -66,9 +65,6 @@
         "@types/react-textfit": "^1.1.0",
         "@types/react-transition-group": "^4.4.4",
         "@types/react-virtualized": "^9.21.14",
-=======
-        "@sentry/react": "7.7.0",
->>>>>>> 97e3b79b
         "antd": "^4.17.1",
         "antd-dayjs-webpack-plugin": "^1.0.6",
         "babel-preset-nano-react-app": "^0.1.0",
@@ -83,13 +79,8 @@
         "expr-eval": "^2.0.2",
         "fast-deep-equal": "^3.1.3",
         "fuse.js": "^6.4.1",
-<<<<<<< HEAD
-        "kea": "^3.0.3",
-        "kea-forms": "3.0.1",
-=======
         "kea": "^3.0.4",
         "kea-forms": "^3.0.3",
->>>>>>> 97e3b79b
         "kea-loaders": "^3.0.0",
         "kea-localstorage": "^3.0.0",
         "kea-router": "^3.1.1",
@@ -164,11 +155,8 @@
         "@types/d3": "^7.0.0",
         "@types/d3-sankey": "^0.11.2",
         "@types/jest": "^26.0.15",
-<<<<<<< HEAD
+        "@types/md5": "^2.3.0",
         "@types/node": "^18.11.9",
-=======
-        "@types/md5": "^2.3.0",
->>>>>>> 97e3b79b
         "@types/pixelmatch": "^5.2.4",
         "@types/pngjs": "^6.0.1",
         "@types/query-selector-shadow-dom": "^1.0.0",
@@ -179,13 +167,10 @@
         "@types/react-modal": "^3.13.1",
         "@types/react-resizable": "^1.7.2",
         "@types/react-syntax-highlighter": "^11.0.4",
-<<<<<<< HEAD
-        "@types/testing-library__jest-dom": "^5.14.5",
-=======
         "@types/react-textfit": "^1.1.0",
         "@types/react-transition-group": "^4.4.4",
         "@types/react-virtualized": "^9.21.14",
->>>>>>> 97e3b79b
+        "@types/testing-library__jest-dom": "^5.14.5",
         "@types/zxcvbn": "^4.4.0",
         "@typescript-eslint/eslint-plugin": "^3.6.0",
         "@typescript-eslint/parser": "^3.6.0",
