{
    "name": "@posthog/cyclotron",
    "version": "0.1.7",
    "description": "Node bindings for cyclotron",
    "main": "dist/index.js",
    "types": "dist/index.d.ts",
    "scripts": {
        "test": "cargo test",
        "clean": "rm -rf index.node",
        "build": "pnpm run build:cargo --release && pnpm run build:move-lib && pnpm run build:typescript",
        "build:move-lib": "cp ../target/release/libcyclotron_node.dylib index.node || cp ../target/release/libcyclotron_node.so index.node",
        "build:cargo": "cargo build --message-format=json > cargo.log",
        "build:cargo:debug": "pnpm run build:cargo",
        "build:cross": "cross build --message-format=json > cross.log",
        "build:typescript": "tsc",
        "package": "NODE_ENV=development pnpm i --dev --filter @posthog/cyclotron && pnpm run build"
    },
    "author": "",
    "license": "MIT",
    "devDependencies": {
<<<<<<< HEAD
=======
        "undici-types": "^7.3.0",
>>>>>>> 97e0ad7e
        "@types/node": "^18.11.9",
        "typescript": "^4.7.4"
    },
    "files": [
        "dist",
        "index.node"
    ]
}<|MERGE_RESOLUTION|>--- conflicted
+++ resolved
@@ -18,10 +18,7 @@
     "author": "",
     "license": "MIT",
     "devDependencies": {
-<<<<<<< HEAD
-=======
         "undici-types": "^7.3.0",
->>>>>>> 97e0ad7e
         "@types/node": "^18.11.9",
         "typescript": "^4.7.4"
     },
