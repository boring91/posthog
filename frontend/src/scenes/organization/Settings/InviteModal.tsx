--- conflicted
+++ resolved
@@ -10,11 +10,8 @@
 import { AlertMessage } from 'lib/components/AlertMessage'
 import { LemonModal } from 'lib/components/LemonModal'
 import { LemonDivider } from 'lib/components/LemonDivider'
-<<<<<<< HEAD
 import { LemonTextArea } from 'lib/components/LemonTextArea/LemonTextArea'
-=======
-import { LemonInput, LemonTextArea } from '~/packages/apps-common'
->>>>>>> 6d06acb9
+import { LemonInput } from 'lib/components/LemonInput/LemonInput'
 import { CopyToClipboardInline } from 'lib/components/CopyToClipboard'
 import { OrganizationInviteType } from '~/types'
 import { userLogic } from 'scenes/userLogic'
