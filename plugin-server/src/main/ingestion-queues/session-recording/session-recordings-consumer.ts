--- conflicted
+++ resolved
@@ -149,7 +149,6 @@
     // if ingestion is lagging on a single partition it is often hard to identify _why_,
     // this allows us to output more information for that partition
     private debugPartition: number | undefined = undefined
-    private mainKafkaClusterProducer?: KafkaProducerWrapper
 
     private sharedClusterProducerWrapper: KafkaProducerWrapper | undefined = undefined
 
@@ -358,7 +357,7 @@
                                         teamId: teams[token]?.teamId || null,
                                         consoleLogIngestionEnabled: teams[token]?.consoleLogIngestionEnabled ?? true,
                                     })),
-                                this.mainKafkaClusterProducer
+                                this.sharedClusterProducerWrapper
                             )
 
                             if (recordingMessage) {
@@ -454,13 +453,6 @@
         // Load teams into memory
         await this.teamsRefresher.refresh()
 
-        // this producer uses the default plugin server config to connect to the main kafka cluster
-        const mainClusterConnectionConfig = createRdConnectionConfigFromEnvVars(this.globalServerConfig)
-        const producerConfig = createRdProducerConfigFromEnvVars(this.globalServerConfig)
-        const producer = await createKafkaProducer(mainClusterConnectionConfig, producerConfig)
-        producer.connect()
-        this.mainKafkaClusterProducer = new KafkaProducerWrapper(producer)
-
         // NOTE: This is the only place where we need to use the shared server config
         const globalConnectionConfig = createRdConnectionConfigFromEnvVars(this.globalServerConfig)
         const globalProducerConfig = createRdProducerConfigFromEnvVars(this.globalServerConfig)
@@ -471,13 +463,6 @@
         this.sharedClusterProducerWrapper.producer.connect()
 
         if (this.config.SESSION_RECORDING_CONSOLE_LOGS_INGESTION_ENABLED) {
-<<<<<<< HEAD
-            this.consoleLogsIngester = new ConsoleLogsIngester(producer, this.persistentHighWaterMarker)
-        }
-
-        if (this.config.SESSION_RECORDING_REPLAY_EVENTS_INGESTION_ENABLED) {
-            this.replayEventsIngester = new ReplayEventsIngester(producer, this.persistentHighWaterMarker)
-=======
             this.consoleLogsIngester = new ConsoleLogsIngester(
                 this.sharedClusterProducerWrapper.producer,
                 this.persistentHighWaterMarker
@@ -489,7 +474,6 @@
                 this.sharedClusterProducerWrapper.producer,
                 this.persistentHighWaterMarker
             )
->>>>>>> ead1438f
         }
 
         // Create a node-rdkafka consumer that fetches batches of messages, runs
@@ -582,8 +566,6 @@
         await this.redisPool.drain()
         await this.redisPool.clear()
 
-        await this.mainKafkaClusterProducer?.disconnect()
-
         status.info('👍', 'blob_ingester_consumer - stopped!')
 
         return promiseResults
