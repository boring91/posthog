{
    "family": "posthog-production-plugins",
    "networkMode": "awsvpc",
    "executionRoleArn": "posthog-production-ecs-task",
    "taskRoleArn": "posthog-production-ecs-task",
    "containerDefinitions": [
        {
            "name": "posthog-production-plugins",
            "logConfiguration": {
                "logDriver": "awslogs",
                "options": {
                    "awslogs-group": "awslogs-posthog-production",
                    "awslogs-region": "us-east-1",
                    "awslogs-stream-prefix": "posthog-production-plugins"
                }
            },
            "essential": true,
            "environment": [
                {
                    "name": "CLICKHOUSE_DATABASE",
                    "value": "posthog"
                },
                {
                    "name": "CLICKHOUSE_SECURE",
                    "value": "True"
                },
                {
                    "name": "CLICKHOUSE_VERIFY",
                    "value": "True"
                },
                {
                    "name": "KAFKA_ENABLED",
                    "value": "True"
                },
                {
                    "name": "SITE_URL",
                    "value": "https://app.posthog.com"
                },
                {
                    "name": "BILLING_TRIAL_DAYS",
                    "value": "0"
                },
                {
                    "name": "BILLING_NO_PLAN_EVENT_ALLOCATION",
                    "value": "10000"
                },
                {
                    "name": "TRUST_ALL_PROXIES",
                    "value": "True"
                },
                {
                    "name": "NODE_OPTIONS",
                    "value": "--max-old-space-size=4096"
                },
                {
                    "name": "JOB_QUEUES",
                    "value": "graphile"
                },
                {
                    "name": "CRASH_IF_NO_PERSISTENT_JOB_QUEUE",
                    "value": "0"
                },
                {
                    "name": "CAPTURE_INTERNAL_METRICS",
                    "value": "True"
                },
                {
                    "name": "PISCINA_ATOMICS_TIMEOUT",
                    "value": "3000"
                },
                {
                    "name": "USING_PGBOUNCER",
                    "value": "True"
                },
                {
                    "name": "NEW_PERSON_PROPERTIES_UPDATE_ENABLED_TEAMS",
                    "value": "2"
                },
                {
                    "name": "PERSON_DISTINCT_ID_OPTIMIZATION_TEAM_IDS",
                    "value": "2,2635"
                },
                {
                    "name": "EXPERIMENTAL_EVENTS_LAST_SEEN_ENABLED",
                    "value": "True"
                },
                {
                    "name": "ASYNC_MIGRATIONS_DISABLE_AUTO_ROLLBACK",
                    "value": "1"
                },
                {
                    "name": "KAFKA_PARTITIONS_CONSUMED_CONCURRENTLY",
                    "value": "1"
                },
                {
                    "name": "CLICKHOUSE_DISABLE_EXTERNAL_SCHEMAS",
                    "value": "True"
                },
                {
                    "name": "KAFKA_PARTITIONS_CONSUMED_CONCURRENTLY",
<<<<<<< HEAD
                    "value": "8"
                },
                {
                    "name": "HISTORICAL_EXPORTS_ENABLED",
                    "value": "False"
=======
                    "value": "3"
>>>>>>> 6112a28a
                }
            ],
            "secrets": [
                {
                    "name": "CLICKHOUSE_CA",
                    "valueFrom": "arn:aws:secretsmanager:us-east-1:795637471508:secret:Posthog_Production_Heroku-FQ2itU:CLICKHOUSE_CA::"
                },
                {
                    "name": "CLICKHOUSE_HOST",
                    "valueFrom": "arn:aws:secretsmanager:us-east-1:795637471508:secret:Posthog_Production_Heroku-FQ2itU:CLICKHOUSE_HOST::"
                },
                {
                    "name": "CLICKHOUSE_PASSWORD",
                    "valueFrom": "arn:aws:secretsmanager:us-east-1:795637471508:secret:Posthog_Production_Heroku-FQ2itU:CLICKHOUSE_PASSWORD::"
                },
                {
                    "name": "DATABASE_URL",
                    "valueFrom": "arn:aws:secretsmanager:us-east-1:795637471508:secret:Posthog_Production_Heroku-FQ2itU:DATABASE_URL::"
                },
                {
                    "name": "KAFKA_CLIENT_CERT_B64",
                    "valueFrom": "arn:aws:secretsmanager:us-east-1:795637471508:secret:Posthog_Production_Heroku-FQ2itU:KAFKA_CLIENT_CERT_B64::"
                },
                {
                    "name": "KAFKA_CLIENT_CERT_KEY_B64",
                    "valueFrom": "arn:aws:secretsmanager:us-east-1:795637471508:secret:Posthog_Production_Heroku-FQ2itU:KAFKA_CLIENT_CERT_KEY_B64::"
                },
                {
                    "name": "KAFKA_TRUSTED_CERT_B64",
                    "valueFrom": "arn:aws:secretsmanager:us-east-1:795637471508:secret:Posthog_Production_Heroku-FQ2itU:KAFKA_TRUSTED_CERT_B64::"
                },
                {
                    "name": "KAFKA_HOSTS",
                    "valueFrom": "arn:aws:secretsmanager:us-east-1:795637471508:secret:Posthog_Production_Heroku-FQ2itU:KAFKA_HOSTS::"
                },
                {
                    "name": "POSTHOG_PERSONAL_API_KEY",
                    "valueFrom": "arn:aws:secretsmanager:us-east-1:795637471508:secret:Posthog_Production_Heroku-FQ2itU:POSTHOG_PERSONAL_API_KEY::"
                },
                {
                    "name": "REDIS_URL",
                    "valueFrom": "arn:aws:secretsmanager:us-east-1:795637471508:secret:Posthog_Production_Heroku-FQ2itU:REDIS_URL::"
                },
                {
                    "name": "SENTRY_DSN",
                    "valueFrom": "arn:aws:secretsmanager:us-east-1:795637471508:secret:Posthog_Production_Heroku-FQ2itU:SENTRY_DSN_PLUGIN_SERVER::"
                },
                {
                    "name": "JOB_QUEUE_GRAPHILE_URL",
                    "valueFrom": "arn:aws:secretsmanager:us-east-1:795637471508:secret:Posthog_Production_Heroku-FQ2itU:JOB_QUEUE_GRAPHILE_URL::"
                },
                {
                    "name": "STATSD_HOST",
                    "valueFrom": "arn:aws:secretsmanager:us-east-1:795637471508:secret:Posthog_Production_Heroku-FQ2itU:STATSD_HOST::"
                }
            ],
            "entryPoint": ["./bin/plugin-server", "--no-restart-loop"],
            "ulimits": [
                {
                    "name": "nofile",
                    "softLimit": 1024000,
                    "hardLimit": 1024000
                }
            ],
            "linuxParameters": {
                "initProcessEnabled": true
            },
            "healthCheck": {
                "retries": 10,
                "command": ["CMD-SHELL", "curl -f http://localhost:6738/_ready || exit 1"],
                "timeout": 10,
                "interval": 20,
                "startPeriod": 60
            }
        }
    ],
    "requiresCompatibilities": ["FARGATE"],
    "cpu": "4096",
    "memory": "16384"
}<|MERGE_RESOLUTION|>--- conflicted
+++ resolved
@@ -98,15 +98,11 @@
                 },
                 {
                     "name": "KAFKA_PARTITIONS_CONSUMED_CONCURRENTLY",
-<<<<<<< HEAD
-                    "value": "8"
+                    "value": "3"
                 },
                 {
                     "name": "HISTORICAL_EXPORTS_ENABLED",
                     "value": "False"
-=======
-                    "value": "3"
->>>>>>> 6112a28a
                 }
             ],
             "secrets": [
