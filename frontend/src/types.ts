import {
    ACTION_TYPE,
    EVENT_TYPE,
    OrganizationMembershipLevel,
    PluginsAccessLevel,
    ShownAsValue,
    RETENTION_RECURRING,
    RETENTION_FIRST_TIME,
    ENTITY_MATCH_TYPE,
    FunnelLayout,
    COHORT_DYNAMIC,
    COHORT_STATIC,
    BinCountAuto,
    TeamMembershipLevel,
} from 'lib/constants'
import { PluginConfigSchema } from '@posthog/plugin-scaffold'
import { PluginInstallationType } from 'scenes/plugins/types'
import { PROPERTY_MATCH_TYPE } from 'lib/constants'
import { UploadFile } from 'antd/lib/upload/interface'
import { eventWithTime } from 'rrweb/typings/types'
import { PostHog } from 'posthog-js'
import React from 'react'
import { PopupProps } from 'lib/components/Popup/Popup'
import { dayjs } from 'lib/dayjs'
import { ChartDataset, ChartType, InteractionItem } from 'chart.js'

export type Optional<T, K extends string | number | symbol> = Omit<T, K> & { [K in keyof T]?: T[K] }

// Keep this in sync with backend constants (constants.py)
export enum AvailableFeature {
    ZAPIER = 'zapier',
    ORGANIZATIONS_PROJECTS = 'organizations_projects',
    PROJECT_BASED_PERMISSIONING = 'project_based_permissioning',
    GOOGLE_LOGIN = 'google_login',
    SAML = 'saml',
    DASHBOARD_COLLABORATION = 'dashboard_collaboration',
    INGESTION_TAXONOMY = 'ingestion_taxonomy',
    PATHS_ADVANCED = 'paths_advanced',
    CORRELATION_ANALYSIS = 'correlation_analysis',
    GROUP_ANALYTICS = 'group_analytics',
    MULTIVARIATE_FLAGS = 'multivariate_flags',
}

export enum Realm {
    Cloud = 'cloud',
    Demo = 'demo',
    SelfHostedPostgres = 'hosted',
    SelfHostedClickHouse = 'hosted-clickhouse',
}

export type ColumnChoice = string[] | 'DEFAULT'

export interface ColumnConfig {
    active: ColumnChoice
}

/* Type for User objects in nested serializers (e.g. created_by) */
export interface UserBasicType {
    id: number
    uuid: string
    distinct_id: string
    first_name: string
    email: string
}

/** Full User model. */
export interface UserType extends UserBasicType {
    date_joined: string
    email_opt_in: boolean
    events_column_config: ColumnConfig
    anonymize_data: boolean
    toolbar_mode: 'disabled' | 'toolbar'
    has_password: boolean
    is_staff: boolean
    is_impersonated: boolean
    organization: OrganizationType | null
    team: TeamBasicType | null
    organizations: OrganizationBasicType[]
    realm: Realm
    posthog_version?: string
}

export interface PluginAccess {
    view: boolean
    install: boolean
    configure: boolean
}

export interface PersonalAPIKeyType {
    id: string
    label: string
    value?: string
    created_at: string
    last_used_at: string
    team_id: number
    user_id: string
}

export interface OrganizationBasicType {
    id: string
    name: string
    slug: string
    membership_level: OrganizationMembershipLevel | null
}

export interface OrganizationType extends OrganizationBasicType {
    created_at: string
    updated_at: string
    personalization: PersonalizationData
    setup: SetupState
    setup_section_2_completed: boolean
    plugins_access_level: PluginsAccessLevel
    teams: TeamBasicType[] | null
    available_features: AvailableFeature[]
    domain_whitelist: string[]
    is_member_join_email_enabled: boolean
}

/** Member properties relevant at both organization and project level. */
export interface BaseMemberType {
    id: string
    user: UserBasicType
    joined_at: string
    updated_at: string
}

export interface OrganizationMemberType extends BaseMemberType {
    /** Level at which the user is in the organization. */
    level: OrganizationMembershipLevel
}

export interface ExplicitTeamMemberType extends BaseMemberType {
    /** Level at which the user explicitly is in the project. */
    level: TeamMembershipLevel
    /** Level at which the user is in the organization. */
    parent_level: OrganizationMembershipLevel
    /** Effective level of the user within the project, which may be higher than parent level, but not lower. */
    effective_level: OrganizationMembershipLevel
}

/**
 * While OrganizationMemberType and ExplicitTeamMemberType refer to actual Django models,
 * this interface is only used in the frontend for fusing the data from these models together.
 */
export interface FusedTeamMemberType extends BaseMemberType {
    /**
     * Level at which the user explicitly is in the project.
     * Null means that membership is implicit (when showing permitted members)
     * or that there's no membership at all (when showing addable members).
     */
    explicit_team_level: TeamMembershipLevel | null
    /** Level at which the user is in the organization. */
    organization_level: OrganizationMembershipLevel
    /** Effective level of the user within the project. */
    level: OrganizationMembershipLevel
}

export interface APIErrorType {
    type: 'authentication_error' | 'invalid_request' | 'server_error' | 'throttled_error' | 'validation_error'
    code: string
    detail: string
    attr: string | null
}

export interface EventUsageType {
    event: string
    usage_count: number
    volume: number
}

export interface PropertyUsageType {
    key: string
    usage_count: number
    volume: number
}

export interface TeamBasicType {
    id: number
    uuid: string
    organization: string // Organization ID
    api_token: string
    name: string
    completed_snippet_onboarding: boolean
    ingested_event: boolean
    is_demo: boolean
    timezone: string
    /** Whether the project is private. */
    access_control: boolean
    /** Effective access level of the user in this specific team. Null if user has no access. */
    effective_membership_level: OrganizationMembershipLevel | null
}

export interface TeamType extends TeamBasicType {
    anonymize_ips: boolean
    app_urls: string[]
    slack_incoming_webhook: string
    session_recording_opt_in: boolean
    test_account_filters: AnyPropertyFilter[]
    path_cleaning_filters: Record<string, any>[]
    data_attributes: string[]

    has_group_types: boolean

    // Uses to exclude person properties from correlation analysis results, for
    // example can be used to exclude properties that have trivial causation
    correlation_config: {
        excluded_person_property_names?: string[]
        excluded_event_property_names?: string[]
        excluded_event_names?: string[]
    }
}

export interface ActionType {
    count?: number
    created_at: string
    deleted?: boolean
    id: number
    is_calculating?: boolean
    last_calculated_at?: string
    name: string
    post_to_slack?: boolean
    slack_message_format?: string
    steps?: ActionStepType[]
    created_by: UserBasicType | null
}

/** Sync with plugin-server/src/types.ts */
export enum ActionStepUrlMatching {
    Contains = 'contains',
    Regex = 'regex',
    Exact = 'exact',
}

export interface ActionStepType {
    event?: string
    href?: string | null
    id?: number
    name?: string
    properties?: AnyPropertyFilter[]
    selector?: string | null
    tag_name?: string
    text?: string | null
    url?: string | null
    url_matching?: ActionStepUrlMatching
    isNew?: string
}

export interface ElementType {
    attr_class?: string[]
    attr_id?: string
    attributes: Record<string, string>
    href: string
    nth_child: number
    nth_of_type: number
    order: number
    tag_name: string
    text?: string
}

export type ToolbarUserIntent = 'add-action' | 'edit-action'

export interface EditorProps {
    apiURL?: string
    jsURL?: string
    temporaryToken?: string
    actionId?: number
    userIntent?: ToolbarUserIntent
    instrument?: boolean
    distinctId?: string
    userEmail?: string
    dataAttributes?: string[]
    featureFlags?: Record<string, string | boolean>
}

export interface ToolbarProps extends EditorProps {
    posthog?: PostHog
    disableExternalStyles?: boolean
}

export type PropertyFilterValue = string | number | (string | number)[] | null

export interface PropertyFilter {
    key: string
    operator: PropertyOperator | null
    type: string
    value: PropertyFilterValue
    group_type_index?: number | null
}

export type EmptyPropertyFilter = Partial<PropertyFilter>

export type AnyPropertyFilter = PropertyFilter | EmptyPropertyFilter

/** Sync with plugin-server/src/types.ts */
export enum PropertyOperator {
    Exact = 'exact',
    IsNot = 'is_not',
    IContains = 'icontains',
    NotIContains = 'not_icontains',
    Regex = 'regex',
    NotRegex = 'not_regex',
    GreaterThan = 'gt',
    LessThan = 'lt',
    IsSet = 'is_set',
    IsNotSet = 'is_not_set',
    IsDateBefore = 'is_date_before',
    IsDateAfter = 'is_date_after',
}

export enum SavedInsightsTabs {
    All = 'all',
    Yours = 'yours',
    Favorites = 'favorites',
}

/** Sync with plugin-server/src/types.ts */
interface BasePropertyFilter {
    key: string
    value: PropertyFilterValue
    label?: string
}

/** Sync with plugin-server/src/types.ts */
export interface EventPropertyFilter extends BasePropertyFilter {
    type: 'event'
    operator: PropertyOperator
}

/** Sync with plugin-server/src/types.ts */
export interface PersonPropertyFilter extends BasePropertyFilter {
    type: 'person'
    operator: PropertyOperator
}

/** Sync with plugin-server/src/types.ts */
export interface ElementPropertyFilter extends BasePropertyFilter {
    type: 'element'
    key: 'tag_name' | 'text' | 'href' | 'selector'
    operator: PropertyOperator
}

/** Sync with plugin-server/src/types.ts */
export interface CohortPropertyFilter extends BasePropertyFilter {
    type: 'cohort'
    key: 'id'
    value: number
}

export type SessionRecordingId = string

export interface PlayerPosition {
    time: number
    windowId: string
}

export interface RecordingSegment {
    startPlayerPosition: PlayerPosition // Player time (for the specific window_id's player) that the segment starts. If the segment starts 10 seconds into a recording, this would be 10000
    endPlayerPosition: PlayerPosition // Player time (for the specific window_id' player) that the segment ends
    startTimeEpochMs: number // Epoch time that the segment starts
    endTimeEpochMs: number // Epoch time that the segment ends
    durationMs: number
    windowId: string
    isActive: boolean
}

export interface RecordingStartAndEndTime {
    startTimeEpochMs: number
    endTimeEpochMs: number
}

export interface SessionRecordingMeta {
    segments: RecordingSegment[]
    startAndEndTimesByWindowId: Record<string, RecordingStartAndEndTime>
    recordingDurationMs: number
}
export interface SessionPlayerData {
    snapshotsByWindowId: Record<string, eventWithTime[]>
    person: PersonType | null
    session_recording: SessionRecordingMeta
    bufferedTo: PlayerPosition
    next?: string
}

export enum SessionRecordingUsageType {
    VIEWED = 'viewed',
    ANALYZED = 'analyzed',
    LOADED = 'loaded',
}

export enum SessionPlayerState {
    BUFFER = 'buffer',
    PLAY = 'play',
    PAUSE = 'pause',
    SCRUB = 'scrub',
    SKIP = 'skip',
}

/** Sync with plugin-server/src/types.ts */
export type ActionStepProperties =
    | EventPropertyFilter
    | PersonPropertyFilter
    | ElementPropertyFilter
    | CohortPropertyFilter

export interface RecordingDurationFilter extends BasePropertyFilter {
    type: 'recording'
    key: 'duration'
    value: number
    operator: PropertyOperator
}

export interface RecordingFilters {
    date_from?: string | null
    date_to?: string | null
    events?: Record<string, any>[]
    actions?: Record<string, any>[]
    properties?: AnyPropertyFilter[]
    offset?: number
    session_recording_duration?: RecordingDurationFilter
}
export interface SessionRecordingsResponse {
    results: SessionRecordingType[]
    has_next: boolean
}

interface RecordingNotViewedFilter extends BasePropertyFilter {
    type: 'recording'
    key: 'unseen'
}

export type RecordingPropertyFilter = RecordingDurationFilter | RecordingNotViewedFilter

export interface ActionTypePropertyFilter extends BasePropertyFilter {
    type: typeof ACTION_TYPE
    properties?: Array<EventPropertyFilter>
}

export interface EventTypePropertyFilter extends BasePropertyFilter {
    type: typeof EVENT_TYPE
    properties?: Array<EventPropertyFilter>
}

export type SessionsPropertyFilter =
    | PersonPropertyFilter
    | CohortPropertyFilter
    | RecordingPropertyFilter
    | ActionTypePropertyFilter
    | EventTypePropertyFilter

export type EntityType = 'actions' | 'events' | 'new_entity'

export interface Entity {
    id: string | number
    name: string
    custom_name?: string
    order: number
    type: EntityType
}

export enum EntityTypes {
    ACTIONS = 'actions',
    EVENTS = 'events',
    NEW_ENTITY = 'new_entity',
}

export type EntityFilter = {
    type?: EntityType
    id: Entity['id'] | null
    name: string | null
    custom_name?: string
    index?: number
    order?: number
}

export interface FunnelStepRangeEntityFilter extends EntityFilter {
    funnel_from_step: number
    funnel_to_step: number
}

export type EntityFilterTypes = EntityFilter | ActionFilter | FunnelStepRangeEntityFilter | null

export interface PersonType {
    id?: number
    uuid?: string
    name?: string
    distinct_ids: string[]
    properties: Record<string, any>
    created_at?: string
}

interface MatchedRecordingEvents {
    uuid: string
    window_id: string
    timestamp: string
}
export interface MatchedRecording {
    session_id: string
    events: MatchedRecordingEvents[]
}

interface CommonActorType {
    type: 'group' | 'person'
    id?: string | number
    properties: Record<string, any>
    created_at?: string
    matched_recordings?: MatchedRecording[]
}

export interface PersonActorType extends CommonActorType {
    uuid?: string
    name?: string
    distinct_ids: string[]
    is_identified: boolean
}

export interface GroupActorType extends CommonActorType {
    group_key: string
    group_type_index: number
}

export type ActorType = PersonActorType | GroupActorType

export interface CohortGroupType {
    id: string
    days?: string
    action_id?: number
    event_id?: string
    label?: string
    count?: number
    count_operator?: string
    properties?: AnyPropertyFilter[]
    matchType: MatchType
}

export type MatchType = typeof ENTITY_MATCH_TYPE | typeof PROPERTY_MATCH_TYPE
export type CohortTypeType = typeof COHORT_STATIC | typeof COHORT_DYNAMIC

export interface CohortType {
    count?: number
    description?: string
    created_by?: UserBasicType | null
    created_at?: string
    deleted?: boolean
    id: number | 'new' | 'personsModalNew'
    is_calculating?: boolean
    last_calculation?: string
    is_static?: boolean
    name?: string
    csv?: UploadFile
    groups: CohortGroupType[]
}

export interface InsightHistory {
    id: number
    filters: Record<string, any>
    name?: string
    createdAt: string
    saved: boolean
    type: InsightType
}

export interface SavedFunnel extends InsightHistory {
    created_by: string
}

export type BinCountValue = number | typeof BinCountAuto

// https://github.com/PostHog/posthog/blob/master/posthog/constants.py#L106
export enum StepOrderValue {
    STRICT = 'strict',
    UNORDERED = 'unordered',
    ORDERED = 'ordered',
}

export enum PersonsTabType {
    EVENTS = 'events',
    SESSION_RECORDINGS = 'sessionRecordings',
}

export enum LayoutView {
    Card = 'card',
    List = 'list',
}

export interface EventsTableAction {
    name: string
    id: string
}

export interface EventType {
    elements: ElementType[]
    elements_hash: string | null // Deprecated for elements_chain
    elements_chain?: string | null
    id: number | string
    properties: Record<string, any>
    timestamp: string
    colonTimestamp?: string // Used in session recording events list
    person?: Partial<PersonType> | null
    event: string
}

export interface RecordingEventType extends EventType {
    playerTime: number
    playerPosition: PlayerPosition
    percentageOfRecordingDuration: number // Used to place the event on the seekbar
}

export interface EventsTableRowItem {
    event?: EventType
    date_break?: string
    new_events?: boolean
}

export interface SessionRecordingType {
    id: string
    /** Whether this recording has been viewed already. */
    viewed: boolean
    /** Length of recording in seconds. */
    recording_duration: number
    /** When the recording starts in ISO format. */
    start_time: string
    /** When the recording ends in ISO format. */
    end_time: string
    distinct_id?: string
    email?: string
    person?: PersonType
}

export interface SessionRecordingEvents {
    next?: string
    events: EventType[]
}

export interface BillingType {
    should_setup_billing: boolean
    is_billing_active: boolean
    plan: PlanInterface | null
    billing_period_ends: string
    event_allocation: number | null
    current_usage: number | null
    subscription_url: string
    current_bill_amount: number | null
    should_display_current_bill: boolean
}

export interface PlanInterface {
    key: string
    name: string
    custom_setup_billing_message: string
    image_url: string
    self_serve: boolean
    is_metered_billing: boolean
    event_allowance: number
    price_string: string
}

// Creating a nominal type: https://github.com/microsoft/TypeScript/issues/202#issuecomment-961853101
export type InsightShortId = string & { readonly '': unique symbol }
export enum InsightColor {
    White = 'white',
    Black = 'black',
    Blue = 'blue',
    Green = 'green',
    Purple = 'purple',
}

export interface InsightModel {
    /** The unique key we use when communicating with the user, e.g. in URLs */
    short_id: InsightShortId
    /** The primary key in the database, used as well in API endpoints */
    id: number
    name: string
    description?: string
    favorited?: boolean
    filters: Partial<FilterType>
    filters_hash: string
    order: number
    deleted: boolean
    saved: boolean
    created_at: string
    layouts: Record<string, any>
    color: InsightColor | null
    last_refresh: string
    refreshing: boolean
    created_by: UserBasicType | null
    is_sample: boolean
    dashboard: number | null
    dive_dashboard?: number
    result: any | null
    updated_at: string
    tags: string[]
    /** Only used in the frontend to store the next breakdown url */
    next?: string
}

export interface DashboardType {
    id: number
    name: string
    description: string
    pinned: boolean
    items: InsightModel[]
    created_at: string
    created_by: UserBasicType | null
    is_shared: boolean
    share_token: string
    deleted: boolean
    filters: Record<string, any>
    creation_mode: 'default' | 'template' | 'duplicate'
    tags: string[]
    /** Purely local value to determine whether the dashboard should be highlighted, e.g. as a fresh duplicate. */
    _highlight?: boolean
}

export type DashboardLayoutSize = 'sm' | 'xs'

export interface OrganizationInviteType {
    id: string
    target_email: string
    first_name: string
    is_expired: boolean
    emailing_attempt_made: boolean
    created_by: UserBasicType | null
    created_at: string
    updated_at: string
}

export interface PluginType {
    id: number
    plugin_type: PluginInstallationType
    name: string
    description?: string
    url?: string
    tag?: string
    latest_tag?: string
    config_schema: Record<string, PluginConfigSchema> | PluginConfigSchema[]
    source?: string
    maintainer?: string
    is_global: boolean
    organization_id: string
    organization_name: string
    metrics?: Record<string, StoredMetricMathOperations>
    capabilities?: Record<'jobs' | 'methods' | 'scheduled_tasks', string[]>
    public_jobs?: Record<string, JobSpec>
}

export interface JobPayloadFieldOptions {
    type: 'string' | 'boolean' | 'json' | 'number' | 'date'
    required?: boolean
}

export interface JobSpec {
    payload?: Record<string, JobPayloadFieldOptions>
}
export interface PluginConfigType {
    id?: number
    plugin: number
    team_id: number
    enabled: boolean
    order: number
    config: Record<string, any>
    error?: PluginErrorType
}

export interface PluginErrorType {
    message: string
    time: string
    stack?: string
    name?: string
    event?: Record<string, any>
}

export enum PluginLogEntryType {
    Debug = 'DEBUG',
    Log = 'LOG',
    Info = 'INFO',
    Warn = 'WARN',
    Error = 'ERROR',
}

export interface PluginLogEntry {
    id: string
    team_id: number
    plugin_id: number
    plugin_config_id: number
    timestamp: string
    type: PluginLogEntryType
    is_system: boolean
    message: string
    instance_id: string
}

export enum AnnotationScope {
    Insight = 'dashboard_item',
    Project = 'project',
    Organization = 'organization',
}

export interface AnnotationType {
    id: string
    scope: AnnotationScope
    content: string
    date_marker: string
    created_by?: UserBasicType | null
    created_at: string
    updated_at: string
    dashboard_item?: number
    deleted?: boolean
    creation_type?: string
}

export enum ChartDisplayType {
    ActionsLineGraphLinear = 'ActionsLineGraph',
    ActionsLineGraphCumulative = 'ActionsLineGraphCumulative',
    ActionsTable = 'ActionsTable',
    ActionsPieChart = 'ActionsPie',
    ActionsBarChart = 'ActionsBar',
    ActionsBarChartValue = 'ActionsBarValue',
    PathsViz = 'PathsViz',
    FunnelViz = 'FunnelViz',
}

export type BreakdownType = 'cohort' | 'person' | 'event' | 'group'
export type IntervalType = 'hour' | 'day' | 'week' | 'month'

export enum InsightType {
    TRENDS = 'TRENDS',
    STICKINESS = 'STICKINESS',
    LIFECYCLE = 'LIFECYCLE',
    FUNNELS = 'FUNNELS',
    RETENTION = 'RETENTION',
    PATHS = 'PATHS',
}

export enum PathType {
    PageView = '$pageview',
    Screen = '$screen',
    CustomEvent = 'custom_event',
}

export enum FunnelPathType {
    before = 'funnel_path_before_step',
    between = 'funnel_path_between_steps',
    after = 'funnel_path_after_step',
}

export enum FunnelVizType {
    Steps = 'steps',
    TimeToConvert = 'time_to_convert',
    Trends = 'trends',
}

export type RetentionType = typeof RETENTION_RECURRING | typeof RETENTION_FIRST_TIME

export type BreakdownKeyType = string | number | (string | number)[] | null

export interface Breakdown {
    property: string | number
    type: BreakdownType
}

export interface FilterType {
    insight?: InsightType
    display?: ChartDisplayType
    interval?: IntervalType
    date_from?: string | null
    date_to?: string | null
    properties?: PropertyFilter[]
    events?: Record<string, any>[]
    actions?: Record<string, any>[]
    breakdown_type?: BreakdownType | null
    breakdown?: BreakdownKeyType
    breakdowns?: Breakdown[]
    breakdown_value?: string | number
    breakdown_group_type_index?: number | null
<<<<<<< HEAD
    shown_as?: ShownAsValue
    session?: string
=======
    shown_as?: ShownAsType
>>>>>>> 8d22ae9b
    period?: string

    retention_type?: RetentionType
    retention_reference?: 'total' | 'previous' // retention wrt cohort size or previous period

    new_entity?: Record<string, any>[]
    returning_entity?: Record<string, any>
    target_entity?: Record<string, any>
    path_type?: PathType
    include_event_types?: PathType[]
    start_point?: string
    end_point?: string
    path_groupings?: string[]
    stickiness_days?: number
    type?: EntityType
    entity_id?: string | number
    entity_type?: EntityType
    entity_math?: string
    people_day?: any
    people_action?: any
    formula?: any
    filter_test_accounts?: boolean
    from_dashboard?: boolean | number
    layout?: FunnelLayout // used only for funnels
    funnel_step?: number
    entrance_period_start?: string // this and drop_off is used for funnels time conversion date for the persons modal
    drop_off?: boolean
    funnel_viz_type?: string // parameter sent to funnels API for time conversion code path
    funnel_from_step?: number // used in time to convert: initial step index to compute time to convert
    funnel_to_step?: number // used in time to convert: ending step index to compute time to convert
    funnel_step_breakdown?: string | number[] | number | null // used in steps breakdown: persons modal
    compare?: boolean
    bin_count?: BinCountValue // used in time to convert: number of bins to show in histogram
    funnel_window_interval_unit?: FunnelConversionWindowTimeUnit // minutes, days, weeks, etc. for conversion window
    funnel_window_interval?: number | undefined // length of conversion window
    funnel_order_type?: StepOrderValue
    exclusions?: FunnelStepRangeEntityFilter[] // used in funnel exclusion filters
    hiddenLegendKeys?: Record<string, boolean | undefined> // used to toggle visibility of breakdowns with legend
    exclude_events?: string[] // Paths Exclusion type
    step_limit?: number // Paths Step Limit
    path_start_key?: string // Paths People Start Key
    path_end_key?: string // Paths People End Key
    path_dropoff_key?: string // Paths People Dropoff Key
    path_replacements?: boolean
    local_path_cleaning_filters?: Record<string, any>[]
    funnel_filter?: Record<string, any> // Funnel Filter used in Paths
    funnel_paths?: FunnelPathType
    edge_limit?: number | undefined // Paths edge limit
    min_edge_weight?: number | undefined // Paths
    max_edge_weight?: number | undefined // Paths
    funnel_correlation_person_entity?: Record<string, any> // Funnel Correlation Persons Filter
    funnel_correlation_person_converted?: 'true' | 'false' // Funnel Correlation Persons Converted - success or failure counts
    funnel_custom_steps?: number[] // used to provide custom steps for which to get people in a funnel - primarily for correlation use
    aggregation_group_type_index?: number | undefined // Groups aggregation
    funnel_advanced?: boolean // used to toggle advanced options on or off
    show_legend?: boolean // used to show/hide legend next to insights graph
}

export interface RecordingEventsFilters {
    query: string
}

export interface SystemStatusSubrows {
    columns: string[]
    rows: string[][]
}

export interface SystemStatusRow {
    metric: string
    value: string
    key?: string
    description?: string
    subrows?: SystemStatusSubrows
}

export interface SystemStatus {
    overview: SystemStatusRow[]
    internal_metrics: {
        clickhouse?: {
            id: number
            share_token: string
        }
    }
}

export type QuerySummary = { duration: string } & Record<string, string>

export interface SystemStatusQueriesResult {
    postgres_running: QuerySummary[]
    clickhouse_running?: QuerySummary[]
    clickhouse_slow_log?: QuerySummary[]
}

export interface SystemStatusAnalyzeResult {
    query: string
    timing: {
        query_id: string
        event_time: string
        query_duration_ms: number
        read_rows: number
        read_size: string
        result_rows: number
        result_size: string
        memory_usage: string
    }
    flamegraphs: Record<string, string>
}

export type PersonalizationData = Record<string, string | string[] | null>

interface EnabledSetupState {
    is_active: true // Whether the onbarding setup is currently active
    current_section: number
    any_project_ingested_events: boolean
    any_project_completed_snippet_onboarding: boolean
    non_demo_team_id: number | null
    has_invited_team_members: boolean
}

interface DisabledSetupState {
    is_active: false
    current_section: null
}

export type SetupState = EnabledSetupState | DisabledSetupState

export interface ActionFilter extends EntityFilter {
    math?: string
    math_property?: string
    math_group_type_index?: number | null
    properties: PropertyFilter[]
    type: EntityType
}

export interface TrendResult {
    action: ActionFilter
    actions?: ActionFilter[]
    count: number
    data: number[]
    days: string[]
    dates?: string[]
    label: string
    labels: string[]
    breakdown_value?: string | number
    aggregated_value: number
    status?: string
    compare_label?: CompareLabelType
    compare?: boolean
    persons_urls?: { url: string }[]
    persons?: Person
    filter?: FilterType
}

interface Person {
    url: string
    filter: Partial<FilterType>
}

export interface FunnelStep {
    // The type returned from the API.
    action_id: string
    average_conversion_time: number | null
    count: number
    name: string
    custom_name?: string
    order: number
    people?: string[]
    type: EntityType
    labels?: string[]
    breakdown?: BreakdownKeyType
    breakdowns?: Breakdown[]
    breakdown_value?: BreakdownKeyType
    data?: number[]
    days?: string[]

    // Url that you can GET to retrieve the people that converted in this step
    converted_people_url: string

    // Url that you can GET to retrieve the people that dropped in this step
    dropped_people_url: string
}

export interface FunnelStepWithNestedBreakdown extends FunnelStep {
    nested_breakdown?: FunnelStep[]
}

export interface FunnelResult<ResultType = FunnelStep[] | FunnelsTimeConversionBins> {
    is_cached: boolean
    last_refresh: string | null
    result: ResultType
    type: 'Funnel'
}

export interface FunnelsTimeConversionBins {
    bins: [number, number][]
    average_conversion_time: number
}

export interface FunnelTimeConversionMetrics {
    averageTime: number
    stepRate: number
    totalRate: number
}

export interface FunnelConversionWindow {
    funnel_window_interval_unit: FunnelConversionWindowTimeUnit
    funnel_window_interval: number
}

// https://github.com/PostHog/posthog/blob/master/posthog/models/filters/mixins/funnel.py#L100
export enum FunnelConversionWindowTimeUnit {
    Minute = 'minute',
    Hour = 'hour',
    Day = 'day',
    Week = 'week',
    Month = 'month',
}

export interface FunnelRequestParams extends FilterType {
    refresh?: boolean
    from_dashboard?: boolean | number
    funnel_window_days?: number
}

export type FunnelAPIResponse = FunnelStep[] | FunnelStep[][] | FunnelsTimeConversionBins

export interface LoadedRawFunnelResults {
    results: FunnelAPIResponse
    filters: Partial<FilterType>
}

export enum FunnelStepReference {
    total = 'total',
    previous = 'previous',
}

export interface FunnelStepWithConversionMetrics extends FunnelStep {
    droppedOffFromPrevious: number
    conversionRates: {
        fromPrevious: number
        total: number
        fromBasisStep: number // either fromPrevious or total, depending on FunnelStepReference
    }
    nested_breakdown?: Omit<FunnelStepWithConversionMetrics, 'nested_breakdown'>[]
    rowKey?: number | string
    significant?: {
        fromPrevious: boolean
        total: boolean
        fromBasisStep: boolean // either fromPrevious or total, depending on FunnelStepReference
    }
}

export interface FlattenedFunnelStep extends FunnelStepWithConversionMetrics {
    rowKey: number | string
    nestedRowKeys?: string[]
    isBreakdownParent?: boolean
    breakdownIndex?: number
}

export interface FlattenedFunnelStepByBreakdown {
    rowKey: number | string
    isBaseline?: boolean
    breakdown?: BreakdownKeyType
    breakdown_value?: BreakdownKeyType
    breakdownIndex?: number
    conversionRates?: {
        total: number
    }
    steps?: FunnelStepWithConversionMetrics[]
    significant?: boolean
}

export interface ChartParams {
    dashboardItemId?: InsightShortId
    color?: string
    filters: Partial<FilterType>
    inSharedMode?: boolean
    showPersonsModal?: boolean
    cachedResults?: TrendResult[]
}

// Shared between insightLogic, dashboardItemLogic, trendsLogic, funnelLogic, pathsLogic, retentionTableLogic
export interface InsightLogicProps {
    /** currently persisted insight */
    dashboardItemId?: InsightShortId | null
    /** enable url handling for this insight */
    syncWithUrl?: boolean
    /** cached results, avoid making a request */
    cachedResults?: any
    /** cached filters, avoid making a request */
    filters?: Partial<FilterType> | null
    /** enable this to make unsaved queries */
    doNotPersist?: boolean
    /** enable this to avoid API requests */
    doNotLoad?: boolean
}

export interface SetInsightOptions {
    shouldMergeWithExisting?: boolean
    /** this overrides the in-flight filters on the page, which may not equal the last returned API response */
    overrideFilter?: boolean
    /** calling with this updates the "last saved" filters */
    fromPersistentApi?: boolean
}

export interface FeatureFlagGroupType {
    properties: AnyPropertyFilter[]
    rollout_percentage: number | null
}

export interface MultivariateFlagVariant {
    key: string
    name?: string | null
    rollout_percentage: number
}

export interface MultivariateFlagOptions {
    variants: MultivariateFlagVariant[]
}

interface FeatureFlagFilters {
    groups: FeatureFlagGroupType[]
    multivariate: MultivariateFlagOptions | null
    aggregation_group_type_index?: number | null
}

export interface FeatureFlagType {
    id: number | null
    key: string
    name: string // Used as description
    filters: FeatureFlagFilters
    deleted: boolean
    active: boolean
    created_by: UserBasicType | null
    created_at: string | null
    is_simple_flag: boolean
    rollout_percentage: number | null
}

export interface FeatureFlagOverrideType {
    id: number
    feature_flag: number
    user: number
    override_value: boolean | string
}

export interface CombinedFeatureFlagAndOverrideType {
    feature_flag: FeatureFlagType
    value_for_user_without_override: boolean | string
    override: FeatureFlagOverrideType | null
}

export interface PrevalidatedInvite {
    id: string
    target_email: string
    first_name: string
    organization_name: string
}

interface AuthBackends {
    'google-oauth2'?: boolean
    gitlab?: boolean
    github?: boolean
    saml?: boolean
}

interface InstancePreferencesInterface {
    debug_queries: boolean /** Whether debug queries option should be shown on the command palette. */
    disable_paid_fs: boolean /** Whether paid features showcasing / upsells are completely disabled throughout the app. */
}

export interface PreflightStatus {
    // Attributes that accept undefined values (i.e. `?`) are not received when unauthenticated
    django: boolean
    plugins: boolean
    redis: boolean
    db: boolean
    /** An initiated instance is one that already has any organization(s). */
    initiated: boolean
    /** Org creation is allowed on Cloud OR initiated self-hosted organizations with a license and MULTI_ORG_ENABLED. */
    can_create_org: boolean
    /** Whether this is PostHog Cloud. */
    cloud: boolean
    /** Whether this is a managed demo environment. */
    demo: boolean
    celery: boolean
    /** Whether EE code is available (but not necessarily a license). */
    ee_available?: boolean
    /** Is ClickHouse used as the analytics database instead of Postgres. */
    is_clickhouse_enabled?: boolean
    realm: Realm
    db_backend?: 'postgres' | 'clickhouse'
    available_social_auth_providers: AuthBackends
    available_timezones?: Record<string, number>
    opt_out_capture?: boolean
    posthog_version?: string
    email_service_available: boolean
    /** Whether PostHog is running in DEBUG mode. */
    is_debug?: boolean
    is_event_property_usage_enabled?: boolean
    licensed_users_available?: number | null
    site_url?: string
    instance_preferences?: InstancePreferencesInterface
}

export enum ItemMode { // todo: consolidate this and dashboardmode
    Edit = 'edit',
    View = 'view',
}

export enum DashboardMode { // Default mode is null
    Edit = 'edit', // When the dashboard is being edited
    Fullscreen = 'fullscreen', // When the dashboard is on full screen (presentation) mode
    Sharing = 'sharing', // When the sharing configuration is opened
    Public = 'public', // When viewing the dashboard publicly via a shareToken
    Internal = 'internal', // When embedded into another page (e.g. /instance/status)
}

// Reserved hotkeys globally available
export type GlobalHotKeys = 'g'

// Hotkeys for local (component) actions
export type HotKeys =
    | 'a'
    | 'b'
    | 'c'
    | 'd'
    | 'e'
    | 'f'
    | 'h'
    | 'i'
    | 'j'
    | 'k'
    | 'l'
    | 'm'
    | 'n'
    | 'o'
    | 'p'
    | 'q'
    | 'r'
    | 's'
    | 't'
    | 'u'
    | 'v'
    | 'w'
    | 'x'
    | 'y'
    | 'z'
    | 'escape'

export interface LicenseType {
    id: number
    key: string
    plan: string
    valid_until: string
    max_users: string | null
    created_at: string
}

export interface EventDefinition {
    id: string
    name: string
    description: string
    tags?: string[]
    volume_30_day: number | null
    query_usage_30_day: number | null
    owner?: UserBasicType | null
    created_at?: string
    last_seen_at?: string
    updated_at?: string
    updated_by?: UserBasicType | null
}

export interface PropertyDefinition {
    id: string
    name: string
    description: string
    tags?: string[]
    volume_30_day: number | null
    query_usage_30_day: number | null
    updated_at?: string
    updated_by?: UserBasicType | null
    is_numerical?: boolean // Marked as optional to allow merge of EventDefinition & PropertyDefinition
    is_event_property?: boolean // Indicates whether this property has been seen for a particular set of events (when `eventNames` query string is sent); calculated at query time, not stored in the db
}

export interface PersonProperty {
    name: string
    count: number
}

export interface GroupType {
    group_type: string
    group_type_index: number
}

export type GroupTypeProperties = Record<number, Array<PersonProperty>>

export interface Group {
    group_type_index: number
    group_key: string
    created_at: string
    group_properties: Record<string, any>
}

export interface Experiment {
    id: number | null
    name: string
    description?: string
    feature_flag_key: string
    filters: FilterType
    parameters: Record<string, any>
    start_date?: string
    end_date?: string
    created_at: string
    created_by: UserBasicType | null
}
export interface ExperimentResults {
    insight: FunnelStep[][]
    probability: Record<string, number>
    filters: FilterType
    itemID: string
    noData?: boolean
}

interface RelatedPerson {
    type: 'person'
    id: string
    person: Pick<PersonType, 'distinct_ids' | 'properties'>
}

interface RelatedGroup {
    type: 'group'
    group_type_index: number
    id: string
}

export type RelatedActor = RelatedPerson | RelatedGroup

export interface SelectOption {
    value: string
    label?: string
}

export interface SelectOptionWithChildren extends SelectOption {
    children: React.ReactChildren
    ['data-attr']: string
    key: string
}

export interface KeyMapping {
    label: string
    description?: string | JSX.Element
    examples?: string[]
    hide?: boolean
}

export interface TileParams {
    title: string
    targetPath: string
    openInNewTab?: boolean
    hoverText?: string
    icon: JSX.Element
    class?: string
}

export interface TiledIconModuleProps {
    tiles: TileParams[]
    header?: string
    subHeader?: string
    analyticsModuleKey?: string
}

export type EventOrPropType = EventDefinition & PropertyDefinition

export interface AppContext {
    current_user: UserType | null
    current_team: TeamType | null
    preflight: PreflightStatus
    default_event_name: string
    persisted_feature_flags?: string[]
}

export type StoredMetricMathOperations = 'max' | 'min' | 'sum'

export interface PathEdgeParameters {
    edge_limit?: number | undefined
    min_edge_weight?: number | undefined
    max_edge_weight?: number | undefined
}

export interface FunnelCorrelation {
    event: Pick<EventType, 'elements' | 'event' | 'properties'>
    odds_ratio: number
    success_count: number
    success_people_url: string
    failure_count: number
    failure_people_url: string
    correlation_type: FunnelCorrelationType.Failure | FunnelCorrelationType.Success
    result_type:
        | FunnelCorrelationResultsType.Events
        | FunnelCorrelationResultsType.Properties
        | FunnelCorrelationResultsType.EventWithProperties
}

export enum FunnelCorrelationType {
    Success = 'success',
    Failure = 'failure',
}

export enum FunnelCorrelationResultsType {
    Events = 'events',
    Properties = 'properties',
    EventWithProperties = 'event_with_properties',
}

export enum HelpType {
    Slack = 'slack',
    GitHub = 'github',
    Email = 'email',
    Docs = 'docs',
}

export interface VersionType {
    version: string
    release_date?: string
}

export interface dateMappingOption {
    inactive?: boolean // Options removed due to low usage (see relevant PR); will not show up for new insights but will be kept for existing
    values: string[]
    getFormattedDate?: (date: dayjs.Dayjs, format: string) => string
}

export interface Breadcrumb {
    /** Name to display. */
    name: string | null | undefined
    /** Symbol, e.g. a lettermark or a profile picture. */
    symbol?: React.ReactNode
    /** Path to link to. */
    path?: string
    /** Whether to show a custom popup */
    popup?: Pick<PopupProps, 'overlay' | 'sameWidth' | 'actionable'>
}

export enum GraphType {
    Bar = 'bar',
    HorizontalBar = 'horizontalBar',
    Line = 'line',
    Histogram = 'histogram',
    Pie = 'doughnut',
}

export type GraphDataset = ChartDataset<ChartType> &
    Partial<
        Pick<
            TrendResult,
            | 'count'
            | 'label'
            | 'days'
            | 'labels'
            | 'data'
            | 'compare'
            | 'compare_label'
            | 'status'
            | 'action'
            | 'actions'
            | 'breakdown_value'
            | 'persons_urls'
            | 'persons'
            | 'filter'
        >
    > & {
        /** Used in filtering out visibility of datasets. Set internally by chart.js */
        id: number
        /** Toggled on to draw incompleteness lines in LineGraph.tsx */
        dotted?: boolean
        /** Array of breakdown values used only in ActionsHorizontalBar.tsx data */
        breakdownValues?: (string | number | undefined)[]
        /** Array of compare labels used only in ActionsHorizontalBar.tsx data */
        compareLabels?: (CompareLabelType | undefined)[]
        /** Array of persons ussed only in (ActionsHorizontalBar|ActionsPie).tsx */
        personsValues?: (Person | undefined)[]
        index?: number
        /** Value (count) for specific data point; only valid in the context of an xy intercept */
        pointValue?: number
        /** Value (count) for specific data point; only valid in the context of an xy intercept */
        personUrl?: string
        /** Action/event filter defition */
        action?: ActionFilter
    }

export type GraphPoint = InteractionItem & { dataset: GraphDataset }
interface PointsPayload {
    pointsIntersectingLine: GraphPoint[]
    pointsIntersectingClick: GraphPoint[]
    clickedPointNotLine: boolean
    referencePoint: GraphPoint
}

export interface GraphPointPayload {
    points: PointsPayload
    index: number
    label?: string // Soon to be deprecated with LEGACY_LineGraph
    day?: string // Soon to be deprecated with LEGACY_LineGraph
    value?: number
    /** Contains the dataset for all the points in the same x-axis point; allows switching between matching points in the x-axis */
    crossDataset?: GraphDataset[]
    /** ID for the currently selected series */
    seriesId?: number
}

export enum CompareLabelType {
    Current = 'current',
    Previous = 'previous',
}<|MERGE_RESOLUTION|>--- conflicted
+++ resolved
@@ -872,12 +872,8 @@
     breakdowns?: Breakdown[]
     breakdown_value?: string | number
     breakdown_group_type_index?: number | null
-<<<<<<< HEAD
     shown_as?: ShownAsValue
     session?: string
-=======
-    shown_as?: ShownAsType
->>>>>>> 8d22ae9b
     period?: string
 
     retention_type?: RetentionType
