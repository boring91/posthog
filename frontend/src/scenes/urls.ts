import {
    ActionType,
    AnnotationType,
    AnyPartialFilterType,
    DashboardType,
    FilterType,
    InsightShortId,
    ReplayTabs,
} from '~/types'
import { combineUrl } from 'kea-router'
import { ExportOptions } from '~/exporter/types'
import { AppMetricsUrlParams } from './apps/appMetricsSceneLogic'
import { PluginTab } from './plugins/types'

/**
 * To add a new URL to the front end:
 * - add a URL function here
 * - add a scene to the enum in sceneTypes.ts
 * - add a scene configuration in scenes.ts
 * - add a route to scene mapping in scenes.ts
 * - and add a scene import in appScenes.ts
 *
 * Sync the paths with AutoProjectMiddleware!
 */
export const urls = {
    default: (): string => '/',
    dashboards: (): string => '/dashboard',
    dashboard: (id: string | number, highlightInsightId?: string): string =>
        combineUrl(`/dashboard/${id}`, highlightInsightId ? { highlightInsightId } : {}).url,
    dashboardTextTile: (id: string | number, textTileId: string | number): string =>
        `${urls.dashboard(id)}/text-tiles/${textTileId}`,
    dashboardSharing: (id: string | number): string => `/dashboard/${id}/sharing`,
    dashboardSubcriptions: (id: string | number): string => `/dashboard/${id}/subscriptions`,
    dashboardSubcription: (id: string | number, subscriptionId: string): string =>
        `/dashboard/${id}/subscriptions/${subscriptionId}`,

    sharedDashboard: (shareToken: string): string => `/shared_dashboard/${shareToken}`,
    createAction: (): string => `/data-management/actions/new`,
    copyAction: (action: ActionType | null): string => {
        const queryParams = action ? `?copy=${encodeURIComponent(JSON.stringify(action))}` : ''
        return `/data-management/actions/new/${queryParams}`
    },
    action: (id: string | number): string => `/data-management/actions/${id}`,
    actions: (): string => '/data-management/actions',
    eventDefinitions: (): string => '/data-management/events',
    eventDefinition: (id: string | number): string => `/data-management/events/${id}`,
    propertyDefinitions: (type?: string): string => combineUrl('/data-management/properties', type ? { type } : {}).url,
    propertyDefinition: (id: string | number): string => `/data-management/properties/${id}`,
    dataManagementHistory: (): string => '/data-management/history',
    database: (): string => '/data-management/database',
    events: (): string => '/events',
    event: (id: string, timestamp: string): string =>
        `/events/${encodeURIComponent(id)}/${encodeURIComponent(timestamp)}`,
    exports: (): string => '/exports',
    createExport: (): string => `/exports/new`,
    viewExport: (id: string | number): string => `/exports/${id}`,
    ingestionWarnings: (): string => '/data-management/ingestion-warnings',
    insightNew: (filters?: AnyPartialFilterType, dashboardId?: DashboardType['id'] | null, query?: string): string =>
        combineUrl('/insights/new', dashboardId ? { dashboard: dashboardId } : {}, {
            ...(filters ? { filters } : {}),
            ...(query ? { q: query } : {}),
        }).url,
    insightNewHogQL: (query: string): string =>
        urls.insightNew(
            undefined,
            undefined,
            JSON.stringify({
                kind: 'DataTableNode',
                full: true,
                source: { kind: 'HogQLQuery', query },
            })
        ),
    insightEdit: (id: InsightShortId): string => `/insights/${id}/edit`,
    insightView: (id: InsightShortId): string => `/insights/${id}`,
    insightSubcriptions: (id: InsightShortId): string => `/insights/${id}/subscriptions`,
    insightSubcription: (id: InsightShortId, subscriptionId: string): string =>
        `/insights/${id}/subscriptions/${subscriptionId}`,
    insightSharing: (id: InsightShortId): string => `/insights/${id}/sharing`,
    savedInsights: (tab?: string): string => `/insights${tab ? `?tab=${tab}` : ''}`,

    replay: (tab?: ReplayTabs, filters?: Partial<FilterType>): string =>
        combineUrl(tab ? `/replay/${tab}` : '/replay/recent', filters ? { filters } : {}).url,
    replayPlaylist: (id: string, filters?: Partial<FilterType>): string =>
        combineUrl(`/replay/playlists/${id}`, filters ? { filters } : {}).url,
    replaySingle: (id: string, filters?: Partial<FilterType>): string =>
        combineUrl(`/replay/${id}`, filters ? { filters } : {}).url,
    person: (id: string, encode: boolean = true): string =>
        encode ? `/person/${encodeURIComponent(id)}` : `/person/${id}`,
    persons: (): string => '/persons',
    groups: (groupTypeIndex: string | number): string => `/groups/${groupTypeIndex}`,
    // :TRICKY: Note that groupKey is provided by user. We need to override urlPatternOptions for kea-router.
    group: (groupTypeIndex: string | number, groupKey: string, encode: boolean = true, tab?: string | null): string =>
        `/groups/${groupTypeIndex}/${encode ? encodeURIComponent(groupKey) : groupKey}${tab ? `/${tab}` : ''}`,
    cohort: (id: string | number): string => `/cohorts/${id}`,
    cohorts: (): string => '/cohorts',
    experiment: (id: string | number): string => `/experiments/${id}`,
    experiments: (): string => '/experiments',
    featureFlags: (tab?: string): string => `/feature_flags${tab ? `?tab=${tab}` : ''}`,
    featureFlag: (id: string | number): string => `/feature_flags/${id}`,
    earlyAccessFeatures: (): string => '/early_access_features',
    earlyAccessFeature: (id: ':id' | 'new' | string): string => `/early_access_features/${id}`,
    surveys: (): string => '/surveys',
    dataWarehouse: (): string => '/warehouse',
    dataWarehouseTable: (id: ':id' | 'new' | string): string => `/warehouse/${id}`,
<<<<<<< HEAD
    dataWarehousePosthog: (): string => '/data-warehouse/posthog',
    dataWarehouseExternal: (): string => '/data-warehouse/external',
    dataWarehouseViews: (): string => '/data-warehouse/views',
    survey: (id: ':id' | 'new' | string): string => `/survey/${id}`,
=======
    survey: (id: ':id' | 'new' | string): string => `/surveys/${id}`,
>>>>>>> c1fc0877
    annotations: (): string => '/annotations',
    annotation: (id: AnnotationType['id'] | ':id'): string => `/annotations/${id}`,
    projectApps: (tab?: PluginTab): string => `/project/apps${tab ? `?tab=${tab}` : ''}`,
    projectApp: (id: string | number): string => `/project/apps/${id}`,
    projectAppSearch: (name: string): string => `/project/apps?name=${name}`,
    projectAppLogs: (id: string | number): string => `/project/apps/${id}/logs`,
    projectAppSource: (id: string | number): string => `/project/apps/${id}/source`,
    frontendApp: (id: string | number): string => `/app/${id}`,
    appMetrics: (pluginConfigId: string | number, params: AppMetricsUrlParams = {}): string =>
        combineUrl(`/app/${pluginConfigId}/metrics`, params).url,
    appHistoricalExports: (pluginConfigId: string | number): string => `/app/${pluginConfigId}/historical_exports`,
    appHistory: (pluginConfigId: string | number, searchParams?: Record<string, any>): string =>
        combineUrl(`/app/${pluginConfigId}/history`, searchParams).url,
    projectCreateFirst: (): string => '/project/create',
    projectHomepage: (): string => '/home',
    projectSettings: (section?: string): string => `/project/settings${section ? `#${section}` : ''}`,
    mySettings: (): string => '/me/settings',
    organizationSettings: (): string => '/organization/settings',
    organizationCreationConfirm: (): string => '/organization/confirm-creation',
    organizationCreateFirst: (): string => '/organization/create',
    toolbarLaunch: (): string => '/toolbar',
    site: (url: string): string => `/site/${url === ':url' ? url : encodeURIComponent(url)}`,
    // Onboarding / setup routes
    login: (): string => '/login',
    login2FA: (): string => '/login/2fa',
    login2FASetup: (): string => '/login/2fa_setup',
    passwordReset: (): string => '/reset',
    passwordResetComplete: (userUuid: string, token: string): string => `/reset/${userUuid}/${token}`,
    preflight: (): string => '/preflight',
    signup: (): string => '/signup',
    verifyEmail: (userUuid: string = '', token: string = ''): string =>
        `/verify_email${userUuid ? `/${userUuid}` : ''}${token ? `/${token}` : ''}`,
    inviteSignup: (id: string): string => `/signup/${id}`,
    ingestion: (): string => '/ingestion',
    // Cloud only
    organizationBilling: (): string => '/organization/billing',
    // Self-hosted only
    instanceStatus: (): string => '/instance/status',
    instanceStaffUsers: (): string => '/instance/staff_users',
    instanceKafkaInspector: (): string => '/instance/kafka_inspector',
    instanceSettings: (): string => '/instance/settings',
    instanceMetrics: (): string => `/instance/metrics`,
    asyncMigrations: (): string => '/instance/async_migrations',
    asyncMigrationsFuture: (): string => '/instance/async_migrations/future',
    asyncMigrationsSettings: (): string => '/instance/async_migrations/settings',
    deadLetterQueue: (): string => '/instance/dead_letter_queue',
    unsubscribe: (): string => '/unsubscribe',
    integrationsRedirect: (kind: string): string => `/integrations/${kind}/redirect`,
    shared: (token: string, exportOptions: ExportOptions = {}): string =>
        combineUrl(
            `/shared/${token}`,
            Object.entries(exportOptions)
                .filter((x) => x[1])
                .reduce(
                    (acc, [key, val]) => ({
                        ...acc,
                        [key]: val === true ? null : val,
                    }),
                    {}
                )
        ).url,
    embedded: (token: string, exportOptions?: ExportOptions): string =>
        urls.shared(token, exportOptions).replace('/shared/', '/embedded/'),
    debugQuery: (query?: string | Record<string, any>): string =>
        combineUrl('/debug', {}, query ? { q: typeof query === 'string' ? query : JSON.stringify(query) } : {}).url,
    feedback: (): string => '/feedback',
    issues: (): string => '/issues',
    notebooks: (): string =>
        combineUrl(urls.dashboards(), {
            tab: 'notebooks',
        }).url,
    notebook: (shortId: string): string => `/notebooks/${shortId}`,
    notebookEdit: (shortId: string): string => `/notebooks/${shortId}/edit`,
}<|MERGE_RESOLUTION|>--- conflicted
+++ resolved
@@ -102,14 +102,10 @@
     surveys: (): string => '/surveys',
     dataWarehouse: (): string => '/warehouse',
     dataWarehouseTable: (id: ':id' | 'new' | string): string => `/warehouse/${id}`,
-<<<<<<< HEAD
     dataWarehousePosthog: (): string => '/data-warehouse/posthog',
     dataWarehouseExternal: (): string => '/data-warehouse/external',
     dataWarehouseViews: (): string => '/data-warehouse/views',
-    survey: (id: ':id' | 'new' | string): string => `/survey/${id}`,
-=======
     survey: (id: ':id' | 'new' | string): string => `/surveys/${id}`,
->>>>>>> c1fc0877
     annotations: (): string => '/annotations',
     annotation: (id: AnnotationType['id'] | ':id'): string => `/annotations/${id}`,
     projectApps: (tab?: PluginTab): string => `/project/apps${tab ? `?tab=${tab}` : ''}`,
