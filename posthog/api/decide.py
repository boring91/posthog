--- conflicted
+++ resolved
@@ -261,16 +261,12 @@
         # Set up logging and context
         is_request_sampled_for_logging = random() < settings.DECIDE_REQUEST_LOGGING_SAMPLING_RATE
         if is_request_sampled_for_logging:
-<<<<<<< HEAD
-            logger.warn("DECIDE_REQUEST_STARTED", team_id=team.id, distinct_id=data.get("distinct_id"))
-=======
             logger.warn(
                 "DECIDE_REQUEST_STARTED",
                 team_id=team.id,
                 distinct_id=data.get("distinct_id", None),
                 user_agent=request.headers.get("User-Agent", ""),
             )
->>>>>>> abb4f102
 
         # Check if team is allowed to use decide
         if team.id in settings.DECIDE_SHORT_CIRCUITED_TEAM_IDS:
@@ -286,7 +282,6 @@
         token = team.api_token
         structlog.contextvars.bind_contextvars(team_id=team.id)
 
-<<<<<<< HEAD
         # --- 5. Handle feature flags ---
         flags_response = get_feature_flags_response(
             request, data, team, token, api_version, is_request_sampled_for_logging
@@ -301,86 +296,6 @@
             response["featureFlagPayloads"] = {}
         else:  # Only update flags if not quota limited
             response.update(flags_response)
-=======
-        disable_flags = process_bool(data.get("disable_flags")) is True
-        feature_flags = None
-        errors = False
-        flags_response: dict[str, Any] = {}
-
-        if not disable_flags:
-            distinct_id = data.get("distinct_id")
-            if distinct_id is None:
-                return cors_response(
-                    request,
-                    generate_exception_response(
-                        "decide",
-                        "Decide requires a distinct_id.",
-                        code="missing_distinct_id",
-                        type="validation_error",
-                        status_code=status.HTTP_400_BAD_REQUEST,
-                    ),
-                )
-            else:
-                distinct_id = str(distinct_id)
-
-            property_overrides = {}
-            geoip_enabled = process_bool(data.get("geoip_disable")) is False
-
-            if geoip_enabled:
-                property_overrides = get_geoip_properties(get_ip_address(request))
-
-            all_property_overrides: dict[str, Union[str, int]] = {
-                **property_overrides,
-                **(data.get("person_properties") or {}),
-            }
-
-            feature_flags, _, feature_flag_payloads, errors = get_all_feature_flags(
-                team,
-                distinct_id,
-                data.get("groups") or {},
-                hash_key_override=data.get("$anon_distinct_id"),
-                property_value_overrides=all_property_overrides,
-                group_property_value_overrides=(data.get("group_properties") or {}),
-            )
-
-            active_flags = {key: value for key, value in feature_flags.items() if value}
-
-            if api_version == 2:
-                flags_response["featureFlags"] = active_flags
-            elif api_version >= 3:
-                # v3 returns all flags, not just active ones, as well as if there was an error computing all flags
-                flags_response["featureFlags"] = feature_flags
-                flags_response["errorsWhileComputingFlags"] = errors
-                flags_response["featureFlagPayloads"] = feature_flag_payloads
-            else:
-                # default v1
-                flags_response["featureFlags"] = list(active_flags.keys())
-
-            # metrics for feature flags
-            team_id_label = label_for_team_id_to_track(team.pk)
-            FLAG_EVALUATION_COUNTER.labels(
-                team_id=team_id_label,
-                errors_computing=errors,
-                has_hash_key_override=bool(data.get("$anon_distinct_id")),
-            ).inc()
-
-            if is_request_sampled_for_logging:
-                logger.warn(
-                    "DECIDE_REQUEST_SUCCEEDED",
-                    team_id=team.id,
-                    distinct_id=distinct_id,
-                    user_agent=request.headers.get("User-Agent", ""),
-                    errors_while_computing=errors or False,
-                    has_hash_key_override=bool(data.get("$anon_distinct_id")),
-                )
-        else:
-            flags_response["featureFlags"] = {}
-
-        # NOTE: Changed code - everything not feature flags goes in here
-        response = get_base_config(token, team, request, skip_db=errors)
-        response.update(flags_response)
-
->>>>>>> abb4f102
         # NOTE: Whenever you add something to decide response, update this test:
         # `test_decide_doesnt_error_out_when_database_is_down`
         # which ensures that decide doesn't error out when the database is down
@@ -466,7 +381,7 @@
     )
 
     # Record metrics and handle billing
-    _record_feature_flag_metrics(team, feature_flags, errors, data, is_request_sampled_for_logging)
+    _record_feature_flag_metrics(team, feature_flags, errors, data, is_request_sampled_for_logging, request)
 
     # Format response based on API version
     return _format_feature_flags_response(feature_flags, feature_flag_payloads, errors, api_version)
@@ -491,7 +406,7 @@
 
 
 def _record_feature_flag_metrics(
-    team: Team, feature_flags: dict, errors: bool, data: dict, is_request_sampled_for_logging: bool
+    team: Team, feature_flags: dict, errors: bool, data: dict, is_request_sampled_for_logging: bool, request: HttpRequest
 ):
     """Record metrics and handle billing for feature flag computations."""
     if not feature_flags:
@@ -509,6 +424,7 @@
             "DECIDE_REQUEST_SUCCEEDED",
             team_id=team.id,
             distinct_id=data.get("distinct_id"),
+            user_agent=request.headers.get("User-Agent", ""),
             errors_while_computing=errors or False,
             has_hash_key_override=bool(data.get("$anon_distinct_id")),
         )
