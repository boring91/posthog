# serializer version: 1
# name: TestAnnotation.test_retrieving_annotation_is_not_n_plus_1
  '''
  SELECT "posthog_user"."id",
         "posthog_user"."password",
         "posthog_user"."last_login",
         "posthog_user"."first_name",
         "posthog_user"."last_name",
         "posthog_user"."is_staff",
         "posthog_user"."date_joined",
         "posthog_user"."uuid",
         "posthog_user"."current_organization_id",
         "posthog_user"."current_team_id",
         "posthog_user"."email",
         "posthog_user"."pending_email",
         "posthog_user"."temporary_token",
         "posthog_user"."distinct_id",
         "posthog_user"."is_email_verified",
         "posthog_user"."has_seen_product_intro_for",
         "posthog_user"."strapi_id",
         "posthog_user"."is_active",
         "posthog_user"."role_at_organization",
         "posthog_user"."theme_mode",
         "posthog_user"."partial_notification_settings",
         "posthog_user"."anonymize_data",
         "posthog_user"."toolbar_mode",
         "posthog_user"."hedgehog_config",
         "posthog_user"."events_column_config",
         "posthog_user"."email_opt_in"
  FROM "posthog_user"
  WHERE "posthog_user"."id" = 99999
  LIMIT 21
  '''
# ---
# name: TestAnnotation.test_retrieving_annotation_is_not_n_plus_1.1
  '''
  SELECT "posthog_team"."id",
         "posthog_team"."uuid",
         "posthog_team"."organization_id",
         "posthog_team"."parent_team_id",
         "posthog_team"."project_id",
         "posthog_team"."api_token",
         "posthog_team"."app_urls",
         "posthog_team"."name",
         "posthog_team"."slack_incoming_webhook",
         "posthog_team"."created_at",
         "posthog_team"."updated_at",
         "posthog_team"."anonymize_ips",
         "posthog_team"."completed_snippet_onboarding",
         "posthog_team"."has_completed_onboarding_for",
         "posthog_team"."onboarding_tasks",
         "posthog_team"."ingested_event",
         "posthog_team"."autocapture_opt_out",
         "posthog_team"."autocapture_web_vitals_opt_in",
         "posthog_team"."autocapture_web_vitals_allowed_metrics",
         "posthog_team"."autocapture_exceptions_opt_in",
         "posthog_team"."autocapture_exceptions_errors_to_ignore",
         "posthog_team"."person_processing_opt_out",
         "posthog_team"."secret_api_token",
         "posthog_team"."secret_api_token_backup",
         "posthog_team"."session_recording_opt_in",
         "posthog_team"."session_recording_sample_rate",
         "posthog_team"."session_recording_minimum_duration_milliseconds",
         "posthog_team"."session_recording_linked_flag",
         "posthog_team"."session_recording_network_payload_capture_config",
         "posthog_team"."session_recording_masking_config",
         "posthog_team"."session_recording_url_trigger_config",
         "posthog_team"."session_recording_url_blocklist_config",
         "posthog_team"."session_recording_event_trigger_config",
         "posthog_team"."session_recording_trigger_match_type_config",
         "posthog_team"."session_replay_config",
         "posthog_team"."survey_config",
         "posthog_team"."capture_console_log_opt_in",
         "posthog_team"."capture_performance_opt_in",
         "posthog_team"."capture_dead_clicks",
         "posthog_team"."surveys_opt_in",
         "posthog_team"."heatmaps_opt_in",
         "posthog_team"."flags_persistence_default",
         "posthog_team"."session_recording_version",
         "posthog_team"."signup_token",
         "posthog_team"."is_demo",
         "posthog_team"."access_control",
         "posthog_team"."week_start_day",
         "posthog_team"."inject_web_apps",
         "posthog_team"."test_account_filters",
         "posthog_team"."test_account_filters_default_checked",
         "posthog_team"."path_cleaning_filters",
         "posthog_team"."timezone",
         "posthog_team"."data_attributes",
         "posthog_team"."person_display_name_properties",
         "posthog_team"."live_events_columns",
         "posthog_team"."recording_domains",
         "posthog_team"."human_friendly_comparison_periods",
         "posthog_team"."cookieless_server_hash_mode",
         "posthog_team"."primary_dashboard_id",
         "posthog_team"."default_data_theme",
         "posthog_team"."extra_settings",
         "posthog_team"."modifiers",
         "posthog_team"."correlation_config",
         "posthog_team"."session_recording_retention_period_days",
         "posthog_team"."external_data_workspace_id",
         "posthog_team"."external_data_workspace_last_synced_at",
         "posthog_team"."api_query_rate_limit",
         "posthog_team"."revenue_tracking_config",
         "posthog_team"."base_currency"
  FROM "posthog_team"
  WHERE "posthog_team"."id" = 99999
  LIMIT 21
  '''
# ---
# name: TestAnnotation.test_retrieving_annotation_is_not_n_plus_1.10
  '''
  SELECT "posthog_organizationmembership"."id",
         "posthog_organizationmembership"."organization_id",
         "posthog_organizationmembership"."user_id",
         "posthog_organizationmembership"."level",
         "posthog_organizationmembership"."joined_at",
         "posthog_organizationmembership"."updated_at",
         "posthog_organization"."id",
         "posthog_organization"."name",
         "posthog_organization"."slug",
         "posthog_organization"."logo_media_id",
         "posthog_organization"."created_at",
         "posthog_organization"."updated_at",
         "posthog_organization"."plugins_access_level",
         "posthog_organization"."session_cookie_age",
         "posthog_organization"."for_internal_metrics",
         "posthog_organization"."is_member_join_email_enabled",
         "posthog_organization"."is_ai_data_processing_approved",
         "posthog_organization"."enforce_2fa",
         "posthog_organization"."members_can_invite",
         "posthog_organization"."is_hipaa",
         "posthog_organization"."customer_id",
         "posthog_organization"."available_product_features",
         "posthog_organization"."usage",
         "posthog_organization"."never_drop_data",
         "posthog_organization"."customer_trust_scores",
         "posthog_organization"."setup_section_2_completed",
         "posthog_organization"."personalization",
         "posthog_organization"."domain_whitelist",
         "posthog_organization"."is_platform"
  FROM "posthog_organizationmembership"
  INNER JOIN "posthog_organization" ON ("posthog_organizationmembership"."organization_id" = "posthog_organization"."id")
  WHERE ("posthog_organizationmembership"."organization_id" = '00000000-0000-0000-0000-000000000000'::uuid
         AND "posthog_organizationmembership"."user_id" = 99999)
  LIMIT 21
  '''
# ---
# name: TestAnnotation.test_retrieving_annotation_is_not_n_plus_1.11
  '''
  SELECT "ee_accesscontrol"."id",
         "ee_accesscontrol"."team_id",
         "ee_accesscontrol"."access_level",
         "ee_accesscontrol"."resource",
         "ee_accesscontrol"."resource_id",
         "ee_accesscontrol"."organization_member_id",
         "ee_accesscontrol"."role_id",
         "ee_accesscontrol"."created_by_id",
         "ee_accesscontrol"."created_at",
         "ee_accesscontrol"."updated_at"
  FROM "ee_accesscontrol"
  LEFT OUTER JOIN "posthog_organizationmembership" ON ("ee_accesscontrol"."organization_member_id" = "posthog_organizationmembership"."id")
  WHERE (("ee_accesscontrol"."organization_member_id" IS NULL
          AND "ee_accesscontrol"."resource" = 'project'
          AND "ee_accesscontrol"."resource_id" = '99999'
          AND "ee_accesscontrol"."role_id" IS NULL
          AND "ee_accesscontrol"."team_id" = 99999)
         OR ("posthog_organizationmembership"."user_id" = 99999
             AND "ee_accesscontrol"."resource" = 'project'
             AND "ee_accesscontrol"."resource_id" = '99999'
             AND "ee_accesscontrol"."role_id" IS NULL
             AND "ee_accesscontrol"."team_id" = 99999)
         OR ("ee_accesscontrol"."organization_member_id" IS NULL
             AND "ee_accesscontrol"."resource" = 'annotation'
             AND "ee_accesscontrol"."resource_id" IS NULL
             AND "ee_accesscontrol"."role_id" IS NULL
             AND "ee_accesscontrol"."team_id" = 99999)
         OR ("posthog_organizationmembership"."user_id" = 99999
             AND "ee_accesscontrol"."resource" = 'annotation'
             AND "ee_accesscontrol"."resource_id" IS NULL
             AND "ee_accesscontrol"."role_id" IS NULL
             AND "ee_accesscontrol"."team_id" = 99999)
         OR ("ee_accesscontrol"."organization_member_id" IS NULL
             AND "ee_accesscontrol"."resource" = 'annotation'
             AND "ee_accesscontrol"."resource_id" IS NOT NULL
             AND "ee_accesscontrol"."role_id" IS NULL
             AND "ee_accesscontrol"."team_id" = 99999)
         OR ("posthog_organizationmembership"."user_id" = 99999
             AND "ee_accesscontrol"."resource" = 'annotation'
             AND "ee_accesscontrol"."resource_id" IS NOT NULL
             AND "ee_accesscontrol"."role_id" IS NULL
             AND "ee_accesscontrol"."team_id" = 99999))
  '''
# ---
# name: TestAnnotation.test_retrieving_annotation_is_not_n_plus_1.12
  '''
  SELECT "posthog_organizationmembership"."id",
         "posthog_organizationmembership"."organization_id",
         "posthog_organizationmembership"."user_id",
         "posthog_organizationmembership"."level",
         "posthog_organizationmembership"."joined_at",
         "posthog_organizationmembership"."updated_at",
         "posthog_organization"."id",
         "posthog_organization"."name",
         "posthog_organization"."slug",
         "posthog_organization"."logo_media_id",
         "posthog_organization"."created_at",
         "posthog_organization"."updated_at",
         "posthog_organization"."plugins_access_level",
         "posthog_organization"."session_cookie_age",
         "posthog_organization"."for_internal_metrics",
         "posthog_organization"."is_member_join_email_enabled",
         "posthog_organization"."is_ai_data_processing_approved",
         "posthog_organization"."enforce_2fa",
         "posthog_organization"."members_can_invite",
         "posthog_organization"."is_hipaa",
         "posthog_organization"."customer_id",
         "posthog_organization"."available_product_features",
         "posthog_organization"."usage",
         "posthog_organization"."never_drop_data",
         "posthog_organization"."customer_trust_scores",
         "posthog_organization"."setup_section_2_completed",
         "posthog_organization"."personalization",
         "posthog_organization"."domain_whitelist",
         "posthog_organization"."is_platform"
  FROM "posthog_organizationmembership"
  INNER JOIN "posthog_organization" ON ("posthog_organizationmembership"."organization_id" = "posthog_organization"."id")
  WHERE "posthog_organizationmembership"."user_id" = 99999
  '''
# ---
# name: TestAnnotation.test_retrieving_annotation_is_not_n_plus_1.13
  '''
  SELECT COUNT(*) AS "__count"
  FROM "posthog_annotation"
  WHERE (NOT "posthog_annotation"."deleted"
         AND (("posthog_annotation"."organization_id" = '00000000-0000-0000-0000-000000000000'::uuid
               AND "posthog_annotation"."scope" = 'organization')
              OR "posthog_annotation"."team_id" = 99999))
  '''
# ---
# name: TestAnnotation.test_retrieving_annotation_is_not_n_plus_1.14
  '''
  SELECT "posthog_annotation"."id",
         "posthog_annotation"."content",
         "posthog_annotation"."created_at",
         "posthog_annotation"."updated_at",
         "posthog_annotation"."dashboard_item_id",
         "posthog_annotation"."dashboard_id",
         "posthog_annotation"."team_id",
         "posthog_annotation"."organization_id",
         "posthog_annotation"."created_by_id",
         "posthog_annotation"."scope",
         "posthog_annotation"."creation_type",
         "posthog_annotation"."date_marker",
         "posthog_annotation"."deleted",
<<<<<<< HEAD
         "posthog_annotation"."recording",
=======
         "posthog_annotation"."recording_id",
>>>>>>> 3370261c
         "posthog_annotation"."apply_all",
         "posthog_dashboarditem"."id",
         "posthog_dashboarditem"."name",
         "posthog_dashboarditem"."derived_name",
         "posthog_dashboarditem"."description",
         "posthog_dashboarditem"."team_id",
         "posthog_dashboarditem"."filters",
         "posthog_dashboarditem"."filters_hash",
         "posthog_dashboarditem"."query",
         "posthog_dashboarditem"."order",
         "posthog_dashboarditem"."deleted",
         "posthog_dashboarditem"."saved",
         "posthog_dashboarditem"."created_at",
         "posthog_dashboarditem"."refreshing",
         "posthog_dashboarditem"."created_by_id",
         "posthog_dashboarditem"."is_sample",
         "posthog_dashboarditem"."short_id",
         "posthog_dashboarditem"."favorited",
         "posthog_dashboarditem"."refresh_attempt",
         "posthog_dashboarditem"."last_modified_at",
         "posthog_dashboarditem"."last_modified_by_id",
         "posthog_dashboarditem"."dashboard_id",
         "posthog_dashboarditem"."last_refresh",
         "posthog_dashboarditem"."layouts",
         "posthog_dashboarditem"."color",
         "posthog_dashboarditem"."dive_dashboard_id",
         "posthog_dashboarditem"."updated_at",
         "posthog_dashboarditem"."deprecated_tags",
         "posthog_dashboarditem"."tags",
         "posthog_user"."id",
         "posthog_user"."password",
         "posthog_user"."last_login",
         "posthog_user"."first_name",
         "posthog_user"."last_name",
         "posthog_user"."is_staff",
         "posthog_user"."date_joined",
         "posthog_user"."uuid",
         "posthog_user"."current_organization_id",
         "posthog_user"."current_team_id",
         "posthog_user"."email",
         "posthog_user"."pending_email",
         "posthog_user"."temporary_token",
         "posthog_user"."distinct_id",
         "posthog_user"."is_email_verified",
         "posthog_user"."requested_password_reset_at",
         "posthog_user"."has_seen_product_intro_for",
         "posthog_user"."strapi_id",
         "posthog_user"."is_active",
         "posthog_user"."role_at_organization",
         "posthog_user"."theme_mode",
         "posthog_user"."partial_notification_settings",
         "posthog_user"."anonymize_data",
         "posthog_user"."toolbar_mode",
         "posthog_user"."hedgehog_config",
         "posthog_user"."events_column_config",
         "posthog_user"."email_opt_in"
  FROM "posthog_annotation"
  LEFT OUTER JOIN "posthog_dashboarditem" ON ("posthog_annotation"."dashboard_item_id" = "posthog_dashboarditem"."id")
  LEFT OUTER JOIN "posthog_user" ON ("posthog_annotation"."created_by_id" = "posthog_user"."id")
  WHERE (NOT "posthog_annotation"."deleted"
         AND (("posthog_annotation"."organization_id" = '00000000-0000-0000-0000-000000000000'::uuid
               AND "posthog_annotation"."scope" = 'organization')
              OR "posthog_annotation"."team_id" = 99999))
  ORDER BY "posthog_annotation"."date_marker" DESC
  LIMIT 1000
  '''
# ---
# name: TestAnnotation.test_retrieving_annotation_is_not_n_plus_1.15
  '''
  SELECT "posthog_user"."id",
         "posthog_user"."password",
         "posthog_user"."last_login",
         "posthog_user"."first_name",
         "posthog_user"."last_name",
         "posthog_user"."is_staff",
         "posthog_user"."date_joined",
         "posthog_user"."uuid",
         "posthog_user"."current_organization_id",
         "posthog_user"."current_team_id",
         "posthog_user"."email",
         "posthog_user"."pending_email",
         "posthog_user"."temporary_token",
         "posthog_user"."distinct_id",
         "posthog_user"."is_email_verified",
         "posthog_user"."has_seen_product_intro_for",
         "posthog_user"."strapi_id",
         "posthog_user"."is_active",
         "posthog_user"."role_at_organization",
         "posthog_user"."theme_mode",
         "posthog_user"."partial_notification_settings",
         "posthog_user"."anonymize_data",
         "posthog_user"."toolbar_mode",
         "posthog_user"."hedgehog_config",
         "posthog_user"."events_column_config",
         "posthog_user"."email_opt_in"
  FROM "posthog_user"
  WHERE "posthog_user"."id" = 99999
  LIMIT 21
  '''
# ---
# name: TestAnnotation.test_retrieving_annotation_is_not_n_plus_1.16
  '''
  SELECT "posthog_team"."id",
         "posthog_team"."uuid",
         "posthog_team"."organization_id",
         "posthog_team"."parent_team_id",
         "posthog_team"."project_id",
         "posthog_team"."api_token",
         "posthog_team"."app_urls",
         "posthog_team"."name",
         "posthog_team"."slack_incoming_webhook",
         "posthog_team"."created_at",
         "posthog_team"."updated_at",
         "posthog_team"."anonymize_ips",
         "posthog_team"."completed_snippet_onboarding",
         "posthog_team"."has_completed_onboarding_for",
         "posthog_team"."onboarding_tasks",
         "posthog_team"."ingested_event",
         "posthog_team"."autocapture_opt_out",
         "posthog_team"."autocapture_web_vitals_opt_in",
         "posthog_team"."autocapture_web_vitals_allowed_metrics",
         "posthog_team"."autocapture_exceptions_opt_in",
         "posthog_team"."autocapture_exceptions_errors_to_ignore",
         "posthog_team"."person_processing_opt_out",
         "posthog_team"."secret_api_token",
         "posthog_team"."secret_api_token_backup",
         "posthog_team"."session_recording_opt_in",
         "posthog_team"."session_recording_sample_rate",
         "posthog_team"."session_recording_minimum_duration_milliseconds",
         "posthog_team"."session_recording_linked_flag",
         "posthog_team"."session_recording_network_payload_capture_config",
         "posthog_team"."session_recording_masking_config",
         "posthog_team"."session_recording_url_trigger_config",
         "posthog_team"."session_recording_url_blocklist_config",
         "posthog_team"."session_recording_event_trigger_config",
         "posthog_team"."session_recording_trigger_match_type_config",
         "posthog_team"."session_replay_config",
         "posthog_team"."survey_config",
         "posthog_team"."capture_console_log_opt_in",
         "posthog_team"."capture_performance_opt_in",
         "posthog_team"."capture_dead_clicks",
         "posthog_team"."surveys_opt_in",
         "posthog_team"."heatmaps_opt_in",
         "posthog_team"."flags_persistence_default",
         "posthog_team"."session_recording_version",
         "posthog_team"."signup_token",
         "posthog_team"."is_demo",
         "posthog_team"."access_control",
         "posthog_team"."week_start_day",
         "posthog_team"."inject_web_apps",
         "posthog_team"."test_account_filters",
         "posthog_team"."test_account_filters_default_checked",
         "posthog_team"."path_cleaning_filters",
         "posthog_team"."timezone",
         "posthog_team"."data_attributes",
         "posthog_team"."person_display_name_properties",
         "posthog_team"."live_events_columns",
         "posthog_team"."recording_domains",
         "posthog_team"."human_friendly_comparison_periods",
         "posthog_team"."cookieless_server_hash_mode",
         "posthog_team"."primary_dashboard_id",
         "posthog_team"."default_data_theme",
         "posthog_team"."extra_settings",
         "posthog_team"."modifiers",
         "posthog_team"."correlation_config",
         "posthog_team"."session_recording_retention_period_days",
         "posthog_team"."external_data_workspace_id",
         "posthog_team"."external_data_workspace_last_synced_at",
         "posthog_team"."api_query_rate_limit",
         "posthog_team"."revenue_tracking_config",
         "posthog_team"."base_currency"
  FROM "posthog_team"
  WHERE "posthog_team"."id" = 99999
  LIMIT 21
  '''
# ---
# name: TestAnnotation.test_retrieving_annotation_is_not_n_plus_1.17
  '''
  SELECT "posthog_project"."id",
         "posthog_project"."organization_id",
         "posthog_project"."name",
         "posthog_project"."created_at",
         "posthog_project"."product_description"
  FROM "posthog_project"
  WHERE "posthog_project"."id" = 99999
  LIMIT 21
  '''
# ---
# name: TestAnnotation.test_retrieving_annotation_is_not_n_plus_1.18
  '''
  SELECT "posthog_organizationmembership"."id",
         "posthog_organizationmembership"."organization_id",
         "posthog_organizationmembership"."user_id",
         "posthog_organizationmembership"."level",
         "posthog_organizationmembership"."joined_at",
         "posthog_organizationmembership"."updated_at",
         "posthog_organization"."id",
         "posthog_organization"."name",
         "posthog_organization"."slug",
         "posthog_organization"."logo_media_id",
         "posthog_organization"."created_at",
         "posthog_organization"."updated_at",
         "posthog_organization"."plugins_access_level",
         "posthog_organization"."session_cookie_age",
         "posthog_organization"."for_internal_metrics",
         "posthog_organization"."is_member_join_email_enabled",
         "posthog_organization"."is_ai_data_processing_approved",
         "posthog_organization"."enforce_2fa",
         "posthog_organization"."members_can_invite",
         "posthog_organization"."is_hipaa",
         "posthog_organization"."customer_id",
         "posthog_organization"."available_product_features",
         "posthog_organization"."usage",
         "posthog_organization"."never_drop_data",
         "posthog_organization"."customer_trust_scores",
         "posthog_organization"."setup_section_2_completed",
         "posthog_organization"."personalization",
         "posthog_organization"."domain_whitelist",
         "posthog_organization"."is_platform"
  FROM "posthog_organizationmembership"
  INNER JOIN "posthog_organization" ON ("posthog_organizationmembership"."organization_id" = "posthog_organization"."id")
  WHERE ("posthog_organizationmembership"."organization_id" = '00000000-0000-0000-0000-000000000000'::uuid
         AND "posthog_organizationmembership"."user_id" = 99999)
  LIMIT 21
  '''
# ---
# name: TestAnnotation.test_retrieving_annotation_is_not_n_plus_1.19
  '''
  SELECT "ee_accesscontrol"."id",
         "ee_accesscontrol"."team_id",
         "ee_accesscontrol"."access_level",
         "ee_accesscontrol"."resource",
         "ee_accesscontrol"."resource_id",
         "ee_accesscontrol"."organization_member_id",
         "ee_accesscontrol"."role_id",
         "ee_accesscontrol"."created_by_id",
         "ee_accesscontrol"."created_at",
         "ee_accesscontrol"."updated_at"
  FROM "ee_accesscontrol"
  LEFT OUTER JOIN "posthog_organizationmembership" ON ("ee_accesscontrol"."organization_member_id" = "posthog_organizationmembership"."id")
  WHERE (("ee_accesscontrol"."organization_member_id" IS NULL
          AND "ee_accesscontrol"."resource" = 'project'
          AND "ee_accesscontrol"."resource_id" = '99999'
          AND "ee_accesscontrol"."role_id" IS NULL
          AND "ee_accesscontrol"."team_id" = 99999)
         OR ("posthog_organizationmembership"."user_id" = 99999
             AND "ee_accesscontrol"."resource" = 'project'
             AND "ee_accesscontrol"."resource_id" = '99999'
             AND "ee_accesscontrol"."role_id" IS NULL
             AND "ee_accesscontrol"."team_id" = 99999)
         OR ("ee_accesscontrol"."organization_member_id" IS NULL
             AND "ee_accesscontrol"."resource" = 'annotation'
             AND "ee_accesscontrol"."resource_id" IS NULL
             AND "ee_accesscontrol"."role_id" IS NULL
             AND "ee_accesscontrol"."team_id" = 99999)
         OR ("posthog_organizationmembership"."user_id" = 99999
             AND "ee_accesscontrol"."resource" = 'annotation'
             AND "ee_accesscontrol"."resource_id" IS NULL
             AND "ee_accesscontrol"."role_id" IS NULL
             AND "ee_accesscontrol"."team_id" = 99999)
         OR ("ee_accesscontrol"."organization_member_id" IS NULL
             AND "ee_accesscontrol"."resource" = 'annotation'
             AND "ee_accesscontrol"."resource_id" IS NOT NULL
             AND "ee_accesscontrol"."role_id" IS NULL
             AND "ee_accesscontrol"."team_id" = 99999)
         OR ("posthog_organizationmembership"."user_id" = 99999
             AND "ee_accesscontrol"."resource" = 'annotation'
             AND "ee_accesscontrol"."resource_id" IS NOT NULL
             AND "ee_accesscontrol"."role_id" IS NULL
             AND "ee_accesscontrol"."team_id" = 99999))
  '''
# ---
# name: TestAnnotation.test_retrieving_annotation_is_not_n_plus_1.2
  '''
  SELECT "posthog_project"."id",
         "posthog_project"."organization_id",
         "posthog_project"."name",
         "posthog_project"."created_at",
         "posthog_project"."product_description"
  FROM "posthog_project"
  WHERE "posthog_project"."id" = 99999
  LIMIT 21
  '''
# ---
# name: TestAnnotation.test_retrieving_annotation_is_not_n_plus_1.20
  '''
  SELECT "posthog_organizationmembership"."id",
         "posthog_organizationmembership"."organization_id",
         "posthog_organizationmembership"."user_id",
         "posthog_organizationmembership"."level",
         "posthog_organizationmembership"."joined_at",
         "posthog_organizationmembership"."updated_at",
         "posthog_organization"."id",
         "posthog_organization"."name",
         "posthog_organization"."slug",
         "posthog_organization"."logo_media_id",
         "posthog_organization"."created_at",
         "posthog_organization"."updated_at",
         "posthog_organization"."plugins_access_level",
         "posthog_organization"."session_cookie_age",
         "posthog_organization"."for_internal_metrics",
         "posthog_organization"."is_member_join_email_enabled",
         "posthog_organization"."is_ai_data_processing_approved",
         "posthog_organization"."enforce_2fa",
         "posthog_organization"."members_can_invite",
         "posthog_organization"."is_hipaa",
         "posthog_organization"."customer_id",
         "posthog_organization"."available_product_features",
         "posthog_organization"."usage",
         "posthog_organization"."never_drop_data",
         "posthog_organization"."customer_trust_scores",
         "posthog_organization"."setup_section_2_completed",
         "posthog_organization"."personalization",
         "posthog_organization"."domain_whitelist",
         "posthog_organization"."is_platform"
  FROM "posthog_organizationmembership"
  INNER JOIN "posthog_organization" ON ("posthog_organizationmembership"."organization_id" = "posthog_organization"."id")
  WHERE "posthog_organizationmembership"."user_id" = 99999
  '''
# ---
# name: TestAnnotation.test_retrieving_annotation_is_not_n_plus_1.21
  '''
  SELECT COUNT(*) AS "__count"
  FROM "posthog_annotation"
  WHERE (NOT "posthog_annotation"."deleted"
         AND (("posthog_annotation"."organization_id" = '00000000-0000-0000-0000-000000000000'::uuid
               AND "posthog_annotation"."scope" = 'organization')
              OR "posthog_annotation"."team_id" = 99999))
  '''
# ---
# name: TestAnnotation.test_retrieving_annotation_is_not_n_plus_1.22
  '''
  SELECT "posthog_annotation"."id",
         "posthog_annotation"."content",
         "posthog_annotation"."created_at",
         "posthog_annotation"."updated_at",
         "posthog_annotation"."dashboard_item_id",
         "posthog_annotation"."dashboard_id",
         "posthog_annotation"."team_id",
         "posthog_annotation"."organization_id",
         "posthog_annotation"."created_by_id",
         "posthog_annotation"."scope",
         "posthog_annotation"."creation_type",
         "posthog_annotation"."date_marker",
         "posthog_annotation"."deleted",
<<<<<<< HEAD
         "posthog_annotation"."recording",
=======
         "posthog_annotation"."recording_id",
>>>>>>> 3370261c
         "posthog_annotation"."apply_all",
         "posthog_dashboarditem"."id",
         "posthog_dashboarditem"."name",
         "posthog_dashboarditem"."derived_name",
         "posthog_dashboarditem"."description",
         "posthog_dashboarditem"."team_id",
         "posthog_dashboarditem"."filters",
         "posthog_dashboarditem"."filters_hash",
         "posthog_dashboarditem"."query",
         "posthog_dashboarditem"."order",
         "posthog_dashboarditem"."deleted",
         "posthog_dashboarditem"."saved",
         "posthog_dashboarditem"."created_at",
         "posthog_dashboarditem"."refreshing",
         "posthog_dashboarditem"."created_by_id",
         "posthog_dashboarditem"."is_sample",
         "posthog_dashboarditem"."short_id",
         "posthog_dashboarditem"."favorited",
         "posthog_dashboarditem"."refresh_attempt",
         "posthog_dashboarditem"."last_modified_at",
         "posthog_dashboarditem"."last_modified_by_id",
         "posthog_dashboarditem"."dashboard_id",
         "posthog_dashboarditem"."last_refresh",
         "posthog_dashboarditem"."layouts",
         "posthog_dashboarditem"."color",
         "posthog_dashboarditem"."dive_dashboard_id",
         "posthog_dashboarditem"."updated_at",
         "posthog_dashboarditem"."deprecated_tags",
         "posthog_dashboarditem"."tags",
         "posthog_user"."id",
         "posthog_user"."password",
         "posthog_user"."last_login",
         "posthog_user"."first_name",
         "posthog_user"."last_name",
         "posthog_user"."is_staff",
         "posthog_user"."date_joined",
         "posthog_user"."uuid",
         "posthog_user"."current_organization_id",
         "posthog_user"."current_team_id",
         "posthog_user"."email",
         "posthog_user"."pending_email",
         "posthog_user"."temporary_token",
         "posthog_user"."distinct_id",
         "posthog_user"."is_email_verified",
         "posthog_user"."requested_password_reset_at",
         "posthog_user"."has_seen_product_intro_for",
         "posthog_user"."strapi_id",
         "posthog_user"."is_active",
         "posthog_user"."role_at_organization",
         "posthog_user"."theme_mode",
         "posthog_user"."partial_notification_settings",
         "posthog_user"."anonymize_data",
         "posthog_user"."toolbar_mode",
         "posthog_user"."hedgehog_config",
         "posthog_user"."events_column_config",
         "posthog_user"."email_opt_in"
  FROM "posthog_annotation"
  LEFT OUTER JOIN "posthog_dashboarditem" ON ("posthog_annotation"."dashboard_item_id" = "posthog_dashboarditem"."id")
  LEFT OUTER JOIN "posthog_user" ON ("posthog_annotation"."created_by_id" = "posthog_user"."id")
  WHERE (NOT "posthog_annotation"."deleted"
         AND (("posthog_annotation"."organization_id" = '00000000-0000-0000-0000-000000000000'::uuid
               AND "posthog_annotation"."scope" = 'organization')
              OR "posthog_annotation"."team_id" = 99999))
  ORDER BY "posthog_annotation"."date_marker" DESC
  LIMIT 1000
  '''
# ---
# name: TestAnnotation.test_retrieving_annotation_is_not_n_plus_1.3
  '''
  SELECT "posthog_organizationmembership"."id",
         "posthog_organizationmembership"."organization_id",
         "posthog_organizationmembership"."user_id",
         "posthog_organizationmembership"."level",
         "posthog_organizationmembership"."joined_at",
         "posthog_organizationmembership"."updated_at",
         "posthog_organization"."id",
         "posthog_organization"."name",
         "posthog_organization"."slug",
         "posthog_organization"."logo_media_id",
         "posthog_organization"."created_at",
         "posthog_organization"."updated_at",
         "posthog_organization"."plugins_access_level",
         "posthog_organization"."session_cookie_age",
         "posthog_organization"."for_internal_metrics",
         "posthog_organization"."is_member_join_email_enabled",
         "posthog_organization"."is_ai_data_processing_approved",
         "posthog_organization"."enforce_2fa",
         "posthog_organization"."members_can_invite",
         "posthog_organization"."is_hipaa",
         "posthog_organization"."customer_id",
         "posthog_organization"."available_product_features",
         "posthog_organization"."usage",
         "posthog_organization"."never_drop_data",
         "posthog_organization"."customer_trust_scores",
         "posthog_organization"."setup_section_2_completed",
         "posthog_organization"."personalization",
         "posthog_organization"."domain_whitelist",
         "posthog_organization"."is_platform"
  FROM "posthog_organizationmembership"
  INNER JOIN "posthog_organization" ON ("posthog_organizationmembership"."organization_id" = "posthog_organization"."id")
  WHERE ("posthog_organizationmembership"."organization_id" = '00000000-0000-0000-0000-000000000000'::uuid
         AND "posthog_organizationmembership"."user_id" = 99999)
  LIMIT 21
  '''
# ---
# name: TestAnnotation.test_retrieving_annotation_is_not_n_plus_1.4
  '''
  SELECT "ee_accesscontrol"."id",
         "ee_accesscontrol"."team_id",
         "ee_accesscontrol"."access_level",
         "ee_accesscontrol"."resource",
         "ee_accesscontrol"."resource_id",
         "ee_accesscontrol"."organization_member_id",
         "ee_accesscontrol"."role_id",
         "ee_accesscontrol"."created_by_id",
         "ee_accesscontrol"."created_at",
         "ee_accesscontrol"."updated_at"
  FROM "ee_accesscontrol"
  LEFT OUTER JOIN "posthog_organizationmembership" ON ("ee_accesscontrol"."organization_member_id" = "posthog_organizationmembership"."id")
  WHERE (("ee_accesscontrol"."organization_member_id" IS NULL
          AND "ee_accesscontrol"."resource" = 'project'
          AND "ee_accesscontrol"."resource_id" = '99999'
          AND "ee_accesscontrol"."role_id" IS NULL
          AND "ee_accesscontrol"."team_id" = 99999)
         OR ("posthog_organizationmembership"."user_id" = 99999
             AND "ee_accesscontrol"."resource" = 'project'
             AND "ee_accesscontrol"."resource_id" = '99999'
             AND "ee_accesscontrol"."role_id" IS NULL
             AND "ee_accesscontrol"."team_id" = 99999)
         OR ("ee_accesscontrol"."organization_member_id" IS NULL
             AND "ee_accesscontrol"."resource" = 'annotation'
             AND "ee_accesscontrol"."resource_id" IS NULL
             AND "ee_accesscontrol"."role_id" IS NULL
             AND "ee_accesscontrol"."team_id" = 99999)
         OR ("posthog_organizationmembership"."user_id" = 99999
             AND "ee_accesscontrol"."resource" = 'annotation'
             AND "ee_accesscontrol"."resource_id" IS NULL
             AND "ee_accesscontrol"."role_id" IS NULL
             AND "ee_accesscontrol"."team_id" = 99999)
         OR ("ee_accesscontrol"."organization_member_id" IS NULL
             AND "ee_accesscontrol"."resource" = 'annotation'
             AND "ee_accesscontrol"."resource_id" IS NOT NULL
             AND "ee_accesscontrol"."role_id" IS NULL
             AND "ee_accesscontrol"."team_id" = 99999)
         OR ("posthog_organizationmembership"."user_id" = 99999
             AND "ee_accesscontrol"."resource" = 'annotation'
             AND "ee_accesscontrol"."resource_id" IS NOT NULL
             AND "ee_accesscontrol"."role_id" IS NULL
             AND "ee_accesscontrol"."team_id" = 99999))
  '''
# ---
# name: TestAnnotation.test_retrieving_annotation_is_not_n_plus_1.5
  '''
  SELECT "posthog_organizationmembership"."id",
         "posthog_organizationmembership"."organization_id",
         "posthog_organizationmembership"."user_id",
         "posthog_organizationmembership"."level",
         "posthog_organizationmembership"."joined_at",
         "posthog_organizationmembership"."updated_at",
         "posthog_organization"."id",
         "posthog_organization"."name",
         "posthog_organization"."slug",
         "posthog_organization"."logo_media_id",
         "posthog_organization"."created_at",
         "posthog_organization"."updated_at",
         "posthog_organization"."plugins_access_level",
         "posthog_organization"."session_cookie_age",
         "posthog_organization"."for_internal_metrics",
         "posthog_organization"."is_member_join_email_enabled",
         "posthog_organization"."is_ai_data_processing_approved",
         "posthog_organization"."enforce_2fa",
         "posthog_organization"."members_can_invite",
         "posthog_organization"."is_hipaa",
         "posthog_organization"."customer_id",
         "posthog_organization"."available_product_features",
         "posthog_organization"."usage",
         "posthog_organization"."never_drop_data",
         "posthog_organization"."customer_trust_scores",
         "posthog_organization"."setup_section_2_completed",
         "posthog_organization"."personalization",
         "posthog_organization"."domain_whitelist",
         "posthog_organization"."is_platform"
  FROM "posthog_organizationmembership"
  INNER JOIN "posthog_organization" ON ("posthog_organizationmembership"."organization_id" = "posthog_organization"."id")
  WHERE "posthog_organizationmembership"."user_id" = 99999
  '''
# ---
# name: TestAnnotation.test_retrieving_annotation_is_not_n_plus_1.6
  '''
  SELECT COUNT(*) AS "__count"
  FROM "posthog_annotation"
  WHERE (NOT "posthog_annotation"."deleted"
         AND (("posthog_annotation"."organization_id" = '00000000-0000-0000-0000-000000000000'::uuid
               AND "posthog_annotation"."scope" = 'organization')
              OR "posthog_annotation"."team_id" = 99999))
  '''
# ---
# name: TestAnnotation.test_retrieving_annotation_is_not_n_plus_1.7
  '''
  SELECT "posthog_user"."id",
         "posthog_user"."password",
         "posthog_user"."last_login",
         "posthog_user"."first_name",
         "posthog_user"."last_name",
         "posthog_user"."is_staff",
         "posthog_user"."date_joined",
         "posthog_user"."uuid",
         "posthog_user"."current_organization_id",
         "posthog_user"."current_team_id",
         "posthog_user"."email",
         "posthog_user"."pending_email",
         "posthog_user"."temporary_token",
         "posthog_user"."distinct_id",
         "posthog_user"."is_email_verified",
         "posthog_user"."has_seen_product_intro_for",
         "posthog_user"."strapi_id",
         "posthog_user"."is_active",
         "posthog_user"."role_at_organization",
         "posthog_user"."theme_mode",
         "posthog_user"."partial_notification_settings",
         "posthog_user"."anonymize_data",
         "posthog_user"."toolbar_mode",
         "posthog_user"."hedgehog_config",
         "posthog_user"."events_column_config",
         "posthog_user"."email_opt_in"
  FROM "posthog_user"
  WHERE "posthog_user"."id" = 99999
  LIMIT 21
  '''
# ---
# name: TestAnnotation.test_retrieving_annotation_is_not_n_plus_1.8
  '''
  SELECT "posthog_team"."id",
         "posthog_team"."uuid",
         "posthog_team"."organization_id",
         "posthog_team"."parent_team_id",
         "posthog_team"."project_id",
         "posthog_team"."api_token",
         "posthog_team"."app_urls",
         "posthog_team"."name",
         "posthog_team"."slack_incoming_webhook",
         "posthog_team"."created_at",
         "posthog_team"."updated_at",
         "posthog_team"."anonymize_ips",
         "posthog_team"."completed_snippet_onboarding",
         "posthog_team"."has_completed_onboarding_for",
         "posthog_team"."onboarding_tasks",
         "posthog_team"."ingested_event",
         "posthog_team"."autocapture_opt_out",
         "posthog_team"."autocapture_web_vitals_opt_in",
         "posthog_team"."autocapture_web_vitals_allowed_metrics",
         "posthog_team"."autocapture_exceptions_opt_in",
         "posthog_team"."autocapture_exceptions_errors_to_ignore",
         "posthog_team"."person_processing_opt_out",
         "posthog_team"."secret_api_token",
         "posthog_team"."secret_api_token_backup",
         "posthog_team"."session_recording_opt_in",
         "posthog_team"."session_recording_sample_rate",
         "posthog_team"."session_recording_minimum_duration_milliseconds",
         "posthog_team"."session_recording_linked_flag",
         "posthog_team"."session_recording_network_payload_capture_config",
         "posthog_team"."session_recording_masking_config",
         "posthog_team"."session_recording_url_trigger_config",
         "posthog_team"."session_recording_url_blocklist_config",
         "posthog_team"."session_recording_event_trigger_config",
         "posthog_team"."session_recording_trigger_match_type_config",
         "posthog_team"."session_replay_config",
         "posthog_team"."survey_config",
         "posthog_team"."capture_console_log_opt_in",
         "posthog_team"."capture_performance_opt_in",
         "posthog_team"."capture_dead_clicks",
         "posthog_team"."surveys_opt_in",
         "posthog_team"."heatmaps_opt_in",
         "posthog_team"."flags_persistence_default",
         "posthog_team"."session_recording_version",
         "posthog_team"."signup_token",
         "posthog_team"."is_demo",
         "posthog_team"."access_control",
         "posthog_team"."week_start_day",
         "posthog_team"."inject_web_apps",
         "posthog_team"."test_account_filters",
         "posthog_team"."test_account_filters_default_checked",
         "posthog_team"."path_cleaning_filters",
         "posthog_team"."timezone",
         "posthog_team"."data_attributes",
         "posthog_team"."person_display_name_properties",
         "posthog_team"."live_events_columns",
         "posthog_team"."recording_domains",
         "posthog_team"."human_friendly_comparison_periods",
         "posthog_team"."cookieless_server_hash_mode",
         "posthog_team"."primary_dashboard_id",
         "posthog_team"."default_data_theme",
         "posthog_team"."extra_settings",
         "posthog_team"."modifiers",
         "posthog_team"."correlation_config",
         "posthog_team"."session_recording_retention_period_days",
         "posthog_team"."external_data_workspace_id",
         "posthog_team"."external_data_workspace_last_synced_at",
         "posthog_team"."api_query_rate_limit",
         "posthog_team"."revenue_tracking_config",
         "posthog_team"."base_currency"
  FROM "posthog_team"
  WHERE "posthog_team"."id" = 99999
  LIMIT 21
  '''
# ---
# name: TestAnnotation.test_retrieving_annotation_is_not_n_plus_1.9
  '''
  SELECT "posthog_project"."id",
         "posthog_project"."organization_id",
         "posthog_project"."name",
         "posthog_project"."created_at",
         "posthog_project"."product_description"
  FROM "posthog_project"
  WHERE "posthog_project"."id" = 99999
  LIMIT 21
  '''
# ---<|MERGE_RESOLUTION|>--- conflicted
+++ resolved
@@ -253,11 +253,7 @@
          "posthog_annotation"."creation_type",
          "posthog_annotation"."date_marker",
          "posthog_annotation"."deleted",
-<<<<<<< HEAD
-         "posthog_annotation"."recording",
-=======
          "posthog_annotation"."recording_id",
->>>>>>> 3370261c
          "posthog_annotation"."apply_all",
          "posthog_dashboarditem"."id",
          "posthog_dashboarditem"."name",
@@ -603,11 +599,7 @@
          "posthog_annotation"."creation_type",
          "posthog_annotation"."date_marker",
          "posthog_annotation"."deleted",
-<<<<<<< HEAD
-         "posthog_annotation"."recording",
-=======
          "posthog_annotation"."recording_id",
->>>>>>> 3370261c
          "posthog_annotation"."apply_all",
          "posthog_dashboarditem"."id",
          "posthog_dashboarditem"."name",
