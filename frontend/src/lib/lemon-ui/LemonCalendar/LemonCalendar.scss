--- conflicted
+++ resolved
@@ -61,7 +61,6 @@
 
     &--hour {
         --lemon-calendar-time-columns: 2;
-<<<<<<< HEAD
     }
 
     &--minute {
@@ -76,22 +75,6 @@
             & > div {
                 width: var(--lemon-calendar-time-column-width);
 
-=======
-    }
-
-    &--minute {
-        --lemon-calendar-time-columns: 3;
-    }
-
-    &--hour,
-    &--minute {
-        padding-right: calc((var(--lemon-calendar-time-columns) * var(--lemon-calendar-time-column-width)) + 2px);
-
-        .LemonCalendar__time {
-            & > div {
-                width: var(--lemon-calendar-time-column-width);
-
->>>>>>> 2c7ab511
                 &.ScrollableShadows {
                     & .ScrollableShadows__inner {
                         scrollbar-width: none;
