import { useActions, useValues } from 'kea'
import { IconPlus, IconSettings } from 'lib/lemon-ui/icons'
import { LemonBanner } from 'lib/lemon-ui/LemonBanner'
import { LemonBannerAction } from 'lib/lemon-ui/LemonBanner/LemonBanner'
import { Link } from 'lib/lemon-ui/Link'
import { verifyEmailLogic } from 'scenes/authentication/signup/verify-email/verifyEmailLogic'
import { organizationLogic } from 'scenes/organizationLogic'
import { inviteLogic } from 'scenes/settings/organization/inviteLogic'
import { urls } from 'scenes/urls'
<<<<<<< HEAD
import { userLogic } from 'scenes/userLogic'

import { navigationLogic, ProjectNoticeVariant } from './navigationLogic'
=======
import { verifyEmailLogic } from 'scenes/authentication/signup/verify-email/verifyEmailLogic'
import { ProductKey } from '~/types'
>>>>>>> 45575756

interface ProjectNoticeBlueprint {
    message: JSX.Element | string
    action?: LemonBannerAction
    type?: 'info' | 'warning' | 'success' | 'error'
}

export function ProjectNotice(): JSX.Element | null {
    const { projectNoticeVariantWithClosability } = useValues(navigationLogic)
    const { currentOrganization } = useValues(organizationLogic)
    const { updateCurrentTeam } = useActions(userLogic)
    const { user } = useValues(userLogic)
    const { closeProjectNotice } = useActions(navigationLogic)
    const { showInviteModal } = useActions(inviteLogic)
    const { requestVerificationLink } = useActions(verifyEmailLogic)

    if (!projectNoticeVariantWithClosability) {
        return null
    }

    const [projectNoticeVariant, isClosable] = projectNoticeVariantWithClosability

    const altTeamForIngestion = currentOrganization?.teams?.find((team) => !team.is_demo && !team.ingested_event)

    const NOTICES: Record<ProjectNoticeVariant, ProjectNoticeBlueprint> = {
        demo_project: {
            message: (
                <>
                    This is a demo project with dummy data.
                    {altTeamForIngestion && (
                        <>
                            {' '}
                            When you're ready, head on over to the{' '}
                            <Link
                                onClick={() => {
                                    updateCurrentTeam(altTeamForIngestion?.id, urls.products())
                                }}
                                data-attr="demo-project-alt-team-ingestion_link"
                            >
                                onboarding wizard
                            </Link>{' '}
                            to get started with your own data.
                        </>
                    )}
                </>
            ),
        },
        real_project_with_no_events: {
            message: (
                <>
                    This project has no events yet. Go to the{' '}
                    <Link
                        to={urls.onboarding(ProductKey.PRODUCT_ANALYTICS)}
                        data-attr="real_project_with_no_events-ingestion_link"
                    >
                        onboarding wizard
                    </Link>{' '}
                    or grab your project API key/HTML snippet from{' '}
                    <Link to={urls.settings()} data-attr="real_project_with_no_events-settings">
                        Project Settings
                    </Link>{' '}
                    to get things moving
                </>
            ),
            action: {
                to: urls.onboarding(ProductKey.PRODUCT_ANALYTICS),
                'data-attr': 'demo-warning-cta',
                icon: <IconSettings />,
                children: 'Go to wizard',
            },
        },
        invite_teammates: {
            message: 'Get more out of PostHog by inviting your team for free',
            action: {
                'data-attr': 'invite-warning-cta',
                onClick: showInviteModal,
                icon: <IconPlus />,
                children: 'Invite team members',
            },
        },
        unverified_email: {
            message: 'Please verify your email address.',
            action: {
                'data-attr': 'unverified-email-cta',
                onClick: () => user && requestVerificationLink(user.uuid),
                children: 'Send verification email',
            },
            type: 'warning',
        },
        is_impersonated: {
            message: 'You are currently impersonating another user.',
            type: 'warning',
        },
    }

    const relevantNotice = NOTICES[projectNoticeVariant]

    return (
        <LemonBanner
            type={relevantNotice.type || 'info'}
            className="my-6"
            action={relevantNotice.action}
            onClose={isClosable ? () => closeProjectNotice(projectNoticeVariant) : undefined}
        >
            {relevantNotice.message}
        </LemonBanner>
    )
}<|MERGE_RESOLUTION|>--- conflicted
+++ resolved
@@ -7,14 +7,11 @@
 import { organizationLogic } from 'scenes/organizationLogic'
 import { inviteLogic } from 'scenes/settings/organization/inviteLogic'
 import { urls } from 'scenes/urls'
-<<<<<<< HEAD
 import { userLogic } from 'scenes/userLogic'
 
+import { ProductKey } from '~/types'
+
 import { navigationLogic, ProjectNoticeVariant } from './navigationLogic'
-=======
-import { verifyEmailLogic } from 'scenes/authentication/signup/verify-email/verifyEmailLogic'
-import { ProductKey } from '~/types'
->>>>>>> 45575756
 
 interface ProjectNoticeBlueprint {
     message: JSX.Element | string
