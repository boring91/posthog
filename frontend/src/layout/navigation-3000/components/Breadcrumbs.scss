.Breadcrumbs3000 {
    --breadcrumbs-compaction-rate: 0;

    position: sticky;
    top: 0;
    z-index: var(--z-main-nav);
    display: flex;
    align-items: start;
    height: var(--breadcrumbs-height-full);
    white-space: nowrap;
    pointer-events: none;
}

.Breadcrumbs3000__content {
    display: flex;
    align-items: center;
    width: 100%;
    height: calc(
        var(--breadcrumbs-height-full) - (var(--breadcrumbs-height-full) - var(--breadcrumbs-height-compact)) *
            var(--breadcrumbs-compaction-rate)
    );
    padding: 0 1rem;
    font-size: calc(0.75rem + 0.0625rem * var(--breadcrumbs-compaction-rate));
    font-weight: 600;
    line-height: 1rem;
    pointer-events: auto;
    background: var(--glass-bg-3000);
    backdrop-filter: blur(8px);
    border-bottom: 1px solid var(--glass-border-3000);
}

.Breadcrumbs3000__trail {
    flex-grow: 1;
    flex-shrink: 1;
    min-width: 0;
}

.Breadcrumbs3000__crumbs {
<<<<<<< HEAD
=======
    height: 1rem;
    margin-top: calc(0.25rem * (1 - var(--breadcrumbs-compaction-rate)));
>>>>>>> c0c0f30a
    display: flex;
    align-items: center;
    height: 1rem;
    margin-top: 0.25rem;
    overflow: visible;
}

.Breadcrumbs3000__here {
    position: relative;
    box-sizing: content-box;
    height: calc(1.2em * (1 - var(--breadcrumbs-compaction-rate)));
    padding: calc(0.5rem * (1 - var(--breadcrumbs-compaction-rate))) 0 0;
    margin: 0;
    overflow: hidden;
    font-family: var(--font-sans) !important;
    font-size: 1rem;
    font-weight: 700;
    line-height: 1.2;
    visibility: var(--breadcrumbs-title-large-visibility);

    > * {
        position: absolute;
        bottom: 0.25rem;
        height: 1.2em;
    }
}

.Breadcrumbs3000__breadcrumb {
    display: flex;
    flex-shrink: 0;
    align-items: center;
    overflow: hidden;
    color: var(--default);
    white-space: pre;
    cursor: default;

    &.Link:hover {
        color: inherit;
    }

    &.Breadcrumbs3000__breadcrumb--here {
        cursor: default;
        visibility: var(--breadcrumbs-title-small-visibility);

        > * {
            opacity: 1;
            transform: translateY(calc(100% * (1 - var(--breadcrumbs-compaction-rate))));
        }
    }

    &.Breadcrumbs3000__breadcrumb--actionable {
        cursor: pointer;

        &:hover > span,
        &.Breadcrumbs3000__breadcrumb--open > span {
            opacity: 1;
        }
    }

    > span {
        opacity: 0.5;
        transition: opacity 200ms ease;
    }

    > .Lettermark {
        margin-right: 0.5rem;
    }

    > .LemonIcon {
        margin-left: 0.125rem;
        font-size: 1rem;
        opacity: 0.5;
    }
}

.Breadcrumbs3000__separator {
    flex-shrink: 0;
    margin: 0 0.5rem;
    opacity: 0.5;

    &::after {
        content: '/';
    }
}

.Breadcrumbs3000__more {
    margin-left: 0.5rem;
}

.Breadcrumbs3000__actions {
    display: flex;
    flex-grow: 1;
    gap: 0.5rem;
    align-items: center;
    justify-content: flex-end;
    margin-left: 0.5rem;
}<|MERGE_RESOLUTION|>--- conflicted
+++ resolved
@@ -36,15 +36,10 @@
 }
 
 .Breadcrumbs3000__crumbs {
-<<<<<<< HEAD
-=======
-    height: 1rem;
-    margin-top: calc(0.25rem * (1 - var(--breadcrumbs-compaction-rate)));
->>>>>>> c0c0f30a
     display: flex;
     align-items: center;
     height: 1rem;
-    margin-top: 0.25rem;
+    margin-top: calc(0.25rem * (1 - var(--breadcrumbs-compaction-rate)));
     overflow: visible;
 }
 
