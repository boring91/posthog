--- conflicted
+++ resolved
@@ -315,20 +315,6 @@
             return TeamBasicSerializer
         return super().get_serializer_class()
 
-<<<<<<< HEAD
-    def check_permissions(self, request):
-        # TODO: Change this to support it coming from the URL
-        if self.action and self.action == "create":
-            organization = getattr(self.request.user, "organization", None)
-            if not organization:
-                raise exceptions.ValidationError("You need to belong to an organization.")
-            # To be used later by OrganizationAdminWritePermissions and TeamSerializer
-            self.organization = organization
-
-        return super().check_permissions(request)
-
-=======
->>>>>>> 75fba444
     def get_permissions(self) -> List:
         """
         Special permissions handling for create requests as the organization is inferred from the current user.
@@ -349,6 +335,7 @@
         return base_permissions
 
     def check_permissions(self, request):
+        # TODO: Change this to support it coming from the URL
         if self.action and self.action == "create":
             organization = getattr(self.request.user, "organization", None)
             if not organization:
