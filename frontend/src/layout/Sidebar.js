--- conflicted
+++ resolved
@@ -127,7 +127,6 @@
                             onClick={() => setToolbarModalOpen(true)}
                             data-attr="menu-item-toolbar"
                         >
-<<<<<<< HEAD
                             <div className="sidebar-toolbar-imitation">
                                 <HogIcon />
                             </div>
@@ -141,23 +140,10 @@
                                 title=""
                             >
                                 <LineChartOutlined />
-                                <span className="sidebar-label">{dashboard.name}</span>
+                                <span className="sidebar-label">{dashboard.name || 'Untitled'}</span>
                                 <Link to={`/dashboard/${dashboard.id}`} onClick={collapseSidebar} />
                             </Menu.Item>
                         )),
-=======
-                            <LineChartOutlined />
-                            <span className="sidebar-label">{dashboard.name ?? 'Untitled'}</span>
-                            <Link to={`/dashboard/${dashboard.id}`} onClick={collapseSidebar} />
-                        </Menu.Item>
-                    ))}
-
-                    <Menu.Item key="dashboards" style={itemStyle} data-attr="menu-item-dashboards" title="">
-                        <FundOutlined />
-                        <span className="sidebar-label">Dashboards</span>
-                        <Link to="/dashboard" onClick={collapseSidebar} />
-                    </Menu.Item>
->>>>>>> da88897a
 
                         <Menu.Item key="dashboards" style={itemStyle} data-attr="menu-item-dashboards" title="">
                             <FundOutlined />
@@ -187,7 +173,6 @@
                         >
                             <Menu.Item key="events" style={itemStyle} data-attr="menu-item-all-events">
                                 <ContainerOutlined />
-<<<<<<< HEAD
                                 <span className="sidebar-label">{'All Events'}</span>
                                 <Link to={'/events'} onClick={collapseSidebar} />
                             </Menu.Item>
@@ -196,52 +181,17 @@
                                 <span className="sidebar-label">{'Actions'}</span>
                                 <Link to={'/actions'} onClick={collapseSidebar} />
                             </Menu.Item>
-=======
-                                <span className="sidebar-label">
-                                    {!featureFlags['actions-ux-201012'] ? 'Events' : 'Events & Actions'}
-                                </span>
-                            </span>
-                        }
-                        onTitleClick={() => {
-                            collapseSidebar()
-                            location.pathname !== '/events' && push('/actions')
-                        }}
-                    >
-                        <Menu.Item key="events" style={itemStyle} data-attr="menu-item-all-events">
-                            <ContainerOutlined />
-                            <span className="sidebar-label">
-                                {!featureFlags['actions-ux-201012'] ? 'All Events' : 'Raw Events'}
-                            </span>
-                            <Link to={'/events'} onClick={collapseSidebar} />
-                        </Menu.Item>
-                        <Menu.Item key="actions" style={itemStyle} data-attr="menu-item-actions">
-                            <AimOutlined />
-                            <span className="sidebar-label">{'Actions'}</span>
-                            <Link to={'/actions'} onClick={collapseSidebar} />
-                        </Menu.Item>
-                        {!featureFlags['actions-ux-201012'] && (
->>>>>>> da88897a
                             <Menu.Item key="liveActions" style={itemStyle} data-attr="menu-item-live-actions">
                                 <SyncOutlined />
                                 <span className="sidebar-label">{'Live Actions'}</span>
                                 <Link to={'/actions/live'} onClick={collapseSidebar} />
                             </Menu.Item>
-<<<<<<< HEAD
                             <Menu.Item key="sessions" style={itemStyle} data-attr="menu-item-sessions">
                                 <ClockCircleOutlined />
                                 <span className="sidebar-label">{'Sessions'}</span>
                                 <Link to={'/sessions'} onClick={collapseSidebar} />
                             </Menu.Item>
                         </Menu.SubMenu>,
-=======
-                        )}
-                        <Menu.Item key="sessions" style={itemStyle} data-attr="menu-item-sessions">
-                            <ClockCircleOutlined />
-                            <span className="sidebar-label">{'Sessions'}</span>
-                            <Link to={'/sessions'} onClick={collapseSidebar} />
-                        </Menu.Item>
-                    </Menu.SubMenu>
->>>>>>> da88897a
 
                         <Menu.SubMenu
                             key="people"
