import re
from collections import Counter
from typing import Any, Callable
from typing import Counter as TCounter
from typing import Dict, List, Literal, Optional, Tuple, Union, cast

from clickhouse_driver.util.escape import escape_param
from rest_framework import exceptions

from posthog.clickhouse.kafka_engine import trim_quotes_expr
from posthog.clickhouse.materialized_columns import TableWithProperties, get_materialized_columns
from posthog.constants import PropertyOperatorType
from posthog.hogql.hogql import HogQLContext
from posthog.models.cohort import Cohort
from posthog.models.cohort.util import (
    format_cohort_subquery,
    format_filter_query,
    format_precalculated_cohort_query,
    format_static_cohort_query,
    get_count_operator,
)
from posthog.models.event import Selector
from posthog.models.group.sql import GET_GROUP_IDS_BY_PROPERTY_SQL
from posthog.models.person.sql import GET_DISTINCT_IDS_BY_PERSON_ID_FILTER, GET_DISTINCT_IDS_BY_PROPERTY_SQL
from posthog.models.property import (
    NEGATED_OPERATORS,
    OperatorType,
    Property,
    PropertyGroup,
    PropertyIdentifier,
    PropertyName,
)
from posthog.models.team.team import groups_on_events_querying_enabled
from posthog.models.utils import PersonPropertiesMode
from posthog.queries.person_distinct_id_query import get_team_distinct_ids_query
from posthog.queries.session_query import SessionQuery
from posthog.utils import is_json, is_valid_regex

# Property Groups Example:
# {type: 'AND', groups: [
#     {type: 'OR', groups: [A, B, C]},
#     {type: 'OR', groups: [D, E, F]},
# ]}

# Example:
# {type: 'AND', groups: [
#     A, B, C, D
# ]}

# Property json is of the form:
# { type: 'AND | OR', groups: List[Property] }
# which is parsed and sent to this function ->


def parse_prop_grouped_clauses(
    team_id: int,
    property_group: Optional[PropertyGroup],
    hogql_context: HogQLContext,
    prepend: str = "global",
    table_name: str = "",
    allow_denormalized_props: bool = True,
    has_person_id_joined: bool = True,
    person_properties_mode: PersonPropertiesMode = PersonPropertiesMode.USING_SUBQUERY,
    person_id_joined_alias: str = "person_id",
    group_properties_joined: bool = True,
    _top_level: bool = True,
) -> Tuple[str, Dict]:

    if not property_group or len(property_group.values) == 0:
        return "", {}

    if isinstance(property_group.values[0], PropertyGroup):
        group_clauses = []
        final_params = {}
        for idx, group in enumerate(property_group.values):
            if isinstance(group, PropertyGroup):
                clause, params = parse_prop_grouped_clauses(
                    team_id=team_id,
                    property_group=group,
                    prepend=f"{prepend}_{idx}",
                    table_name=table_name,
                    allow_denormalized_props=allow_denormalized_props,
                    has_person_id_joined=has_person_id_joined,
                    person_properties_mode=person_properties_mode,
                    person_id_joined_alias=person_id_joined_alias,
                    group_properties_joined=group_properties_joined,
                    hogql_context=hogql_context,
                    _top_level=False,
                )
                group_clauses.append(clause)
                final_params.update(params)

        # purge empty returns
        group_clauses = [clause for clause in group_clauses if clause]
        _final = f"{property_group.type} ".join(group_clauses)
    else:
        _final, final_params = parse_prop_clauses(
            filters=cast(List[Property], property_group.values),
            prepend=f"{prepend}",
            table_name=table_name,
            allow_denormalized_props=allow_denormalized_props,
            has_person_id_joined=has_person_id_joined,
            person_properties_mode=person_properties_mode,
            person_id_joined_alias=person_id_joined_alias,
            group_properties_joined=group_properties_joined,
            property_operator=property_group.type,
            team_id=team_id,
            hogql_context=hogql_context,
        )

    if not _final:
        final = ""
    elif _top_level:
        final = f"AND ({_final})"
    else:
        final = f"({_final})"

    return final, final_params


def is_property_group(group: Union[Property, "PropertyGroup"]):
    if isinstance(group, PropertyGroup):
        return True
    else:
        return False


def parse_prop_clauses(
    team_id: int,
    filters: List[Property],
    hogql_context: Optional[HogQLContext],
    prepend: str = "global",
    table_name: str = "",
    allow_denormalized_props: bool = True,
    has_person_id_joined: bool = True,
    person_properties_mode: PersonPropertiesMode = PersonPropertiesMode.USING_SUBQUERY,
    person_id_joined_alias: str = "person_id",
    group_properties_joined: bool = True,
    property_operator: PropertyOperatorType = PropertyOperatorType.AND,
) -> Tuple[str, Dict]:
    final = []
    params: Dict[str, Any] = {}

    table_formatted = table_name
    if table_formatted != "":
        table_formatted += "."

    for idx, prop in enumerate(filters):
        if prop.type == "cohort":
            try:
                cohort = Cohort.objects.get(pk=prop.value)
            except Cohort.DoesNotExist:
                final.append(
                    f"{property_operator} 0 = 13"
                )  # If cohort doesn't exist, nothing can match, unless an OR operator is used
            else:
                if person_properties_mode == PersonPropertiesMode.USING_SUBQUERY:
<<<<<<< HEAD
                    person_id_query, cohort_filter_params = format_filter_query(cohort, idx, hogql_context)
=======
                    person_id_query, cohort_filter_params = format_filter_query(
                        cohort, idx, custom_match_field=person_id_joined_alias
                    )
>>>>>>> 49c29c46
                    params = {**params, **cohort_filter_params}
                    final.append(f"{property_operator} {table_formatted}distinct_id IN ({person_id_query})")
                elif person_properties_mode == PersonPropertiesMode.DIRECT_ON_EVENTS:
                    person_id_query, cohort_filter_params = format_cohort_subquery(
                        cohort, idx, hogql_context, custom_match_field=f"{person_id_joined_alias}"
                    )
                    params = {**params, **cohort_filter_params}
                    final.append(f"{property_operator} {person_id_query}")
                else:
                    person_id_query, cohort_filter_params = format_cohort_subquery(
                        cohort, idx, hogql_context, custom_match_field=f"{person_id_joined_alias}"
                    )
                    params = {**params, **cohort_filter_params}
                    final.append(f"{property_operator} {person_id_query}")
        elif prop.type == "person" and person_properties_mode == PersonPropertiesMode.DIRECT_ON_PERSONS:
            filter_query, filter_params = prop_filter_json_extract(
                prop,
                idx,
                prepend,
                prop_var="properties",
                allow_denormalized_props=allow_denormalized_props,
                property_operator=property_operator,
                table_name=table_name,
            )
            final.append(f" {filter_query}")
            params.update(filter_params)
        elif prop.type == "person" and person_properties_mode == PersonPropertiesMode.DIRECT_ON_EVENTS:
            filter_query, filter_params = prop_filter_json_extract(
                prop,
                idx,
                prepend,
                prop_var="{}person_properties".format(table_formatted),
                allow_denormalized_props=True,
                property_operator=property_operator,
                use_event_column="person_properties",
            )
            final.append(filter_query)
            params.update(filter_params)
        elif prop.type == "person" and person_properties_mode != PersonPropertiesMode.DIRECT:
            # :TODO: Clean this up by using PersonQuery over GET_DISTINCT_IDS_BY_PROPERTY_SQL to have access
            #   to materialized columns
            # :TODO: (performance) Avoid subqueries whenever possible, use joins instead
            is_direct_query = person_properties_mode == PersonPropertiesMode.USING_PERSON_PROPERTIES_COLUMN
            filter_query, filter_params = prop_filter_json_extract(
                prop,
                idx,
                "{}person".format(prepend),
                prop_var="person_props" if is_direct_query else "properties",
                allow_denormalized_props=allow_denormalized_props and is_direct_query,
                property_operator=property_operator,
            )
            if is_direct_query:
                final.append(filter_query)
                params.update(filter_params)
            else:
                # Subquery filter here always should be blank as it's the first
                filter_query = filter_query.replace(property_operator, "", 1)
                final.append(
                    " {property_operator} {table_name}distinct_id IN ({filter_query})".format(
                        filter_query=GET_DISTINCT_IDS_BY_PROPERTY_SQL.format(
                            filters=filter_query, GET_TEAM_PERSON_DISTINCT_IDS=get_team_distinct_ids_query(team_id)
                        ),
                        table_name=table_formatted,
                        property_operator=property_operator,
                    )
                )
                params.update(filter_params)
        elif prop.type == "person" and person_properties_mode == PersonPropertiesMode.DIRECT:
            # this setting is used to generate the PersonQuery SQL.
            # When using direct mode, there should only be person properties in the entire
            # property group
            filter_query, filter_params = prop_filter_json_extract(
                prop,
                idx,
                prepend=f"personquery_{prepend}",
                allow_denormalized_props=True,
                transform_expression=lambda column_name: f"argMax(person.{column_name}, version)",
                property_operator=property_operator,
            )
            final.append(filter_query)
            params.update(filter_params)
        elif prop.type == "event":
            filter_query, filter_params = prop_filter_json_extract(
                prop,
                idx,
                prepend,
                prop_var="{}properties".format(table_formatted),
                allow_denormalized_props=allow_denormalized_props,
                property_operator=property_operator,
            )
            final.append(f" {filter_query}")
            params.update(filter_params)
        elif prop.type == "element":
            query, filter_params = filter_element(
                {prop.key: prop.value}, operator=prop.operator, prepend="{}_".format(prepend)
            )
            if query:
                final.append(f"{property_operator} {query}")
                params.update(filter_params)
        elif (
            prop.type == "group"
            and person_properties_mode == PersonPropertiesMode.DIRECT_ON_EVENTS
            and groups_on_events_querying_enabled()
        ):
            group_column = f"group{prop.group_type_index}_properties"
            filter_query, filter_params = prop_filter_json_extract(
                prop,
                idx,
                prepend,
                prop_var=group_column,
                allow_denormalized_props=True,
                property_operator=property_operator,
                use_event_column=group_column,
            )
            final.append(filter_query)
            params.update(filter_params)
        elif prop.type == "group":
            if group_properties_joined:
                filter_query, filter_params = prop_filter_json_extract(
                    prop,
                    idx,
                    prepend,
                    prop_var=f"group_properties_{prop.group_type_index}",
                    allow_denormalized_props=False,
                    property_operator=property_operator,
                )
                final.append(filter_query)
                params.update(filter_params)
            else:
                # :TRICKY: offer groups support for queries which don't support automatically joining with groups table yet (e.g. lifecycle)
                filter_query, filter_params = prop_filter_json_extract(
                    prop, idx, prepend, prop_var=f"group_properties", allow_denormalized_props=False
                )
                group_type_index_var = f"{prepend}_group_type_index_{idx}"
                groups_subquery = GET_GROUP_IDS_BY_PROPERTY_SQL.format(
                    filters=filter_query, group_type_index_var=group_type_index_var
                )
                final.append(
                    f"{property_operator} {table_formatted}$group_{prop.group_type_index} IN ({groups_subquery})"
                )
                params.update(filter_params)
                params[group_type_index_var] = prop.group_type_index
        elif prop.type in ("static-cohort", "precalculated-cohort"):
            cohort_id = cast(int, prop.value)

            method = format_static_cohort_query if prop.type == "static-cohort" else format_precalculated_cohort_query
            filter_query, filter_params = method(cohort_id, idx, prepend=prepend)  # type: ignore
            filter_query = f"""{person_id_joined_alias if not person_properties_mode == PersonPropertiesMode.DIRECT_ON_EVENTS else 'person_id'} IN ({filter_query})"""

            if has_person_id_joined or person_properties_mode == PersonPropertiesMode.DIRECT_ON_EVENTS:
                final.append(f"{property_operator} {filter_query}")
            else:
                # :TODO: (performance) Avoid subqueries whenever possible, use joins instead
                subquery = GET_DISTINCT_IDS_BY_PERSON_ID_FILTER.format(
                    filters=filter_query, GET_TEAM_PERSON_DISTINCT_IDS=get_team_distinct_ids_query(team_id)
                )
                final.append(f"{property_operator} {table_formatted}distinct_id IN ({subquery})")
            params.update(filter_params)
        elif prop.type == "session":
            filter_query, filter_params = get_session_property_filter_statement(prop, idx, prepend)
            final.append(f"{property_operator} {filter_query}")
            params.update(filter_params)
        elif prop.type == "hogql":
            from posthog.hogql.hogql import translate_hogql

            filter_query = translate_hogql(prop.key, hogql_context)
            final.append(f"{property_operator} {filter_query}")

    if final:
        # remove the first operator
        return " ".join(final).replace(property_operator, "", 1), params

    return "", params


def negate_operator(operator: OperatorType) -> OperatorType:
    return {
        "is_not": "exact",
        "exact": "is_not",
        "icontains": "not_icontains",
        "not_icontains": "icontains",
        "regex": "not_regex",
        "not_regex": "regex",
        "gt": "lte",
        "lt": "gte",
        "gte": "lt",
        "lte": "gt",
        "is_set": "is_not_set",
        "is_not_set": "is_set",
        "is_date_before": "is_date_after",
        "is_date_after": "is_date_before",
        # is_date_exact not yet supported
    }.get(
        operator, operator
    )  # type: ignore


def prop_filter_json_extract(
    prop: Property,
    idx: int,
    prepend: str = "",
    prop_var: str = "properties",
    allow_denormalized_props: bool = True,
    transform_expression: Optional[Callable[[str], str]] = None,
    property_operator: str = PropertyOperatorType.AND,
    table_name: Optional[str] = None,
    use_event_column: Optional[str] = None,
) -> Tuple[str, Dict[str, Any]]:
    # TODO: Once all queries are migrated over we can get rid of allow_denormalized_props
    if transform_expression is not None:
        prop_var = transform_expression(prop_var)

    property_expr, is_denormalized = get_property_string_expr(
        "events" if use_event_column else property_table(prop),
        prop.key,
        f"%(k{prepend}_{idx})s",
        prop_var,
        allow_denormalized_props,
        table_name,
        materialised_table_column=use_event_column if use_event_column else "properties",
    )

    if is_denormalized and transform_expression:
        property_expr = transform_expression(property_expr)

    operator = prop.operator
    if prop.negation:
        operator = negate_operator(operator or "exact")

    params: Dict[str, Any] = {}

    if operator == "is_not":
        params = {"k{}_{}".format(prepend, idx): prop.key, "v{}_{}".format(prepend, idx): box_value(prop.value)}
        return (
            " {property_operator} NOT has(%(v{prepend}_{idx})s, {left})".format(
                idx=idx, prepend=prepend, left=property_expr, property_operator=property_operator
            ),
            params,
        )
    elif operator == "icontains":
        value = "%{}%".format(prop.value)
        params = {"k{}_{}".format(prepend, idx): prop.key, "v{}_{}".format(prepend, idx): value}
        return (
            " {property_operator} {left} ILIKE %(v{prepend}_{idx})s".format(
                idx=idx, prepend=prepend, left=property_expr, property_operator=property_operator
            ),
            params,
        )
    elif operator == "not_icontains":
        value = "%{}%".format(prop.value)
        params = {"k{}_{}".format(prepend, idx): prop.key, "v{}_{}".format(prepend, idx): value}
        return (
            " {property_operator} NOT ({left} ILIKE %(v{prepend}_{idx})s)".format(
                idx=idx, prepend=prepend, left=property_expr, property_operator=property_operator
            ),
            params,
        )
    elif operator in ("regex", "not_regex"):
        if not is_valid_regex(prop.value):
            # If OR'ing, shouldn't be a problem since nothing will match this specific clause
            return f"{property_operator} 1 = 2", {}

        params = {"k{}_{}".format(prepend, idx): prop.key, "v{}_{}".format(prepend, idx): prop.value}

        return (
            " {property_operator} {regex_function}({left}, %(v{prepend}_{idx})s)".format(
                regex_function="match" if operator == "regex" else "NOT match",
                idx=idx,
                prepend=prepend,
                left=property_expr,
                property_operator=property_operator,
            ),
            params,
        )
    elif operator == "is_set":
        params = {"k{}_{}".format(prepend, idx): prop.key, "v{}_{}".format(prepend, idx): prop.value}
        if is_denormalized:
            return (
                " {property_operator} notEmpty({left})".format(left=property_expr, property_operator=property_operator),
                params,
            )
        return (
            " {property_operator} JSONHas({prop_var}, %(k{prepend}_{idx})s)".format(
                idx=idx, prepend=prepend, prop_var=prop_var, property_operator=property_operator
            ),
            params,
        )
    elif operator == "is_not_set":
        params = {"k{}_{}".format(prepend, idx): prop.key, "v{}_{}".format(prepend, idx): prop.value}
        if is_denormalized:
            return (
                " {property_operator} empty({left})".format(left=property_expr, property_operator=property_operator),
                params,
            )
        return (
            " {property_operator} (isNull({left}) OR NOT JSONHas({prop_var}, %(k{prepend}_{idx})s))".format(
                idx=idx, prepend=prepend, prop_var=prop_var, left=property_expr, property_operator=property_operator
            ),
            params,
        )
    elif operator == "is_date_exact":
        # TODO introducing duplication in these branches now rather than refactor too early
        assert isinstance(prop.value, str)
        prop_value_param_key = "v{}_{}".format(prepend, idx)

        # if we're comparing against a date with no time,
        # truncate the values in the DB which may have times
        granularity = "day" if re.match(r"^\d{4}-\d{2}-\d{2}$", prop.value) else "second"
        query = f"""AND date_trunc('{granularity}', coalesce(
            parseDateTimeBestEffortOrNull({property_expr}),
            parseDateTimeBestEffortOrNull(substring({property_expr}, 1, 10))
        )) = %({prop_value_param_key})s"""

        return (query, {"k{}_{}".format(prepend, idx): prop.key, prop_value_param_key: prop.value})
    elif operator == "is_date_after":
        # TODO introducing duplication in these branches now rather than refactor too early
        assert isinstance(prop.value, str)
        prop_value_param_key = "v{}_{}".format(prepend, idx)

        # if we're comparing against a date with no time,
        # then instead of 2019-01-01 (implied 00:00:00)
        # use 2019-01-01 23:59:59
        is_date_only = re.match(r"^\d{4}-\d{2}-\d{2}$", prop.value)

        try_parse_as_date = f"parseDateTimeBestEffortOrNull({property_expr})"
        try_parse_as_timestamp = f"parseDateTimeBestEffortOrNull(substring({property_expr}, 1, 10))"
        first_of_date_or_timestamp = f"coalesce({try_parse_as_date},{try_parse_as_timestamp})"

        if is_date_only:
            adjusted_value = f"subtractSeconds(addDays(toDate(%({prop_value_param_key})s), 1), 1)"
        else:
            adjusted_value = f"%({prop_value_param_key})s"

        query = f"""{property_operator} {first_of_date_or_timestamp} > {adjusted_value}"""

        return (query, {"k{}_{}".format(prepend, idx): prop.key, prop_value_param_key: prop.value})
    elif operator == "is_date_before":
        # TODO introducing duplication in these branches now rather than refactor too early
        assert isinstance(prop.value, str)
        prop_value_param_key = "v{}_{}".format(prepend, idx)
        try_parse_as_date = f"parseDateTimeBestEffortOrNull({property_expr})"
        try_parse_as_timestamp = f"parseDateTimeBestEffortOrNull(substring({property_expr}, 1, 10))"
        first_of_date_or_timestamp = f"coalesce({try_parse_as_date},{try_parse_as_timestamp})"
        query = f"""{property_operator} {first_of_date_or_timestamp} < %({prop_value_param_key})s"""

        return (query, {"k{}_{}".format(prepend, idx): prop.key, prop_value_param_key: prop.value})
    elif operator in ["gt", "lt", "gte", "lte"]:
        count_operator = get_count_operator(operator)

        params = {"k{}_{}".format(prepend, idx): prop.key, "v{}_{}".format(prepend, idx): prop.value}
        extract_property_expr = trim_quotes_expr(f"replaceRegexpAll({property_expr}, ' ', '')")
        return (
            f" {property_operator} toFloat64OrNull({extract_property_expr}) {count_operator} %(v{prepend}_{idx})s",
            params,
        )
    else:
        if is_json(prop.value) and not is_denormalized:
            clause = " {property_operator} has(%(v{prepend}_{idx})s, replaceRegexpAll(visitParamExtractRaw({prop_var}, %(k{prepend}_{idx})s),' ', ''))"
            params = {
                "k{}_{}".format(prepend, idx): prop.key,
                "v{}_{}".format(prepend, idx): box_value(prop.value, remove_spaces=True),
            }
        else:
            clause = " {property_operator} has(%(v{prepend}_{idx})s, {left})"
            params = {"k{}_{}".format(prepend, idx): prop.key, "v{}_{}".format(prepend, idx): box_value(prop.value)}
        return (
            clause.format(
                left=property_expr, idx=idx, prepend=prepend, prop_var=prop_var, property_operator=property_operator
            ),
            params,
        )


def property_table(property: Property) -> TableWithProperties:
    if property.type == "event":
        return "events"
    elif property.type == "person":
        return "person"
    elif property.type == "group":
        return "groups"
    else:
        raise ValueError(f"Property type does not have a table: {property.type}")


def get_single_or_multi_property_string_expr(
    breakdown,
    table: TableWithProperties,
    query_alias: Literal["prop", "value", "prop_basic", None],
    column: str,
    allow_denormalized_props=True,
    materialised_table_column: str = "properties",
    normalize_url: bool = False,
):
    """
    When querying for breakdown properties:
     * If the breakdown provided is a string, we extract the JSON from the properties object stored in the DB
     * If it is an array of strings, we extract each of those properties and concatenate them into a single value
    clickhouse parameterizes into a query template from a flat list using % string formatting
    values are escaped and inserted in the query here instead of adding new items to the flat list of values

    :param query_alias:

        Specifies the SQL query alias to add to the expression e.g. `AS prop`. If this is specified as None, then
        no alias will be appended.

    """

    if isinstance(breakdown, str) or isinstance(breakdown, int):
        expression, _ = get_property_string_expr(
            table,
            str(breakdown),
            escape_param(breakdown),
            column,
            allow_denormalized_props,
            materialised_table_column=materialised_table_column,
        )

        expression = normalize_url_breakdown(expression, normalize_url)
    else:
        expressions = []
        for b in breakdown:
            expr, _ = get_property_string_expr(
                table,
                b,
                escape_param(b),
                column,
                allow_denormalized_props,
                materialised_table_column=materialised_table_column,
            )
            expressions.append(normalize_url_breakdown(expr, normalize_url))

        expression = f"array({','.join(expressions)})"

    if query_alias is None:
        return expression

    return f"{expression} AS {query_alias}"


def normalize_url_breakdown(breakdown_value, breakdown_normalize_url: bool = True):
    if breakdown_normalize_url:
        return (
            f"if( empty(trim(TRAILING '/?#' from {breakdown_value})), '/', trim(TRAILING '/?#' from {breakdown_value}))"
        )

    return breakdown_value


def get_property_string_expr(
    table: TableWithProperties,
    property_name: PropertyName,
    var: str,
    column: str,
    allow_denormalized_props: bool = True,
    table_alias: Optional[str] = None,
    materialised_table_column: str = "properties",
) -> Tuple[str, bool]:
    """

    :param table:
        the full name of the table in the database. used to look up which properties have been materialized
    :param property_name:
    :param var:
        the value to template in from the data structure for the query e.g. %(key)s or a flat value e.g. ["Safari"].
        If a flat value it should be escaped before being passed to this function
    :param column:
        the table column where JSON is stored or the name of a materialized column
    :param allow_denormalized_props:
    :param table_alias:
        (optional) alias of the table being queried
    :return:
    """
    materialized_columns = get_materialized_columns(table) if allow_denormalized_props else {}

    table_string = f"{table_alias}." if table_alias is not None and table_alias != "" else ""

    if (
        allow_denormalized_props
        and (property_name, materialised_table_column) in materialized_columns
        and ("group" not in materialised_table_column or groups_on_events_querying_enabled())
    ):
        return f'{table_string}"{materialized_columns[(property_name, materialised_table_column)]}"', True

    return trim_quotes_expr(f"JSONExtractRaw({table_string}{column}, {var})"), False


def box_value(value: Any, remove_spaces=False) -> List[Any]:
    if not isinstance(value, List):
        value = [value]
    return [str(value).replace(" ", "") if remove_spaces else str(value) for value in value]


def filter_element(filters: Dict, *, operator: Optional[OperatorType] = None, prepend: str = "") -> Tuple[str, Dict]:
    if not operator:
        operator = "exact"

    params = {}
    final_conditions = []

    if filters.get("selector") is not None:
        if operator not in ("exact", "is_not"):
            raise exceptions.ValidationError(
                'Filtering by element selector only supports operators "equals" and "doesn\'t equal" currently.'
            )
        selectors = filters["selector"] if isinstance(filters["selector"], list) else [filters["selector"]]
        if selectors:
            combination_conditions = []
            for idx, query in enumerate(selectors):
                if not query:  # Skip empty selectors
                    continue
                selector = Selector(query, escape_slashes=False)
                key = f"{prepend}_{idx}_selector_regex"
                params[key] = build_selector_regex(selector)
                combination_conditions.append(f"match(elements_chain, %({key})s)")
            if combination_conditions:
                final_conditions.append(f"({' OR '.join(combination_conditions)})")
        elif operator not in NEGATED_OPERATORS:
            # If a non-negated filter has an empty selector list provided, it can't match anything
            return "0 = 191", {}

    if filters.get("tag_name") is not None:
        if operator not in ("exact", "is_not"):
            raise exceptions.ValidationError(
                'Filtering by element tag only supports operators "equals" and "doesn\'t equal" currently.'
            )
        tag_names = filters["tag_name"] if isinstance(filters["tag_name"], list) else [filters["tag_name"]]
        if tag_names:
            combination_conditions = []
            for idx, tag_name in enumerate(tag_names):
                key = f"{prepend}_{idx}_tag_name_regex"
                params[key] = rf"(^|;){tag_name}(\.|$|;|:)"
                combination_conditions.append(f"match(elements_chain, %({key})s)")
            final_conditions.append(f"({' OR '.join(combination_conditions)})")
        elif operator not in NEGATED_OPERATORS:
            # If a non-negated filter has an empty tag_name list provided, it can't match anything
            return "0 = 192", {}

    attributes: Dict[str, List] = {}
    for key in ["href", "text"]:
        if filters.get(key) is not None:
            attributes[key] = process_ok_values(filters[key], operator)
    if attributes:
        for key, ok_values in attributes.items():
            if ok_values:
                combination_conditions = []
                for idx, value in enumerate(ok_values):
                    optional_flag = "(?i)" if operator.endswith("icontains") else ""
                    params[f"{prepend}_{key}_{idx}_attributes_regex"] = f'{optional_flag}({key}="{value}")'
                    combination_conditions.append(f"match(elements_chain, %({prepend}_{key}_{idx}_attributes_regex)s)")
                final_conditions.append(f"({' OR '.join(combination_conditions)})")
            elif operator not in NEGATED_OPERATORS:
                # If a non-negated filter has an empty href or text list provided, it can't match anything
                return "0 = 193", {}

    if final_conditions:
        return f"{'NOT ' if operator in NEGATED_OPERATORS else ''}({' AND '.join(final_conditions)})", params
    else:
        return "", {}


def process_ok_values(ok_values: Any, operator: OperatorType) -> List[str]:
    if operator.endswith("_set"):
        return [r'[^"]+']
    else:
        # Make sure ok_values is a list
        ok_values = cast(List[str], [str(val) for val in ok_values]) if isinstance(ok_values, list) else [ok_values]
        # Escape double quote characters, since e.g. text 'foo="bar"' is represented as text="foo=\"bar\""
        # in the elements chain
        ok_values = [text.replace('"', r"\"") for text in ok_values]
        if operator.endswith("icontains"):
            # Process values for case-insensitive-contains matching by way of regex,
            # making sure matching scope is limited to between double quotes
            return [rf'[^"]*{re.escape(text)}[^"]*' for text in ok_values]
        if operator.endswith("regex"):
            # Use values as-is in case of regex matching
            return ok_values
        # For all other operators escape regex-meaningful sequences
        return [re.escape(text) for text in ok_values]


def build_selector_regex(selector: Selector) -> str:
    regex = r""
    for tag in selector.parts:
        if tag.data.get("tag_name") and isinstance(tag.data["tag_name"], str):
            if tag.data["tag_name"] == "*":
                regex += ".+"
            else:
                regex += tag.data["tag_name"]
        if tag.data.get("attr_class__contains"):
            regex += r".*?\.{}".format(r"\..*?".join(sorted(tag.data["attr_class__contains"])))
        if tag.ch_attributes:
            regex += ".*?"
            for key, value in sorted(tag.ch_attributes.items()):
                regex += '{}="{}".*?'.format(key, value)
        regex += r'([-_a-zA-Z0-9\.:"= ]*?)?($|;|:([^;^\s]*(;|$|\s)))'
        if tag.direct_descendant:
            regex += ".*"
    return regex


def extract_tables_and_properties(props: List[Property]) -> TCounter[PropertyIdentifier]:
    return Counter((prop.key, prop.type, prop.group_type_index) for prop in props)


def get_session_property_filter_statement(prop: Property, idx: int, prepend: str = "") -> Tuple[str, Dict[str, Any]]:
    if prop.key == "$session_duration":
        try:
            duration = float(prop.value)  # type: ignore
        except ValueError:
            raise (exceptions.ValidationError(f"$session_duration value must be a number. Received '{prop.value}'"))
        value = f"session_duration_value{prepend}_{idx}"

        operator = get_count_operator(prop.operator)
        return (f"{SessionQuery.SESSION_TABLE_ALIAS}.session_duration {operator} %({value})s", {value: duration})

    else:
        raise exceptions.ValidationError(f"Property '{prop.key}' is not allowed in session property filters.")


def clear_excess_levels(prop: Union["PropertyGroup", "Property"], skip=False):
    if isinstance(prop, PropertyGroup):
        if len(prop.values) == 1:
            if skip:
                prop.values = [clear_excess_levels(p) for p in prop.values]
            else:
                return clear_excess_levels(prop.values[0])
        else:
            prop.values = [clear_excess_levels(p, skip=True) for p in prop.values]

    return prop<|MERGE_RESOLUTION|>--- conflicted
+++ resolved
@@ -155,13 +155,9 @@
                 )  # If cohort doesn't exist, nothing can match, unless an OR operator is used
             else:
                 if person_properties_mode == PersonPropertiesMode.USING_SUBQUERY:
-<<<<<<< HEAD
-                    person_id_query, cohort_filter_params = format_filter_query(cohort, idx, hogql_context)
-=======
                     person_id_query, cohort_filter_params = format_filter_query(
-                        cohort, idx, custom_match_field=person_id_joined_alias
+                        cohort, idx, hogql_context, custom_match_field=person_id_joined_alias
                     )
->>>>>>> 49c29c46
                     params = {**params, **cohort_filter_params}
                     final.append(f"{property_operator} {table_formatted}distinct_id IN ({person_id_query})")
                 elif person_properties_mode == PersonPropertiesMode.DIRECT_ON_EVENTS:
