--- conflicted
+++ resolved
@@ -93,16 +93,8 @@
         ],
     }),
     listeners(({ actions, values, props }) => ({
-<<<<<<< HEAD
-        selectItem: ({ taxonomicGroup, propertyKey }) => {
-            const propertyType = taxonomicFilterTypeToPropertyFilterType(
-                taxonomicGroup.type,
-                props.metadataTaxonomicGroupToPropertyFilterType
-            )
-=======
         selectItem: ({ taxonomicGroup, propertyKey, itemPropertyFilterType }) => {
             const propertyType = itemPropertyFilterType ?? taxonomicFilterTypeToPropertyFilterType(taxonomicGroup.type)
->>>>>>> 527e7fb3
             if (propertyKey && propertyType) {
                 if (propertyType === PropertyFilterType.Cohort) {
                     const cohortProperty: CohortPropertyFilter = {
@@ -120,16 +112,7 @@
                     props.propertyFilterLogic.actions.setFilter(props.filterIndex, hogQLProperty)
                 } else {
                     const apiType =
-<<<<<<< HEAD
-                        propertyFilterTypeToPropertyDefinitionType(
-                            taxonomicFilterTypeToPropertyFilterType(
-                                taxonomicGroup.type,
-                                props.metadataTaxonomicGroupToPropertyFilterType
-                            )
-                        ) ?? PropertyDefinitionType.Event
-=======
                         propertyFilterTypeToPropertyDefinitionType(propertyType) ?? PropertyDefinitionType.Event
->>>>>>> 527e7fb3
 
                     const propertyValueType = values.describeProperty(
                         propertyKey,
