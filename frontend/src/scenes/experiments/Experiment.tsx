--- conflicted
+++ resolved
@@ -1,9 +1,5 @@
 import SaveOutlined from '@ant-design/icons/lib/icons/SaveOutlined'
-<<<<<<< HEAD
 import { Button, Card, Col, Form, Input, InputNumber, Progress, Row, Select, Tag, Tooltip } from 'antd'
-=======
-import { Button, Card, Col, Form, Input, InputNumber, Progress, Row, Select, Slider, Tag, Tooltip } from 'antd'
->>>>>>> 1ccb45f6
 import { BindLogic, useActions, useValues } from 'kea'
 import { PageHeader } from 'lib/components/PageHeader'
 import { PropertyFilters } from 'lib/components/PropertyFilters/PropertyFilters'
@@ -48,26 +44,15 @@
         experimentId,
         experimentData,
         experimentInsightId,
-<<<<<<< HEAD
         minimumSampleSizePerVariant,
-        expectedRunningTime,
-        experimentResults,
-        conversionRateForVariant,
         recommendedExposureForCountData,
-        countDataForVariant,
-        editingExistingExperiment,
-        experimentInsightType,
         variants,
-=======
-        minimumDetectableChange,
-        recommendedSampleSize,
         expectedRunningTime,
         experimentResults,
         conversionRateForVariant,
         countDataForVariant,
         editingExistingExperiment,
         experimentInsightType,
->>>>>>> 1ccb45f6
         experimentResultsLoading,
     } = useValues(experimentLogic)
     const {
@@ -100,11 +85,7 @@
         results,
         conversionMetrics,
     } = useValues(funnelLogic(insightProps))
-<<<<<<< HEAD
     const { filters: trendsFilters, results: trendResults } = useValues(trendsLogic(insightProps))
-=======
-    const { filters: trendsFilters } = useValues(trendsLogic(insightProps))
->>>>>>> 1ccb45f6
 
     const conversionRate = conversionMetrics.totalRate * 100
     const sampleSizePerVariant = minimumSampleSizePerVariant(conversionRate)
@@ -412,18 +393,8 @@
                                                                 typeKey={`experiment-trends`}
                                                                 buttonCopy="Add graph series"
                                                                 showSeriesIndicator
-<<<<<<< HEAD
-                                                                singleFilter={
-                                                                    trendsFilters.insight === InsightType.LIFECYCLE
-                                                                }
-                                                                hideMathSelector={
-                                                                    trendsFilters.insight === InsightType.LIFECYCLE
-                                                                }
-=======
                                                                 singleFilter={true}
-                                                                hideFilter={false}
                                                                 hideMathSelector={true}
->>>>>>> 1ccb45f6
                                                                 propertiesTaxonomicGroupTypes={[
                                                                     TaxonomicFilterGroupType.EventProperties,
                                                                     TaxonomicFilterGroupType.PersonProperties,
