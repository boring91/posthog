import json
from datetime import timedelta
from typing import Optional

from dateutil.parser import isoparse
from django.db.models import Prefetch
from django.utils.timezone import now

from posthog.api.element import ElementSerializer
from posthog.api.utils import get_pk_or_uuid
from posthog.hogql import ast
from posthog.hogql.parser import parse_expr, parse_order_expr
from posthog.hogql.property import action_to_expr, has_aggregation, property_to_expr
from posthog.hogql.timings import HogQLTimings
from posthog.hogql_queries.insights.paginators import HogQLHasMorePaginator
from posthog.hogql_queries.query_runner import QueryRunner
from posthog.models import Action, Person
from posthog.models.element import chain_to_elements
from posthog.models.person.person import get_distinct_ids_for_subquery
from posthog.models.person.util import get_persons_by_distinct_ids
from posthog.schema import DashboardFilter, EventsQuery, EventsQueryResponse, CachedEventsQueryResponse
from posthog.utils import relative_date_parse

# Allow-listed fields returned when you select "*" from events. Person and group fields will be nested later.
SELECT_STAR_FROM_EVENTS_FIELDS = [
    "uuid",
    "event",
    "properties",
    "timestamp",
    "team_id",
    "distinct_id",
    "elements_chain",
    "created_at",
]


class EventsQueryRunner(QueryRunner):
    query: EventsQuery
    response: EventsQueryResponse
    cached_response: CachedEventsQueryResponse

    def __init__(self, *args, **kwargs):
        super().__init__(*args, **kwargs)
        self.paginator = HogQLHasMorePaginator.from_limit_context(
            limit_context=self.limit_context, limit=self.query.limit, offset=self.query.offset
        )

    def to_query(self) -> ast.SelectQuery:
        # Note: This code is inefficient and problematic, see https://github.com/PostHog/posthog/issues/13485 for details.
        if self.timings is None:
            self.timings = HogQLTimings()

        with self.timings.measure("build_ast"):
            # columns & group_by
            with self.timings.measure("columns"):
                select_input: list[str] = []
                person_indices: list[int] = []
                for index, col in enumerate(self.select_input_raw()):
                    # Selecting a "*" expands the list of columns, resulting in a table that's not what we asked for.
                    # Instead, ask for a tuple with all the columns we want. Later transform this back into a dict.
                    if col == "*":
                        select_input.append(f"tuple({', '.join(SELECT_STAR_FROM_EVENTS_FIELDS)})")
                    elif col.split("--")[0].strip() == "person":
                        # This will be expanded into a followup query
                        select_input.append("distinct_id")
                        person_indices.append(index)
                    else:
                        select_input.append(col)
                select: list[ast.Expr] = [parse_expr(column, timings=self.timings) for column in select_input]

            with self.timings.measure("aggregations"):
                group_by: list[ast.Expr] = [column for column in select if not has_aggregation(column)]
                aggregations: list[ast.Expr] = [column for column in select if has_aggregation(column)]
                has_any_aggregation = len(aggregations) > 0

            # filters
            with self.timings.measure("filters"):
                with self.timings.measure("where"):
                    where_input = self.query.where or []
                    where_exprs = [parse_expr(expr, timings=self.timings) for expr in where_input]
                if self.query.properties:
                    with self.timings.measure("properties"):
                        where_exprs.extend(property_to_expr(property, self.team) for property in self.query.properties)
                if self.query.fixedProperties:
                    with self.timings.measure("fixed_properties"):
                        where_exprs.extend(
                            property_to_expr(property, self.team) for property in self.query.fixedProperties
                        )
                if self.query.event:
                    with self.timings.measure("event"):
                        where_exprs.append(
                            parse_expr(
                                "event = {event}",
                                {"event": ast.Constant(value=self.query.event)},
                                timings=self.timings,
                            )
                        )
                if self.query.actionId:
                    with self.timings.measure("action_id"):
                        try:
                            action = Action.objects.get(pk=self.query.actionId, team_id=self.team.pk)
                        except Action.DoesNotExist:
                            raise Exception("Action does not exist")
                        if not action.steps:
                            raise Exception("Action does not have any match groups")
                        where_exprs.append(action_to_expr(action))
                if self.query.personId:
                    with self.timings.measure("person_id"):
                        person: Optional[Person] = get_pk_or_uuid(
                            Person.objects.filter(team=self.team), self.query.personId
                        ).first()
                        where_exprs.append(
                            parse_expr(
                                "distinct_id in {list}",
                                {"list": ast.Constant(value=get_distinct_ids_for_subquery(person, self.team))},
                                timings=self.timings,
                            )
                        )
                if self.query.filterTestAccounts:
                    with self.timings.measure("test_account_filters"):
                        for prop in self.team.test_account_filters or []:
                            where_exprs.append(property_to_expr(prop, self.team))

            with self.timings.measure("timestamps"):
                # prevent accidentally future events from being visible by default
                before = self.query.before or (now() + timedelta(seconds=5)).isoformat()
                try:
                    parsed_date = isoparse(before)
                except ValueError:
                    parsed_date = relative_date_parse(before, self.team.timezone_info)
                where_exprs.append(
                    parse_expr(
                        "timestamp < {timestamp}",
                        {"timestamp": ast.Constant(value=parsed_date)},
                        timings=self.timings,
                    )
                )

                # limit to the last 24h by default
                after = self.query.after or "-24h"
                if after != "all":
                    try:
                        parsed_date = isoparse(after)
                    except ValueError:
                        parsed_date = relative_date_parse(after, self.team.timezone_info)
                    where_exprs.append(
                        parse_expr(
                            "timestamp > {timestamp}",
                            {"timestamp": ast.Constant(value=parsed_date)},
                            timings=self.timings,
                        )
                    )

            # where & having
            with self.timings.measure("where"):
                where_list = [expr for expr in where_exprs if not has_aggregation(expr)]
                where = ast.And(exprs=where_list) if len(where_list) > 0 else None
                having_list = [expr for expr in where_exprs if has_aggregation(expr)]
                having = ast.And(exprs=having_list) if len(having_list) > 0 else None

            # order by
            with self.timings.measure("order"):
                if self.query.orderBy is not None:
                    order_by = [parse_order_expr(column, timings=self.timings) for column in self.query.orderBy]
                elif "count()" in select_input:
                    order_by = [ast.OrderExpr(expr=parse_expr("count()"), order="DESC")]
                elif len(aggregations) > 0:
                    order_by = [ast.OrderExpr(expr=aggregations[0], order="DESC")]
                elif "timestamp" in select_input:
                    order_by = [ast.OrderExpr(expr=ast.Field(chain=["timestamp"]), order="DESC")]
                elif len(select) > 0:
                    order_by = [ast.OrderExpr(expr=select[0], order="ASC")]
                else:
                    order_by = []

            with self.timings.measure("select"):
                stmt = ast.SelectQuery(
                    select=select,
                    select_from=ast.JoinExpr(table=ast.Field(chain=["events"])),
                    where=where,
                    having=having,
                    group_by=group_by if has_any_aggregation else None,
                    order_by=order_by,
                )
                return stmt

    def calculate(self) -> EventsQueryResponse:
        query_result = self.paginator.execute_hogql_query(
            query=self.to_query(),
            team=self.team,
            query_type="EventsQuery",
            timings=self.timings,
            modifiers=self.modifiers,
            limit_context=self.limit_context,
        )

        # Convert star field from tuple to dict in each result
        if "*" in self.select_input_raw():
            with self.timings.measure("expand_asterisk"):
                star_idx = self.select_input_raw().index("*")
                for index, result in enumerate(self.paginator.results):
                    self.paginator.results[index] = list(result)
                    select = result[star_idx]
                    new_result = dict(zip(SELECT_STAR_FROM_EVENTS_FIELDS, select))
                    new_result["properties"] = json.loads(new_result["properties"])
                    if new_result["elements_chain"]:
                        new_result["elements"] = ElementSerializer(
                            chain_to_elements(new_result["elements_chain"]), many=True
                        ).data
                    self.paginator.results[index][star_idx] = new_result

        person_indices: list[int] = []
        for index, col in enumerate(self.select_input_raw()):
            if col.split("--")[0].strip() == "person":
                person_indices.append(index)

        if len(person_indices) > 0 and len(self.paginator.results) > 0:
            with self.timings.measure("person_column_extra_query"):
                # Make a query into postgres to fetch person
                person_idx = person_indices[0]
                distinct_ids = list({event[person_idx] for event in self.paginator.results})
                persons = get_persons_by_distinct_ids(self.team.pk, distinct_ids)
                persons = persons.prefetch_related(Prefetch("persondistinctid_set", to_attr="distinct_ids_cache"))
                distinct_to_person: dict[str, Person] = {}
                for person in persons:
                    if person:
                        for person_distinct_id in person.distinct_ids:
                            distinct_to_person[person_distinct_id] = person

                # Loop over all columns in case there is more than one "person" column
                for column_index in person_indices:
                    for index, result in enumerate(self.paginator.results):
                        distinct_id: str = result[column_index]
                        self.paginator.results[index] = list(result)
                        if distinct_to_person.get(distinct_id):
                            person = distinct_to_person[distinct_id]
                            self.paginator.results[index][column_index] = {
                                "uuid": person.uuid,
                                "created_at": person.created_at,
                                "properties": person.properties or {},
                                "distinct_id": distinct_id,
                            }
                        else:
                            self.paginator.results[index][column_index] = {
                                "distinct_id": distinct_id,
                            }

        return EventsQueryResponse(
            results=self.paginator.results,
<<<<<<< HEAD
            columns=query_result.columns,
=======
            columns=self.columns(query_result.columns),
>>>>>>> 046eed5e
            types=[t for _, t in query_result.types] if query_result.types else None,
            timings=self.timings.to_list(),
            hogql=query_result.hogql,
            modifiers=self.modifiers,
            **self.paginator.response_params(),
        )

    def apply_dashboard_filters(self, dashboard_filter: DashboardFilter):
        if dashboard_filter.date_to or dashboard_filter.date_from:
            self.query.before = dashboard_filter.date_to
            self.query.after = dashboard_filter.date_from

        if dashboard_filter.properties:
            self.query.properties = (self.query.properties or []) + dashboard_filter.properties

    def columns(self, query_columns: list | None) -> list[str]:
        columns = query_columns or []
        return [
            col if col == "*" or "person" else columns[idx] if len(columns) > idx else col
            for idx, col in enumerate(self.select_input_raw())
        ]

    def select_input_raw(self) -> list[str]:
        return ["*"] if len(self.query.select) == 0 else self.query.select<|MERGE_RESOLUTION|>--- conflicted
+++ resolved
@@ -247,11 +247,7 @@
 
         return EventsQueryResponse(
             results=self.paginator.results,
-<<<<<<< HEAD
-            columns=query_result.columns,
-=======
             columns=self.columns(query_result.columns),
->>>>>>> 046eed5e
             types=[t for _, t in query_result.types] if query_result.types else None,
             timings=self.timings.to_list(),
             hogql=query_result.hogql,
