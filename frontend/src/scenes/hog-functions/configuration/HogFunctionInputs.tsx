import { closestCenter, DndContext } from '@dnd-kit/core'
import { arrayMove, SortableContext, useSortable, verticalListSortingStrategy } from '@dnd-kit/sortable'
import { CSS } from '@dnd-kit/utilities'
import { IconGear, IconInfo, IconLock, IconPlus, IconTrash, IconX } from '@posthog/icons'
import {
    LemonButton,
    LemonCheckbox,
    LemonCollapse,
    LemonInput,
    LemonInputSelect,
    LemonLabel,
    LemonSelect,
    LemonSwitch,
    LemonTag,
    LemonTextArea,
    Tooltip,
} from '@posthog/lemon-ui'
import { useActions, useValues } from 'kea'
import { LemonField } from 'lib/lemon-ui/LemonField'
import { CodeEditorInline, CodeEditorInlineProps } from 'lib/monaco/CodeEditorInline'
import { CodeEditorResizeable } from 'lib/monaco/CodeEditorResizable'
import { capitalizeFirstLetter, objectsEqual } from 'lib/utils'
import { useEffect, useMemo, useRef, useState } from 'react'

import {
    HogFunctionConfigurationType,
    HogFunctionInputSchemaType,
    HogFunctionInputType,
    HogFunctionMappingType,
} from '~/types'

import { EmailTemplater } from '../email-templater/EmailTemplater'
import { HogFunctionInputIntegration } from '../integrations/HogFunctionInputIntegration'
import { HogFunctionInputIntegrationField } from '../integrations/HogFunctionInputIntegrationField'
import { hogFunctionConfigurationLogic } from './hogFunctionConfigurationLogic'
import { formatJsonValue, hogFunctionInputLogic } from './HogFunctionInputLogic'

export type HogFunctionInputProps = {
    schema: HogFunctionInputSchemaType
    value?: any
    onChange?: (value: any) => void
    disabled?: boolean
}

export interface HogFunctionInputsProps {
    configuration: HogFunctionConfigurationType | HogFunctionMappingType
    setConfigurationValue: (key: string, value: any) => void
}

export type HogFunctionInputWithSchemaProps = {
    configuration: HogFunctionConfigurationType | HogFunctionMappingType
    setConfigurationValue: (key: string, value: any) => void
    schema: HogFunctionInputSchemaType
}

const typeList = ['string', 'boolean', 'dictionary', 'choice', 'json', 'integration', 'email'] as const

function JsonConfigField(props: {
    onChange?: (value: string) => void
    className?: string
    autoFocus?: boolean
    value?: string
    templating?: boolean
}): JSX.Element {
    const { sampleGlobalsWithInputs } = useValues(hogFunctionConfigurationLogic)
    const key = useMemo(() => `json_field_${Math.random().toString(36).substring(2, 11)}`, [])

    // Set up validation logic for this JSON field
    const logic = hogFunctionInputLogic({
        fieldKey: key,
        initialValue: props.value,
        onChange: props.onChange,
    })

    const { error } = useValues(logic)
    const { setJsonValue } = useActions(logic)

    // Format initial value for display
    const formattedValue = useMemo(() => formatJsonValue(props.value), [props.value])

    const panels = [
        {
            key: 1,
            header: 'Click to edit',
            content: (
                <LemonField.Pure error={error}>
                    <CodeEditorResizeable
                        language={props.templating ? 'hogJson' : 'json'}
                        value={formattedValue}
                        onChange={(value) => setJsonValue(value || '{}')}
                        options={{
                            lineNumbers: 'off',
                            minimap: {
                                enabled: false,
                            },
                            scrollbar: {
                                vertical: 'hidden',
                                verticalScrollbarSize: 0,
                            },
                        }}
                        globals={props.templating ? sampleGlobalsWithInputs : undefined}
                    />
                </LemonField.Pure>
            ),
            className: 'p-0',
        },
    ]

    return <LemonCollapse embedded={false} panels={panels} size="xsmall" />
}

<<<<<<< HEAD
function EmailTemplateField({
    schema,
    value,
    onChange: _onChange,
}: {
    schema: HogFunctionInputSchemaType
    value: any
    onChange: (value: any) => void
}): JSX.Element {
    const { globalsWithInputs } = useValues(hogFunctionConfigurationLogic)

    const onChange = (value: any) => {
        console.log('onChange', value)
        _onChange(value)
    }

    return (
        <LemonField name={`inputs.${schema.key}`} help={schema.description}>
            <EmailTemplater variables={globalsWithInputs} value={value} onChange={onChange} />
        </LemonField>
=======
function EmailTemplateField({ schema }: { schema: HogFunctionInputSchemaType }): JSX.Element {
    const { sampleGlobalsWithInputs, logicProps } = useValues(hogFunctionConfigurationLogic)

    return (
        <>
            <EmailTemplater
                formLogic={hogFunctionConfigurationLogic}
                formLogicProps={logicProps}
                formKey="configuration"
                formFieldsPrefix={`inputs.${schema.key}.value`}
                globals={sampleGlobalsWithInputs}
            />
        </>
>>>>>>> 8861c466
    )
}

function HogFunctionTemplateInput(
    props: Omit<CodeEditorInlineProps, 'globals'> & {
        templating: boolean
        onChange?: (value: string) => void
        value?: string
    }
): JSX.Element {
    const { sampleGlobalsWithInputs } = useValues(hogFunctionConfigurationLogic)

    if (!props.templating) {
        return <LemonInput type="text" value={props.value} onChange={props.onChange} />
    }

    return <CodeEditorInline {...props} globals={sampleGlobalsWithInputs} />
}

function DictionaryField({
    onChange,
    value,
    templating,
}: {
    onChange?: (value: any) => void
    value: any
    templating: boolean
}): JSX.Element {
    const [entries, setEntries] = useState<[string, string][]>(Object.entries(value ?? {}))
    const prevFilteredEntriesRef = useRef<[string, string][]>(entries)

    useEffect(() => {
        // NOTE: Filter out all empty entries as fetch will throw if passed in
        const filteredEntries = entries.filter(([key, val]) => key.trim() !== '' || val.trim() !== '')

        // Compare with previous filtered entries to avoid unnecessary updates
        if (objectsEqual(filteredEntries, prevFilteredEntriesRef.current)) {
            return
        }

        // Update the ref with current filtered entries
        prevFilteredEntriesRef.current = filteredEntries

        const val = Object.fromEntries(filteredEntries)
        onChange?.(val)
    }, [entries, onChange])

    return (
        <div className="deprecated-space-y-2">
            {entries.map(([key, val], index) => (
                <div className="flex gap-2 items-center" key={index}>
                    <LemonInput
                        value={key}
                        className="flex-1 min-w-60"
                        onChange={(key) => {
                            const newEntries = [...entries]
                            newEntries[index] = [key, newEntries[index][1]]
                            setEntries(newEntries)
                        }}
                        placeholder="Key"
                    />

                    <HogFunctionTemplateInput
                        className="overflow-hidden flex-2"
                        value={val}
                        language="hogTemplate"
                        onChange={(val) => {
                            const newEntries = [...entries]
                            newEntries[index] = [newEntries[index][0], val ?? '']
                            setEntries(newEntries)
                        }}
                        templating={templating}
                    />

                    <LemonButton
                        icon={<IconX />}
                        size="small"
                        onClick={() => {
                            const newEntries = [...entries]
                            newEntries.splice(index, 1)
                            setEntries(newEntries)
                        }}
                    />
                </div>
            ))}
            <LemonButton
                icon={<IconPlus />}
                size="small"
                type="secondary"
                onClick={() => {
                    setEntries([...entries, ['', '']])
                }}
            >
                Add entry
            </LemonButton>
        </div>
    )
}

export function HogFunctionInputRenderer({ value, onChange, schema, disabled }: HogFunctionInputProps): JSX.Element {
    const templating = schema.templating ?? true
    switch (schema.type) {
        case 'string':
            return (
                <HogFunctionTemplateInput
                    language="hogTemplate"
                    value={value}
                    onChange={disabled ? () => {} : onChange}
                    className="ph-no-capture"
                    templating={templating}
                />
            )
        case 'json':
            return (
                <JsonConfigField value={value} onChange={onChange} className="ph-no-capture" templating={templating} />
            )
        case 'choice':
            return (
                <LemonSelect
                    fullWidth
                    value={value}
                    className="ph-no-capture"
                    onChange={onChange}
                    options={schema.choices ?? []}
                    disabled={disabled}
                />
            )
        case 'dictionary':
            return <DictionaryField value={value} onChange={onChange} templating={templating} />
        case 'boolean':
            return <LemonSwitch checked={value} onChange={(checked) => onChange?.(checked)} disabled={disabled} />
        case 'integration':
            return <HogFunctionInputIntegration schema={schema} value={value} onChange={onChange} />
        case 'integration_field':
            return <HogFunctionInputIntegrationField schema={schema} value={value} onChange={onChange} />
        case 'email':
            return <EmailTemplateField schema={schema} value={value} onChange={onChange} />
        default:
            return (
                <strong className="text-danger">
                    Unknown field type "<code>{schema.type}</code>".
                </strong>
            )
    }
}

type HogFunctionInputSchemaControlsProps = {
    value: HogFunctionInputSchemaType
    onChange: (value: HogFunctionInputSchemaType | null) => void
    onDone: () => void
    supportsSecrets: boolean
}

function HogFunctionInputSchemaControls({
    value,
    onChange,
    onDone,
    supportsSecrets,
}: HogFunctionInputSchemaControlsProps): JSX.Element {
    const _onChange = (data: Partial<HogFunctionInputSchemaType> | null): void => {
        if (data?.key?.length === 0) {
            setLocalVariableError('Input variable name cannot be empty')
            return
        }
        onChange(data ? { ...value, ...data } : null)
    }

    const [localVariableValue, setLocalVariableValue] = useState(value.key)
    const [localVariableError, setLocalVariableError] = useState<string | null>(null)

    return (
        <div className="flex flex-col gap-2">
            <div className="flex flex-wrap flex-1 gap-2 items-center">
                <LemonSelect
                    size="small"
                    options={typeList.map((type) => ({
                        label: capitalizeFirstLetter(type),
                        value: type,
                    }))}
                    value={value.type}
                    className="w-30"
                    onChange={(type) => _onChange({ type })}
                />
                <LemonCheckbox
                    size="small"
                    checked={value.required}
                    onChange={(required) => _onChange({ required })}
                    label="Required"
                    bordered
                />
                {supportsSecrets ? (
                    <LemonCheckbox
                        size="small"
                        checked={value.secret}
                        onChange={(secret) => _onChange({ secret })}
                        label="Secret"
                        bordered
                    />
                ) : null}
                <div className="flex-1" />
                <LemonButton status="danger" icon={<IconTrash />} size="small" onClick={() => onChange(null)} />
                <LemonButton type="secondary" size="small" onClick={() => onDone()}>
                    Done
                </LemonButton>
            </div>
            <div className="flex flex-wrap flex-1 gap-2">
                <LemonField.Pure label="Display label">
                    <LemonInput
                        className="min-w-60"
                        size="small"
                        value={value.label}
                        onChange={(label) => _onChange({ label })}
                        placeholder="Display label"
                    />
                </LemonField.Pure>
                <LemonField.Pure label="Input variable name" error={localVariableError}>
                    <LemonInput
                        size="small"
                        value={localVariableValue}
                        // Special case - the component is keyed by this so the whole thing will re-mount on changes
                        // so we defer the change to blur
                        onChange={(key) => setLocalVariableValue(key)}
                        onBlur={() => _onChange({ key: localVariableValue })}
                        placeholder="Variable name"
                    />
                </LemonField.Pure>
            </div>

            <LemonField.Pure label="Description">
                <LemonTextArea
                    minRows={1}
                    value={value.description}
                    onChange={(description) => _onChange({ description })}
                    placeholder="Description"
                />
            </LemonField.Pure>
            {value.type === 'choice' && (
                <LemonField.Pure label="Choices">
                    <LemonInputSelect
                        mode="multiple"
                        allowCustomValues
                        value={value.choices?.map((choice) => choice.value)}
                        onChange={(choices) =>
                            _onChange({ choices: choices.map((value) => ({ label: value, value })) })
                        }
                        placeholder="Choices"
                    />
                </LemonField.Pure>
            )}

            {value.type === 'integration' && (
                <LemonField.Pure label="Integration kind">
                    <LemonSelect
                        value={value.integration}
                        onChange={(integration) => _onChange({ integration })}
                        options={[
                            { label: 'Slack', value: 'slack' },
                            { label: 'Salesforce', value: 'salesforce' },
                            { label: 'Hubspot', value: 'hubspot' },
                        ]}
                        placeholder="Choose kind"
                    />
                </LemonField.Pure>
            )}

            <LemonField.Pure label="Default value">
                <HogFunctionInputRenderer
                    schema={value}
                    value={value.default}
                    onChange={(val) => _onChange({ default: val })}
                />
            </LemonField.Pure>
        </div>
    )
}

export function HogFunctionInputWithSchema({
    schema,
    configuration,
    setConfigurationValue,
}: HogFunctionInputWithSchemaProps): JSX.Element {
    const { attributes, listeners, setNodeRef, transform, transition } = useSortable({ id: schema.key })
    const { showSource } = useValues(hogFunctionConfigurationLogic)
    const [editing, setEditing] = useState(false)

    const value = configuration.inputs?.[schema.key]

    const onSchemaChange = (newSchema: HogFunctionInputSchemaType | null): void => {
        let inputsSchema = configuration.inputs_schema || []
        if (!newSchema) {
            inputsSchema = inputsSchema.filter((s) => s.key !== schema.key)
        } else {
            const modifiedSchema = { ...schema, ...newSchema }
            inputsSchema = inputsSchema.map((s) => (s.key === schema.key ? modifiedSchema : s))
        }

        if (newSchema?.key) {
            setConfigurationValue(`inputs.${newSchema.key}`, value)
        }

        if (newSchema?.type && newSchema.type !== schema.type) {
            setConfigurationValue(`inputs.${schema.key}`, null)
        }
        setConfigurationValue('inputs_schema', inputsSchema)
    }

    useEffect(() => {
        if (!showSource) {
            setEditing(false)
        }
    }, [showSource])

    const supportsTemplating =
        ['string', 'json', 'dictionary', 'email'].includes(schema.type) && schema.templating !== false
    const supportsSecrets = 'type' in configuration // no secrets for mapping inputs

    return (
        <div
            className="group"
            ref={setNodeRef}
            // eslint-disable-next-line react/forbid-dom-props
            style={{
                transform: CSS.Transform.toString(transform),
                transition,
            }}
        >
            {!editing ? (
                <LemonField name={`inputs.${schema.key}`} help={schema.description}>
                    {({
                        value,
                        onChange: _onChange,
                    }: {
                        value?: HogFunctionInputType
                        onChange: (val: HogFunctionInputType) => void
                    }) => {
                        const onChange = (newValue: HogFunctionInputType) => {
                            _onChange({
                                // Keep the existing parts if they exist
                                ...value,
                                ...newValue,
                            })
                        }

                        return (
                            <>
                                <div className="flex gap-2 items-center">
                                    <LemonLabel
                                        className={showSource ? 'cursor-grab' : ''}
                                        showOptional={!schema.required}
                                        {...attributes}
                                        {...listeners}
                                    >
                                        {schema.label || schema.key}
                                        {schema.secret ? (
                                            <Tooltip title="This input is marked as secret. It will be encrypted and not visible after saving.">
                                                <IconLock />
                                            </Tooltip>
                                        ) : undefined}
                                    </LemonLabel>
                                    {showSource && (
                                        <LemonTag type="muted" className="font-mono">
                                            inputs.{schema.key}
                                        </LemonTag>
                                    )}
                                    <div className="flex-1" />

                                    {supportsTemplating && (
                                        <div className="flex gap-2 items-center opacity-0 transition-opacity group-hover:opacity-100">
                                            <LemonButton
                                                size="xsmall"
                                                to="https://posthog.com/docs/cdp/destinations/customizing-destinations#customizing-payload"
                                                sideIcon={<IconInfo />}
                                                noPadding
                                                className="p-1"
                                            >
                                                Supports templating
                                            </LemonButton>
                                            <LemonSelect
                                                size="xsmall"
                                                value={value?.templating ?? 'hog'}
                                                onChange={(templating) => onChange({ value: value?.value, templating })}
                                                options={[
                                                    { label: 'Hog', value: 'hog' },
                                                    { label: 'Liquid', value: 'liquid' },
                                                ]}
                                            />
                                        </div>
                                    )}

                                    {showSource && (
                                        <LemonButton
                                            size="small"
                                            noPadding
                                            icon={<IconGear />}
                                            onClick={() => setEditing(true)}
                                        />
                                    )}
                                </div>
                                {value?.secret ? (
                                    <div className="flex gap-2 items-center p-1 rounded border border-dashed">
                                        <span className="flex-1 p-1 italic text-secondary">
                                            This value is secret and is not displayed here.
                                        </span>
                                        <LemonButton
                                            onClick={() => {
                                                onChange({ value: '' })
                                            }}
                                            size="small"
                                            type="secondary"
                                        >
                                            Edit
                                        </LemonButton>
                                    </div>
                                ) : (
                                    <HogFunctionInputRenderer
                                        schema={schema}
                                        value={value?.value}
                                        onChange={(val) => onChange({ value: val })}
                                    />
                                )}
                            </>
                        )
                    }}
                </LemonField>
            ) : (
                <div className="p-2 rounded border border-dashed deprecated-space-y-4">
                    <HogFunctionInputSchemaControls
                        value={schema}
                        onChange={onSchemaChange}
                        onDone={() => setEditing(false)}
                        supportsSecrets={supportsSecrets}
                    />
                </div>
            )}
        </div>
    )
}

export function HogFunctionInputs({
    configuration,
    setConfigurationValue,
}: HogFunctionInputsProps): JSX.Element | null {
    const { showSource } = useValues(hogFunctionConfigurationLogic)

    if (!configuration?.inputs_schema?.length) {
        if (!('type' in configuration)) {
            // If this is a mapping, don't show any error message.
            return null
        }
        return <span className="italic text-secondary">This function does not require any input variables.</span>
    }

    const inputSchemas = configuration.inputs_schema
    const inputSchemaIds = inputSchemas.map((schema) => schema.key)

    return (
        <>
            <DndContext
                collisionDetection={closestCenter}
                onDragEnd={({ active, over }) => {
                    if (over && active.id !== over.id) {
                        const oldIndex = inputSchemaIds.indexOf(active.id as string)
                        const newIndex = inputSchemaIds.indexOf(over.id as string)

                        setConfigurationValue('inputs_schema', arrayMove(inputSchemas, oldIndex, newIndex))
                    }
                }}
            >
                <SortableContext disabled={!showSource} items={inputSchemaIds} strategy={verticalListSortingStrategy}>
                    {configuration.inputs_schema
                        ?.filter((i) => !i.hidden)
                        .map((schema) => {
                            return (
                                <HogFunctionInputWithSchema
                                    key={schema.key}
                                    schema={schema}
                                    configuration={configuration}
                                    setConfigurationValue={setConfigurationValue}
                                />
                            )
                        })}
                </SortableContext>
            </DndContext>
        </>
    )
}<|MERGE_RESOLUTION|>--- conflicted
+++ resolved
@@ -109,7 +109,6 @@
     return <LemonCollapse embedded={false} panels={panels} size="xsmall" />
 }
 
-<<<<<<< HEAD
 function EmailTemplateField({
     schema,
     value,
@@ -119,7 +118,7 @@
     value: any
     onChange: (value: any) => void
 }): JSX.Element {
-    const { globalsWithInputs } = useValues(hogFunctionConfigurationLogic)
+    const { sampleGlobalsWithInputs } = useValues(hogFunctionConfigurationLogic)
 
     const onChange = (value: any) => {
         console.log('onChange', value)
@@ -128,23 +127,8 @@
 
     return (
         <LemonField name={`inputs.${schema.key}`} help={schema.description}>
-            <EmailTemplater variables={globalsWithInputs} value={value} onChange={onChange} />
+            <EmailTemplater variables={sampleGlobalsWithInputs} value={value} onChange={onChange} />
         </LemonField>
-=======
-function EmailTemplateField({ schema }: { schema: HogFunctionInputSchemaType }): JSX.Element {
-    const { sampleGlobalsWithInputs, logicProps } = useValues(hogFunctionConfigurationLogic)
-
-    return (
-        <>
-            <EmailTemplater
-                formLogic={hogFunctionConfigurationLogic}
-                formLogicProps={logicProps}
-                formKey="configuration"
-                formFieldsPrefix={`inputs.${schema.key}.value`}
-                globals={sampleGlobalsWithInputs}
-            />
-        </>
->>>>>>> 8861c466
     )
 }
 
