<<<<<<< HEAD
import { createTeam, resetTestDatabase } from '../../_tests/helpers/sql'
import { fetchTeam } from '../../services/team-manager'
import { Hub } from '../../types'
import { closeHub, createHub } from '../../utils/hub'
import { PostgresUse } from '../../utils/postgres'
import { insertHogFunction, insertIntegration } from '../_tests/fixtures'
import { HogFunctionType, IntegrationType } from '../types'
=======
import { DateTime, DurationLike } from 'luxon'

import { HogFunctionType, IntegrationType } from '~/src/cdp/types'
import { Hub } from '~/src/types'
import { closeHub, createHub } from '~/src/utils/db/hub'
import { PostgresUse } from '~/src/utils/db/postgres'
import { insertHogFunction, insertIntegration } from '~/tests/cdp/fixtures'
import { createTeam, resetTestDatabase } from '~/tests/helpers/sql'

>>>>>>> f12d1608
import { HogFunctionManagerService } from './hog-function-manager.service'

describe('HogFunctionManager', () => {
    let hub: Hub
    let manager: HogFunctionManagerService

    let hogFunctions: HogFunctionType[]
    let integrations: IntegrationType[]

    let teamId1: number
    let teamId2: number

    beforeEach(async () => {
        hub = await createHub()
        await resetTestDatabase()
        manager = new HogFunctionManagerService(hub)

        const team = await fetchTeam(hub.postgres, 2)

        teamId1 = await createTeam(hub.postgres, team!.organization_id)
        teamId2 = await createTeam(hub.postgres, team!.organization_id)

        hogFunctions = []
        integrations = []

        integrations.push(
            await insertIntegration(hub.postgres, teamId1, {
                kind: 'slack',
                config: { team: 'foobar' },
                sensitive_config: {
                    access_token: hub.encryptedFields.encrypt('token'),
                    not_encrypted: 'not-encrypted',
                },
            })
        )

        hogFunctions.push(
            await insertHogFunction(hub.postgres, teamId1, {
                name: 'Test Hog Function team 1',
                inputs_schema: [
                    {
                        type: 'integration',
                        key: 'slack',
                    },
                ],
                inputs: {
                    slack: {
                        value: integrations[0].id,
                    },
                    normal: {
                        value: integrations[0].id,
                    },
                },
            })
        )

        hogFunctions.push(
            await insertHogFunction(hub.postgres, teamId1, {
                name: 'Test Hog Function team 1 - transformation',
                type: 'transformation',
                inputs_schema: [],
                inputs: {},
            })
        )

        hogFunctions.push(
            await insertHogFunction(hub.postgres, teamId2, {
                name: 'Test Hog Function team 2',
                inputs_schema: [
                    {
                        type: 'integration',
                        key: 'slack',
                    },
                ],
                inputs: {
                    slack: {
                        value: integrations[0].id,
                    },
                    normal: {
                        value: integrations[0].id,
                    },
                },
            })
        )
    })

    afterEach(async () => {
        await manager.stop()
        await closeHub(hub)
    })

    it('returns the hog functions', async () => {
        await manager.start(['destination'])
        let items = manager.getTeamHogFunctions(teamId1)

        expect(items).toEqual([
            expect.objectContaining({
                id: hogFunctions[0].id,
                team_id: teamId1,
                name: 'Test Hog Function team 1',
                type: 'destination',
                enabled: true,
                execution_order: null,
                bytecode: {},
                filters: null,
                inputs_schema: [
                    {
                        key: 'slack',
                        type: 'integration',
                    },
                ],
                inputs: {
                    slack: {
                        value: {
                            access_token: 'token',
                            team: 'foobar',
                            not_encrypted: 'not-encrypted',
                        },
                    },
                    normal: {
                        value: integrations[0].id,
                    },
                },
                encrypted_inputs: null,
                masking: null,
                mappings: null,
                template_id: null,
                depends_on_integration_ids: new Set([integrations[0].id]),
            }),
        ])

        await hub.postgres.query(
            PostgresUse.COMMON_WRITE,
            `UPDATE posthog_hogfunction SET name='Test Hog Function team 1 updated', updated_at = NOW() WHERE id = $1`,
            [hogFunctions[0].id],
            'testKey'
        )

        // This is normally dispatched by django
        await manager.reloadAllHogFunctions()

        items = manager.getTeamHogFunctions(teamId1)

        expect(items).toMatchObject([
            {
                id: hogFunctions[0].id,
                name: 'Test Hog Function team 1 updated',
            },
        ])
    })

    describe('filters hog functions by type', () => {
        it('for just transformations', async () => {
            await manager.start(['transformation'])
            expect(manager.getTeamHogFunctions(teamId1).length).toEqual(1)
            expect(manager.getTeamHogFunctions(teamId1)[0].type).toEqual('transformation')
        })

        it('for just destinations', async () => {
            await manager.start(['destination'])
            expect(manager.getTeamHogFunctions(teamId1).length).toEqual(1)
            expect(manager.getTeamHogFunctions(teamId1)[0].type).toEqual('destination')
        })

        it('for both', async () => {
            await manager.start(['destination', 'transformation'])
            expect(manager.getTeamHogFunctions(teamId1).length).toEqual(2)
            expect(manager.getTeamHogFunctions(teamId1)[0].type).toEqual('destination')
            expect(manager.getTeamHogFunctions(teamId1)[1].type).toEqual('transformation')
        })
    })

    it('removes disabled functions', async () => {
        await manager.start(['destination'])
        let items = manager.getTeamHogFunctions(teamId1)

        expect(items).toMatchObject([
            {
                id: hogFunctions[0].id,
            },
        ])

        await hub.postgres.query(
            PostgresUse.COMMON_WRITE,
            `UPDATE posthog_hogfunction SET enabled=false, updated_at = NOW() WHERE id = $1`,
            [hogFunctions[0].id],
            'testKey'
        )

        // This is normally dispatched by django
        await manager.reloadAllHogFunctions()

        items = manager.getTeamHogFunctions(teamId1)

        expect(items).toEqual([])
    })

    it('enriches integration inputs if found and belonging to the team', async () => {
        await manager.start(['destination'])
        const function1Inputs = manager.getTeamHogFunctions(teamId1)[0].inputs
        const function2Inputs = manager.getTeamHogFunctions(teamId2)[0].inputs

        // Only the right team gets the integration inputs enriched
        expect(function1Inputs).toEqual({
            slack: {
                value: {
                    access_token: 'token',
                    team: 'foobar',
                    not_encrypted: 'not-encrypted',
                },
            },
            normal: {
                value: integrations[0].id,
            },
        })

        expect(function2Inputs).toEqual({
            slack: {
                value: integrations[0].id,
            },
            normal: {
                value: integrations[0].id,
            },
        })
    })
})

describe('Hogfunction Manager - Execution Order', () => {
    let hub: Hub
    let manager: HogFunctionManagerService
    let hogFunctions: HogFunctionType[]
    let teamId: number
    let teamId2: number

    let time: DateTime

    const advanceTime = (duration: DurationLike) => {
        time = time.plus(duration)
        jest.setSystemTime(time.toJSDate())
    }

    beforeEach(async () => {
        // Setup fake timers but exclude nextTick and setImmediate
        // faking them can cause tests to hang or timeout
        jest.useFakeTimers({ doNotFake: ['nextTick', 'setImmediate'] })
        time = DateTime.now()
        jest.setSystemTime(time.toJSDate())

        hub = await createHub()
        await resetTestDatabase()
        manager = new HogFunctionManagerService(hub)

        const team = await fetchTeam(hub.postgres, 2)
        teamId = await createTeam(hub.postgres, team!.organization_id)
        teamId2 = await createTeam(hub.postgres, team!.organization_id)

        hogFunctions = []

        hogFunctions.push(
            await insertHogFunction(hub.postgres, teamId, {
                name: 'fn1',
                execution_order: 1,
                type: 'transformation',
            })
        )

        hogFunctions.push(
            await insertHogFunction(hub.postgres, teamId, {
                name: 'fn2',
                execution_order: 2,
                type: 'transformation',
            })
        )

        hogFunctions.push(
            await insertHogFunction(hub.postgres, teamId, {
                name: 'fn3',
                execution_order: 3,
                type: 'transformation',
            })
        )

        await manager.start(['transformation'])
    })

    afterEach(async () => {
        jest.useRealTimers()
        await manager.stop()
        await closeHub(hub)
    })

    it('maintains correct execution order after individual reloads', async () => {
        // Initial order check
        let teamFunctions = manager.getTeamHogFunctions(teamId)
        expect(teamFunctions).toHaveLength(3)
        expect(teamFunctions.map((f) => ({ name: f.name, order: f.execution_order }))).toEqual([
            { name: 'fn1', order: 1 },
            { name: 'fn2', order: 2 },
            { name: 'fn3', order: 3 },
        ])

        // change order in database and reload single functions to simulate changes over the django API.

        // Update fn2's to be last
        await hub.postgres.query(
            PostgresUse.COMMON_WRITE,
            `UPDATE posthog_hogfunction SET execution_order = 3, updated_at = NOW() WHERE id = $1`,
            [hogFunctions[1].id],
            'testKey'
        )

        // therefore fn3's execution order should be 2
        await hub.postgres.query(
            PostgresUse.COMMON_WRITE,
            `UPDATE posthog_hogfunction SET execution_order = 2, updated_at = NOW() WHERE id = $1`,
            [hogFunctions[2].id],
            'testKey'
        )

        await manager.reloadAllHogFunctions()
        teamFunctions = manager.getTeamHogFunctions(teamId)
        expect(teamFunctions).toHaveLength(3)
        expect(teamFunctions.map((f) => ({ name: f.name, order: f.execution_order }))).toEqual([
            { name: 'fn1', order: 1 },
            { name: 'fn3', order: 2 },
            { name: 'fn2', order: 3 },
        ])

        // change fn1 to be last
        await hub.postgres.query(
            PostgresUse.COMMON_WRITE,
            `UPDATE posthog_hogfunction SET execution_order = 3, updated_at = NOW() WHERE id = $1`,
            [hogFunctions[0].id],
            'testKey'
        )
        // change fn3 to be first
        await hub.postgres.query(
            PostgresUse.COMMON_WRITE,
            `UPDATE posthog_hogfunction SET execution_order = 1, updated_at = NOW() WHERE id = $1`,
            [hogFunctions[2].id],
            'testKey'
        )
        // change fn2 to be second
        await hub.postgres.query(
            PostgresUse.COMMON_WRITE,
            `UPDATE posthog_hogfunction SET execution_order = 2, updated_at = NOW() WHERE id = $1`,
            [hogFunctions[1].id],
            'testKey'
        )

        await manager.reloadAllHogFunctions()
        teamFunctions = manager.getTeamHogFunctions(teamId)
        expect(teamFunctions).toHaveLength(3)
        expect(teamFunctions.map((f) => ({ name: f.name, order: f.execution_order }))).toEqual([
            { name: 'fn3', order: 1 },
            { name: 'fn2', order: 2 },
            { name: 'fn1', order: 3 },
        ])
    })

    it('should handle null/undefined execution orders and created_at ordering', async () => {
        advanceTime({ days: 1 })
        await insertHogFunction(hub.postgres, teamId2, {
            name: 'fn1',
            execution_order: undefined,
            type: 'transformation',
        })

        advanceTime({ days: 1 })
        await insertHogFunction(hub.postgres, teamId2, {
            name: 'fn2',
            execution_order: 1,
            type: 'transformation',
        })

        advanceTime({ days: 1 })
        await insertHogFunction(hub.postgres, teamId2, {
            name: 'fn3',
            execution_order: 1,
            type: 'transformation',
        })

        await manager.reloadAllHogFunctions()
        const teamFunctions = manager.getTeamHogFunctions(teamId2)

        expect(teamFunctions).toHaveLength(3)
        expect(teamFunctions.map((f) => ({ name: f.name, order: f.execution_order }))).toEqual([
            { name: 'fn2', order: 1 }, // First because execution_order=1 and earlier created_at
            { name: 'fn3', order: 1 }, // Second because execution_order=1 but later created_at
            { name: 'fn1', order: null }, // Last because null execution_order
        ])
    })

    it('should maintain order with mixed execution orders and timestamps', async () => {
        // Create functions with different timestamps and execution orders
        advanceTime({ days: 1 })
        await insertHogFunction(hub.postgres, teamId2, {
            name: 'fn1',
            execution_order: 2,
            type: 'transformation',
        })

        advanceTime({ days: 1 })
        await insertHogFunction(hub.postgres, teamId2, {
            name: 'fn2',
            execution_order: undefined,
            type: 'transformation',
        })

        advanceTime({ days: 1 })
        await insertHogFunction(hub.postgres, teamId2, {
            name: 'fn3',
            execution_order: 1,
            type: 'transformation',
        })

        await insertHogFunction(hub.postgres, teamId2, {
            name: 'fn4',
            execution_order: 1,
            type: 'transformation',
        })
        await manager.reloadAllHogFunctions()
        const teamFunctions = manager.getTeamHogFunctions(teamId2)

        expect(teamFunctions).toHaveLength(4)
        expect(teamFunctions.map((f) => ({ name: f.name, order: f.execution_order }))).toEqual([
            { name: 'fn3', order: 1 }, // First because execution_order=1 and earlier created_at
            { name: 'fn4', order: 1 }, // Second because execution_order=1 but later created_at
            { name: 'fn1', order: 2 }, // Third because execution_order=2
            { name: 'fn2', order: null }, // Last because null execution_order
        ])
    })
})<|MERGE_RESOLUTION|>--- conflicted
+++ resolved
@@ -1,4 +1,6 @@
-<<<<<<< HEAD
+import { DurationLike } from 'luxon'
+import { DateTime } from 'luxon'
+
 import { createTeam, resetTestDatabase } from '../../_tests/helpers/sql'
 import { fetchTeam } from '../../services/team-manager'
 import { Hub } from '../../types'
@@ -6,17 +8,6 @@
 import { PostgresUse } from '../../utils/postgres'
 import { insertHogFunction, insertIntegration } from '../_tests/fixtures'
 import { HogFunctionType, IntegrationType } from '../types'
-=======
-import { DateTime, DurationLike } from 'luxon'
-
-import { HogFunctionType, IntegrationType } from '~/src/cdp/types'
-import { Hub } from '~/src/types'
-import { closeHub, createHub } from '~/src/utils/db/hub'
-import { PostgresUse } from '~/src/utils/db/postgres'
-import { insertHogFunction, insertIntegration } from '~/tests/cdp/fixtures'
-import { createTeam, resetTestDatabase } from '~/tests/helpers/sql'
-
->>>>>>> f12d1608
 import { HogFunctionManagerService } from './hog-function-manager.service'
 
 describe('HogFunctionManager', () => {
