--- conflicted
+++ resolved
@@ -131,18 +131,11 @@
 
     response = process_query(
         insight.team,
-<<<<<<< HEAD
-        effective_query,
+        insight.query,
+        dashboard_filters_json=dashboard.filters if dashboard is not None else None,
         execution_mode=(
             ExecutionMode.CALCULATION_ALWAYS if refresh_requested else ExecutionMode.CACHE_ONLY_NEVER_CALCULATE
         ),
-=======
-        insight.query,
-        dashboard_filters_json=dashboard.filters if dashboard is not None else None,
-        execution_mode=ExecutionMode.CALCULATION_ALWAYS
-        if refresh_requested
-        else ExecutionMode.CACHE_ONLY_NEVER_CALCULATE,
->>>>>>> ed25f62a
     )
 
     if "results" not in response:
