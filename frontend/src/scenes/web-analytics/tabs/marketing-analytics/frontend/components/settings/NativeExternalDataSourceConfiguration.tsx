import { IconGear } from '@posthog/icons'
import { LemonButton, Link } from '@posthog/lemon-ui'
import { useValues } from 'kea'
import { router } from 'kea-router'
import { LemonTable } from 'lib/lemon-ui/LemonTable'
import { dataWarehouseSettingsLogic } from 'scenes/data-warehouse/settings/dataWarehouseSettingsLogic'
import { DataWarehouseSourceIcon } from 'scenes/data-warehouse/settings/DataWarehouseSourceIcon'
import { urls } from 'scenes/urls'

import { ExternalDataSource } from '~/types'

import { useSortedPaginatedList } from '../../hooks/useSortedPaginatedList'
import { AddSourceDropdown } from './AddSourceDropdown'
import { ListDisplay } from './ListDisplay'
import { ItemName, PaginationControls } from './PaginationControls'
import { StatusIcon } from './StatusIcon'

const MAX_SOURCES_TO_SHOW = 5
const VALID_MARKETING_SOURCES: ExternalDataSource['source_type'][] = ['GoogleAds', 'MetaAds']
const NEEDED_FIELDS_FOR_MARKETING_ANALYTICS: Record<'GoogleAds' | 'MetaAds', string[]> = {
    GoogleAds: ['ad', 'campaign', 'ad_group_ad', 'ad_group_criterion', 'customer'],
    MetaAds: [],
}

export function NativeExternalDataSourceConfiguration(): JSX.Element {
    const { dataWarehouseSources } = useValues(dataWarehouseSettingsLogic)

    const marketingSources =
        dataWarehouseSources?.results.filter((source) => VALID_MARKETING_SOURCES.includes(source.source_type)) ?? []

    // Helper functions to reduce duplication
    const getRequiredFields = (sourceType: string): string[] => {
        return (
            NEEDED_FIELDS_FOR_MARKETING_ANALYTICS[sourceType as keyof typeof NEEDED_FIELDS_FOR_MARKETING_ANALYTICS] ||
            []
        )
    }

    const isFieldSyncing = (source: ExternalDataSource, fieldName: string): boolean => {
        if (!source.schemas) {
            return false
        }
        const schema = source.schemas.find((schema) => schema.name === fieldName)
        return schema?.should_sync ?? false
    }

    const getSourceSyncInfo = (
        source: ExternalDataSource
    ): { syncingTables: string[]; tablesToSync: string[]; totalRequired: number; syncingCount: number } => {
        const requiredFields = getRequiredFields(source.source_type)
        if (!requiredFields.length || !source.schemas) {
            return { syncingTables: [], tablesToSync: [], totalRequired: 0, syncingCount: 0 }
        }

        const syncingTables = requiredFields.filter((field) => isFieldSyncing(source, field))
        const tablesToSync = requiredFields.filter((field) => !isFieldSyncing(source, field))

        return {
            syncingTables,
            tablesToSync,
            totalRequired: requiredFields.length,
            syncingCount: syncingTables.length,
        }
    }

    const isSourceFullyConfigured = (source: ExternalDataSource): boolean => {
        const { syncingCount, totalRequired } = getSourceSyncInfo(source)
        return totalRequired > 0 && syncingCount === totalRequired
    }

    const {
        displayedItems: displayedSources,
        sortedItems: sourcesToUse,
        hasMoreItems: hasMoreSources,
        showAll,
        setShowAll,
    } = useSortedPaginatedList({
        items: marketingSources,
        maxItemsToShow: MAX_SOURCES_TO_SHOW,
        getId: (source) => source.id,
        isItemConfigured: isSourceFullyConfigured,
    })

    const getSourceStatus = (source: ExternalDataSource): { isConfigured: boolean; message: string } => {
        if (!source.schemas || source.schemas.length === 0) {
            return { isConfigured: false, message: 'No schemas configured' }
        }

        const { syncingCount, totalRequired, tablesToSync } = getSourceSyncInfo(source)

        if (totalRequired === 0) {
            return { isConfigured: false, message: 'Unknown source type' }
        }

        if (syncingCount === totalRequired) {
            return { isConfigured: true, message: 'Ready to use! All required fields are syncing.' }
        }

        const missingCount = totalRequired - syncingCount
        return {
            isConfigured: false,
            message: `${missingCount} field${missingCount > 1 ? 's' : ''} need to be synced: ${tablesToSync.join(
                ', '
            )}`,
        }
    }

    return (
        <div>
            <h3 className="mb-2">Native Data Warehouse Sources Configuration</h3>
            <p className="mb-4">
                Configure data warehouse sources to display marketing analytics in PostHog. You'll need to sync the
                required tables for each source to enable the functionality.
            </p>
            <PaginationControls
                hasMoreItems={hasMoreSources}
                showAll={showAll}
                onToggleShowAll={() => setShowAll(!showAll)}
                totalCount={sourcesToUse.length}
                itemName={ItemName.Sources}
                maxItemsToShow={MAX_SOURCES_TO_SHOW}
                additionalControls={
                    <AddSourceDropdown<ExternalDataSource['source_type']>
                        sources={VALID_MARKETING_SOURCES}
                        onSourceAdd={(source) => {
                            router.actions.push(urls.pipelineNodeNew(PipelineStage.Source, { source }))
                        }}
                    />
                }
            />
            <LemonTable
                rowKey={(item) => item.id}
                loading={dataWarehouseSources === null}
                dataSource={displayedSources}
                columns={[
                    {
                        key: 'source',
                        title: '',
                        width: 0,
                        render: (_, item: ExternalDataSource): JSX.Element => {
                            return <DataWarehouseSourceIcon type={item.source_type} />
                        },
                    },
                    {
                        key: 'prefix',
                        title: 'Source',
                        render: (_, item: ExternalDataSource): JSX.Element => {
                            return (
                                <Link to={urls.dataWarehouseSource(`managed-${item.id}`)}>
                                    {item.prefix || item.source_type}
                                </Link>
                            )
                        },
                    },
                    {
                        key: 'syncing',
                        title: 'Tables Syncing',
                        width: 150,
                        render: (_, item: ExternalDataSource): JSX.Element => {
                            const { syncingTables } = getSourceSyncInfo(item)
                            return <ListDisplay list={syncingTables} />
                        },
                    },
                    {
                        key: 'to_sync',
                        title: 'Tables to Sync',
                        width: 150,
                        render: (_, item: ExternalDataSource): JSX.Element => {
                            const { tablesToSync } = getSourceSyncInfo(item)
                            return <ListDisplay list={tablesToSync} />
                        },
                    },
                    {
                        key: 'status',
                        title: 'Status',
                        width: 80,
                        render: (_, item: ExternalDataSource): JSX.Element => {
                            const { isConfigured, message } = getSourceStatus(item)

                            if (isConfigured) {
<<<<<<< HEAD
                                return (
                                    <Tooltip title={message}>
                                        <div className="flex justify-center">
                                            <IconCheck className="text-lg text-success" />
                                        </div>
                                    </Tooltip>
                                )
                            }
                            const hasAnySchemas = item.schemas && item.schemas.length > 0
                            return (
                                <Tooltip title={message}>
                                    <div className="flex justify-center">
                                        {hasAnySchemas ? (
                                            <IconWarning className="text-lg text-warning" />
                                        ) : (
                                            <IconX className="text-lg text-muted" />
                                        )}
                                    </div>
                                </Tooltip>
                            )
=======
                                return <StatusIcon status="success" message={message} />
                            }
                            const hasAnySchemas = item.schemas && item.schemas.length > 0
                            return <StatusIcon status={hasAnySchemas ? 'warning' : 'error'} message={message} />
>>>>>>> f5276bea
                        },
                    },
                    {
                        key: 'actions',
<<<<<<< HEAD
                        width: 0,
                        title: (
                            <LemonDropdown
                                className="my-1"
                                overlay={
                                    <div className="p-1">
                                        {VALID_MARKETING_SOURCES.map((source) => (
                                            <LemonButton
                                                key={source}
                                                onClick={() => {
                                                    router.actions.push(urls.dataWarehouseSourceNew(source))
                                                }}
                                                fullWidth
                                                size="small"
                                            >
                                                <div className="flex gap-2 items-center">
                                                    <DataWarehouseSourceIcon type={source} />
                                                    {source}
                                                    <IconPlus className="text-muted" />
                                                </div>
                                            </LemonButton>
                                        ))}
                                    </div>
                                }
                            >
                                <LemonButton type="primary" size="small">
                                    Add new source
                                </LemonButton>
                            </LemonDropdown>
                        ),
                        render: () => null,
=======
                        title: 'Actions',
                        width: 80,
                        render: (_, item: ExternalDataSource): JSX.Element => {
                            return (
                                <LemonButton
                                    icon={<IconGear />}
                                    size="small"
                                    onClick={() => {
                                        router.actions.push(
                                            urls.pipelineNode(
                                                PipelineStage.Source,
                                                `managed-${item.id}`,
                                                PipelineNodeTab.Schemas
                                            )
                                        )
                                    }}
                                    tooltip="Configure source schemas"
                                />
                            )
                        },
>>>>>>> f5276bea
                    },
                ]}
            />
        </div>
    )
}<|MERGE_RESOLUTION|>--- conflicted
+++ resolved
@@ -178,70 +178,14 @@
                             const { isConfigured, message } = getSourceStatus(item)
 
                             if (isConfigured) {
-<<<<<<< HEAD
-                                return (
-                                    <Tooltip title={message}>
-                                        <div className="flex justify-center">
-                                            <IconCheck className="text-lg text-success" />
-                                        </div>
-                                    </Tooltip>
-                                )
-                            }
-                            const hasAnySchemas = item.schemas && item.schemas.length > 0
-                            return (
-                                <Tooltip title={message}>
-                                    <div className="flex justify-center">
-                                        {hasAnySchemas ? (
-                                            <IconWarning className="text-lg text-warning" />
-                                        ) : (
-                                            <IconX className="text-lg text-muted" />
-                                        )}
-                                    </div>
-                                </Tooltip>
-                            )
-=======
                                 return <StatusIcon status="success" message={message} />
                             }
                             const hasAnySchemas = item.schemas && item.schemas.length > 0
                             return <StatusIcon status={hasAnySchemas ? 'warning' : 'error'} message={message} />
->>>>>>> f5276bea
                         },
                     },
                     {
                         key: 'actions',
-<<<<<<< HEAD
-                        width: 0,
-                        title: (
-                            <LemonDropdown
-                                className="my-1"
-                                overlay={
-                                    <div className="p-1">
-                                        {VALID_MARKETING_SOURCES.map((source) => (
-                                            <LemonButton
-                                                key={source}
-                                                onClick={() => {
-                                                    router.actions.push(urls.dataWarehouseSourceNew(source))
-                                                }}
-                                                fullWidth
-                                                size="small"
-                                            >
-                                                <div className="flex gap-2 items-center">
-                                                    <DataWarehouseSourceIcon type={source} />
-                                                    {source}
-                                                    <IconPlus className="text-muted" />
-                                                </div>
-                                            </LemonButton>
-                                        ))}
-                                    </div>
-                                }
-                            >
-                                <LemonButton type="primary" size="small">
-                                    Add new source
-                                </LemonButton>
-                            </LemonDropdown>
-                        ),
-                        render: () => null,
-=======
                         title: 'Actions',
                         width: 80,
                         render: (_, item: ExternalDataSource): JSX.Element => {
@@ -249,20 +193,11 @@
                                 <LemonButton
                                     icon={<IconGear />}
                                     size="small"
-                                    onClick={() => {
-                                        router.actions.push(
-                                            urls.pipelineNode(
-                                                PipelineStage.Source,
-                                                `managed-${item.id}`,
-                                                PipelineNodeTab.Schemas
-                                            )
-                                        )
-                                    }}
+                                    to={urls.dataWarehouseSource(`managed-${item.id}`)}
                                     tooltip="Configure source schemas"
                                 />
                             )
                         },
->>>>>>> f5276bea
                     },
                 ]}
             />
