import asyncio
import collections
import collections.abc
import contextlib
import json
import typing
from dataclasses import dataclass, field
from datetime import date, datetime, timedelta, timezone

<<<<<<< HEAD
import psycopg
=======
>>>>>>> 0c5b8cb1
from temporalio import activity, workflow
from temporalio.common import RetryPolicy

from posthog.temporal.batch_exports.base import PostHogWorkflow
from posthog.temporal.common.clickhouse import get_client

EPOCH = datetime(1970, 1, 1, 0, 0, tzinfo=timezone.utc)


CREATE_TABLE_PERSON_DISTINCT_ID_OVERRIDES_JOIN = """
CREATE OR REPLACE TABLE {database}.person_distinct_id_overrides_join ON CLUSTER {cluster} (
    `team_id` Int64,
    `distinct_id` String,
    `person_id` UUID,
    `latest_version` Int64
)
ENGINE = Join(ANY, left, team_id, distinct_id)
AS
    SELECT
        team_id,
        distinct_id,
        argMax(person_id, version) AS person_id,
        max(version) AS latest_version
    FROM
        {database}.person_distinct_id_overrides
    WHERE
        ((length(%(team_ids)s) = 0) OR (team_id IN %(team_ids)s))
    GROUP BY
        team_id, distinct_id
SETTINGS
    max_execution_time = 0,
    max_memory_usage = 0,
    distributed_ddl_task_timeout = 0
"""

DROP_TABLE_PERSON_DISTINCT_ID_OVERRIDES_JOIN = """
DROP TABLE IF EXISTS {database}.person_distinct_id_overrides_join ON CLUSTER {cluster}
SETTINGS
    distributed_ddl_task_timeout = 0
"""

SUBMIT_UPDATE_EVENTS_WITH_PERSON_OVERRIDES = """
ALTER TABLE
    {database}.sharded_events
ON CLUSTER
    {cluster}
UPDATE
    person_id = joinGet('{database}.person_distinct_id_overrides_join', 'person_id', team_id, distinct_id)
IN PARTITION
    %(partition_id)s
WHERE
    (joinGet('{database}.person_distinct_id_overrides_join', 'person_id', team_id, distinct_id) != defaultValueOfTypeName('UUID'))
    AND ((length(%(team_ids)s) = 0) OR (team_id IN %(team_ids)s))
SETTINGS
    max_execution_time = 0
"""

MUTATIONS_IN_PROGRESS_IN_CLUSTER = """
SELECT mutation_id, is_done
FROM clusterAllReplicas('{cluster}', 'system', mutations)
WHERE table = %(table)s
AND database = '{database}'
AND command LIKE %(query)s
"""

NODES_ON_CLUSTER = """
SELECT
    count(*)
FROM
    system.clusters
WHERE
    cluster = '{cluster}'
"""

COUNT_TABLE_ON_CLUSTER = """
SELECT
    count(*)
FROM
    clusterAllReplicas('{cluster}', 'system', tables)
WHERE
    name = '{name}'
"""

KILL_MUTATION_IN_PROGRESS_ON_CLUSTER = """
KILL MUTATION ON CLUSTER {cluster}
WHERE is_done = 0
AND table = '{table}'
AND database = '{database}'
AND command LIKE %(query)s
"""

CREATE_TABLE_PERSON_DISTINCT_ID_OVERRIDES_JOIN_TO_DELETE = """
CREATE OR REPLACE TABLE {database}.person_distinct_id_overrides_join_to_delete ON CLUSTER {cluster}
ENGINE = Join(ANY, LEFT, team_id, distinct_id) AS
SELECT
    team_id,
    distinct_id,
    sum(person_id != joinGet('{database}.person_distinct_id_overrides_join', 'person_id', team_id, distinct_id)) AS total_not_override_person_id,
    sum(person_id = joinGet('{database}.person_distinct_id_overrides_join', 'person_id', team_id, distinct_id)) AS total_override_person_id
FROM
    {database}.sharded_events
WHERE
    (joinGet('{database}.person_distinct_id_overrides_join', 'person_id', team_id, distinct_id) != defaultValueOfTypeName('UUID'))
    AND ((length(%(team_ids)s) = 0) OR (team_id IN %(team_ids)s))
GROUP BY
    team_id, distinct_id
HAVING
    total_not_override_person_id = 0
    AND total_override_person_id > 0
SETTINGS
    max_execution_time = 0,
    max_memory_usage = 0,
    distributed_ddl_task_timeout = 0
"""

DROP_TABLE_PERSON_DISTINCT_ID_OVERRIDES_JOIN_TO_DELETE = """
DROP TABLE IF EXISTS {database}.person_distinct_id_overrides_join_to_delete ON CLUSTER {cluster}
SETTINGS
    distributed_ddl_task_timeout = 0
"""

# The two first where predicates are redundant as the join table already excludes any rows that don't match.
# However, there is no 'joinHas', and with 'joinGet' we are forced to grab a value.
SUBMIT_DELETE_PERSON_OVERRIDES = """
ALTER TABLE
    {database}.person_distinct_id_overrides
ON CLUSTER
    {cluster}
DELETE WHERE
    (joinGet('{database}.person_distinct_id_overrides_join_to_delete', 'total_not_override_person_id', team_id, distinct_id) = 0)
    AND (joinGet('{database}.person_distinct_id_overrides_join_to_delete', 'total_override_person_id', team_id, distinct_id) > 0)
    AND ((now() - _timestamp) > %(grace_period)s)
    AND (joinGet('{database}.person_distinct_id_overrides_join', 'latest_version', team_id, distinct_id) >= version)
SETTINGS
    max_execution_time = 0
"""

Table = collections.namedtuple("Table", ("name", "create_query", "drop_query"))
TABLES = {
    "person_distinct_id_overrides_join": Table(
        name="person_distinct_id_overrides_join",
        create_query=CREATE_TABLE_PERSON_DISTINCT_ID_OVERRIDES_JOIN,
        drop_query=DROP_TABLE_PERSON_DISTINCT_ID_OVERRIDES_JOIN,
    ),
    "person_distinct_id_overrides_join_to_delete": Table(
        name="person_distinct_id_overrides_join_to_delete",
        create_query=CREATE_TABLE_PERSON_DISTINCT_ID_OVERRIDES_JOIN_TO_DELETE,
        drop_query=DROP_TABLE_PERSON_DISTINCT_ID_OVERRIDES_JOIN_TO_DELETE,
    ),
}

Mutation = collections.namedtuple("Mutation", ("name", "table", "submit_query"))
MUTATIONS = {
    "update_events_with_person_overrides": Mutation(
        name="update_events_with_person_overrides",
        table="sharded_events",
        submit_query=SUBMIT_UPDATE_EVENTS_WITH_PERSON_OVERRIDES,
    ),
    "delete_person_overrides": Mutation(
        name="delete_person_overrides",
        table="person_distinct_id_overrides",
        submit_query=SUBMIT_DELETE_PERSON_OVERRIDES,
    ),
}


def parse_clickhouse_timestamp(s: str, tzinfo: timezone = timezone.utc) -> datetime:
    """Parse a timestamp from ClickHouse."""
    return datetime.strptime(s.strip(), "%Y-%m-%d %H:%M:%S.%f").replace(tzinfo=tzinfo)


def parse_count(response: bytes) -> int:
    """Parse the result of a single row SELECT count(*)."""
    line = response.decode("utf-8").splitlines()[0]
    count_str = line.strip()

    return int(count_str)


def parse_mutation_counts(response: bytes) -> tuple[int, int]:
    """Parse the count of mutations in progress and total mutations."""
    rows = []

    for line in response.decode("utf-8").splitlines():
        mutation_id, is_done = line.strip().split("\t")
        rows.append((mutation_id, int(is_done)))

    total_mutations = len(rows)
    mutations_in_progress = sum(row[1] == 0 for row in rows)

    return (mutations_in_progress, total_mutations)


def parse_mutation_command(mutation_query: str) -> str:
    """Parse a mutation query to try and extract a command from it.

    Mutations start with 'ALTER TABLE {table identifier} ON CLUSTER {cluster}'.
    The mutation command comes right after, and its one of 'UPDATE', 'DELETE WHERE', etc..., statements.
    So, we split and look for index 6 to find the start of the command:
    ["ALTER", "TABLE", "{table identifier}", "ON", "CLUSTER", "{cluster}", "{command}", ...].
                                                                            ^^^^^^^^^
    Also we get rid of any SETTINGS clause as these are not passed along as a command.

    Raises:
        ValueError: If we cannot parse the command. Usually this means the query is not an 'ALTER TABLE ... ON CLUSTER'.

    Examples:
        >>> parse_mutation_command("ALTER TABLE events ON CLUSTER UPDATE event = 'wow_event_name' SETTINGS max_execution_time = 0")
        "UPDATE event = 'wow_event_name'"
    """
    try:
        # Note: `split()` without `sep` takes care of all whitespace, so indent to your heart's content.
        query_command = " ".join(mutation_query.split()[6:])
        query_command = query_command.split("SETTINGS")[0].strip()
    except IndexError:
        raise ValueError("Provided query does not appear to be an 'ALTER TABLE ... ON CLUSTER' mutation")

    return query_command


def no_details() -> tuple:
    """No heartbeat details."""
    return ()


@contextlib.asynccontextmanager
async def heartbeat_every(
    factor: int = 2,
    details_callable: collections.abc.Callable[[], tuple[typing.Any]] = no_details,
) -> collections.abc.AsyncIterator[None]:
    """Heartbeat every Activity heartbeat timeout / factor seconds while in context."""
    heartbeat_timeout = activity.info().heartbeat_timeout
    heartbeat_task = None

    async def heartbeat_forever(delay: float) -> None:
        """Heartbeat forever every delay seconds."""
        while True:
            await asyncio.sleep(delay)
            activity.heartbeat(*details_callable())

    if heartbeat_timeout:
        heartbeat_task = asyncio.create_task(heartbeat_forever(heartbeat_timeout.total_seconds() / factor))

    try:
        yield
    finally:
        if heartbeat_task:
            heartbeat_task.cancel()
            await asyncio.wait([heartbeat_task])


@activity.defn
async def optimize_person_distinct_id_overrides(dry_run: bool) -> None:
    """Prepare the person_distinct_id_overrides table to be used in a squash.

    This activity executes an OPTIMIZE TABLE query to ensure we assign the latest overrides for each distinct_id.
    """
    from django.conf import settings

    optimize_query = "OPTIMIZE TABLE {database}.person_distinct_id_overrides ON CLUSTER {cluster} FINAL"

    if dry_run is True:
        activity.logger.info("This is a DRY RUN so nothing will be optimized.")
        activity.logger.debug("Optimize query: %s", optimize_query)
        return

    async with heartbeat_every():
        async with get_client(mutations_sync=2) as clickhouse_client:
            await clickhouse_client.execute_query(
                optimize_query.format(database=settings.CLICKHOUSE_DATABASE, cluster=settings.CLICKHOUSE_CLUSTER)
            )
    activity.logger.info("Optimized person_distinct_id_overrides")


QueryParameters = dict[str, typing.Any]


@dataclass
class TableActivityInputs:
    """Inputs for activities that work with tables.

    Attributes:
        name: The table name which we are working with.
        exists: Whether we expect the table to exist or not.
        dry_run: Do not run the queries when `True`.
    """

    name: str
    query_parameters: QueryParameters
    exists: bool = True
    dry_run: bool = True


@activity.defn
async def create_table(inputs: TableActivityInputs) -> None:
    """Create one of the auxiliary tables in ClickHouse cluster.

    This activity will submit the 'CREATE TABLE' query for the corresponding table,
    but it will be created asynchronously in all cluster's nodes. Execute `wait_for_table`
    after this to ensure a table is available in the cluster before continuing.
    """
    from django.conf import settings

    create_table_query = TABLES[inputs.name].create_query.format(
        database=settings.CLICKHOUSE_DATABASE,
        user=settings.CLICKHOUSE_USER,
        password=settings.CLICKHOUSE_PASSWORD,
        cluster=settings.CLICKHOUSE_CLUSTER,
    )

    if inputs.dry_run is True:
        activity.logger.info("This is a DRY RUN so no table will be created.")
        activity.logger.debug("Query: %s", create_table_query)
        return

    async with heartbeat_every():
        async with get_client() as clickhouse_client:
            await clickhouse_client.execute_query(create_table_query, query_parameters=inputs.query_parameters)

    activity.logger.info("Created JOIN table person_distinct_id_overrides_join_table")


@activity.defn
async def drop_table(inputs: TableActivityInputs) -> None:
    """Drop one of the auxiliary tables from ClickHouse cluster.

    We don't wait for tables to be dropped, and take a more optimistic approach
    that tables will be cleaned up. Execute `wait_for_table` after this to ensure
    a table is dropped in the cluster if ensuring clean-up is required.
    """
    from django.conf import settings

    drop_table_query = TABLES[inputs.name].drop_query.format(
        database=settings.CLICKHOUSE_DATABASE,
        user=settings.CLICKHOUSE_USER,
        password=settings.CLICKHOUSE_PASSWORD,
        cluster=settings.CLICKHOUSE_CLUSTER,
    )

    if inputs.dry_run is True:
        activity.logger.info("This is a DRY RUN so no table will be dropped.")
        activity.logger.debug("Query: %s", drop_table_query)
        return

    async with heartbeat_every():
        async with get_client() as clickhouse_client:
            await clickhouse_client.execute_query(drop_table_query)

    activity.logger.info("Dropped table %s", inputs.name)


@activity.defn
async def wait_for_table(inputs: TableActivityInputs) -> None:
    """Wait for a table to be created or dropped on cluster.

    When running a 'CREATE TABLE ON CLUSTER', we have to ensure the table is created on all
    nodes before we can proceed. There are two ways of doing this: setting a high enough
    'distributed_ddl_task_timeout' and waiting on the query, or checking periodically if
    the tables are present on all nodes. The first option requires maintaining a long
    running connection, which is more vulnerable to connection drops and restarting without
    in detection of running queries would re-run a potentially expensive query.

    So, second option it is: This activity will query 'system.tables' to find if the table
    given by WaitForTableInputs.table is available in all nodes.

    The other use of this activity is to wait for a table to be dropped after a
    'DROP TABLE ON CLUSTER' query is submitted. Although less critical from the Squash Workflow's
    perspective, it is important we clean-up after ourselves.
    """
    from django.conf import settings

    goal = "exist" if inputs.exists else "not exist"
    activity.logger.info("Waiting for table %s in cluster to %s", inputs.name, goal)

    if inputs.dry_run is True:
        activity.logger.info("This is a DRY RUN so nothing will be waited for.")
        return

    async with get_client() as clickhouse_client:
        response = await clickhouse_client.read_query(
            NODES_ON_CLUSTER.format(
                database=settings.CLICKHOUSE_DATABASE,
                cluster=settings.CLICKHOUSE_CLUSTER,
            ),
        )
        count_of_nodes = parse_count(response)

        try:
            while True:
                activity.heartbeat()

                response = await clickhouse_client.read_query(
                    COUNT_TABLE_ON_CLUSTER.format(
                        database=settings.CLICKHOUSE_DATABASE,
                        cluster=settings.CLICKHOUSE_CLUSTER,
                        name=inputs.name,
                    ),
                )

                count_of_tables = parse_count(response)

                is_done = (inputs.exists and count_of_tables >= count_of_nodes) or (
                    not inputs.exists and count_of_tables == 0
                )
                if is_done:
                    break

                activity.logger.info(
                    "Still waiting for table %s in cluster to %s: %s/%s",
                    inputs.name,
                    goal,
                    count_of_tables,
                    count_of_nodes,
                )

                await asyncio.sleep(5)

        except asyncio.CancelledError:
            if inputs.exists is False:
                activity.logger.warning(
                    "Activity has been cancelled, could not wait for table %s to be dropped",
                    inputs.name,
                )

                raise

            activity.logger.warning(
                "Activity has been cancelled, attempting to drop any partially or fully created %s tables",
                inputs.name,
            )

            await clickhouse_client.execute_query(
                TABLES[inputs.name].drop_query.format(
                    database=settings.CLICKHOUSE_DATABASE,
                    cluster=settings.CLICKHOUSE_CLUSTER,
                ),
            )
            raise

    activity.logger.info("Waiting done, table %s in cluster does %s", inputs.name, goal)


@contextlib.asynccontextmanager
async def manage_table(
    table_name: str, dry_run: bool, query_parameters: QueryParameters
) -> collections.abc.AsyncGenerator[None, None]:
    """A context manager to create ans subsequently drop a table."""
    table_activity_inputs = TableActivityInputs(
        name=table_name,
        query_parameters=query_parameters,
        dry_run=dry_run,
        exists=True,
    )
    await workflow.execute_activity(
        create_table,
        table_activity_inputs,
        start_to_close_timeout=timedelta(minutes=5),
        retry_policy=RetryPolicy(maximum_attempts=1),
        heartbeat_timeout=timedelta(minutes=1),
    )

    await workflow.execute_activity(
        wait_for_table,
        table_activity_inputs,
        start_to_close_timeout=timedelta(hours=6),
        retry_policy=RetryPolicy(
            maximum_attempts=0, initial_interval=timedelta(seconds=20), maximum_interval=timedelta(minutes=2)
        ),
        heartbeat_timeout=timedelta(minutes=2),
    )

    try:
        yield
    finally:
        await workflow.execute_activity(
            drop_table,
            table_activity_inputs,
            start_to_close_timeout=timedelta(hours=1),
            retry_policy=RetryPolicy(
                maximum_attempts=2, initial_interval=timedelta(seconds=5), maximum_interval=timedelta(seconds=10)
            ),
            heartbeat_timeout=timedelta(minutes=1),
        )

        table_activity_inputs.exists = False
        await workflow.execute_activity(
            wait_for_table,
            table_activity_inputs,
            # Assuming clean-up should be relatively fast.
            start_to_close_timeout=timedelta(minutes=3),
            retry_policy=RetryPolicy(
                maximum_attempts=2, initial_interval=timedelta(seconds=5), maximum_interval=timedelta(seconds=10)
            ),
            heartbeat_timeout=timedelta(seconds=20),
        )


@dataclass
class MutationActivityInputs:
    """Inputs for activities that work with mutations.

    Attributes:
        name: The mutation name which we are working with.
        query_parameters: Any query parameters needed for the mutation query.
        dry_run: Do not run the queries when True.
    """

    name: str
    query_parameters: QueryParameters
    dry_run: bool = True


@activity.defn
async def submit_mutation(inputs: MutationActivityInputs) -> str:
    """Execute a mutation ('ALTER TABLE') in ClickHouse.

    This activity will submit only submit the mutation to be executed asynchronously on the
    whole cluster. We will not wait for it (use `wait_for_mutation` for that).
    """
    from django.conf import settings

    activity.logger.info("Submitting mutation %s", inputs.name)

    query = MUTATIONS[inputs.name].submit_query.format(
        database=settings.CLICKHOUSE_DATABASE,
        cluster=settings.CLICKHOUSE_CLUSTER,
        **inputs.query_parameters,
    )

    async with get_client() as clickhouse_client:
        prepared_query = clickhouse_client.prepare_query(query, inputs.query_parameters)

        if inputs.dry_run is True:
            activity.logger.info("This is a DRY RUN so mutation %s will not be submitted.", inputs.name)
            activity.logger.debug(prepared_query)

            return prepared_query

        # Best cancellation scenario: It fires off before we begin a new mutation and there is nothing to cancel.
        activity.heartbeat()

        await clickhouse_client.execute_query(prepared_query)

    activity.logger.info("Mutation %s submitted", inputs.name)

    return prepared_query


@activity.defn
async def wait_for_mutation(inputs: MutationActivityInputs) -> None:
    """Wait for a mutation to finish.

    We wait for the mutation to be done in the whole cluster.

    WARNING: To check for running mutations we select from the 'system.mutations' table filtering
    by 'command'. The 'command' field is the sql statement after 'ALTER TABLE', for example:
    'UPDATE ...' or 'DELETE WHERE ...'. However, this command is formatted by  ClickHouse when written
    to 'system.mutations', and ClickHouse's formatting may differ from the way you have written
    the query. For example: ClickHouse formatting sometimes adds additional parantheses, or changes
    the casing of functions. In that situation, using an exact filter predicate on 'command' will
    not return any rows, and we won't be able to wait for your mutation. I recommend manually
    running 'EXPLAIN SYNTAX' to get the formatted 'ALTER TABLE' query and then copying that as the
    mutation query at the top of this file, replacing any placeholders that we fill in here.
    """
    from django.conf import settings

<<<<<<< HEAD
    activity.logger.info("Deleting squashed persons from Postgres")
    with psycopg.connect(
        dbname=settings.DATABASES["default"]["NAME"],
        user=settings.DATABASES["default"]["USER"],
        password=settings.DATABASES["default"]["PASSWORD"],
        host=settings.DATABASES["default"]["HOST"],
        port=settings.DATABASES["default"]["PORT"],
        **settings.DATABASES["default"].get("SSL_OPTIONS", {}),
    ) as connection:
        overrides_manager = FlatPostgresPersonOverridesManager(connection)
        for person_override_to_delete in inputs.iter_person_overides_to_delete():
            activity.logger.debug("%s", person_override_to_delete)
            overrides_manager.delete(person_override_to_delete, inputs.dry_run)
=======
    activity.logger.info("Waiting for mutation  %s", inputs.name)
>>>>>>> 0c5b8cb1

    if inputs.dry_run is True:
        activity.logger.info("This is a DRY RUN so nothing will be waited for.")
        return

    mutation = MUTATIONS[inputs.name]
    submit_query = mutation.submit_query.format(
        database=settings.CLICKHOUSE_DATABASE,
        cluster=settings.CLICKHOUSE_CLUSTER,
    )
    async with get_client() as clickhouse_client:
        prepared_submit_query = clickhouse_client.prepare_query(submit_query, inputs.query_parameters)
        query_command = parse_mutation_command(prepared_submit_query)

        try:
            while True:
                activity.heartbeat()

                response = await clickhouse_client.read_query(
                    MUTATIONS_IN_PROGRESS_IN_CLUSTER.format(
                        database=settings.CLICKHOUSE_DATABASE,
                        cluster=settings.CLICKHOUSE_CLUSTER,
                    ),
                    query_parameters={"query": query_command, "table": mutation.table},
                )

                mutations_in_progress, total_mutations = parse_mutation_counts(response)

                if mutations_in_progress == 0 and total_mutations > 0:
                    break

                activity.logger.info("Still waiting for mutatio %s", inputs.name)

                await asyncio.sleep(5)

        except asyncio.CancelledError:
            activity.logger.warning(
                "Activity has been cancelled, attempting to kill in progress mutation %s",
                inputs.name,
            )

            await clickhouse_client.execute_query(
                KILL_MUTATION_IN_PROGRESS_ON_CLUSTER.format(
                    database=settings.CLICKHOUSE_DATABASE,
                    cluster=settings.CLICKHOUSE_CLUSTER,
                    table=mutation.table,
                ),
                query_parameters={"query": query_command, "table": mutation.table},
            )
            raise

        else:
            activity.logger.info("Mutation finished %s", inputs.name)


async def submit_and_wait_for_mutation(
    mutation_name: str,
    mutation_parameters: QueryParameters,
    dry_run: bool,
) -> None:
    """Submit and wait for a mutation in ClickHouse."""
    mutation_activity_inputs = MutationActivityInputs(
        name=mutation_name,
        query_parameters=mutation_parameters,
        dry_run=dry_run,
    )
    await workflow.execute_activity(
        submit_mutation,
        mutation_activity_inputs,
        start_to_close_timeout=timedelta(minutes=2),
        retry_policy=RetryPolicy(maximum_attempts=1),
        heartbeat_timeout=timedelta(seconds=10),
    )

    await workflow.execute_activity(
        wait_for_mutation,
        mutation_activity_inputs,
        start_to_close_timeout=timedelta(hours=6),
        retry_policy=RetryPolicy(
            maximum_attempts=0, initial_interval=timedelta(seconds=20), maximum_interval=timedelta(minutes=2)
        ),
        heartbeat_timeout=timedelta(minutes=2),
    )


@dataclass
class SquashPersonOverridesInputs:
    """Inputs for the SquashPersonOverrides workflow.

    Attributes:
        team_ids: List of team ids to squash. If `None`, will squash all.
        partition_ids: Partitions to squash, preferred over `last_n_months`.
        last_n_months: Execute the squash on the last n month partitions.
        offset: Start from offset month when generating partitions to squash with `last_n_months`
        delete_grace_period_seconds: Number of seconds until an override can be deleted. This grace
            period works on top of checking if the override was applied to all partitions. Defaults
            to 24h.
        dry_run: If True, queries that mutate or delete data will not execute and instead will be logged.
    """

    team_ids: list[int] = field(default_factory=list)
    partition_ids: list[str] | None = None
    last_n_months: int = 1
    offset: int = 0
    delete_grace_period_seconds: int = 24 * 3600
    dry_run: bool = True

    def iter_partition_ids(self) -> collections.abc.Iterator[str]:
        """Iterate over configured partition ids.

        If partition_ids is set, then we will just yield from that.
        Otherwise, we compute the partition keys for the last_n_months.
        """
        if self.partition_ids:
            yield from self.partition_ids
            return

        for month in self.iter_last_n_months():
            yield month.strftime("%Y%m")

    def iter_last_n_months(self) -> collections.abc.Iterator[date]:
        """Iterate over beginning of the month dates of the last N months.

        If `self.offset` is 0, then the first day of the current month will be the
        first month yielded. Otherwise, `self.offset` will be subtracted from the
        current month to land on the first month to yield.
        """
        now = date.today()
        start_month = (now.month - self.offset) % 12
        start_year = now.year + (now.month - self.offset) // 12
        current_date = date(year=start_year, month=start_month, day=1)

        for _ in range(0, self.last_n_months):
            current_date = current_date.replace(day=1)

            yield current_date

            current_date = current_date - timedelta(days=1)


@workflow.defn(name="squash-person-overrides")
class SquashPersonOverridesWorkflow(PostHogWorkflow):
    """Workflow to squash outstanding person overrides into events.

    Squashing refers to the process of updating the person ID of existing
    ClickHouse event records on disk to reflect their most up-to-date person ID.

    The persons associated with existing events can change as a result of
    actions such as person merges. To account for this, we keep a record of what
    new person ID should be used in place of (or "override") a previously used
    person ID.  The 'person_distinct_id_overrides' table in ClickHouse contains
    the overrides as they are read from Postgres, and can be joined onto the
    events table to get the most up-to-date person for an event.

    This process must be done regularly to control the size of the
    person_distinct_id_overrides table: both to reduce the amount of storage
    required for these tables, as well as ensuring that the join mentioned
    previously does not become prohibitively large to evaluate.

    As ClickHouse doesn't support an UPDATE ... FROM statement ala PostgreSQL,
    applying the overrides on the events table (i.e. "squashing") is a 4-step
    process:

    1. Build a JOIN table from person_distinct_id_overrides.
    2. For each partition issue an ALTER TABLE UPDATE. This query uses joinGet
        to efficiently find the override for each (team_id, distinct_id) pair
        in the JOIN table we built in 1.
    3. Delete from person_distinct_id_overrides any overrides that were squashed
        and are past the grace period. We construct an auxiliary JOIN table to
        identify the persons that can be deleted.
    4. Clean up both auxiliary JOIN tables once done.
    """

    @staticmethod
    def parse_inputs(inputs: list[str]) -> SquashPersonOverridesInputs:
        """Parse inputs from the management command CLI.

        We assume only one JSON serialized input and go from there.
        """
        if not inputs:
            return SquashPersonOverridesInputs()

        loaded = json.loads(inputs[0])
        return SquashPersonOverridesInputs(**loaded)

    @workflow.run
    async def run(self, inputs: SquashPersonOverridesInputs):
        """Workflow implementation to squash person overrides into events table."""
        workflow.logger.info("Starting squash workflow")

        await workflow.execute_activity(
            optimize_person_distinct_id_overrides,
            inputs.dry_run,
            start_to_close_timeout=timedelta(hours=1),
            retry_policy=RetryPolicy(maximum_attempts=3, initial_interval=timedelta(seconds=20)),
            heartbeat_timeout=timedelta(minutes=1),
        )

        table_query_parameters = {
            "team_ids": list(inputs.team_ids),
        }
        async with manage_table("person_distinct_id_overrides_join", inputs.dry_run, table_query_parameters):
            for partition_id in inputs.iter_partition_ids():
                mutation_parameters: QueryParameters = {
                    "partition_id": partition_id,
                    "team_ids": list(inputs.team_ids),
                }
                await submit_and_wait_for_mutation(
                    "update_events_with_person_overrides",
                    mutation_parameters,
                    inputs.dry_run,
                )
                workflow.logger.info("Squash finished for all requested partitions, now deleting person overrides")

            async with manage_table(
                "person_distinct_id_overrides_join_to_delete", inputs.dry_run, table_query_parameters
            ):
                delete_mutation_parameters: QueryParameters = {
                    "partition_ids": list(inputs.iter_partition_ids()),
                    "grace_period": inputs.delete_grace_period_seconds,
                }
                await submit_and_wait_for_mutation(
                    "delete_person_overrides",
                    delete_mutation_parameters,
                    inputs.dry_run,
                )

        workflow.logger.info("Squash workflow is done 🎉")<|MERGE_RESOLUTION|>--- conflicted
+++ resolved
@@ -7,10 +7,6 @@
 from dataclasses import dataclass, field
 from datetime import date, datetime, timedelta, timezone
 
-<<<<<<< HEAD
-import psycopg
-=======
->>>>>>> 0c5b8cb1
 from temporalio import activity, workflow
 from temporalio.common import RetryPolicy
 
@@ -577,23 +573,7 @@
     """
     from django.conf import settings
 
-<<<<<<< HEAD
-    activity.logger.info("Deleting squashed persons from Postgres")
-    with psycopg.connect(
-        dbname=settings.DATABASES["default"]["NAME"],
-        user=settings.DATABASES["default"]["USER"],
-        password=settings.DATABASES["default"]["PASSWORD"],
-        host=settings.DATABASES["default"]["HOST"],
-        port=settings.DATABASES["default"]["PORT"],
-        **settings.DATABASES["default"].get("SSL_OPTIONS", {}),
-    ) as connection:
-        overrides_manager = FlatPostgresPersonOverridesManager(connection)
-        for person_override_to_delete in inputs.iter_person_overides_to_delete():
-            activity.logger.debug("%s", person_override_to_delete)
-            overrides_manager.delete(person_override_to_delete, inputs.dry_run)
-=======
     activity.logger.info("Waiting for mutation  %s", inputs.name)
->>>>>>> 0c5b8cb1
 
     if inputs.dry_run is True:
         activity.logger.info("This is a DRY RUN so nothing will be waited for.")
