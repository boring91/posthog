--- conflicted
+++ resolved
@@ -23,9 +23,6 @@
 import { featureFlagLogic } from 'lib/logic/featureFlagLogic'
 import { FEATURE_FLAGS } from 'lib/constants'
 
-<<<<<<< HEAD
-export interface PersonLogicProps {
-=======
 export interface PersonPaginatedResponse {
     next: string | null
     previous: string | null
@@ -33,7 +30,6 @@
 }
 
 export interface PersonsLogicProps {
->>>>>>> 770061c6
     cohort?: number | 'new'
     syncWithUrl?: boolean
     urlId?: string
