--- conflicted
+++ resolved
@@ -13,35 +13,12 @@
 import { capitalizeFirstLetter } from 'lib/utils'
 import { experimentsLogic } from 'scenes/experiments/experimentsLogic'
 
-<<<<<<< HEAD
-import { Query } from '~/queries/Query/Query'
-import { FilterType, InsightType } from '~/types'
-
-import { EXPERIMENT_INSIGHT_ID } from './constants'
-import { experimentLogic, getDefaultFilters } from './experimentLogic'
-import {
-    FunnelAggregationSelect,
-    FunnelAttributionSelect,
-    FunnelConversionWindowFilter,
-    InsightTestAccountFilter,
-} from './MetricSelector'
-import { ActionFilter } from 'scenes/insights/filters/ActionFilter/ActionFilter'
-import { MathAvailability } from 'scenes/insights/filters/ActionFilter/ActionFilterRow/ActionFilterRow'
-import { TaxonomicFilterGroupType } from 'lib/components/TaxonomicFilter/types'
-=======
 import { experimentLogic } from './experimentLogic'
->>>>>>> 15fcf5a1
 
 const ExperimentFormFields = (): JSX.Element => {
     const { experiment, featureFlags, groupTypes, aggregationLabel } = useValues(experimentLogic)
-    const {
-        addExperimentGroup,
-        removeExperimentGroup,
-        setExperiment,
-        setNewExperimentInsight,
-        createExperiment,
-        setExperimentType,
-    } = useActions(experimentLogic)
+    const { addExperimentGroup, removeExperimentGroup, setExperiment, createExperiment, setExperimentType } =
+        useActions(experimentLogic)
     const { webExperimentsAvailable } = useValues(experimentsLogic)
 
     return (
@@ -127,7 +104,6 @@
                                     aggregation_group_type_index: groupTypeIndex ?? undefined,
                                 },
                             })
-                            setNewExperimentInsight()
                         }}
                         options={[
                             { value: -1, label: 'Persons' },
@@ -237,216 +213,6 @@
             <LemonButton
                 className="mt-2"
                 type="primary"
-<<<<<<< HEAD
-                data-attr="continue-experiment-creation"
-                onClick={() => moveToNextFormStep()}
-            >
-                Continue
-            </LemonButton>
-        </div>
-    )
-}
-
-const StepGoal = (): JSX.Element => {
-    const { experiment, experimentInsightType, groupTypes, aggregationLabel } = useValues(experimentLogic)
-    const { setExperiment, createExperiment } = useActions(experimentLogic)
-    const isTrends = experimentInsightType === InsightType.TRENDS
-
-    // insightLogic
-    const logic = insightLogic({ dashboardItemId: EXPERIMENT_INSIGHT_ID })
-    const { insightProps } = useValues(logic)
-
-    // insightDataLogic
-    const { query } = useValues(insightDataLogic(insightProps))
-
-    return (
-        <div>
-            <div className="space-y-8">
-                {groupTypes.size > 0 && (
-                    <div>
-                        <h3 className="mb-1">Participant type</h3>
-                        <div className="text-xs text-muted">
-                            The type on which to aggregate metrics. You can change this at any time during the
-                            experiment.
-                        </div>
-                        <LemonDivider />
-                        <LemonRadio
-                            value={
-                                experiment.parameters.aggregation_group_type_index != undefined
-                                    ? experiment.parameters.aggregation_group_type_index
-                                    : -1
-                            }
-                            onChange={(rawGroupTypeIndex) => {
-                                const groupTypeIndex = rawGroupTypeIndex !== -1 ? rawGroupTypeIndex : undefined
-
-                                setExperiment({
-                                    filters: getDefaultFilters(experimentInsightType, groupTypeIndex),
-                                    parameters: {
-                                        ...experiment.parameters,
-                                        aggregation_group_type_index: groupTypeIndex ?? undefined,
-                                    },
-                                })
-                            }}
-                            options={[
-                                { value: -1, label: 'Persons' },
-                                ...Array.from(groupTypes.values()).map((groupType) => ({
-                                    value: groupType.group_type_index,
-                                    label: capitalizeFirstLetter(aggregationLabel(groupType.group_type_index).plural),
-                                })),
-                            ]}
-                        />
-                    </div>
-                )}
-                <div>
-                    <h3 className="mb-1">Goal type</h3>
-                    <div className="text-xs text-muted font-medium tracking-normal">
-                        You can change this at any time during the experiment.
-                    </div>
-                    <LemonDivider />
-                    <div data-attr="experiment-goal-type-select">
-                        <LemonRadio
-                            className="space-y-2 -mt-2"
-                            value={experimentInsightType}
-                            onChange={(newInsightType) => {
-                                // HANDLE FLAG
-
-                                setExperiment({
-                                    filters: getDefaultFilters(
-                                        newInsightType,
-                                        experiment.parameters.aggregation_group_type_index
-                                    ),
-                                })
-                            }}
-                            options={[
-                                {
-                                    value: InsightType.FUNNELS,
-                                    label: (
-                                        <div className="translate-y-2">
-                                            <div>Conversion funnel</div>
-                                            <div className="text-xs text-muted">
-                                                Track how many people complete a sequence of actions and/or events
-                                            </div>
-                                        </div>
-                                    ),
-                                },
-                                {
-                                    value: InsightType.TRENDS,
-                                    label: (
-                                        <div className="translate-y-2">
-                                            <div>Trend</div>
-                                            <div className="text-xs text-muted">
-                                                Track the total count of a specific event or action.
-                                            </div>
-                                        </div>
-                                    ),
-                                },
-                            ]}
-                        />
-                    </div>
-                </div>
-                <div>
-                    <h3 className="mb-1">Goal criteria</h3>
-                    <div className="text-xs text-muted">
-                        {experimentInsightType === InsightType.FUNNELS
-                            ? 'Create the funnel you want to measure.'
-                            : 'Select a single metric to track.'}
-                    </div>
-                    <LemonDivider />
-                    <div
-                        data-attr="experiment-goal-input"
-                        className="p-4 border rounded mt-4 w-full lg:w-3/4 bg-bg-light"
-                    >
-                        <>
-                            <ActionFilter
-                                bordered
-                                filters={experiment.filters}
-                                setFilters={({ actions, events, data_warehouse }: Partial<FilterType>): void => {
-                                    // HANDLE FLAG
-
-                                    if (actions?.length) {
-                                        setExperiment({
-                                            filters: {
-                                                ...experiment.filters,
-                                                actions,
-                                                events: undefined,
-                                                data_warehouse: undefined,
-                                            },
-                                        })
-                                    } else if (events?.length) {
-                                        setExperiment({
-                                            filters: {
-                                                ...experiment.filters,
-                                                events,
-                                                actions: undefined,
-                                                data_warehouse: undefined,
-                                            },
-                                        })
-                                    } else if (data_warehouse?.length) {
-                                        setExperiment({
-                                            filters: {
-                                                ...experiment.filters,
-                                                data_warehouse,
-                                                actions: undefined,
-                                                events: undefined,
-                                            },
-                                        })
-                                    }
-                                }}
-                                typeKey="experiment-metric"
-                                mathAvailability={isTrends ? undefined : MathAvailability.None}
-                                buttonCopy={isTrends ? 'Add graph series' : 'Add funnel step'}
-                                showSeriesIndicator={true}
-                                entitiesLimit={isTrends ? 1 : undefined}
-                                seriesIndicatorType={isTrends ? undefined : 'numeric'}
-                                sortable={isTrends ? undefined : true}
-                                showNestedArrow={isTrends ? undefined : true}
-                                showNumericalPropsOnly={isTrends}
-                                actionsTaxonomicGroupTypes={[
-                                    TaxonomicFilterGroupType.Events,
-                                    TaxonomicFilterGroupType.Actions,
-                                    TaxonomicFilterGroupType.DataWarehouse,
-                                ]}
-                                propertiesTaxonomicGroupTypes={[
-                                    TaxonomicFilterGroupType.EventProperties,
-                                    TaxonomicFilterGroupType.PersonProperties,
-                                    TaxonomicFilterGroupType.EventFeatureFlags,
-                                    TaxonomicFilterGroupType.Cohorts,
-                                    TaxonomicFilterGroupType.Elements,
-                                    TaxonomicFilterGroupType.HogQLExpression,
-                                    TaxonomicFilterGroupType.DataWarehouseProperties,
-                                    TaxonomicFilterGroupType.DataWarehousePersonProperties,
-                                ]}
-                            />
-                            <div className="mt-4 space-y-4">
-                                {experimentInsightType === InsightType.FUNNELS && (
-                                    <>
-                                        <div className="flex items-center w-full gap-2">
-                                            <span>Aggregating by</span>
-                                            <FunnelAggregationSelect />
-                                        </div>
-                                        <FunnelConversionWindowFilter />
-                                        <FunnelAttributionSelect />
-                                    </>
-                                )}
-                                <InsightTestAccountFilter />
-                            </div>
-                        </>
-                    </div>
-                </div>
-                <div className="pb-4">
-                    <h3>Goal preview</h3>
-                    <div className="mt-4 w-full lg:w-3/4">
-                        <BindLogic logic={insightLogic} props={insightProps}>
-                            <Query query={query} context={{ insightProps }} readOnly />
-                        </BindLogic>
-                    </div>
-                </div>
-            </div>
-            <LemonButton
-                className="mt-2"
-                type="primary"
-=======
->>>>>>> 15fcf5a1
                 data-attr="save-experiment"
                 onClick={() => createExperiment(true)}
             >
