--- conflicted
+++ resolved
@@ -4141,25 +4141,11 @@
     def create_feature_flag(self, key="beta-feature", **kwargs):
         return FeatureFlag.objects.create(team=self.team, name="Beta feature", key=key, created_by=self.user, **kwargs)
 
-<<<<<<< HEAD
-    @freeze_time("2022-05-01")
-    def test_relative_date_operator(self):
-        Person.objects.create(
-            team=self.team,
-            distinct_ids=["307"],
-            properties={
-                "date_1": "2022-04-30",
-                "date_2": "2022-03-01",
-                "date_3": "2022-04-30T12:00:00-10:00",
-                "date_invalid": "2022-3443",
-            },
-=======
     def test_numeric_operator(self):
         Person.objects.create(
             team=self.team,
             distinct_ids=["307"],
             properties={"number": 30, "string_number": "30", "version": "1.24"},
->>>>>>> aa6bac9c
         )
 
         feature_flag1 = self.create_feature_flag(
@@ -4169,15 +4155,9 @@
                     {
                         "properties": [
                             {
-<<<<<<< HEAD
-                                "key": "date_1",
-                                "value": "6h",
-                                "operator": "is_relative_date_before",
-=======
                                 "key": "number",
                                 "value": "100",
                                 "operator": "gt",
->>>>>>> aa6bac9c
                                 "type": "person",
                             },
                         ]
@@ -4193,15 +4173,9 @@
                     {
                         "properties": [
                             {
-<<<<<<< HEAD
-                                "key": "date_3",
-                                "value": "2d",
-                                "operator": "is_relative_date_after",
-=======
                                 "key": "number",
                                 "value": "100b2c",
                                 "operator": "gt",
->>>>>>> aa6bac9c
                                 "type": "person",
                             },
                         ]
@@ -4217,15 +4191,9 @@
                     {
                         "properties": [
                             {
-<<<<<<< HEAD
-                                "key": "date_3",
-                                "value": "2h",
-                                "operator": "is_relative_date_after",
-=======
                                 "key": "number",
                                 "value": "3.1x00b2c",
                                 "operator": "gt",
->>>>>>> aa6bac9c
                                 "type": "person",
                             },
                         ]
@@ -4234,26 +4202,16 @@
             },
         )
 
-<<<<<<< HEAD
-        feature_flag4_invalid_prop = self.create_feature_flag(
-=======
         feature_flag4 = self.create_feature_flag(
->>>>>>> aa6bac9c
             key="random4",
             filters={
                 "groups": [
                     {
                         "properties": [
                             {
-<<<<<<< HEAD
-                                "key": "date_invalid",
-                                "value": "2h",
-                                "operator": "is_relative_date_after",
-=======
                                 "key": "number",
                                 "value": "20",
                                 "operator": "gt",
->>>>>>> aa6bac9c
                                 "type": "person",
                             },
                         ]
@@ -4262,22 +4220,13 @@
             },
         )
 
-<<<<<<< HEAD
-        feature_flag5_invalid_flag = self.create_feature_flag(
-=======
         feature_flag5 = self.create_feature_flag(
->>>>>>> aa6bac9c
             key="random5",
             filters={
                 "groups": [
                     {
                         "properties": [
                             {
-<<<<<<< HEAD
-                                "key": "date_1",
-                                "value": "bazinga",
-                                "operator": "is_relative_date_after",
-=======
                                 "key": "version",
                                 "value": "1.05",
                                 "operator": "gt",
@@ -4319,7 +4268,6 @@
                                 "key": "version",
                                 "value": "1.206.0",
                                 "operator": "lt",
->>>>>>> aa6bac9c
                                 "type": "person",
                             },
                         ]
@@ -4330,51 +4278,6 @@
 
         self.assertEqual(
             self.match_flag(feature_flag1, "307"),
-<<<<<<< HEAD
-            FeatureFlagMatch(True, None, FeatureFlagMatchReason.CONDITION_MATCH, 0),
-        )
-
-        self.assertEqual(
-            self.match_flag(feature_flag2, "307"),
-            FeatureFlagMatch(True, None, FeatureFlagMatchReason.CONDITION_MATCH, 0),
-        )
-
-        # now move current date to 2022-05-02
-        with freeze_time("2022-05-02T08:00:00-10:00"):
-            self.assertEqual(
-                self.match_flag(feature_flag2, "307"),
-                FeatureFlagMatch(False, None, FeatureFlagMatchReason.NO_CONDITION_MATCH, 0),
-            )
-
-        self.assertEqual(
-            self.match_flag(feature_flag3, "307"),
-            FeatureFlagMatch(False, None, FeatureFlagMatchReason.NO_CONDITION_MATCH, 0),
-        )
-        # :TRICKY: String matching means invalid props can be appropriately targeted
-        self.assertEqual(
-            self.match_flag(feature_flag4_invalid_prop, "307"),
-            FeatureFlagMatch(True, None, FeatureFlagMatchReason.CONDITION_MATCH, 0),
-        )
-
-        # invalid flags never return True
-        self.assertEqual(
-            self.match_flag(feature_flag5_invalid_flag, "307"),
-            FeatureFlagMatch(False, None, FeatureFlagMatchReason.NO_CONDITION_MATCH, 0),
-        )
-
-        # try matching all together, invalids don't interfere with regular flags
-        self.assertEqual(
-            FeatureFlagMatcher(
-                [feature_flag1, feature_flag2, feature_flag3, feature_flag4_invalid_prop, feature_flag5_invalid_flag],
-                "307",
-            ).get_matches(),
-            (
-                {"random1": True, "random2": True, "random3": False, "random4": True, "random5": False},
-                {
-                    "random1": {
-                        "condition_index": 0,
-                        "reason": FeatureFlagMatchReason.CONDITION_MATCH,
-=======
             FeatureFlagMatch(False, None, FeatureFlagMatchReason.NO_CONDITION_MATCH, 0),
         )
         self.assertEqual(
@@ -4620,68 +4523,11 @@
                     "random1": {
                         "condition_index": 0,
                         "reason": FeatureFlagMatchReason.NO_CONDITION_MATCH,
->>>>>>> aa6bac9c
                     },
                     "random2": {
                         "condition_index": 0,
                         "reason": FeatureFlagMatchReason.CONDITION_MATCH,
                     },
-<<<<<<< HEAD
-                    "random3": {
-                        "condition_index": 0,
-                        "reason": FeatureFlagMatchReason.NO_CONDITION_MATCH,
-                    },
-                    "random4": {
-                        "condition_index": 0,
-                        "reason": FeatureFlagMatchReason.CONDITION_MATCH,
-                    },
-                    "random5": {
-                        "condition_index": 0,
-                        "reason": FeatureFlagMatchReason.NO_CONDITION_MATCH,
-                    },
-                },
-                {},
-                False,
-            ),
-        )
-
-        # confirm it works with overrides as well, which are computed locally
-        self.assertEqual(
-            self.match_flag(feature_flag1, "307", property_value_overrides={"date_1": "2021-01-04"}),
-            FeatureFlagMatch(True, None, FeatureFlagMatchReason.CONDITION_MATCH, 0),
-        )
-        self.assertEqual(
-            self.match_flag(feature_flag1, "307", property_value_overrides={"date_1": "2023-01-04"}),
-            FeatureFlagMatch(False, None, FeatureFlagMatchReason.NO_CONDITION_MATCH, 0),
-        )
-        self.assertEqual(
-            self.match_flag(feature_flag1, "307", property_value_overrides={"date_1": "2022-04-30T08:01:00-10:00"}),
-            FeatureFlagMatch(False, None, FeatureFlagMatchReason.NO_CONDITION_MATCH, 0),
-        )
-        self.assertEqual(
-            self.match_flag(feature_flag1, "307", property_value_overrides={"date_1": "2022-04-30T07:59:00-10:00"}),
-            FeatureFlagMatch(True, None, FeatureFlagMatchReason.CONDITION_MATCH, 0),
-        )
-
-        # test with invalid date
-        self.assertEqual(
-            self.match_flag(feature_flag1, "307", property_value_overrides={"date_1": "bazinga"}),
-            FeatureFlagMatch(False, None, FeatureFlagMatchReason.NO_CONDITION_MATCH, 0),
-        )
-        self.assertEqual(
-            self.match_flag(
-                feature_flag5_invalid_flag, "307", property_value_overrides={"date_1": "2022-04-30T07:59:00-10:00"}
-            ),
-            FeatureFlagMatch(False, None, FeatureFlagMatchReason.NO_CONDITION_MATCH, 0),
-        )
-        self.assertEqual(
-            self.match_flag(feature_flag5_invalid_flag, "307", property_value_overrides={"date_1": "2022-04-30"}),
-            FeatureFlagMatch(False, None, FeatureFlagMatchReason.NO_CONDITION_MATCH, 0),
-        )
-        self.assertEqual(
-            self.match_flag(feature_flag5_invalid_flag, "307", property_value_overrides={"date_1": datetime.now()}),
-            FeatureFlagMatch(False, None, FeatureFlagMatchReason.NO_CONDITION_MATCH, 0),
-=======
                     "random4_person": {
                         "condition_index": 0,
                         "reason": FeatureFlagMatchReason.CONDITION_MATCH,
@@ -4981,7 +4827,215 @@
         self.assertEqual(
             self.match_flag(feature_flag1, "307"),
             FeatureFlagMatch(True, None, FeatureFlagMatchReason.CONDITION_MATCH, 1),
->>>>>>> aa6bac9c
+        )
+
+    @freeze_time("2022-05-01")
+    def test_relative_date_operator(self):
+        Person.objects.create(
+            team=self.team,
+            distinct_ids=["307"],
+            properties={
+                "date_1": "2022-04-30",
+                "date_2": "2022-03-01",
+                "date_3": "2022-04-30T12:00:00-10:00",
+                "date_invalid": "2022-3443",
+            },
+        )
+
+        feature_flag1 = self.create_feature_flag(
+            key="random1",
+            filters={
+                "groups": [
+                    {
+                        "properties": [
+                            {
+                                "key": "date_1",
+                                "value": "6h",
+                                "operator": "is_relative_date_before",
+                                "type": "person",
+                            },
+                        ]
+                    }
+                ]
+            },
+        )
+
+        feature_flag2 = self.create_feature_flag(
+            key="random2",
+            filters={
+                "groups": [
+                    {
+                        "properties": [
+                            {
+                                "key": "date_3",
+                                "value": "2d",
+                                "operator": "is_relative_date_after",
+                                "type": "person",
+                            },
+                        ]
+                    }
+                ]
+            },
+        )
+
+        feature_flag3 = self.create_feature_flag(
+            key="random3",
+            filters={
+                "groups": [
+                    {
+                        "properties": [
+                            {
+                                "key": "date_3",
+                                "value": "2h",
+                                "operator": "is_relative_date_after",
+                                "type": "person",
+                            },
+                        ]
+                    }
+                ]
+            },
+        )
+
+        feature_flag4_invalid_prop = self.create_feature_flag(
+            key="random4",
+            filters={
+                "groups": [
+                    {
+                        "properties": [
+                            {
+                                "key": "date_invalid",
+                                "value": "2h",
+                                "operator": "is_relative_date_after",
+                                "type": "person",
+                            },
+                        ]
+                    }
+                ]
+            },
+        )
+
+        feature_flag5_invalid_flag = self.create_feature_flag(
+            key="random5",
+            filters={
+                "groups": [
+                    {
+                        "properties": [
+                            {
+                                "key": "date_1",
+                                "value": "bazinga",
+                                "operator": "is_relative_date_after",
+                                "type": "person",
+                            },
+                        ]
+                    }
+                ]
+            },
+        )
+
+        self.assertEqual(
+            self.match_flag(feature_flag1, "307"),
+            FeatureFlagMatch(True, None, FeatureFlagMatchReason.CONDITION_MATCH, 0),
+        )
+
+        self.assertEqual(
+            self.match_flag(feature_flag2, "307"),
+            FeatureFlagMatch(True, None, FeatureFlagMatchReason.CONDITION_MATCH, 0),
+        )
+
+        # now move current date to 2022-05-02
+        with freeze_time("2022-05-02T08:00:00-10:00"):
+            self.assertEqual(
+                self.match_flag(feature_flag2, "307"),
+                FeatureFlagMatch(False, None, FeatureFlagMatchReason.NO_CONDITION_MATCH, 0),
+            )
+
+        self.assertEqual(
+            self.match_flag(feature_flag3, "307"),
+            FeatureFlagMatch(False, None, FeatureFlagMatchReason.NO_CONDITION_MATCH, 0),
+        )
+        # :TRICKY: String matching means invalid props can be appropriately targeted
+        self.assertEqual(
+            self.match_flag(feature_flag4_invalid_prop, "307"),
+            FeatureFlagMatch(True, None, FeatureFlagMatchReason.CONDITION_MATCH, 0),
+        )
+
+        # invalid flags never return True
+        self.assertEqual(
+            self.match_flag(feature_flag5_invalid_flag, "307"),
+            FeatureFlagMatch(False, None, FeatureFlagMatchReason.NO_CONDITION_MATCH, 0),
+        )
+
+        # try matching all together, invalids don't interfere with regular flags
+        self.assertEqual(
+            FeatureFlagMatcher(
+                [feature_flag1, feature_flag2, feature_flag3, feature_flag4_invalid_prop, feature_flag5_invalid_flag],
+                "307",
+            ).get_matches(),
+            (
+                {"random1": True, "random2": True, "random3": False, "random4": True, "random5": False},
+                {
+                    "random1": {
+                        "condition_index": 0,
+                        "reason": FeatureFlagMatchReason.CONDITION_MATCH,
+                    },
+                    "random2": {
+                        "condition_index": 0,
+                        "reason": FeatureFlagMatchReason.CONDITION_MATCH,
+                    },
+                    "random3": {
+                        "condition_index": 0,
+                        "reason": FeatureFlagMatchReason.NO_CONDITION_MATCH,
+                    },
+                    "random4": {
+                        "condition_index": 0,
+                        "reason": FeatureFlagMatchReason.CONDITION_MATCH,
+                    },
+                    "random5": {
+                        "condition_index": 0,
+                        "reason": FeatureFlagMatchReason.NO_CONDITION_MATCH,
+                    },
+                },
+                {},
+                False,
+            ),
+        )
+
+        # confirm it works with overrides as well, which are computed locally
+        self.assertEqual(
+            self.match_flag(feature_flag1, "307", property_value_overrides={"date_1": "2021-01-04"}),
+            FeatureFlagMatch(True, None, FeatureFlagMatchReason.CONDITION_MATCH, 0),
+        )
+        self.assertEqual(
+            self.match_flag(feature_flag1, "307", property_value_overrides={"date_1": "2023-01-04"}),
+            FeatureFlagMatch(False, None, FeatureFlagMatchReason.NO_CONDITION_MATCH, 0),
+        )
+        self.assertEqual(
+            self.match_flag(feature_flag1, "307", property_value_overrides={"date_1": "2022-04-30T08:01:00-10:00"}),
+            FeatureFlagMatch(False, None, FeatureFlagMatchReason.NO_CONDITION_MATCH, 0),
+        )
+        self.assertEqual(
+            self.match_flag(feature_flag1, "307", property_value_overrides={"date_1": "2022-04-30T07:59:00-10:00"}),
+            FeatureFlagMatch(True, None, FeatureFlagMatchReason.CONDITION_MATCH, 0),
+        )
+
+        # test with invalid date
+        self.assertEqual(
+            self.match_flag(feature_flag1, "307", property_value_overrides={"date_1": "bazinga"}),
+            FeatureFlagMatch(False, None, FeatureFlagMatchReason.NO_CONDITION_MATCH, 0),
+        )
+        self.assertEqual(
+            self.match_flag(
+                feature_flag5_invalid_flag, "307", property_value_overrides={"date_1": "2022-04-30T07:59:00-10:00"}
+            ),
+            FeatureFlagMatch(False, None, FeatureFlagMatchReason.NO_CONDITION_MATCH, 0),
+        )
+        self.assertEqual(
+            self.match_flag(feature_flag5_invalid_flag, "307", property_value_overrides={"date_1": "2022-04-30"}),
+            FeatureFlagMatch(False, None, FeatureFlagMatchReason.NO_CONDITION_MATCH, 0),
+        )
+        self.assertEqual(
+            self.match_flag(feature_flag5_invalid_flag, "307", property_value_overrides={"date_1": datetime.now()}),
+            FeatureFlagMatch(False, None, FeatureFlagMatchReason.NO_CONDITION_MATCH, 0),
         )
 
 
