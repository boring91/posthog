import { NotebookType } from '~/types'

import mockNotebook from '../__mocks__/notebook-12345.json'
import { JSONContent } from '../utils'
import { migrate } from './migrate'

describe('migrate()', () => {
    const contentToExpected: [string, JSONContent[], JSONContent[]][] = [
        ['migrates node without changes', [{ type: 'paragraph' }], [{ type: 'paragraph' }]],
        [
            'migrates query node with string content to object content',
            [
                {
                    type: 'ph-query',
                    attrs: {
                        query: '{"kind":"InsightVizNode","source":{"kind":"TrendsQuery","properties":{"type":"AND","values":[{"type":"AND","values":[]}]},"filterTestAccounts":true,"dateRange":{"date_to":null,"date_from":"-90d"},"series":[{"kind":"EventsNode","event":"$pageview","name":"$pageview","properties":[{"key":"$referring_domain","type":"event","value":"google|duckduckgo|brave|bing","operator":"regex"},{"key":"utm_source","type":"event","value":"is_not_set","operator":"is_not_set"},{"key":"$host","type":"event","value":["posthog.com"],"operator":"exact"}],"math":"dau"}],"interval":"week","breakdown":{"breakdown_type":"event","breakdown":"$referring_domain"},"trendsFilter":{"compare":true,"display":"ActionsBar"}}}',
                        title: 'SEO trend last 90 days',
                        __init: null,
                        height: null,
                        nodeId: '245516ed-8bb2-41c3-83c6-fc10bb0c5149',
                        children: null,
                    },
                },
            ],
            [
                {
                    type: 'ph-query',
                    attrs: {
                        query: {
                            kind: 'InsightVizNode',
                            source: {
                                kind: 'TrendsQuery',
                                properties: { type: 'AND', values: [{ type: 'AND', values: [] }] },
                                filterTestAccounts: true,
                                dateRange: { date_to: null, date_from: '-90d' },
                                series: [
                                    {
                                        kind: 'EventsNode',
                                        event: '$pageview',
                                        name: '$pageview',
                                        properties: [
                                            {
                                                key: '$referring_domain',
                                                type: 'event',
                                                value: 'google|duckduckgo|brave|bing',
                                                operator: 'regex',
                                            },
                                            {
                                                key: 'utm_source',
                                                type: 'event',
                                                value: 'is_not_set',
                                                operator: 'is_not_set',
                                            },
                                            { key: '$host', type: 'event', value: ['posthog.com'], operator: 'exact' },
                                        ],
                                        math: 'dau',
                                    },
                                ],
                                interval: 'week',
                                breakdownFilter: { breakdown_type: 'event', breakdown: '$referring_domain' },
                                trendsFilter: { display: 'ActionsBar' },
                                compareFilter: { compare: true },
                            },
                        },
                        title: 'SEO trend last 90 days',
                        __init: null,
                        height: null,
                        nodeId: '245516ed-8bb2-41c3-83c6-fc10bb0c5149',
                        children: null,
                    },
                },
            ],
        ],
        [
            'migrates funnels filter',
            [
                {
                    type: 'ph-query',
                    attrs: {
                        query: {
                            kind: 'InsightVizNode',
                            source: {
                                kind: 'FunnelsQuery',
                                series: [
                                    {
                                        kind: 'EventsNode',
                                        math: 'total',
                                        name: 'user signed up',
                                        event: 'user signed up',
                                        properties: [
                                            {
                                                key: 'is_organization_first_user',
                                                type: 'person',
                                                value: ['true'],
                                                operator: 'exact',
                                            },
                                            {
                                                key: 'realm',
                                                type: 'event',
                                                value: ['cloud'],
                                                operator: 'exact',
                                            },
                                        ],
                                    },
                                    {
                                        kind: 'EventsNode',
                                        math: 'total',
                                        name: 'recording analyzed',
                                        event: 'recording analyzed',
                                    },
                                ],
                                interval: 'day',
                                dateRange: { date_to: '', date_from: '-6w' },
                                funnelsFilter: {
                                    funnel_viz_type: 'trends',
                                    funnel_order_type: 'ordered',
                                    funnel_window_interval: 14,
                                    funnel_window_interval_unit: 'day',
                                },
                                aggregation_group_type_index: 0,
                            },
                        },
                        title: 'Organisation signed up -> recording analyzed, last 6 weeks',
                        __init: null,
                        height: 516,
                        nodeId: 'be5c5e34-f330-4f3f-9a2f-6361c60d0f2e',
                        children: null,
                    },
                },
            ],
            [
                {
                    type: 'ph-query',
                    attrs: {
                        query: {
                            kind: 'InsightVizNode',
                            source: {
                                kind: 'FunnelsQuery',
                                series: [
                                    {
                                        kind: 'EventsNode',
                                        math: 'total',
                                        name: 'user signed up',
                                        event: 'user signed up',
                                        properties: [
                                            {
                                                key: 'is_organization_first_user',
                                                type: 'person',
                                                value: ['true'],
                                                operator: 'exact',
                                            },
                                            {
                                                key: 'realm',
                                                type: 'event',
                                                value: ['cloud'],
                                                operator: 'exact',
                                            },
                                        ],
                                    },
                                    {
                                        kind: 'EventsNode',
                                        math: 'total',
                                        name: 'recording analyzed',
                                        event: 'recording analyzed',
                                    },
                                ],
                                interval: 'day',
                                dateRange: { date_to: '', date_from: '-6w' },
                                funnelsFilter: {
                                    funnelOrderType: 'ordered',
                                    funnelVizType: 'trends',
                                    funnelWindowInterval: 14,
                                    funnelWindowIntervalUnit: 'day',
                                },
                                aggregation_group_type_index: 0,
                            },
                        },
                        title: 'Organisation signed up -> recording analyzed, last 6 weeks',
                        __init: null,
                        height: 516,
                        nodeId: 'be5c5e34-f330-4f3f-9a2f-6361c60d0f2e',
                        children: null,
                    },
                },
            ],
        ],
        [
            'migrates retention filter',
            [
                {
                    type: 'ph-query',
                    attrs: {
                        query: {
                            kind: 'InsightVizNode',
                            source: {
                                kind: 'RetentionQuery',
                                retentionFilter: {
                                    period: 'Week',
                                    targetEntity: {
                                        id: 'recording analyzed',
                                        name: 'recording analyzed',
                                        type: 'events',
                                        uuid: 'ae1136ce-cee1-4225-b27a-fbff3a99d4a9',
                                        order: 0,
                                    },
                                    retentionType: 'retention_first_time',
                                    target_entity: {
                                        id: 'recording analyzed',
                                        name: 'recording analyzed',
                                        type: 'events',
                                        uuid: 'af560c55-fa85-4c38-b056-94b6e253530a',
                                        order: 0,
                                    },
                                    retention_type: 'retention_first_time',
                                    total_intervals: 7,
                                    returning_entity: {
                                        id: 'recording analyzed',
                                        name: 'recording analyzed',
                                        type: 'events',
                                        uuid: '286575a9-1485-47d0-9bf6-9d439bc051b3',
                                        order: 0,
                                    },
                                    retention_reference: 'total',
                                },
                                aggregation_group_type_index: 0,
                            },
                        },
                        title: "Retention 'recording analyzed' for unique organizations, last 6 weeks",
                        __init: null,
                        height: null,
                        nodeId: 'a562d7e0-068f-40c3-ac1b-ca91f1d5effe',
                        children: null,
                    },
                },
            ],
            [
                {
                    type: 'ph-query',
                    attrs: {
                        query: {
                            kind: 'InsightVizNode',
                            source: {
                                kind: 'RetentionQuery',
                                retentionFilter: {
                                    period: 'Week',
                                    targetEntity: {
                                        id: 'recording analyzed',
                                        name: 'recording analyzed',
                                        type: 'events',
                                        uuid: 'af560c55-fa85-4c38-b056-94b6e253530a',
                                        order: 0,
                                    },
                                    retentionType: 'retention_first_time',
                                    totalIntervals: 7,
                                    returningEntity: {
                                        id: 'recording analyzed',
                                        name: 'recording analyzed',
                                        type: 'events',
                                        uuid: '286575a9-1485-47d0-9bf6-9d439bc051b3',
                                        order: 0,
                                    },
                                    retentionReference: 'total',
                                },
                                aggregation_group_type_index: 0,
                            },
                        },
                        title: "Retention 'recording analyzed' for unique organizations, last 6 weeks",
                        __init: null,
                        height: null,
                        nodeId: 'a562d7e0-068f-40c3-ac1b-ca91f1d5effe',
                        children: null,
                    },
                },
            ],
        ],
        [
            'migrates trends queries (mixed with breakdown)',
            [
                {
                    type: 'ph-query',
                    attrs: {
                        query: {
                            kind: 'InsightVizNode',
                            source: {
                                kind: 'TrendsQuery',
                                series: [
                                    {
                                        kind: 'EventsNode',
                                        math: 'dau',
                                        name: '$pageview',
                                        event: '$pageview',
                                        properties: [
                                            {
                                                key: '$current_url',
                                                type: 'event',
                                                value: 'https://(app|eu).posthog.com',
                                                operator: 'regex',
                                            },
                                        ],
                                    },
                                ],
                                interval: 'day',
                                breakdown: {
                                    breakdown: '$feature/posthog-3000',
                                    breakdown_type: 'event',
                                },
                                trendsFilter: {
                                    display: 'ActionsLineGraph',
                                    show_legend: true,
                                },
                                filterTestAccounts: false,
                            },
                        },
                        title: 'Rollout of users on 3000',
                        __init: null,
                        height: null,
                        nodeId: '4c2a07ee-fc9f-45c5-b36c-5e14a10f8e89',
                        children: null,
                    },
                },
            ],
            [
                {
                    type: 'ph-query',
                    attrs: {
                        query: {
                            kind: 'InsightVizNode',
                            source: {
                                kind: 'TrendsQuery',
                                series: [
                                    {
                                        kind: 'EventsNode',
                                        math: 'dau',
                                        name: '$pageview',
                                        event: '$pageview',
                                        properties: [
                                            {
                                                key: '$current_url',
                                                type: 'event',
                                                value: 'https://(app|eu).posthog.com',
                                                operator: 'regex',
                                            },
                                        ],
                                    },
                                ],
                                interval: 'day',
                                breakdownFilter: {
                                    breakdown: '$feature/posthog-3000',
                                    breakdown_type: 'event',
                                },
                                trendsFilter: {
                                    display: 'ActionsLineGraph',
                                    showLegend: true,
                                },
                                filterTestAccounts: false,
                            },
                        },
                        title: 'Rollout of users on 3000',
                        __init: null,
                        height: null,
                        nodeId: '4c2a07ee-fc9f-45c5-b36c-5e14a10f8e89',
                        children: null,
                    },
                },
            ],
        ],
        [
            'migrates breakdown',
            [
                {
                    type: 'ph-query',
                    attrs: {
                        query: {
                            kind: 'InsightVizNode',
                            source: {
                                kind: 'TrendsQuery',
                                series: [
                                    {
                                        kind: 'EventsNode',
                                        math: 'dau',
                                        name: '$pageview',
                                        event: '$pageview',
                                        properties: [
                                            {
                                                key: '$referring_domain',
                                                type: 'event',
                                                value: 'google|duckduckgo|brave|bing',
                                                operator: 'regex',
                                            },
                                            {
                                                key: 'utm_source',
                                                type: 'event',
                                                value: 'is_not_set',
                                                operator: 'is_not_set',
                                            },
                                            {
                                                key: '$host',
                                                type: 'event',
                                                value: ['posthog.com'],
                                                operator: 'exact',
                                            },
                                        ],
                                    },
                                ],
                                interval: 'week',
                                breakdown: {
                                    breakdown: '$referring_domain',
                                    breakdown_type: 'event',
                                },
                                dateRange: { date_to: null, date_from: '-90d' },
                                properties: {
                                    type: 'AND',
                                    values: [{ type: 'AND', values: [] }],
                                },
                                trendsFilter: { display: 'ActionsBar' },
                                compareFilter: { compare: true, compare_to: '-4w' },
                                filterTestAccounts: true,
                            },
                        },
                        title: 'SEO trend last 90 days',
                        __init: null,
                        height: null,
                        nodeId: '245516ed-8bb2-41c3-83c6-fc10bb0c5149',
                        children: null,
                    },
                },
            ],
            [
                {
                    type: 'ph-query',
                    attrs: {
                        query: {
                            kind: 'InsightVizNode',
                            source: {
                                kind: 'TrendsQuery',
                                series: [
                                    {
                                        kind: 'EventsNode',
                                        math: 'dau',
                                        name: '$pageview',
                                        event: '$pageview',
                                        properties: [
                                            {
                                                key: '$referring_domain',
                                                type: 'event',
                                                value: 'google|duckduckgo|brave|bing',
                                                operator: 'regex',
                                            },
                                            {
                                                key: 'utm_source',
                                                type: 'event',
                                                value: 'is_not_set',
                                                operator: 'is_not_set',
                                            },
                                            {
                                                key: '$host',
                                                type: 'event',
                                                value: ['posthog.com'],
                                                operator: 'exact',
                                            },
                                        ],
                                    },
                                ],
                                interval: 'week',
                                breakdownFilter: {
                                    breakdown: '$referring_domain',
                                    breakdown_type: 'event',
                                },
                                dateRange: { date_to: null, date_from: '-90d' },
                                properties: {
                                    type: 'AND',
                                    values: [{ type: 'AND', values: [] }],
                                },
                                trendsFilter: { display: 'ActionsBar' },
                                compareFilter: { compare: true, compare_to: '-4w' },
                                filterTestAccounts: true,
                            },
                        },
                        title: 'SEO trend last 90 days',
                        __init: null,
                        height: null,
                        nodeId: '245516ed-8bb2-41c3-83c6-fc10bb0c5149',
                        children: null,
                    },
                },
            ],
        ],
        [
            'migrates paths filter',
            [
                {
                    type: 'ph-query',
                    attrs: {
                        query: {
                            kind: 'InsightVizNode',
                            source: {
                                kind: 'PathsQuery',
                                interval: 'day',
                                dateRange: { date_to: null, date_from: '-30d' },
                                pathsFilter: {
                                    edge_limit: 20,
                                    step_limit: 9,
                                    start_point: 'https://posthog.com/blog/best-mixpanel-alternatives',
                                    include_event_types: ['$pageview'],
                                },
                                filterTestAccounts: true,
                            },
                        },
                        title: null,
                        __init: null,
                        height: null,
                        nodeId: 'e2f225af-7e5f-40c0-afbd-832cbb866079',
                        children: null,
                    },
                },
            ],
            [
                {
                    type: 'ph-query',
                    attrs: {
                        query: {
                            kind: 'InsightVizNode',
                            source: {
                                kind: 'PathsQuery',
                                interval: 'day',
                                dateRange: { date_to: null, date_from: '-30d' },
                                pathsFilter: {
                                    edgeLimit: 20,
                                    stepLimit: 9,
                                    startPoint: 'https://posthog.com/blog/best-mixpanel-alternatives',
                                    includeEventTypes: ['$pageview'],
                                },
                                filterTestAccounts: true,
                            },
                        },
                        title: null,
                        __init: null,
                        height: null,
                        nodeId: 'e2f225af-7e5f-40c0-afbd-832cbb866079',
                        children: null,
                    },
                },
            ],
        ],
        [
            'migrates series TODO',
            [
                {
                    type: 'ph-query',
                    attrs: {
                        query: {
                            kind: 'InsightVizNode',
                            source: {
                                kind: 'TrendsQuery',
                                series: [
                                    {
                                        id: '2674',
                                        kind: 'ActionsNode',
                                        math: 'unique_group',
                                        name: 'User Signed Up (Comprehensive)',
                                        properties: [
                                            {
                                                key: 'is_organization_first_user',
                                                type: 'event',
                                                value: ['true'],
                                                operator: 'exact',
                                            },
                                        ],
                                        custom_name: 'All Org Signups',
                                        math_group_type_index: 0,
                                    },
                                    {
                                        id: '2674',
                                        kind: 'ActionsNode',
                                        math: 'unique_group',
                                        name: 'User Signed Up (Comprehensive)',
                                        properties: [
                                            {
                                                key: 'id',
                                                type: 'cohort',
                                                value: 15394,
                                                operator: null,
                                            },
                                            {
                                                key: 'is_organization_first_user',
                                                type: 'event',
                                                value: ['true'],
                                                operator: 'exact',
                                            },
                                        ],
                                        custom_name: 'High ICP Organizations',
                                        math_group_type_index: 0,
                                    },
                                    {
                                        id: '8231',
                                        kind: 'ActionsNode',
                                        math: 'unique_group',
                                        name: 'User Signed Up (Cloud)',
                                        properties: [
                                            {
                                                key: 'is_organization_first_user',
                                                type: 'event',
                                                value: ['true'],
                                                operator: 'exact',
                                            },
                                        ],
                                        custom_name: 'Cloud Signups',
                                        math_group_type_index: 0,
                                    },
                                    {
                                        id: '9847',
                                        kind: 'ActionsNode',
                                        math: 'unique_group',
                                        name: 'User signed up (self-hosted Clickhouse)',
                                        properties: [
                                            {
                                                key: 'is_organization_first_user',
                                                type: 'event',
                                                value: ['true'],
                                                operator: 'exact',
                                            },
                                        ],
                                        custom_name: 'Open Source Signups',
                                        math_group_type_index: 0,
                                    },
                                ],
                                interval: 'week',
                                dateRange: { date_to: null, date_from: '-90d' },
                                properties: {
                                    type: 'AND',
                                    values: [
                                        {
                                            type: 'AND',
                                            values: [
                                                {
                                                    key: 'email',
                                                    type: 'event',
                                                    value: 'posthog.com',
                                                    operator: 'not_icontains',
                                                },
                                                {
                                                    key: 'organization_name',
                                                    type: 'group',
                                                    value: ['teste'],
                                                    operator: 'is_not',
                                                    group_type_index: 0,
                                                },
                                                {
                                                    key: 'organization_name',
                                                    type: 'group',
                                                    value: ['HOgflix movie'],
                                                    operator: 'is_not',
                                                    group_type_index: 0,
                                                },
                                            ],
                                        },
                                    ],
                                },
                                trendsFilter: {
                                    display: 'ActionsLineGraph',
                                    show_legend: false,
                                    smoothing_intervals: 1,
                                    show_values_on_series: true,
                                    compare: true,
                                },
                                filterTestAccounts: false,
                            },
                        },
                        title: 'Weekly Org Signups',
                        __init: null,
                        height: null,
                        nodeId: '564e15f2-78a0-4ff9-837d-c871aa71c2ef',
                        children: null,
                    },
                },
            ],
            [
                {
                    type: 'ph-query',
                    attrs: {
                        query: {
                            kind: 'InsightVizNode',
                            source: {
                                kind: 'TrendsQuery',
                                series: [
                                    {
                                        id: '2674',
                                        kind: 'ActionsNode',
                                        math: 'unique_group',
                                        name: 'User Signed Up (Comprehensive)',
                                        properties: [
                                            {
                                                key: 'is_organization_first_user',
                                                type: 'event',
                                                value: ['true'],
                                                operator: 'exact',
                                            },
                                        ],
                                        custom_name: 'All Org Signups',
                                        math_group_type_index: 0,
                                    },
                                    {
                                        id: '2674',
                                        kind: 'ActionsNode',
                                        math: 'unique_group',
                                        name: 'User Signed Up (Comprehensive)',
                                        properties: [
                                            {
                                                key: 'id',
                                                type: 'cohort',
                                                value: 15394,
                                                operator: null,
                                            },
                                            {
                                                key: 'is_organization_first_user',
                                                type: 'event',
                                                value: ['true'],
                                                operator: 'exact',
                                            },
                                        ],
                                        custom_name: 'High ICP Organizations',
                                        math_group_type_index: 0,
                                    },
                                    {
                                        id: '8231',
                                        kind: 'ActionsNode',
                                        math: 'unique_group',
                                        name: 'User Signed Up (Cloud)',
                                        properties: [
                                            {
                                                key: 'is_organization_first_user',
                                                type: 'event',
                                                value: ['true'],
                                                operator: 'exact',
                                            },
                                        ],
                                        custom_name: 'Cloud Signups',
                                        math_group_type_index: 0,
                                    },
                                    {
                                        id: '9847',
                                        kind: 'ActionsNode',
                                        math: 'unique_group',
                                        name: 'User signed up (self-hosted Clickhouse)',
                                        properties: [
                                            {
                                                key: 'is_organization_first_user',
                                                type: 'event',
                                                value: ['true'],
                                                operator: 'exact',
                                            },
                                        ],
                                        custom_name: 'Open Source Signups',
                                        math_group_type_index: 0,
                                    },
                                ],
                                interval: 'week',
                                dateRange: { date_to: null, date_from: '-90d' },
                                properties: {
                                    type: 'AND',
                                    values: [
                                        {
                                            type: 'AND',
                                            values: [
                                                {
                                                    key: 'email',
                                                    type: 'event',
                                                    value: 'posthog.com',
                                                    operator: 'not_icontains',
                                                },
                                                {
                                                    key: 'organization_name',
                                                    type: 'group',
                                                    value: ['teste'],
                                                    operator: 'is_not',
                                                    group_type_index: 0,
                                                },
                                                {
                                                    key: 'organization_name',
                                                    type: 'group',
                                                    value: ['HOgflix movie'],
                                                    operator: 'is_not',
                                                    group_type_index: 0,
                                                },
                                            ],
                                        },
                                    ],
                                },
                                trendsFilter: {
                                    display: 'ActionsLineGraph',
                                    showLegend: false,
                                    smoothingIntervals: 1,
                                    showValuesOnSeries: true,
                                },
                                compareFilter: { compare: true },
                                filterTestAccounts: false,
                            },
                        },
                        title: 'Weekly Org Signups',
                        __init: null,
                        height: null,
                        nodeId: '564e15f2-78a0-4ff9-837d-c871aa71c2ef',
                        children: null,
                    },
                },
            ],
        ],
        [
            'migrates compare from previously migrated trends query',
            [
                {
                    type: 'ph-query',
                    attrs: {
                        query: {
                            kind: 'InsightVizNode',
                            source: {
                                kind: 'TrendsQuery',
                                series: [
                                    {
                                        kind: 'EventsNode',
                                        event: '$pageview',
                                    },
                                ],
                                trendsFilter: {
                                    compare: true,
                                    aggregationAxisFormat: 'percentage',
                                },
                            },
                        },
                        title: 'Some insight',
                        __init: null,
                        height: null,
                        nodeId: '4c2a07ee-fc9f-45c5-b36c-5e14a10f8e22',
                        children: null,
                    },
                },
            ],
            [
                {
                    type: 'ph-query',
                    attrs: {
                        query: {
                            kind: 'InsightVizNode',
                            source: {
                                kind: 'TrendsQuery',
                                series: [
                                    {
                                        kind: 'EventsNode',
                                        event: '$pageview',
                                    },
                                ],
                                trendsFilter: {
                                    aggregationAxisFormat: 'percentage',
                                },
                                compareFilter: {
                                    compare: true,
                                },
                            },
                        },
                        title: 'Some insight',
                        __init: null,
                        height: null,
                        nodeId: '4c2a07ee-fc9f-45c5-b36c-5e14a10f8e22',
                        children: null,
                    },
                },
            ],
        ],

        [
            'migrates compare from previously migrated stickiness query',
            [
                {
                    type: 'ph-query',
                    attrs: {
                        query: {
                            kind: 'InsightVizNode',
                            source: {
                                kind: 'StickinessQuery',
                                series: [
                                    {
                                        kind: 'EventsNode',
                                        event: '$pageview',
                                    },
                                ],
                                stickinessFilter: {
                                    compare: true,
                                    showValuesOnSeries: true,
                                },
                            },
                        },
                        title: 'Some insight',
                        __init: null,
                        height: null,
                        nodeId: '4c2a07ee-fc9f-45c5-b36c-5e14a10f8e22',
                        children: null,
                    },
                },
            ],
            [
                {
                    type: 'ph-query',
                    attrs: {
                        query: {
                            kind: 'InsightVizNode',
                            source: {
                                kind: 'StickinessQuery',
                                series: [
                                    {
                                        kind: 'EventsNode',
                                        event: '$pageview',
                                    },
                                ],
                                stickinessFilter: {
                                    showValuesOnSeries: true,
                                },
                                compareFilter: {
                                    compare: true,
                                },
                            },
                        },
                        title: 'Some insight',
                        __init: null,
                        height: null,
                        nodeId: '4c2a07ee-fc9f-45c5-b36c-5e14a10f8e22',
                        children: null,
                    },
                },
            ],
        ],
    ]

<<<<<<< HEAD
    contentToExpected.forEach(([name, prevContent, nextContent]) => {
        it(name, () => {
            const prevNotebook: NotebookType = {
                ...mockNotebook,
                user_access_level: 'editor' as const,
                content: { type: 'doc', content: prevContent },
            }
            const nextNotebook: NotebookType = {
                ...mockNotebook,
                user_access_level: 'editor' as const,
                content: { type: 'doc', content: nextContent },
            }
=======
    it.each(contentToExpected)('migrates %s', (_name, prevContent, nextContent) => {
        const prevNotebook: NotebookType = {
            ...mockNotebook,
            content: { type: 'doc', content: prevContent },
        }
        const nextNotebook: NotebookType = {
            ...mockNotebook,
            content: { type: 'doc', content: nextContent },
        }
>>>>>>> b8817c14

        expect(migrate(prevNotebook)).toEqual(nextNotebook)
    })
})<|MERGE_RESOLUTION|>--- conflicted
+++ resolved
@@ -930,30 +930,17 @@
         ],
     ]
 
-<<<<<<< HEAD
-    contentToExpected.forEach(([name, prevContent, nextContent]) => {
-        it(name, () => {
-            const prevNotebook: NotebookType = {
-                ...mockNotebook,
-                user_access_level: 'editor' as const,
-                content: { type: 'doc', content: prevContent },
-            }
-            const nextNotebook: NotebookType = {
-                ...mockNotebook,
-                user_access_level: 'editor' as const,
-                content: { type: 'doc', content: nextContent },
-            }
-=======
     it.each(contentToExpected)('migrates %s', (_name, prevContent, nextContent) => {
         const prevNotebook: NotebookType = {
             ...mockNotebook,
+            user_access_level: 'editor' as const,
             content: { type: 'doc', content: prevContent },
         }
         const nextNotebook: NotebookType = {
             ...mockNotebook,
+            user_access_level: 'editor' as const,
             content: { type: 'doc', content: nextContent },
         }
->>>>>>> b8817c14
 
         expect(migrate(prevNotebook)).toEqual(nextNotebook)
     })
