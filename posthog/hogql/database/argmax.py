from typing import Optional
from collections.abc import Callable

<<<<<<< HEAD
from posthog.hogql.parser import parse_expr
=======
from typing import TYPE_CHECKING

if TYPE_CHECKING:
    from posthog.hogql.ast import SelectQuery
>>>>>>> 72c6d7fb


def argmax_select(
    table_name: str,
    select_fields: dict[str, list[str | int]],
    group_fields: list[str],
    argmax_field: str,
    deleted_field: Optional[str] = None,
<<<<<<< HEAD
    timestamp_field_to_clamp: Optional[str] = None,
):
=======
) -> "SelectQuery":
>>>>>>> 72c6d7fb
    from posthog.hogql import ast

    argmax_version: Callable[[ast.Expr], ast.Expr] = lambda field: ast.Call(
        name="argMax", args=[field, ast.Field(chain=[table_name, argmax_field])]
    )

    fields_to_group: list[ast.Expr] = []
    fields_to_select: list[ast.Expr] = []
    for name, chain in select_fields.items():
        if name not in group_fields:
            fields_to_select.append(
                ast.Alias(
                    alias=name,
                    expr=argmax_version(ast.Field(chain=[table_name, *chain])),
                )
            )
    for key in group_fields:
        fields_to_group.append(ast.Field(chain=[table_name, key]))
        fields_to_select.append(ast.Alias(alias=key, expr=ast.Field(chain=[table_name, key])))

    select_query = ast.SelectQuery(
        select=fields_to_select,
        select_from=ast.JoinExpr(table=ast.Field(chain=[table_name])),
        group_by=fields_to_group,
    )
    if deleted_field:
        select_query.having = ast.CompareOperation(
            op=ast.CompareOperationOp.Eq,
            left=argmax_version(ast.Field(chain=[table_name, deleted_field])),
            right=ast.Constant(value=0),
        )
    if timestamp_field_to_clamp:
        clause = ast.CompareOperation(
            op=ast.CompareOperationOp.Lt,
            left=argmax_version(ast.Field(chain=[table_name, timestamp_field_to_clamp])),
            right=parse_expr("now() + interval 1 day"),
        )
        select_query.having = clause if select_query.having is None else ast.And(exprs=[select_query.having, clause])

    return select_query<|MERGE_RESOLUTION|>--- conflicted
+++ resolved
@@ -1,14 +1,9 @@
 from typing import Optional
 from collections.abc import Callable
 
-<<<<<<< HEAD
+
+from posthog.hogql.ast import SelectQuery
 from posthog.hogql.parser import parse_expr
-=======
-from typing import TYPE_CHECKING
-
-if TYPE_CHECKING:
-    from posthog.hogql.ast import SelectQuery
->>>>>>> 72c6d7fb
 
 
 def argmax_select(
@@ -17,12 +12,8 @@
     group_fields: list[str],
     argmax_field: str,
     deleted_field: Optional[str] = None,
-<<<<<<< HEAD
     timestamp_field_to_clamp: Optional[str] = None,
-):
-=======
 ) -> "SelectQuery":
->>>>>>> 72c6d7fb
     from posthog.hogql import ast
 
     argmax_version: Callable[[ast.Expr], ast.Expr] = lambda field: ast.Call(
