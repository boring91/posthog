--- conflicted
+++ resolved
@@ -19,11 +19,7 @@
     HOGQL_POSTHOG_FUNCTIONS,
 )
 from posthog.hogql.context import HogQLContext
-<<<<<<< HEAD
-from posthog.hogql.database.models import Table, FunctionCallTable, View
-=======
 from posthog.hogql.database.models import Table, FunctionCallTable, SavedQuery
->>>>>>> ec15c510
 from posthog.hogql.database.database import create_hogql_database
 from posthog.hogql.database.s3_table import S3Table
 from posthog.hogql.errors import HogQLException
@@ -265,11 +261,7 @@
             if (
                 self.dialect == "clickhouse"
                 and not isinstance(table_type.table, FunctionCallTable)
-<<<<<<< HEAD
-                and not isinstance(table_type.table, View)
-=======
                 and not isinstance(table_type.table, SavedQuery)
->>>>>>> ec15c510
             ):
                 extra_where = team_id_guard_for_table(node.type, self.context)
 
