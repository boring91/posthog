import json
import os
import secrets
import urllib.parse

import posthoganalytics
import requests
from django.conf import settings
from django.contrib.auth import update_session_auth_hash
from django.contrib.auth.password_validation import validate_password
from django.core.exceptions import ValidationError
from django.http import HttpResponse, JsonResponse, request
from django.shortcuts import redirect
from django.views.decorators.http import require_http_methods
from rest_framework import exceptions, serializers

from posthog.models import Event, User
<<<<<<< HEAD
from posthog.utils import PersonalAPIKeyAuthentication
from version import VERSION
=======
from posthog.version import VERSION
>>>>>>> b151d48b


def authenticateSecondarily(request: request.HttpRequest) -> None:
    if request.user.is_authenticated:
        return
    auth_result = PersonalAPIKeyAuthentication().authenticate(request)
    if isinstance(auth_result, tuple) and isinstance(auth_result[0], User):
        request.user = auth_result[0]
    else:
        raise exceptions.AuthenticationFailed("Authentication credentials were not provided.")


# TODO: remake these endpoints with DRF!
def user(request):
    try:
        authenticateSecondarily(request)
    except exceptions.AuthenticationFailed as e:
        return JsonResponse({"detail": e.detail}, status=401)

    team = request.user.team

    if request.method == "PATCH":
        data = json.loads(request.body)

        if "team" in data:
            team.app_urls = data["team"].get("app_urls", team.app_urls)
            team.opt_out_capture = data["team"].get("opt_out_capture", team.opt_out_capture)
            team.slack_incoming_webhook = data["team"].get("slack_incoming_webhook", team.slack_incoming_webhook)
            team.anonymize_ips = data["team"].get("anonymize_ips", team.anonymize_ips)
            team.completed_snippet_onboarding = data["team"].get(
                "completed_snippet_onboarding", team.completed_snippet_onboarding
            )
            team.save()

        if "user" in data:
            request.user.email_opt_in = data["user"].get("email_opt_in", request.user.email_opt_in)
            request.user.anonymize_data = data["user"].get("anonymize_data", request.user.anonymize_data)
            request.user.toolbar_mode = data["user"].get("toolbar_mode", request.user.toolbar_mode)
            posthoganalytics.identify(
                request.user.distinct_id,
                {
                    "email_opt_in": request.user.email_opt_in,
                    "anonymize_data": request.user.anonymize_data,
                    "email": request.user.email if not request.user.anonymize_data else None,
                    "is_signed_up": True,
                },
            )
            request.user.save()

    return JsonResponse(
        {
            "id": request.user.pk,
            "distinct_id": request.user.distinct_id,
            "name": request.user.first_name,
            "email": request.user.email,
            "has_events": Event.objects.filter(team=team).exists(),
            "email_opt_in": request.user.email_opt_in,
            "anonymize_data": request.user.anonymize_data,
            "toolbar_mode": request.user.toolbar_mode,
            "team": {
                "app_urls": team.app_urls,
                "api_token": team.api_token,
                "signup_token": team.signup_token,
                "opt_out_capture": team.opt_out_capture,
                "anonymize_ips": team.anonymize_ips,
                "slack_incoming_webhook": team.slack_incoming_webhook,
                "event_names": team.event_names,
                "event_properties": team.event_properties,
                "event_properties_numerical": team.event_properties_numerical,
                "completed_snippet_onboarding": team.completed_snippet_onboarding,
            },
            "opt_out_capture": os.environ.get("OPT_OUT_CAPTURE"),
            "posthog_version": VERSION,
            "available_features": request.user.available_features,
            "billing_plan": request.user.billing_plan,
            "is_multi_tenancy": hasattr(settings, "MULTI_TENANCY"),
            "ee_available": request.user.ee_available,
        }
    )


def redirect_to_site(request):
    try:
        authenticateSecondarily(request)
    except exceptions.AuthenticationFailed as e:
        return JsonResponse({"detail": e.detail}, status=401)

    team = request.user.team_set.get()
    app_url = request.GET.get("appUrl") or (team.app_urls and team.app_urls[0])
    use_new_toolbar = request.user.toolbar_mode == "toolbar"

    if not app_url:
        return HttpResponse(status=404)

    request.user.temporary_token = secrets.token_urlsafe(32)
    request.user.save()
    params = {
        "action": "ph_authorize",
        "token": team.api_token,
        "temporaryToken": request.user.temporary_token,
        "actionId": request.GET.get("actionId"),
        "userIntent": request.GET.get("userIntent"),
    }

    if settings.JS_URL:
        params["jsURL"] = settings.JS_URL

    if use_new_toolbar:
        params["action"] = "ph_authorize"
        params["toolbarVersion"] = "toolbar"

    if not settings.TEST and not os.environ.get("OPT_OUT_CAPTURE"):
        params["instrument"] = True
        params["userEmail"] = request.user.email
        params["distinctId"] = request.user.distinct_id

    state = urllib.parse.quote(json.dumps(params))

    if use_new_toolbar:
        return redirect("{}#__posthog={}".format(app_url, state))
    else:
        return redirect("{}#state={}".format(app_url, state))


@require_http_methods(["PATCH"])
def change_password(request):
    """Change the password of a regular User."""
    try:
        authenticateSecondarily(request)
    except exceptions.AuthenticationFailed as e:
        return JsonResponse({"detail": e.detail}, status=401)

    try:
        body = json.loads(request.body)
    except (TypeError, json.decoder.JSONDecodeError):
        return JsonResponse({"error": "Cannot parse request body"}, status=400)

    old_password = body.get("oldPassword")
    new_password = body.get("newPassword")

    if not old_password or not new_password:
        return JsonResponse({"error": "Missing payload"}, status=400)

    if not request.user.check_password(old_password):
        return JsonResponse({"error": "Incorrect old password"}, status=400)

    try:
        validate_password(new_password, request.user)
    except ValidationError as err:
        return JsonResponse({"error": err.messages[0]}, status=400)

    request.user.set_password(new_password)
    request.user.save()
    update_session_auth_hash(request, request.user)

    return JsonResponse({})


@require_http_methods(["POST"])
def test_slack_webhook(request):
    """Change the password of a regular User."""
    try:
        authenticateSecondarily(request)
    except exceptions.AuthenticationFailed as e:
        return JsonResponse({"detail": e.detail}, status=401)

    try:
        body = json.loads(request.body)
    except (TypeError, json.decoder.JSONDecodeError):
        return JsonResponse({"error": "Cannot parse request body"}, status=400)

    webhook = body.get("webhook")

    if not webhook:
        return JsonResponse({"error": "no webhook URL"})
    message = {"text": "Greetings from PostHog!"}
    try:
        response = requests.post(webhook, verify=False, json=message)

        if response.ok:
            return JsonResponse({"success": True})
        else:
            return JsonResponse({"error": response.text})
    except:
        return JsonResponse({"error": "invalid webhook URL"})


class UserSerializer(serializers.ModelSerializer):
    class Meta:
        model = User
        fields = ["id", "distinct_id", "first_name", "email"]<|MERGE_RESOLUTION|>--- conflicted
+++ resolved
@@ -15,12 +15,8 @@
 from rest_framework import exceptions, serializers
 
 from posthog.models import Event, User
-<<<<<<< HEAD
 from posthog.utils import PersonalAPIKeyAuthentication
-from version import VERSION
-=======
 from posthog.version import VERSION
->>>>>>> b151d48b
 
 
 def authenticateSecondarily(request: request.HttpRequest) -> None:
