--- conflicted
+++ resolved
@@ -218,16 +218,10 @@
 
         addAttributes() {
             return {
-<<<<<<< HEAD
-                height: {
-                    default: wrapperProps.heightEstimate,
-                },
+                height: {},
                 nodeId: {
                     default: uuid,
                 },
-=======
-                height: {},
->>>>>>> f83f83ea
                 ...attributes,
             }
         },
