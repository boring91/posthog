--- conflicted
+++ resolved
@@ -4,13 +4,8 @@
 import { ObjectTags } from 'lib/components/ObjectTags'
 import { deleteWithUndo } from 'lib/utils'
 import React from 'react'
-<<<<<<< HEAD
 import { DashboardItemType, LayoutView, SavedInsightsTabs, InsightType } from '~/types'
-import { savedInsightsLogic } from './savedInsightsLogic'
-=======
-import { DashboardItemType, LayoutView, SavedInsightsTabs, ViewType } from '~/types'
 import { INSIGHTS_PER_PAGE, savedInsightsLogic } from './savedInsightsLogic'
->>>>>>> d34f2df7
 import {
     AppstoreFilled,
     ArrowDownOutlined,
