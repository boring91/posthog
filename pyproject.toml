--- conflicted
+++ resolved
@@ -138,10 +138,8 @@
     "elevenlabs>=1.58.1",
     "django-oauth-toolkit>=3.0.1",
     "langchain-perplexity>=0.1.1",
-<<<<<<< HEAD
     "azure-ai-projects>=1.0.0b11",
     "azure-ai-inference>=1.0.0b9",
-=======
     "opentelemetry-sdk==1.33.1",
     "opentelemetry-instrumentation-django==0.54b1",
     "opentelemetry-instrumentation-asgi==0.54b1",
@@ -150,7 +148,6 @@
     "opentelemetry-instrumentation-aiokafka==0.54b1",
     "opentelemetry-instrumentation-kafka-python==0.54b1",
     "opentelemetry-exporter-otlp-proto-grpc==1.33.1",
->>>>>>> 07788737
 ]
 
 [dependency-groups]
