--- conflicted
+++ resolved
@@ -31,12 +31,7 @@
         createAction(actionName)
 
         // Test the action is immediately available
-<<<<<<< HEAD
         cy.clickNavMenu('insight')
-        // cy.reload() //TODO is this only because of turbo mode?
-=======
-        cy.clickNavMenu('insights')
->>>>>>> e5db2145
 
         cy.contains('Add graph series').click()
         cy.get('[data-attr=trend-element-subject-1]').click()
