--- conflicted
+++ resolved
@@ -220,11 +220,8 @@
     BIGQUERY_DWH: 'bigquery-dwh', // owner: @Gilbert09 #team-data-warehouse
     REPLAY_DEFAULT_SORT_ORDER_EXPERIMENT: 'replay-order-by-experiment', // owner: #team-replay
     ENVIRONMENTS: 'environments', // owner: @Twixes #team-product-analytics
-<<<<<<< HEAD
     BILLING_PAYMENT_ENTRY_IN_APP: 'billing-payment-entry-in-app', // owner: @zach
-=======
     LEGACY_ACTION_WEBHOOKS: 'legacy-action-webhooks', // owner: @mariusandra #team-cdp
->>>>>>> 5cf5c7b5
 } as const
 export type FeatureFlagKey = (typeof FEATURE_FLAGS)[keyof typeof FEATURE_FLAGS]
 
