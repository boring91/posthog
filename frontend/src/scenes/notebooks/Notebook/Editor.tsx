import posthog from 'posthog-js'
import { useActions, useValues } from 'kea'
import { useCallback, useMemo, useRef } from 'react'

import { Editor as TTEditor } from '@tiptap/core'
import { EditorContent, useEditor } from '@tiptap/react'
import { FloatingMenu } from '@tiptap/extension-floating-menu'
import StarterKit from '@tiptap/starter-kit'
import ExtensionPlaceholder from '@tiptap/extension-placeholder'
import ExtensionDocument from '@tiptap/extension-document'
import TaskItem from '@tiptap/extension-task-item'
import TaskList from '@tiptap/extension-task-list'

import { NotebookNodeFlagCodeExample } from '../Nodes/NotebookNodeFlagCodeExample'
import { NotebookNodeFlag } from '../Nodes/NotebookNodeFlag'
import { NotebookNodeExperiment } from '../Nodes/NotebookNodeExperiment'
import { NotebookNodeQuery } from '../Nodes/NotebookNodeQuery'
import { NotebookNodeRecording } from '../Nodes/NotebookNodeRecording'
import { NotebookNodePlaylist } from '../Nodes/NotebookNodePlaylist'
import { NotebookNodePerson } from '../Nodes/NotebookNodePerson'
import { NotebookNodeBacklink } from '../Nodes/NotebookNodeBacklink'
import { NotebookNodeReplayTimestamp } from '../Nodes/NotebookNodeReplayTimestamp'
import { NotebookMarkLink } from '../Marks/NotebookMarkLink'
import { insertionSuggestionsLogic } from '../Suggestions/insertionSuggestionsLogic'
import { FloatingSuggestions } from '../Suggestions/FloatingSuggestions'
import { lemonToast } from '@posthog/lemon-ui'
import { NotebookNodeType } from '~/types'
import { NotebookNodeImage } from '../Nodes/NotebookNodeImage'

import { EditorFocusPosition, EditorRange, JSONContent, Node, textContent } from './utils'
import { SlashCommandsExtension } from './SlashCommands'
import { BacklinkCommandsExtension } from './BacklinkCommands'
import { NotebookNodeEarlyAccessFeature } from '../Nodes/NotebookNodeEarlyAccessFeature'
import { NotebookNodeSurvey } from '../Nodes/NotebookNodeSurvey'
import { InlineMenu } from './InlineMenu'
import NodeGapInsertionExtension from './Extensions/NodeGapInsertion'
import { notebookLogic } from './notebookLogic'
import { sampleOne } from 'lib/utils'
import { NotebookNodeGroup } from '../Nodes/NotebookNodeGroup'
import { NotebookNodeCohort } from '../Nodes/NotebookNodeCohort'
import { NotebookNodePersonFeed } from '../Nodes/NotebookNodePersonFeed/NotebookNodePersonFeed'
<<<<<<< HEAD
import { NotebookNodeMap } from '../Nodes/NotebookNodeMap'
=======
>>>>>>> 8a188cc1

const CustomDocument = ExtensionDocument.extend({
    content: 'heading block*',
})

const PLACEHOLDER_TITLES = ['Release notes', 'Product roadmap', 'Meeting notes', 'Bug analysis']

export function Editor(): JSX.Element {
    const editorRef = useRef<TTEditor>()

    const { shortId, mode } = useValues(notebookLogic)
    const { setEditor, onEditorUpdate, onEditorSelectionUpdate } = useActions(notebookLogic)

    const { resetSuggestions, setPreviousNode } = useActions(insertionSuggestionsLogic)

    const headingPlaceholder = useMemo(() => sampleOne(PLACEHOLDER_TITLES), [shortId])

    const updatePreviousNode = useCallback(() => {
        const editor = editorRef.current
        if (editor) {
            setPreviousNode(getNodeBeforeActiveNode(editor))
        }
    }, [editorRef.current])

    const _editor = useEditor({
        extensions: [
            mode === 'notebook' ? CustomDocument : ExtensionDocument,
            StarterKit.configure({
                document: false,
                gapcursor: false,
            }),
            ExtensionPlaceholder.configure({
                placeholder: ({ node }: { node: any }) => {
                    if (node.type.name === 'heading' && node.attrs.level === 1) {
                        return `Untitled - maybe.. "${headingPlaceholder}"`
                    }

                    if (node.type.name === 'heading') {
                        return `Heading ${node.attrs.level}`
                    }

                    return ''
                },
            }),
            FloatingMenu.extend({
                onSelectionUpdate() {
                    updatePreviousNode()
                },
                onUpdate: () => {
                    updatePreviousNode()
                    resetSuggestions()
                },
                addKeyboardShortcuts() {
                    return {
                        Tab: () => true,
                    }
                },
            }),
            TaskList,
            TaskItem.configure({
                nested: true,
            }),
            NotebookMarkLink,
            NotebookNodeBacklink,
            NotebookNodeQuery,
            NotebookNodeRecording,
            NotebookNodeReplayTimestamp,
            NotebookNodePlaylist,
            NotebookNodePerson,
            NotebookNodeCohort,
            NotebookNodeGroup,
            NotebookNodeFlagCodeExample,
            NotebookNodeFlag,
            NotebookNodeExperiment,
            NotebookNodeEarlyAccessFeature,
            NotebookNodeSurvey,
            NotebookNodeImage,
            SlashCommandsExtension,
            BacklinkCommandsExtension,
            NodeGapInsertionExtension,
            NotebookNodePersonFeed,
<<<<<<< HEAD
            NotebookNodeMap,
=======
>>>>>>> 8a188cc1
        ],
        editorProps: {
            handleDrop: (view, event, _slice, moved) => {
                const editor = editorRef.current
                if (!editor) {
                    return false
                }

                if (!moved && event.dataTransfer) {
                    const text = event.dataTransfer.getData('text/plain')
                    const node = event.dataTransfer.getData('node')
                    const properties = event.dataTransfer.getData('properties')

                    if (text.indexOf(window.location.origin) === 0 || node) {
                        // PostHog link - ensure this gets input as a proper link
                        const coordinates = view.posAtCoords({ left: event.clientX, top: event.clientY })

                        if (!coordinates) {
                            return false
                        }

                        if (node) {
                            editor
                                .chain()
                                .focus()
                                .setTextSelection(coordinates.pos)
                                .insertContent({ type: node, attrs: JSON.parse(properties) })
                                .run()

                            // We report this case, the pasted version is handled by the posthogNodePasteRule
                            posthog.capture('notebook node dropped', { node_type: node })
                        } else {
                            editor?.chain().focus().setTextSelection(coordinates.pos).run()
                            view.pasteText(text)
                        }

                        return true
                    }

                    if (!moved && event.dataTransfer.files && event.dataTransfer.files[0]) {
                        // if dropping external files
                        const file = event.dataTransfer.files[0] // the dropped file

                        posthog.capture('notebook file dropped', { file_type: file.type })

                        if (!file.type.startsWith('image/')) {
                            lemonToast.warning('Only images can be added to Notebooks at this time.')
                            return true
                        }

                        const coordinates = view.posAtCoords({
                            left: event.clientX,
                            top: event.clientY,
                        })

                        if (!coordinates) {
                            // TODO: Seek to end of document instead
                            return true
                        }

                        editor
                            .chain()
                            .focus()
                            .setTextSelection(coordinates.pos)
                            .insertContent({
                                type: NotebookNodeType.Image,
                                attrs: {
                                    file,
                                },
                            })
                            .run()

                        return true
                    }
                }

                return false
            },
        },
        onCreate: ({ editor }) => {
            editorRef.current = editor

            setEditor({
                getJSON: () => editor.getJSON(),
                getText: () => textContent(editor.state.doc),
                getEndPosition: () => editor.state.doc.content.size,
                getSelectedNode: () => editor.state.doc.nodeAt(editor.state.selection.$anchor.pos),
                getAdjacentNodes: (pos: number) => getAdjacentNodes(editor, pos),
                setEditable: (editable: boolean) => queueMicrotask(() => editor.setEditable(editable, false)),
                setContent: (content: JSONContent) => queueMicrotask(() => editor.commands.setContent(content, false)),
                setSelection: (position: number) => editor.commands.setNodeSelection(position),
                setTextSelection: (position: number | EditorRange) => editor.commands.setTextSelection(position),
                focus: (position: EditorFocusPosition) => queueMicrotask(() => editor.commands.focus(position)),
                destroy: () => editor.destroy(),
                deleteRange: (range: EditorRange) => editor.chain().focus().deleteRange(range),
                insertContent: (content: JSONContent) => editor.chain().insertContent(content).focus().run(),
                insertContentAfterNode: (position: number, content: JSONContent) => {
                    const endPosition = findEndPositionOfNode(editor, position)
                    if (endPosition) {
                        editor.chain().focus().insertContentAt(endPosition, content).run()
                        editor.commands.scrollIntoView()
                    }
                },
                pasteContent: (position: number, text: string) => {
                    editor?.chain().focus().setTextSelection(position).run()
                    editor?.view.pasteText(text)
                },
                findNode: (position: number) => findNode(editor, position),
                findNodePositionByAttrs: (attrs: Record<string, any>) => findNodePositionByAttrs(editor, attrs),
                nextNode: (position: number) => nextNode(editor, position),
                hasChildOfType: (node: Node, type: string) => !!firstChildOfType(node, type),
                scrollToSelection: () => {
                    queueMicrotask(() => {
                        const position = editor.state.selection.$anchor.pos
                        const domEl = editor.view.nodeDOM(position) as HTMLElement
                        domEl.scrollIntoView({ behavior: 'smooth', block: 'start', inline: 'nearest' })
                    })
                },
                scrollToPosition(position) {
                    queueMicrotask(() => {
                        const domEl = editor.view.nodeDOM(position) as HTMLElement
                        domEl.scrollIntoView({ behavior: 'smooth', block: 'start', inline: 'nearest' })
                    })
                },
            })
        },
        onUpdate: onEditorUpdate,
        onSelectionUpdate: onEditorSelectionUpdate,
    })

    return (
        <>
            <EditorContent editor={_editor} className="NotebookEditor flex flex-col flex-1" />
            {_editor && <FloatingSuggestions editor={_editor} />}
            {_editor && <InlineMenu editor={_editor} />}
        </>
    )
}

function findNodePositionByAttrs(editor: TTEditor, attrs: { [attr: string]: any }): number {
    return findPositionOfClosestNodeMatchingAttrs(editor, 0, attrs)
}

function findEndPositionOfNode(editor: TTEditor, position: number): number | null {
    const node = findNode(editor, position)
    return !node ? null : position + node.nodeSize
}

function findNode(editor: TTEditor, position: number): Node | null {
    return editor.state.doc.nodeAt(position)
}

function nextNode(editor: TTEditor, position: number): { node: Node; position: number } | null {
    const endPosition = findEndPositionOfNode(editor, position)
    if (!endPosition) {
        return null
    }
    const result = editor.state.doc.childAfter(endPosition)
    return result.node ? { node: result.node, position: result.offset } : null
}

export function hasChildOfType(node: Node, type: string, direct: boolean = true): boolean {
    const types: string[] = []
    node.descendants((child) => {
        types.push(child.type.name)
        return !direct
    })
    return types.includes(type)
}

export function findPositionOfClosestNodeMatchingAttrs(
    editor: TTEditor,
    pos: number,
    attrs: { [attr: string]: any }
): number {
    const matchingPositions: number[] = []
    const attrEntries = Object.entries(attrs)

    editor.state.doc.descendants((node, pos) => {
        if (attrEntries.every(([attr, value]) => node.attrs[attr] === value)) {
            matchingPositions.push(pos)
        }
    })

    return closest(matchingPositions, pos)
}

function closest(array: number[], num: number): number {
    return array.sort((a, b) => Math.abs(num - a) - Math.abs(num - b))[0]
}

export function firstChildOfType(node: Node, type: string, direct: boolean = true): Node | null {
    const children = getChildren(node, direct)
    return children.find((child) => child.type.name === type) || null
}

function getChildren(node: Node, direct: boolean = true): Node[] {
    const children: Node[] = []
    node.descendants((child) => {
        children.push(child)
        return !direct
    })
    return children
}

function getAdjacentNodes(editor: TTEditor, pos: number): { previous: Node | null; next: Node | null } {
    const { doc } = editor.state
    const currentIndex = doc.resolve(pos).index(0)
    return { previous: doc.maybeChild(currentIndex - 1), next: doc.maybeChild(currentIndex + 1) }
}

function getNodeBeforeActiveNode(editor: TTEditor): Node | null {
    const { doc, selection } = editor.state
    const currentIndex = doc.resolve(selection.$anchor.pos).index(0)
    return doc.maybeChild(currentIndex - 1)
}

export function hasMatchingNode(
    content: JSONContent[] | undefined,
    options: { type?: string; attrs?: { [attr: string]: any } }
): boolean {
    const attrEntries = Object.entries(options.attrs || {})
    return (
        !!content &&
        content
            .filter((node) => !options.type || node.type === options.type)
            .some((node) =>
                attrEntries.every(([attr, value]: [string, any]) => node.attrs && node.attrs[attr] === value)
            )
    )
}<|MERGE_RESOLUTION|>--- conflicted
+++ resolved
@@ -39,10 +39,7 @@
 import { NotebookNodeGroup } from '../Nodes/NotebookNodeGroup'
 import { NotebookNodeCohort } from '../Nodes/NotebookNodeCohort'
 import { NotebookNodePersonFeed } from '../Nodes/NotebookNodePersonFeed/NotebookNodePersonFeed'
-<<<<<<< HEAD
 import { NotebookNodeMap } from '../Nodes/NotebookNodeMap'
-=======
->>>>>>> 8a188cc1
 
 const CustomDocument = ExtensionDocument.extend({
     content: 'heading block*',
@@ -124,10 +121,7 @@
             BacklinkCommandsExtension,
             NodeGapInsertionExtension,
             NotebookNodePersonFeed,
-<<<<<<< HEAD
             NotebookNodeMap,
-=======
->>>>>>> 8a188cc1
         ],
         editorProps: {
             handleDrop: (view, event, _slice, moved) => {
