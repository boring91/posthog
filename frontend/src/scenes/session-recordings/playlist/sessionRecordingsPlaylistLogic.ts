--- conflicted
+++ resolved
@@ -803,11 +803,8 @@
             }
         ] => {
             const params: Params = objectClean({
-<<<<<<< HEAD
+                ...router.values.searchParams,
                 filters: values.filters ?? undefined,
-=======
-                ...router.values.searchParams,
->>>>>>> b77705db
                 simpleFilters: values.simpleFilters ?? undefined,
                 advancedFilters: values.advancedFilters ?? undefined,
                 sessionRecordingId: values.selectedRecordingId ?? undefined,
