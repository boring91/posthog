--- conflicted
+++ resolved
@@ -366,11 +366,7 @@
             Insight.objects.all().order_by("id")[2].last_refresh.isoformat(), "2021-08-25T22:09:14.252000+00:00"
         )
 
-<<<<<<< HEAD
-    def _assert_number_of_days_in_results(self, dashboard_tile: DashboardTile, number_of_days_in_results):
-=======
     def _assert_number_of_days_in_results(self, dashboard_tile: DashboardTile, number_of_days_in_results: int) -> None:
->>>>>>> 8a9360f4
         cache_result = get_safe_cache(dashboard_tile.filters_hash)
         number_of_results = len(cache_result["result"][0]["data"])
         self.assertEqual(number_of_results, number_of_days_in_results)
