import json
<<<<<<< HEAD
from datetime import datetime
from typing import Any, Optional, Tuple
=======
from typing import Any, Optional
>>>>>>> 029be4dd

import structlog
from dateutil import parser
from django.http import JsonResponse
from rest_framework import exceptions, request, serializers, viewsets
from rest_framework.decorators import action
from rest_framework.permissions import IsAuthenticated
from rest_framework.renderers import JSONRenderer
from rest_framework.response import Response
from sentry_sdk import capture_exception

from posthog.api.person import PersonSerializer
from posthog.api.routing import StructuredViewSetMixin
<<<<<<< HEAD
from posthog.helpers.session_recording import RecordingMetadata
=======
>>>>>>> 029be4dd
from posthog.models import Filter, PersonDistinctId
from posthog.models.filters.session_recordings_filter import SessionRecordingsFilter
from posthog.models.person import Person
from posthog.models.session_recording import SessionRecording as SessionRecordingModel
from posthog.models.session_recording_event import SessionRecordingViewed
from posthog.models.team.team import Team
from posthog.permissions import ProjectMembershipNecessaryPermissions, TeamMemberAccessPermission
from posthog.queries.session_recordings.session_recording import SessionRecording
from posthog.queries.session_recordings.session_recording_list import SessionRecordingList
from posthog.queries.session_recordings.session_recording_properties import SessionRecordingProperties
from posthog.rate_limit import PassThroughClickHouseBurstRateThrottle, PassThroughClickHouseSustainedRateThrottle
from posthog.utils import format_query_params_absolute_url

DEFAULT_RECORDING_CHUNK_LIMIT = 20  # Should be tuned to find the best value

logger = structlog.get_logger(__name__)


class SessionRecordingMetadataSerializer(serializers.Serializer):
    segments = serializers.ListField(required=False)
    start_and_end_times_by_window_id = serializers.DictField(required=False)
    session_id = serializers.CharField()
    viewed = serializers.BooleanField()
<<<<<<< HEAD
    description = serializers.CharField(required=False, allow_blank=True, allow_null=True)
=======
>>>>>>> 029be4dd


class SessionRecordingSerializer(serializers.Serializer):
    session_id = serializers.CharField()
    viewed = serializers.BooleanField()
    distinct_id = serializers.CharField()
    duration = serializers.DurationField()
    description = serializers.CharField(required=False, allow_blank=True, allow_null=True)
    start_time = serializers.DateTimeField()
    end_time = serializers.DateTimeField()
    click_count = serializers.IntegerField(required=False)
    keypress_count = serializers.IntegerField(required=False)
    urls = serializers.ListField(required=False)
    matching_events = serializers.ListField(required=False)

    def to_representation(self, instance):
        return {
            "id": instance["session_id"],
            "viewed": instance["viewed"],
            "description": instance.get("description"),
            "distinct_id": instance["distinct_id"],
            "recording_duration": instance.get("duration"),
            "start_time": instance["start_time"],
            "end_time": instance["end_time"],
            "click_count": instance["click_count"],
            "keypress_count": instance["keypress_count"],
            "urls": instance.get("urls"),
            "matching_events": instance["matching_events"],
        }


class SessionRecordingPropertiesSerializer(serializers.Serializer):
    session_id = serializers.CharField()
    properties = serializers.DictField(required=False)

    def to_representation(self, instance):
        return {
            "id": instance["session_id"],
            "properties": instance["properties"],
        }


class SessionRecordingViewSet(StructuredViewSetMixin, viewsets.GenericViewSet):
    permission_classes = [IsAuthenticated, ProjectMembershipNecessaryPermissions, TeamMemberAccessPermission]
    throttle_classes = [PassThroughClickHouseBurstRateThrottle, PassThroughClickHouseSustainedRateThrottle]

    def list(self, request: request.Request, *args: Any, **kwargs: Any) -> Response:
        filter = SessionRecordingsFilter(request=request)
        return Response(list_recordings(filter, request, self.team))

<<<<<<< HEAD
    # Returns metadata about the recording
    def retrieve(self, request: request.Request, *args: Any, **kwargs: Any) -> response.Response:
=======
    # Returns meta data about the recording
    def retrieve(self, request: request.Request, *args: Any, **kwargs: Any) -> Response:
>>>>>>> 029be4dd
        session_recording_id = kwargs["pk"]
        recording_start_time_string = request.GET.get("recording_start_time")
        recording_start_time = parser.parse(recording_start_time_string) if recording_start_time_string else None

<<<<<<< HEAD
        session_recording_serializer, session_recording_metadata = self._get_serialized_recording_metadata(
            request=request, session_id=session_recording_id, start_time=recording_start_time
=======
        session_recording_meta_data = SessionRecording(
            request=request,
            team=self.team,
            session_recording_id=session_recording_id,
            recording_start_time=recording_start_time,
        ).get_metadata()

        if not session_recording_meta_data:
            raise exceptions.NotFound("Session not found")

        if not request.user.is_authenticated:  # for mypy
            raise exceptions.NotAuthenticated()
        viewed_session_recording = SessionRecordingViewed.objects.filter(
            team=self.team, user=request.user, session_id=session_recording_id
        ).exists()

        session_recording_serializer = SessionRecordingMetadataSerializer(
            data={
                "segments": session_recording_meta_data["segments"],
                "start_and_end_times_by_window_id": session_recording_meta_data["start_and_end_times_by_window_id"],
                "session_id": session_recording_id,
                "viewed": viewed_session_recording,
            }
>>>>>>> 029be4dd
        )
        session_recording_serializer.is_valid(raise_exception=True)

        try:
            person: Optional[Person] = Person.objects.get(
                persondistinctid__distinct_id=session_recording_metadata["distinct_id"],
                persondistinctid__team_id=self.team,
                team=self.team,
            )
        except Person.DoesNotExist:
            person = None

        if request.GET.get("save_view"):
            SessionRecordingViewed.objects.get_or_create(
                team=self.team, user=request.user, session_id=session_recording_id
            )

        return Response(
            {
                "result": {
                    "session_recording": session_recording_serializer.data,
                    "person": PersonSerializer(instance=person).data if person else None,
                }
            }
        )

<<<<<<< HEAD
    # As of now, you can only "update" a session recording by adding or removing a description. Adding a description
    # will create a SessionRecording object in PG to store this metadata about a specific recording
    def patch(self, request: request.Request, *args: Any, **kwargs: Any) -> response.Response:
        session_recording_id = kwargs["pk"]
        description = request.data.get("description", None)
        recording_start_time_string = request.GET.get("recording_start_time")
        recording_start_time = parser.parse(recording_start_time_string) if recording_start_time_string else None

        session_recording_serializer, _ = self._get_serialized_recording_metadata(
            request=request, session_id=session_recording_id, start_time=recording_start_time
        )
        session_recording_serializer.is_valid(raise_exception=True)

        if description is not None:
            recording, _ = SessionRecordingModel.objects.get_or_create(
                session_id=session_recording_id, team=self.team, description=description
            )

        return response.Response({"result": {"session_recording": session_recording_serializer.data}})

=======
>>>>>>> 029be4dd
    # Paginated endpoint that returns the snapshots for the recording
    @action(methods=["GET"], detail=True)
    def snapshots(self, request: request.Request, **kwargs):
        session_recording_id = kwargs["pk"]
        filter = Filter(request=request)
        limit = filter.limit if filter.limit else DEFAULT_RECORDING_CHUNK_LIMIT
        offset = filter.offset if filter.offset else 0
        recording_start_time_string = request.GET.get("recording_start_time")
        recording_start_time = parser.parse(recording_start_time_string) if recording_start_time_string else None

        session_recording_snapshot_data = SessionRecording(
            request=request,
            team=self.team,
            session_recording_id=session_recording_id,
            recording_start_time=recording_start_time,
        ).get_snapshots(limit, offset)

        if session_recording_snapshot_data["snapshot_data_by_window_id"] == {}:
            raise exceptions.NotFound("Snapshots not found")

        next_url = (
            format_query_params_absolute_url(request, offset + limit, limit)
            if session_recording_snapshot_data["has_next"]
            else None
        )

        res = {
            "result": {
                "next": next_url,
                "snapshot_data_by_window_id": session_recording_snapshot_data["snapshot_data_by_window_id"],
            }
        }

        # NOTE: We have seen some issues with encoding of emojis, specifically when there is a lone "surrogate pair". See #13272 for more details
        # The Django JsonResponse handles this case, but the DRF Response does not. So we fall back to the Django JsonResponse if we encounter an error
        try:
            JSONRenderer().render(data=res)
        except Exception:
            capture_exception(
                Exception("DRF Json encoding failed, falling back to Django JsonResponse"), {"response_data": res}
            )
            return JsonResponse(res)

        return Response(res)

    # Returns properties given a list of session recording ids
    @action(methods=["GET"], detail=False)
    def properties(self, request: request.Request, **kwargs):
        filter = SessionRecordingsFilter(request=request)
        session_ids = [
            recording_id for recording_id in json.loads(self.request.GET.get("session_ids", "[]")) if recording_id
        ]
        session_recordings_properties = SessionRecordingProperties(
            team=self.team, filter=filter, session_ids=session_ids
        ).run()

        if not request.user.is_authenticated:  # for mypy
            raise exceptions.NotAuthenticated()

        session_recording_serializer = SessionRecordingPropertiesSerializer(
            data=session_recordings_properties, many=True
        )

        session_recording_serializer.is_valid(raise_exception=True)

        return Response({"results": session_recording_serializer.data})

<<<<<<< HEAD
    def _get_serialized_recording_metadata(
        self, request: request.Request, session_id: str, start_time: Optional[datetime]
    ) -> Tuple[SessionRecordingMetadataSerializer, RecordingMetadata]:

        session_recording_meta_data = SessionRecording(
            request=request,
            team=self.team,
            session_recording_id=session_id,
            recording_start_time=start_time,
        ).get_metadata()

        if not session_recording_meta_data:
            raise exceptions.NotFound("Session not found")

        if not request.user.is_authenticated:  # for mypy
            raise exceptions.NotAuthenticated()
        viewed_session_recording = SessionRecordingViewed.objects.filter(
            team=self.team, user=request.user, session_id=session_id
        ).exists()

        session_recording_serializer = SessionRecordingMetadataSerializer(
            data={
                "segments": session_recording_meta_data["segments"],
                "start_and_end_times_by_window_id": session_recording_meta_data["start_and_end_times_by_window_id"],
                "session_id": session_id,
                "viewed": viewed_session_recording,
                "description": session_recording_meta_data.get("description", None),
            }
        )
        return session_recording_serializer, session_recording_meta_data

=======
>>>>>>> 029be4dd

def list_recordings(filter: SessionRecordingsFilter, request: request.Request, team: Team) -> dict:
    (session_recordings, more_recordings_available) = SessionRecordingList(filter=filter, team=team).run()

    if not request.user.is_authenticated:  # for mypy
        raise exceptions.NotAuthenticated()
    viewed_session_recordings = set(
        SessionRecordingViewed.objects.filter(team=team, user=request.user).values_list("session_id", flat=True)
    )

    distinct_ids = map(lambda x: x["distinct_id"], session_recordings)
    person_distinct_ids = PersonDistinctId.objects.filter(distinct_id__in=distinct_ids, team=team).select_related(
        "person"
    )
    distinct_id_to_person = {}
    for person_distinct_id in person_distinct_ids:
        distinct_id_to_person[person_distinct_id.distinct_id] = person_distinct_id.person

    session_recordings = list(
        map(lambda x: {**x, "viewed": x["session_id"] in viewed_session_recordings}, session_recordings)
    )

    session_recording_serializer = SessionRecordingSerializer(data=session_recordings, many=True)
    session_recording_serializer.is_valid(raise_exception=True)
    results = list(
        map(
            lambda session_recording: {
                **session_recording,
                "person": PersonSerializer(instance=distinct_id_to_person.get(session_recording["distinct_id"])).data,
            },
            session_recording_serializer.data,
        )
    )

    return {"results": results, "has_next": more_recordings_available}<|MERGE_RESOLUTION|>--- conflicted
+++ resolved
@@ -1,10 +1,6 @@
 import json
-<<<<<<< HEAD
 from datetime import datetime
 from typing import Any, Optional, Tuple
-=======
-from typing import Any, Optional
->>>>>>> 029be4dd
 
 import structlog
 from dateutil import parser
@@ -18,10 +14,7 @@
 
 from posthog.api.person import PersonSerializer
 from posthog.api.routing import StructuredViewSetMixin
-<<<<<<< HEAD
 from posthog.helpers.session_recording import RecordingMetadata
-=======
->>>>>>> 029be4dd
 from posthog.models import Filter, PersonDistinctId
 from posthog.models.filters.session_recordings_filter import SessionRecordingsFilter
 from posthog.models.person import Person
@@ -45,10 +38,6 @@
     start_and_end_times_by_window_id = serializers.DictField(required=False)
     session_id = serializers.CharField()
     viewed = serializers.BooleanField()
-<<<<<<< HEAD
-    description = serializers.CharField(required=False, allow_blank=True, allow_null=True)
-=======
->>>>>>> 029be4dd
 
 
 class SessionRecordingSerializer(serializers.Serializer):
@@ -99,45 +88,14 @@
         filter = SessionRecordingsFilter(request=request)
         return Response(list_recordings(filter, request, self.team))
 
-<<<<<<< HEAD
-    # Returns metadata about the recording
-    def retrieve(self, request: request.Request, *args: Any, **kwargs: Any) -> response.Response:
-=======
     # Returns meta data about the recording
     def retrieve(self, request: request.Request, *args: Any, **kwargs: Any) -> Response:
->>>>>>> 029be4dd
         session_recording_id = kwargs["pk"]
         recording_start_time_string = request.GET.get("recording_start_time")
         recording_start_time = parser.parse(recording_start_time_string) if recording_start_time_string else None
 
-<<<<<<< HEAD
         session_recording_serializer, session_recording_metadata = self._get_serialized_recording_metadata(
             request=request, session_id=session_recording_id, start_time=recording_start_time
-=======
-        session_recording_meta_data = SessionRecording(
-            request=request,
-            team=self.team,
-            session_recording_id=session_recording_id,
-            recording_start_time=recording_start_time,
-        ).get_metadata()
-
-        if not session_recording_meta_data:
-            raise exceptions.NotFound("Session not found")
-
-        if not request.user.is_authenticated:  # for mypy
-            raise exceptions.NotAuthenticated()
-        viewed_session_recording = SessionRecordingViewed.objects.filter(
-            team=self.team, user=request.user, session_id=session_recording_id
-        ).exists()
-
-        session_recording_serializer = SessionRecordingMetadataSerializer(
-            data={
-                "segments": session_recording_meta_data["segments"],
-                "start_and_end_times_by_window_id": session_recording_meta_data["start_and_end_times_by_window_id"],
-                "session_id": session_recording_id,
-                "viewed": viewed_session_recording,
-            }
->>>>>>> 029be4dd
         )
         session_recording_serializer.is_valid(raise_exception=True)
 
@@ -164,29 +122,6 @@
             }
         )
 
-<<<<<<< HEAD
-    # As of now, you can only "update" a session recording by adding or removing a description. Adding a description
-    # will create a SessionRecording object in PG to store this metadata about a specific recording
-    def patch(self, request: request.Request, *args: Any, **kwargs: Any) -> response.Response:
-        session_recording_id = kwargs["pk"]
-        description = request.data.get("description", None)
-        recording_start_time_string = request.GET.get("recording_start_time")
-        recording_start_time = parser.parse(recording_start_time_string) if recording_start_time_string else None
-
-        session_recording_serializer, _ = self._get_serialized_recording_metadata(
-            request=request, session_id=session_recording_id, start_time=recording_start_time
-        )
-        session_recording_serializer.is_valid(raise_exception=True)
-
-        if description is not None:
-            recording, _ = SessionRecordingModel.objects.get_or_create(
-                session_id=session_recording_id, team=self.team, description=description
-            )
-
-        return response.Response({"result": {"session_recording": session_recording_serializer.data}})
-
-=======
->>>>>>> 029be4dd
     # Paginated endpoint that returns the snapshots for the recording
     @action(methods=["GET"], detail=True)
     def snapshots(self, request: request.Request, **kwargs):
@@ -254,7 +189,6 @@
 
         return Response({"results": session_recording_serializer.data})
 
-<<<<<<< HEAD
     def _get_serialized_recording_metadata(
         self, request: request.Request, session_id: str, start_time: Optional[datetime]
     ) -> Tuple[SessionRecordingMetadataSerializer, RecordingMetadata]:
@@ -286,8 +220,6 @@
         )
         return session_recording_serializer, session_recording_meta_data
 
-=======
->>>>>>> 029be4dd
 
 def list_recordings(filter: SessionRecordingsFilter, request: request.Request, team: Team) -> dict:
     (session_recordings, more_recordings_available) = SessionRecordingList(filter=filter, team=team).run()
