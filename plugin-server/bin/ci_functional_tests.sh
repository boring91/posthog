#!/usr/bin/env bash

# Script for running the functional tests in CI, outputting an Istambul coverage
# report. When running the intetgration tests locally, it's probably better to
# simply run `pnpm functional_tests` directly which will allow e.g. to watch for
# changes. This script is intended to handle the complexities of spinning up the
# plugin server with the appropriate environment vars setup, and ensuring we
# bring down the server such that c8 produces the coverage report.
# Context is this was originally written in the GitHub Actions workflow file,
# but it's easier to debug in a script.

set -e -o pipefail

export WORKER_CONCURRENCY=1
export CONVERSION_BUFFER_ENABLED=true
export BUFFER_CONVERSION_SECONDS=2 # Make sure we don't have to wait for the default 60 seconds
export KAFKA_MAX_MESSAGE_BATCH_SIZE=0
export APP_METRICS_GATHERED_FOR_ALL=true

LOG_FILE=$(mktemp)

echo '::group::Starting plugin server'

./node_modules/.bin/c8 --reporter html node dist/index.js > $LOG_FILE 2>&1 &
SERVER_PID=$!

until curl http://localhost:6738/_ready; do
    echo ''
    echo 'Waiting for plugin-server to be ready...'
    sleep 1
done

echo ''

echo '::endgroup::'

set +e
<<<<<<< HEAD
pnpm functional_tests --maxConcurrency=10
=======
yarn functional_tests --maxConcurrency=10 --verbose
>>>>>>> ad1303a0
exit_code=$?
set -e

kill $SERVER_PID

while kill -0 $SERVER_PID; do
    echo "Waiting for plugin-server to exit, pid $SERVER_PID..."
    ((c++)) && ((c==60)) && break
    sleep 1
done

echo '::group::Plugin Server logs'
cat $LOG_FILE
echo '::endgroup::'

exit $exit_code<|MERGE_RESOLUTION|>--- conflicted
+++ resolved
@@ -35,11 +35,7 @@
 echo '::endgroup::'
 
 set +e
-<<<<<<< HEAD
-pnpm functional_tests --maxConcurrency=10
-=======
-yarn functional_tests --maxConcurrency=10 --verbose
->>>>>>> ad1303a0
+pnpm functional_tests --maxConcurrency=10  --verbose
 exit_code=$?
 set -e
 
