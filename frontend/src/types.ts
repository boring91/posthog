--- conflicted
+++ resolved
@@ -1060,24 +1060,15 @@
 
 export interface BillingProductV2Type {
     type: string
-    usage_key: string
+    usage_key?: string
     name: string
-<<<<<<< HEAD
     description: string
-    price_description: string | null
-    image_url: string | null
+    price_description?: string | null
+    image_url?: string | null
     docs_url: string | null
-    free_allocation: number
+    free_allocation?: number
     subscribed: boolean
-    tiers: BillingV2TierType[] | null
-=======
-    usage_key?: string
-    description?: string
-    price_description?: string
-    image_url?: string
-    free_allocation?: number
-    tiers?: BillingV2TierType[]
->>>>>>> adc0acc4
+    tiers?: BillingV2TierType[] | null
     tiered: boolean
     current_usage: number
     projected_usage: number | null
@@ -1089,11 +1080,8 @@
     has_exceeded_limit: boolean
     unit: string
     unit_amount_usd: string | null
-<<<<<<< HEAD
     plans: BillingV2PlanType[]
-=======
     contact_support: boolean
->>>>>>> adc0acc4
     feature_groups: {
         // deprecated, remove after removing the billing plans table
         group: string
