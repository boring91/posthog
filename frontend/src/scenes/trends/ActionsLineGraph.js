import React, { useEffect } from 'react'
import { Loading, toParams } from '../../lib/utils'
import { LineGraph } from './LineGraph'
import { useActions, useValues } from 'kea'
import { trendsLogic } from 'scenes/trends/trendsLogic'

export function ActionsLineGraph({ dashboardItemId = null, filters: filtersParam }) {
    const { filters, results } = useValues(trendsLogic({ dashboardItemId, filters: filtersParam }))
    const { loadResults, loadPeople } = useActions(trendsLogic({ dashboardItemId, filters: filtersParam }))

    const { people_action, people_day, ...otherFilters } = filters

    useEffect(() => {
        loadResults()
    }, [toParams(otherFilters)])

    return results ? (
        filters.session || results.reduce((total, item) => total + item.count, 0) > 0 ? (
            <LineGraph
                type="line"
                datasets={results}
                labels={results[0].labels}
                onClick={
                    dashboardItemId
                        ? null
                        : point => {
<<<<<<< HEAD
                              const {
                                  dataset: { action },
                                  day,
                              } = point
                              showPeople(action || 'session', day)
=======
                              const { dataset, day } = point
                              loadPeople(dataset.action, day, dataset.breakdown_value)
>>>>>>> f198b190
                          }
                }
            />
        ) : (
            <p style={{ textAlign: 'center', paddingTop: '4rem' }}>
                We couldn't find any matching events. Try changing dates or pick another action or event.
            </p>
        )
    ) : (
        <Loading />
    )
}<|MERGE_RESOLUTION|>--- conflicted
+++ resolved
@@ -24,16 +24,8 @@
                     dashboardItemId
                         ? null
                         : point => {
-<<<<<<< HEAD
-                              const {
-                                  dataset: { action },
-                                  day,
-                              } = point
-                              showPeople(action || 'session', day)
-=======
                               const { dataset, day } = point
-                              loadPeople(dataset.action, day, dataset.breakdown_value)
->>>>>>> f198b190
+                              loadPeople(dataset.action || 'session', day, dataset.breakdown_value)
                           }
                 }
             />
