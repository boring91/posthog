import './QuestionInput.scss'

import { IconArrowRight, IconStopFilled } from '@posthog/icons'
import { LemonButton, LemonTextArea } from '@posthog/lemon-ui'
import { ToggleGroup, ToggleGroupItem } from '@radix-ui/react-toggle-group'
import clsx from 'clsx'
import { useActions, useValues } from 'kea'
import { IconTools } from 'lib/lemon-ui/icons'
import { useEffect, useRef } from 'react'

import { KeyboardShortcut } from '~/layout/navigation-3000/components/KeyboardShortcut'

import { maxGlobalLogic } from './maxGlobalLogic'
import { maxLogic } from './maxLogic'
import { maxThreadLogic } from './maxThreadLogic'

interface QuestionInputProps {
    isFloating?: boolean
}

export function QuestionInput({ isFloating }: QuestionInputProps): JSX.Element {
    const { tools } = useValues(maxGlobalLogic)
<<<<<<< HEAD
    const { question, threadLoading, inputDisabled, submissionDisabledReason, focusCounter, activeSuggestionGroup } =
        useValues(maxLogic)
    const { askMax, setQuestion, stopGeneration, focusInput, setActiveGroup } = useActions(maxLogic)
=======

    const { question } = useValues(maxLogic)
    const { setQuestion } = useActions(maxLogic)

    const { threadLoading, inputDisabled, submissionDisabledReason } = useValues(maxThreadLogic)
    const { askMax, stopGeneration } = useActions(maxThreadLogic)
>>>>>>> f85da441

    const textAreaRef = useRef<HTMLTextAreaElement | null>(null)
    const focusElementRef = useRef<HTMLDivElement | null>(null)

    useEffect(() => {
        if (threadLoading) {
            textAreaRef.current?.focus() // Focus after submit
        }
    }, [threadLoading])

    useEffect(() => {
        if (textAreaRef.current) {
            textAreaRef.current.focus()
            textAreaRef.current.setSelectionRange(textAreaRef.current.value.length, textAreaRef.current.value.length)
        }
    }, [focusCounter]) // Update focus when focusCounter changes

    useEffect(() => {
        if (focusElementRef.current && activeSuggestionGroup) {
            focusElementRef.current.focus()
        }
    }, [activeSuggestionGroup])

    return (
        <div
            className={clsx(
                'px-3',
                !isFloating ? 'w-[min(44rem,100%)]' : 'sticky bottom-0 z-10 w-full max-w-[45rem] self-center'
            )}
        >
            <div
                className={clsx(
                    'flex flex-col items-center',
                    isFloating &&
                        'p-1 border border-[var(--border-primary)] rounded-lg backdrop-blur-sm bg-[var(--glass-bg-3000)]',
                    isFloating && (tools.length > 0 ? 'mb-1.5' : 'mb-3')
                )}
            >
                <div className="relative w-full">
                    <LemonTextArea
                        ref={textAreaRef}
                        value={question}
                        onChange={(value) => setQuestion(value)}
                        placeholder={threadLoading ? 'Thinking…' : isFloating ? 'Ask follow-up' : 'Ask away'}
                        onPressEnter={() => {
                            if (question && !submissionDisabledReason && !threadLoading) {
                                askMax(question)
                            }
                        }}
                        disabled={inputDisabled}
                        minRows={1}
                        maxRows={10}
                        className={clsx('p-3 pr-12', isFloating && 'border-primary')}
                    />
                    <div className="absolute flex items-center right-2 bottom-[7px]">
                        <LemonButton
                            type={(isFloating && !question) || threadLoading ? 'secondary' : 'primary'}
                            onClick={() => {
                                if (threadLoading) {
                                    stopGeneration()
                                } else {
                                    askMax(question)
                                }
                            }}
                            tooltip={
                                threadLoading ? (
                                    "Let's bail"
                                ) : (
                                    <>
                                        Let's go! <KeyboardShortcut enter />
                                    </>
                                )
                            }
                            disabledReason={submissionDisabledReason}
                            size="small"
                            icon={threadLoading ? <IconStopFilled /> : <IconArrowRight />}
                        />
                    </div>
                    {activeSuggestionGroup && !isFloating && (
                        <ToggleGroup
                            type="single"
                            className="absolute inset-x-2 top-full grid auto-rows-auto p-1 border-x border-b rounded-b backdrop-blur-sm bg-[var(--glass-bg-3000)] z-10"
                            ref={focusElementRef}
                            onValueChange={(index) => {
                                const suggestion = activeSuggestionGroup.suggestions[Number(index)]
                                if (!suggestion) {
                                    return
                                }

                                if (suggestion.content) {
                                    // Content requires to write something to continue
                                    setQuestion(suggestion.content)
                                    focusInput()
                                } else {
                                    // Otherwise, just launch the generation
                                    askMax(suggestion.label)
                                }

                                // Close suggestions after asking
                                setActiveGroup(null)
                            }}
                        >
                            {activeSuggestionGroup.suggestions.map((suggestion, index) => (
                                <ToggleGroupItem
                                    key={suggestion.label}
                                    value={index.toString()}
                                    tabIndex={0}
                                    aria-label={`Select suggestion: ${suggestion.label}`}
                                    asChild
                                >
                                    <LemonButton
                                        className="QuestionSuggestion text-left"
                                        role="button"
                                        style={{ '--index': index } as React.CSSProperties}
                                        size="small"
                                        type="tertiary"
                                        fullWidth
                                    >
                                        <span className="font-normal ">{suggestion.label}</span>
                                    </LemonButton>
                                </ToggleGroupItem>
                            ))}
                        </ToggleGroup>
                    )}
                </div>
                {tools.length > 0 && (
                    <div
                        className={clsx(
                            'flex gap-1 text-xs font-medium cursor-default px-1.5',
                            !isFloating
                                ? 'w-[calc(100%-1rem)] py-1 border-x border-b rounded-b backdrop-blur-sm bg-[var(--glass-bg-3000)]'
                                : 'w-full pt-1'
                        )}
                    >
                        <span>Tools in context:</span>
                        {tools.map((tool) => (
                            <i key={tool.name} className="flex items-center gap-1">
                                <IconTools />
                                {tool.displayName}
                            </i>
                        ))}
                    </div>
                )}
            </div>
        </div>
    )
}<|MERGE_RESOLUTION|>--- conflicted
+++ resolved
@@ -20,18 +20,12 @@
 
 export function QuestionInput({ isFloating }: QuestionInputProps): JSX.Element {
     const { tools } = useValues(maxGlobalLogic)
-<<<<<<< HEAD
-    const { question, threadLoading, inputDisabled, submissionDisabledReason, focusCounter, activeSuggestionGroup } =
-        useValues(maxLogic)
-    const { askMax, setQuestion, stopGeneration, focusInput, setActiveGroup } = useActions(maxLogic)
-=======
 
-    const { question } = useValues(maxLogic)
-    const { setQuestion } = useActions(maxLogic)
+    const { question, focusCounter, activeSuggestionGroup } = useValues(maxLogic)
+    const { setQuestion, focusInput, setActiveGroup } = useActions(maxLogic)
 
     const { threadLoading, inputDisabled, submissionDisabledReason } = useValues(maxThreadLogic)
     const { askMax, stopGeneration } = useActions(maxThreadLogic)
->>>>>>> f85da441
 
     const textAreaRef = useRef<HTMLTextAreaElement | null>(null)
     const focusElementRef = useRef<HTMLDivElement | null>(null)
