import React from 'react'
import { kea, useMountedLogic, useValues } from 'kea'
import { Layout } from 'antd'
import { ToastContainer, Slide } from 'react-toastify'

import { preflightLogic } from './PreflightCheck/logic'
import { MainNavigation, TopNavigation, DemoWarnings } from '~/layout/navigation'
import { BillingAlerts } from 'lib/components/BillingAlerts'
import { userLogic } from 'scenes/userLogic'
import { sceneLogic } from 'scenes/sceneLogic'
import { SceneLoading } from 'lib/utils'
import { UpgradeModal } from './UpgradeModal'
import { featureFlagLogic } from 'lib/logic/featureFlagLogic'
import { BackTo } from 'lib/components/BackTo'
import { appLogicType } from './AppType'
import { models } from '~/models'
import { FEATURE_FLAGS } from 'lib/constants'
import { CloudAnnouncement } from '~/layout/navigation/CloudAnnouncement'
import { teamLogic } from './teamLogic'
import { LoadedScene } from 'scenes/sceneTypes'
<<<<<<< HEAD
import { SideBar } from '../layout/lemonade/SideBar/SideBar'
=======
import { appScenes } from 'scenes/appScenes'
>>>>>>> 28d1c489

export const appLogic = kea<appLogicType>({
    actions: {
        enableDelayedSpinner: true,
        ignoreFeatureFlags: true,
    },
    reducers: {
        showingDelayedSpinner: [false, { enableDelayedSpinner: () => true }],
        featureFlagsTimedOut: [false, { ignoreFeatureFlags: () => true }],
    },
    selectors: {
        showApp: [
            (s) => [
                userLogic.selectors.userLoading,
                userLogic.selectors.user,
                featureFlagLogic.selectors.receivedFeatureFlags,
                s.featureFlagsTimedOut,
                preflightLogic.selectors.preflightLoading,
                preflightLogic.selectors.preflight,
            ],
            (userLoading, user, receivedFeatureFlags, featureFlagsTimedOut, preflightLoading, preflight) => {
                return (
                    (!userLoading || user) &&
                    (receivedFeatureFlags || featureFlagsTimedOut) &&
                    (!preflightLoading || preflight)
                )
            },
        ],
    },
    events: ({ actions, cache }) => ({
        afterMount: () => {
            cache.spinnerTimeout = window.setTimeout(() => actions.enableDelayedSpinner(), 1000)
            cache.featureFlagTimeout = window.setTimeout(() => actions.ignoreFeatureFlags(), 3000)
        },
        beforeUnmount: () => {
            window.clearTimeout(cache.spinnerTimeout)
            window.clearTimeout(cache.featureFlagTimeout)
        },
    }),
})

export function App(): JSX.Element | null {
    const { showApp, showingDelayedSpinner } = useValues(appLogic)
    const { user } = useValues(userLogic)
    const { currentTeamId } = useValues(teamLogic)
    const { sceneConfig } = useValues(sceneLogic({ scenes: appScenes }))
    const { featureFlags } = useValues(featureFlagLogic)

    if (showApp) {
        return (
            <>
                {user && currentTeamId ? <Models /> : null}
                {featureFlags[FEATURE_FLAGS.TURBO_MODE] ? <LoadedSceneLogics /> : null}
                {(!sceneConfig.projectBased || currentTeamId) && <AppScene />}
            </>
        )
    }

    return showingDelayedSpinner ? <SceneLoading /> : null
}

function LoadedSceneLogic({ scene }: { scene: LoadedScene }): null {
    if (!scene.logic) {
        throw new Error('Loading scene without a logic')
    }
    useMountedLogic(scene.logic(scene.paramsToProps?.(scene.sceneParams)))
    return null
}

function LoadedSceneLogics(): JSX.Element {
    const { loadedScenes } = useValues(sceneLogic)
    return (
        <>
            {Object.entries(loadedScenes)
                .filter(([, { logic }]) => !!logic)
                .map(([key, loadedScene]) => (
                    <LoadedSceneLogic key={key} scene={loadedScene} />
                ))}
        </>
    )
}

/** Loads every logic in the "src/models" folder */
function Models(): null {
    useMountedLogic(models)
    return null
}

function AppScene(): JSX.Element | null {
    const { user } = useValues(userLogic)
    const { activeScene, params, loadedScenes, sceneConfig } = useValues(sceneLogic)
    const { featureFlags } = useValues(featureFlagLogic)
    const { showingDelayedSpinner } = useValues(appLogic)

    const SceneComponent: (...args: any[]) => JSX.Element | null =
        (activeScene ? loadedScenes[activeScene]?.component : null) ||
        (() => (showingDelayedSpinner ? <SceneLoading /> : null))

    const toastContainer = <ToastContainer autoClose={8000} transition={Slide} position="bottom-right" />

    if (!user) {
        return sceneConfig.onlyUnauthenticated || sceneConfig.allowUnauthenticated ? (
            <Layout style={{ minHeight: '100vh' }}>
                <SceneComponent {...params} />
                {toastContainer}
            </Layout>
        ) : null
    }

    if (sceneConfig.plain) {
        return (
            <Layout style={{ minHeight: '100vh' }}>
                {!sceneConfig.hideTopNav && <TopNavigation />}
                <SceneComponent user={user} {...params} />
                {toastContainer}
            </Layout>
        )
    }

    const layoutContent = activeScene ? (
        <Layout.Content className="main-app-content" data-attr="layout-content">
            {!sceneConfig.hideDemoWarnings && <DemoWarnings />}
            {featureFlags[FEATURE_FLAGS.CLOUD_ANNOUNCEMENT] && !featureFlags[FEATURE_FLAGS.LEMONADE] ? (
                <CloudAnnouncement message={String(featureFlags[FEATURE_FLAGS.CLOUD_ANNOUNCEMENT])} />
            ) : null}
            <BillingAlerts />
            <BackTo />
            <SceneComponent user={user} {...params} />
        </Layout.Content>
    ) : null

    return (
        <>
            {featureFlags[FEATURE_FLAGS.LEMONADE] ? (
                <Layout className={`${sceneConfig.dark ? 'bg-mid' : ''}`} style={{ minHeight: '100vh' }}>
                    {!sceneConfig.hideTopNav && <TopNavigation />}
                    <SideBar>{layoutContent}</SideBar>
                </Layout>
            ) : (
                <Layout>
                    <MainNavigation />
                    <Layout className={`${sceneConfig.dark ? 'bg-mid' : ''}`} style={{ minHeight: '100vh' }}>
                        {!sceneConfig.hideTopNav && <TopNavigation />}
                        {layoutContent}
                    </Layout>
                </Layout>
            )}
            {toastContainer}
            <UpgradeModal />
        </>
    )
}<|MERGE_RESOLUTION|>--- conflicted
+++ resolved
@@ -18,11 +18,8 @@
 import { CloudAnnouncement } from '~/layout/navigation/CloudAnnouncement'
 import { teamLogic } from './teamLogic'
 import { LoadedScene } from 'scenes/sceneTypes'
-<<<<<<< HEAD
 import { SideBar } from '../layout/lemonade/SideBar/SideBar'
-=======
 import { appScenes } from 'scenes/appScenes'
->>>>>>> 28d1c489
 
 export const appLogic = kea<appLogicType>({
     actions: {
