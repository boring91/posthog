--- conflicted
+++ resolved
@@ -89,15 +89,8 @@
     isItemLoading?: (item: TreeDataItem) => boolean
     /** Whether the item is unapplied */
     isItemUnapplied?: (item: TreeDataItem) => boolean
-<<<<<<< HEAD
-    /** The default checked items. */
-    defaultCheckedItems?: string[]
-    /** The function to call when the item is checked. */
-    onSetCheckedIds?: (ids: string[]) => void
-=======
     /** The function to call when the item is checked. */
     onItemChecked?: (id: string, checked: boolean) => void
->>>>>>> 827ccb25
     /** The render function for the item. */
     renderItem?: (item: TreeDataItem, children: React.ReactNode) => React.ReactNode
     /** Set the IDs of the expanded items. */
@@ -164,12 +157,7 @@
             onContextMenuOpen,
             itemContextMenu,
             enableMultiSelection = false,
-<<<<<<< HEAD
-            onSetCheckedItemIds,
-            checkedItems,
-=======
             onItemChecked,
->>>>>>> 827ccb25
             ...props
         },
         ref
@@ -246,15 +234,6 @@
                                                 className="group/lemon-tree-button-group relative"
                                                 groupVariant="side-action-group"
                                             >
-<<<<<<< HEAD
-                                                {/* eslint-disable-next-line react/forbid-dom-props */}
-                                                <div
-                                                    className="absolute size-5"
-                                                    style={{ left: `${DEPTH_OFFSET + 5}px` }}
-                                                >
-                                                    {/* Icon left */}
-                                                    {getIcon({
-=======
                                                 <div
                                                     className="absolute size-5"
                                                     // eslint-disable-next-line react/forbid-dom-props
@@ -262,43 +241,12 @@
                                                 >
                                                     {/* Icon left */}
                                                     {renderTreeNodeDisplayItem({
->>>>>>> 827ccb25
                                                         item,
                                                         expandedItemIds: expandedItemIds ?? [],
                                                         defaultNodeIcon,
                                                         enableMultiSelection,
-<<<<<<< HEAD
-                                                        checkedItems: checkedItems ?? [],
-                                                        handleCheckedChange: (checked) => {
-                                                            // Collect all child IDs recursively
-                                                            const getAllChildIds = (item: TreeDataItem): string[] => {
-                                                                let ids = [item.id]
-                                                                if (item.children) {
-                                                                    item.children.forEach((child) => {
-                                                                        ids = [...ids, ...getAllChildIds(child)]
-                                                                    })
-                                                                }
-                                                                return ids
-                                                            }
-
-                                                            const idsToUpdate = getAllChildIds(item)
-
-                                                            onSetCheckedItemIds?.(
-                                                                checked
-                                                                    ? [
-                                                                          ...new Set([
-                                                                              ...(checkedItems ?? []),
-                                                                              ...idsToUpdate,
-                                                                          ]),
-                                                                      ]
-                                                                    : (checkedItems ?? []).filter(
-                                                                          (id) => !idsToUpdate.includes(id)
-                                                                      )
-                                                            )
-=======
                                                         handleCheckedChange: (checked) => {
                                                             onItemChecked?.(item.id, checked)
->>>>>>> 827ccb25
                                                         },
                                                     })}
                                                 </div>
@@ -429,12 +377,7 @@
                                             onContextMenuOpen={onContextMenuOpen}
                                             itemContextMenu={itemContextMenu}
                                             enableMultiSelection={enableMultiSelection}
-<<<<<<< HEAD
-                                            checkedItems={checkedItems}
-                                            onSetCheckedItemIds={onSetCheckedItemIds}
-=======
                                             onItemChecked={onItemChecked}
->>>>>>> 827ccb25
                                             {...props}
                                         />
                                     </AccordionPrimitive.Content>
@@ -485,12 +428,7 @@
             itemContextMenu,
             isFinishedBuildingTreeData,
             enableMultiSelection = false,
-<<<<<<< HEAD
-            defaultCheckedItems,
-            onSetCheckedItemIds,
-=======
             onItemChecked,
->>>>>>> 827ccb25
             ...props
         },
         ref: ForwardedRef<LemonTreeRef>
@@ -1104,17 +1042,7 @@
                             }}
                             itemContextMenu={itemContextMenu}
                             enableMultiSelection={enableMultiSelection}
-<<<<<<< HEAD
-                            onSetCheckedItemIds={(ids) => {
-                                // Ensure uniqueness when setting state
-                                const uniqueIds = [...new Set(ids)]
-                                setCheckedItemsState(uniqueIds)
-                                onSetCheckedItemIds?.(uniqueIds)
-                            }}
-                            checkedItems={checkedItemsState}
-=======
                             onItemChecked={onItemChecked}
->>>>>>> 827ccb25
                             {...props}
                         />
                     </TreeNodeDroppable>
