--- conflicted
+++ resolved
@@ -36,12 +36,9 @@
         project_id: i64::from(id) - 1,
         name: "team".to_string(),
         api_token: token,
-<<<<<<< HEAD
-        ..Default::default()
-=======
         cookieless_server_hash_mode: 0,
         timezone: "UTC".to_string(),
->>>>>>> a31bb310
+        ..Default::default()
     };
 
     let serialized_team = serde_json::to_string(&team)?;
@@ -207,16 +204,11 @@
     let team = Team {
         id,
         project_id: id as i64,
-<<<<<<< HEAD
-        name: "team".to_string(),
-        api_token: token,
-        ..Default::default()
-=======
         name: "Test Team".to_string(),
         api_token: token.clone(),
         cookieless_server_hash_mode: 0,
         timezone: "UTC".to_string(),
->>>>>>> a31bb310
+        ..Default::default()
     };
     let uuid = Uuid::now_v7();
 
