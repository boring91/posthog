--- conflicted
+++ resolved
@@ -98,11 +98,7 @@
                 >
                     {!!query ? (
                         !!insight.result ? (
-<<<<<<< HEAD
-                            <Query query={query} readOnly={true} cachedResults={insight.result} />
-=======
                             <Query query={query} cachedResults={insight.result} />
->>>>>>> aadca5bd
                         ) : (
                             <QueriesUnsupportedHere />
                         )
