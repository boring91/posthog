# name: ClickhouseTestExperimentSecondaryResults.test_basic_secondary_metric_results
  '
<<<<<<< HEAD
  /* user_id:2243 celery:posthog.celery.sync_insight_caching_state */
=======
  /* user_id:48 celery:posthog.celery.sync_insight_caching_state */
>>>>>>> e1ac6860
  SELECT team_id,
         date_diff('second', max(timestamp), now()) AS age
  FROM events
  WHERE timestamp > date_sub(DAY, 3, now())
    AND timestamp < now()
  GROUP BY team_id
  ORDER BY age;
  '
---
# name: ClickhouseTestExperimentSecondaryResults.test_basic_secondary_metric_results.1
  '
  /* celery:posthog.celery.sync_insight_caching_state */
  SELECT team_id,
         date_diff('second', max(timestamp), now()) AS age
  FROM events
  WHERE timestamp > date_sub(DAY, 3, now())
    AND timestamp < now()
  GROUP BY team_id
  ORDER BY age;
  '
---
# name: ClickhouseTestExperimentSecondaryResults.test_basic_secondary_metric_results.2
  '
  /* celery:posthog.celery.sync_insight_caching_state */
  SELECT team_id,
         date_diff('second', max(timestamp), now()) AS age
  FROM events
  WHERE timestamp > date_sub(DAY, 3, now())
    AND timestamp < now()
  GROUP BY team_id
  ORDER BY age;
  '
---
# name: ClickhouseTestExperimentSecondaryResults.test_basic_secondary_metric_results.3
  '
  /* celery:posthog.celery.sync_insight_caching_state */
  SELECT team_id,
         date_diff('second', max(timestamp), now()) AS age
  FROM events
  WHERE timestamp > date_sub(DAY, 3, now())
    AND timestamp < now()
  GROUP BY team_id
  ORDER BY age;
  '
---
# name: ClickhouseTestExperimentSecondaryResults.test_basic_secondary_metric_results.4
  '
  /* user_id:0 request:_snapshot_ */
  SELECT groupArray(value)
  FROM
    (SELECT replaceRegexpAll(JSONExtractRaw(properties, '$feature/a-b-test'), '^"|"$', '') AS value,
            count(*) as count
     FROM events e
     WHERE team_id = 2
       AND event = '$pageview'
       AND toTimeZone(timestamp, 'UTC') >= toDateTime('2020-01-01 00:00:00', 'UTC')
       AND toTimeZone(timestamp, 'UTC') <= toDateTime('2020-01-06 00:00:00', 'UTC')
     GROUP BY value
     ORDER BY count DESC, value DESC
     LIMIT 25
     OFFSET 0)
  '
---
# name: ClickhouseTestExperimentSecondaryResults.test_basic_secondary_metric_results.5
  '
  /* user_id:0 request:_snapshot_ */
  SELECT groupArray(day_start) as date,
         groupArray(count) AS total,
         breakdown_value
  FROM
    (SELECT SUM(total) as count,
            day_start,
            breakdown_value
     FROM
       (SELECT *
        FROM
          (SELECT toUInt16(0) AS total,
                  ticks.day_start as day_start,
                  breakdown_value
           FROM
             (SELECT toStartOfDay(toDateTime('2020-01-06 00:00:00', 'UTC') - number * 86400) as day_start
              FROM numbers(6)
              UNION ALL SELECT toStartOfDay(toDateTime('2020-01-01 00:00:00', 'UTC')) as day_start) as ticks
           CROSS JOIN
             (SELECT breakdown_value
              FROM
                (SELECT ['control', 'test', 'ablahebf', ''] as breakdown_value) ARRAY
              JOIN breakdown_value) as sec
           ORDER BY breakdown_value,
                    day_start
           UNION ALL SELECT count(*) as total,
                            toStartOfDay(toTimeZone(toDateTime(timestamp, 'UTC'), 'UTC')) as day_start,
                            replaceRegexpAll(JSONExtractRaw(properties, '$feature/a-b-test'), '^"|"$', '') as breakdown_value
           FROM events e
           WHERE e.team_id = 2
             AND event = '$pageview'
             AND toTimeZone(timestamp, 'UTC') >= toDateTime('2020-01-01 00:00:00', 'UTC')
             AND toTimeZone(timestamp, 'UTC') <= toDateTime('2020-01-06 00:00:00', 'UTC')
             AND replaceRegexpAll(JSONExtractRaw(properties, '$feature/a-b-test'), '^"|"$', '') in (['control', 'test', 'ablahebf', ''])
           GROUP BY day_start,
                    breakdown_value))
     GROUP BY day_start,
              breakdown_value
     ORDER BY breakdown_value,
              day_start)
  GROUP BY breakdown_value
  ORDER BY breakdown_value
  '
---
# name: ClickhouseTestExperimentSecondaryResults.test_basic_secondary_metric_results.6
  '
  /* user_id:0 request:_snapshot_ */
  SELECT groupArray(value)
  FROM
    (SELECT array(replaceRegexpAll(JSONExtractRaw(properties, '$feature/a-b-test'), '^"|"$', '')) AS value,
            count(*) as count
     FROM events e
     WHERE team_id = 2
       AND event IN ['$pageleave_funnel', '$pageview_funnel']
       AND toTimeZone(timestamp, 'UTC') >= toDateTime('2020-01-01 00:00:00', 'UTC')
       AND toTimeZone(timestamp, 'UTC') <= toDateTime('2020-01-06 00:00:00', 'UTC')
     GROUP BY value
     ORDER BY count DESC, value DESC
     LIMIT 25
     OFFSET 0)
  '
---
# name: ClickhouseTestExperimentSecondaryResults.test_basic_secondary_metric_results.7
  '
  /* user_id:0 request:_snapshot_ */
  SELECT countIf(steps = 1) step_1,
         countIf(steps = 2) step_2,
         avg(step_1_average_conversion_time_inner) step_1_average_conversion_time,
         median(step_1_median_conversion_time_inner) step_1_median_conversion_time,
         prop
  FROM
    (SELECT aggregation_target,
            steps,
            avg(step_1_conversion_time) step_1_average_conversion_time_inner,
            median(step_1_conversion_time) step_1_median_conversion_time_inner ,
            prop
     FROM
       (SELECT aggregation_target,
               steps,
               max(steps) over (PARTITION BY aggregation_target,
                                             prop) as max_steps,
                               step_1_conversion_time ,
                               prop
        FROM
          (SELECT *,
                  if(latest_0 <= latest_1
                     AND latest_1 <= latest_0 + INTERVAL 14 DAY, 2, 1) AS steps ,
                  if(isNotNull(latest_1)
                     AND latest_1 <= latest_0 + INTERVAL 14 DAY, dateDiff('second', toDateTime(latest_0), toDateTime(latest_1)), NULL) step_1_conversion_time,
                  prop
           FROM
             (SELECT aggregation_target,
                     timestamp,
                     step_0,
                     latest_0,
                     step_1,
                     min(latest_1) over (PARTITION by aggregation_target,
                                                      prop
                                         ORDER BY timestamp DESC ROWS BETWEEN UNBOUNDED PRECEDING AND 0 PRECEDING) latest_1 ,
                                        if(has([['test'], ['control'], ['']], prop), prop, ['Other']) as prop
              FROM
                (SELECT *,
                        if(notEmpty(arrayFilter(x -> notEmpty(x), prop_vals)), prop_vals, ['']) as prop
                 FROM
                   (SELECT e.timestamp as timestamp,
                           pdi.person_id as aggregation_target,
                           pdi.person_id as person_id ,
                           if(event = '$pageview_funnel', 1, 0) as step_0,
                           if(step_0 = 1, timestamp, null) as latest_0,
                           if(event = '$pageleave_funnel', 1, 0) as step_1,
                           if(step_1 = 1, timestamp, null) as latest_1,
                           array(replaceRegexpAll(JSONExtractRaw(properties, '$feature/a-b-test'), '^"|"$', '')) AS prop_basic,
                           prop_basic as prop,
                           argMinIf(prop, timestamp, notEmpty(arrayFilter(x -> notEmpty(x), prop))) over (PARTITION by aggregation_target) as prop_vals
                    FROM events e
                    INNER JOIN
                      (SELECT distinct_id,
                              argMax(person_id, version) as person_id
                       FROM person_distinct_id2
                       WHERE team_id = 2
                       GROUP BY distinct_id
                       HAVING argMax(is_deleted, version) = 0) AS pdi ON e.distinct_id = pdi.distinct_id
                    WHERE team_id = 2
                      AND event IN ['$pageleave_funnel', '$pageview_funnel']
                      AND toTimeZone(timestamp, 'UTC') >= toDateTime('2020-01-01 00:00:00', 'UTC')
                      AND toTimeZone(timestamp, 'UTC') <= toDateTime('2020-01-06 00:00:00', 'UTC')
                      AND (step_0 = 1
                           OR step_1 = 1) )))
           WHERE step_0 = 1 ))
     GROUP BY aggregation_target,
              steps,
              prop
     HAVING steps = max_steps)
  GROUP BY prop
  '
---<|MERGE_RESOLUTION|>--- conflicted
+++ resolved
@@ -1,10 +1,6 @@
 # name: ClickhouseTestExperimentSecondaryResults.test_basic_secondary_metric_results
   '
-<<<<<<< HEAD
-  /* user_id:2243 celery:posthog.celery.sync_insight_caching_state */
-=======
   /* user_id:48 celery:posthog.celery.sync_insight_caching_state */
->>>>>>> e1ac6860
   SELECT team_id,
          date_diff('second', max(timestamp), now()) AS age
   FROM events
