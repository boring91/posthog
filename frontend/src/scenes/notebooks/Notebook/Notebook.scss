.Notebook {
    padding: 2rem;
    height: 100%;
    flex: 1;

    > :not(.react-renderer) {
        max-width: 1000px;
        margin: 0 auto;
    }

    .react-renderer {
<<<<<<< HEAD
        // max-width: 1200px;
=======
>>>>>>> 6abc3a5d
        max-width: 1000px;
        margin: 0 auto;
    }

    h1,
    h2,
    h3,
    h4,
    h5 {
        margin-top: 0.5rem;
    }

    p {
        margin-bottom: 0.2rem;
    }

    &.ProseMirror-focused {
        outline: none;
    }
}<|MERGE_RESOLUTION|>--- conflicted
+++ resolved
@@ -9,10 +9,6 @@
     }
 
     .react-renderer {
-<<<<<<< HEAD
-        // max-width: 1200px;
-=======
->>>>>>> 6abc3a5d
         max-width: 1000px;
         margin: 0 auto;
     }
