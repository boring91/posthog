--- conflicted
+++ resolved
@@ -3449,9 +3449,6 @@
     Docs = 'docs',
     Activation = 'activation',
     Settings = 'settings',
-<<<<<<< HEAD
     Welcome = 'welcome',
-=======
     FeaturePreviews = 'feature-previews',
->>>>>>> 068951e9
 }