--- conflicted
+++ resolved
@@ -20,12 +20,9 @@
 import { dayjs } from 'lib/dayjs'
 import { ChartDataset, ChartType, InteractionItem } from 'chart.js'
 import { LogLevel } from 'rrweb'
-<<<<<<< HEAD
-import { LogicWrapper } from 'kea'
-=======
 import { TaxonomicFilterGroupType } from 'lib/components/TaxonomicFilter/types'
 import { BehavioralFilterKey, BehavioralFilterType } from 'scenes/cohorts/CohortFilters/types'
->>>>>>> 68ed00f2
+import { LogicWrapper } from 'kea'
 
 export type Optional<T, K extends string | number | symbol> = Omit<T, K> & { [K in keyof T]?: T[K] }
 
