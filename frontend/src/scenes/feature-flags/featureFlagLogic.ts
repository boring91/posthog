import { actions, afterMount, connect, kea, key, listeners, path, props, reducers, selectors } from 'kea'
import type { featureFlagLogicType } from './featureFlagLogicType'
import {
    AnyPropertyFilter,
    Breadcrumb,
    FeatureFlagType,
    InsightModel,
    MultivariateFlagOptions,
    MultivariateFlagVariant,
    PropertyFilter,
} from '~/types'
import api from 'lib/api'
import { router } from 'kea-router'
import { convertPropertyGroupToProperties, deleteWithUndo } from 'lib/utils'
import { urls } from 'scenes/urls'
import { teamLogic } from '../teamLogic'
import { featureFlagsLogic } from 'scenes/feature-flags/featureFlagsLogic'
import { groupsModel } from '~/models/groupsModel'
import { TaxonomicFilterGroupType } from 'lib/components/TaxonomicFilter/types'
import { lemonToast } from 'lib/components/lemonToast'
import { eventUsageLogic } from 'lib/utils/eventUsageLogic'
import { urlToAction } from 'kea-router'
import { loaders } from 'kea-loaders'
import { forms } from 'kea-forms'

const NEW_FLAG: FeatureFlagType = {
    id: null,
    created_at: null,
    key: '',
    name: '',
    filters: { groups: [{ properties: [], rollout_percentage: null }], multivariate: null },
    deleted: false,
    active: true,
    created_by: null,
    is_simple_flag: false,
    rollout_percentage: null,
    ensure_experience_continuity: false,
    experiment_set: null,
}
const NEW_VARIANT = {
    key: '',
    name: '',
    rollout_percentage: 0,
}
const EMPTY_MULTIVARIATE_OPTIONS: MultivariateFlagOptions = {
    variants: [
        {
            key: '',
            name: '',
            rollout_percentage: 100,
        },
    ],
}

export interface FeatureFlagLogicProps {
    id: number | 'new'
}

export const featureFlagLogic = kea<featureFlagLogicType>([
    path(['scenes', 'feature-flags', 'featureFlagLogic']),
    props({} as FeatureFlagLogicProps),
    key(({ id }) => id ?? 'unknown'),
    connect({
        values: [teamLogic, ['currentTeamId'], groupsModel, ['groupTypes', 'groupsTaxonomicTypes', 'aggregationLabel']],
    }),
    actions({
        setFeatureFlag: (featureFlag: FeatureFlagType) => ({ featureFlag }),
        setFeatureFlagMissing: true,
        addConditionSet: true,
        setAggregationGroupTypeIndex: (value: number | null) => ({ value }),
        removeConditionSet: (index: number) => ({ index }),
        duplicateConditionSet: (index: number) => ({ index }),
        updateConditionSet: (
            index: number,
            newRolloutPercentage?: number | null,
            newProperties?: AnyPropertyFilter[]
        ) => ({
            index,
            newRolloutPercentage,
            newProperties,
        }),
        deleteFeatureFlag: (featureFlag: Partial<FeatureFlagType>) => ({ featureFlag }),
        setMultivariateEnabled: (enabled: boolean) => ({ enabled }),
        setMultivariateOptions: (multivariateOptions: MultivariateFlagOptions | null) => ({ multivariateOptions }),
        addVariant: true,
        duplicateVariant: (index: number) => ({ index }),
        removeVariant: (index: number) => ({ index }),
        editFeatureFlag: (editing: boolean) => ({ editing }),
        distributeVariantsEqually: true,
    }),
    forms(({ actions }) => ({
        featureFlag: {
            defaults: { ...NEW_FLAG } as FeatureFlagType,
            errors: ({ key, filters }) => ({
                key: !key
                    ? 'You need to set a key'
                    : !key.match?.(/^([A-z]|[a-z]|[0-9]|-|_)+$/)
                    ? 'Only letters, numbers, hyphens (-) & underscores (_) are allowed.'
                    : undefined,
                filters: {
                    multivariate: {
                        variants: filters?.multivariate?.variants?.map(
                            ({ key: variantKey }: MultivariateFlagVariant) => ({
                                key: !variantKey
                                    ? 'You need to set a key'
                                    : !variantKey.match?.(/^([A-z]|[a-z]|[0-9]|-|_)+$/)
                                    ? 'Only letters, numbers, hyphens (-) & underscores (_) are allowed.'
                                    : undefined,
                            })
                        ),
                    },
                },
            }),
            submit: (featureFlag) => {
                actions.saveFeatureFlag(featureFlag)
            },
        },
    })),
    reducers({
        featureFlag: [
            { ...NEW_FLAG } as FeatureFlagType,
            {
                setFeatureFlag: (_, { featureFlag }) => {
                    if (featureFlag.filters.groups) {
                        const groups = featureFlag.filters.groups.map((group) => {
                            if (group.properties) {
                                return {
                                    ...group,
                                    properties: convertPropertyGroupToProperties(group.properties) as PropertyFilter[],
                                }
                            }
                            return group
                        })
                        return { ...featureFlag, filters: { ...featureFlag?.filters, groups } }
                    }
                    return featureFlag
                },
                addConditionSet: (state) => {
                    if (!state) {
                        return state
                    }
                    const groups = [...state?.filters.groups, { properties: [], rollout_percentage: null }]
                    return { ...state, filters: { ...state.filters, groups } }
                },
                updateConditionSet: (state, { index, newRolloutPercentage, newProperties }) => {
                    if (!state) {
                        return state
                    }

                    const groups = [...state?.filters.groups]
                    if (newRolloutPercentage !== undefined) {
                        groups[index] = { ...groups[index], rollout_percentage: newRolloutPercentage }
                    }

                    if (newProperties !== undefined) {
                        groups[index] = { ...groups[index], properties: newProperties }
                    }

                    return { ...state, filters: { ...state.filters, groups } }
                },
                removeConditionSet: (state, { index }) => {
                    if (!state) {
                        return state
                    }
                    const groups = [...state.filters.groups]
                    groups.splice(index, 1)
                    return { ...state, filters: { ...state.filters, groups } }
                },
                duplicateConditionSet: (state, { index }) => {
                    if (!state) {
                        return state
                    }
                    const groups = state.filters.groups.concat([state.filters.groups[index]])
                    return { ...state, filters: { ...state.filters, groups } }
                },
                setMultivariateOptions: (state, { multivariateOptions }) => {
                    if (!state) {
                        return state
                    }
                    return { ...state, filters: { ...state.filters, multivariate: multivariateOptions } }
                },
                addVariant: (state) => {
                    if (!state) {
                        return state
                    }
                    const variants = [...(state.filters.multivariate?.variants || [])]
                    return {
                        ...state,
                        filters: {
                            ...state.filters,
                            multivariate: {
                                ...(state.filters.multivariate || {}),
                                variants: [...variants, NEW_VARIANT],
                            },
                        },
                    }
                },
                removeVariant: (state, { index }) => {
                    if (!state) {
                        return state
                    }
                    const variants = [...(state.filters.multivariate?.variants || [])]
                    variants.splice(index, 1)
                    return {
                        ...state,
                        filters: {
                            ...state.filters,
                            multivariate: {
                                ...state.filters.multivariate,
                                variants,
                            },
                        },
                    }
                },
                distributeVariantsEqually: (state) => {
                    // Adjust the variants to be as evenly distributed as possible,
                    // taking integer rounding into account
                    if (!state) {
                        return state
                    }
                    const variants = [...(state.filters.multivariate?.variants || [])]
                    const numVariants = variants.length
                    if (numVariants > 0 && numVariants <= 100) {
                        const percentageRounded = Math.round(100 / numVariants)
                        const totalRounded = percentageRounded * numVariants
                        const delta = totalRounded - 100
                        variants.forEach((variant, index) => {
                            variants[index] = { ...variant, rollout_percentage: percentageRounded }
                        })
                        // Apply the rounding error to the last index
                        variants[numVariants - 1] = {
                            ...variants[numVariants - 1],
                            rollout_percentage: percentageRounded - delta,
                        }
                    }
                    return {
                        ...state,
                        filters: {
                            ...state.filters,
                            multivariate: {
                                ...state.filters.multivariate,
                                variants,
                            },
                        },
                    }
                },
                setAggregationGroupTypeIndex: (state, { value }) => {
                    if (!state || state.filters.aggregation_group_type_index == value) {
                        return state
                    }

                    return {
                        ...state,
                        filters: {
                            ...state.filters,
                            aggregation_group_type_index: value,
                            // :TRICKY: We reset property filters after changing what you're aggregating by.
                            groups: [{ properties: [], rollout_percentage: null }],
                        },
                    }
                },
            },
        ],
<<<<<<< HEAD
        isEditingFlag: [
            false,
            {
                editFeatureFlag: (_, { editing }) => editing,
            },
        ],
=======

        featureFlagMissing: [false, { setFeatureFlagMissing: () => true }],
>>>>>>> 13f180f1
    }),
    loaders(({ values, props, actions }) => ({
        featureFlag: {
            loadFeatureFlag: async () => {
                if (props.id && props.id !== 'new') {
                    try {
                        return await api.get(`api/projects/${values.currentTeamId}/feature_flags/${props.id}`)
                    } catch (e) {
                        actions.setFeatureFlagMissing()
                        throw e
                    }
                }
                return NEW_FLAG
            },
            saveFeatureFlag: async (updatedFlag: Partial<FeatureFlagType>) => {
                const { created_at, id, ...flag } = updatedFlag

                try {
                    if (!updatedFlag.id) {
                        return await api.create(`api/projects/${values.currentTeamId}/feature_flags`, flag)
                    } else {
                        return await api.update(
                            `api/projects/${values.currentTeamId}/feature_flags/${updatedFlag.id}`,
                            flag
                        )
                    }
                } catch (error: any) {
                    if (error.code === 'behavioral_cohort_found' || error.code === 'cohort_does_not_exist') {
                        eventUsageLogic.actions.reportFailedToCreateFeatureFlagWithCohort(error.code, error.detail)
                    }
                    throw error
                }
            },
        },
        recentInsights: [
            [] as InsightModel[],
            {
                loadRecentInsights: async () => {
                    if (props.id && props.id !== 'new' && values.featureFlag.key) {
                        const response = await api.get(
                            `api/projects/${values.currentTeamId}/insights/?feature_flag=${values.featureFlag.key}&order=-created_at`
                        )
                        return response.results
                    }
                    return []
                },
            },
        ],
    })),
    listeners(({ actions, values }) => ({
        saveFeatureFlagSuccess: ({ featureFlag }) => {
            lemonToast.success('Feature flag saved')
            featureFlagsLogic.findMounted()?.actions.updateFlag(featureFlag)
            router.actions.replace(urls.featureFlag(featureFlag.id))
            actions.editFeatureFlag(false)
        },
        deleteFeatureFlag: async ({ featureFlag }) => {
            deleteWithUndo({
                endpoint: `projects/${values.currentTeamId}/feature_flags`,
                object: { name: featureFlag.name, id: featureFlag.id },
                callback: () => {
                    featureFlag.id && featureFlagsLogic.findMounted()?.actions.deleteFlag(featureFlag.id)
                    featureFlagsLogic.findMounted()?.actions.loadFeatureFlags()
                    router.actions.push(urls.featureFlags())
                },
            })
        },
        setMultivariateEnabled: async ({ enabled }) => {
            if (enabled) {
                actions.setMultivariateOptions(EMPTY_MULTIVARIATE_OPTIONS)
            } else {
                actions.setMultivariateOptions(null)
            }
        },
        loadFeatureFlagSuccess: async () => {
            actions.loadRecentInsights()
        },
    })),
    selectors({
        props: [() => [(_, props) => props], (props) => props],
        multivariateEnabled: [(s) => [s.featureFlag], (featureFlag) => !!featureFlag?.filters.multivariate],
        variants: [(s) => [s.featureFlag], (featureFlag) => featureFlag?.filters.multivariate?.variants || []],
        nonEmptyVariants: [(s) => [s.variants], (variants) => variants.filter(({ key }) => !!key)],
        variantRolloutSum: [
            (s) => [s.variants],
            (variants) => variants.reduce((total: number, { rollout_percentage }) => total + rollout_percentage, 0),
        ],
        areVariantRolloutsValid: [
            (s) => [s.variants, s.variantRolloutSum],
            (variants, variantRolloutSum) =>
                variants.every(({ rollout_percentage }) => rollout_percentage >= 0 && rollout_percentage <= 100) &&
                variantRolloutSum === 100,
        ],
        aggregationTargetName: [
            (s) => [s.featureFlag, s.groupTypes, s.aggregationLabel],
            (featureFlag, groupTypes, aggregationLabel): string => {
                if (featureFlag && featureFlag.filters.aggregation_group_type_index != null && groupTypes.length > 0) {
                    return aggregationLabel(featureFlag.filters.aggregation_group_type_index).plural
                }
                return 'users'
            },
        ],
        taxonomicGroupTypes: [
            (s) => [s.featureFlag, s.groupsTaxonomicTypes],
            (featureFlag, groupsTaxonomicTypes): TaxonomicFilterGroupType[] => {
                if (
                    featureFlag &&
                    featureFlag.filters.aggregation_group_type_index != null &&
                    groupsTaxonomicTypes.length > 0
                ) {
                    return [groupsTaxonomicTypes[featureFlag.filters.aggregation_group_type_index]]
                }

                return [TaxonomicFilterGroupType.PersonProperties, TaxonomicFilterGroupType.Cohorts]
            },
        ],
        breadcrumbs: [
            (s) => [s.featureFlag],
            (featureFlag): Breadcrumb[] => [
                {
                    name: 'Feature Flags',
                    path: urls.featureFlags(),
                },
                ...(featureFlag ? [{ name: featureFlag.key || 'Unnamed' }] : []),
            ],
        ],
    }),
    urlToAction(({ actions, props }) => ({
        [urls.featureFlag(props.id ?? 'new')]: (_, __, ___, { method }) => {
            // If the URL was pushed (user clicked on a link), reset the scene's data.
            // This avoids resetting form fields if you click back/forward.
            if (method === 'PUSH') {
                if (props.id) {
                    actions.loadFeatureFlag()
                } else {
                    actions.resetFeatureFlag()
                }
            }
        },
    })),
    afterMount(({ props, actions }) => {
        const foundFlag = featureFlagsLogic.findMounted()?.values.featureFlags.find((flag) => flag.id === props.id)
        if (foundFlag) {
            actions.setFeatureFlag(foundFlag)
            actions.loadRecentInsights()
        } else if (props.id !== 'new') {
            actions.loadFeatureFlag()
        }
    }),
])<|MERGE_RESOLUTION|>--- conflicted
+++ resolved
@@ -95,8 +95,8 @@
                 key: !key
                     ? 'You need to set a key'
                     : !key.match?.(/^([A-z]|[a-z]|[0-9]|-|_)+$/)
-                    ? 'Only letters, numbers, hyphens (-) & underscores (_) are allowed.'
-                    : undefined,
+                        ? 'Only letters, numbers, hyphens (-) & underscores (_) are allowed.'
+                        : undefined,
                 filters: {
                     multivariate: {
                         variants: filters?.multivariate?.variants?.map(
@@ -104,8 +104,8 @@
                                 key: !variantKey
                                     ? 'You need to set a key'
                                     : !variantKey.match?.(/^([A-z]|[a-z]|[0-9]|-|_)+$/)
-                                    ? 'Only letters, numbers, hyphens (-) & underscores (_) are allowed.'
-                                    : undefined,
+                                        ? 'Only letters, numbers, hyphens (-) & underscores (_) are allowed.'
+                                        : undefined,
                             })
                         ),
                     },
@@ -261,17 +261,14 @@
                 },
             },
         ],
-<<<<<<< HEAD
+
+        featureFlagMissing: [false, { setFeatureFlagMissing: () => true }],
         isEditingFlag: [
             false,
             {
                 editFeatureFlag: (_, { editing }) => editing,
             },
         ],
-=======
-
-        featureFlagMissing: [false, { setFeatureFlagMissing: () => true }],
->>>>>>> 13f180f1
     }),
     loaders(({ values, props, actions }) => ({
         featureFlag: {
