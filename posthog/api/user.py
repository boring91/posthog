import functools
import json
import os
import secrets
import urllib.parse

import posthoganalytics
import requests
from django.conf import settings
from django.contrib.auth import update_session_auth_hash
from django.contrib.auth.password_validation import validate_password
from django.core.exceptions import ValidationError
from django.http import HttpRequest, HttpResponse, JsonResponse
from django.shortcuts import redirect
from django.views.decorators.http import require_http_methods
from rest_framework import exceptions, serializers

from posthog.models import Event, User
from posthog.utils import PersonalAPIKeyAuthentication
from posthog.version import VERSION


def authenticate_secondarily(endpoint):
    @functools.wraps(endpoint)
    def wrapper(request: HttpRequest):
        if not request.user.is_authenticated:
            try:
                auth_result = PersonalAPIKeyAuthentication().authenticate(request)
                if isinstance(auth_result, tuple) and isinstance(auth_result[0], User):
                    request.user = auth_result[0]
                else:
                    raise exceptions.AuthenticationFailed("Authentication credentials were not provided.")
            except exceptions.AuthenticationFailed as e:
                return JsonResponse({"detail": e.detail}, status=401)
        return endpoint(request)

    return wrapper


# TODO: remake these endpoints with DRF!
@authenticate_secondarily
def user(request):
    team = request.user.team
    teams = list(request.user.team_set.all().values("name", "id"))

    if request.method == "PATCH":
        data = json.loads(request.body)

        if "team" in data:
            if "current_team" in data["team"]:
                current_team = data["team"].get("current_team", team)
                if isinstance(current_team, int):
                    request.user.current_team = request.user.team_set.get(id=current_team)
                else:
                    request.user.current_team = team
                request.user.save()
                team = request.user.team
            team.api_token = data["team"].get("api_token", team.api_token)
            team.signup_token = data["team"].get("signup_token", team.signup_token)
            team.app_urls = data["team"].get("app_urls", team.app_urls)
            team.opt_out_capture = data["team"].get("opt_out_capture", team.opt_out_capture)
            team.slack_incoming_webhook = data["team"].get("slack_incoming_webhook", team.slack_incoming_webhook)
            team.anonymize_ips = data["team"].get("anonymize_ips", team.anonymize_ips)
            team.completed_snippet_onboarding = data["team"].get(
                "completed_snippet_onboarding", team.completed_snippet_onboarding,
            )
            # regenerate or disable team signup link
            signup_state = data["team"].get("signup_state")
            if signup_state == True:
                team.signup_token = secrets.token_urlsafe(22)
            elif signup_state == False:
                team.signup_token = None
            team.save()

        if "user" in data:
            request.user.email_opt_in = data["user"].get("email_opt_in", request.user.email_opt_in)
            request.user.anonymize_data = data["user"].get("anonymize_data", request.user.anonymize_data)
            request.user.toolbar_mode = data["user"].get("toolbar_mode", request.user.toolbar_mode)
            posthoganalytics.identify(
                request.user.distinct_id,
                {
                    "email_opt_in": request.user.email_opt_in,
                    "anonymize_data": request.user.anonymize_data,
                    "email": request.user.email if not request.user.anonymize_data else None,
                    "is_signed_up": True,
                    "toolbar_mode": request.user.toolbar_mode,
                    "billing_plan": request.user.billing_plan,
                    "is_team_unique_user": (team.users.count() == 1),
                    "team_setup_complete": (team.completed_snippet_onboarding and team.ingested_event),
                },
            )
            request.user.save()

    return JsonResponse(
        {
            "id": request.user.pk,
            "distinct_id": request.user.distinct_id,
            "name": request.user.first_name,
            "email": request.user.email,
            "has_events": Event.objects.filter(team=team).exists(),
            "email_opt_in": request.user.email_opt_in,
            "anonymize_data": request.user.anonymize_data,
            "toolbar_mode": request.user.toolbar_mode,
            "team": {
                "name": request.user.current_team.name,
                "app_urls": team.app_urls,
                "api_token": team.api_token,
                "signup_token": team.signup_token,
                "opt_out_capture": team.opt_out_capture,
                "anonymize_ips": team.anonymize_ips,
                "slack_incoming_webhook": team.slack_incoming_webhook,
                "event_names": team.event_names,
                "event_properties": team.event_properties,
                "event_properties_numerical": team.event_properties_numerical,
                "completed_snippet_onboarding": team.completed_snippet_onboarding,
            },
            "teams": teams,
            "opt_out_capture": os.environ.get("OPT_OUT_CAPTURE"),
            "posthog_version": VERSION,
            "available_features": request.user.available_features,
            "billing_plan": request.user.billing_plan,
            "is_multi_tenancy": hasattr(settings, "MULTI_TENANCY"),
            "ee_available": request.user.ee_available,
        }
    )


@authenticate_secondarily
def redirect_to_site(request):
<<<<<<< HEAD
    if not request.user.is_authenticated:
        return HttpResponse("Unauthorized", status=401)

    team = request.user.team
=======
    team = request.user.team_set.get()
>>>>>>> 1da7f43e
    app_url = request.GET.get("appUrl") or (team.app_urls and team.app_urls[0])
    use_new_toolbar = request.user.toolbar_mode == "toolbar"

    if not app_url:
        return HttpResponse(status=404)

    request.user.temporary_token = secrets.token_urlsafe(32)
    request.user.save()
    params = {
        "action": "ph_authorize",
        "token": team.api_token,
        "temporaryToken": request.user.temporary_token,
        "actionId": request.GET.get("actionId"),
        "userIntent": request.GET.get("userIntent"),
    }

    if settings.JS_URL:
        params["jsURL"] = settings.JS_URL

    if use_new_toolbar:
        params["action"] = "ph_authorize"
        params["toolbarVersion"] = "toolbar"

    if not settings.TEST and not os.environ.get("OPT_OUT_CAPTURE"):
        params["instrument"] = True
        params["userEmail"] = request.user.email
        params["distinctId"] = request.user.distinct_id

    state = urllib.parse.quote(json.dumps(params))

    if use_new_toolbar:
        return redirect("{}#__posthog={}".format(app_url, state))
    else:
        return redirect("{}#state={}".format(app_url, state))


@require_http_methods(["PATCH"])
@authenticate_secondarily
def change_password(request):
    """Change the password of a regular User."""
    try:
        body = json.loads(request.body)
    except (TypeError, json.decoder.JSONDecodeError):
        return JsonResponse({"error": "Cannot parse request body"}, status=400)

    old_password = body.get("oldPassword")
    new_password = body.get("newPassword")

    if not old_password or not new_password:
        return JsonResponse({"error": "Missing payload"}, status=400)

    if not request.user.check_password(old_password):
        return JsonResponse({"error": "Incorrect old password"}, status=400)

    try:
        validate_password(new_password, request.user)
    except ValidationError as err:
        return JsonResponse({"error": err.messages[0]}, status=400)

    request.user.set_password(new_password)
    request.user.save()
    update_session_auth_hash(request, request.user)

    return JsonResponse({})


@require_http_methods(["POST"])
@authenticate_secondarily
def test_slack_webhook(request):
    """Change the password of a regular User."""
    try:
        body = json.loads(request.body)
    except (TypeError, json.decoder.JSONDecodeError):
        return JsonResponse({"error": "Cannot parse request body"}, status=400)

    webhook = body.get("webhook")

    if not webhook:
        return JsonResponse({"error": "no webhook URL"})
    message = {"text": "Greetings from PostHog!"}
    try:
        response = requests.post(webhook, verify=False, json=message)

        if response.ok:
            return JsonResponse({"success": True})
        else:
            return JsonResponse({"error": response.text})
    except:
        return JsonResponse({"error": "invalid webhook URL"})


class UserSerializer(serializers.ModelSerializer):
    class Meta:
        model = User
        fields = ["id", "distinct_id", "first_name", "email"]<|MERGE_RESOLUTION|>--- conflicted
+++ resolved
@@ -127,14 +127,7 @@
 
 @authenticate_secondarily
 def redirect_to_site(request):
-<<<<<<< HEAD
-    if not request.user.is_authenticated:
-        return HttpResponse("Unauthorized", status=401)
-
     team = request.user.team
-=======
-    team = request.user.team_set.get()
->>>>>>> 1da7f43e
     app_url = request.GET.get("appUrl") or (team.app_urls and team.app_urls[0])
     use_new_toolbar = request.user.toolbar_mode == "toolbar"
 
