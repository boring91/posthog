--- conflicted
+++ resolved
@@ -18,15 +18,10 @@
 }
 
 export function DataWarehouseExternalScene(): JSX.Element {
-<<<<<<< HEAD
-    const logic = insightLogic({
-        dashboardItemId: 'new-SQL',
-=======
     const { viewLoading } = useValues(dataWarehouseExternalSceneLogic)
 
     const logic = insightLogic({
         dashboardItemId: DATAWAREHOUSE_EDITOR_ITEM_ID,
->>>>>>> f5d8a00a
         cachedInsight: null,
     })
     const { insightSaving, insightProps } = useValues(logic)
@@ -66,11 +61,6 @@
                 }
             />
             <DataWarehouseInitialBillingLimitNotice />
-<<<<<<< HEAD
-            <BindLogic logic={insightSceneLogic} props={{}}>
-                <DataWarehouseTables insightProps={insightDataLogicProps} />
-            </BindLogic>
-=======
             {viewLoading ? (
                 <Spinner />
             ) : (
@@ -78,7 +68,6 @@
                     <DataWarehouseTables insightProps={insightDataLogicProps} />
                 </BindLogic>
             )}
->>>>>>> f5d8a00a
         </div>
     )
 }