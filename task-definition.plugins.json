--- conflicted
+++ resolved
@@ -58,19 +58,15 @@
                 },
                 {
                     "name": "JOB_QUEUES",
-<<<<<<< HEAD
-                    "value": ""
-                },
-                {
-                    "name": "ENABLE_PERSISTENT_CONSOLE",
-                    "value": "1"
-=======
                     "value": "graphile"
                 },
                 {
                     "name": "CRASH_IF_NO_PERSISTENT_JOB_QUEUE",
                     "value": "0"
->>>>>>> a54df23e
+                },
+                {
+                    "name": "ENABLE_PERSISTENT_CONSOLE",
+                    "value": "1"
                 }
             ],
             "secrets": [
