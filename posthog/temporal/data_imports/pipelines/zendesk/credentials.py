--- conflicted
+++ resolved
@@ -25,13 +25,8 @@
     This class is used to store credentials for Email + Password Authentication
     """
 
-<<<<<<< HEAD
-    password: TSecretValue
-    email: str = ""
-=======
     email: str = ""
     password: TSecretValue = dlt.secrets.value
->>>>>>> 6f9d7789
 
 
 @configspec
@@ -49,13 +44,8 @@
     This class is used to store credentials for Token Authentication
     """
 
-<<<<<<< HEAD
-    token: TSecretValue
-    email: str = ""
-=======
     email: str = ""
     token: TSecretValue = dlt.secrets.value
->>>>>>> 6f9d7789
 
 
 TZendeskCredentials = Union[ZendeskCredentialsEmailPass, ZendeskCredentialsToken, ZendeskCredentialsOAuth]