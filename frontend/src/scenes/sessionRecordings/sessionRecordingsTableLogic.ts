import { kea } from 'kea'
import api from 'lib/api'
import { toParams } from 'lib/utils'
import { FilterType, PropertyOperator, RecordingDurationFilter, SessionRecordingType } from '~/types'
import { sessionRecordingsTableLogicType } from './sessionRecordingsTableLogicType'
import { router } from 'kea-router'
<<<<<<< HEAD
import dayjs from 'dayjs'
=======
import { RecordingWatchedSource } from 'lib/utils/eventUsageLogic'
>>>>>>> ef7f31c4

export type SessionRecordingId = string
export type PersonUUID = string
interface Params {
    properties?: any
    sessionRecordingId?: SessionRecordingId
    source?: RecordingWatchedSource
}

export interface SessionRecordingsResponse {
    results: SessionRecordingType[]
    has_next: boolean
}

const LIMIT = 50

export const sessionRecordingsTableLogic = kea<
    sessionRecordingsTableLogicType<PersonUUID, SessionRecordingId, SessionRecordingsResponse>
>({
    key: (props) => props.personUUID || 'global',
    props: {} as {
        personUUID?: PersonUUID
    },
    actions: {
        getSessionRecordings: true,
        openSessionPlayer: (sessionRecordingId: SessionRecordingId | null, source: RecordingWatchedSource) => ({
            sessionRecordingId,
            source,
        }),
        closeSessionPlayer: true,
        setEntityFilters: (filters: Partial<FilterType>) => ({ filters }),
        loadNext: true,
        loadPrev: true,
        setDateRange: (incomingFromDate: string | null, incomingToDate: string | null) => ({
            incomingFromDate,
            incomingToDate,
        }),
        setDurationFilter: (durationFilter: RecordingDurationFilter) => ({ durationFilter }),
    },
    loaders: ({ props, values }) => ({
        sessionRecordingsResponse: [
            {
                results: [],
                has_next: false,
            } as SessionRecordingsResponse,
            {
                getSessionRecordings: async () => {
                    const params = toParams({
                        person_uuid: props.personUUID ?? '',
                        actions: values.entityFilters.actions,
                        events: values.entityFilters.events,
                        date_from: values.fromDate,
                        date_to: values.toDate,
                        offset: values.offset,
                        session_recording_duration: values.durationFilter,
                        limit: LIMIT,
                    })
                    const response = await api.get(`api/projects/@current/session_recordings?${params}`)
                    return response
                },
            },
        ],
    }),
    events: ({ actions }) => ({
        afterMount: () => {
            actions.getSessionRecordings()
        },
    }),
    reducers: {
        sessionRecordingId: [
            null as SessionRecordingId | null,
            {
                openSessionPlayer: (_, { sessionRecordingId }) => sessionRecordingId,
                closeSessionPlayer: () => null,
            },
        ],
        entityFilters: [
            {
                events: [],
                actions: [],
            } as FilterType,
            {
                setEntityFilters: (state, { filters }) => ({ ...state, ...filters }),
            },
        ],
        durationFilter: [
            {
                type: 'recording',
                key: 'duration',
                value: 60,
                operator: PropertyOperator.GreaterThan,
            } as RecordingDurationFilter,
            {
                setDurationFilter: (_, { durationFilter }) => durationFilter,
            },
        ],
        offset: [
            0,
            {
                loadNext: (previousOffset) => previousOffset + LIMIT,
                loadPrev: (previousOffset) => Math.max(previousOffset - LIMIT),
            },
        ],
        fromDate: [
            dayjs().subtract(30, 'days').format('YYYY-MM-DD') as null | string,
            {
                setDateRange: (_, { incomingFromDate }) => incomingFromDate,
            },
        ],
        toDate: [
            null as null | string,
            {
                setDateRange: (_, { incomingToDate }) => incomingToDate,
            },
        ],
    },
    listeners: ({ actions }) => ({
        setEntityFilters: () => {
            actions.getSessionRecordings()
        },
        setDateRange: () => {
            actions.getSessionRecordings()
        },
        setDurationFilter: () => {
            actions.getSessionRecordings()
        },
        loadNext: () => {
            actions.getSessionRecordings()
        },
        loadPrev: () => {
            actions.getSessionRecordings()
        },
    }),
    selectors: {
        sessionRecordings: [
            (s) => [s.sessionRecordingsResponse],
            (sessionRecordingsResponse) => sessionRecordingsResponse.results,
        ],
        hasPrev: [(s) => [s.offset], (offset) => offset > 0],
        hasNext: [
            (s) => [s.sessionRecordingsResponse],
            (sessionRecordingsResponse) => sessionRecordingsResponse.has_next,
        ],
    },
    actionToUrl: ({ values }) => {
        const buildURL = (
            overrides: Partial<Params> = {},
            replace = false
        ): [
            string,
            Params,
            Record<string, any>,
            {
                replace: boolean
            }
        ] => {
            const { properties } = router.values.searchParams
            const params: Params = {
                properties: properties || undefined,
                sessionRecordingId: values.sessionRecordingId || undefined,
                ...overrides,
            }

            return [router.values.location.pathname, params, router.values.hashParams, { replace }]
        }

        return {
            loadSessionRecordings: () => buildURL({}, true),
            openSessionPlayer: ({ source }) => buildURL({ source }),
            closeSessionPlayer: () => buildURL({ sessionRecordingId: undefined }),
        }
    },

    urlToAction: ({ actions, values }) => {
        const urlToAction = (_: any, params: Params): void => {
            const nulledSessionRecordingId = params.sessionRecordingId ?? null
            if (nulledSessionRecordingId !== values.sessionRecordingId) {
                actions.openSessionPlayer(nulledSessionRecordingId, RecordingWatchedSource.Direct)
            }
        }

        return {
            '/session_recordings': urlToAction,
            '/person/*': urlToAction,
        }
    },
})<|MERGE_RESOLUTION|>--- conflicted
+++ resolved
@@ -4,11 +4,8 @@
 import { FilterType, PropertyOperator, RecordingDurationFilter, SessionRecordingType } from '~/types'
 import { sessionRecordingsTableLogicType } from './sessionRecordingsTableLogicType'
 import { router } from 'kea-router'
-<<<<<<< HEAD
 import dayjs from 'dayjs'
-=======
 import { RecordingWatchedSource } from 'lib/utils/eventUsageLogic'
->>>>>>> ef7f31c4
 
 export type SessionRecordingId = string
 export type PersonUUID = string
