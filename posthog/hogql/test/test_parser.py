--- conflicted
+++ resolved
@@ -318,6 +318,20 @@
             ast.Call(name="avg", args=[ast.Constant(value=1), ast.Constant(value=2), ast.Constant(value=3)]),
         )
 
+    def test_column_alias(self):
+        self.assertEqual(
+            parse_expr("1 as asd"),
+            ast.Column(alias="asd", expr=ast.Constant(value=1)),
+        )
+        self.assertEqual(
+            parse_expr("1 as `asd`"),
+            ast.Column(alias="asd", expr=ast.Constant(value=1)),
+        )
+        self.assertEqual(
+            parse_expr("1 as `🍄`"),
+            ast.Column(alias="🍄", expr=ast.Constant(value=1)),
+        )
+
     def test_expr_with_ignored_python_comment(self):
         self.assertEqual(
             parse_expr("1 # asd"),
@@ -341,7 +355,6 @@
             ast.SelectQuery(select=[ast.Constant(value=1)], where=ast.Constant(value=True)),
         )
         self.assertEqual(
-<<<<<<< HEAD
             parse_statement("select 1 where 1 == 2"),
             ast.SelectQuery(
                 select=[ast.Constant(value=1)],
@@ -566,12 +579,4 @@
                     right=ast.Constant(value="bar"),
                 ),
             ),
-=======
-            parse_expr("1 as `asd`"),
-            ast.Column(alias="asd", expr=ast.Constant(value=1)),
-        )
-        self.assertEqual(
-            parse_expr("1 as `🍄`"),
-            ast.Column(alias="🍄", expr=ast.Constant(value=1)),
->>>>>>> 10dafac1
         )