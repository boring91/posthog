--- conflicted
+++ resolved
@@ -485,15 +485,9 @@
         // the batch consumer reads from the session replay kafka cluster
         const replayClusterConnectionConfig = createRdConnectionConfigFromEnvVars(this.config)
         this.batchConsumer = await startBatchConsumer({
-<<<<<<< HEAD
-            connectionConfig,
+            connectionConfig: replayClusterConnectionConfig,
             groupId: this.consumerGroupId,
             topic: this.topic,
-=======
-            connectionConfig: replayClusterConnectionConfig,
-            groupId: KAFKA_CONSUMER_GROUP_ID,
-            topic: KAFKA_SESSION_RECORDING_SNAPSHOT_ITEM_EVENTS,
->>>>>>> d929ca9f
             autoCommit: false,
             sessionTimeout: KAFKA_CONSUMER_SESSION_TIMEOUT_MS,
             maxPollIntervalMs: this.config.KAFKA_CONSUMPTION_MAX_POLL_INTERVAL_MS,
