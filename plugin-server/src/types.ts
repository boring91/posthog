import { ReaderModel } from '@maxmind/geoip2-node'
import ClickHouse from '@posthog/clickhouse'
import {
    Element,
    PluginAttachment,
    PluginConfigSchema,
    PluginEvent,
    PluginSettings,
    PostHogEvent,
    ProcessedPluginEvent,
    Properties,
    Webhook,
} from '@posthog/plugin-scaffold'
import { Pool as GenericPool } from 'generic-pool'
import { Redis } from 'ioredis'
import { Kafka } from 'kafkajs'
import { DateTime } from 'luxon'
import { VM } from 'vm2'
import { z } from 'zod'

import { EncryptedFields } from './cdp/encryption-utils'
import { LegacyOneventCompareService } from './cdp/services/legacy-onevent-compare.service'
import type { CookielessManager } from './ingestion/cookieless/cookieless-manager'
import { KafkaProducerWrapper } from './kafka/producer'
import { Celery } from './utils/db/celery'
import { DB } from './utils/db/db'
import { PostgresRouter } from './utils/db/postgres'
import { GeoIPService } from './utils/geoip'
import { ObjectStorage } from './utils/object_storage'
import { TeamManager } from './utils/team-manager'
import { UUID } from './utils/utils'
import { ActionManager } from './worker/ingestion/action-manager'
import { ActionMatcher } from './worker/ingestion/action-matcher'
import { AppMetrics } from './worker/ingestion/app-metrics'
import { GroupTypeManager } from './worker/ingestion/group-type-manager'
import { RustyHook } from './worker/rusty-hook'
import { PluginsApiKeyManager } from './worker/vm/extensions/helpers/api-key-manager'
import { RootAccessManager } from './worker/vm/extensions/helpers/root-acess-manager'
import { PluginInstance } from './worker/vm/lazy'

export { Element } from '@posthog/plugin-scaffold' // Re-export Element from scaffolding, for backwards compat.

type Brand<K, T> = K & { __brand: T }

export enum LogLevel {
    Debug = 'debug',
    Info = 'info',
    Warn = 'warn',
    Error = 'error',
}

export enum KafkaSecurityProtocol {
    Plaintext = 'PLAINTEXT',
    SaslPlaintext = 'SASL_PLAINTEXT',
    Ssl = 'SSL',
    SaslSsl = 'SASL_SSL',
}

export enum KafkaSaslMechanism {
    Plain = 'plain',
    ScramSha256 = 'scram-sha-256',
    ScramSha512 = 'scram-sha-512',
}

export enum PluginServerMode {
    ingestion_v2 = 'ingestion-v2',
    async_onevent = 'async-onevent',
    async_webhooks = 'async-webhooks',
    recordings_blob_ingestion = 'recordings-blob-ingestion',
    recordings_blob_ingestion_overflow = 'recordings-blob-ingestion-overflow',
    recordings_blob_ingestion_v2 = 'recordings-blob-ingestion-v2',
    recordings_blob_ingestion_v2_overflow = 'recordings-blob-ingestion-v2-overflow',
    cdp_processed_events = 'cdp-processed-events',
    cdp_internal_events = 'cdp-internal-events',
    cdp_cyclotron_worker = 'cdp-cyclotron-worker',
    cdp_cyclotron_worker_plugins = 'cdp-cyclotron-worker-plugins',
<<<<<<< HEAD
    cdp_cyclotron_worker_segment = 'cdp-cyclotron-worker-segment',
=======
    cdp_cyclotron_worker_fetch = 'cdp-cyclotron-worker-fetch',
>>>>>>> 1a684756
    cdp_api = 'cdp-api',
    functional_tests = 'functional-tests',
}

export const stringToPluginServerMode = Object.fromEntries(
    Object.entries(PluginServerMode).map(([key, value]) => [
        value,
        PluginServerMode[key as keyof typeof PluginServerMode],
    ])
) as Record<string, PluginServerMode>

export type PluginServerService = {
    id: string
    onShutdown: () => Promise<any>
    healthcheck: () => boolean | Promise<boolean>
}

export type CdpConfig = {
    CDP_WATCHER_COST_ERROR: number // The max cost of an erroring function
    CDP_WATCHER_COST_TIMING: number // The max cost of a slow function
    CDP_WATCHER_COST_TIMING_LOWER_MS: number // The lower bound in ms where the timing cost is not incurred
    CDP_WATCHER_COST_TIMING_UPPER_MS: number // The upper bound in ms where the timing cost is fully incurred
    CDP_WATCHER_THRESHOLD_DEGRADED: number // Percentage of the bucket where we count it as degraded
    CDP_WATCHER_BUCKET_SIZE: number // The total bucket size
    CDP_WATCHER_TTL: number // The expiry for the rate limit key
    CDP_WATCHER_REFILL_RATE: number // The number of tokens to be refilled per second
    CDP_WATCHER_DISABLED_TEMPORARY_TTL: number // How long a function should be temporarily disabled for
    CDP_WATCHER_DISABLED_TEMPORARY_MAX_COUNT: number // How many times a function can be disabled before it is disabled permanently
    CDP_HOG_FILTERS_TELEMETRY_TEAMS: string
    CDP_CYCLOTRON_BATCH_SIZE: number
    CDP_CYCLOTRON_BATCH_DELAY_MS: number
    CDP_CYCLOTRON_INSERT_MAX_BATCH_SIZE: number
    CDP_CYCLOTRON_INSERT_PARALLEL_BATCHES: boolean
    CDP_CYCLOTRON_COMPRESS_VM_STATE: boolean
    CDP_CYCLOTRON_USE_BULK_COPY_JOB: boolean
    CDP_REDIS_HOST: string
    CDP_REDIS_PORT: number
    CDP_REDIS_PASSWORD: string
    CDP_EVENT_PROCESSOR_EXECUTE_FIRST_STEP: boolean
    CDP_GOOGLE_ADWORDS_DEVELOPER_TOKEN: string
    CDP_FETCH_TIMEOUT_MS: number
    CDP_FETCH_RETRIES: number
    CDP_FETCH_BACKOFF_BASE_MS: number
    CDP_FETCH_BACKOFF_MAX_MS: number
}

export type IngestionConsumerConfig = {
    // New config variables used by the new IngestionConsumer
    INGESTION_CONSUMER_GROUP_ID: string
    INGESTION_CONSUMER_CONSUME_TOPIC: string
    INGESTION_CONSUMER_DLQ_TOPIC: string
    /** If set then overflow routing is enabled and the topic is used for overflow events */
    INGESTION_CONSUMER_OVERFLOW_TOPIC?: string
    /** If set the ingestion consumer doesn't process events the usual way but rather just writes to a dummy topic */
    INGESTION_CONSUMER_TESTING_TOPIC?: string
}

export interface PluginsServerConfig extends CdpConfig, IngestionConsumerConfig {
    TASKS_PER_WORKER: number // number of parallel tasks per worker thread
    INGESTION_CONCURRENCY: number // number of parallel event ingestion queues per batch
    INGESTION_BATCH_SIZE: number // kafka consumer batch size
    INGESTION_OVERFLOW_ENABLED: boolean // whether or not overflow rerouting is enabled (only used by analytics-ingestion)
    INGESTION_FORCE_OVERFLOW_BY_TOKEN_DISTINCT_ID: string // comma-separated list of either tokens or token:distinct_id combinations to force events to route to overflow
    INGESTION_OVERFLOW_PRESERVE_PARTITION_LOCALITY: boolean // whether or not Kafka message keys should be preserved or discarded when messages are rerouted to overflow
    PERSON_CACHE_ENABLED_FOR_UPDATES: boolean // whether to cache persons for fetchForUpdate calls
    PERSON_CACHE_ENABLED_FOR_CHECKS: boolean // whether to cache persons for fetchForChecking calls
    TASK_TIMEOUT: number // how many seconds until tasks are timed out
    DATABASE_URL: string // Postgres database URL
    DATABASE_READONLY_URL: string // Optional read-only replica to the main Postgres database
    PLUGIN_STORAGE_DATABASE_URL: string // Optional read-write Postgres database for plugin storage
    POSTGRES_CONNECTION_POOL_SIZE: number
    POSTHOG_DB_NAME: string | null
    POSTHOG_DB_USER: string
    POSTHOG_DB_PASSWORD: string
    POSTHOG_POSTGRES_HOST: string
    POSTHOG_POSTGRES_PORT: number
    CLICKHOUSE_HOST: string
    CLICKHOUSE_OFFLINE_CLUSTER_HOST: string | null
    CLICKHOUSE_DATABASE: string
    CLICKHOUSE_USER: string
    CLICKHOUSE_PASSWORD: string | null
    CLICKHOUSE_CA: string | null // ClickHouse CA certs
    CLICKHOUSE_SECURE: boolean // whether to secure ClickHouse connection
    CLICKHOUSE_JSON_EVENTS_KAFKA_TOPIC: string // (advanced) topic to send events for clickhouse ingestion
    CLICKHOUSE_HEATMAPS_KAFKA_TOPIC: string // (advanced) topic to send heatmap data for clickhouse ingestion
    EXCEPTIONS_SYMBOLIFICATION_KAFKA_TOPIC: string // (advanced) topic to send exception event data for stack trace processing
    // Redis url pretty much only used locally / self hosted
    REDIS_URL: string
    // Redis params for the ingestion services
    INGESTION_REDIS_HOST: string
    INGESTION_REDIS_PORT: number
    // Redis params for the core posthog (django+celery) services
    POSTHOG_REDIS_PASSWORD: string
    POSTHOG_REDIS_HOST: string
    POSTHOG_REDIS_PORT: number
    // Common redis params
    REDIS_POOL_MIN_SIZE: number // minimum number of Redis connections to use per thread
    REDIS_POOL_MAX_SIZE: number // maximum number of Redis connections to use per thread

    CONSUMER_BATCH_SIZE: number // Primarily for kafka consumers the batch size to use
    CONSUMER_MAX_HEARTBEAT_INTERVAL_MS: number // Primarily for kafka consumers the max heartbeat interval to use after which it will be considered unhealthy

    // Kafka params - identical for client and producer
    KAFKA_HOSTS: string // comma-delimited Kafka hosts
    KAFKA_PRODUCER_HOSTS?: string // If specified - different hosts to produce to (useful for migrating between kafka clusters)
    KAFKA_SECURITY_PROTOCOL: KafkaSecurityProtocol | undefined
    KAFKA_PRODUCER_SECURITY_PROTOCOL?: KafkaSecurityProtocol // If specified - different security protocol to produce to (useful for migrating between kafka clusters)
    KAFKA_CLIENT_ID: string | undefined
    KAFKA_PRODUCER_CLIENT_ID?: string // If specified - different client ID to produce to (useful for migrating between kafka clusters)

    // Other methods that are generally only used by self-hosted users
    KAFKA_CLIENT_CERT_B64: string | undefined
    KAFKA_CLIENT_CERT_KEY_B64: string | undefined
    KAFKA_TRUSTED_CERT_B64: string | undefined
    KAFKA_SASL_MECHANISM: KafkaSaslMechanism | undefined
    KAFKA_SASL_USER: string | undefined
    KAFKA_SASL_PASSWORD: string | undefined

    // Consumer specific settings
    KAFKA_CLIENT_RACK: string | undefined
    KAFKA_CONSUMPTION_MAX_BYTES: number
    KAFKA_CONSUMPTION_MAX_BYTES_PER_PARTITION: number
    KAFKA_CONSUMPTION_MAX_WAIT_MS: number // fetch.wait.max.ms rdkafka parameter
    KAFKA_CONSUMPTION_ERROR_BACKOFF_MS: number // fetch.error.backoff.ms rdkafka parameter
    KAFKA_CONSUMPTION_BATCHING_TIMEOUT_MS: number
    KAFKA_CONSUMPTION_TOPIC: string | null
    KAFKA_CONSUMPTION_OVERFLOW_TOPIC: string | null
    KAFKA_CONSUMPTION_REBALANCE_TIMEOUT_MS: number | null
    KAFKA_CONSUMPTION_SESSION_TIMEOUT_MS: number
    KAFKA_CONSUMPTION_MAX_POLL_INTERVAL_MS: number
    KAFKA_TOPIC_METADATA_REFRESH_INTERVAL_MS: number | undefined
    APP_METRICS_FLUSH_FREQUENCY_MS: number
    APP_METRICS_FLUSH_MAX_QUEUE_SIZE: number
    BASE_DIR: string // base path for resolving local plugins
    PLUGINS_RELOAD_PUBSUB_CHANNEL: string // Redis channel for reload events'
    PLUGINS_DEFAULT_LOG_LEVEL: PluginLogLevel
    LOG_LEVEL: LogLevel
    HTTP_SERVER_PORT: number
    SCHEDULE_LOCK_TTL: number // how many seconds to hold the lock for the schedule
    DISABLE_MMDB: boolean // whether to disable fetching MaxMind database for IP location
    MMDB_FILE_LOCATION: string // if set we will load the MMDB file from this location instead of downloading it
    DISTINCT_ID_LRU_SIZE: number
    EVENT_PROPERTY_LRU_SIZE: number // size of the event property tracker's LRU cache (keyed by [team.id, event])
    JOB_QUEUES: string // retry queue engine and fallback queues
    JOB_QUEUE_GRAPHILE_URL: string // use a different postgres connection in the graphile worker
    JOB_QUEUE_GRAPHILE_SCHEMA: string // the postgres schema that the graphile worker
    JOB_QUEUE_GRAPHILE_PREPARED_STATEMENTS: boolean // enable this to increase job queue throughput if not using pgbouncer
    JOB_QUEUE_GRAPHILE_CONCURRENCY: number // concurrent jobs per pod
    JOB_QUEUE_S3_AWS_ACCESS_KEY: string
    JOB_QUEUE_S3_AWS_SECRET_ACCESS_KEY: string
    JOB_QUEUE_S3_AWS_REGION: string
    JOB_QUEUE_S3_BUCKET_NAME: string
    JOB_QUEUE_S3_PREFIX: string // S3 filename prefix for the S3 job queue
    CRASH_IF_NO_PERSISTENT_JOB_QUEUE: boolean // refuse to start unless there is a properly configured persistent job queue (e.g. graphile)
    HEALTHCHECK_MAX_STALE_SECONDS: number // maximum number of seconds the plugin server can go without ingesting events before the healthcheck fails
    SITE_URL: string | null
    KAFKA_PARTITIONS_CONSUMED_CONCURRENTLY: number // (advanced) how many kafka partitions the plugin server should consume from concurrently
    PERSON_INFO_CACHE_TTL: number
    KAFKA_HEALTHCHECK_SECONDS: number
    OBJECT_STORAGE_ENABLED: boolean // Disables or enables the use of object storage. It will become mandatory to use object storage
    OBJECT_STORAGE_REGION: string // s3 region
    OBJECT_STORAGE_ENDPOINT: string // s3 endpoint
    OBJECT_STORAGE_ACCESS_KEY_ID: string
    OBJECT_STORAGE_SECRET_ACCESS_KEY: string
    OBJECT_STORAGE_BUCKET: string // the object storage bucket name
    PLUGIN_SERVER_MODE: PluginServerMode | null
    PLUGIN_SERVER_EVENTS_INGESTION_PIPELINE: string | null // TODO: shouldn't be a string probably
    PLUGIN_LOAD_SEQUENTIALLY: boolean // could help with reducing memory usage spikes on startup
    KAFKAJS_LOG_LEVEL: 'NOTHING' | 'DEBUG' | 'INFO' | 'WARN' | 'ERROR'
    MAX_TEAM_ID_TO_BUFFER_ANONYMOUS_EVENTS_FOR: number
    EVENT_OVERFLOW_BUCKET_CAPACITY: number
    EVENT_OVERFLOW_BUCKET_REPLENISH_RATE: number
    /** Label of the PostHog Cloud environment. Null if not running PostHog Cloud. @example 'US' */
    CLOUD_DEPLOYMENT: string | null
    EXTERNAL_REQUEST_TIMEOUT_MS: number
    DROP_EVENTS_BY_TOKEN_DISTINCT_ID: string
    SKIP_PERSONS_PROCESSING_BY_TOKEN_DISTINCT_ID: string
    RELOAD_PLUGIN_JITTER_MAX_MS: number
    RUSTY_HOOK_FOR_TEAMS: string
    RUSTY_HOOK_ROLLOUT_PERCENTAGE: number
    RUSTY_HOOK_URL: string
    HOG_HOOK_URL: string
    SKIP_UPDATE_EVENT_AND_PROPERTIES_STEP: boolean
    PIPELINE_STEP_STALLED_LOG_TIMEOUT: number
    CAPTURE_CONFIG_REDIS_HOST: string | null // Redis cluster to use to coordinate with capture (overflow, routing)
    LAZY_LOADER_DEFAULT_BUFFER_MS: number
    // dump profiles to disk, covering the first N seconds of runtime
    STARTUP_PROFILE_DURATION_SECONDS: number
    STARTUP_PROFILE_CPU: boolean
    STARTUP_PROFILE_HEAP: boolean
    STARTUP_PROFILE_HEAP_INTERVAL: number
    STARTUP_PROFILE_HEAP_DEPTH: number

    // local directory might be a volume mount or a directory on disk (e.g. in local dev)
    SESSION_RECORDING_LOCAL_DIRECTORY: string
    SESSION_RECORDING_MAX_BUFFER_AGE_SECONDS: number
    SESSION_RECORDING_MAX_BUFFER_SIZE_KB: number
    SESSION_RECORDING_BUFFER_AGE_IN_MEMORY_MULTIPLIER: number
    SESSION_RECORDING_BUFFER_AGE_JITTER: number
    SESSION_RECORDING_REMOTE_FOLDER: string
    SESSION_RECORDING_REDIS_PREFIX: string
    SESSION_RECORDING_PARTITION_REVOKE_OPTIMIZATION: boolean
    SESSION_RECORDING_PARALLEL_CONSUMPTION: boolean
    SESSION_RECORDING_CONSOLE_LOGS_INGESTION_ENABLED: boolean
    SESSION_RECORDING_REPLAY_EVENTS_INGESTION_ENABLED: boolean
    // a single partition which will output many more log messages to the console
    // useful when that partition is lagging unexpectedly
    // allows comma separated list of partition numbers or '*' for all
    SESSION_RECORDING_DEBUG_PARTITION: string | undefined
    // overflow detection, updating Redis for capture to move the traffic away
    SESSION_RECORDING_OVERFLOW_ENABLED: boolean
    SESSION_RECORDING_OVERFLOW_BUCKET_CAPACITY: number
    SESSION_RECORDING_OVERFLOW_BUCKET_REPLENISH_RATE: number
    SESSION_RECORDING_OVERFLOW_MIN_PER_BATCH: number
    SESSION_RECORDING_MAX_PARALLEL_FLUSHES: number

    POSTHOG_SESSION_RECORDING_REDIS_HOST: string | undefined
    POSTHOG_SESSION_RECORDING_REDIS_PORT: number | undefined

    ENCRYPTION_SALT_KEYS: string

    CYCLOTRON_DATABASE_URL: string
    CYCLOTRON_SHARD_DEPTH_LIMIT: number

    // posthog
    POSTHOG_API_KEY: string
    POSTHOG_HOST_URL: string

    // cookieless, should match the values in rust/feature-flags/src/config.rs
    COOKIELESS_DISABLED: boolean
    COOKIELESS_FORCE_STATELESS_MODE: boolean
    COOKIELESS_DELETE_EXPIRED_LOCAL_SALTS_INTERVAL_MS: number
    COOKIELESS_SESSION_TTL_SECONDS: number
    COOKIELESS_SALT_TTL_SECONDS: number
    COOKIELESS_SESSION_INACTIVITY_MS: number
    COOKIELESS_IDENTIFIES_TTL_SECONDS: number

    SESSION_RECORDING_MAX_BATCH_SIZE_KB: number
    SESSION_RECORDING_MAX_BATCH_AGE_MS: number
    SESSION_RECORDING_V2_S3_BUCKET: string
    SESSION_RECORDING_V2_S3_PREFIX: string
    SESSION_RECORDING_V2_S3_ENDPOINT: string
    SESSION_RECORDING_V2_S3_REGION: string
    SESSION_RECORDING_V2_S3_ACCESS_KEY_ID: string
    SESSION_RECORDING_V2_S3_SECRET_ACCESS_KEY: string
    SESSION_RECORDING_V2_S3_TIMEOUT_MS: number
    SESSION_RECORDING_V2_CONSOLE_LOG_ENTRIES_KAFKA_TOPIC: string
    SESSION_RECORDING_V2_CONSOLE_LOG_STORE_SYNC_BATCH_LIMIT: number

    // Destination Migration Diffing
    DESTINATION_MIGRATION_DIFFING_ENABLED: boolean

    PROPERTY_DEFS_CONSUMER_GROUP_ID: string
    PROPERTY_DEFS_CONSUMER_CONSUME_TOPIC: string
    PROPERTY_DEFS_CONSUMER_ENABLED_TEAMS: string
    PROPERTY_DEFS_WRITE_DISABLED: boolean

    CDP_HOG_WATCHER_SAMPLE_RATE: number

    // for enablement/sampling of expensive person JSONB sizes; value in [0,1]
    PERSON_JSONB_SIZE_ESTIMATE_ENABLE: number
}

export interface Hub extends PluginsServerConfig {
    instanceId: UUID
    // what tasks this server will tackle - e.g. ingestion, scheduled plugins or others.
    capabilities: PluginServerCapabilities
    // active connections to Postgres, Redis, ClickHouse, Kafka
    db: DB
    postgres: PostgresRouter
    redisPool: GenericPool<Redis>
    clickhouse: ClickHouse
    kafka: Kafka
    kafkaProducer: KafkaProducerWrapper
    objectStorage?: ObjectStorage
    // currently enabled plugin status
    plugins: Map<PluginId, Plugin>
    pluginConfigs: Map<PluginConfigId, PluginConfig>
    pluginConfigsPerTeam: Map<TeamId, PluginConfig[]>
    pluginSchedule: Record<string, PluginConfigId[]> | null
    // unique hash for each plugin config; used to verify IDs caught on stack traces for unhandled promise rejections
    pluginConfigSecrets: Map<PluginConfigId, string>
    pluginConfigSecretLookup: Map<string, PluginConfigId>
    // tools
    teamManager: TeamManager
    pluginsApiKeyManager: PluginsApiKeyManager
    rootAccessManager: RootAccessManager
    actionManager: ActionManager
    actionMatcher: ActionMatcher
    appMetrics: AppMetrics
    rustyHook: RustyHook
    groupTypeManager: GroupTypeManager
    celery: Celery
    // geoip database, setup in workers
    mmdb?: ReaderModel
    geoipService: GeoIPService
    // ValueMatchers used for various opt-in/out features
    pluginConfigsToSkipElementsParsing: ValueMatcher<number>
    // lookups
    eventsToDropByToken: Map<string, string[]>
    eventsToSkipPersonsProcessingByToken: Map<string, string[]>
    encryptedFields: EncryptedFields

    legacyOneventCompareService: LegacyOneventCompareService
    cookielessManager: CookielessManager
}

export interface PluginServerCapabilities {
    // Warning: when adding more entries, make sure to update worker/vm/capabilities.ts
    // and the shouldSetupPluginInServer() test accordingly.
    ingestionV2Combined?: boolean
    ingestionV2?: boolean
    processAsyncOnEventHandlers?: boolean
    processAsyncWebhooksHandlers?: boolean
    sessionRecordingBlobIngestion?: boolean
    sessionRecordingBlobOverflowIngestion?: boolean
    sessionRecordingBlobIngestionV2?: boolean
    sessionRecordingBlobIngestionV2Overflow?: boolean
    cdpProcessedEvents?: boolean
    cdpInternalEvents?: boolean
    cdpCyclotronWorker?: boolean
    cdpCyclotronWorkerPlugins?: boolean
<<<<<<< HEAD
    cdpCyclotronWorkerSegment?: boolean
=======
    cdpCyclotronWorkerFetch?: boolean
>>>>>>> 1a684756
    cdpApi?: boolean
    appManagementSingleton?: boolean
    preflightSchedules?: boolean // Used for instance health checks on hobby deploy, not useful on cloud
    mmdb?: boolean
}

export interface EnqueuedPluginJob {
    type: string
    payload: Record<string, any>
    timestamp: number
    pluginConfigId: number
    pluginConfigTeam: number
    jobKey?: string
}

export type PluginId = Plugin['id']
export type PluginConfigId = PluginConfig['id']
export type TeamId = Team['id']
/**
 * An integer, just like team ID. In fact project ID = ID of its first team, the one was created along with the project.
 * A branded type here so that we don't accidentally pass a team ID as a project ID, or vice versa.
 */
export type ProjectId = Team['id'] & { __brand: 'ProjectId' }

export enum MetricMathOperations {
    Increment = 'increment',
    Max = 'max',
    Min = 'min',
}

export type StoredMetricMathOperations = 'max' | 'min' | 'sum'
export type StoredPluginMetrics = Record<string, StoredMetricMathOperations> | null
export type PluginMetricsVmResponse = Record<string, string> | null

export interface JobPayloadFieldOptions {
    type: 'string' | 'boolean' | 'json' | 'number' | 'date' | 'daterange'
    title?: string
    required?: boolean
    default?: any
    staff_only?: boolean
}

export interface JobSpec {
    payload?: Record<string, JobPayloadFieldOptions>
}

export interface Plugin {
    id: number
    organization_id?: string
    name: string
    plugin_type: 'local' | 'respository' | 'custom' | 'source' | 'inline'
    description?: string
    is_global: boolean
    is_preinstalled?: boolean
    url?: string
    config_schema?: Record<string, PluginConfigSchema> | PluginConfigSchema[]
    tag?: string
    /** Cached source for plugin.json from a joined PluginSourceFile query */
    source__plugin_json?: string
    /** Cached source for index.ts from a joined PluginSourceFile query */
    source__index_ts?: string
    /** Cached source for frontend.tsx from a joined PluginSourceFile query */
    source__frontend_tsx?: string
    /** Cached source for site.ts from a joined PluginSourceFile query */
    source__site_ts?: string
    error?: PluginError
    from_json?: boolean
    from_web?: boolean
    created_at?: string
    updated_at?: string
    capabilities?: PluginCapabilities
    metrics?: StoredPluginMetrics
    is_stateless?: boolean
    log_level?: PluginLogLevel
}

export interface PluginCapabilities {
    methods?: string[]
}

export enum PluginMethod {
    onEvent = 'onEvent',
    composeWebhook = 'composeWebhook',
}

export interface PluginConfig {
    id: number
    team_id: TeamId
    plugin?: Plugin
    plugin_id: PluginId
    enabled: boolean
    order: number
    config: Record<string, unknown>
    attachments?: Record<string, PluginAttachment>
    instance?: PluginInstance | null
    created_at: string
    updated_at?: string
    // We're migrating to a new functions that take PostHogEvent instead of PluginEvent
    // we'll need to know which method this plugin is using to call it the right way
    // undefined for old plugins with multiple or deprecated methods
    method?: PluginMethod
}

export interface PluginJsonConfig {
    name?: string
    description?: string
    url?: string
    main?: string
    lib?: string
    config?: Record<string, PluginConfigSchema> | PluginConfigSchema[]
}

export interface PluginError {
    message: string
    time: string
    name?: string
    stack?: string
    event?: PluginEvent | ProcessedPluginEvent | PostHogEvent | null
}

export interface PluginAttachmentDB {
    id: number
    team_id: TeamId | null
    plugin_config_id: PluginConfigId | null
    key: string
    content_type: string
    file_size: number | null
    file_name: string
    contents: Buffer | null
}

export enum PluginLogEntrySource {
    System = 'SYSTEM',
    Plugin = 'PLUGIN',
    Console = 'CONSOLE',
}

export enum PluginLogEntryType {
    Debug = 'DEBUG',
    Log = 'LOG',
    Info = 'INFO',
    Warn = 'WARN',
    Error = 'ERROR',
}

export enum PluginLogLevel {
    Full = 0, // all logs
    Log = 1, // all except debug
    Info = 2, // all expect log and debug
    Warn = 3, // all except log, debug and info
    Critical = 4, // only error type and system source
}

export enum CookielessServerHashMode {
    Disabled = 0,
    Stateless = 1,
    Stateful = 2,
}

export interface PluginLogEntry {
    id: string
    team_id: number
    plugin_id: number
    plugin_config_id: number
    timestamp: string
    source: PluginLogEntrySource
    type: PluginLogEntryType
    message: string
    instance_id: string
}

export type PluginMethods = {
    setupPlugin?: () => Promise<void>
    teardownPlugin?: () => Promise<void>
    getSettings?: () => PluginSettings
    onEvent?: (event: ProcessedPluginEvent) => Promise<void>
    composeWebhook?: (event: PostHogEvent) => Webhook | null
    processEvent?: (event: PluginEvent) => Promise<PluginEvent>
}

// Helper when ensuring that a required method is implemented
export type PluginMethodsConcrete = Required<PluginMethods>

export enum AlertLevel {
    P0 = 0,
    P1 = 1,
    P2 = 2,
    P3 = 3,
    P4 = 4,
}

export enum Service {
    PluginServer = 'plugin_server',
    DjangoServer = 'django_server',
    Redis = 'redis',
    Postgres = 'postgres',
    ClickHouse = 'clickhouse',
    Kafka = 'kafka',
}
export interface Alert {
    id: string
    level: AlertLevel
    key: string
    description?: string
    trigger_location: Service
}
export interface PluginConfigVMResponse {
    vm: VM
    methods: PluginMethods
    vmResponseVariable: string
    usedImports: Set<string>
}

export interface EventUsage {
    event: string
    usage_count: number | null
    volume: number | null
}

export interface PropertyUsage {
    key: string
    usage_count: number | null
    volume: number | null
}

export interface ProductFeature {
    key: string
    name: string
}

/** Raw Organization row from database. */
export interface RawOrganization {
    id: string
    name: string
    created_at: string
    updated_at: string
    available_product_features: ProductFeature[]
}

/** Usable Team model. */
export interface Team {
    id: number
    project_id: ProjectId
    uuid: string
    organization_id: string
    name: string
    anonymize_ips: boolean
    api_token: string
    slack_incoming_webhook: string | null
    session_recording_opt_in: boolean
    person_processing_opt_out: boolean | null
    heatmaps_opt_in: boolean | null
    ingested_event: boolean
    person_display_name_properties: string[] | null
    test_account_filters:
        | (EventPropertyFilter | PersonPropertyFilter | ElementPropertyFilter | CohortPropertyFilter)[]
        | null
    cookieless_server_hash_mode: CookielessServerHashMode | null
    timezone: string
    // This is parsed as a join from the org table
    available_features: string[]
}

/** Properties shared by RawEventMessage and EventMessage. */
export interface BaseEventMessage {
    distinct_id: string
    ip: string
    site_url: string
    team_id: number
    uuid: string
}

/** Raw event message as received via Kafka. */
export interface RawEventMessage extends BaseEventMessage {
    /** JSON-encoded object. */
    data: string
    /** ISO-formatted datetime. */
    now: string
    /** ISO-formatted datetime. May be empty! */
    sent_at: string
    /** JSON-encoded number. */
    kafka_offset: string
    /** Messages may have a token instead of a team_id, to be used e.g. to
     * resolve to a team_id */
    token?: string
}

/** Usable event message. */
export interface EventMessage extends BaseEventMessage {
    data: PluginEvent
    now: DateTime
    sent_at: DateTime | null
}

/** Properties shared by RawClickHouseEvent and ClickHouseEvent. */
interface BaseEvent {
    uuid: string
    event: string
    team_id: TeamId
    distinct_id: string
    /** Person UUID. */
    person_id?: string
}

export type ISOTimestamp = Brand<string, 'ISOTimestamp'>
export type ClickHouseTimestamp = Brand<string, 'ClickHouseTimestamp'>
export type ClickHouseTimestampSecondPrecision = Brand<string, 'ClickHouseTimestamp'>
export type PersonMode = 'full' | 'propertyless' | 'force_upgrade'

/** Raw event row from ClickHouse. */
export interface RawClickHouseEvent extends BaseEvent {
    project_id: ProjectId
    timestamp: ClickHouseTimestamp
    created_at: ClickHouseTimestamp
    properties?: string
    elements_chain: string
    person_created_at?: ClickHouseTimestamp
    person_properties?: string
    group0_properties?: string
    group1_properties?: string
    group2_properties?: string
    group3_properties?: string
    group4_properties?: string
    group0_created_at?: ClickHouseTimestamp
    group1_created_at?: ClickHouseTimestamp
    group2_created_at?: ClickHouseTimestamp
    group3_created_at?: ClickHouseTimestamp
    group4_created_at?: ClickHouseTimestamp
    person_mode: PersonMode
}

export type KafkaConsumerBreadcrumb = {
    topic: string
    offset: string | number
    partition: number
    processed_at: string
    consumer_id: string
}

export const KafkaConsumerBreadcrumbSchema = z.object({
    topic: z.string(),
    offset: z.union([z.string(), z.number()]),
    partition: z.number(),
    processed_at: z.string(),
    consumer_id: z.string(),
})

export interface RawKafkaEvent extends RawClickHouseEvent {
    /**
     * The project ID field is only included in the `clickhouse_events_json` topic, not present in ClickHouse.
     * That's because we need it in `property-defs-rs` and not elsewhere.
     */
    project_id: ProjectId
}

/** Parsed event row from ClickHouse. */
export interface ClickHouseEvent extends BaseEvent {
    project_id: ProjectId
    timestamp: DateTime
    created_at: DateTime
    properties: Record<string, any>
    elements_chain: Element[] | null
    person_created_at: DateTime | null
    person_properties: Record<string, any>
    group0_properties: Record<string, any>
    group1_properties: Record<string, any>
    group2_properties: Record<string, any>
    group3_properties: Record<string, any>
    group4_properties: Record<string, any>
    group0_created_at?: DateTime | null
    group1_created_at?: DateTime | null
    group2_created_at?: DateTime | null
    group3_created_at?: DateTime | null
    group4_created_at?: DateTime | null
    person_mode: PersonMode
}

/** Event structure before initial ingestion.
 * This is what is used for all ingestion steps that run _before_ the clickhouse events topic.
 */
export interface PreIngestionEvent {
    eventUuid: string
    event: string
    teamId: TeamId
    projectId: ProjectId
    distinctId: string
    properties: Properties
    timestamp: ISOTimestamp
}

/** Parsed event structure after initial ingestion.
 * This is what is used for all ingestion steps that run _after_ the clickhouse events topic.
 */

export interface PostIngestionEvent extends PreIngestionEvent {
    elementsList?: Element[]
    person_id?: string // This is not optional, but BaseEvent needs to be fixed first
    person_created_at: ISOTimestamp | null
    person_properties: Properties

    groups?: Record<
        string,
        {
            key: string
            type: string
            index: number
            properties: Properties
        }
    >
}

export interface DeadLetterQueueEvent {
    id: string
    event_uuid: string
    event: string
    properties: string
    distinct_id: string
    team_id: number
    elements_chain: string
    created_at: string
    ip: string
    site_url: string
    now: string
    raw_payload: string
    error_timestamp: string
    error_location: string
    error: string
    tags: string[]
    _timestamp: string
    _offset: number
}

export type PropertiesLastUpdatedAt = Record<string, string>
export type PropertiesLastOperation = Record<string, PropertyUpdateOperation>

/** Properties shared by RawPerson and Person. */
export interface BasePerson {
    // NOTE: id is a bigint in the DB, which pg lib returns as a string
    // We leave it as a string as dealing with the bigint type is tricky and we don't need any of its features
    id: string
    team_id: number
    properties: Properties
    is_user_id: number
    is_identified: boolean
    uuid: string
    properties_last_updated_at: PropertiesLastUpdatedAt
    properties_last_operation: PropertiesLastOperation | null
}

/** Raw Person row from database. */
export interface RawPerson extends BasePerson {
    created_at: string
    version: string | null
}

/** Usable Person model. */
export interface InternalPerson extends BasePerson {
    created_at: DateTime
    version: number
}

/** Person model exposed outside of person-specific DB logic. */
export interface Person {
    team_id: number
    properties: Properties
    uuid: string
    created_at: DateTime

    // Set to `true` when an existing person row was found for this `distinct_id`, but the event was
    // sent with `$process_person_profile=false`. This is an unexpected branch that we want to flag
    // for debugging and billing purposes, and typically means a misconfigured SDK.
    force_upgrade?: boolean
}

/** Clickhouse Person model. */
export interface ClickHousePerson {
    id: string
    created_at: string
    team_id: number
    properties: string
    is_identified: number
    is_deleted: number
    timestamp: string
}

export type GroupTypeIndex = 0 | 1 | 2 | 3 | 4

interface BaseGroup {
    id: number
    team_id: number
    group_type_index: GroupTypeIndex
    group_key: string
    group_properties: Properties
    properties_last_updated_at: PropertiesLastUpdatedAt
    properties_last_operation: PropertiesLastOperation
}

/** Raw Group row from database. */
export interface RawGroup extends BaseGroup {
    created_at: string
    version: string
}

/** Usable Group model. */
export interface Group extends BaseGroup {
    created_at: DateTime
    version: number
}

export type GroupKey = string
/** Clickhouse Group model */
export interface ClickhouseGroup {
    group_type_index: GroupTypeIndex
    group_key: GroupKey
    created_at: string
    team_id: number
    group_properties: string
}

/** Usable PersonDistinctId model. */
export interface PersonDistinctId {
    id: number
    team_id: number
    person_id: number
    distinct_id: string
    version: string | null
}

/** ClickHouse PersonDistinctId model. (person_distinct_id2 table) */
export interface ClickHousePersonDistinctId2 {
    team_id: number
    person_id: string
    distinct_id: string
    is_deleted: 0 | 1
    version: number
}

/** Usable Cohort model. */
export interface Cohort {
    id: number
    name: string
    description: string
    deleted: boolean
    groups: any[]
    team_id: Team['id']
    created_at: string
    created_by_id: number
    is_calculating: boolean
    last_calculation: string
    errors_calculating: number
    is_static: boolean
    version: number | null
    pending_version: number
}

/** Usable CohortPeople model. */
export interface CohortPeople {
    id: number
    cohort_id: number
    person_id: number
}

/** Usable Hook model. */
export interface Hook {
    id: string
    team_id: number
    user_id: number
    resource_id: number | null
    event: string
    target: string
    created: string
    updated: string
}

/** Sync with posthog/frontend/src/types.ts */
export enum PropertyOperator {
    Exact = 'exact',
    IsNot = 'is_not',
    IContains = 'icontains',
    NotIContains = 'not_icontains',
    Regex = 'regex',
    NotRegex = 'not_regex',
    GreaterThan = 'gt',
    LessThan = 'lt',
    IsSet = 'is_set',
    IsNotSet = 'is_not_set',
    IsDateBefore = 'is_date_before',
    IsDateAfter = 'is_date_after',
    IsCleanedPathExact = 'is_cleaned_path_exact',
}

/** Sync with posthog/frontend/src/types.ts */
interface PropertyFilterBase {
    key: string
    value?: string | number | Array<string | number> | null
    label?: string
}

/** Sync with posthog/frontend/src/types.ts */
export interface PropertyFilterWithOperator extends PropertyFilterBase {
    operator?: PropertyOperator
}

/** Sync with posthog/frontend/src/types.ts */
export interface EventPropertyFilter extends PropertyFilterWithOperator {
    type: 'event'
}

/** Sync with posthog/frontend/src/types.ts */
export interface HogQLPropertyFilter extends PropertyFilterWithOperator {
    type: 'hogql'
}

/** Sync with posthog/frontend/src/types.ts */
export interface PersonPropertyFilter extends PropertyFilterWithOperator {
    type: 'person'
}

export interface DataWarehousePropertyFilter extends PropertyFilterWithOperator {
    type: 'data_warehouse'
}

export interface DataWarehousePersonPropertyFilter extends PropertyFilterWithOperator {
    type: 'data_warehouse_person_property'
}

/** Sync with posthog/frontend/src/types.ts */
export interface ElementPropertyFilter extends PropertyFilterWithOperator {
    type: 'element'
    key: 'tag_name' | 'text' | 'href' | 'selector'
    value: string | string[]
}

/** Sync with posthog/frontend/src/types.ts */
export interface CohortPropertyFilter extends PropertyFilterBase {
    type: 'cohort'
    key: 'id'
    value: number | string
}

/** Sync with posthog/frontend/src/types.ts */
export type PropertyFilter =
    | EventPropertyFilter
    | PersonPropertyFilter
    | ElementPropertyFilter
    | CohortPropertyFilter
    | DataWarehousePropertyFilter
    | DataWarehousePersonPropertyFilter
    | HogQLPropertyFilter

/** Sync with posthog/frontend/src/types.ts */
export enum StringMatching {
    Contains = 'contains',
    Regex = 'regex',
    Exact = 'exact',
}

export interface ActionStep {
    tag_name: string | null
    text: string | null
    /** @default StringMatching.Exact */
    text_matching: StringMatching | null
    href: string | null
    /** @default StringMatching.Exact */
    href_matching: StringMatching | null
    selector: string | null
    url: string | null
    /** @default StringMatching.Contains */
    url_matching: StringMatching | null
    event: string | null
    properties: PropertyFilter[] | null
}

/** Raw Action row from database. */
export interface RawAction {
    id: number
    team_id: TeamId
    name: string | null
    description: string
    created_at: string
    created_by_id: number | null
    deleted: boolean
    post_to_slack: boolean
    slack_message_format: string
    is_calculating: boolean
    updated_at: string
    last_calculated_at: string
    steps_json: ActionStep[] | null
}

/** Usable Action model. */
export interface Action extends Omit<RawAction, 'steps_json'> {
    steps: ActionStep[]
    hooks: Hook[]
}

/** Raw session recording event row from ClickHouse. */
export interface RawSessionRecordingEvent {
    uuid: string
    timestamp: string
    team_id: number
    distinct_id: string
    session_id: string
    window_id: string
    snapshot_data: string
    created_at: string
}

/** Raw session replay event row from ClickHouse. */
export interface RawSessionReplayEvent {
    min_first_timestamp: string
    team_id: number
    distinct_id: string
    session_id: string
    /* TODO what columns do we need */
}

export enum TimestampFormat {
    ClickHouseSecondPrecision = 'clickhouse-second-precision',
    ClickHouse = 'clickhouse',
    ISO = 'iso',
}

export enum Database {
    ClickHouse = 'clickhouse',
    Postgres = 'postgres',
}

export interface PluginScheduleControl {
    stopSchedule: () => Promise<void>
    reloadSchedule: () => Promise<void>
}

export interface JobsConsumerControl {
    stop: () => Promise<void>
    resume: () => Promise<void>
}

export type IngestEventResponse =
    | { success: true; actionMatches: Action[]; preIngestionEvent: PreIngestionEvent | null }
    | { success: false; error: string }

export enum UnixTimestampPropertyTypeFormat {
    UNIX_TIMESTAMP = 'unix_timestamp',
    UNIX_TIMESTAMP_MILLISECONDS = 'unix_timestamp_milliseconds',
}

export enum DateTimePropertyTypeFormat {
    ISO8601_DATE = 'YYYY-MM-DDThh:mm:ssZ',
    FULL_DATE = 'YYYY-MM-DD hh:mm:ss',
    FULL_DATE_INCREASING = 'DD-MM-YYYY hh:mm:ss',
    DATE = 'YYYY-MM-DD',
    RFC_822 = 'rfc_822',
    WITH_SLASHES = 'YYYY/MM/DD hh:mm:ss',
    WITH_SLASHES_INCREASING = 'DD/MM/YYYY hh:mm:ss',
}

export enum PropertyType {
    DateTime = 'DateTime',
    String = 'String',
    Numeric = 'Numeric',
    Boolean = 'Boolean',
}

export enum PropertyDefinitionTypeEnum {
    Event = 1,
    Person = 2,
    Group = 3,
    Session = 4,
}

export type ResolvedGroups = Record<string, number>

export interface PropertyDefinitionType {
    id: string
    name: string
    is_numerical: boolean
    team_id: number
    project_id: number | null
    property_type: PropertyType | null
    type: PropertyDefinitionTypeEnum
    group_type_name?: string
    group_type_index?: number | null
    volume_30_day?: number | null
    query_usage_30_day?: number | null
}

export interface EventPropertyType {
    id: string
    event: string
    property: string
    team_id: number
    project_id: number | null
}

export type GroupTypeToColumnIndex = Record<string, GroupTypeIndex>

export enum PropertyUpdateOperation {
    Set = 'set',
    SetOnce = 'set_once',
}

export type StatelessInstanceMap = Record<PluginId, PluginInstance>

export enum OrganizationPluginsAccessLevel {
    NONE = 0,
    CONFIG = 3,
    INSTALL = 6,
    ROOT = 9,
}

export enum OrganizationMembershipLevel {
    Member = 1,
    Admin = 8,
    Owner = 15,
}

export interface PipelineEvent extends Omit<PluginEvent, 'team_id'> {
    team_id?: number | null
    token?: string
}

export type RedisPool = GenericPool<Redis>

export type RRWebEvent = Record<string, any> & {
    timestamp: number
    type: number
    data: any
}

export interface ValueMatcher<T> {
    (value: T): boolean
}

export type RawClickhouseHeatmapEvent = {
    /**
     * session id lets us offer example recordings on high traffic parts of the page,
     * and could let us offer more advanced filtering of heatmap data
     * we will break the relationship between particular sessions and clicks in aggregating this data
     * it should always be treated as an exemplar and not as concrete values
     */
    session_id: string
    distinct_id: string
    viewport_width: number
    viewport_height: number
    pointer_target_fixed: boolean
    current_url: string
    // x is the x with resolution applied, the resolution converts high fidelity mouse positions into an NxN grid
    x: number
    // y is the y with resolution applied, the resolution converts high fidelity mouse positions into an NxN grid
    y: number
    scale_factor: 16 // in the future we may support other values
    timestamp: string
    type: string
    team_id: number
}

export interface HookPayload {
    hook: Pick<Hook, 'id' | 'event' | 'target'>

    data: {
        eventUuid: string
        event: string
        teamId: TeamId
        distinctId: string
        properties: Properties
        timestamp: ISOTimestamp
        elementsList?: Element[]

        person: {
            uuid: string
            properties: Properties
            created_at: ISOTimestamp | null
        }
    }
}

export type AppMetric2Type = {
    team_id: number
    timestamp: ClickHouseTimestamp
    app_source: string
    app_source_id: string
    instance_id?: string
    metric_kind: 'failure' | 'success' | 'other'
    metric_name:
        | 'succeeded'
        | 'failed'
        | 'filtered'
        | 'disabled_temporarily'
        | 'disabled_permanently'
        | 'masked'
        | 'filtering_failed'
        | 'inputs_failed'
        | 'fetch'
    count: number
}<|MERGE_RESOLUTION|>--- conflicted
+++ resolved
@@ -74,11 +74,8 @@
     cdp_internal_events = 'cdp-internal-events',
     cdp_cyclotron_worker = 'cdp-cyclotron-worker',
     cdp_cyclotron_worker_plugins = 'cdp-cyclotron-worker-plugins',
-<<<<<<< HEAD
     cdp_cyclotron_worker_segment = 'cdp-cyclotron-worker-segment',
-=======
     cdp_cyclotron_worker_fetch = 'cdp-cyclotron-worker-fetch',
->>>>>>> 1a684756
     cdp_api = 'cdp-api',
     functional_tests = 'functional-tests',
 }
@@ -401,11 +398,8 @@
     cdpInternalEvents?: boolean
     cdpCyclotronWorker?: boolean
     cdpCyclotronWorkerPlugins?: boolean
-<<<<<<< HEAD
     cdpCyclotronWorkerSegment?: boolean
-=======
     cdpCyclotronWorkerFetch?: boolean
->>>>>>> 1a684756
     cdpApi?: boolean
     appManagementSingleton?: boolean
     preflightSchedules?: boolean // Used for instance health checks on hobby deploy, not useful on cloud
