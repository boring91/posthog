from datetime import datetime, timedelta
from typing import Any, Dict, List, Tuple, Union

from dateutil.relativedelta import relativedelta
from django.utils.timezone import now

from ee.clickhouse.client import sync_execute
from ee.clickhouse.models.action import format_action_filter
from ee.clickhouse.models.property import parse_prop_clauses
from ee.clickhouse.sql.retention.retention import RETENTION_SQL
from posthog.constants import TREND_FILTER_TYPE_ACTIONS, TREND_FILTER_TYPE_EVENTS
from posthog.models.action import Action
from posthog.models.entity import Entity
from posthog.models.filter import Filter
from posthog.models.team import Team
from posthog.queries.base import BaseQuery

PERIOD_TRUNC_HOUR = "toStartOfHour"
PERIOD_TRUNC_DAY = "toStartOfDay"
PERIOD_TRUNC_WEEK = "toStartOfWeek"
PERIOD_TRUNC_MONTH = "toStartOfMonth"


class ClickhouseRetention(BaseQuery):
    def calculate_retention(self, filter: Filter, team: Team, total_intervals: int) -> List[Dict[str, Any]]:

        period = filter.period or "Day"

        tdelta, trunc_func, t1 = self._determineTimedelta(total_intervals, period)

        filter._date_to = ((filter.date_to if filter.date_to else now()) + t1).isoformat()

        if period == "Hour":
            date_to = filter.date_to if filter.date_to else now()
            date_from = date_to - tdelta
        else:
            date_to = (filter.date_to if filter.date_to else now()).replace(hour=0, minute=0, second=0, microsecond=0)
            date_from = date_to - tdelta

<<<<<<< HEAD
        prop_filters, prop_filter_params = parse_prop_clauses(filter.properties, team)
=======
        filter._date_from = date_from.isoformat()
        filter._date_to = date_to.isoformat()

        prop_filters, prop_filter_params = parse_prop_clauses("uuid", filter.properties, team)
>>>>>>> 76307429

        target_query = ""
        target_params: Dict = {}

        target_entity = (
            Entity({"id": "$pageview", "type": TREND_FILTER_TYPE_EVENTS})
            if not filter.target_entity
            else filter.target_entity
        )
        if target_entity.type == TREND_FILTER_TYPE_ACTIONS:
            action = Action.objects.get(pk=target_entity.id)
            action_query, target_params = format_action_filter(action, use_loop=True)
            target_query = "AND e.uuid IN ({})".format(action_query)
        elif target_entity.type == TREND_FILTER_TYPE_EVENTS:
            target_query = "AND e.event = %(target_event)s"
            target_params = {"target_event": target_entity.id}

        result = sync_execute(
            RETENTION_SQL.format(
                target_query=target_query,
                filters="{filters}".format(filters=prop_filters) if filter.properties else "",
                trunc_func=trunc_func,
            ),
            {
                "team_id": team.pk,
                "start_date": date_from.strftime(
                    "%Y-%m-%d{}".format(" %H:%M:%S" if filter.period == "Hour" else " 00:00:00")
                ),
                "end_date": date_to.strftime(
                    "%Y-%m-%d{}".format(" %H:%M:%S" if filter.period == "Hour" else " 00:00:00")
                ),
                **prop_filter_params,
                **target_params,
                "period": period,
            },
        )

        result_dict = {}

        for res in result:
            result_dict.update({(res[0], res[1]): {"count": res[2], "people": []}})

        if period == "Week":
            date_from = date_from - timedelta(days=date_from.isoweekday() % 7)

        parsed = [
            {
                "values": [
                    result_dict.get((first_day, day), {"count": 0, "people": []})
                    for day in range(total_intervals - first_day)
                ],
                "label": "{} {}".format(period, first_day),
                "date": (date_from + self._determineTimedelta(first_day, period)[0]),
            }
            for first_day in range(total_intervals)
        ]

        return parsed

    def _determineTimedelta(
        self, total_intervals: int, period: str
    ) -> Tuple[Union[timedelta, relativedelta], str, Union[timedelta, relativedelta]]:
        if period == "Hour":
            return timedelta(hours=total_intervals), PERIOD_TRUNC_HOUR, timedelta(hours=1)
        elif period == "Week":
            return timedelta(weeks=total_intervals), PERIOD_TRUNC_WEEK, timedelta(weeks=1)
        elif period == "Day":
            return timedelta(days=total_intervals), PERIOD_TRUNC_DAY, timedelta(days=1)
        elif period == "Month":
            return relativedelta(months=total_intervals), PERIOD_TRUNC_MONTH, relativedelta(months=1)
        else:
            raise ValueError(f"Period {period} is unsupported.")

    def run(self, filter: Filter, team: Team, *args, **kwargs) -> List[Dict[str, Any]]:
        total_intervals = kwargs.get("total_intervals", 11)
        return self.calculate_retention(filter, team, total_intervals)<|MERGE_RESOLUTION|>--- conflicted
+++ resolved
@@ -37,14 +37,10 @@
             date_to = (filter.date_to if filter.date_to else now()).replace(hour=0, minute=0, second=0, microsecond=0)
             date_from = date_to - tdelta
 
-<<<<<<< HEAD
-        prop_filters, prop_filter_params = parse_prop_clauses(filter.properties, team)
-=======
         filter._date_from = date_from.isoformat()
         filter._date_to = date_to.isoformat()
 
-        prop_filters, prop_filter_params = parse_prop_clauses("uuid", filter.properties, team)
->>>>>>> 76307429
+        prop_filters, prop_filter_params = parse_prop_clauses(filter.properties, team)
 
         target_query = ""
         target_params: Dict = {}
