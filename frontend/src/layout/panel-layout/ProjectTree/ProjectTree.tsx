--- conflicted
+++ resolved
@@ -59,7 +59,6 @@
     }, [treeRef, setPanelTreeRef])
 
     // Merge duplicate menu code for both context and dropdown menus
-<<<<<<< HEAD
     const renderMenuItems = (item: any, MenuItem: typeof ContextMenuItem | typeof DropdownMenuItem): JSX.Element => {
         // Determine the separator component based on MenuItem type
         const MenuSeparator = MenuItem === ContextMenuItem ? ContextMenuSeparator : DropdownMenuSeparator
@@ -88,6 +87,17 @@
                         <ButtonPrimitive menuItem>Move {checkedItemsCount} selected items here</ButtonPrimitive>
                     </MenuItem>
                 ) : null}
+                {checkedItemsCount !== '0' && item.record?.type === 'folder' ? (
+                    <MenuItem
+                        asChild
+                        onClick={(e: any) => {
+                            e.stopPropagation()
+                            linkCheckedItems(item.record.path)
+                        }}
+                    >
+                        <ButtonPrimitive menuItem>Link {checkedItemsCount} selected items here</ButtonPrimitive>
+                    </MenuItem>
+                ) : null}
                 {item.record?.path ? (
                     <MenuItem
                         asChild
@@ -100,79 +110,6 @@
                     </MenuItem>
                 ) : null}
                 {item.record?.path ? (
-=======
-    const renderMenuItems = (item: any, MenuItem: typeof ContextMenuItem | typeof DropdownMenuItem): JSX.Element => (
-        <>
-            {item.record?.path ? (
-                <MenuItem
-                    asChild
-                    onClick={(e: any) => {
-                        e.stopPropagation()
-                        onItemChecked(item.id, !checkedItems[item.id])
-                    }}
-                >
-                    <ButtonPrimitive menuItem>{checkedItems[item.id] ? 'Deselect' : 'Select'}</ButtonPrimitive>
-                </MenuItem>
-            ) : null}
-            {checkedItemsCount !== '0' && item.record?.type === 'folder' ? (
-                <MenuItem
-                    asChild
-                    onClick={(e: any) => {
-                        e.stopPropagation()
-                        moveCheckedItems(item.record.path)
-                    }}
-                >
-                    <ButtonPrimitive menuItem>Move {checkedItemsCount} selected items here</ButtonPrimitive>
-                </MenuItem>
-            ) : null}
-            {checkedItemsCount !== '0' && item.record?.type === 'folder' ? (
-                <MenuItem
-                    asChild
-                    onClick={(e: any) => {
-                        e.stopPropagation()
-                        linkCheckedItems(item.record.path)
-                    }}
-                >
-                    <ButtonPrimitive menuItem>Link {checkedItemsCount} selected items here</ButtonPrimitive>
-                </MenuItem>
-            ) : null}
-            {item.record?.path ? (
-                <MenuItem
-                    asChild
-                    onClick={(e: any) => {
-                        e.stopPropagation()
-                        rename(item.record.path)
-                    }}
-                >
-                    <ButtonPrimitive menuItem>Rename</ButtonPrimitive>
-                </MenuItem>
-            ) : null}
-            {item.record?.path ? (
-                <MenuItem
-                    asChild
-                    onClick={(e: any) => {
-                        e.stopPropagation()
-                        handleCopyPath(item.record?.path)
-                    }}
-                >
-                    <ButtonPrimitive menuItem>Copy path</ButtonPrimitive>
-                </MenuItem>
-            ) : null}
-            {item.record?.created_at ? (
-                <MenuItem
-                    asChild
-                    onClick={(e: any) => {
-                        e.stopPropagation()
-                        deleteItem(item.record as unknown as FileSystemEntry)
-                    }}
-                >
-                    <ButtonPrimitive menuItem>Delete</ButtonPrimitive>
-                </MenuItem>
-            ) : null}
-            {item.record?.type === 'folder' || item.id?.startsWith('project-folder-empty/') ? (
-                <>
-                    {!item.id?.startsWith('project-folder-empty/') ? <ContextMenuSeparator /> : null}
->>>>>>> 25a7699b
                     <MenuItem
                         asChild
                         onClick={(e: any) => {
