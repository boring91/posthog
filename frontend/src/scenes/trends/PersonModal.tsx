import React, { useState } from 'react'
import { useActions, useValues } from 'kea'
import dayjs from 'dayjs'
import { parsePeopleParams, trendsLogic } from 'scenes/trends/trendsLogic'
import { DownloadOutlined } from '@ant-design/icons'
import { Modal, Button, Spin, Input } from 'antd'
import { PersonsTable } from 'scenes/persons/PersonsTable'
import { featureFlagLogic } from 'lib/logic/featureFlagLogic'
import { ViewType } from 'scenes/insights/insightLogic'
<<<<<<< HEAD
import { toParams } from 'lib/utils'
=======

>>>>>>> d354305b
interface Props {
    visible: boolean
    view: ViewType
    onSaveCohort: () => void
}

export function PersonModal({ visible, view, onSaveCohort }: Props): JSX.Element {
    const { people, filters, loadingMorePeople, firstLoadedPeople } = useValues(
        trendsLogic({ dashboardItemId: null, view })
    )
    const { setPersonsModalFilters } = useActions(trendsLogic({ dashboardItemId: null, view }))
    const { setShowingPeople, loadMorePeople, setPeople } = useActions(trendsLogic({ dashboardItemId: null, view }))
    const { featureFlags } = useValues(featureFlagLogic)
    const [searchTerm, setSearchTerm] = useState('')
    const title =
        filters.shown_as === 'Stickiness'
            ? `"${people?.label}" stickiness ${people?.day} day${people?.day === 1 ? '' : 's'}`
            : filters.display === 'ActionsBarValue' || filters.display === 'ActionsPie'
            ? `"${people?.label}"`
            : `"${people?.label}" on ${people?.day ? dayjs(people.day).format('ll') : '...'}`
    const closeModal = (): void => {
        setShowingPeople(false)
    }

    return (
        <Modal
            title={title}
            visible={visible}
            onOk={closeModal}
            onCancel={closeModal}
            footer={<Button onClick={closeModal}>Close</Button>}
            width={800}
        >
            {people ? (
                <>
                    <div
                        style={{
                            marginBottom: 16,
                            display: 'flex',
                            alignItems: 'center',
                            justifyContent: 'space-between',
                        }}
                    >
                        <div
                            style={{
                                display: 'flex',
                                flexDirection: 'column',
                                width: '100%',
                                alignItems: 'flex-start',
                            }}
                        >
                            <span style={{ paddingBottom: 12 }}>
                                Showing{' '}
                                <b>
                                    {people.count > 99 ? '99' : people.count} of {people.count}
                                </b>{' '}
                                persons
                            </span>
                            <Input.Search
                                allowClear
                                enterButton
                                placeholder="search person by email, name, or ID"
                                style={{ width: '100%', flexGrow: 1 }}
                                onChange={(e) => {
                                    setSearchTerm(e.target.value)
                                    if (!e.target.value) {
                                        setPeople(
                                            firstLoadedPeople?.people,
                                            firstLoadedPeople?.count,
                                            people.action,
                                            people.label,
                                            people.day,
                                            people.breakdown_value,
                                            people.next
                                        )
                                    }
                                }}
                                value={searchTerm}
                                onSearch={() => {
                                    if (!searchTerm) {
                                        const { count, action, label, day, breakdown_value, next } = people
                                        setPeople(
                                            firstLoadedPeople?.people,
                                            count,
                                            action,
                                            label,
                                            day,
                                            breakdown_value,
                                            next
                                        )
                                    } else {
                                        setPersonsModalFilters(searchTerm, people)
                                    }
                                }}
                            />
                            <div className="text-muted text-small">
                                You can also filter persons that have a certain property set (e.g.{' '}
                                <code>has:email</code> or <code>has:name</code>)
                            </div>
                            {featureFlags['save-cohort-on-modal'] &&
                                (view === ViewType.TRENDS || view === ViewType.STICKINESS) && (
                                    <div>
                                        <Button type="primary" onClick={onSaveCohort}>
                                            Save cohort
                                        </Button>
                                    </div>
                                )}
                        </div>
                    </div>
                    <div className="text-right">
                        <Button
                            icon={<DownloadOutlined />}
                            href={`/api/action/people.csv?/?${parsePeopleParams(
                                {
                                    label: people.label,
                                    action: people.action,
                                    date_from: people.day,
                                    date_to: people.day,
                                    breakdown_value: people.breakdown_value,
                                },
                                filters
                            )})}`}
                            style={{ marginBottom: '1rem' }}
                            title="Download CSV"
                        />
                    </div>
                    <PersonsTable loading={!people?.people} people={people.people} />
                    <div
                        style={{
                            margin: '1rem',
                            textAlign: 'center',
                        }}
                    >
                        {people?.next && (
                            <Button type="primary" onClick={loadMorePeople}>
                                {loadingMorePeople ? <Spin /> : 'Load more people'}
                            </Button>
                        )}
                    </div>
                </>
            ) : (
                <p>Loading users...</p>
            )}
        </Modal>
    )
}<|MERGE_RESOLUTION|>--- conflicted
+++ resolved
@@ -7,11 +7,6 @@
 import { PersonsTable } from 'scenes/persons/PersonsTable'
 import { featureFlagLogic } from 'lib/logic/featureFlagLogic'
 import { ViewType } from 'scenes/insights/insightLogic'
-<<<<<<< HEAD
-import { toParams } from 'lib/utils'
-=======
-
->>>>>>> d354305b
 interface Props {
     visible: boolean
     view: ViewType
