import React, { useEffect } from 'react'
import { Loading, toParams } from '../../lib/utils'
import { Table } from 'antd'
import PropTypes from 'prop-types'
import { useActions, useValues } from 'kea'
import { trendsLogic } from 'scenes/trends/trendsLogic'

export function ActionsTable({ dashboardItemId = null, filters: filtersParam }) {
    const { filters, results, resultsLoading } = useValues(trendsLogic({ dashboardItemId, filters: filtersParam }))
    const { loadResults } = useActions(trendsLogic({ dashboardItemId, filters: filtersParam }))

<<<<<<< HEAD
        this.state = {}
        this.fetchGraph = this.fetchGraph.bind(this)
        this.fetchGraph()
    }
    fetchGraph() {
        let url = 'api/action/trends/?'
        if (this.props.filters.session) url = 'api/event/sessions/?'
        api.get(url + toParams(this.props.filters)).then(data => {
            if (this.props.filters.session) data = data.result
            else data.sort((a, b) => b.count - a.count)
            this.setState({ data })
            this.props.onData && this.props.onData(data)
        })
    }
    componentDidUpdate(prevProps) {
        if (prevProps.filters !== this.props.filters) {
            this.fetchGraph()
        }
    }
    render() {
        let { data } = this.state
        let { filters } = this.props
        return data ? (
            data[0] && (filters.session || data[0].labels) ? (
                <Table
                    size="small"
                    columns={[
                        {
                            title: filters.session ? 'Session Attribute' : 'Action',
                            dataIndex: 'label',
                            render: (_, { label }) => <div style={{ wordBreak: 'break-all' }}>{label}</div>,
=======
    useEffect(() => {
        loadResults()
    }, [toParams(filters)])

    let data = results
    if (!filters.session) data = data.sort((a, b) => b.count - a.count)
    return data && !resultsLoading ? (
        data[0] && (filters.session || data[0].labels) ? (
            <Table
                size="small"
                columns={[
                    {
                        title: filters.session ? 'Session Attribute' : 'Action',
                        dataIndex: 'label',
                        render: function renderLabel(_, { label }) {
                            return <div style={{ wordBreak: 'break-all' }}>{label}</div>
>>>>>>> f0d6db77
                        },
                    },
                    { title: filters.session ? 'Value' : 'Count', dataIndex: 'count' },
                ]}
                rowKey={item => item.label}
                pagination={{ pageSize: 9999, hideOnSinglePage: true }}
                dataSource={data}
                data-attr="trend-table-graph"
            />
        ) : (
            <p style={{ textAlign: 'center', marginTop: '4rem' }}>We couldn't find any matching actions.</p>
        )
    ) : (
        <Loading />
    )
}

ActionsTable.propTypes = {
    filters: PropTypes.object.isRequired,
}<|MERGE_RESOLUTION|>--- conflicted
+++ resolved
@@ -9,39 +9,6 @@
     const { filters, results, resultsLoading } = useValues(trendsLogic({ dashboardItemId, filters: filtersParam }))
     const { loadResults } = useActions(trendsLogic({ dashboardItemId, filters: filtersParam }))
 
-<<<<<<< HEAD
-        this.state = {}
-        this.fetchGraph = this.fetchGraph.bind(this)
-        this.fetchGraph()
-    }
-    fetchGraph() {
-        let url = 'api/action/trends/?'
-        if (this.props.filters.session) url = 'api/event/sessions/?'
-        api.get(url + toParams(this.props.filters)).then(data => {
-            if (this.props.filters.session) data = data.result
-            else data.sort((a, b) => b.count - a.count)
-            this.setState({ data })
-            this.props.onData && this.props.onData(data)
-        })
-    }
-    componentDidUpdate(prevProps) {
-        if (prevProps.filters !== this.props.filters) {
-            this.fetchGraph()
-        }
-    }
-    render() {
-        let { data } = this.state
-        let { filters } = this.props
-        return data ? (
-            data[0] && (filters.session || data[0].labels) ? (
-                <Table
-                    size="small"
-                    columns={[
-                        {
-                            title: filters.session ? 'Session Attribute' : 'Action',
-                            dataIndex: 'label',
-                            render: (_, { label }) => <div style={{ wordBreak: 'break-all' }}>{label}</div>,
-=======
     useEffect(() => {
         loadResults()
     }, [toParams(filters)])
@@ -58,7 +25,6 @@
                         dataIndex: 'label',
                         render: function renderLabel(_, { label }) {
                             return <div style={{ wordBreak: 'break-all' }}>{label}</div>
->>>>>>> f0d6db77
                         },
                     },
                     { title: filters.session ? 'Value' : 'Count', dataIndex: 'count' },
