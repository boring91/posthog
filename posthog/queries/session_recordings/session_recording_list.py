from datetime import timedelta
from typing import Any, Dict, List, NamedTuple, Tuple, Union

from posthog.client import sync_execute
from posthog.constants import TREND_FILTER_TYPE_ACTIONS
from posthog.models import Entity
from posthog.models.action.util import format_entity_filter
from posthog.models.filters.session_recordings_filter import SessionRecordingsFilter
from posthog.models.property.util import parse_prop_grouped_clauses
from posthog.models.utils import PersonPropertiesMode
from posthog.queries.event_query import EventQuery
from posthog.queries.person_distinct_id_query import get_team_distinct_ids_query


class EventFiltersSQL(NamedTuple):
    aggregate_select_clause: str
    aggregate_having_clause: str
    where_conditions: str
    params: Dict[str, Any]


class SessionRecordingQueryResult(NamedTuple):
    results: List
    has_more_recording: bool


class SessionRecordingList(EventQuery):
    _filter: SessionRecordingsFilter
    SESSION_RECORDINGS_DEFAULT_LIMIT = 50

    _core_events_query = """
        SELECT
            uuid,
            distinct_id,
            event,
            team_id,
            timestamp,
            $session_id as session_id,
            $window_id as window_id
            {properties_select_clause}
        FROM events
        WHERE
            team_id = %(team_id)s
            {event_filter_where_conditions}
            {events_timestamp_clause}
    """

    _event_and_recording_match_conditions_clause = """
        (
            -- If there is a session_id on the event, then it is from posthog-js
            -- and we should use the session_id to match the recording
            (
                notEmpty(events.session_id) AND
                events.session_id == session_recordings.session_id
            ) OR
            -- If there's no session_id on the event, then it is either older data or
            -- from a posthog-client that doesn't support session (e.g. backend client)
            -- and we should match on timestamp
            (
                empty(events.session_id) AND
                (
                    events.timestamp >= session_recordings.start_time
                    AND events.timestamp <= session_recordings.end_time
                )
            )
        )
    """

    _core_session_recordings_query = """
        SELECT
            session_id,
            any(window_id) as window_id,
            minIf(first_event_timestamp, first_event_timestamp != '1970-01-01 00:00:00') as start_time,
            MAX(last_event_timestamp) as end_time,
            SUM(click_count) as click_count,
            SUM(keypress_count) as keypress_count,
            groupArrayArray(urls) as urls,
            dateDiff('second', start_time, end_time) as duration,
            any(distinct_id) as distinct_id,
            SUM(has_full_snapshot) as full_snapshots
        FROM session_recording_events
        PREWHERE
            team_id = %(team_id)s
            {events_timestamp_clause}
        GROUP BY session_id
        HAVING full_snapshots > 0
        {recording_start_time_clause}
        {duration_clause}
        {static_recordings_clause}
    """

    _session_recordings_query_with_events: str = """
    SELECT
        session_recordings.session_id,
        any(session_recordings.start_time) as start_time,
        any(session_recordings.end_time) as end_time,
        any(session_recordings.click_count) as click_count,
        any(session_recordings.keypress_count) as keypress_count,
        any(session_recordings.urls) as urls,
        any(session_recordings.duration) as duration,
        any(session_recordings.distinct_id) as distinct_id
        {event_filter_aggregate_select_clause}
    FROM (
        {core_events_query}
    ) AS events
    JOIN (
        {core_recordings_query}
    ) AS session_recordings
    ON session_recordings.distinct_id = events.distinct_id
    {recording_person_query}
    WHERE
        {event_and_recording_match_comditions_clause}
        {prop_filter_clause}
        {person_id_clause}
    GROUP BY session_recordings.session_id
    HAVING 1 = 1
    {event_filter_aggregate_having_clause}
    ORDER BY start_time DESC
    LIMIT %(limit)s OFFSET %(offset)s
    """

    _session_recordings_query: str = """
    SELECT
        session_recordings.session_id,
        any(session_recordings.start_time) as start_time,
        any(session_recordings.end_time) as end_time,
        any(session_recordings.click_count) as click_count,
        any(session_recordings.keypress_count) as keypress_count,
        any(session_recordings.urls) as urls,
        any(session_recordings.duration) as duration,
        any(session_recordings.distinct_id) as distinct_id
    FROM (
        {core_recordings_query}
    ) AS session_recordings
    {recording_person_query}
    WHERE 1 = 1
        {prop_filter_clause}
        {person_id_clause}
    GROUP BY session_recordings.session_id
    ORDER BY start_time DESC
    LIMIT %(limit)s OFFSET %(offset)s
    """

    @property
    def limit(self):
        return self._filter.limit or self.SESSION_RECORDINGS_DEFAULT_LIMIT

    def _determine_should_join_distinct_ids(self) -> None:
        self._should_join_distinct_ids = True

    def _determine_should_join_persons(self) -> None:
        super()._determine_should_join_persons()

        if self._filter.person_uuid:
            self._should_join_distinct_ids = True
            self._should_join_persons = True
            return

    def _determine_should_join_events(self):
        return self._filter.entities and len(self._filter.entities) > 0

    def _get_properties_select_clause(self) -> str:
        clause = (
            f", events.elements_chain as elements_chain"
            if self._column_optimizer.should_query_elements_chain_column
            else ""
        )
        clause += " ".join(
            f", events.{column_name} as {column_name}" for column_name in self._column_optimizer.event_columns_to_query
        )
        return clause

    def _get_person_id_clause(self) -> Tuple[str, Dict[str, Any]]:
        person_id_clause = ""
        person_id_params = {}
        if self._filter.person_uuid:
            person_id_clause = "AND person.id = %(person_uuid)s"
            person_id_params = {"person_uuid": self._filter.person_uuid}
        return person_id_clause, person_id_params

    # We want to select events beyond the range of the recording to handle the case where
    # a recording spans the time boundaries
    def _get_events_timestamp_clause(self) -> Tuple[str, Dict[str, Any]]:
        timestamp_clause = ""
        timestamp_params = {}
        if self._filter.date_from:
            timestamp_clause += "\nAND timestamp >= %(event_start_time)s"
            timestamp_params["event_start_time"] = self._filter.date_from - timedelta(hours=12)
        if self._filter.date_to:
            timestamp_clause += "\nAND timestamp <= %(event_end_time)s"
            timestamp_params["event_end_time"] = self._filter.date_to + timedelta(hours=12)
        return timestamp_clause, timestamp_params

    def _get_recording_start_time_clause(self) -> Tuple[str, Dict[str, Any]]:
        start_time_clause = ""
        start_time_params = {}
        if self._filter.date_from:
            start_time_clause += "\nAND start_time >= %(start_time)s"
            start_time_params["start_time"] = self._filter.date_from
        if self._filter.date_to:
            start_time_clause += "\nAND start_time <= %(end_time)s"
            start_time_params["end_time"] = self._filter.date_to
        return start_time_clause, start_time_params

    def _get_static_recordings_clause(self) -> Tuple[str, Dict[str, Any]]:

        if self._filter.static_recordings is None:
            return "", {}

        static_session_ids = [session["id"] for session in self._filter.static_recordings]

        return "AND session_id in %(static_session_ids)s", {"static_session_ids": static_session_ids}

    def _get_duration_clause(self) -> Tuple[str, Dict[str, Any]]:
        duration_clause = ""
        duration_params = {}
        if self._filter.recording_duration_filter:
            if self._filter.recording_duration_filter.operator == "gt":
                operator = ">"
            else:
                operator = "<"
            duration_clause = "\nAND duration {operator} %(recording_duration)s".format(operator=operator)
            duration_params = {"recording_duration": self._filter.recording_duration_filter.value}
        return duration_clause, duration_params

    def _get_recording_person_query(self) -> Tuple[str, Dict]:
        person_query, person_query_params = self._get_person_query()
        person_distinct_id_query = get_team_distinct_ids_query(self._team_id)
        if person_query:
            return (
                f"""
                    JOIN (
                    {person_distinct_id_query}
                    ) as pdi
                    ON pdi.distinct_id = session_recordings.distinct_id
                    {person_query}
                """,
                person_query_params,
            )
        return person_query, person_query_params

    def format_event_filter(self, entity: Entity, prepend: str, team_id: int) -> Tuple[str, Dict[str, Any]]:
        filter_sql, params = format_entity_filter(
            team_id=team_id,
            entity=entity,
            prepend=prepend,
            filter_by_team=False,
            person_id_joined_alias=f"{self.DISTINCT_ID_TABLE_ALIAS}.person_id",
        )

        filters, filter_params = parse_prop_grouped_clauses(
            team_id=team_id,
            property_group=entity.property_groups,
            prepend=prepend,
            allow_denormalized_props=True,
            has_person_id_joined=True,
            person_properties_mode=PersonPropertiesMode.USING_PERSON_PROPERTIES_COLUMN,
        )
        filter_sql += f" {filters}"
        params = {**params, **filter_params}

        return filter_sql, params

    def format_event_filters(self) -> EventFiltersSQL:
        aggregate_select_clause = ""
        aggregate_having_clause = ""
        where_conditions = "AND event IN %(event_names)s"
        # Always include $pageview events so the start_url and end_url can be extracted
        event_names_to_filter: List[Union[int, str]] = []

        params: Dict = {}

        for index, entity in enumerate(self._filter.entities):
            if entity.type == TREND_FILTER_TYPE_ACTIONS:
                action = entity.get_action()
<<<<<<< HEAD
                action_events = action.get_step_events()
                event_names_to_filter.extend([ae for ae in action_events if ae not in event_names_to_filter])
=======
                event_names_to_filter.extend([ae for ae in action.get_step_events() if ae not in event_names_to_filter])
>>>>>>> 67d59fb3
            else:
                if entity.id not in event_names_to_filter:
                    event_names_to_filter.append(entity.id)

            condition_sql, filter_params = self.format_event_filter(
                entity, prepend=f"event_matcher_{index}", team_id=self._team_id
            )
            aggregate_select_clause += f"""
            , countIf({condition_sql}) as count_event_match_{index}
            , groupUniqArrayIf(100)((events.timestamp, events.uuid, events.session_id, events.window_id), {condition_sql}) as matching_events_{index}
            """
            aggregate_having_clause += f"\nAND count_event_match_{index} > 0"
            params = {**params, **filter_params}

        params = {**params, "event_names": list(event_names_to_filter)}

        return EventFiltersSQL(aggregate_select_clause, aggregate_having_clause, where_conditions, params)

    def get_query(self) -> Tuple[str, Dict[str, Any]]:
        offset = self._filter.offset or 0
        base_params = {"team_id": self._team_id, "limit": self.limit + 1, "offset": offset}
        recording_person_query, recording_person_query_params = self._get_recording_person_query()

        prop_query, prop_params = self._get_prop_groups(
            self._filter.property_groups, person_id_joined_alias=f"{self.DISTINCT_ID_TABLE_ALIAS}.person_id"
        )

        events_timestamp_clause, events_timestamp_params = self._get_events_timestamp_clause()
        recording_start_time_clause, recording_start_time_params = self._get_recording_start_time_clause()
        static_recordings_clause, static_recordings_params = self._get_static_recordings_clause()
        person_id_clause, person_id_params = self._get_person_id_clause()
        duration_clause, duration_params = self._get_duration_clause()
        properties_select_clause = self._get_properties_select_clause()

        core_recordings_query = self._core_session_recordings_query.format(
            recording_start_time_clause=recording_start_time_clause,
            duration_clause=duration_clause,
            events_timestamp_clause=events_timestamp_clause,
            static_recordings_clause=static_recordings_clause,
        )

        if not self._determine_should_join_events():
            return (
                self._session_recordings_query.format(
                    core_recordings_query=core_recordings_query,
                    recording_person_query=recording_person_query,
                    prop_filter_clause=prop_query,
                    person_id_clause=person_id_clause,
                ),
                {
                    **base_params,
                    **person_id_params,
                    **recording_person_query_params,
                    **prop_params,
                    **events_timestamp_params,
                    **duration_params,
                    **recording_start_time_params,
                    **static_recordings_params,
                },
            )

        event_filters = self.format_event_filters()

        core_events_query = self._core_events_query.format(
            properties_select_clause=properties_select_clause,
            event_filter_where_conditions=event_filters.where_conditions,
            events_timestamp_clause=events_timestamp_clause,
        )

        return (
            self._session_recordings_query_with_events.format(
                event_filter_aggregate_select_clause=event_filters.aggregate_select_clause,
                core_events_query=core_events_query,
                core_recordings_query=core_recordings_query,
                recording_person_query=recording_person_query,
                event_and_recording_match_comditions_clause=self._event_and_recording_match_conditions_clause,
                prop_filter_clause=prop_query,
                person_id_clause=person_id_clause,
                event_filter_aggregate_having_clause=event_filters.aggregate_having_clause,
            ),
            {
                **base_params,
                **person_id_params,
                **recording_person_query_params,
                **prop_params,
                **events_timestamp_params,
                **duration_params,
                **recording_start_time_params,
                **event_filters.params,
                **static_recordings_params,
            },
        )

    def _paginate_results(self, session_recordings) -> SessionRecordingQueryResult:
        more_recordings_available = False
        if len(session_recordings) > self.limit:
            more_recordings_available = True
            session_recordings = session_recordings[0 : self.limit]
        return SessionRecordingQueryResult(session_recordings, more_recordings_available)

    def _data_to_return(self, results: List[Any]) -> List[Dict[str, Any]]:
        default_columns = [
            "session_id",
            "start_time",
            "end_time",
            "click_count",
            "keypress_count",
            "urls",
            "duration",
            "distinct_id",
        ]

        return [
            {
                **dict(zip(default_columns, row[: len(default_columns)])),
                "matching_events": [
                    {
                        "events": [
                            dict(zip(["timestamp", "uuid", "session_id", "window_id"], event)) for event in row[i + 1]
                        ]
                    }
                    for i in range(len(default_columns), len(row), 2)
                ],
            }
            for row in results
        ]

    def run(self, *args, **kwargs) -> SessionRecordingQueryResult:
        query, query_params = self.get_query()
        query_results = sync_execute(query, query_params)
        session_recordings = self._data_to_return(query_results)
        return self._paginate_results(session_recordings)<|MERGE_RESOLUTION|>--- conflicted
+++ resolved
@@ -273,12 +273,7 @@
         for index, entity in enumerate(self._filter.entities):
             if entity.type == TREND_FILTER_TYPE_ACTIONS:
                 action = entity.get_action()
-<<<<<<< HEAD
-                action_events = action.get_step_events()
-                event_names_to_filter.extend([ae for ae in action_events if ae not in event_names_to_filter])
-=======
                 event_names_to_filter.extend([ae for ae in action.get_step_events() if ae not in event_names_to_filter])
->>>>>>> 67d59fb3
             else:
                 if entity.id not in event_names_to_filter:
                     event_names_to_filter.append(entity.id)
