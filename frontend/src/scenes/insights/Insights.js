import React, { useState } from 'react'
import { useActions, useMountedLogic, useValues, BindLogic } from 'kea'

import { Loading } from 'lib/utils'
import { SaveToDashboard } from 'lib/components/SaveToDashboard/SaveToDashboard'
import moment from 'moment'
import { DateFilter } from 'lib/components/DateFilter'
import { IntervalFilter } from 'lib/components/IntervalFilter/IntervalFilter'

import { PageHeader } from 'lib/components/PageHeader'

import { ChartFilter } from 'lib/components/ChartFilter'
import { Tabs, Row, Col, Card, Button } from 'antd'
import { ACTIONS_LINE_GRAPH_LINEAR, ACTIONS_TABLE, ACTIONS_PIE_CHART, LIFECYCLE, FUNNEL_VIZ } from 'lib/constants'
import { hot } from 'react-hot-loader/root'
import { annotationsLogic } from '~/lib/components/Annotations'
import { router } from 'kea-router'

import { RetentionContainer } from 'scenes/retention/RetentionContainer'

import { Paths } from 'scenes/paths/Paths'

import { RetentionTab, SessionTab, TrendTab, PathTab, FunnelTab } from './InsightTabs'
import { FunnelViz } from 'scenes/funnels/FunnelViz'
import { funnelLogic } from 'scenes/funnels/funnelLogic'
import { insightLogic, logicFromInsight, ViewType } from './insightLogic'
import { CompareFilter } from 'lib/components/CompareFilter/CompareFilter'
import { InsightHistoryPanel } from './InsightHistoryPanel'
import { SavedFunnels } from './SavedCard'
import { ReloadOutlined } from '@ant-design/icons'
import { insightCommandLogic } from './insightCommandLogic'

import './Insights.scss'
import { ErrorMessage, TimeOut } from './EmptyStates'
import { featureFlagLogic } from 'lib/logic/featureFlagLogic'
import { People } from 'scenes/funnels/People'
<<<<<<< HEAD
import { TrendLegend } from './TrendLegend'
=======
import { TrendInsight } from 'scenes/trends/Trends'
>>>>>>> 9514e290

const { TabPane } = Tabs

const showIntervalFilter = function (activeView, filter) {
    switch (activeView) {
        case ViewType.TRENDS:
        case ViewType.STICKINESS:
        case ViewType.LIFECYCLE:
        case ViewType.SESSIONS:
            return true
        case ViewType.FUNNELS:
            return filter.display === ACTIONS_LINE_GRAPH_LINEAR
        case ViewType.RETENTION:
        case ViewType.PATHS:
            return false
        default:
            return true // sometimes insights aren't set for trends
    }
}

const showChartFilter = function (activeView, featureFlags) {
    switch (activeView) {
        case ViewType.TRENDS:
        case ViewType.STICKINESS:
        case ViewType.SESSIONS:
        case ViewType.RETENTION:
            return true
        case ViewType.FUNNELS:
            return featureFlags['funnel-trends-1269']
        case ViewType.LIFECYCLE:
        case ViewType.PATHS:
            return false
        default:
            return true // sometimes insights aren't set for trends
    }
}

const showDateFilter = {
    [`${ViewType.TRENDS}`]: true,
    [`${ViewType.STICKINESS}`]: true,
    [`${ViewType.LIFECYCLE}`]: true,
    [`${ViewType.SESSIONS}`]: true,
    [`${ViewType.FUNNELS}`]: true,
    [`${ViewType.RETENTION}`]: false,
    [`${ViewType.PATHS}`]: true,
}

const showComparePrevious = {
    [`${ViewType.TRENDS}`]: true,
    [`${ViewType.STICKINESS}`]: true,
    [`${ViewType.LIFECYCLE}`]: false,
    [`${ViewType.SESSIONS}`]: true,
    [`${ViewType.FUNNELS}`]: false,
    [`${ViewType.RETENTION}`]: false,
    [`${ViewType.PATHS}`]: false,
}

export const Insights = hot(_Insights)
function _Insights() {
    useMountedLogic(insightCommandLogic)
    const [{ fromItem }] = useState(router.values.hashParams)
    const { clearAnnotationsToCreate } = useActions(annotationsLogic({ pageKey: fromItem }))
    const { annotationsToCreate } = useValues(annotationsLogic({ pageKey: fromItem }))
    const { lastRefresh, isLoading, activeView, allFilters, showTimeoutMessage, showErrorMessage } = useValues(
        insightLogic
    )
    const { setActiveView } = useActions(insightLogic)
    const { featureFlags } = useValues(featureFlagLogic)

    const { loadResults } = useActions(logicFromInsight(activeView, { dashboardItemId: null, filters: allFilters }))
    const dateFilterDisabled = activeView === ViewType.FUNNELS && isFunnelEmpty(allFilters)

    return (
        <div className="actions-graph">
            <PageHeader title="Insights" />
            <Row justify="space-between" align="middle" className="top-bar">
                <Tabs
                    size="large"
                    activeKey={activeView}
                    style={{
                        overflow: 'visible',
                    }}
                    className="top-bar"
                    onChange={(key) => setActiveView(key)}
                    animated={false}
                    tabBarExtraContent={{
                        right: (
                            <Button
                                type={activeView === 'history' && 'primary'}
                                data-attr="insight-history-button"
                                onClick={() => setActiveView('history')}
                            >
                                History
                            </Button>
                        ),
                    }}
                >
                    <TabPane tab={<span data-attr="insight-trends-tab">Trends</span>} key={ViewType.TRENDS} />
                    <TabPane tab={<span data-attr="insight-funnels-tab">Funnels</span>} key={ViewType.FUNNELS} />
                    <TabPane tab={<span data-attr="insight-sessions-tab">Sessions</span>} key={ViewType.SESSIONS} />
                    <TabPane tab={<span data-attr="insight-retention-tab">Retention</span>} key={ViewType.RETENTION} />
                    <TabPane tab={<span data-attr="insight-path-tab">User Paths</span>} key={ViewType.PATHS} />
                    {featureFlags['remove-shownas'] && (
                        <TabPane
                            tab={<span data-attr="insight-stickiness-tab">Stickiness</span>}
                            key={ViewType.STICKINESS}
                        />
                    )}
                    {featureFlags['remove-shownas'] && (
                        <TabPane
                            tab={<span data-attr="insight-lifecycle-tab">Lifecycle</span>}
                            key={ViewType.LIFECYCLE}
                        />
                    )}
                </Tabs>
            </Row>
            <Row gutter={16}>
                {activeView === 'history' ? (
                    <Col xs={24} xl={24}>
                        <Card className="" style={{ overflow: 'visible' }}>
                            <InsightHistoryPanel onChange={() => setOpenHistory(false)} />
                        </Card>
                    </Col>
                ) : (
                    <>
                        <Col xs={24} xl={7}>
                            <Card className="" style={{ overflow: 'visible' }}>
                                <div>
                                    {/*
                                These are insight specific filters.
                                They each have insight specific logics
                                */}
                                    {featureFlags['remove-shownas']
                                        ? {
                                              [`${ViewType.TRENDS}`]: <TrendTab view={ViewType.TRENDS} />,
                                              [`${ViewType.STICKINESS}`]: <TrendTab view={ViewType.STICKINESS} />,
                                              [`${ViewType.LIFECYCLE}`]: <TrendTab view={ViewType.LIFECYCLE} />,
                                              [`${ViewType.SESSIONS}`]: <SessionTab view={ViewType.SESSIONS} />,
                                              [`${ViewType.FUNNELS}`]: <FunnelTab />,
                                              [`${ViewType.RETENTION}`]: <RetentionTab />,
                                              [`${ViewType.PATHS}`]: <PathTab />,
                                          }[activeView]
                                        : {
                                              [`${ViewType.TRENDS}`]: <TrendTab view={ViewType.TRENDS} />,
                                              [`${ViewType.SESSIONS}`]: <SessionTab view={ViewType.SESSIONS} />,
                                              [`${ViewType.FUNNELS}`]: <FunnelTab />,
                                              [`${ViewType.RETENTION}`]: <RetentionTab />,
                                              [`${ViewType.PATHS}`]: <PathTab />,
                                          }[activeView]}
                                </div>
                            </Card>
                            {activeView === ViewType.FUNNELS && (
                                <Card
                                    title={<Row align="middle">Funnels Saved in Project</Row>}
                                    style={{ marginTop: 16 }}
                                >
                                    <SavedFunnels />
                                </Card>
                            )}
                        </Col>
                        <Col xs={24} xl={17}>
                            {/*
                        These are filters that are reused between insight features.
                        They each have generic logic that updates the url
                        */}
                            <Card
                                title={
                                    <div className="float-right">
                                        {showIntervalFilter(activeView, allFilters) && (
                                            <IntervalFilter filters={allFilters} view={activeView} />
                                        )}
                                        {showChartFilter(activeView, featureFlags) && (
                                            <ChartFilter
                                                onChange={(display) => {
                                                    if (display === ACTIONS_TABLE || display === ACTIONS_PIE_CHART) {
                                                        clearAnnotationsToCreate()
                                                    }
                                                }}
                                                filters={allFilters}
                                                disabled={allFilters.shown_as === LIFECYCLE}
                                            />
                                        )}

                                        {showDateFilter[activeView] && (
                                            <DateFilter
                                                defaultValue="Last 7 days"
                                                disabled={dateFilterDisabled}
                                                bordered={false}
                                            />
                                        )}

                                        {showComparePrevious[activeView] && <CompareFilter />}
                                        <SaveToDashboard
                                            item={{
                                                entity: {
                                                    filters: allFilters,
                                                    annotations: annotationsToCreate,
                                                },
                                            }}
                                        />
                                    </div>
                                }
                                headStyle={{ backgroundColor: 'rgba(0,0,0,.03)' }}
                            >
                                <div>
                                    {lastRefresh && (
                                        <small style={{ position: 'absolute', marginTop: -21, right: 24 }}>
                                            Computed {moment(lastRefresh).fromNow()}
                                            <Button
                                                size="small"
                                                type="link"
                                                onClick={() => loadResults(true)}
                                                style={{ margin: 0 }}
                                            >
                                                refresh
                                                <ReloadOutlined
                                                    style={{ cursor: 'pointer', marginTop: -3, marginLeft: 3 }}
                                                />
                                            </Button>
                                        </small>
                                    )}
                                    {showErrorMessage ? (
                                        <ErrorMessage />
                                    ) : (
                                        showTimeoutMessage && <TimeOut isLoading={isLoading} />
                                    )}
                                    <div
                                        style={{
                                            display: showErrorMessage || showTimeoutMessage ? 'none' : 'block',
                                        }}
                                    >
                                        {showErrorMessage ? (
                                            <ErrorMessage />
                                        ) : showTimeoutMessage ? (
                                            <TimeOut isLoading={isLoading} />
                                        ) : featureFlags['remove-shownas'] ? (
                                            {
                                                [`${ViewType.TRENDS}`]: <TrendInsight view={ViewType.TRENDS} />,
                                                [`${ViewType.STICKINESS}`]: <TrendInsight view={ViewType.STICKINESS} />,
                                                [`${ViewType.LIFECYCLE}`]: <TrendInsight view={ViewType.LIFECYCLE} />,
                                                [`${ViewType.SESSIONS}`]: <TrendInsight view={ViewType.SESSIONS} />,
                                                [`${ViewType.FUNNELS}`]: <FunnelInsight />,
                                                [`${ViewType.RETENTION}`]: <RetentionContainer />,
                                                [`${ViewType.PATHS}`]: <Paths />,
                                            }[activeView]
                                        ) : (
                                            {
                                                [`${ViewType.TRENDS}`]: <TrendInsight view={ViewType.TRENDS} />,
                                                [`${ViewType.SESSIONS}`]: <TrendInsight view={ViewType.SESSIONS} />,
                                                [`${ViewType.FUNNELS}`]: <FunnelInsight />,
                                                [`${ViewType.RETENTION}`]: <RetentionContainer />,
                                                [`${ViewType.PATHS}`]: <Paths />,
                                            }[activeView]
                                        )}
                                    </div>
                                </div>
                            </Card>
                            {!showErrorMessage &&
                                !showTimeoutMessage &&
                                activeView === ViewType.FUNNELS &&
                                allFilters.display === FUNNEL_VIZ && (
                                    <Card>
                                        <FunnelPeople />
                                    </Card>
                                )}
                            {(!allFilters.display ||
                                allFilters.display === ACTIONS_LINE_GRAPH_LINEAR ||
                                allFilters.display === ACTIONS_LINE_GRAPH_CUMULATIVE) &&
                                (activeView === ViewType.TRENDS || activeView === ViewType.SESSIONS) && (
                                    <Card>
                                        <BindLogic
                                            logic={trendsLogic}
                                            props={{ dashboardItemId: null, view: activeView }}
                                        >
                                            <TrendLegend />
                                        </BindLogic>
                                    </Card>
                                )}
                        </Col>
                    </>
                )}
            </Row>
        </div>
    )
}

const isFunnelEmpty = (filters) => {
    return (!filters.actions && !filters.events) || (filters.actions?.length === 0 && filters.events?.length === 0)
}

function FunnelInsight() {
    const { stepsWithCount, resultsLoading } = useValues(funnelLogic({}))

    return (
        <div style={{ height: 300, position: 'relative' }}>
            {resultsLoading && <Loading />}
            {stepsWithCount && stepsWithCount[0] && stepsWithCount[0].count > -1 ? (
                <FunnelViz steps={stepsWithCount} />
            ) : (
                !resultsLoading && (
                    <div
                        style={{
                            textAlign: 'center',
                        }}
                    >
                        <span>
                            Enter the details to your funnel and click 'calculate' to create a funnel visualization
                        </span>
                    </div>
                )
            )}
        </div>
    )
}

function FunnelPeople() {
    const { stepsWithCount } = useValues(funnelLogic())
    if (stepsWithCount && stepsWithCount.length > 0) {
        return <People />
    }
    return <></>
}<|MERGE_RESOLUTION|>--- conflicted
+++ resolved
@@ -34,11 +34,9 @@
 import { ErrorMessage, TimeOut } from './EmptyStates'
 import { featureFlagLogic } from 'lib/logic/featureFlagLogic'
 import { People } from 'scenes/funnels/People'
-<<<<<<< HEAD
 import { TrendLegend } from './TrendLegend'
-=======
 import { TrendInsight } from 'scenes/trends/Trends'
->>>>>>> 9514e290
+import { trendsLogic } from 'scenes/trends/trendsLogic'
 
 const { TabPane } = Tabs
 
