--- conflicted
+++ resolved
@@ -21,11 +21,6 @@
 import { PlayerMetaLinks } from './PlayerMetaLinks'
 import { sessionRecordingPlayerLogic } from './sessionRecordingPlayerLogic'
 
-export function PlayerMeta(): JSX.Element {
-    const { sessionRecordingId, logicProps } = useValues(sessionRecordingPlayerLogic)
-
-<<<<<<< HEAD
-=======
 function SessionPropertyMeta(props: {
     fullScreen: boolean
     iconProperties: Record<string, any>
@@ -77,8 +72,9 @@
     )
 }
 
-export function PlayerMeta(props: SessionRecordingPlayerProps): JSX.Element {
->>>>>>> c24c2dfb
+export function PlayerMeta(): JSX.Element {
+    const { sessionRecordingId, logicProps } = useValues(sessionRecordingPlayerLogic)
+
     const {
         sessionPerson,
         resolution,
