--- conflicted
+++ resolved
@@ -121,20 +121,16 @@
     if property.type == "hogql":
         return parse_expr(property.key)
     elif (
-<<<<<<< HEAD
         property.type == "event"
-        or cast(Any, property.type) == "feature"
+        or property.type == "feature"
         or property.type == "person"
+        or property.type == "group"
         or (property.type == "element" and property.key in ["distinct_id", "person_id", "event", "timestamp"])
-    ):
-=======
-        property.type == "event" or property.type == "feature" or property.type == "person" or property.type == "group"
     ):
         if scope == "person" and property.type != "person":
             raise NotImplementedException(
                 f"The '{property.type}' property filter only works in 'event' scope, not in '{scope}' scope"
             )
->>>>>>> 40e0e3f3
         operator = cast(Optional[PropertyOperator], property.operator) or PropertyOperator.exact
         value = property.value
 
@@ -142,6 +138,8 @@
             chain = ["person", "properties"]
         elif property.type == "group":
             chain = [f"group_{property.group_type_index}", "properties"]
+        elif property.type == "element":
+            chain = [property.key]
         else:
             chain = ["properties"]
         field = ast.Field(chain=chain + [property.key])
@@ -174,17 +172,7 @@
                     return ast.And(exprs=exprs)
                 return ast.Or(exprs=exprs)
 
-<<<<<<< HEAD
-        if property.type == "element":
-            chain = [property.key]
-        elif property.type == "person":
-            chain = ["person", "properties", property.key]
-        else:
-            chain = ["properties", property.key]
-        field = ast.Field(chain=chain)
-=======
         properties_field = ast.Field(chain=chain)
->>>>>>> 40e0e3f3
 
         if operator == PropertyOperator.is_set:
             return ast.CompareOperation(
