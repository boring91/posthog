from django.contrib.postgres.fields import JSONField
from django.db import models


class DashboardItem(models.Model):
    dashboard: models.ForeignKey = models.ForeignKey(
        "Dashboard", related_name="items", on_delete=models.CASCADE, null=True, blank=True
    )
    name: models.CharField = models.CharField(max_length=400, null=True, blank=True)
    team: models.ForeignKey = models.ForeignKey("Team", on_delete=models.CASCADE)
    filters: JSONField = JSONField(default=dict)
    order: models.IntegerField = models.IntegerField(null=True, blank=True)
    type: models.CharField = models.CharField(max_length=400, null=True, blank=True)
    deleted: models.BooleanField = models.BooleanField(default=False)
    saved: models.BooleanField = models.BooleanField(default=False)
    created_at: models.DateTimeField = models.DateTimeField(null=True, blank=True, auto_now_add=True)
    layouts: JSONField = JSONField(default=dict)
    color: models.CharField = models.CharField(max_length=400, null=True, blank=True)
    last_refresh: models.DateTimeField = models.DateTimeField(blank=True, null=True)
    refreshing: models.BooleanField = models.BooleanField(default=False)
<<<<<<< HEAD
    funnel: models.ForeignKey = models.ForeignKey("Funnel", on_delete=models.CASCADE, null=True, blank=True)
=======
    funnel: models.ForeignKey = models.ForeignKey("Funnel", on_delete=models.CASCADE, null=True, blank=True)
    created_by: models.ForeignKey = models.ForeignKey("User", on_delete=models.SET_NULL, null=True, blank=True)
>>>>>>> 46f72ba2
<|MERGE_RESOLUTION|>--- conflicted
+++ resolved
@@ -18,9 +18,5 @@
     color: models.CharField = models.CharField(max_length=400, null=True, blank=True)
     last_refresh: models.DateTimeField = models.DateTimeField(blank=True, null=True)
     refreshing: models.BooleanField = models.BooleanField(default=False)
-<<<<<<< HEAD
     funnel: models.ForeignKey = models.ForeignKey("Funnel", on_delete=models.CASCADE, null=True, blank=True)
-=======
-    funnel: models.ForeignKey = models.ForeignKey("Funnel", on_delete=models.CASCADE, null=True, blank=True)
-    created_by: models.ForeignKey = models.ForeignKey("User", on_delete=models.SET_NULL, null=True, blank=True)
->>>>>>> 46f72ba2
+    created_by: models.ForeignKey = models.ForeignKey("User", on_delete=models.SET_NULL, null=True, blank=True)