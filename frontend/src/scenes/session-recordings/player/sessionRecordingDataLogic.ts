import posthogEE from '@posthog/ee/exports'
import { customEvent, EventType, eventWithTime, fullSnapshotEvent, IncrementalSource } from '@rrweb/types'
import { captureException } from '@sentry/react'
import { gunzipSync, strFromU8, strToU8 } from 'fflate'
import {
    actions,
    afterMount,
    beforeUnmount,
    connect,
    defaults,
    kea,
    key,
    listeners,
    path,
    props,
    reducers,
    selectors,
} from 'kea'
import { loaders } from 'kea-loaders'
import { subscriptions } from 'kea-subscriptions'
import api from 'lib/api'
import { FEATURE_FLAGS } from 'lib/constants'
import { Dayjs, dayjs } from 'lib/dayjs'
import { featureFlagLogic, FeatureFlagsSet } from 'lib/logic/featureFlagLogic'
import { isObject } from 'lib/utils'
import { chainToElements } from 'lib/utils/elements-chain'
import { eventUsageLogic } from 'lib/utils/eventUsageLogic'
import posthog from 'posthog-js'
import { compressedEventWithTime } from 'posthog-js/lib/src/extensions/replay/sessionrecording'

import { HogQLQuery, NodeKind } from '~/queries/schema'
import { hogql } from '~/queries/utils'
import {
    AnyPropertyFilter,
    EncodedRecordingSnapshot,
    PersonType,
    PropertyFilterType,
    PropertyOperator,
    RecordingEventsFilters,
    RecordingEventType,
    RecordingReportLoadTimes,
    RecordingSegment,
    RecordingSnapshot,
    SessionPlayerData,
    SessionRecordingId,
    SessionRecordingSnapshotParams,
    SessionRecordingSnapshotSource,
    SessionRecordingSnapshotSourceResponse,
    SessionRecordingType,
    SessionRecordingUsageType,
    SnapshotSourceType,
} from '~/types'

import { PostHogEE } from '../../../../@posthog/ee/types'
import { ExportedSessionRecordingFileV2 } from '../file-playback/types'
import type { sessionRecordingDataLogicType } from './sessionRecordingDataLogicType'
import { createSegments, mapSnapshotsToWindowId } from './utils/segmenter'

const IS_TEST_MODE = process.env.NODE_ENV === 'test'
const BUFFER_MS = 60000 // +- before and after start and end of a recording to query for.
const DEFAULT_REALTIME_POLLING_MILLIS = 3000

let postHogEEModule: PostHogEE

function isRecordingSnapshot(x: unknown): x is RecordingSnapshot {
    return typeof x === 'object' && x !== null && 'type' in x && 'timestamp' in x
}

/*
 there was a bug in mobile SDK that didn't consistently send a meta event with a full snapshot.
 rrweb player hides itself until it has seen the meta event 🤷
 but we can patch a meta event into the recording data to make it work
*/
function patchMetaEventIntoMobileData(parsedLines: RecordingSnapshot[]): RecordingSnapshot[] {
    let fullSnapshotIndex: number = -1
    let metaIndex: number = -1
    try {
        fullSnapshotIndex = parsedLines.findIndex((l) => l.type === EventType.FullSnapshot)
        metaIndex = parsedLines.findIndex((l) => l.type === EventType.Meta)

        // then we need to patch the meta event into the snapshot data
        if (fullSnapshotIndex > -1 && metaIndex === -1) {
            const fullSnapshot = parsedLines[fullSnapshotIndex] as RecordingSnapshot & fullSnapshotEvent & eventWithTime
            // a full snapshot (particularly from the mobile transformer) has a relatively fixed structure,
            // but the types exposed by rrweb don't quite cover what we need , so...
            const mainNode = fullSnapshot.data.node as any
            const targetNode = mainNode.childNodes[1].childNodes[1].childNodes[0]
            const { width, height } = targetNode.attributes
            const metaEvent: RecordingSnapshot = {
                windowId: fullSnapshot.windowId,
                type: EventType.Meta,
                timestamp: fullSnapshot.timestamp,
                data: {
                    href: getHrefFromSnapshot(fullSnapshot) || '',
                    width,
                    height,
                },
            }
            parsedLines.splice(fullSnapshotIndex, 0, metaEvent)
        }
    } catch (e) {
        captureException(e, {
            tags: { feature: 'session-recording-missing-meta-patching' },
            extra: { fullSnapshotIndex, metaIndex },
        })
    }

    return parsedLines
}

function hasAnyWireframes(snapshotData: Record<string, any>[]): boolean {
    return snapshotData.some((d) => {
        return isObject(d.data) && 'wireframes' in d.data
    })
}

function isCompressedEvent(ev: unknown): ev is compressedEventWithTime {
    return typeof ev === 'object' && ev !== null && 'cv' in ev
}

function unzip(compressedStr: string): any {
    return JSON.parse(strFromU8(gunzipSync(strToU8(compressedStr, true))))
}

/**
 *
 * takes an event that might be from web, might be from mobile,
 * and might be partially compressed,
 * and decompresses it when possible
 *
 * you can't return a union of `KnownType | unknown`
 * so even though this returns `eventWithTime | unknown`
 * it has to be typed as only unknown
 */
function decompressEvent(ev: unknown): unknown {
    try {
        if (isCompressedEvent(ev)) {
            if (ev.cv === '2024-10') {
                if (ev.type === EventType.FullSnapshot) {
                    return {
                        ...ev,
                        data: unzip(ev.data),
                    }
                } else if (ev.type === EventType.IncrementalSnapshot) {
                    if (ev.data.source === IncrementalSource.StyleSheetRule) {
                        return {
                            ...ev,
                            data: {
                                ...ev.data,
                                source: IncrementalSource.StyleSheetRule,
                                adds: unzip(ev.data.adds),
                                removes: unzip(ev.data.removes),
                            },
                        }
                    } else if (ev.data.source === IncrementalSource.Mutation) {
                        return {
                            ...ev,
                            data: {
                                ...ev.data,
                                source: IncrementalSource.Mutation,
                                adds: unzip(ev.data.adds),
                                removes: unzip(ev.data.removes),
                                texts: unzip(ev.data.texts),
                                attributes: unzip(ev.data.attributes),
                            },
                        }
                    }
                }
            } else {
                posthog.captureException(new Error('Unknown compressed event version'), {
                    feature: 'session-recording-compressed-event-decompression',
                    compressedEvent: ev,
                    compressionVersion: ev.cv,
                })
                // probably unplayable but we don't know how to decompress it
                return ev
            }
        }
        return ev
    } catch (e) {
        posthog.captureException((e as Error) || new Error('Could not decompress event'), {
            feature: 'session-recording-compressed-event-decompression',
            compressedEvent: ev,
        })
        return ev
    }
}

/**
 * We can receive data in one of multiple formats, so we treat it as unknown
 * And if we can't process it force it into eventWithTime
 *
 * If it can't be case as eventWithTime by this point then it's probably not a valid event anyway
 */
function coerceToEventWithTime(d: unknown, withMobileTransformer: boolean): eventWithTime {
    // we decompress first so that we could support partial compression on mobile in future
    const currentEvent = decompressEvent(d)
    return withMobileTransformer
        ? postHogEEModule?.mobileReplay?.transformEventToWeb(currentEvent) || (currentEvent as eventWithTime)
        : (currentEvent as eventWithTime)
}

export const parseEncodedSnapshots = async (
    items: (RecordingSnapshot | EncodedRecordingSnapshot | string)[],
    sessionId: string,
    // this is only kept so that we can export the untransformed data for debugging
    withMobileTransformer: boolean = true
): Promise<RecordingSnapshot[]> => {
    if (!postHogEEModule) {
        postHogEEModule = await posthogEE()
    }

    const lineCount = items.length
    const unparseableLines: string[] = []
    let isMobileSnapshots = false

    const parsedLines: RecordingSnapshot[] = items.flatMap((l) => {
        if (!l) {
            // blob files have an empty line at the end
            return []
        }
        try {
            const snapshotLine = typeof l === 'string' ? (JSON.parse(l) as EncodedRecordingSnapshot) : l
            const snapshotData = isRecordingSnapshot(snapshotLine) ? [snapshotLine] : snapshotLine['data']

            if (!isMobileSnapshots) {
                isMobileSnapshots = hasAnyWireframes(snapshotData)
            }

            return snapshotData.map((d: unknown) => {
                const snap = coerceToEventWithTime(d, withMobileTransformer)

                return {
                    // this handles parsing data that was loaded from blob storage "window_id"
                    // and data that was exported from the front-end "windowId"
                    // we have more than one format of data that we store/pass around
                    // but only one that we play back
                    windowId: snapshotLine['window_id'] || snapshotLine['windowId'],
                    ...snap,
                }
            })
        } catch (e) {
            if (typeof l === 'string') {
                unparseableLines.push(l)
            }
            return []
        }
    })

    if (unparseableLines.length) {
        const extra = {
            playbackSessionId: sessionId,
            totalLineCount: lineCount,
            unparseableLinesCount: unparseableLines.length,
            exampleLines: unparseableLines.slice(0, 3),
        }
        posthog.capture('session recording had unparseable lines', {
            ...extra,
            feature: 'session-recording-snapshot-processing',
        })
    }

    return isMobileSnapshots ? patchMetaEventIntoMobileData(parsedLines) : parsedLines
}

const getHrefFromSnapshot = (snapshot: unknown): string | undefined => {
    return isObject(snapshot) && 'data' in snapshot
        ? (snapshot.data as any)?.href || (snapshot.data as any)?.payload?.href
        : undefined
}

/*
    cyrb53 (c) 2018 bryc (github.com/bryc)
    License: Public domain. Attribution appreciated.
    A fast and simple 53-bit string hash function with decent collision resistance.
    Largely inspired by MurmurHash2/3, but with a focus on speed/simplicity.
*/
const cyrb53 = function (str: string, seed = 0): number {
    let h1 = 0xdeadbeef ^ seed,
        h2 = 0x41c6ce57 ^ seed
    for (let i = 0, ch; i < str.length; i++) {
        ch = str.charCodeAt(i)
        h1 = Math.imul(h1 ^ ch, 2654435761)
        h2 = Math.imul(h2 ^ ch, 1597334677)
    }
    h1 = Math.imul(h1 ^ (h1 >>> 16), 2246822507)
    h1 ^= Math.imul(h2 ^ (h2 >>> 13), 3266489909)
    h2 = Math.imul(h2 ^ (h2 >>> 16), 2246822507)
    h2 ^= Math.imul(h1 ^ (h1 >>> 13), 3266489909)
    return 4294967296 * (2097151 & h2) + (h1 >>> 0)
}

export const deduplicateSnapshots = (snapshots: RecordingSnapshot[] | null): RecordingSnapshot[] => {
    const seenHashes: Set<string> = new Set()

    return (snapshots ?? [])
        .filter((snapshot) => {
            // For a multitude of reasons, there can be duplicate snapshots in the same recording.
            // we have to stringify the snapshot to compare it to other snapshots.
            // so we can filter by storing them all in a set

            // we can see duplicates that only differ by delay - these still count as duplicates
            // even though the delay would hide that
            const { delay: _delay, ...delayFreeSnapshot } = snapshot
            // we check each item multiple times as new snapshots come in
            // so store the computer value on the object to save recalculating it so much
            const key = (snapshot as any).seen || cyrb53(JSON.stringify(delayFreeSnapshot))
            ;(snapshot as any).seen = key

            if (seenHashes.has(key)) {
                return false
            }
            seenHashes.add(key)
            return true
        })
        .sort((a, b) => a.timestamp - b.timestamp)
}

const generateRecordingReportDurations = (cache: Record<string, any>): RecordingReportLoadTimes => {
    return {
        metadata: cache.metadataLoadDuration || Math.round(performance.now() - cache.metaStartTime),
        snapshots: cache.snapshotsLoadDuration || Math.round(performance.now() - cache.snapshotsStartTime),
        events: cache.eventsLoadDuration || Math.round(performance.now() - cache.eventsStartTime),
        firstPaint: cache.firstPaintDuration,
    }
}

const resetTimingsCache = (cache: Record<string, any>): void => {
    cache.metaStartTime = null
    cache.metadataLoadDuration = null
    cache.snapshotsStartTime = null
    cache.snapshotsLoadDuration = null
    cache.eventsStartTime = null
    cache.eventsLoadDuration = null
    cache.firstPaintDuration = null
}

export interface SessionRecordingDataLogicProps {
    sessionRecordingId: SessionRecordingId
    realTimePollingIntervalMilliseconds?: number
}

function makeEventsQuery(
    person: PersonType | null,
    distinctId: string | null,
    start: Dayjs,
    end: Dayjs,
    properties: AnyPropertyFilter[]
): Promise<unknown> {
    return api.query({
        kind: NodeKind.EventsQuery,
        // NOTE: Be careful adding fields here. We want to keep the payload as small as possible to load all events quickly
        select: [
            'uuid',
            'event',
            'timestamp',
            'elements_chain',
            'properties.$window_id',
            'properties.$current_url',
            'properties.$event_type',
        ],
        orderBy: ['timestamp ASC'],
        limit: 1000000,
        personId: person ? String(person.id) : undefined,
        after: start.subtract(BUFFER_MS, 'ms').format(),
        before: end.add(BUFFER_MS, 'ms').format(),
        properties: properties,
        where: distinctId ? [`distinct_id = ('${distinctId}')`] : undefined,
    })
}

async function processEncodedResponse(
    encodedResponse: (EncodedRecordingSnapshot | string)[],
    props: SessionRecordingDataLogicProps,
    featureFlags: FeatureFlagsSet
): Promise<{ transformed: RecordingSnapshot[]; untransformed: RecordingSnapshot[] | null }> {
    let untransformed: RecordingSnapshot[] | null = null

    const transformed = await parseEncodedSnapshots(encodedResponse, props.sessionRecordingId)

    if (featureFlags[FEATURE_FLAGS.SESSION_REPLAY_EXPORT_MOBILE_DATA]) {
        untransformed = await parseEncodedSnapshots(
            encodedResponse,
            props.sessionRecordingId,
            false // don't transform mobile data
        )
    }

    return { transformed, untransformed }
}

const getSourceKey = (source: SessionRecordingSnapshotSource): string => {
    // realtime sources vary so blob_key is not always present and is either null or undefined...
    // we only care about key when not realtime
    // and we'll always have a key when not realtime
    return `${source.source}-${source.blob_key || source.source}`
}

export const sessionRecordingDataLogic = kea<sessionRecordingDataLogicType>([
    path((key) => ['scenes', 'session-recordings', 'sessionRecordingDataLogic', key]),
    props({} as SessionRecordingDataLogicProps),
    key(({ sessionRecordingId }) => sessionRecordingId || 'no-session-recording-id'),
    connect({
        logic: [eventUsageLogic],
        values: [featureFlagLogic, ['featureFlags']],
    }),
    defaults({
        sessionPlayerMetaData: null as SessionRecordingType | null,
    }),
    actions({
        setFilters: (filters: Partial<RecordingEventsFilters>) => ({ filters }),
        loadRecordingMeta: true,
        maybeLoadRecordingMeta: true,
        loadSnapshots: true,
        loadSnapshotSources: true,
        loadNextSnapshotSource: true,
        loadSnapshotsForSource: (source: Pick<SessionRecordingSnapshotSource, 'source' | 'blob_key'>) => ({ source }),
        loadEvents: true,
<<<<<<< HEAD
        loadFullEventData: (event: RecordingEventType | RecordingEventType[]) => ({ event }),
        reportViewed: true,
=======
        loadFullEventData: (event: RecordingEventType) => ({ event }),
        markViewed: (delay?: number) => ({ delay }),
>>>>>>> 758c2561
        reportUsageIfFullyLoaded: true,
        persistRecording: true,
        maybePersistRecording: true,
        pollRealtimeSnapshots: true,
        stopRealtimePolling: true,
        setTrackedWindow: (windowId: string | null) => ({ windowId }),
        setWasMarkedViewed: (wasMarkedViewed: boolean) => ({ wasMarkedViewed }),
    }),
    reducers(() => ({
        trackedWindow: [
            null as string | null,
            {
                setTrackedWindow: (_, { windowId }) => windowId,
            },
        ],
        filters: [
            {} as Partial<RecordingEventsFilters>,
            {
                setFilters: (state, { filters }) => ({ ...state, ...filters }),
            },
        ],
        isRealtimePolling: [
            false as boolean,
            {
                pollRealtimeSnapshots: () => true,
                stopRealtimePolling: () => false,
            },
        ],
        isNotFound: [
            false as boolean,
            {
                loadRecordingMeta: () => false,
                loadRecordingMetaSuccess: () => false,
                loadRecordingMetaFailure: () => true,
            },
        ],
        snapshotsBySource: [
            null as Record<string, SessionRecordingSnapshotSourceResponse> | null,
            {
                loadSnapshotsForSourceSuccess: (state, { snapshotsForSource }) => {
                    const sourceKey = getSourceKey(snapshotsForSource.source)

                    return {
                        ...state,
                        [sourceKey]: snapshotsForSource,
                    }
                },
            },
        ],
        wasMarkedViewed: [
            false as boolean,
            {
                setWasMarkedViewed: (_, { wasMarkedViewed }) => wasMarkedViewed,
            },
        ],
    })),
    loaders(({ values, props, cache }) => ({
        sessionPlayerMetaData: {
            loadRecordingMeta: async (_, breakpoint) => {
                if (!props.sessionRecordingId) {
                    return null
                }

                cache.metaStartTime = performance.now()

                const response = await api.recordings.get(props.sessionRecordingId)
                breakpoint()

                return response
            },

            persistRecording: async (_, breakpoint) => {
                if (!values.sessionPlayerMetaData) {
                    return null
                }
                await breakpoint(100)
                await api.recordings.persist(props.sessionRecordingId)

                return {
                    ...values.sessionPlayerMetaData,
                    storage: 'object_storage_lts',
                }
            },
        },
        snapshotSources: [
            null as SessionRecordingSnapshotSource[] | null,
            {
                loadSnapshotSources: async () => {
                    const response = await api.recordings.listSnapshotSources(props.sessionRecordingId)
                    return response.sources ?? []
                },
            },
        ],
        snapshotsForSource: [
            null as SessionRecordingSnapshotSourceResponse | null,
            {
                loadSnapshotsForSource: async ({ source }, breakpoint) => {
                    let params: SessionRecordingSnapshotParams

                    if (source.source === SnapshotSourceType.blob) {
                        if (!source.blob_key) {
                            throw new Error('Missing key')
                        }
                        params = { blob_key: source.blob_key, source: 'blob' }
                    } else if (source.source === SnapshotSourceType.realtime) {
                        params = { source: 'realtime', version: '2024-04-30' }
                    } else {
                        throw new Error(`Unsupported source: ${source.source}`)
                    }

                    const snapshotLoadingStartTime = performance.now()

                    if (!cache.snapshotsStartTime) {
                        cache.snapshotsStartTime = snapshotLoadingStartTime
                    }

                    await breakpoint(1)

                    const response = await api.recordings.getSnapshots(props.sessionRecordingId, params).catch((e) => {
                        if (source.source === 'realtime' && e.status === 404) {
                            // Realtime source is not always available so a 404 is expected
                            return []
                        }
                        throw e
                    })

                    const { transformed, untransformed } = await processEncodedResponse(
                        response,
                        props,
                        values.featureFlags
                    )

                    return { snapshots: transformed, untransformed_snapshots: untransformed ?? undefined, source }
                },
            },
        ],
        sessionEventsData: [
            null as null | RecordingEventType[],
            {
                loadEvents: async () => {
                    if (!cache.eventsStartTime) {
                        cache.eventsStartTime = performance.now()
                    }

                    const { start, end, person } = values.sessionPlayerData

                    if (!person || !start || !end) {
                        return null
                    }

                    const [sessionEvents, relatedEvents]: any[] = await Promise.all([
                        // make one query for all events that are part of the session
                        makeEventsQuery(null, null, start, end, [
                            {
                                key: '$session_id',
                                value: [props.sessionRecordingId],
                                operator: PropertyOperator.Exact,
                                type: PropertyFilterType.Event,
                            },
                        ]),
                        // make a second for all events from that person,
                        // not marked as part of the session
                        // but in the same time range
                        // these are probably e.g. backend events for the session
                        // but with no session id
                        // since posthog-js must always add session id we can also
                        // take advantage of lib being materialized and further filter
                        makeEventsQuery(null, values.sessionPlayerMetaData?.distinct_id || null, start, end, [
                            {
                                key: '$session_id',
                                value: '',
                                operator: PropertyOperator.Exact,
                                type: PropertyFilterType.Event,
                            },
                            {
                                key: '$lib',
                                value: ['web'],
                                operator: PropertyOperator.IsNot,
                                type: PropertyFilterType.Event,
                            },
                        ]),
                    ])

                    return [...sessionEvents.results, ...relatedEvents.results].map(
                        (event: any): RecordingEventType => {
                            const currentUrl = event[5]
                            // We use the pathname to simplify the UI - we build it here instead of fetching it to keep data usage small
                            let pathname: string | undefined
                            try {
                                pathname = event[5] ? new URL(event[5]).pathname : undefined
                            } catch {
                                pathname = undefined
                            }

                            return {
                                id: event[0],
                                event: event[1],
                                timestamp: event[2],
                                elements: chainToElements(event[3]),
                                properties: {
                                    $window_id: event[4],
                                    $current_url: currentUrl,
                                    $event_type: event[6],
                                    $pathname: pathname,
                                },
                                playerTime: +dayjs(event[2]) - +start,
                                fullyLoaded: false,
                            }
                        }
                    )
                },

                loadFullEventData: async ({ event }) => {
                    // box so we're always dealing with a list
                    const events = Array.isArray(event) ? event : [event]

                    let existingEvents = values.sessionEventsData?.filter((x) => events.some((e) => e.id === x.id))

                    const allEventsAreFullyLoaded =
                        existingEvents?.every((e) => e.fullyLoaded) && existingEvents.length === events.length
                    if (!existingEvents || allEventsAreFullyLoaded) {
                        return values.sessionEventsData
                    }

                    existingEvents = existingEvents.filter((e) => !e.fullyLoaded)
                    const timestamps = existingEvents.map((ee) => dayjs(ee.timestamp).utc().valueOf())
                    const eventNames = Array.from(new Set(existingEvents.map((ee) => ee.event)))
                    const eventIds = existingEvents.map((ee) => ee.id)
                    const earliestTimestamp = timestamps.reduce((a, b) => Math.min(a, b))
                    const latestTimestamp = timestamps.reduce((a, b) => Math.max(a, b))
                    try {
                        const query: HogQLQuery = {
                            kind: NodeKind.HogQLQuery,
                            query: hogql`SELECT properties, uuid
                                         FROM events
                                         WHERE timestamp > ${(earliestTimestamp - 1000) / 1000}
                                           AND timestamp < ${(latestTimestamp + 1000) / 1000}
                                           AND event in ${eventNames}
                                           AND uuid in ${eventIds}`,
                        }
                        const response = await api.query(query)
                        if (response.error) {
                            throw new Error(response.error)
                        }

                        for (const event of existingEvents) {
                            const result = response.results.find((x: any) => {
                                return x[1] === event.id
                            })

                            if (result) {
                                event.properties = JSON.parse(result[0])
                                event.fullyLoaded = true
                            }
                        }
                    } catch (e) {
                        // NOTE: This is not ideal but should happen so rarely that it is tolerable.
                        existingEvents.forEach((e) => (e.fullyLoaded = true))
                        captureException(e, {
                            tags: { feature: 'session-recording-load-full-event-data' },
                        })
                    }

                    // here we map the events list because we want the result to be a new instance to trigger downstream recalculation
                    return !values.sessionEventsData
                        ? values.sessionEventsData
                        : values.sessionEventsData.map((x) => {
                              const event = existingEvents?.find((ee) => ee.id === x.id)
                              return event
                                  ? ({
                                        ...x,
                                        properties: event.properties,
                                        fullyLoaded: event.fullyLoaded,
                                    } as RecordingEventType)
                                  : x
                          })
                },
            },
        ],
        similarRecordings: [
            null as [string, number][] | null,
            {
                fetchSimilarRecordings: async () => {
                    return await api.recordings.similarRecordings(props.sessionRecordingId)
                },
            },
        ],
    })),
    listeners(({ values, actions, cache, props }) => ({
        loadSnapshots: () => {
            // This kicks off the loading chain
            if (!values.snapshotSourcesLoading) {
                actions.loadSnapshotSources()
            }
        },
        maybeLoadRecordingMeta: () => {
            if (!values.sessionPlayerMetaDataLoading) {
                actions.loadRecordingMeta()
            }
        },
        loadSnapshotSources: () => {
            // We only load events once we actually start loading the recording
            actions.loadEvents()
        },
        loadRecordingMetaSuccess: () => {
            cache.metadataLoadDuration = Math.round(performance.now() - cache.metaStartTime)
            actions.reportUsageIfFullyLoaded()
        },
        loadRecordingMetaFailure: () => {
            cache.metadataLoadDuration = Math.round(performance.now() - cache.metaStartTime)
        },

        loadSnapshotSourcesSuccess: () => {
            // When we receive the list of sources we can kick off the loading chain
            actions.loadNextSnapshotSource()
        },

        loadSnapshotsForSourceSuccess: ({ snapshotsForSource }) => {
            const sources = values.snapshotSources
            const snapshots = snapshotsForSource.snapshots

            // Cache the last response count to detect if we're getting the same data over and over
            const newSnapshotsCount = snapshots.length

            if ((cache.lastSnapshotsCount ?? newSnapshotsCount) === newSnapshotsCount) {
                // if we're getting no results from realtime polling we can increment faster
                // so that we stop polling sooner
                const increment = newSnapshotsCount === 0 ? 2 : 1
                cache.lastSnapshotsUnchangedCount = (cache.lastSnapshotsUnchangedCount ?? 0) + increment
            } else {
                cache.lastSnapshotsUnchangedCount = 0
            }
            cache.lastSnapshotsCount = newSnapshotsCount

            if (!snapshots.length && sources?.length === 1) {
                // We got only a single source to load, loaded it successfully, but it had no snapshots.
                posthog.capture('recording_snapshots_v2_empty_response', {
                    source: sources[0],
                })
            } else if (!cache.firstPaintDuration) {
                cache.firstPaintDuration = Math.round(performance.now() - cache.snapshotsStartTime)
            }
            if (!values.wasMarkedViewed) {
                actions.markViewed()
            }

            actions.loadNextSnapshotSource()
        },

        loadNextSnapshotSource: () => {
            const nextSourceToLoad = values.snapshotSources?.find((s) => {
                const sourceKey = getSourceKey(s)
                return !values.snapshotsBySource?.[sourceKey]
            })

            if (nextSourceToLoad) {
                return actions.loadSnapshotsForSource(nextSourceToLoad)
            }

            // TODO: Move this to a one time check - only report once per recording
            cache.snapshotsLoadDuration = Math.round(performance.now() - cache.snapshotsStartTime)
            actions.reportUsageIfFullyLoaded()

            // If we have a realtime source, start polling it
            const realTimeSource = values.snapshotSources?.find((s) => s.source === SnapshotSourceType.realtime)
            if (realTimeSource) {
                actions.pollRealtimeSnapshots()
            }
        },
        loadSnapshotsForSourceFailure: () => {
            cache.snapshotsLoadDuration = Math.round(performance.now() - cache.snapshotsStartTime)
        },
        pollRealtimeSnapshots: () => {
            // always make sure we've cleared up the last timeout
            clearTimeout(cache.realTimePollingTimeoutID)
            cache.realTimePollingTimeoutID = null

            // ten is an arbitrary limit to try to avoid sending requests to our backend unnecessarily
            // we could change this or add to it e.g. only poll if browser is visible to user
            if ((cache.lastSnapshotsUnchangedCount ?? 0) <= 10) {
                cache.realTimePollingTimeoutID = setTimeout(() => {
                    actions.loadSnapshotsForSource({ source: SnapshotSourceType.realtime })
                }, props.realTimePollingIntervalMilliseconds || DEFAULT_REALTIME_POLLING_MILLIS)
            } else {
                actions.stopRealtimePolling()
            }
        },
        loadEventsSuccess: () => {
            cache.eventsLoadDuration = Math.round(performance.now() - cache.eventsStartTime)
            actions.reportUsageIfFullyLoaded()
        },
        loadEventsFailure: () => {
            cache.eventsLoadDuration = Math.round(performance.now() - cache.eventsStartTime)
        },
        reportUsageIfFullyLoaded: (_, breakpoint) => {
            breakpoint()
            if (values.fullyLoaded) {
                eventUsageLogic.actions.reportRecording(
                    values.sessionPlayerData,
                    generateRecordingReportDurations(cache),
                    SessionRecordingUsageType.LOADED,
                    values.sessionPlayerMetaData,
                    0
                )
                // Reset cache now that final usage report has been sent
                resetTimingsCache(cache)
            }
        },
        markViewed: async ({ delay }, breakpoint) => {
            const durations = generateRecordingReportDurations(cache)
            // Triggered on first paint
            breakpoint()
            if (values.wasMarkedViewed) {
                return
            }
            actions.setWasMarkedViewed(true) // this prevents us from calling the function multiple times

            await breakpoint(IS_TEST_MODE ? 1 : delay ?? 3000)
            await api.recordings.update(props.sessionRecordingId, {
                viewed: true,
                player_metadata: values.sessionPlayerMetaData,
                durations,
            })
            await breakpoint(IS_TEST_MODE ? 1 : 10000)
            await api.recordings.update(props.sessionRecordingId, {
                analyzed: true,
                player_metadata: values.sessionPlayerMetaData,
                durations,
            })
        },

        maybePersistRecording: () => {
            if (values.sessionPlayerMetaDataLoading) {
                return
            }

            if (values.sessionPlayerMetaData?.storage === 'object_storage') {
                actions.persistRecording()
            }
        },
    })),
    selectors(({ cache }) => ({
        webVitalsEvents: [
            (s) => [s.sessionEventsData],
            (sessionEventsData): RecordingEventType[] =>
                (sessionEventsData || []).filter((e) => e.event === '$web_vitals'),
        ],

        sessionPlayerData: [
            (s, p) => [
                s.sessionPlayerMetaData,
                s.snapshotsByWindowId,
                s.segments,
                s.bufferedToTime,
                s.start,
                s.end,
                s.durationMs,
                s.fullyLoaded,
                p.sessionRecordingId,
            ],
            (
                meta,
                snapshotsByWindowId,
                segments,
                bufferedToTime,
                start,
                end,
                durationMs,
                fullyLoaded,
                sessionRecordingId
            ): SessionPlayerData => ({
                person: meta?.person ?? null,
                start,
                end,
                durationMs,
                snapshotsByWindowId,
                segments,
                bufferedToTime,
                fullyLoaded,
                sessionRecordingId,
            }),
        ],

        snapshotsLoading: [
            (s) => [s.snapshotSourcesLoading, s.snapshotsForSourceLoading],
            (snapshotSourcesLoading, snapshotsForSourceLoading): boolean => {
                // if there's a realTimePollingTimeoutID, don't signal that we're loading
                // we don't want the UI to flip to "loading" every time we poll
                return !cache.realTimePollingTimeoutID && (snapshotSourcesLoading || snapshotsForSourceLoading)
            },
        ],

        snapshotsLoaded: [(s) => [s.snapshotSources], (snapshotSources): boolean => !!snapshotSources],

        fullyLoaded: [
            (s) => [s.snapshots, s.sessionPlayerMetaDataLoading, s.snapshotsLoading, s.sessionEventsDataLoading],
            (snapshots, sessionPlayerMetaDataLoading, snapshotsLoading, sessionEventsDataLoading): boolean => {
                // TODO: Do a proper check for all sources having been loaded
                return (
                    !!snapshots.length &&
                    !sessionPlayerMetaDataLoading &&
                    !snapshotsLoading &&
                    !sessionEventsDataLoading
                )
            },
        ],

        firstSnapshot: [
            (s) => [s.snapshots],
            (snapshots): RecordingSnapshot | null => {
                return snapshots[0] || null
            },
        ],

        lastSnapshot: [
            (s) => [s.snapshots],
            (snapshots): RecordingSnapshot | null => {
                return snapshots[snapshots.length - 1] || null
            },
        ],

        start: [
            (s) => [s.firstSnapshot, s.sessionPlayerMetaData],
            (firstSnapshot, meta): Dayjs | null => {
                const eventStart = meta?.start_time ? dayjs(meta.start_time) : null
                const snapshotStart = firstSnapshot ? dayjs(firstSnapshot.timestamp) : null

                // whichever is earliest
                if (eventStart && snapshotStart) {
                    return eventStart.isBefore(snapshotStart) ? eventStart : snapshotStart
                }
                return eventStart || snapshotStart
            },
        ],

        end: [
            (s) => [s.lastSnapshot, s.sessionPlayerMetaData],
            (lastSnapshot, meta): Dayjs | null => {
                const eventEnd = meta?.end_time ? dayjs(meta.end_time) : null
                const snapshotEnd = lastSnapshot ? dayjs(lastSnapshot.timestamp) : null

                // whichever is latest
                if (eventEnd && snapshotEnd) {
                    return eventEnd.isAfter(snapshotEnd) ? eventEnd : snapshotEnd
                }
                return eventEnd || snapshotEnd
            },
        ],

        durationMs: [
            (s) => [s.start, s.end],
            (start, end): number => {
                return !!start && !!end ? end.diff(start) : 0
            },
        ],

        segments: [
            (s) => [s.snapshots, s.start, s.end, s.trackedWindow],
            (snapshots, start, end, trackedWindow): RecordingSegment[] => {
                return createSegments(snapshots || [], start, end, trackedWindow)
            },
        ],

        urls: [
            (s) => [s.snapshots],
            (snapshots): { url: string; timestamp: number }[] => {
                return (
                    snapshots
                        .filter((snapshot) => getHrefFromSnapshot(snapshot))
                        .map((snapshot) => {
                            return {
                                url: getHrefFromSnapshot(snapshot) as string,
                                timestamp: snapshot.timestamp,
                            }
                        }) ?? []
                )
            },
        ],

        snapshots: [
            (s) => [s.snapshotSources, s.snapshotsBySource],
            (sources, snapshotsBySource): RecordingSnapshot[] => {
                const allSnapshots =
                    sources?.flatMap((source) => {
                        const sourceKey = getSourceKey(source)
                        return snapshotsBySource?.[sourceKey]?.snapshots || []
                    }) ?? []

                return deduplicateSnapshots(allSnapshots)
            },
        ],

        untransformedSnapshots: [
            (s) => [s.snapshotSources, s.snapshotsBySource],
            (sources, snapshotsBySource): RecordingSnapshot[] => {
                const allSnapshots =
                    sources?.flatMap((source) => {
                        const sourceKey = getSourceKey(source)
                        return snapshotsBySource?.[sourceKey]?.untransformed_snapshots || []
                    }) ?? []

                return deduplicateSnapshots(allSnapshots)
            },
        ],

        snapshotsByWindowId: [
            (s) => [s.snapshots],
            (snapshots): Record<string, eventWithTime[]> => {
                return mapSnapshotsToWindowId(snapshots || [])
            },
        ],

        snapshotsInvalid: [
            (s, p) => [s.snapshotsByWindowId, s.fullyLoaded, s.start, p.sessionRecordingId],
            (snapshotsByWindowId, fullyLoaded, start, sessionRecordingId): boolean => {
                if (!fullyLoaded || !start) {
                    return false
                }

                const windowsHaveFullSnapshot = Object.entries(snapshotsByWindowId).reduce(
                    (acc, [windowId, events]) => {
                        acc[`window-id-${windowId}-has-full-snapshot`] = events.some(
                            (event) => event.type === EventType.FullSnapshot
                        )
                        return acc
                    },
                    {}
                )
                const anyWindowMissingFullSnapshot = !Object.values(windowsHaveFullSnapshot).some((x) => x)
                const everyWindowMissingFullSnapshot = !Object.values(windowsHaveFullSnapshot).every((x) => x)

                if (everyWindowMissingFullSnapshot) {
                    // video is definitely unplayable
                    posthog.capture('recording_has_no_full_snapshot', {
                        sessionId: sessionRecordingId,
                    })
                } else if (anyWindowMissingFullSnapshot) {
                    posthog.capture('recording_window_missing_full_snapshot', {
                        sessionId: sessionRecordingId,
                    })
                }

                return everyWindowMissingFullSnapshot
            },
        ],

        bufferedToTime: [
            (s) => [s.segments],
            (segments): number | null => {
                if (!segments.length) {
                    return null
                }

                const startTime = segments[0].startTimestamp
                const lastSegment = segments[segments.length - 1]

                if (lastSegment.kind === 'buffer') {
                    return lastSegment.startTimestamp - startTime
                }

                return lastSegment.endTimestamp - startTime
            },
        ],

        windowIds: [
            (s) => [s.snapshotsByWindowId],
            (snapshotsByWindowId) => {
                return Object.keys(snapshotsByWindowId)
            },
        ],

        createExportJSON: [
            (s) => [s.sessionPlayerMetaData, s.snapshots, s.untransformedSnapshots],
            (
                sessionPlayerMetaData,
                snapshots,
                untransformedSnapshots
            ): ((exportUntransformedMobileSnapshotData: boolean) => ExportedSessionRecordingFileV2) => {
                return (exportUntransformedMobileSnapshotData: boolean) => ({
                    version: '2023-04-28',
                    data: {
                        id: sessionPlayerMetaData?.id ?? '',
                        person: sessionPlayerMetaData?.person,
                        snapshots: exportUntransformedMobileSnapshotData ? untransformedSnapshots : snapshots,
                    },
                })
            },
        ],

        customRRWebEvents: [
            (s) => [s.snapshots],
            (snapshots): customEvent[] => {
                return snapshots.filter((snapshot) => snapshot.type === EventType.Custom).map((x) => x as customEvent)
            },
        ],
    })),
    subscriptions(({ actions, values }) => ({
        webVitalsEvents: (value: RecordingEventType[]) => {
            // we preload all web vitals data, so it can be used before user interaction
            if (!values.sessionEventsDataLoading) {
                actions.loadFullEventData(value)
            }
        },
    })),
    afterMount(({ cache }) => {
        resetTimingsCache(cache)
    }),
    beforeUnmount(({ cache }) => {
        resetTimingsCache(cache)
    }),
])<|MERGE_RESOLUTION|>--- conflicted
+++ resolved
@@ -416,13 +416,8 @@
         loadNextSnapshotSource: true,
         loadSnapshotsForSource: (source: Pick<SessionRecordingSnapshotSource, 'source' | 'blob_key'>) => ({ source }),
         loadEvents: true,
-<<<<<<< HEAD
         loadFullEventData: (event: RecordingEventType | RecordingEventType[]) => ({ event }),
-        reportViewed: true,
-=======
-        loadFullEventData: (event: RecordingEventType) => ({ event }),
         markViewed: (delay?: number) => ({ delay }),
->>>>>>> 758c2561
         reportUsageIfFullyLoaded: true,
         persistRecording: true,
         maybePersistRecording: true,
