import { LemonInputProps, LemonTableColumns } from '@posthog/lemon-ui'
import { PluginConfigSchema } from '@posthog/plugin-scaffold'
import { LogLevel } from '@posthog/rrweb-plugin-console-record'
import { eventWithTime } from '@posthog/rrweb-types'
import { ChartDataset, ChartType, InteractionItem } from 'chart.js'
import { LogicWrapper } from 'kea'
import { DashboardCompatibleScenes } from 'lib/components/SceneDashboardChoice/sceneDashboardChoiceModalLogic'
import { TaxonomicFilterGroupType } from 'lib/components/TaxonomicFilter/types'
import {
    BIN_COUNT_AUTO,
    DashboardPrivilegeLevel,
    DashboardRestrictionLevel,
    ENTITY_MATCH_TYPE,
    FunnelLayout,
    OrganizationMembershipLevel,
    PluginsAccessLevel,
    PROPERTY_MATCH_TYPE,
    RETENTION_FIRST_TIME,
    RETENTION_MEAN_NONE,
    RETENTION_RECURRING,
    ShownAsValue,
    TeamMembershipLevel,
} from 'lib/constants'
import { Dayjs, dayjs } from 'lib/dayjs'
import { PopoverProps } from 'lib/lemon-ui/Popover/Popover'
import type { PostHog, SupportedWebVitalsMetrics } from 'posthog-js'
import { Layout } from 'react-grid-layout'
import { BehavioralFilterKey, BehavioralFilterType } from 'scenes/cohorts/CohortFilters/types'
import { BreakdownColorConfig } from 'scenes/dashboard/DashboardInsightColorsModal'
import {
    ConversionRateInputType,
    EventConfig,
} from 'scenes/experiments/RunningTimeCalculator/runningTimeCalculatorLogic'
import { AggregationAxisFormat } from 'scenes/insights/aggregationAxisFormat'
import { JSONContent } from 'scenes/notebooks/Notebook/utils'
import { Params, Scene, SceneConfig } from 'scenes/sceneTypes'
import { SurveyRatingScaleValue, WEB_SAFE_FONTS } from 'scenes/surveys/constants'

import { RootAssistantMessage } from '~/queries/schema/schema-assistant-messages'
import type {
    CurrencyCode,
    DashboardFilter,
    DatabaseSchemaField,
    ErrorTrackingIssueAssignee,
    ExperimentExposureCriteria,
    ExperimentFunnelsQuery,
    ExperimentMetric,
    ExperimentTrendsQuery,
    FileSystemImport,
    HogQLQuery,
    HogQLQueryModifiers,
    HogQLVariable,
    MarketingAnalyticsConfig,
    Node,
    NodeKind,
    QuerySchema,
    QueryStatus,
    RecordingOrder,
    RecordingsQuery,
    RevenueAnalyticsConfig,
} from '~/queries/schema/schema-general'
import { QueryContext } from '~/queries/types'

// Type alias for number to be reflected as integer in json-schema.
/** @asType integer */
type integer = number

export type Optional<T, K extends string | number | symbol> = Omit<T, K> & { [K in keyof T]?: T[K] }

// Keep this in sync with backend constants/features/{product_name}.yml

export enum AvailableFeature {
    APPS = 'apps',
    SLACK_INTEGRATION = 'slack_integration',
    MICROSOFT_TEAMS_INTEGRATION = 'microsoft_teams_integration',
    DISCORD_INTEGRATION = 'discord_integration',
    ZAPIER = 'zapier',
    APP_METRICS = 'app_metrics',
    DATA_PIPELINES = 'data_pipelines',
    RECORDINGS_PLAYLISTS = 'recordings_playlists',
    SESSION_REPLAY_DATA_RETENTION = 'session_replay_data_retention',
    CONSOLE_LOGS = 'console_logs',
    RECORDINGS_PERFORMANCE = 'recordings_performance',
    SESSION_REPLAY_NETWORK_PAYLOADS = 'session_replay_network_payloads',
    RECORDINGS_FILE_EXPORT = 'recordings_file_export',
    SESSION_REPLAY_SAMPLING = 'session_replay_sampling',
    REPLAY_RECORDING_DURATION_MINIMUM = 'replay_recording_duration_minimum',
    REPLAY_FEATURE_FLAG_BASED_RECORDING = 'replay_feature_flag_based_recording',
    REPLAY_MASK_SENSITIVE_DATA = 'replay_mask_sensitive_data',
    REPLAY_SHARING_EMBEDDING = 'replay_sharing_embedding',
    REPLAY_PRODUCT_ANALYTICS_INTEGRATION = 'replay_product_analytics_integration',
    REPLAY_FILTER_PERSON_PROPERTIES = 'replay_filter_person_properties',
    REPLAY_FILTER_EVENTS = 'replay_filter_events',
    REPLAY_DOM_EXPLORER = 'replay_dom_explorer',
    WORKS_WITH_POSTHOG_JS = 'works_with_posthog_js',
    REPLAY_AUTOMATIC_PLAYLISTS = 'replay_automatic_playlists',
    GROUP_ANALYTICS = 'group_analytics',
    SURVEYS_UNLIMITED_SURVEYS = 'surveys_unlimited_surveys',
    SURVEYS_ALL_QUESTION_TYPES = 'surveys_all_question_types',
    SURVEYS_MULTIPLE_QUESTIONS = 'surveys_multiple_questions',
    SURVEYS_USER_TARGETING = 'surveys_user_targeting',
    SURVEYS_USER_SAMPLING = 'surveys_user_sampling',
    SURVEYS_STYLING = 'surveys_styling',
    SURVEYS_TEXT_HTML = 'surveys_text_html',
    SURVEYS_API_MODE = 'surveys_api_mode',
    SURVEYS_RESULTS_ANALYSIS = 'surveys_results_analysis',
    SURVEYS_TEMPLATES = 'surveys_templates',
    SURVEYS_DATA_RETENTION = 'surveys_data_retention',
    SURVEYS_LINK_QUESTION_TYPE = 'surveys_link_question_type',
    SURVEYS_SLACK_NOTIFICATIONS = 'surveys_slack_notifications',
    SURVEYS_WAIT_PERIODS = 'surveys_wait_periods',
    SURVEYS_RECURRING = 'surveys_recurring',
    SURVEYS_EVENTS = 'surveys_events',
    SURVEYS_ACTIONS = 'surveys_actions',
    TRACKED_USERS = 'tracked_users',
    TEAM_MEMBERS = 'team_members',
    API_ACCESS = 'api_access',
    ORGANIZATIONS_PROJECTS = 'organizations_projects',
    ENVIRONMENTS = 'environments',
    ROLE_BASED_ACCESS = 'role_based_access',
    SOCIAL_SSO = 'social_sso',
    SAML = 'saml',
    SSO_ENFORCEMENT = 'sso_enforcement',
    WHITE_LABELLING = 'white_labelling',
    COMMUNITY_SUPPORT = 'community_support',
    DEDICATED_SUPPORT = 'dedicated_support',
    EMAIL_SUPPORT = 'email_support',
    ACCOUNT_MANAGER = 'account_manager',
    TRAINING = 'training',
    CONFIGURATION_SUPPORT = 'configuration_support',
    TERMS_AND_CONDITIONS = 'terms_and_conditions',
    SECURITY_ASSESSMENT = 'security_assessment',
    BESPOKE_PRICING = 'bespoke_pricing',
    INVOICE_PAYMENTS = 'invoice_payments',
    BOOLEAN_FLAGS = 'boolean_flags',
    FEATURE_FLAGS_DATA_RETENTION = 'feature_flags_data_retention',
    MULTIVARIATE_FLAGS = 'multivariate_flags',
    PERSIST_FLAGS_CROSS_AUTHENTICATION = 'persist_flags_cross_authentication',
    FEATURE_FLAG_PAYLOADS = 'feature_flag_payloads',
    MULTIPLE_RELEASE_CONDITIONS = 'multiple_release_conditions',
    RELEASE_CONDITION_OVERRIDES = 'release_condition_overrides',
    TARGETING_BY_GROUP = 'targeting_by_group',
    LOCAL_EVALUATION_AND_BOOTSTRAPPING = 'local_evaluation_and_bootstrapping',
    FLAG_USAGE_STATS = 'flag_usage_stats',
    USER_OPT_IN = 'user_opt_in',
    INSTANT_ROLLBACKS = 'instant_rollbacks',
    EXPERIMENTATION = 'experimentation',
    GROUP_EXPERIMENTS = 'group_experiments',
    FUNNEL_EXPERIMENTS = 'funnel_experiments',
    SECONDARY_METRICS = 'secondary_metrics',
    STATISTICAL_ANALYSIS = 'statistical_analysis',
    PRODUCT_ANALYTICS_DATA_RETENTION = 'product_analytics_data_retention',
    DASHBOARDS = 'dashboards',
    FUNNELS = 'funnels',
    GRAPHS_TRENDS = 'graphs_trends',
    PATHS = 'paths',
    INSIGHTS = 'insights',
    SUBSCRIPTIONS = 'subscriptions',
    ADVANCED_PERMISSIONS = 'advanced_permissions',
    INGESTION_TAXONOMY = 'ingestion_taxonomy',
    PATHS_ADVANCED = 'paths_advanced',
    CORRELATION_ANALYSIS = 'correlation_analysis',
    TAGGING = 'tagging',
    BEHAVIORAL_COHORT_FILTERING = 'behavioral_cohort_filtering',
    PRODUCT_ANALYTICS_RETENTION = 'product_analytics_retention',
    PRODUCT_ANALYTICS_STICKINESS = 'product_analytics_stickiness',
    AUTOCAPTURE = 'autocapture',
    DATA_VISUALIZATION = 'data_visualization',
    PRODUCT_ANALYTICS_SQL_QUERIES = 'product_analytics_sql_queries',
    TWOFA_ENFORCEMENT = '2fa_enforcement',
    AUDIT_LOGS = 'audit_logs',
    HIPAA_BAA = 'hipaa_baa',
    CUSTOM_MSA = 'custom_msa',
    TWOFA = '2fa',
    PRIORITY_SUPPORT = 'priority_support',
    SUPPORT_RESPONSE_TIME = 'support_response_time',
    DATA_PIPELINES_TRANSFORMATIONS = 'data_pipelines_transformations',
    AUTOMATIC_PROVISIONING = 'automatic_provisioning',
    MANAGED_REVERSE_PROXY = 'managed_reverse_proxy',
    ALERTS = 'alerts',
    DATA_COLOR_THEMES = 'data_color_themes',
    ORGANIZATION_INVITE_SETTINGS = 'organization_invite_settings',
}

type AvailableFeatureUnion = `${AvailableFeature}`

export enum ProductKey {
    COHORTS = 'cohorts',
    ACTIONS = 'actions',
    ALERTS = 'alerts',
    EXPERIMENTS = 'experiments',
    FEATURE_FLAGS = 'feature_flags',
    ANNOTATIONS = 'annotations',
    HISTORY = 'history',
    HEATMAPS = 'heatmaps',
    INGESTION_WARNINGS = 'ingestion_warnings',
    PERSONS = 'persons',
    SURVEYS = 'surveys',
    SESSION_REPLAY = 'session_replay',
    DATA_WAREHOUSE = 'data_warehouse',
    DATA_WAREHOUSE_SAVED_QUERY = 'data_warehouse_saved_queries',
    EARLY_ACCESS_FEATURES = 'early_access_features',
    USER_INTERVIEWS = 'user_interviews',
    PRODUCT_ANALYTICS = 'product_analytics',
    PIPELINE_TRANSFORMATIONS = 'pipeline_transformations',
    PIPELINE_DESTINATIONS = 'pipeline_destinations',
    SITE_APPS = 'site_apps',
    DATA_PIPELINES = 'data_pipelines',
    GROUP_ANALYTICS = 'group_analytics',
    INTEGRATIONS = 'integrations',
    PLATFORM_AND_SUPPORT = 'platform_and_support',
    TEAMS = 'teams',
    WEB_ANALYTICS = 'web_analytics',
    ERROR_TRACKING = 'error_tracking',
    REVENUE_ANALYTICS = 'revenue_analytics',
    MAX = 'max',
    LINKS = 'links',
}

type ProductKeyUnion = `${ProductKey}`

export enum LicensePlan {
    Scale = 'scale',
    Enterprise = 'enterprise',
    Dev = 'dev',
    Cloud = 'cloud',
}

export enum BillingPlan {
    Free = 'free',
    Paid = 'paid',
    Teams = 'teams', // Legacy
    Boost = 'boost',
    Scale = 'scale',
    Enterprise = 'enterprise',
}

export enum StartupProgramLabel {
    YC = 'YC',
    Startup = 'Startup',
}

export enum Realm {
    Cloud = 'cloud',
    Demo = 'demo',
    SelfHostedPostgres = 'hosted',
    SelfHostedClickHouse = 'hosted-clickhouse',
}

export enum Region {
    US = 'US',
    EU = 'EU',
}

export type SSOProvider = 'google-oauth2' | 'github' | 'gitlab' | 'saml'

export interface AuthBackends {
    'google-oauth2'?: boolean
    gitlab?: boolean
    github?: boolean
}

export type ColumnChoice = string[] | 'DEFAULT'

export interface ColumnConfig {
    active: ColumnChoice
}

export type WithAccessControl = {
    user_access_level: AccessControlLevel
}

export enum AccessControlResourceType {
    Project = 'project',
    Organization = 'organization',
    FeatureFlag = 'feature_flag',
    Insight = 'insight',
    Dashboard = 'dashboard',
    Notebook = 'notebook',
}

interface UserBaseType {
    uuid: string
    distinct_id: string
    first_name: string
    last_name?: string
    email: string
}

/* Type for User objects in nested serializers (e.g. created_by) */
export interface UserBasicType extends UserBaseType {
    is_email_verified?: any
    id: number
    hedgehog_config?: MinimalHedgehogConfig
}

/**
 * A user can have scene dashboard choices for multiple teams
 * TODO does this only have the current team's choices?
 */
export interface SceneDashboardChoice {
    scene: DashboardCompatibleScenes
    dashboard: number | DashboardBasicType
}

export type UserTheme = 'light' | 'dark' | 'system'

/** Full User model. */
export interface UserType extends UserBaseType {
    date_joined: string
    notification_settings: {
        plugin_disabled: boolean
        project_weekly_digest_disabled: Record<number, boolean>
        all_weekly_digest_disabled: boolean
    }
    events_column_config: ColumnConfig
    anonymize_data: boolean
    toolbar_mode: 'disabled' | 'toolbar'
    has_password: boolean
    is_staff: boolean
    is_impersonated: boolean
    is_impersonated_until?: string
    sensitive_session_expires_at: string
    organization: OrganizationType | null
    team: TeamBasicType | null
    organizations: OrganizationBasicType[]
    realm?: Realm
    is_email_verified?: boolean | null
    pending_email?: string | null
    is_2fa_enabled: boolean
    has_social_auth: boolean
    has_seen_product_intro_for?: Record<string, boolean>
    scene_personalisation?: SceneDashboardChoice[]
    theme_mode?: UserTheme | null
    hedgehog_config?: Partial<HedgehogConfig>
    role_at_organization?: string
}

export type HedgehogColorOptions =
    | 'green'
    | 'red'
    | 'blue'
    | 'purple'
    | 'dark'
    | 'light'
    | 'sepia'
    | 'invert'
    | 'invert-hue'
    | 'greyscale'

export interface MinimalHedgehogConfig {
    use_as_profile: boolean
    color: HedgehogColorOptions | null
    accessories: string[]
}

export type HedgehogSkin = 'default' | 'spiderhog' | 'robohog'

export interface HedgehogConfig extends MinimalHedgehogConfig {
    enabled: boolean
    color: HedgehogColorOptions | null
    skin?: HedgehogSkin
    accessories: string[]
    walking_enabled: boolean
    interactions_enabled: boolean
    controls_enabled: boolean
    party_mode_enabled: boolean
}

export interface NotificationSettings {
    plugin_disabled: boolean
    project_weekly_digest_disabled: Record<string, boolean>
    all_weekly_digest_disabled: boolean
}

export interface PluginAccess {
    view: boolean
    install: boolean
    configure: boolean
}

export interface PersonalAPIKeyType {
    id: string
    label: string
    value?: string
    mask_value?: string | null
    created_at: string
    last_used_at: string
    team_id: number
    user_id: string
    scopes: string[]
    scoped_organizations?: OrganizationType['id'][] | null
    scoped_teams?: TeamType['id'][] | null
}

export interface OrganizationBasicType {
    id: string
    name: string
    slug: string
    logo_media_id: string | null
    membership_level: OrganizationMembershipLevel | null
}

interface OrganizationMetadata {
    instance_tag?: string
}

export interface OrganizationType extends OrganizationBasicType {
    created_at: string
    updated_at: string
    plugins_access_level: PluginsAccessLevel
    teams: TeamBasicType[]
    projects: ProjectBasicType[]
    available_product_features: BillingFeatureType[]
    is_member_join_email_enabled: boolean
    customer_id: string | null
    enforce_2fa: boolean | null
    is_ai_data_processing_approved?: boolean
    members_can_invite?: boolean
    metadata?: OrganizationMetadata
    member_count: number
}

export interface OrganizationDomainType {
    id: string
    domain: string
    is_verified: boolean
    verified_at: string // Datetime
    verification_challenge: string
    jit_provisioning_enabled: boolean
    sso_enforcement: SSOProvider | ''
    has_saml: boolean
    saml_entity_id: string
    saml_acs_url: string
    saml_x509_cert: string
}

/** Member properties relevant at both organization and project level. */
export interface BaseMemberType {
    id: string
    user: UserBasicType
    last_login: string | null
    joined_at: string
    updated_at: string
    is_2fa_enabled: boolean
    has_social_auth: boolean
}

export interface OrganizationMemberType extends BaseMemberType {
    /** Level at which the user is in the organization. */
    level: OrganizationMembershipLevel
    is_2fa_enabled: boolean
}

export interface OrganizationMemberScopedApiKeysResponse {
    has_keys: boolean
    has_keys_active_last_week: boolean
    keys: {
        name: string
        last_used_at: string | null
    }[]
}

export interface ExplicitTeamMemberType extends BaseMemberType {
    /** Level at which the user explicitly is in the project. */
    level: TeamMembershipLevel
    /** Level at which the user is in the organization. */
    parent_level: OrganizationMembershipLevel
    /** Effective level of the user within the project, which may be higher than parent level, but not lower. */
    effective_level: OrganizationMembershipLevel
}

export type EitherMemberType = OrganizationMemberType | ExplicitTeamMemberType

/**
 * While OrganizationMemberType and ExplicitTeamMemberType refer to actual Django models,
 * this interface is only used in the frontend for fusing the data from these models together.
 */
export interface FusedTeamMemberType extends BaseMemberType {
    /**
     * Level at which the user explicitly is in the project.
     * Null means that membership is implicit (when showing permitted members)
     * or that there's no membership at all (when showing addable members).
     */
    explicit_team_level: TeamMembershipLevel | null
    /** Level at which the user is in the organization. */
    organization_level: OrganizationMembershipLevel
    /** Effective level of the user within the project. */
    level: OrganizationMembershipLevel
}

export interface ListOrganizationMembersParams {
    offset?: number
    limit?: number
    updated_after?: string
}

export interface APIErrorType {
    type: 'authentication_error' | 'invalid_request' | 'server_error' | 'throttled_error' | 'validation_error'
    code: string
    detail: string
    attr: string | null
}

export interface EventUsageType {
    event: string
    usage_count: number
    volume: number
}

export interface PropertyUsageType {
    key: string
    usage_count: number
    volume: number
}

export interface ProjectBasicType {
    id: number
    organization_id: string
    name: string
}

export interface TeamBasicType extends WithAccessControl {
    id: number
    uuid: string
    organization: string // Organization ID
    project_id: number
    api_token: string
    secret_api_token: string
    secret_api_token_backup: string
    name: string
    completed_snippet_onboarding: boolean
    has_completed_onboarding_for?: Record<string, boolean>
    ingested_event: boolean
    is_demo: boolean
    timezone: string
    /** Whether the project is private. */
    access_control: boolean
    access_control_version: 'v1' | 'v2'
}

export interface CorrelationConfigType {
    excluded_person_property_names?: string[]
    excluded_event_property_names?: string[]
    excluded_event_names?: string[]
}

export interface SessionRecordingAIConfig {
    opt_in: boolean
    preferred_events: string[]
    excluded_events: string[]
    included_event_properties: string[]
    important_user_properties: string[]
}

export interface ProjectType extends ProjectBasicType {
    created_at: string
}

export interface TeamSurveyConfigType {
    appearance?: SurveyAppearance
}

export type SessionRecordingMaskingLevel = 'normal' | 'total-privacy' | 'free-love'

export interface SessionRecordingMaskingConfig {
    maskAllInputs?: boolean
    maskTextSelector?: string
    blockSelector?: string
}

export enum ActivationTaskStatus {
    COMPLETED = 'completed',
    SKIPPED = 'skipped',
}

export interface TeamType extends TeamBasicType {
    created_at: string
    updated_at: string
    anonymize_ips: boolean
    app_urls: string[]
    recording_domains: string[]
    slack_incoming_webhook: string
    autocapture_opt_out: boolean
    session_recording_opt_in: boolean
    // These fields in the database accept null values and were previously set to NULL by default
    capture_console_log_opt_in: boolean | null
    capture_performance_opt_in: boolean | null
    capture_dead_clicks: boolean | null
    // a string representation of the decimal value between 0 and 1
    session_recording_sample_rate: string
    session_recording_minimum_duration_milliseconds: number | null
    session_recording_linked_flag: ({ variant?: string | null } & Pick<FeatureFlagBasicType, 'id' | 'key'>) | null
    session_recording_network_payload_capture_config:
        | { recordHeaders?: boolean; recordBody?: boolean }
        | undefined
        | null
    session_recording_masking_config: SessionRecordingMaskingConfig | undefined | null
    session_replay_config: { record_canvas?: boolean; ai_config?: SessionRecordingAIConfig } | undefined | null
    survey_config?: TeamSurveyConfigType
    autocapture_exceptions_opt_in: boolean
    autocapture_web_vitals_opt_in?: boolean
    autocapture_web_vitals_allowed_metrics?: SupportedWebVitalsMetrics[]
    session_recording_url_trigger_config?: SessionReplayUrlTriggerConfig[]
    session_recording_url_blocklist_config?: SessionReplayUrlTriggerConfig[]
    session_recording_event_trigger_config?: string[]
    session_recording_trigger_match_type_config?: 'all' | 'any' | null
    surveys_opt_in?: boolean
    heatmaps_opt_in?: boolean
    autocapture_exceptions_errors_to_ignore: string[]
    test_account_filters: AnyPropertyFilter[]
    test_account_filters_default_checked: boolean
    /** 0 or unset for Sunday, 1 for Monday. */
    week_start_day?: number
    path_cleaning_filters: PathCleaningFilter[]
    data_attributes: string[]
    person_display_name_properties: string[]
    has_group_types: boolean
    group_types: GroupType[]
    primary_dashboard: number // Dashboard shown on the project homepage
    live_events_columns: string[] | null // Custom columns shown on the Live Events page
    live_events_token: string
    cookieless_server_hash_mode?: CookielessServerHashMode
    human_friendly_comparison_periods: boolean
    revenue_analytics_config: RevenueAnalyticsConfig
    onboarding_tasks?: {
        [key: string]: ActivationTaskStatus
    }

    /** Effective access level of the user in this specific team. Null if user has no access. */
    effective_membership_level: OrganizationMembershipLevel | null

    /** Used to exclude person properties from correlation analysis results.
     *
     * For example can be used to exclude properties that have trivial causation.
     * This field should have a default value of `{}`, but it IS nullable and can be `null` in some cases.
     */
    correlation_config: CorrelationConfigType | null
    person_on_events_querying_enabled: boolean
    extra_settings?: Record<string, string | number | boolean | undefined>
    modifiers?: HogQLQueryModifiers
    default_modifiers?: HogQLQueryModifiers
    product_intents?: ProductIntentType[]
    default_data_theme?: number
    flags_persistence_default: boolean
<<<<<<< HEAD
    marketing_analytics_config: MarketingAnalyticsConfig
=======
    base_currency: CurrencyCode
>>>>>>> 9c5a440f
}

export interface ProductIntentType {
    product_type: string
    created_at: string
    onboarding_completed_at?: string
}

// This type would be more correct without `Partial<TeamType>`, but it's only used in the shared dashboard/insight
// scenes, so not worth the refactor to use the `isAuthenticatedTeam()` check
export type TeamPublicType = Partial<TeamType> & Pick<TeamType, 'id' | 'uuid' | 'name' | 'timezone'>

export interface ActionType {
    count?: number
    created_at: string
    deleted?: boolean
    id: number
    is_calculating?: boolean
    last_calculated_at?: string
    last_updated_at?: string // alias for last_calculated_at to achieve event and action parity
    name: string | null
    description?: string
    post_to_slack?: boolean
    slack_message_format?: string
    steps?: ActionStepType[]
    created_by: UserBasicType | null
    tags?: string[]
    verified?: boolean
    is_action?: true
    action_id?: number // alias of id to make it compatible with event definitions uuid
    bytecode?: any[]
    bytecode_error?: string
    pinned_at: string | null
    _create_in_folder?: string | null
}

/** Sync with plugin-server/src/types.ts */
export type ActionStepStringMatching = 'contains' | 'exact' | 'regex'

export interface ActionStepType {
    event?: string | null
    properties?: AnyPropertyFilter[]
    selector?: string | null
    /** @deprecated Only `selector` should be used now. */
    tag_name?: string
    text?: string | null
    /** @default StringMatching.Exact */
    text_matching?: ActionStepStringMatching | null
    href?: string | null
    /** @default ActionStepStringMatching.Exact */
    href_matching?: ActionStepStringMatching | null
    url?: string | null
    /** @default StringMatching.Contains */
    url_matching?: ActionStepStringMatching | null
    name?: string | null
}

export interface ElementType {
    attr_class?: string[]
    attr_id?: string
    attributes: Record<string, string>
    href?: string
    nth_child?: number
    nth_of_type?: number
    order?: number
    tag_name: string
    text?: string
}

export type ToolbarUserIntent = 'add-action' | 'edit-action' | 'heatmaps' | 'add-experiment' | 'edit-experiment'
export type ToolbarSource = 'url' | 'localstorage'
export type ToolbarVersion = 'toolbar'

export type ExperimentIdType = number | 'new' | 'web'
/* sync with posthog-js */
export interface ToolbarParams {
    apiURL?: string
    token?: string /** public posthog-js token */
    temporaryToken?: string /** private temporary user token */
    actionId?: number
    experimentId?: ExperimentIdType
    userIntent?: ToolbarUserIntent
    source?: ToolbarSource
    toolbarVersion?: ToolbarVersion
    instrument?: boolean
    distinctId?: string
    userEmail?: string
    dataAttributes?: string[]
    featureFlags?: Record<string, string | boolean>
}

export interface ToolbarProps extends ToolbarParams {
    posthog?: PostHog
    disableExternalStyles?: boolean
}

export type PathCleaningFilter = { alias?: string; regex?: string }

export type PropertyFilterBaseValue = string | number | bigint | ErrorTrackingIssueAssignee
export type PropertyFilterValue = PropertyFilterBaseValue | PropertyFilterBaseValue[] | null

/** Sync with plugin-server/src/types.ts */
export enum PropertyOperator {
    Exact = 'exact',
    IsNot = 'is_not',
    IContains = 'icontains',
    NotIContains = 'not_icontains',
    Regex = 'regex',
    NotRegex = 'not_regex',
    GreaterThan = 'gt',
    GreaterThanOrEqual = 'gte',
    LessThan = 'lt',
    LessThanOrEqual = 'lte',
    IsSet = 'is_set',
    IsNotSet = 'is_not_set',
    IsDateExact = 'is_date_exact',
    IsDateBefore = 'is_date_before',
    IsDateAfter = 'is_date_after',
    Between = 'between',
    NotBetween = 'not_between',
    Minimum = 'min',
    Maximum = 'max',
    In = 'in',
    NotIn = 'not_in',
    IsCleanedPathExact = 'is_cleaned_path_exact',
}

export enum SavedInsightsTabs {
    All = 'all',
    Yours = 'yours',
    Favorites = 'favorites',
    History = 'history',
    Alerts = 'alerts',
}

export enum ReplayTabs {
    Home = 'home',
    Playlists = 'playlists',
    Templates = 'templates',
    Settings = 'settings',
}

export type ReplayTab = {
    label: string
    key: ReplayTabs
    tooltip?: string
    tooltipDocLink?: string
}

export enum ExperimentsTabs {
    All = 'all',
    Yours = 'yours',
    Archived = 'archived',
    Holdouts = 'holdouts',
    SharedMetrics = 'shared-metrics',
}

export enum ActivityTab {
    ExploreEvents = 'explore',
    LiveEvents = 'live',
}

export enum PipelineTab {
    Overview = 'overview',
    Transformations = 'transformations',
    Destinations = 'destinations',
    SiteApps = 'site-apps',
    Sources = 'sources',
    ImportApps = 'legacy-sources',
    AppsManagement = 'apps-management',
    History = 'history',
}

export enum PipelineStage {
    Transformation = 'transformation',
    Destination = 'destination',
    Source = 'source',
    SiteApp = 'site-app',
    ImportApp = 'legacy-source',
}

export enum PipelineNodeTab {
    Backfills = 'backfills',
    Configuration = 'configuration',
    Testing = 'testing',
    Runs = 'runs',
    Logs = 'logs',
    Metrics = 'metrics',
    History = 'history',
    Schemas = 'schemas',
    Syncs = 'syncs',
    SourceConfiguration = 'source configuration',
}

export enum ProgressStatus {
    Draft = 'draft',
    Running = 'running',
    Complete = 'complete',
}

export enum PropertyFilterType {
    /** Event metadata and fields on the clickhouse events table */
    Meta = 'meta',
    /** Event properties */
    Event = 'event',
    EventMetadata = 'event_metadata',
    /** Person properties */
    Person = 'person',
    Element = 'element',
    /** Event property with "$feature/" prepended */
    Feature = 'feature',
    Session = 'session',
    Cohort = 'cohort',
    Recording = 'recording',
    LogEntry = 'log_entry',
    Group = 'group',
    HogQL = 'hogql',
    DataWarehouse = 'data_warehouse',
    DataWarehousePersonProperty = 'data_warehouse_person_property',
    ErrorTrackingIssue = 'error_tracking_issue',
    RevenueAnalytics = 'revenue_analytics',
    Log = 'log',
}

/** Sync with plugin-server/src/types.ts */
interface BasePropertyFilter {
    key: string
    value?: PropertyFilterValue
    label?: string
    type?: PropertyFilterType
}

/** Sync with plugin-server/src/types.ts */
export interface EventPropertyFilter extends BasePropertyFilter {
    type: PropertyFilterType.Event
    /** @default 'exact' */
    operator: PropertyOperator
}

export interface EventMetadataPropertyFilter extends BasePropertyFilter {
    type: PropertyFilterType.EventMetadata
    operator: PropertyOperator
}

export interface RevenueAnalyticsPropertyFilter extends BasePropertyFilter {
    type: PropertyFilterType.RevenueAnalytics
    operator: PropertyOperator
}

/** Sync with plugin-server/src/types.ts */
export interface PersonPropertyFilter extends BasePropertyFilter {
    type: PropertyFilterType.Person
    operator: PropertyOperator
}

export interface DataWarehousePropertyFilter extends BasePropertyFilter {
    type: PropertyFilterType.DataWarehouse
    operator: PropertyOperator
}

export interface DataWarehousePersonPropertyFilter extends BasePropertyFilter {
    type: PropertyFilterType.DataWarehousePersonProperty
    operator: PropertyOperator
}

export interface ErrorTrackingIssueFilter extends BasePropertyFilter {
    type: PropertyFilterType.ErrorTrackingIssue
    operator: PropertyOperator
}

/** Sync with plugin-server/src/types.ts */
export interface ElementPropertyFilter extends BasePropertyFilter {
    type: PropertyFilterType.Element
    key: 'tag_name' | 'text' | 'href' | 'selector'
    operator: PropertyOperator
}

export interface SessionPropertyFilter extends BasePropertyFilter {
    type: PropertyFilterType.Session
    operator: PropertyOperator
}

/** Sync with plugin-server/src/types.ts */
export interface CohortPropertyFilter extends BasePropertyFilter {
    type: PropertyFilterType.Cohort
    key: 'id'
    /**  @asType integer */
    value: number
    /** @default 'in' */
    operator: PropertyOperator
    cohort_name?: string
}

export interface GroupPropertyFilter extends BasePropertyFilter {
    type: PropertyFilterType.Group
    group_type_index?: integer | null
    operator: PropertyOperator
}

export interface LogPropertyFilter extends BasePropertyFilter {
    type: PropertyFilterType.Log
    operator: PropertyOperator
}

export interface FeaturePropertyFilter extends BasePropertyFilter {
    type: PropertyFilterType.Feature
    operator: PropertyOperator
}

export interface HogQLPropertyFilter extends BasePropertyFilter {
    type: PropertyFilterType.HogQL
    key: string
}

export interface EmptyPropertyFilter {
    type?: never
    value?: never
    operator?: never
    key?: never
}

export type AnyPropertyFilter =
    | EventPropertyFilter
    | PersonPropertyFilter
    | ElementPropertyFilter
    | EventMetadataPropertyFilter
    | SessionPropertyFilter
    | CohortPropertyFilter
    | RecordingPropertyFilter
    | LogEntryPropertyFilter
    | GroupPropertyFilter
    | FeaturePropertyFilter
    | HogQLPropertyFilter
    | EmptyPropertyFilter
    | DataWarehousePropertyFilter
    | DataWarehousePersonPropertyFilter
    | ErrorTrackingIssueFilter
    | LogPropertyFilter
    | RevenueAnalyticsPropertyFilter

/** Any filter type supported by `property_to_expr(scope="person", ...)`. */
export type AnyPersonScopeFilter =
    | PersonPropertyFilter
    | CohortPropertyFilter
    | HogQLPropertyFilter
    | EmptyPropertyFilter

export type AnyGroupScopeFilter = GroupPropertyFilter | HogQLPropertyFilter

export type AnyFilterLike = AnyPropertyFilter | PropertyGroupFilter | PropertyGroupFilterValue

export type SessionRecordingId = SessionRecordingType['id']

export interface RRWebRecordingConsoleLogPayload {
    level: LogLevel
    payload: (string | null)[]
    trace: string[]
}

export interface RRWebRecordingNetworkPayload {
    [key: number]: any
}

export interface RecordingConsoleLogBase {
    parsedPayload: string
    hash?: string // md5() on parsedPayload. Used for deduping console logs.
    count?: number // Number of duplicate console logs
    previewContent?: React.ReactNode // Content to show in first line
    fullContent?: React.ReactNode // Full content to show when item is expanded
    traceContent?: React.ReactNode // Url content to show on right side
    rawString: string // Raw text used for fuzzy search
    level: LogLevel
}

export type RecordingConsoleLog = RecordingConsoleLogBase & RecordingTimeMixinType

export type RecordingConsoleLogV2 = {
    timestamp: number
    windowId: string | undefined
    windowNumber?: number | '?' | undefined
    level: LogLevel
    content: string
    // JS code associated with the log - implicitly the empty array when not provided
    lines?: string[]
    // stack trace associated with the log - implicitly the empty array when not provided
    trace?: string[]
    // number of times this log message was seen - implicitly 1 when not provided
    count?: number
}

export interface RecordingSegment {
    kind: 'window' | 'buffer' | 'gap'
    startTimestamp: number // Epoch time that the segment starts
    endTimestamp: number // Epoch time that the segment ends
    durationMs: number
    windowId?: string
    isActive: boolean
}

export type EncodedRecordingSnapshot = {
    windowId: string
    data: eventWithTime[]
}

// we can duplicate the name SnapshotSourceType for the object and the type
// since one only exists to be used in the other
// this way if we want to reference one of the valid string values for SnapshotSourceType
// we have a strongly typed way to do it
export const SnapshotSourceType = {
    blob: 'blob',
    realtime: 'realtime',
    file: 'file',
    blob_v2: 'blob_v2',
} as const

export type SnapshotSourceType = (typeof SnapshotSourceType)[keyof typeof SnapshotSourceType]

export interface SessionRecordingSnapshotSource {
    source: SnapshotSourceType
    start_timestamp?: string
    end_timestamp?: string
    blob_key?: string
}

export type SessionRecordingSnapshotParams =
    | {
          source: 'blob'
          blob_key?: string
      }
    | {
          source: 'blob_v2'
          blob_key?: string
      }
    | {
          source: 'blob_v2'
          start_blob_key?: string
          end_blob_key?: string
      }
    | {
          source: 'realtime'
      }

export interface SessionRecordingSnapshotSourceResponse {
    // v1 loaded each source separately
    source?: Pick<SessionRecordingSnapshotSource, 'source' | 'blob_key'> | 'processed'
    // with v2 we can load multiple sources at once
    sources?: Pick<SessionRecordingSnapshotSource, 'source' | 'blob_key'>[]
    snapshots?: RecordingSnapshot[]
    // we process snapshots to make them rrweb vanilla playable
    // this flag lets us skip reprocessing a source
    // the processed source is implicitly processed
    processed?: boolean
    // we only want to load each source from the API once
    // this flag is set when the API has loaded the source
    sourceLoaded?: boolean
}

export interface SessionRecordingSnapshotResponse {
    sources?: SessionRecordingSnapshotSource[]
    snapshots?: EncodedRecordingSnapshot[]
}

export type RecordingSnapshot = eventWithTime & {
    windowId: string
}

export interface SessionPlayerSnapshotData {
    snapshots?: RecordingSnapshot[]
    sources?: SessionRecordingSnapshotSource[]
    blob_keys?: string[]
}

export interface SessionPlayerData {
    person: PersonType | null
    segments: RecordingSegment[]
    bufferedToTime: number | null
    snapshotsByWindowId: Record<string, eventWithTime[]>
    durationMs: number
    start: Dayjs | null
    end: Dayjs | null
    fullyLoaded: boolean
    sessionRecordingId: SessionRecordingId
}

export enum SessionRecordingUsageType {
    VIEWED = 'viewed',
    ANALYZED = 'analyzed',
    LOADED = 'loaded',
}

export enum SessionRecordingSidebarTab {
    OVERVIEW = 'overview',
    SESSION_SUMMARY = 'ai-summary',
    INSPECTOR = 'inspector',
    DEBUGGER = 'debugger',
    NETWORK_WATERFALL = 'network-waterfall',
}

export enum SessionRecordingSidebarStacking {
    Vertical = 'vertical',
    Horizontal = 'horizontal',
}

export enum FilterableInspectorListItemTypes {
    EVENTS = 'events',
    CONSOLE = 'console',
    NETWORK = 'network',
    DOCTOR = 'doctor',
}

export enum SessionPlayerState {
    READY = 'ready',
    BUFFER = 'buffer',
    PLAY = 'play',
    PAUSE = 'pause',
    SCRUB = 'scrub',
    SKIP = 'skip',
    ERROR = 'error',
}

export type AutoplayDirection = 'newer' | 'older' | null

/** Sync with plugin-server/src/types.ts */
export type ActionStepProperties =
    | EventPropertyFilter
    | PersonPropertyFilter
    | ElementPropertyFilter
    | CohortPropertyFilter

export interface RecordingPropertyFilter extends BasePropertyFilter {
    type: PropertyFilterType.Recording
    key: DurationType | 'snapshot_source' | 'visited_page'
    operator: PropertyOperator
}

export interface RecordingDurationFilter extends RecordingPropertyFilter {
    key: DurationType
    value: number
}

export interface LogEntryPropertyFilter extends BasePropertyFilter {
    type: PropertyFilterType.LogEntry
    operator: PropertyOperator
}

export interface LogEntryPropertyFilter extends BasePropertyFilter {
    type: PropertyFilterType.LogEntry
    operator: PropertyOperator
}

export interface LogEntryLevelFilter extends LogEntryPropertyFilter {
    key: 'level'
    value: FilterableLogLevel[]
}
export interface LogEntryMessageFilter extends LogEntryPropertyFilter {
    key: 'message'
    value: string
}

export type DurationType = 'duration' | 'active_seconds' | 'inactive_seconds'
export type FilterableLogLevel = 'info' | 'warn' | 'error'

export interface LegacyRecordingFilters {
    date_from?: string | null
    date_to?: string | null
    events?: FilterType['events']
    actions?: FilterType['actions']
    properties?: AnyPropertyFilter[]
    session_recording_duration?: RecordingDurationFilter
    duration_type_filter?: DurationType
    console_search_query?: LogEntryMessageFilter['value']
    console_logs?: LogEntryLevelFilter['value']
    snapshot_source?: AnyPropertyFilter | null
    filter_test_accounts?: boolean
    operand?: FilterLogicalOperator
}

export interface RecordingUniversalFilters {
    date_from?: string | null
    date_to?: string | null
    duration: RecordingDurationFilter[]
    filter_test_accounts?: boolean
    filter_group: UniversalFiltersGroup
    order?: RecordingsQuery['order']
}

export interface UniversalFiltersGroup {
    type: FilterLogicalOperator
    values: UniversalFiltersGroupValue[]
}

export type UniversalFiltersGroupValue = UniversalFiltersGroup | UniversalFilterValue
export type UniversalFilterValue = AnyPropertyFilter | ActionFilter

export type ErrorCluster = {
    cluster: number
    sample: string
    occurrences: number
    session_ids: string[]
    sparkline: Record<string, number>
    unique_sessions: number
    viewed: number
}
export type ErrorClusterResponse = ErrorCluster[] | null

export type EntityType = 'actions' | 'events' | 'data_warehouse' | 'new_entity'

export interface Entity {
    id: string | number
    name: string
    custom_name?: string
    order: number
    type: EntityType
}

export enum EntityTypes {
    ACTIONS = 'actions',
    EVENTS = 'events',
    DATA_WAREHOUSE = 'data_warehouse',
}

export type EntityFilter = {
    type?: EntityType
    id: Entity['id'] | null
    name?: string | null
    custom_name?: string | null
    index?: number
    order?: number
}

export interface ActionFilter extends EntityFilter {
    math?: string
    math_property?: string | null
    math_property_type?: TaxonomicFilterGroupType | null
    math_group_type_index?: integer | null
    math_hogql?: string | null
    properties?: AnyPropertyFilter[]
    type: EntityType
    days?: string[] // TODO: why was this added here?
}

export interface DataWarehouseFilter extends ActionFilter {
    id_field: string
    timestamp_field: string
    distinct_id_field: string
    table_name: string
}

export const isDataWarehouseFilter = (filter: EntityFilter): filter is DataWarehouseFilter =>
    filter.type === EntityTypes.DATA_WAREHOUSE

export interface FunnelExclusionLegacy extends Partial<EntityFilter> {
    funnel_from_step: number
    funnel_to_step: number
}

export type EntityFilterTypes = EntityFilter | ActionFilter | null

export interface PersonType {
    id?: string
    uuid?: string
    name?: string
    distinct_ids: string[]
    properties: Record<string, any>
    created_at?: string
    is_identified?: boolean
}

export interface PersonListParams {
    properties?: AnyPropertyFilter[]
    search?: string
    cohort?: number
    distinct_id?: string
    include_total?: boolean // PostHog 3000-only
}

export type SearchableEntity =
    | 'action'
    | 'cohort'
    | 'insight'
    | 'dashboard'
    | 'event_definition'
    | 'experiment'
    | 'feature_flag'
    | 'notebook'
    | 'survey'

export type SearchListParams = { q: string; entities?: SearchableEntity[] }

export type SearchResultType = {
    result_id: string
    type: SearchableEntity
    rank: number | null
    extra_fields: Record<string, unknown>
}

export type SearchResponse = {
    results: SearchResultType[]
    counts: Record<SearchableEntity, number | null>
}

export type GroupListParams = { group_type_index: GroupTypeIndex; search: string }

export interface MatchedRecordingEvent {
    uuid: string
}

export interface MatchedRecording {
    session_id?: string
    events: MatchedRecordingEvent[]
}

export interface CommonActorType {
    id: string | number
    properties: Record<string, any>
    /** @format date-time */
    created_at: string
    matched_recordings: MatchedRecording[]
    value_at_data_point: number | null
}

export interface PersonActorType extends CommonActorType {
    type: 'person'
    id: string
    name?: string
    distinct_ids: string[]
    is_identified: boolean
}

export interface GroupActorType extends CommonActorType {
    type: 'group'
    /** Group key. */
    id: string
    group_key: string
    group_type_index: integer
}

export type ActorType = PersonActorType | GroupActorType

export interface CohortGroupType {
    id: string
    days?: string
    action_id?: number
    event_id?: string
    label?: string
    count?: number
    count_operator?: string
    properties?: AnyPropertyFilter[]
    matchType: MatchType
    name?: string
}

// Synced with `posthog/models/property.py`
export interface CohortCriteriaType {
    id: string // Criteria filter id
    key: string
    value: BehavioralFilterType
    type: BehavioralFilterKey
    operator?: PropertyOperator | null
    group_type_index?: integer | null
    event_type?: TaxonomicFilterGroupType | null
    operator_value?: PropertyFilterValue
    time_value?: number | string | null
    time_interval?: TimeUnitType | null
    explicit_datetime?: string | null
    total_periods?: number | null
    min_periods?: number | null
    seq_event_type?: TaxonomicFilterGroupType | null
    seq_event?: string | number | null
    seq_time_value?: number | string | null
    seq_time_interval?: TimeUnitType | null
    negation?: boolean
    value_property?: string | null // Transformed into 'value' for api calls
    event_filters?: AnyPropertyFilter[] | null
}

export type EmptyCohortGroupType = Partial<CohortGroupType>

export type EmptyCohortCriteriaType = Partial<CohortCriteriaType>

export type AnyCohortGroupType = CohortGroupType | EmptyCohortGroupType

export type AnyCohortCriteriaType = CohortCriteriaType | EmptyCohortCriteriaType

export type MatchType = typeof ENTITY_MATCH_TYPE | typeof PROPERTY_MATCH_TYPE

export interface CohortType {
    count?: number
    description?: string
    created_by?: UserBasicType | null
    created_at?: string
    deleted?: boolean
    id: number | 'new'
    is_calculating?: boolean
    errors_calculating?: number
    last_calculation?: string
    is_static?: boolean
    name?: string
    csv?: File
    groups: CohortGroupType[] // To be deprecated once `filter` takes over
    filters: {
        properties: CohortCriteriaGroupFilter
    }
    experiment_set?: number[]
    _create_in_folder?: string | null
}

export interface InsightHistory {
    id: number
    filters: Record<string, any>
    name?: string
    createdAt: string
    saved: boolean
    type: InsightType
}

export interface SavedFunnel extends InsightHistory {
    created_by: string
}

export type BinCountValue = number | typeof BIN_COUNT_AUTO

// https://github.com/PostHog/posthog/blob/master/posthog/constants.py#L106
export enum StepOrderValue {
    STRICT = 'strict',
    UNORDERED = 'unordered',
    ORDERED = 'ordered',
}

export enum PersonsTabType {
    FEED = 'feed',
    EVENTS = 'events',
    EXCEPTIONS = 'exceptions',
    SESSION_RECORDINGS = 'sessionRecordings',
    PROPERTIES = 'properties',
    COHORTS = 'cohorts',
    RELATED = 'related',
    HISTORY = 'history',
    FEATURE_FLAGS = 'featureFlags',
}

export enum LayoutView {
    Card = 'card',
    List = 'list',
}

export interface EventsTableAction {
    name: string
    id: string
}

export interface EventsTableRowItem {
    event?: EventType
    date_break?: string
    new_events?: boolean
}

export interface EventType {
    // fields from the API
    id: string
    distinct_id: string
    properties: Record<string, any>
    event: string
    timestamp: string
    person?: Pick<PersonType, 'is_identified' | 'distinct_ids' | 'properties'>
    elements: ElementType[]
    elements_chain?: string | null
    uuid?: string
}

export interface LiveEvent {
    uuid: string
    event: string
    properties: Record<string, any>
    timestamp: string
    team_id: number
    distinct_id: string
    created_at: string
}

export interface RecordingTimeMixinType {
    playerTime: number | null
}

export interface RecordingEventType
    extends Pick<EventType, 'id' | 'event' | 'properties' | 'timestamp' | 'elements'>,
        RecordingTimeMixinType {
    fullyLoaded: boolean
}

export interface PlaylistCollectionCount {
    count: number
    watched_count: number
}

export interface PlaylistSavedFiltersCount {
    count: number
    watched_count: number
    has_more?: boolean
    increased?: boolean
    last_refreshed_at?: string
}

export interface PlaylistRecordingsCounts {
    saved_filters?: PlaylistSavedFiltersCount
    collection: PlaylistCollectionCount
}

export interface SessionRecordingPlaylistType {
    /** The primary key in the database, used as well in API endpoints */
    id: number
    short_id: string
    name: string
    derived_name?: string | null
    description?: string
    pinned?: boolean
    deleted: boolean
    created_at: string
    created_by: UserBasicType | null
    last_modified_at: string
    last_modified_by: UserBasicType | null
    filters?: LegacyRecordingFilters
    /**
     * the count of recordings matching filters, calculated periodically
     * and pinned recordings which is calculated in real-time
     * marked as has more if the filters count onoy matched one page and there are more available
     */
    recordings_counts?: PlaylistRecordingsCounts
    type: 'filters' | 'collection'
    _create_in_folder?: string | null
}

export interface SessionRecordingSegmentType {
    start_time: string
    end_time: string
    window_id: string
    is_active: boolean
}

export interface SessionRecordingType {
    id: string
    /** Whether this recording has been viewed by you already. */
    viewed: boolean
    /** user ids of other users who have viewed this recording */
    viewers: string[]
    /** Length of recording in seconds. */
    recording_duration: number
    active_seconds?: number
    inactive_seconds?: number
    /** When the recording starts in ISO format. */
    start_time: string
    /** When the recording ends in ISO format. */
    end_time: string
    /** List of matching events. **/
    matching_events?: MatchedRecording[]
    distinct_id?: string
    email?: string
    person?: PersonType
    click_count?: number
    keypress_count?: number
    /** count of all mouse activity in the recording, not just clicks */
    mouse_activity_count?: number
    start_url?: string
    console_log_count?: number
    console_warn_count?: number
    console_error_count?: number
    /** Where this recording information was loaded from  */
    storage?: 'object_storage_lts' | 'object_storage'
    summary?: string
    snapshot_source: 'web' | 'mobile' | 'unknown'
    /** whether we have received data for this recording in the last 5 minutes
     * (assumes the recording was loaded from ClickHouse)
     * **/
    ongoing?: boolean
    /**
     * calculated on the backend so that we can sort by it, definition may change over time
     */
    activity_score?: number
}

export interface SessionRecordingUpdateType {
    viewed?: boolean
    analyzed?: boolean
    player_metadata?: Record<string, any> | null
    durations?: Record<string, any> | null
    $pathname: string
}

export interface SessionRecordingPropertiesType {
    id: string
    properties?: Record<string, any>
}

export interface PerformancePageView {
    session_id: string
    pageview_id: string
    timestamp: string
}
export interface RecentPerformancePageView extends PerformancePageView {
    page_url: string
    duration: number
}

// copied from rrweb/network@1
export type Body =
    | string
    | Document
    | Blob
    | ArrayBufferView
    | ArrayBuffer
    | FormData
    | URLSearchParams
    | ReadableStream<Uint8Array>
    | null

/**
 * This is our base type for tracking network requests.
 * It sticks relatively closely to the spec for the web
 * see https://developer.mozilla.org/en-US/docs/Web/API/Performance_API
 * we have renamed/added a few fields for the benefit of ClickHouse
 * but don't yet clash with the spec
 */
export interface PerformanceEvent {
    uuid: string
    timestamp: string | number
    distinct_id: string
    session_id: string
    window_id: string
    pageview_id: string
    current_url: string

    // BASE_EVENT_COLUMNS
    time_origin?: string
    entry_type?: string
    name?: string

    // RESOURCE_EVENT_COLUMNS
    start_time?: number
    duration?: number
    redirect_start?: number
    redirect_end?: number
    worker_start?: number
    fetch_start?: number
    domain_lookup_start?: number
    domain_lookup_end?: number
    connect_start?: number
    secure_connection_start?: number
    connect_end?: number
    request_start?: number
    response_start?: number
    response_end?: number
    decoded_body_size?: number
    encoded_body_size?: number

    initiator_type?:
        | 'navigation'
        | 'css'
        | 'script'
        | 'xmlhttprequest'
        | 'fetch'
        | 'beacon'
        | 'video'
        | 'audio'
        | 'track'
        | 'img'
        | 'image'
        | 'input'
        | 'a'
        | 'iframe'
        | 'frame'
        | 'link'
        | 'other'
    next_hop_protocol?: string
    render_blocking_status?: string
    response_status?: number
    // see https://developer.mozilla.org/en-US/docs/Web/API/PerformanceResourceTiming/transferSize
    // zero has meaning for this field so should not be used unless the transfer size was known to be zero
    transfer_size?: number

    // LARGEST_CONTENTFUL_PAINT_EVENT_COLUMNS
    largest_contentful_paint_element?: string
    largest_contentful_paint_render_time?: number
    largest_contentful_paint_load_time?: number
    largest_contentful_paint_size?: number
    largest_contentful_paint_id?: string
    largest_contentful_paint_url?: string

    // NAVIGATION_EVENT_COLUMNS
    dom_complete?: number
    dom_content_loaded_event?: number
    dom_interactive?: number
    load_event_end?: number
    load_event_start?: number
    redirect_count?: number
    navigation_type?: string
    unload_event_end?: number
    unload_event_start?: number

    // Performance summary fields calculated on frontend
    first_contentful_paint?: number // https://web.dev/fcp/
    time_to_interactive?: number // https://web.dev/tti/
    total_blocking_time?: number // https://web.dev/tbt/
    web_vitals?: Set<RecordingEventType>

    // request/response capture - merged in from rrweb/network@1 payloads
    request_headers?: Record<string, string>
    response_headers?: Record<string, string>
    request_body?: Body
    response_body?: Body
    method?: string
    // normally, can rely on performance event values like duration,
    // but they may be absent in which case the SDK may have sent start and end time
    end_time?: number

    //rrweb/network@1 - i.e. not in ClickHouse table
    is_initial?: boolean
    raw?: Record<string, any>

    //server timings - reported as separate events but added back in here on the front end
    server_timings?: PerformanceEvent[]
}

export type AssetType = 'CSS' | 'JS' | 'Fetch' | 'Image' | 'Link' | 'XHR' | 'HTML'

export interface CurrentBillCycleType {
    current_period_start: number
    current_period_end: number
}

export type BillingFeatureType = {
    key: AvailableFeatureUnion
    name: string
    description?: string | null
    docsUrl?: string | null
    limit?: number | null
    note?: string | null
    unit?: string | null
    images?: {
        light: string
        dark: string
    } | null
    icon_key?: string | null
    entitlement_only?: boolean
    type?: 'primary' | 'secondary' | null
}

export interface BillingTierType {
    flat_amount_usd: string
    unit_amount_usd: string
    current_amount_usd: string | null
    current_usage: number
    projected_usage: number | null
    projected_amount_usd: string | null
    up_to: number | null
}

export interface BillingTrialType {
    length: number
}

export interface BillingProductV2Type {
    type: string
    usage_key: string | null
    name: string
    headline: string | null
    description: string
    price_description?: string | null
    icon_key?: string | null
    image_url?: string | null
    screenshot_url: string | null
    docs_url: string
    free_allocation?: number | null
    subscribed: boolean | null
    tiers?: BillingTierType[] | null
    tiered: boolean
    current_usage?: number
    projected_amount_usd?: string | null
    projected_amount_usd_with_limit?: string | null
    projected_usage?: number
    percentage_usage: number
    current_amount_usd_before_addons: string | null
    current_amount_usd: string | null
    usage_limit: number | null
    has_exceeded_limit: boolean
    unit: string | null
    unit_amount_usd: string | null
    plans: BillingPlanType[]
    contact_support: boolean | null
    inclusion_only: any
    features: BillingFeatureType[]
    addons: BillingProductV2AddonType[]
    // addons-only: if this addon is included with the base product and not subscribed individually. for backwards compatibility.
    included_with_main_product?: boolean
    trial?: BillingTrialType
    legacy_product?: boolean | null
}

export interface BillingProductV2AddonType {
    name: string
    description: string
    price_description: string | null
    image_url: string | null
    icon_key?: string
    docs_url: string | null
    type: string
    tiers: BillingTierType[] | null
    tiered: boolean
    subscribed: boolean
    // sometimes addons are included with the base product, but they aren't subscribed individually
    included_with_main_product?: boolean
    inclusion_only: boolean | null
    contact_support: boolean | null
    unit: string | null
    unit_amount_usd: string | null
    current_amount_usd: string | null
    current_usage: number
    projected_usage: number | null
    projected_amount_usd: string | null
    plans: BillingPlanType[]
    usage_key?: string
    free_allocation?: number | null
    percentage_usage?: number
    features: BillingFeatureType[]
    included_if?: 'no_active_subscription' | 'has_subscription' | null
    usage_limit?: number | null
    trial?: BillingTrialType
    legacy_product?: boolean | null
}
export interface BillingType {
    customer_id: string
    has_active_subscription: boolean
    subscription_level: 'free' | 'paid' | 'custom'
    free_trial_until?: Dayjs
    stripe_portal_url?: string
    deactivated?: boolean
    current_total_amount_usd?: string
    current_total_amount_usd_after_discount?: string
    projected_total_amount_usd?: string
    projected_total_amount_usd_after_discount?: string
    projected_total_amount_usd_with_limit?: string
    projected_total_amount_usd_with_limit_after_discount?: string
    products: BillingProductV2Type[]

    custom_limits_usd?: {
        [key: string]: number | null
    }
    next_period_custom_limits_usd?: {
        [key: string]: number | null
    }
    billing_period?: {
        current_period_start: Dayjs
        current_period_end: Dayjs
        interval: 'month' | 'year'
    }
    license?: {
        plan: LicensePlan
    }
    available_plans?: BillingPlanType[]
    discount_percent?: number
    discount_amount_usd?: string
    amount_off_expires_at?: Dayjs
    trial?: {
        type: 'autosubscribe' | 'standard'
        status: 'active' | 'expired' | 'cancelled' | 'converted'
        target: 'paid' | 'teams' | 'enterprise'
        expires_at: string
    }
    billing_plan: BillingPlan | null
    startup_program_label?: StartupProgramLabel | null
    account_owner?: {
        email?: string
        name?: string
    }
}

export interface BillingPlanType {
    free_allocation?: number | null
    features: BillingFeatureType[]
    name: string
    description: string
    is_free?: boolean
    plan_key?: string
    image_url: string | null
    docs_url: string | null
    note: string | null
    unit: string | null
    flat_rate: boolean
    product_key: ProductKeyUnion
    current_plan?: boolean | null
    tiers?: BillingTierType[] | null
    unit_amount_usd: string | null
    included_if?: 'no_active_subscription' | 'has_subscription' | null
    initial_billing_limit?: number | null
    contact_support: boolean | null
}

export interface PlanInterface {
    key: string
    name: string
    custom_setup_billing_message: string
    image_url: string
    self_serve: boolean
    is_metered_billing: boolean
    event_allowance: number
    price_string: string
}

// Creating a nominal type: https://github.com/microsoft/TypeScript/issues/202#issuecomment-961853101
export type InsightShortId = string & { readonly '': unique symbol }

export enum InsightColor {
    White = 'white',
    Black = 'black',
    Blue = 'blue',
    Green = 'green',
    Purple = 'purple',
}

export interface Cacheable {
    last_refresh: string | null
    next_allowed_client_refresh?: string | null
    cache_target_age?: string | null
}

export interface TileLayout extends Omit<Layout, 'i'> {
    i?: string // we use `i` in the front end but not in the API
}

export interface Tileable {
    layouts?: Record<DashboardLayoutSize, TileLayout> | Record<string, never> // allow an empty object or one with DashboardLayoutSize keys
    color: InsightColor | null
}

export interface DashboardTile<T = InsightModel> extends Tileable {
    id: number
    insight?: T
    text?: TextModel
    deleted?: boolean
    is_cached?: boolean
    order?: number
}

export interface DashboardTileBasicType {
    id: number
    dashboard_id: number
    deleted?: boolean
}

export interface TextModel {
    body: string
    created_by?: UserBasicType
    last_modified_by?: UserBasicType
    last_modified_at: string
}

export interface InsightModel extends Cacheable, WithAccessControl {
    /** The unique key we use when communicating with the user, e.g. in URLs */
    short_id: InsightShortId
    /** The primary key in the database, used as well in API endpoints */
    id: number
    name: string
    derived_name?: string | null
    description?: string
    favorited?: boolean
    order: number | null
    result: any
    deleted: boolean
    saved: boolean
    created_at: string
    created_by: UserBasicType | null
    is_sample: boolean
    /** @deprecated Use `dashboard_tiles` instead */
    dashboards: number[] | null
    dashboard_tiles: DashboardTileBasicType[] | null
    updated_at: string
    tags?: string[]
    last_modified_at: string
    last_modified_by: UserBasicType | null
    effective_restriction_level: DashboardRestrictionLevel
    effective_privilege_level: DashboardPrivilegeLevel
    timezone?: string | null
    /** Only used in the frontend to store the next breakdown url */
    next?: string
    /** Only used in the frontend to toggle showing Baseline in funnels or not */
    disable_baseline?: boolean
    filters: Partial<FilterType>
    query?: Node | null
    query_status?: QueryStatus
    /** Only used when creating objects */
    _create_in_folder?: string | null
}

export interface QueryBasedInsightModel extends Omit<InsightModel, 'filters'> {
    query: Node | null
}

export interface DashboardBasicType extends WithAccessControl {
    id: number
    name: string
    description: string
    pinned: boolean
    created_at: string
    created_by: UserBasicType | null
    is_shared: boolean
    deleted: boolean
    creation_mode: 'default' | 'template' | 'duplicate'
    restriction_level: DashboardRestrictionLevel
    effective_restriction_level: DashboardRestrictionLevel
    effective_privilege_level: DashboardPrivilegeLevel
    access_control_version: 'v1' | 'v2'
    tags?: string[]
    /** Purely local value to determine whether the dashboard should be highlighted, e.g. as a fresh duplicate. */
    _highlight?: boolean
}

export interface DashboardTemplateListParams {
    scope?: DashboardTemplateScope
    // matches on template name, description, and tags
    search?: string
}

export type DashboardTemplateScope = 'team' | 'global' | 'feature_flag'

export interface DashboardType<T = InsightModel> extends DashboardBasicType {
    tiles: DashboardTile<T>[]
    filters: DashboardFilter
    variables?: Record<string, HogQLVariable>
    breakdown_colors?: BreakdownColorConfig[]
    data_color_theme_id?: number | null
}

export enum TemplateAvailabilityContext {
    GENERAL = 'general',
    ONBOARDING = 'onboarding',
}

export interface DashboardTemplateType<T = InsightModel> {
    id: string
    team_id?: number
    created_at?: string
    template_name: string
    dashboard_description?: string
    dashboard_filters?: DashboardFilter
    tiles: DashboardTile<T>[]
    variables?: DashboardTemplateVariableType[]
    tags?: string[]
    image_url?: string
    scope?: DashboardTemplateScope
    availability_contexts?: TemplateAvailabilityContext[]
}

export interface MonacoMarker {
    message: string
}

// makes the DashboardTemplateType properties optional and the tiles properties optional
export type DashboardTemplateEditorType = Partial<Omit<DashboardTemplateType, 'tiles'>> & {
    tiles: Partial<DashboardTile>[]
}

export interface DashboardTemplateVariableType {
    id: string
    name: string
    description: string
    type: 'event'
    default: TemplateVariableStep
    required: boolean
    touched?: boolean
    selector?: string
    href?: string
    url?: string
}

export type DashboardLayoutSize = 'sm' | 'xs'

/** Explicit dashboard collaborator, based on DashboardPrivilege. */
export interface DashboardCollaboratorType {
    id: string
    dashboard_id: DashboardType['id']
    user: UserBasicType
    level: DashboardPrivilegeLevel
    added_at: string
    updated_at: string
}

/** Explicit (dashboard privilege) OR implicit (project admin) dashboard collaborator. */
export type FusedDashboardCollaboratorType = Pick<DashboardCollaboratorType, 'user' | 'level'>

export interface OrganizationInviteType {
    id: string
    target_email: string
    first_name: string
    level: OrganizationMembershipLevel
    is_expired: boolean
    emailing_attempt_made: boolean
    created_by: UserBasicType | null
    created_at: string
    updated_at: string
    message?: string
}

export enum PluginInstallationType {
    Local = 'local',
    Custom = 'custom',
    Repository = 'repository',
    Source = 'source',
    Inline = 'inline',
}

export interface PluginType {
    id: number
    plugin_type: PluginInstallationType
    name: string
    description?: string
    url?: string
    tag?: string
    icon?: string
    latest_tag?: string // apps management page: The latest git hash for the repo behind the url
    config_schema: Record<string, PluginConfigSchema> | PluginConfigSchema[]
    source?: string
    maintainer?: string
    is_global: boolean
    organization_id: string
    organization_name: string
    metrics?: Record<string, StoredMetricMathOperations>
    capabilities?: Record<'jobs' | 'methods' | 'scheduled_tasks', string[] | undefined>
    public_jobs?: Record<string, JobSpec>
    hog_function_migration_available?: boolean
}

export type AppType = PluginType

/** Config passed to app component and logic as props. Sent in Django's app context */
export interface FrontendAppConfig {
    pluginId: number
    pluginConfigId: number
    pluginType: PluginInstallationType | null
    name: string
    url: string
    config: Record<string, any>
}

/** Frontend app created after receiving a bundle via import('').getFrontendApp() */
export interface FrontendApp {
    id: number
    pluginId: number
    error?: any
    title?: string
    logic?: LogicWrapper
    component?: (props: FrontendAppConfig) => JSX.Element
    onInit?: (props: FrontendAppConfig) => void
}

export interface JobPayloadFieldOptions {
    type: 'string' | 'boolean' | 'json' | 'number' | 'date' | 'daterange'
    title?: string
    required?: boolean
    default?: any
    staff_only?: boolean
}

export interface JobSpec {
    payload?: Record<string, JobPayloadFieldOptions>
}

/** @deprecated in favor of PluginConfigTypeNew */
export interface PluginConfigType {
    id?: number
    plugin: number
    team_id: number
    enabled: boolean
    order: number

    config: Record<string, any>
    error?: PluginErrorType
    delivery_rate_24h?: number | null
    created_at?: string
}

/** @deprecated in favor of PluginConfigWithPluginInfoNew */
export interface PluginConfigWithPluginInfo extends PluginConfigType {
    id: number
    plugin_info: PluginType
}

// TODO: Rename to PluginConfigType once the legacy PluginConfigType are removed from the frontend
export interface PluginConfigTypeNew {
    id: number
    plugin: number
    team_id: number
    enabled: boolean
    order: number
    name: string
    description?: string
    updated_at: string
    delivery_rate_24h?: number | null
    config: Record<string, any>
}

// TODO: Rename to PluginConfigWithPluginInfo once the are removed from the frontend
export interface PluginConfigWithPluginInfoNew extends PluginConfigTypeNew {
    plugin_info: PluginType
}

export interface PluginErrorType {
    message: string
    time: string
    stack?: string
    name?: string
    event?: Record<string, any>
}

export type LogEntryLevel = 'DEBUG' | 'LOG' | 'INFO' | 'WARN' | 'WARNING' | 'ERROR'

// The general log entry format that eventually everything should match
export type LogEntry = {
    log_source_id: string
    instance_id: string
    timestamp: string
    level: LogEntryLevel
    message: string
}

export type LogEntryRequestParams = {
    limit?: number
    after?: string
    before?: string
    // Comma separated list of log levels
    level?: string
    search?: string
    instance_id?: string
}

export interface PluginLogEntry {
    id: string
    team_id: number
    plugin_id: number
    plugin_config_id: number
    timestamp: string
    source: string
    type: LogEntryLevel
    is_system: boolean
    message: string
    instance_id: string
}

export enum AnnotationScope {
    Insight = 'dashboard_item',
    Dashboard = 'dashboard',
    Project = 'project',
    Organization = 'organization',
}

export interface RawAnnotationType {
    id: number
    scope: AnnotationScope
    content: string | null
    date_marker: string | null
    created_by?: UserBasicType | null
    created_at: string
    updated_at: string
    dashboard_item?: number | null
    insight_short_id?: QueryBasedInsightModel['short_id'] | null
    insight_name?: QueryBasedInsightModel['name'] | null
    insight_derived_name?: QueryBasedInsightModel['derived_name'] | null
    dashboard_id?: DashboardBasicType['id'] | null
    dashboard_name?: DashboardBasicType['name'] | null
    deleted?: boolean
    creation_type?: 'USR' | 'GIT'
}

export interface AnnotationType extends Omit<RawAnnotationType, 'created_at' | 'date_marker'> {
    date_marker: dayjs.Dayjs | null
    created_at: dayjs.Dayjs
}

export interface DatedAnnotationType extends Omit<AnnotationType, 'date_marker'> {
    date_marker: dayjs.Dayjs
}

export enum ChartDisplayType {
    ActionsLineGraph = 'ActionsLineGraph',
    ActionsBar = 'ActionsBar',
    ActionsStackedBar = 'ActionsStackedBar',
    ActionsAreaGraph = 'ActionsAreaGraph',
    ActionsLineGraphCumulative = 'ActionsLineGraphCumulative',
    BoldNumber = 'BoldNumber',
    ActionsPie = 'ActionsPie',
    ActionsBarValue = 'ActionsBarValue',
    ActionsTable = 'ActionsTable',
    WorldMap = 'WorldMap',
}
export enum ChartDisplayCategory {
    TimeSeries = 'TimeSeries',
    CumulativeTimeSeries = 'CumulativeTimeSeries',
    TotalValue = 'TotalValue',
}

export type BreakdownType =
    | 'cohort'
    | 'person'
    | 'event'
    | 'event_metadata'
    | 'group'
    | 'session'
    | 'hogql'
    | 'data_warehouse'
    | 'data_warehouse_person_property'
export type IntervalType = 'minute' | 'hour' | 'day' | 'week' | 'month'
export type SmoothingType = number

export enum InsightType {
    TRENDS = 'TRENDS',
    STICKINESS = 'STICKINESS',
    LIFECYCLE = 'LIFECYCLE',
    FUNNELS = 'FUNNELS',
    RETENTION = 'RETENTION',
    PATHS = 'PATHS',
    JSON = 'JSON',
    SQL = 'SQL',
    HOG = 'HOG',
    CALENDAR_HEATMAP = 'CALENDAR_HEATMAP',
}

export enum PathType {
    PageView = '$pageview',
    Screen = '$screen',
    CustomEvent = 'custom_event',
    HogQL = 'hogql',
}

export enum FunnelPathType {
    before = 'funnel_path_before_step',
    between = 'funnel_path_between_steps',
    after = 'funnel_path_after_step',
}

export enum FunnelVizType {
    Steps = 'steps',
    TimeToConvert = 'time_to_convert',
    Trends = 'trends',
}

export type RetentionType = typeof RETENTION_RECURRING | typeof RETENTION_FIRST_TIME

export enum RetentionPeriod {
    Hour = 'Hour',
    Day = 'Day',
    Week = 'Week',
    Month = 'Month',
}

export type SlowQueryPossibilities = 'all_events' | 'large_date_range' | 'first_time_for_user' | 'strict_funnel'

// eslint-disable-next-line @typescript-eslint/no-duplicate-type-constituents
export type BreakdownKeyType = integer | string | number | (integer | string | number)[] | null

/**
 * Legacy breakdown.
 */
export interface Breakdown {
    property: string | number
    type: BreakdownType
    normalize_url?: boolean
    histogram_bin_count?: number
    group_type_index?: number
}

export interface FilterType {
    // used by all
    from_dashboard?: boolean | number
    insight?: InsightType
    filter_test_accounts?: boolean
    properties?: AnyPropertyFilter[] | PropertyGroupFilter
    sampling_factor?: number | null

    date_from?: string | null
    date_to?: string | null
    /**
     * Whether the `date_from` and `date_to` should be used verbatim. Disables rounding to the start and end of period.
     * Strings are cast to bools, e.g. "true" -> true.
     */
    explicit_date?: boolean | string | null

    events?: Record<string, any>[]
    actions?: Record<string, any>[]
    data_warehouse?: Record<string, any>[]
    new_entity?: Record<string, any>[]

    // persons modal
    entity_id?: string | number
    entity_type?: EntityType
    entity_math?: string

    // used by trends and stickiness
    interval?: IntervalType
    // TODO: extract into TrendsFunnelsCommonFilterType
    breakdown_type?: BreakdownType | null
    breakdown?: BreakdownKeyType
    breakdown_normalize_url?: boolean
    breakdowns?: Breakdown[]
    breakdown_group_type_index?: integer | null
    breakdown_hide_other_aggregation?: boolean | null
    breakdown_limit?: integer | null
    aggregation_group_type_index?: integer // Groups aggregation
}

export interface TemplateVariableStep {
    id?: string
    math?: BaseMathType
    name?: string | null
    order?: number
    type?: EntityTypes
    event?: string
    selector?: string | null
    href?: string | null
    url?: string | null
    properties?: Record<string, any>[]
    custom_name?: string
    custom_event?: boolean
}

export interface PropertiesTimelineFilterType {
    date_from?: string | null // DateMixin
    date_to?: string | null // DateMixin
    interval?: IntervalType // IntervalMixin
    properties?: AnyPropertyFilter[] | PropertyGroupFilter // PropertyMixin
    events?: Record<string, any>[] // EntitiesMixin
    actions?: Record<string, any>[] // EntitiesMixin
    aggregation_group_type_index?: number // GroupsAggregationMixin
    display?: ChartDisplayType // DisplayDerivedMixin
    breakdown_type?: BreakdownType | null
    breakdown?: BreakdownKeyType
}

export interface TrendsFilterType extends FilterType {
    // Specifies that we want to smooth the aggregation over the specified
    // number of intervals, e.g. for a day interval, we may want to smooth over
    // 7 days to remove weekly variation. Smoothing is performed as a moving average.
    smoothing_intervals?: number
    formula?: string
    compare_to?: string
    compare?: boolean
    /** @deprecated */
    shown_as?: ShownAsValue
    display?: ChartDisplayType
    breakdown_histogram_bin_count?: number // trends breakdown histogram bin count

    // frontend only
    show_alert_threshold_lines?: boolean // used to show/hide horizontal lines on insight representing alert thresholds set on the insight
    show_legend?: boolean // used to show/hide legend next to insights graph
    hidden_legend_keys?: Record<string, boolean | undefined> // used to toggle visibilities in table and legend
    aggregation_axis_format?: AggregationAxisFormat // a fixed format like duration that needs calculation
    aggregation_axis_prefix?: string // a prefix to add to the aggregation axis e.g. £
    aggregation_axis_postfix?: string // a postfix to add to the aggregation axis e.g. %
    decimal_places?: number
    min_decimal_places?: number
    show_values_on_series?: boolean
    show_labels_on_series?: boolean
    show_percent_stack_view?: boolean
    y_axis_scale_type?: 'log10' | 'linear'
    show_multiple_y_axes?: boolean
}

export interface StickinessFilterType extends FilterType {
    compare_to?: string
    compare?: boolean
    /** @deprecated */
    shown_as?: ShownAsValue
    display?: ChartDisplayType

    // frontend only
    show_legend?: boolean // used to show/hide legend next to insights graph
    hidden_legend_keys?: Record<string, boolean | undefined> // used to toggle visibilities in table and legend
    show_values_on_series?: boolean
    show_multiple_y_axes?: boolean

    // persons only
    stickiness_days?: number
}

export interface FunnelsFilterType extends FilterType {
    funnel_viz_type?: FunnelVizType // parameter sent to funnels API for time conversion code path
    funnel_from_step?: number // used in time to convert: initial step index to compute time to convert
    funnel_to_step?: number // used in time to convert: ending step index to compute time to convert
    breakdown_attribution_type?: BreakdownAttributionType // funnels breakdown attribution type
    breakdown_attribution_value?: number // funnels breakdown attribution specific step value
    bin_count?: BinCountValue // used in time to convert: number of bins to show in histogram
    funnel_window_interval_unit?: FunnelConversionWindowTimeUnit // minutes, days, weeks, etc. for conversion window
    funnel_window_interval?: number | undefined // length of conversion window
    funnel_order_type?: StepOrderValue
    exclusions?: FunnelExclusionLegacy[] // used in funnel exclusion filters
    funnel_aggregate_by_hogql?: string

    // frontend only
    layout?: FunnelLayout // used only for funnels
    funnel_step_reference?: FunnelStepReference // whether conversion shown in graph should be across all steps or just from the previous step
    hidden_legend_keys?: Record<string, boolean | undefined> // used to toggle visibilities in table and legend

    // persons only
    entrance_period_start?: string // this and drop_off is used for funnels time conversion date for the persons modal
    drop_off?: boolean
    funnel_step?: number
    funnel_step_breakdown?: string | number[] | number | null // used in steps breakdown: persons modal
    funnel_custom_steps?: number[] // used to provide custom steps for which to get people in a funnel - primarily for correlation use
    funnel_correlation_person_entity?: Record<string, any> // Funnel Correlation Persons Filter
    funnel_correlation_person_converted?: 'true' | 'false' // Funnel Correlation Persons Converted - success or failure counts
}
export interface PathsFilterType extends FilterType {
    path_type?: PathType
    paths_hogql_expression?: string
    include_event_types?: PathType[]
    start_point?: string
    end_point?: string
    path_groupings?: string[]
    funnel_paths?: FunnelPathType
    funnel_filter?: Record<string, any> // Funnel Filter used in Paths
    exclude_events?: string[] // Paths Exclusion type
    /** @asType integer */
    step_limit?: number // Paths Step Limit
    path_replacements?: boolean
    local_path_cleaning_filters?: PathCleaningFilter[] | null
    /** @asType integer */
    edge_limit?: number | undefined // Paths edge limit
    /** @asType integer */
    min_edge_weight?: number | undefined // Paths
    /** @asType integer */
    max_edge_weight?: number | undefined // Paths

    // persons only
    path_start_key?: string // Paths People Start Key
    path_end_key?: string // Paths People End Key
    path_dropoff_key?: string // Paths People Dropoff Key
}

export interface CalendarHeatmapFilterType extends FilterType {
    // Reserved for future filter properties
    dummy?: string
}

export type RetentionEntityKind = NodeKind.ActionsNode | NodeKind.EventsNode

export interface RetentionEntity {
    id?: string | number // TODO: Fix weird typing issues
    kind?: RetentionEntityKind
    name?: string
    type?: EntityType
    /**  @asType integer */
    order?: number
    uuid?: string
    custom_name?: string
    /** filters on the event */
    properties?: AnyPropertyFilter[]
}

export enum RetentionDashboardDisplayType {
    TableOnly = 'table_only',
    GraphOnly = 'graph_only',
    All = 'all',
}

export interface RetentionFilterType extends FilterType {
    retention_type?: RetentionType
    /** Whether retention is with regard to initial cohort size, or that of the previous period. */
    retention_reference?: 'total' | 'previous'
    /**
     * @asType integer
     */
    total_intervals?: number
    returning_entity?: RetentionEntity
    target_entity?: RetentionEntity
    period?: RetentionPeriod
    cumulative?: boolean

    //frontend only
    show_mean?: boolean // deprecated
    mean_retention_calculation?: 'simple' | 'weighted' | typeof RETENTION_MEAN_NONE
}
export interface LifecycleFilterType extends FilterType {
    /** @deprecated */
    shown_as?: ShownAsValue

    // frontend only
    show_legend?: boolean
    show_values_on_series?: boolean
    toggledLifecycles?: LifecycleToggle[]
}

export type LifecycleToggle = 'new' | 'resurrecting' | 'returning' | 'dormant'
export type AnyFilterType =
    | TrendsFilterType
    | StickinessFilterType
    | FunnelsFilterType
    | PathsFilterType
    | CalendarHeatmapFilterType
    | RetentionFilterType
    | LifecycleFilterType
    | FilterType

export type AnyPartialFilterType =
    | Partial<TrendsFilterType>
    | Partial<StickinessFilterType>
    | Partial<FunnelsFilterType>
    | Partial<PathsFilterType>
    | Partial<RetentionFilterType>
    | Partial<LifecycleFilterType>
    | Partial<FilterType>
    | Partial<CalendarHeatmapFilterType>

export interface EventsListQueryParams {
    event?: string
    properties?: AnyPropertyFilter[] | PropertyGroupFilter
    orderBy?: string[]
    action_id?: number
    after?: string
    before?: string
    limit?: number
    offset?: number
}

export interface RecordingEventsFilters {
    query: string
}

export interface RecordingConsoleLogsFilters {
    query: string
}

export enum RecordingWindowFilter {
    All = 'all',
}

export interface EditorFilterProps {
    insightProps: InsightLogicProps
}

export interface InsightEditorFilter {
    key: string
    label?: string | ((props: EditorFilterProps) => JSX.Element | null)
    tooltip?: JSX.Element
    showOptional?: boolean
    /** Editor filter component. Cannot be an anonymous function or the key would not work! */
    component?: (props: EditorFilterProps) => JSX.Element | null
}

export type InsightEditorFilterGroup = {
    title: string
    editorFilters: InsightEditorFilter[]
    defaultExpanded?: boolean
}

export interface SystemStatusSubrows {
    columns: string[]
    rows: string[][]
}

export interface SystemStatusRow {
    metric: string
    value: boolean | string | number | null
    key: string
    description?: string
    subrows?: SystemStatusSubrows
}

export interface SystemStatus {
    overview: SystemStatusRow[]
}

export type QuerySummary = { duration: string } & Record<string, string>

export interface SystemStatusQueriesResult {
    postgres_running: QuerySummary[]
    clickhouse_running?: QuerySummary[]
    clickhouse_slow_log?: QuerySummary[]
}

export interface SystemStatusAnalyzeResult {
    query: string
    timing: {
        query_id: string
        event_time: string
        query_duration_ms: number
        read_rows: number
        read_size: string
        result_rows: number
        result_size: string
        memory_usage: string
    }
    flamegraphs: Record<string, string>
}

export interface TrendAPIResponse<ResultType = TrendResult[]> {
    type: 'Trends'
    is_cached: boolean
    last_refresh: string | null
    result: ResultType
    timezone: string
    next: string | null
}

export interface TrendResult {
    action: ActionFilter
    actions?: ActionFilter[]
    count: number
    data: number[]
    days: string[]
    dates?: string[]
    label: string
    labels: string[]
    breakdown_value?: string | number | string[]
    aggregated_value: number
    status?: string
    compare_label?: CompareLabelType
    compare?: boolean
    persons_urls?: { url: string }[]
    persons?: Person
    filter?: TrendsFilterType
}

interface Person {
    url: string
    filter: Partial<FilterType>
}

export interface FunnelStep {
    // The type returned from the API.
    action_id: string
    average_conversion_time: number | null
    median_conversion_time: number | null
    count: number
    name: string
    custom_name?: string | null
    order: number
    people?: string[]
    type: EntityType
    labels?: string[]
    breakdown?: BreakdownKeyType
    breakdowns?: BreakdownKeyType[]
    breakdown_value?: BreakdownKeyType
    data?: number[]
    days?: string[]

    /** Url that you can GET to retrieve the people that converted in this step */
    converted_people_url: string

    /** Url that you can GET to retrieve the people that dropped in this step  */
    dropped_people_url: string | null
}

export interface FunnelsTimeConversionBins {
    bins: [number, number][]
    average_conversion_time: number | null
}

export type FunnelResultType = FunnelStep[] | FunnelStep[][] | FunnelsTimeConversionBins

export interface FunnelAPIResponse<ResultType = FunnelResultType> {
    is_cached: boolean
    last_refresh: string | null
    result: ResultType
    timezone: string
}

export interface FunnelStepWithNestedBreakdown extends FunnelStep {
    nested_breakdown?: FunnelStep[]
}

export interface FunnelTimeConversionMetrics {
    averageTime: number
    stepRate: number
    totalRate: number
}

export interface FunnelConversionWindow {
    funnelWindowIntervalUnit: FunnelConversionWindowTimeUnit
    funnelWindowInterval: number
}

// https://github.com/PostHog/posthog/blob/master/posthog/models/filters/mixins/funnel.py#L100
export enum FunnelConversionWindowTimeUnit {
    Second = 'second',
    Minute = 'minute',
    Hour = 'hour',
    Day = 'day',
    Week = 'week',
    Month = 'month',
}

export enum FunnelStepReference {
    total = 'total',
    previous = 'previous',
}

export interface FunnelStepWithConversionMetrics extends FunnelStep {
    droppedOffFromPrevious: number
    conversionRates: {
        fromPrevious: number
        total: number
        fromBasisStep: number // either fromPrevious or total, depending on FunnelStepReference
    }
    nested_breakdown?: Omit<FunnelStepWithConversionMetrics, 'nested_breakdown'>[]
    rowKey?: number | string
    significant?: {
        fromPrevious: boolean
        total: boolean
        fromBasisStep: boolean // either fromPrevious or total, depending on FunnelStepReference
    }
}

export interface FlattenedFunnelStepByBreakdown {
    rowKey: number | string
    isBaseline?: boolean
    breakdown?: BreakdownKeyType
    // :KLUDGE: Data transforms done in `getBreakdownStepValues`
    breakdown_value?: Array<string | number>
    breakdownIndex?: number
    conversionRates?: {
        total: number
    }
    steps?: FunnelStepWithConversionMetrics[]
    significant?: boolean
}

export interface FunnelCorrelation {
    event: Pick<EventType, 'elements' | 'event' | 'properties'>
    odds_ratio: number
    success_count: number
    success_people_url: string
    failure_count: number
    failure_people_url: string
    correlation_type: FunnelCorrelationType.Failure | FunnelCorrelationType.Success
    result_type:
        | FunnelCorrelationResultsType.Events
        | FunnelCorrelationResultsType.Properties
        | FunnelCorrelationResultsType.EventWithProperties
}

export enum FunnelCorrelationType {
    Success = 'success',
    Failure = 'failure',
}

export enum FunnelCorrelationResultsType {
    Events = 'events',
    Properties = 'properties',
    EventWithProperties = 'event_with_properties',
}

export enum BreakdownAttributionType {
    FirstTouch = 'first_touch',
    LastTouch = 'last_touch',
    AllSteps = 'all_events',
    Step = 'step',
}

export interface ChartParams {
    inCardView?: boolean
    inSharedMode?: boolean
    showPersonsModal?: boolean
    /** allows overriding by queries, e.g. setting empty state text*/
    context?: QueryContext
}

export interface HistogramGraphDatum {
    id: number
    bin0: number
    bin1: number
    count: number
    label: string
}

// Shared between insightLogic, dashboardItemLogic, trendsLogic, funnelLogic, pathsLogic, retentionLogic
export interface InsightLogicProps<Q extends QuerySchema = QuerySchema> {
    /** currently persisted insight */
    dashboardItemId?: InsightShortId | 'new' | `new-${string}` | null
    /** id of the dashboard the insight is on (when the insight is being displayed on a dashboard) **/
    dashboardId?: DashboardType['id']
    /** cached insight */
    cachedInsight?: Partial<QueryBasedInsightModel> | null
    /** enable this to avoid API requests */
    doNotLoad?: boolean
    loadPriority?: number
    onData?: (data: Record<string, unknown> | null | undefined) => void
    /** query when used as ad-hoc insight */
    query?: Q
    setQuery?: (node: Q) => void

    /** Used to group DataNodes into a collection for group operations like refreshAll **/
    dataNodeCollectionId?: string

    /** Dashboard filters to override the ones in the query */
    filtersOverride?: DashboardFilter | null
    /** Dashboard variables to override the ones in the query */
    variablesOverride?: Record<string, HogQLVariable> | null
}

export interface SetInsightOptions {
    /** this overrides the in-flight filters on the page, which may not equal the last returned API response */
    overrideQuery?: boolean
    /** calling with this updates the "last saved" filters */
    fromPersistentApi?: boolean
}

export enum SurveySchedule {
    Once = 'once',
    Recurring = 'recurring',
    Always = 'always',
}

export enum SurveyPartialResponses {
    Yes = 'true',
    No = 'false',
}

export interface SurveyDisplayConditions {
    url: string
    selector?: string
    seenSurveyWaitPeriodInDays?: number
    urlMatchType?: SurveyMatchType
    deviceTypes?: string[]
    deviceTypesMatchType?: SurveyMatchType
    actions: {
        values: {
            id: number
            name: string
        }[]
    } | null
    events: {
        repeatedActivation?: boolean
        values: {
            name: string
        }[]
    } | null
}

export enum SurveyEventName {
    SHOWN = 'survey shown',
    DISMISSED = 'survey dismissed',
    SENT = 'survey sent',
}

export enum SurveyEventProperties {
    SURVEY_ID = '$survey_id',
    SURVEY_RESPONSE = '$survey_response',
    SURVEY_ITERATION = '$survey_iteration',
    SURVEY_PARTIALLY_COMPLETED = '$survey_partially_completed',
    SURVEY_SUBMISSION_ID = '$survey_submission_id',
    SURVEY_COMPLETED = '$survey_completed',
}

export interface SurveyEventStats {
    total_count: number
    total_count_only_seen: number
    unique_persons: number
    unique_persons_only_seen: number
    first_seen: string | null
    last_seen: string | null
}

export interface SurveyRates {
    response_rate: number
    dismissal_rate: number
    unique_users_response_rate: number
    unique_users_dismissal_rate: number
}

export interface SurveyStats {
    [SurveyEventName.SHOWN]: SurveyEventStats
    [SurveyEventName.DISMISSED]: SurveyEventStats
    [SurveyEventName.SENT]: SurveyEventStats
}
export interface SurveyStatsResponse {
    stats: SurveyStats
    rates: SurveyRates
}

export interface Survey {
    /** UUID */
    id: string
    name: string
    type: SurveyType
    description: string
    schedule?: SurveySchedule | null
    linked_flag_id: number | null
    linked_flag: FeatureFlagBasicType | null
    targeting_flag: FeatureFlagBasicType | null
    targeting_flag_filters?: FeatureFlagFilters
    conditions: SurveyDisplayConditions | null
    appearance: SurveyAppearance | null
    questions: (BasicSurveyQuestion | LinkSurveyQuestion | RatingSurveyQuestion | MultipleSurveyQuestion)[]
    created_at: string
    created_by: UserBasicType | null
    start_date: string | null
    end_date: string | null
    archived: boolean
    remove_targeting_flag?: boolean
    responses_limit: number | null
    iteration_count?: number | null
    iteration_frequency_days?: number | null
    iteration_start_dates?: string[]
    current_iteration?: number | null
    current_iteration_start_date?: string
    response_sampling_start_date?: string | null
    response_sampling_interval_type?: string | null
    response_sampling_interval?: number | null
    response_sampling_limit?: number | null
    response_sampling_daily_limits?: string[] | null
    enable_partial_responses?: boolean | null
    _create_in_folder?: string | null
}

export enum SurveyMatchType {
    Exact = PropertyOperator.Exact,
    IsNot = PropertyOperator.IsNot,
    Contains = PropertyOperator.IContains,
    NotIContains = PropertyOperator.NotIContains,
    Regex = PropertyOperator.Regex,
    NotRegex = PropertyOperator.NotRegex,
}

export enum SurveyType {
    Popover = 'popover',
    Widget = 'widget', // feedback button survey
    FullScreen = 'full_screen',
    Email = 'email',
    API = 'api',
}

export enum SurveyPosition {
    TopLeft = 'top_left',
    TopCenter = 'top_center',
    TopRight = 'top_right',
    MiddleLeft = 'middle_left',
    MiddleCenter = 'middle_center',
    MiddleRight = 'middle_right',
    Left = 'left',
    Center = 'center',
    Right = 'right',
    NextToTrigger = 'next_to_trigger',
}

export enum SurveyWidgetType {
    Button = 'button',
    Tab = 'tab',
    Selector = 'selector',
}

export type SurveyQuestionDescriptionContentType = 'html' | 'text'

export interface SurveyAppearance {
    backgroundColor?: string
    submitButtonColor?: string
    // TODO: remove submitButtonText in favor of buttonText once it's more deprecated
    submitButtonText?: string
    submitButtonTextColor?: string
    ratingButtonColor?: string
    ratingButtonActiveColor?: string
    borderColor?: string
    placeholder?: string
    whiteLabel?: boolean
    displayThankYouMessage?: boolean
    thankYouMessageHeader?: string
    thankYouMessageDescription?: string
    thankYouMessageDescriptionContentType?: SurveyQuestionDescriptionContentType
    thankYouMessageCloseButtonText?: string
    autoDisappear?: boolean
    position?: SurveyPosition
    zIndex?: string
    shuffleQuestions?: boolean
    surveyPopupDelaySeconds?: number
    // widget only
    widgetType?: SurveyWidgetType
    widgetSelector?: string
    widgetLabel?: string
    widgetColor?: string
    fontFamily?: (typeof WEB_SAFE_FONTS)[number]['value']
    disabledButtonOpacity?: string
    maxWidth?: string
    textSubtleColor?: string
    inputBackground?: string
    boxPadding?: string
    boxShadow?: string
    borderRadius?: string
}

export interface SurveyQuestionBase {
    question: string
    id?: string
    description?: string | null
    descriptionContentType?: SurveyQuestionDescriptionContentType
    optional?: boolean
    buttonText?: string
    branching?:
        | NextQuestionBranching
        | ConfirmationMessageBranching
        | ResponseBasedBranching
        | SpecificQuestionBranching
}

export interface BasicSurveyQuestion extends SurveyQuestionBase {
    type: SurveyQuestionType.Open
}

export interface LinkSurveyQuestion extends SurveyQuestionBase {
    type: SurveyQuestionType.Link
    link: string | null
}

export interface RatingSurveyQuestion extends SurveyQuestionBase {
    type: SurveyQuestionType.Rating
    display: 'number' | 'emoji'
    scale: SurveyRatingScaleValue
    lowerBoundLabel: string
    upperBoundLabel: string
    skipSubmitButton?: boolean
    branching?:
        | NextQuestionBranching
        | ConfirmationMessageBranching
        | ResponseBasedBranching
        | SpecificQuestionBranching
}

export interface MultipleSurveyQuestion extends SurveyQuestionBase {
    type: SurveyQuestionType.SingleChoice | SurveyQuestionType.MultipleChoice
    choices: string[]
    shuffleOptions?: boolean
    hasOpenChoice?: boolean
    skipSubmitButton?: boolean
    branching?:
        | NextQuestionBranching
        | ConfirmationMessageBranching
        | ResponseBasedBranching
        | SpecificQuestionBranching
}

export type SurveyQuestion = BasicSurveyQuestion | LinkSurveyQuestion | RatingSurveyQuestion | MultipleSurveyQuestion

export enum SurveyQuestionType {
    Open = 'open',
    MultipleChoice = 'multiple_choice',
    SingleChoice = 'single_choice',
    Rating = 'rating',
    Link = 'link',
}

export enum SurveyQuestionBranchingType {
    NextQuestion = 'next_question',
    End = 'end',
    ResponseBased = 'response_based',
    SpecificQuestion = 'specific_question',
}

interface NextQuestionBranching {
    type: SurveyQuestionBranchingType.NextQuestion
}

interface ConfirmationMessageBranching {
    type: SurveyQuestionBranchingType.End
}

interface ResponseBasedBranching {
    type: SurveyQuestionBranchingType.ResponseBased
    responseValues: Record<string, any>
}

interface SpecificQuestionBranching {
    type: SurveyQuestionBranchingType.SpecificQuestion
    index: number
}

export interface FeatureFlagGroupType {
    properties?: AnyPropertyFilter[]
    rollout_percentage?: number | null
    variant?: string | null
    users_affected?: number
}

export interface MultivariateFlagVariant {
    key: string
    name?: string | null
    rollout_percentage: number
}

export interface MultivariateFlagOptions {
    variants: MultivariateFlagVariant[]
}

export interface FeatureFlagFilters {
    groups: FeatureFlagGroupType[]
    multivariate?: MultivariateFlagOptions | null
    aggregation_group_type_index?: integer | null
    payloads?: Record<string, JsonType>
    super_groups?: FeatureFlagGroupType[]
}

export interface FeatureFlagBasicType {
    id: number
    team_id: TeamType['id']
    key: string
    /* The description field (the name is a misnomer because of its legacy). */
    name: string
    filters: FeatureFlagFilters
    deleted: boolean
    active: boolean
    ensure_experience_continuity: boolean | null
}

export interface FeatureFlagType extends Omit<FeatureFlagBasicType, 'id' | 'team_id'>, WithAccessControl {
    /** Null means that the flag has never been saved yet (it's new). */
    id: number | null
    created_by: UserBasicType | null
    created_at: string | null
    version: number | null
    last_modified_by: UserBasicType | null
    is_simple_flag: boolean
    rollout_percentage: number | null
    experiment_set: number[] | null
    features: EarlyAccessFeatureType[] | null
    surveys: Survey[] | null
    rollback_conditions: FeatureFlagRollbackConditions[]
    performed_rollback: boolean
    can_edit: boolean
    tags: string[]
    usage_dashboard?: number
    analytics_dashboards?: number[] | null
    has_enriched_analytics?: boolean
    is_remote_configuration: boolean
    has_encrypted_payloads: boolean
    status: 'ACTIVE' | 'INACTIVE' | 'STALE' | 'DELETED' | 'UNKNOWN'
    _create_in_folder?: string | null
}

export interface OrganizationFeatureFlag {
    flag_id: number | null
    team_id: number | null
    created_by: UserBasicType | null
    created_at: string | null
    is_simple_flag: boolean
    rollout_percentage: number | null
    filters: FeatureFlagFilters
    active: boolean
}

export interface OrganizationFeatureFlagsCopyBody {
    feature_flag_key: FeatureFlagType['key']
    from_project: TeamType['id']
    target_project_ids: TeamType['id'][]
}

export type OrganizationFeatureFlags = {
    flag_id: FeatureFlagType['id']
    team_id: TeamType['id']
    active: FeatureFlagType['active']
}[]

export interface FeatureFlagRollbackConditions {
    threshold: number
    threshold_type: string
    threshold_metric?: FilterType
    operator?: string
}

export enum FeatureFlagStatus {
    ACTIVE = 'active',
    INACTIVE = 'inactive',
    STALE = 'stale',
    DELETED = 'deleted',
    UNKNOWN = 'unknown',
}

export interface FeatureFlagStatusResponse {
    status: FeatureFlagStatus
    reason: string
}

export interface CombinedFeatureFlagAndValueType {
    feature_flag: FeatureFlagType
    value: boolean | string
}

export interface Feature {
    id: number | null
    name: string
}

export enum EarlyAccessFeatureStage {
    Draft = 'draft',
    Concept = 'concept',
    Alpha = 'alpha',
    Beta = 'beta',
    GeneralAvailability = 'general-availability',
    Archived = 'archived',
}

export enum EarlyAccessFeatureTabs {
    OptedIn = 'opted-in',
    OptedOut = 'opted-out',
}

export interface EarlyAccessFeatureType {
    /** UUID */
    id: string
    feature_flag: FeatureFlagBasicType
    name: string
    description: string
    stage: EarlyAccessFeatureStage
    /** Documentation URL. Can be empty. */
    documentation_url: string
    created_at: string
    _create_in_folder?: string | null
}

export interface NewEarlyAccessFeatureType extends Omit<EarlyAccessFeatureType, 'id' | 'created_at' | 'feature_flag'> {
    feature_flag_id: number | undefined
}

export interface UserBlastRadiusType {
    users_affected: number
    total_users: number
}

export enum ScheduledChangeModels {
    FeatureFlag = 'FeatureFlag',
}

export enum ScheduledChangeOperationType {
    UpdateStatus = 'update_status',
    AddReleaseCondition = 'add_release_condition',
}

export type ScheduledChangePayload =
    | { operation: ScheduledChangeOperationType.UpdateStatus; value: boolean }
    | { operation: ScheduledChangeOperationType.AddReleaseCondition; value: FeatureFlagFilters }

export interface ScheduledChangeType {
    id: number
    team_id: number
    record_id: number | string
    model_name: ScheduledChangeModels
    payload: ScheduledChangePayload
    scheduled_at: string
    executed_at: string | null
    failure_reason: string | null
    created_at: string | null
    created_by: UserBasicType
}

export interface PrevalidatedInvite {
    id: string
    target_email: string
    first_name: string
    organization_name: string
}

interface InstancePreferencesInterface {
    /** Whether debug queries option should be shown on the command palette. */
    debug_queries: boolean
    /** Whether paid features showcasing / upsells are completely disabled throughout the app. */
    disable_paid_fs: boolean
}

export interface PreflightStatus {
    // Attributes that accept undefined values (i.e. `?`) are not received when unauthenticated
    django: boolean
    plugins: boolean
    redis: boolean
    db: boolean
    clickhouse: boolean
    kafka: boolean
    /** An initiated instance is one that already has any organization(s). */
    initiated: boolean
    /** Org creation is allowed on Cloud OR initiated self-hosted organizations with a license and MULTI_ORG_ENABLED. */
    can_create_org: boolean
    /** Whether this is PostHog Cloud. */
    cloud: boolean
    /** Whether this is a managed demo environment. */
    demo: boolean
    celery: boolean
    realm: Realm
    region: Region | null
    available_social_auth_providers: AuthBackends
    available_timezones?: Record<string, number>
    opt_out_capture?: boolean
    email_service_available: boolean
    slack_service: {
        available: boolean
        client_id?: string
    }
    data_warehouse_integrations: {
        hubspot: {
            client_id?: string
        }
        salesforce: {
            client_id?: string
        }
    }
    /** Whether PostHog is running in DEBUG mode. */
    is_debug?: boolean
    licensed_users_available?: number | null
    openai_available?: boolean
    site_url?: string
    instance_preferences?: InstancePreferencesInterface
    buffer_conversion_seconds?: number
    object_storage: boolean
    public_egress_ip_addresses?: string[]
    dev_disable_navigation_hooks?: boolean
}

export enum ItemMode { // todo: consolidate this and dashboardmode
    Edit = 'edit',
    View = 'view',
    Subscriptions = 'subscriptions',
    Sharing = 'sharing',
    Alerts = 'alerts',
}

export enum DashboardPlacement {
    Dashboard = 'dashboard', // When on the standard dashboard page
    ProjectHomepage = 'project-homepage', // When embedded on the project homepage
    FeatureFlag = 'feature-flag',
    Public = 'public', // When viewing the dashboard publicly
    Export = 'export', // When the dashboard is being exported (alike to being printed)
    Person = 'person', // When the dashboard is being viewed on a person page
    Group = 'group', // When the dashboard is being viewed on a group page
}

export enum DashboardMode { // Default mode is null
    Edit = 'edit', // When the dashboard is being edited
    Fullscreen = 'fullscreen', // When the dashboard is on full screen (presentation) mode
    Sharing = 'sharing', // When the sharing configuration is opened
}

// Hotkeys for local (component) actions
export type HotKey =
    | 'a'
    | 'b'
    | 'c'
    | 'd'
    | 'e'
    | 'f'
    | 'h'
    | 'i'
    | 'j'
    | 'k'
    | 'l'
    | 'm'
    | 'n'
    | 'o'
    | 'p'
    | 'q'
    | 'r'
    | 's'
    | 't'
    | 'u'
    | 'v'
    | 'w'
    | 'x'
    | 'y'
    | 'z'
    | 'escape'
    | 'enter'
    | 'space'
    | 'tab'
    | 'arrowleft'
    | 'arrowright'
    | 'arrowdown'
    | 'arrowup'
    | 'forwardslash'

export type HotKeyOrModifier = HotKey | 'shift' | 'option' | 'command'

export interface EventDefinition {
    id: string
    name: string
    description?: string
    tags?: string[]
    owner?: UserBasicType | null
    created_at?: string
    last_seen_at?: string
    last_updated_at?: string // alias for last_seen_at to achieve event and action parity
    updated_at?: string
    updated_by?: UserBasicType | null
    verified?: boolean
    verified_at?: string
    verified_by?: string
    is_action?: boolean
    hidden?: boolean
    default_columns?: string[]
}

// TODO duplicated from plugin server. Follow-up to de-duplicate
export enum PropertyType {
    DateTime = 'DateTime',
    String = 'String',
    Numeric = 'Numeric',
    Boolean = 'Boolean',
    Duration = 'Duration',
    Selector = 'Selector',
    Cohort = 'Cohort',
    Assignee = 'Assignee',
    StringArray = 'StringArray',
}

export enum PropertyDefinitionType {
    Event = 'event',
    EventMetadata = 'event_metadata',
    RevenueAnalytics = 'revenue_analytics',
    Person = 'person',
    Group = 'group',
    Session = 'session',
    LogEntry = 'log_entry',
    Meta = 'meta',
    Resource = 'resource',
    Log = 'log',
}

export interface PropertyDefinition {
    id: string
    name: string
    description?: string
    tags?: string[]
    updated_at?: string
    updated_by?: UserBasicType | null
    is_numerical?: boolean // Marked as optional to allow merge of EventDefinition & PropertyDefinition
    is_seen_on_filtered_events?: boolean // Indicates whether this property has been seen for a particular set of events (when `eventNames` query string is sent); calculated at query time, not stored in the db
    property_type?: PropertyType
    type?: PropertyDefinitionType
    created_at?: string // TODO: Implement
    last_seen_at?: string // TODO: Implement
    example?: string
    is_action?: boolean
    verified?: boolean
    verified_at?: string
    verified_by?: string
    hidden?: boolean
}

export enum PropertyDefinitionState {
    Pending = 'pending',
    Loading = 'loading',
    Missing = 'missing',
    Error = 'error',
}

export type PropertyDefinitionVerificationStatus = 'verified' | 'hidden' | 'visible'
export type Definition = EventDefinition | PropertyDefinition

export interface PersonProperty {
    id: number
    name: string
    count: number
}

export type GroupTypeIndex = 0 | 1 | 2 | 3 | 4

export interface GroupType {
    group_type: string
    group_type_index: GroupTypeIndex
    name_singular?: string | null
    name_plural?: string | null
    detail_dashboard?: number | null
    default_columns?: string[]
}

export type GroupTypeProperties = Record<number, Array<PersonProperty>>

export interface Group {
    group_type_index: GroupTypeIndex
    group_key: string
    created_at: string
    group_properties: Record<string, any>
}

export interface UserInterviewType {
    id: string
    created_by: UserBasicType
    created_at: string
    transcript: string
    summary: string
    interviewee_emails: string[]
}

export enum ExperimentConclusion {
    Won = 'won',
    Lost = 'lost',
    Inconclusive = 'inconclusive',
    StoppedEarly = 'stopped_early',
    Invalid = 'invalid',
}

export interface ExperimentHoldoutType {
    id: number | null
    name: string
    description: string | null
    filters: Record<string, any>
    created_by: UserBasicType | null
    created_at: string | null
    updated_at: string | null
}

export enum ExperimentStatsMethod {
    Bayesian = 'bayesian',
    Frequentist = 'frequentist',
}

export interface Experiment {
    id: ExperimentIdType
    name: string
    type?: string
    description?: string
    feature_flag_key: string
    feature_flag?: FeatureFlagBasicType
    exposure_cohort?: number
    exposure_criteria?: ExperimentExposureCriteria
    filters: TrendsFilterType | FunnelsFilterType
    metrics: (ExperimentMetric | ExperimentTrendsQuery | ExperimentFunnelsQuery)[]
    metrics_secondary: (ExperimentMetric | ExperimentTrendsQuery | ExperimentFunnelsQuery)[]
    saved_metrics_ids: { id: number; metadata: { type: 'primary' | 'secondary' } }[]
    saved_metrics: any[]
    parameters: {
        /**
         * This is the state of the Running Time Calculator modal, while
         * minimum_detectable_effect, recommended_running_time, and recommended_sample_size
         * are the results of the Running Time Calculator.
         */
        exposure_estimate_config?: {
            eventFilter: EventConfig | null
            metric: ExperimentMetric | null
            conversionRateInputType: ConversionRateInputType
            manualConversionRate: number | null
            uniqueUsers: number | null
        } | null
        minimum_detectable_effect?: number
        recommended_running_time?: number
        recommended_sample_size?: number
        feature_flag_variants: MultivariateFlagVariant[]
        custom_exposure_filter?: FilterType
        aggregation_group_type_index?: integer
        variant_screenshot_media_ids?: Record<string, string[]>
    }
    start_date?: string | null
    end_date?: string | null
    archived?: boolean
    secondary_metrics: SecondaryExperimentMetric[]
    created_at: string | null
    created_by: UserBasicType | null
    updated_at: string | null
    holdout_id?: number | null
    holdout?: ExperimentHoldoutType
    stats_config?: {
        version?: number
        method?: ExperimentStatsMethod
    }
    _create_in_folder?: string | null
    conclusion?: ExperimentConclusion | null
    conclusion_comment?: string | null
}

export interface FunnelExperimentVariant {
    key: string
    success_count: number
    failure_count: number
}

export interface TrendExperimentVariant {
    key: string
    count: number
    exposure: number
    absolute_exposure: number
}

export interface SecondaryExperimentMetric {
    name: string
    filters: Partial<FilterType>
}

export interface SelectOption {
    value: string
    label?: string
}

export enum FilterLogicalOperator {
    And = 'AND',
    Or = 'OR',
}

export interface PropertyGroupFilter {
    type: FilterLogicalOperator
    values: PropertyGroupFilterValue[]
}

export interface PropertyGroupFilterValue {
    type: FilterLogicalOperator
    values: (AnyPropertyFilter | PropertyGroupFilterValue)[]
}

export interface CohortCriteriaGroupFilter {
    id?: string
    type: FilterLogicalOperator
    values: AnyCohortCriteriaType[] | CohortCriteriaGroupFilter[]
}

export interface SelectOptionWithChildren extends SelectOption {
    children: React.ReactChildren
    ['data-attr']: string
    key: string
}

export interface CoreFilterDefinition {
    label: string
    description?: string | JSX.Element
    examples?: (string | number)[]
    /** System properties are hidden in properties table by default. */
    system?: boolean
    type?: PropertyType
}

export interface TileParams {
    title: string
    targetPath: string
    openInNewTab?: boolean
    hoverText?: string
    icon: JSX.Element
    class?: string
}

export interface TiledIconModuleProps {
    tiles: TileParams[]
    header?: string
    subHeader?: string
    analyticsModuleKey?: string
}

export type EventOrPropType = EventDefinition & PropertyDefinition

export interface AppContext {
    current_user: UserType | null
    current_project: ProjectType | null
    current_team: TeamType | TeamPublicType | null
    preflight: PreflightStatus
    default_event_name: string
    persisted_feature_flags?: string[]
    anonymous: boolean
    frontend_apps?: Record<number, FrontendAppConfig>
    resource_access_control: Record<AccessControlResourceType, AccessControlLevel>
    commit_sha?: string
    /** Whether the user was autoswitched to the current item's team. */
    switched_team: TeamType['id'] | null
    /** Support flow aid: a staff-only list of users who may be impersonated to access this resource. */
    suggested_users_with_access?: UserBasicType[]
    livestream_host?: string
}

export type StoredMetricMathOperations = 'max' | 'min' | 'sum'

export interface PathEdgeParameters {
    edgeLimit?: number | undefined
    minEdgeWeight?: number | undefined
    maxEdgeWeight?: number | undefined
}

export enum SignificanceCode {
    Significant = 'significant',
    NotEnoughExposure = 'not_enough_exposure',
    LowWinProbability = 'low_win_probability',
    HighLoss = 'high_loss',
    HighPValue = 'high_p_value',
}

export enum HelpType {
    Slack = 'slack',
    GitHub = 'github',
    Email = 'email',
    Docs = 'docs',
    Updates = 'updates',
    SupportForm = 'support_form',
}

export interface DateMappingOption {
    key: string
    inactive?: boolean // Options removed due to low usage (see relevant PR); will not show up for new insights but will be kept for existing
    values: string[]
    getFormattedDate?: (date: dayjs.Dayjs, format?: string) => string
    defaultInterval?: IntervalType
}

interface BreadcrumbBase {
    /** E.g. scene, tab, or scene with item ID. Particularly important for `onRename`. */
    key: string | number | [scene: Scene | string, key: string | number]
    /** Whether to show a custom popover */
    popover?: Pick<PopoverProps, 'overlay' | 'matchWidth'>
}
export interface LinkBreadcrumb extends BreadcrumbBase {
    /** Name to display. */
    name: string | JSX.Element | null | undefined
    symbol?: never
    /** Path to link to. */
    path?: string
    /** Extra tag shown next to name. */
    tag?: string | null
    onRename?: never
}
export interface RenamableBreadcrumb extends BreadcrumbBase {
    /** Name to display. */
    name: string | JSX.Element | null | undefined
    symbol?: never
    path?: never
    /** When this is set, an "Edit" button shows up next to the title */
    onRename?: (newName: string) => Promise<void>
    /** When this is true, the name is always in edit mode, and `onRename` runs on every input change. */
    forceEditMode?: boolean
}
export interface SymbolBreadcrumb extends BreadcrumbBase {
    name?: never
    /** Symbol, e.g. a lettermark or a profile picture. */
    symbol: React.ReactElement
    path?: never
}
export interface ProjectTreeBreadcrumb extends BreadcrumbBase {
    /** Last part of path */
    name: string
    /** Rest of the path. */
    path?: string
    type: string
    ref?: string
    symbol?: never
    onRename?: never
}
export type Breadcrumb = LinkBreadcrumb | RenamableBreadcrumb | SymbolBreadcrumb | ProjectTreeBreadcrumb

export enum GraphType {
    Bar = 'bar',
    HorizontalBar = 'horizontalBar',
    Line = 'line',
    Histogram = 'histogram',
    Pie = 'doughnut',
}

export type GraphDataset = ChartDataset<ChartType> &
    Partial<
        Pick<
            TrendResult,
            | 'count'
            | 'label'
            | 'days'
            | 'labels'
            | 'data'
            | 'compare'
            | 'compare_label'
            | 'status'
            | 'action'
            | 'actions'
            | 'breakdown_value'
            | 'persons_urls'
            | 'persons'
            | 'filter'
        >
    > & {
        /** Used in filtering out visibility of datasets. Set internally by chart.js */
        id: number
        /** Toggled on to draw incompleteness lines in LineGraph.tsx */
        dotted?: boolean
        /** Array of breakdown values used only in ActionsHorizontalBar/ActionsPie.tsx data */
        breakdownValues?: (string | number | string[] | undefined)[]
        /** Array of breakdown labels used only in ActionsHorizontalBar/ActionsPie.tsx data */
        breakdownLabels?: (string | number | undefined)[]
        /** Array of compare labels used only in ActionsHorizontalBar/ActionsPie.tsx data */
        compareLabels?: (CompareLabelType | undefined)[]
        /** Array of persons used only in (ActionsHorizontalBar|ActionsPie).tsx */
        personsValues?: (Person | undefined)[]
        index?: number
        /** Value (count) for specific data point; only valid in the context of an xy intercept */
        pointValue?: number
        /** Value (count) for specific data point; only valid in the context of an xy intercept */
        personUrl?: string
        /** Action/event filter defition */
        action?: ActionFilter | null
    }

export type GraphPoint = InteractionItem & { dataset: GraphDataset }

interface PointsPayload {
    pointsIntersectingLine: GraphPoint[]
    pointsIntersectingClick: GraphPoint[]
    clickedPointNotLine: boolean
    referencePoint: GraphPoint
}

export interface GraphPointPayload {
    points: PointsPayload
    index: number
    value?: number
    /** Contains the dataset for all the points in the same x-axis point; allows switching between matching points in the x-axis */
    crossDataset?: GraphDataset[]
    /** ID for the currently selected series */
    seriesId?: number
}

export enum CompareLabelType {
    Current = 'current',
    Previous = 'previous',
}

export interface InstanceSetting {
    key: string
    value: boolean | string | number | null
    value_type: 'bool' | 'str' | 'int'
    description?: string
    editable: boolean
    is_secret: boolean
}

export enum FunnelMathType {
    AnyMatch = 'total',
    FirstTimeForUser = 'first_time_for_user',
    FirstTimeForUserWithFilters = 'first_time_for_user_with_filters',
}

export enum BaseMathType {
    TotalCount = 'total',
    UniqueUsers = 'dau',
    WeeklyActiveUsers = 'weekly_active',
    MonthlyActiveUsers = 'monthly_active',
    UniqueSessions = 'unique_session',
    FirstTimeForUser = 'first_time_for_user',
    FirstMatchingEventForUser = 'first_matching_event_for_user',
}

export enum CalendarHeatmapMathType {
    TotalCount = 'total',
    UniqueUsers = 'dau',
}

export enum PropertyMathType {
    Average = 'avg',
    Sum = 'sum',
    Minimum = 'min',
    Maximum = 'max',
    Median = 'median',
    P75 = 'p75',
    P90 = 'p90',
    P95 = 'p95',
    P99 = 'p99',
}

export enum CountPerActorMathType {
    Average = 'avg_count_per_actor',
    Minimum = 'min_count_per_actor',
    Maximum = 'max_count_per_actor',
    Median = 'median_count_per_actor',
    P75 = 'p75_count_per_actor',
    P90 = 'p90_count_per_actor',
    P95 = 'p95_count_per_actor',
    P99 = 'p99_count_per_actor',
}

export enum HogQLMathType {
    HogQL = 'hogql',
}
export enum GroupMathType {
    UniqueGroup = 'unique_group',
}

export enum ExperimentMetricMathType {
    TotalCount = 'total',
    Sum = 'sum',
    UniqueSessions = 'unique_session',
}

export enum ActorGroupType {
    Person = 'person',
    GroupPrefix = 'group',
}

export enum BehavioralEventType {
    PerformEvent = 'performed_event',
    PerformMultipleEvents = 'performed_event_multiple',
    PerformSequenceEvents = 'performed_event_sequence',
    NotPerformedEvent = 'not_performed_event',
    NotPerformSequenceEvents = 'not_performed_event_sequence',
    HaveProperty = 'have_property',
    NotHaveProperty = 'not_have_property',
}

export enum BehavioralCohortType {
    InCohort = 'in_cohort',
    NotInCohort = 'not_in_cohort',
}

export enum BehavioralLifecycleType {
    PerformEventFirstTime = 'performed_event_first_time',
    PerformEventRegularly = 'performed_event_regularly',
    StopPerformEvent = 'stopped_performing_event',
    StartPerformEventAgain = 'restarted_performing_event',
}

export enum TimeUnitType {
    Day = 'day',
    Week = 'week',
    Month = 'month',
    Year = 'year',
}

export enum DateOperatorType {
    BeforeTheLast = 'before_the_last',
    Between = 'between',
    NotBetween = 'not_between',
    OnTheDate = 'on_the_date',
    NotOnTheDate = 'not_on_the_date',
    Since = 'since',
    Before = 'before',
    IsSet = 'is_set',
    IsNotSet = 'is_not_set',
}

export enum SingleFieldDateType {
    IsDateExact = 'is_date_exact',
    IsDateBefore = 'is_date_before',
    IsDateAfter = 'is_date_after',
}

export enum ValueOptionType {
    MostRecent = 'most_recent',
    Previous = 'previous',
    OnDate = 'on_date',
}

export type WeekdayType = 'monday' | 'tuesday' | 'wednesday' | 'thursday' | 'friday' | 'saturday' | 'sunday'

export interface SubscriptionType {
    id: number
    insight?: number
    dashboard?: number
    target_type: string
    target_value: string
    frequency: 'daily' | 'weekly' | 'monthly' | 'yearly'
    interval: number
    byweekday: WeekdayType[] | null
    bysetpos: number | null
    start_date: string
    until_date?: string
    title: string
    summary: string
    created_by?: UserBasicType | null
    created_at: string
    updated_at: string
    deleted?: boolean
}

export type SmallTimeUnit = 'hours' | 'minutes' | 'seconds'

export type Duration = {
    timeValue: number
    unit: SmallTimeUnit
}

export enum EventDefinitionType {
    Event = 'event',
    EventCustom = 'event_custom',
    EventPostHog = 'event_posthog',
}

export type IntegrationKind =
    | 'slack'
    | 'salesforce'
    | 'hubspot'
    | 'google-pubsub'
    | 'google-cloud-storage'
    | 'google-ads'
    | 'linkedin-ads'
    | 'snapchat'
    | 'intercom'
    | 'email'
    | 'linear'

export interface IntegrationType {
    id: number
    kind: IntegrationKind
    display_name: string
    icon_url: string
    config: any
    created_by?: UserBasicType | null
    created_at: string
    errors?: string
}

export interface SlackChannelType {
    id: string
    name: string
    is_private: boolean
    is_ext_shared: boolean
    is_member: boolean
    is_private_without_access?: boolean
}
export interface LinearTeamType {
    id: string
    name: string
}

export interface SharingConfigurationType {
    enabled: boolean
    access_token: string
    created_at: string
}

export enum ExporterFormat {
    PNG = 'image/png',
    CSV = 'text/csv',
    PDF = 'application/pdf',
    JSON = 'application/json',
    XLSX = 'application/vnd.openxmlformats-officedocument.spreadsheetml.sheet',
}

/** Exporting directly from the browser to a file */
export type LocalExportContext = {
    localData: string
    filename: string
    mediaType: ExporterFormat
}

export type OnlineExportContext = {
    method?: string
    path: string
    query?: any
    body?: any
    filename?: string
}

export type QueryExportContext = {
    source: Record<string, any>
    filename?: string
}

export type ExportContext = OnlineExportContext | LocalExportContext | QueryExportContext

export interface ExportedAssetType {
    id: number
    export_format: ExporterFormat
    dashboard?: number
    insight?: number
    export_context?: ExportContext
    has_content: boolean
    filename: string
    created_at: string
    expires_after?: string
    exception?: string
}

export enum FeatureFlagReleaseType {
    ReleaseToggle = 'Release toggle',
    Variants = 'Multiple variants',
}

export interface MediaUploadResponse {
    id: string
    image_location: string
    name: string
}

export enum RolloutConditionType {
    Insight = 'insight',
    Sentry = 'sentry',
}

export enum Resource {
    FEATURE_FLAGS = 'feature flags',
}

export enum AccessLevel {
    READ = 21,
    WRITE = 37,
}

export interface RoleType {
    id: string
    name: string
    feature_flags_access_level: AccessLevel
    members: RoleMemberType[]
    created_at: string
    created_by: UserBasicType | null
}

export interface RolesListParams {
    feature_flags_access_level?: AccessLevel
}

export interface RoleMemberType {
    id: string
    user: UserBaseType
    role_id: string
    joined_at: string
    updated_at: string
    user_uuid: string
}

export type APIScopeObject =
    | 'action'
    | 'activity_log'
    | 'annotation'
    | 'batch_export'
    | 'cohort'
    | 'dashboard'
    | 'dashboard_template'
    | 'early_access_feature'
    | 'error_tracking'
    | 'event_definition'
    | 'experiment'
    | 'export'
    | 'feature_flag'
    | 'group'
    | 'hog_function'
    | 'insight'
    | 'notebook'
    | 'organization'
    | 'organization_member'
    | 'person'
    | 'plugin'
    | 'project'
    | 'property_definition'
    | 'query'
    | 'session_recording'
    | 'session_recording_playlist'
    | 'sharing_configuration'
    | 'subscription'
    | 'survey'
    | 'user'
    | 'webhook'
    | 'warehouse_view'
    | 'warehouse_table'

export enum AccessControlLevel {
    None = 'none',
    Member = 'member',
    Admin = 'admin',
    Viewer = 'viewer',
    Editor = 'editor',
}

export interface AccessControlTypeBase {
    created_by: UserBasicType | null
    created_at: string
    updated_at: string
    resource: APIScopeObject
    access_level: AccessControlLevel | null
    organization_member?: OrganizationMemberType['id'] | null
    role?: RoleType['id'] | null
}

export interface AccessControlTypeProject extends AccessControlTypeBase {}

export interface AccessControlTypeMember extends AccessControlTypeBase {
    organization_member: OrganizationMemberType['id']
}

export interface AccessControlTypeOrganizationAdmins extends AccessControlTypeBase {
    organization_admin_members: OrganizationMemberType['id'][]
}

export interface AccessControlTypeRole extends AccessControlTypeBase {
    role: RoleType['id']
}

export type AccessControlType = AccessControlTypeProject | AccessControlTypeMember | AccessControlTypeRole

export type AccessControlUpdateType = Pick<AccessControlType, 'access_level' | 'organization_member' | 'role'> & {
    resource?: AccessControlType['resource']
}

export type AccessControlResponseType = {
    access_controls: AccessControlType[]
    available_access_levels: AccessControlLevel[]
    user_access_level: AccessControlLevel
    default_access_level: AccessControlLevel
    user_can_edit_access_levels: boolean
}

// TODO: To be deprecated
export interface FeatureFlagAssociatedRoleType {
    id: string
    feature_flag: FeatureFlagType | null
    role: RoleType
    updated_at: string
    added_at: string
}
// TODO: To be deprecated

export interface OrganizationResourcePermissionType {
    id: string
    resource: Resource
    access_level: AccessLevel
    created_at: string
    updated_at: string
    created_by: UserBaseType | null
}

export type JsonType = string | number | boolean | null | { [key: string]: JsonType } | Array<JsonType>

export type PromptButtonType = 'primary' | 'secondary'
export type PromptType = 'modal' | 'popup'

export type PromptPayload = {
    title: string
    body: string
    type: PromptType
    image?: string
    url_match?: string
    primaryButtonText?: string
    secondaryButtonText?: string
    primaryButtonURL?: string
}

export type PromptFlag = {
    flag: string
    payload: PromptPayload
    showingPrompt: boolean
    locationCSS?: Partial<CSSStyleDeclaration>
    tooltipCSS?: Partial<CSSStyleDeclaration>
}

// Should be kept in sync with "posthog/models/activity_logging/activity_log.py"
export enum ActivityScope {
    ACTION = 'Action',
    FEATURE_FLAG = 'FeatureFlag',
    PERSON = 'Person',
    GROUP = 'Group',
    INSIGHT = 'Insight',
    PLUGIN = 'Plugin',
    PLUGIN_CONFIG = 'PluginConfig',
    HOG_FUNCTION = 'HogFunction',
    DATA_MANAGEMENT = 'DataManagement',
    EVENT_DEFINITION = 'EventDefinition',
    PROPERTY_DEFINITION = 'PropertyDefinition',
    NOTEBOOK = 'Notebook',
    DASHBOARD = 'Dashboard',
    REPLAY = 'Replay',
    EXPERIMENT = 'Experiment',
    SURVEY = 'Survey',
    EARLY_ACCESS_FEATURE = 'EarlyAccessFeature',
    COMMENT = 'Comment',
    COHORT = 'Cohort',
    TEAM = 'Team',
    ERROR_TRACKING_ISSUE = 'ErrorTrackingIssue',
    DATA_WAREHOUSE_SAVED_QUERY = 'DataWarehouseSavedQuery',
    USER_INTERVIEW = 'UserInterview',
}

export type CommentType = {
    id: string
    content: string
    version: number
    created_at: string
    created_by: UserBasicType | null
    source_comment?: string | null
    scope: ActivityScope | string
    item_id?: string
    item_context: Record<string, any> | null
}

export type NotebookListItemType = {
    id: string
    short_id: string
    title?: string
    is_template?: boolean
    created_at: string
    created_by: UserBasicType | null
    last_modified_at?: string
    last_modified_by?: UserBasicType | null
    _create_in_folder?: string
}

export type NotebookType = NotebookListItemType &
    WithAccessControl & {
        content: JSONContent | null
        version: number
        // used to power text-based search
        text_content?: string | null
    }

export enum NotebookNodeType {
    Mention = 'ph-mention',
    Query = 'ph-query',
    Recording = 'ph-recording',
    RecordingPlaylist = 'ph-recording-playlist',
    FeatureFlag = 'ph-feature-flag',
    FeatureFlagCodeExample = 'ph-feature-flag-code-example',
    Experiment = 'ph-experiment',
    EarlyAccessFeature = 'ph-early-access-feature',
    Survey = 'ph-survey',
    Person = 'ph-person',
    Group = 'ph-group',
    Cohort = 'ph-cohort',
    Backlink = 'ph-backlink',
    ReplayTimestamp = 'ph-replay-timestamp',
    Image = 'ph-image',
    PersonFeed = 'ph-person-feed',
    Properties = 'ph-properties',
    Map = 'ph-map',
    Embed = 'ph-embed',
    Latex = 'ph-latex',
}

export type NotebookNodeResource = {
    attrs: Record<string, any>
    type: NotebookNodeType
}

export enum NotebookTarget {
    Popover = 'popover',
    Scene = 'scene',
}

export type NotebookSyncStatus = 'synced' | 'saving' | 'unsaved' | 'local'

export type NotebookPopoverVisibility = 'hidden' | 'visible' | 'peek'

export interface DataWarehouseCredential {
    access_key: string
    access_secret: string
}
export interface DataWarehouseTable {
    /** UUID */
    id: string
    name: string
    format: DataWarehouseTableTypes
    url_pattern: string
    credential: DataWarehouseCredential
    external_data_source?: ExternalDataSource
    external_schema?: SimpleExternalDataSourceSchema
}

export type DataWarehouseTableTypes = 'CSV' | 'Parquet' | 'JSON' | 'CSVWithNames'

export interface DataWarehouseSavedQuery {
    /** UUID */
    id: string
    name: string
    query: HogQLQuery
    columns: DatabaseSchemaField[]
    last_run_at?: string
    sync_frequency: string
    status?: string
    latest_error: string | null
    latest_history_id?: string
}

export interface DataWarehouseViewLink {
    id: string
    source_table_name?: string
    source_table_key?: string
    joining_table_name?: string
    joining_table_key?: string
    field_name?: string
    created_by?: UserBasicType | null
    created_at?: string | null
    configuration?: {
        experiments_optimized?: boolean
        experiments_timestamp_key?: string | null
    }
}

export interface QueryTabState {
    id: string
    state: Record<string, any>
}

export enum DataWarehouseSettingsTab {
    Managed = 'managed',
    SelfManaged = 'self-managed',
}

export const externalDataSources = [
    'Stripe',
    'Hubspot',
    'Postgres',
    'MySQL',
    'MSSQL',
    'Zendesk',
    'Snowflake',
    'Salesforce',
    'Vitally',
    'BigQuery',
    'Chargebee',
    'GoogleAds',
    'MetaAds',
    'Klaviyo',
    'Mailchimp',
    'Braze',
    'Mailjet',
    'Redshift',
    'GoogleSheets',
    'Mongodb',
    'TemporalIO',
    'DoIt',
] as const

export type ExternalDataSourceType = (typeof externalDataSources)[number]

export const manualLinkSources = ['aws', 'google-cloud', 'cloudflare-r2', 'azure']

export type ManualLinkSourceType = (typeof manualLinkSources)[number]

export interface ExternalDataSourceCreatePayload {
    source_type: ExternalDataSourceType
    prefix: string
    payload: Record<string, any>
}
export interface ExternalDataSource {
    id: string
    source_id: string
    connection_id: string
    status: string
    source_type: ExternalDataSourceType
    prefix: string
    latest_error: string | null
    last_run_at?: Dayjs
    revenue_analytics_enabled: boolean
    schemas: ExternalDataSourceSchema[]
    sync_frequency: DataWarehouseSyncInterval
    job_inputs: Record<string, any>
}

export interface DataModelingJob {
    id: string
    saved_query_id: string
    status: 'Running' | 'Completed' | 'Failed' | 'Cancelled'
    rows_materialized: number
    error: string | null
    created_at: string
    last_run_at: string
    workflow_id: string
    workflow_run_id: string
}

export interface SimpleExternalDataSourceSchema {
    id: string
    name: string
    should_sync: boolean
    last_synced_at?: Dayjs
}

export type SchemaIncrementalFieldsResponse = IncrementalField[]

export interface IncrementalField {
    label: string
    type: string
    field: string
    field_type: string
}

export interface ExternalDataSourceSyncSchema {
    table: string
    rows?: number | null
    should_sync: boolean
    sync_time_of_day: string | null
    incremental_field: string | null
    incremental_field_type: string | null
    sync_type: 'full_refresh' | 'incremental' | null
    incremental_fields: IncrementalField[]
    incremental_available: boolean
}

export interface ExternalDataSourceSchema extends SimpleExternalDataSourceSchema {
    table?: SimpleDataWarehouseTable
    incremental: boolean
    sync_type: 'incremental' | 'full_refresh' | null
    sync_time_of_day: string | null
    status?: ExternalDataSchemaStatus
    latest_error: string | null
    incremental_field: string | null
    incremental_field_type: string | null
    sync_frequency: DataWarehouseSyncInterval
}

export enum ExternalDataSchemaStatus {
    Running = 'Running',
    Completed = 'Completed',
    Failed = 'Failed',
    Paused = 'Paused',
    Cancelled = 'Cancelled',
}

export enum ExternalDataJobStatus {
    Running = 'Running',
    Completed = 'Completed',
    Failed = 'Failed',
    BillingLimits = 'Billing limits',
    BillingLimitTooLow = 'Billing limit too low',
}

export interface ExternalDataJob {
    id: string
    created_at: string
    status: ExternalDataJobStatus
    schema: SimpleExternalDataSourceSchema
    rows_synced: number
    latest_error: string
    workflow_run_id?: string
}

export interface SimpleDataWarehouseTable {
    id: string
    name: string
    columns: DatabaseSchemaField[]
    row_count: number
}

export type BatchExportServiceS3 = {
    type: 'S3'
    config: {
        bucket_name: string
        region: string
        prefix: string
        aws_access_key_id: string
        aws_secret_access_key: string
        exclude_events: string[]
        include_events: string[]
        compression: string | null
        encryption: string | null
        kms_key_id: string | null
        endpoint_url: string | null
        file_format: string
        max_file_size_mb: number | null
        use_virtual_style_addressing: boolean
    }
}

export type BatchExportServicePostgres = {
    type: 'Postgres'
    config: {
        user: string
        password: string
        host: string
        port: number
        database: string
        schema: string
        table_name: string
        has_self_signed_cert: boolean
        exclude_events: string[]
        include_events: string[]
    }
}

export type BatchExportServiceSnowflake = {
    type: 'Snowflake'
    config: {
        account: string
        database: string
        warehouse: string
        user: string
        authentication_type: 'password' | 'keypair'
        password: string | null
        private_key: string | null
        private_key_passphrase: string | null
        schema: string
        table_name: string
        role: string | null
        exclude_events: string[]
        include_events: string[]
    }
}

export type BatchExportServiceBigQuery = {
    type: 'BigQuery'
    config: {
        project_id: string
        private_key: string
        private_key_id: string
        client_email: string
        token_uri: string
        dataset_id: string
        table_id: string
        exclude_events: string[]
        include_events: string[]
        use_json_type: boolean
    }
}

export type BatchExportServiceHTTP = {
    type: 'HTTP'
    config: {
        url: string
        token: string
        exclude_events: string[]
        include_events: string[]
    }
}

export type BatchExportServiceRedshift = {
    type: 'Redshift'
    config: {
        user: string
        password: string
        host: string
        port: number
        database: string
        schema: string
        table_name: string
        properties_data_type: boolean
        exclude_events: string[]
        include_events: string[]
    }
}

// When adding a new option here also add a icon for it to
// src/scenes/pipeline/icons/
// and update RenderBatchExportIcon
// and update batchExportServiceNames in pipelineNodeNewLogic
export const BATCH_EXPORT_SERVICE_NAMES: BatchExportService['type'][] = [
    'S3',
    'Snowflake',
    'Postgres',
    'BigQuery',
    'Redshift',
    'HTTP',
]
export type BatchExportService =
    | BatchExportServiceS3
    | BatchExportServiceSnowflake
    | BatchExportServicePostgres
    | BatchExportServiceBigQuery
    | BatchExportServiceRedshift
    | BatchExportServiceHTTP

export type PipelineInterval = 'hour' | 'day' | 'every 5 minutes'

export type DataWarehouseSyncInterval = '5min' | '30min' | '1hour' | '6hour' | '12hour' | '24hour' | '7day' | '30day'
export type OrNever = 'never'

export type BatchExportConfiguration = {
    // User provided data for the export. This is the data that the user
    // provides when creating the export.
    id: string
    team_id: number
    name: string
    destination: BatchExportService
    interval: PipelineInterval
    created_at: string
    start_at: string | null
    end_at: string | null
    paused: boolean
    model: string
    filters: AnyPropertyFilter[]
    latest_runs?: BatchExportRun[]
}

export type BatchExportConfigurationTestStepStatus = 'Passed' | 'Failed'

export type BatchExportConfigurationTestStepResult = {
    status: BatchExportConfigurationTestStepStatus
    message: string
}

export type BatchExportConfigurationTestStep = {
    name: string
    description: string
    result: BatchExportConfigurationTestStepResult | null
}

export type BatchExportConfigurationTest = {
    steps: BatchExportConfigurationTestStep[]
}

export type RawBatchExportRun = {
    id: string
    status:
        | 'Cancelled'
        | 'Completed'
        | 'ContinuedAsNew'
        | 'Failed'
        | 'FailedRetryable'
        | 'Terminated'
        | 'TimedOut'
        | 'Running'
        | 'Starting'
    created_at: string
    data_interval_start?: string
    data_interval_end: string
    last_updated_at?: string
}

export type BatchExportRun = {
    id: string
    status:
        | 'Cancelled'
        | 'Completed'
        | 'ContinuedAsNew'
        | 'Failed'
        | 'FailedRetryable'
        | 'Terminated'
        | 'TimedOut'
        | 'Running'
        | 'Starting'
    created_at: Dayjs
    data_interval_start?: Dayjs
    data_interval_end: Dayjs
    last_updated_at?: Dayjs
}

export type GroupedBatchExportRuns = {
    last_run_at: Dayjs
    data_interval_start: Dayjs
    data_interval_end: Dayjs
    runs: BatchExportRun[]
}

export type BatchExportBackfillProgress = {
    total_runs?: number
    finished_runs?: number
    progress?: number
}

export type RawBatchExportBackfill = {
    id: string
    status:
        | 'Cancelled'
        | 'Completed'
        | 'ContinuedAsNew'
        | 'Failed'
        | 'FailedRetryable'
        | 'Terminated'
        | 'TimedOut'
        | 'Running'
        | 'Starting'
    created_at: string
    finished_at?: string
    start_at?: string
    end_at?: string
    last_updated_at?: string
    progress?: BatchExportBackfillProgress
}

export type BatchExportBackfill = {
    id: string
    status:
        | 'Cancelled'
        | 'Completed'
        | 'ContinuedAsNew'
        | 'Failed'
        | 'FailedRetryable'
        | 'Terminated'
        | 'TimedOut'
        | 'Running'
        | 'Starting'
    created_at?: Dayjs
    finished_at?: Dayjs
    start_at?: Dayjs
    end_at?: Dayjs
    last_updated_at?: Dayjs
    progress?: BatchExportBackfillProgress
}

export type SDK = {
    name: string
    key: string
    recommended?: boolean
    tags: SDKTag[]
    image:
        | string
        | JSX.Element
        // storybook handles require() differently, so we need to support both
        | {
              default: string
          }
    docsLink: string
}

export enum SDKKey {
    ANDROID = 'android',
    ANGULAR = 'angular',
    ASTRO = 'astro',
    API = 'api',
    BUBBLE = 'bubble',
    DJANGO = 'django',
    DOCUSAURUS = 'docusaurus',
    DOTNET = 'dotnet',
    ELIXIR = 'elixir',
    FRAMER = 'framer',
    FLUTTER = 'flutter',
    GATSBY = 'gatsby',
    GO = 'go',
    GOOGLE_TAG_MANAGER = 'google_tag_manager',
    HELICONE = 'helicone',
    HTML_SNIPPET = 'html',
    IOS = 'ios',
    JAVA = 'java',
    JS_WEB = 'javascript_web',
    LARAVEL = 'laravel',
    LANGFUSE = 'langfuse',
    NEXT_JS = 'nextjs',
    NODE_JS = 'nodejs',
    NUXT_JS = 'nuxtjs',
    PHP = 'php',
    PYTHON = 'python',
    REACT = 'react',
    REACT_NATIVE = 'react_native',
    REMIX = 'remix',
    RETOOL = 'retool',
    RUBY = 'ruby',
    RUDDERSTACK = 'rudderstack',
    RUST = 'rust',
    SEGMENT = 'segment',
    SENTRY = 'sentry',
    SHOPIFY = 'shopify',
    SVELTE = 'svelte',
    TRACELOOP = 'traceloop',
    VUE_JS = 'vuejs',
    WEBFLOW = 'webflow',
    WORDPRESS = 'wordpress',
}

export enum SDKTag {
    RECOMMENDED = 'Recommended',
    WEB = 'Web',
    MOBILE = 'Mobile',
    SERVER = 'Server',
    LLM = 'LLM',
    INTEGRATION = 'Integration',
    OTHER = 'Other',
}

export type SDKInstructionsMap = Partial<Record<SDKKey, React.ReactNode>>

export interface AppMetricsUrlParams {
    tab?: AppMetricsTab
    from?: string
    error?: [string, string]
}

export enum AppMetricsTab {
    Logs = 'logs',
    ProcessEvent = 'processEvent',
    OnEvent = 'onEvent',
    ComposeWebhook = 'composeWebhook',
    ExportEvents = 'exportEvents',
    ScheduledTask = 'scheduledTask',
    HistoricalExports = 'historical_exports',
    History = 'history',
}

export enum SidePanelTab {
    Max = 'max',
    Notebooks = 'notebook',
    Support = 'support',
    Docs = 'docs',
    Activation = 'activation',
    Settings = 'settings',
    FeaturePreviews = 'feature-previews',
    Activity = 'activity',
    Discussion = 'discussion',
    Status = 'status',
    Exports = 'exports',
    AccessControl = 'access-control',
}

export interface SourceFieldOauthConfig {
    type: 'oauth'
    name: string
    label: string
    required: boolean
}

export interface SourceFieldInputConfig {
    type: LemonInputProps['type'] | 'textarea'
    name: string
    label: string
    required: boolean
    placeholder: string
}

export interface SourceFieldSelectConfig {
    type: 'select'
    name: string
    label: string
    required: boolean
    defaultValue: string
    options: { label: string; value: string; fields?: SourceFieldConfig[] }[]
}

export interface SourceFieldSwitchGroupConfig {
    type: 'switch-group'
    name: string
    label: string
    default: string | number | boolean
    fields: SourceFieldConfig[]
    caption?: string
}

export interface SourceFieldFileUploadConfig {
    type: 'file-upload'
    name: string
    label: string
    fileFormat: string
    required: boolean
}

export type SourceFieldConfig =
    | SourceFieldInputConfig
    | SourceFieldSwitchGroupConfig
    | SourceFieldSelectConfig
    | SourceFieldOauthConfig
    | SourceFieldFileUploadConfig

export interface SourceConfig {
    name: ExternalDataSourceType
    label?: string
    caption: string | React.ReactNode
    fields: SourceFieldConfig[]
    disabledReason?: string | null
    oauthPayload?: string[]
    existingSource?: boolean
    unreleasedSource?: boolean
}

export interface ProductPricingTierSubrows {
    columns: LemonTableColumns<BillingTableTierAddonRow>
    rows: BillingTableTierAddonRow[]
}

export type BillingTableTierAddonRow = {
    productName: string
    price: string
    usage: string
    total: string
    projectedTotal: string
    icon?: string
}

export type BillingTableTierRow = {
    volume: string
    basePrice: string
    usage: string
    total: string
    projectedTotal: string | React.ReactNode
    subrows: ProductPricingTierSubrows
}

export type AvailableOnboardingProducts = Record<
    | ProductKey.PRODUCT_ANALYTICS
    | ProductKey.SESSION_REPLAY
    | ProductKey.FEATURE_FLAGS
    | ProductKey.EXPERIMENTS
    | ProductKey.SURVEYS
    | ProductKey.DATA_WAREHOUSE
    | ProductKey.WEB_ANALYTICS
    | ProductKey.ERROR_TRACKING,
    OnboardingProduct
>

export type OnboardingProduct = {
    name: string
    breadcrumbsName?: string
    icon: string
    iconColor: string
    url: string
    scene: Scene
}

export type HogFunctionInputSchemaType = {
    type: 'string' | 'boolean' | 'dictionary' | 'choice' | 'json' | 'integration' | 'integration_field' | 'email'
    key: string
    label: string
    choices?: { value: string; label: string }[]
    required?: boolean
    default?: any
    secret?: boolean
    hidden?: boolean
    templating?: boolean
    description?: string
    integration?: string
    integration_key?: string
    integration_field?: string
    requires_field?: string
    requiredScopes?: string
}

export type HogFunctionInputType = {
    value: any
    secret?: boolean
    bytecode?: any
}

export type HogFunctionMasking = {
    ttl: number | null
    threshold?: number | null
    hash: string
    bytecode?: any
}

// subset of EntityFilter
export interface HogFunctionFilterBase {
    id: string
    name?: string | null
    order?: number
    properties?: (EventPropertyFilter | PersonPropertyFilter | ElementPropertyFilter)[]
}

export interface HogFunctionFilterEvents extends HogFunctionFilterBase {
    type: 'events'
}

export interface HogFunctionFilterActions extends HogFunctionFilterBase {
    type: 'actions'
}

export type HogFunctionFilterPropertyFilter =
    | EventPropertyFilter
    | PersonPropertyFilter
    | ElementPropertyFilter
    | GroupPropertyFilter
    | FeaturePropertyFilter
    | HogQLPropertyFilter

export interface HogFunctionFiltersType {
    events?: HogFunctionFilterEvents[]
    actions?: HogFunctionFilterActions[]
    properties?: HogFunctionFilterPropertyFilter[]
    filter_test_accounts?: boolean
    bytecode?: any[]
    bytecode_error?: string
}

export interface HogFunctionMappingType {
    name: string
    disabled?: boolean
    inputs_schema?: HogFunctionInputSchemaType[]
    inputs?: Record<string, HogFunctionInputType> | null
    filters?: HogFunctionFiltersType | null
}
export interface HogFunctionMappingTemplateType extends HogFunctionMappingType {
    name: string
    include_by_default?: boolean
}

export type HogFunctionTypeType =
    | 'destination'
    | 'internal_destination'
    | 'source_webhook'
    | 'site_destination'
    | 'site_app'
    | 'transformation'
    | 'email'
    | 'sms'
    | 'push'
    | 'activity'
    | 'alert'
    | 'broadcast'

export type HogFunctionKind = 'messaging_campaign' | null

export type HogFunctionType = {
    id: string
    type: HogFunctionTypeType
    kind?: HogFunctionKind | null
    icon_url?: string
    name: string
    description: string
    created_by: UserBasicType | null
    created_at: string
    updated_at: string
    enabled: boolean
    hog: string
    execution_order?: number
    inputs_schema?: HogFunctionInputSchemaType[]
    inputs?: Record<string, HogFunctionInputType> | null
    mappings?: HogFunctionMappingType[] | null
    masking?: HogFunctionMasking | null
    filters?: HogFunctionFiltersType | null
    template?: HogFunctionTemplateType
    status?: HogFunctionStatus
}

export type HogFunctionTemplateStatus = 'stable' | 'alpha' | 'beta' | 'deprecated' | 'coming_soon' | 'hidden'

// Contexts change the way the UI is rendered allowing different teams to customize the UI for their use case
export type HogFunctionConfigurationContextId = 'standard' | 'error-tracking' | 'activity-log' | 'insight-alerts'

export type HogFunctionSubTemplateIdType =
    | 'early-access-feature-enrollment'
    | 'survey-response'
    | 'activity-log'
    | 'error-tracking-issue-created'
    | 'error-tracking-issue-reopened'
    | 'insight-alert-firing'

export type HogFunctionConfigurationType = Omit<
    HogFunctionType,
    'id' | 'created_at' | 'created_by' | 'updated_at' | 'status' | 'hog'
> & {
    hog?: HogFunctionType['hog'] // In the config it can be empty if using a template
    _create_in_folder?: string | null
}

export type HogFunctionSubTemplateType = Pick<
    HogFunctionType,
    'filters' | 'inputs' | 'masking' | 'mappings' | 'type'
> & {
    template_id: HogFunctionTemplateType['id']
    context_id: HogFunctionConfigurationContextId
    sub_template_id: HogFunctionSubTemplateIdType
    name?: string
    description?: string
}

export type HogFunctionTemplateType = Pick<
    HogFunctionType,
    | 'id'
    | 'type'
    | 'kind'
    | 'name'
    | 'description'
    | 'hog'
    | 'inputs_schema'
    | 'filters'
    | 'icon_url'
    | 'masking'
    | 'mappings'
> & {
    status: HogFunctionTemplateStatus
    free: boolean
    mapping_templates?: HogFunctionMappingTemplateType[]
}

export type HogFunctionTemplateWithSubTemplateType = HogFunctionTemplateType & {
    sub_template_id?: HogFunctionSubTemplateIdType
}

export type HogFunctionIconResponse = {
    id: string
    name: string
    url: string
}

export enum HogWatcherState {
    healthy = 1,
    overflowed = 2,
    disabledForPeriod = 3,
    disabledIndefinitely = 4,
}

export type HogFunctionStatus = {
    state: HogWatcherState
    rating: number
    tokens: number
}

export type HogFunctionInvocationGlobals = {
    project: {
        id: number
        name: string
        url: string
    }
    source?: {
        name: string
        url: string
    }
    event: {
        uuid: string
        event: string
        elements_chain: string
        distinct_id: string
        properties: Record<string, any>
        timestamp: string
        url: string
    }
    person?: {
        id: string
        properties: Record<string, any>
        name: string
        url: string
    }
    groups?: Record<
        string,
        {
            id: string // the "key" of the group
            type: string
            index: number
            url: string
            properties: Record<string, any>
        }
    >
    // Only applies to sources
    request?: {
        body: Record<string, any>
        headers: Record<string, string>
        ip?: string
    }
}

export type HogFunctionTestInvocationResult = {
    status: 'success' | 'error' | 'skipped'
    logs: LogEntry[]
    result: any
    errors?: string[]
}

export type AppMetricsV2Response = {
    labels: string[]
    series: {
        name: string
        values: number[]
    }[]
}

export type AppMetricsTotalsV2Response = {
    totals: Record<string, number>
}

export type AppMetricsV2RequestParams = {
    after?: string
    before?: string
    // Comma separated list of log levels
    name?: string
    kind?: string
    interval?: 'hour' | 'day' | 'week'
    breakdown_by?: 'name' | 'kind'
}

export type SessionReplayUrlTriggerConfig = {
    url: string
    matching: 'regex'
}

export type ReplayTemplateType = {
    key: string
    name: string
    description: string
    variables?: ReplayTemplateVariableType[]
    categories: ReplayTemplateCategory[]
    icon?: React.ReactNode
    order?: RecordingOrder
}
export type ReplayTemplateCategory = 'B2B' | 'B2C' | 'More'

export type ReplayTemplateVariableType = {
    type: 'event' | 'flag' | 'pageview' | 'person-property' | 'snapshot_source'
    name: string
    key: string
    touched?: boolean
    value?: string
    description?: string
    filterGroup?: UniversalFiltersGroupValue
    noTouch?: boolean
}

export type GoogleAdsConversionActionType = {
    id: string
    name: string
    resourceName: string
}

export type LinkedInAdsConversionRuleType = {
    id: number
    name: string
}

export type LinkedInAdsAccountType = {
    id: number
    name: string
    campaigns: string
}

export type DataColorThemeModel = {
    id: number
    name: string
    colors: string[]
    is_global: boolean
}

export type DataColorThemeModelPayload = Omit<DataColorThemeModel, 'id' | 'is_global'> & {
    id?: number
    is_global?: boolean
}

export enum CookielessServerHashMode {
    Disabled = 0,
    Stateless = 1,
    Stateful = 2,
}

/**
 * Assistant Conversation
 */
export enum ConversationStatus {
    Idle = 'idle',
    InProgress = 'in_progress',
    Canceling = 'canceling',
}

export interface Conversation {
    id: string
    status: ConversationStatus
    title: string | null
    created_at: string | null
    updated_at: string | null
}

export interface ConversationDetail extends Conversation {
    messages: RootAssistantMessage[]
}

export enum UserRole {
    Engineering = 'engineering',
    Data = 'data',
    Product = 'product',
    Founder = 'founder',
    Leadership = 'leadership',
    Marketing = 'marketing',
    Sales = 'sales',
    Other = 'other',
}

export type UserGroup = {
    id: string
    name: string
    members: UserBasicType[]
}

export interface CoreMemory {
    id: string
    text: string
}

export type FileSystemIconColor = [string] | [string, string]

export interface FileSystemType {
    icon?: JSX.Element
    href?: (ref: string) => string
    iconColor?: FileSystemIconColor
    // Visual name of the product
    name: string
    // Flag to determine if the product is enabled
    flag?: string
    // Used to filter the tree items by product
    filterKey?: string
}

export interface ProductManifest {
    name: string
    scenes?: Record<string, SceneConfig>
    routes?: Record<string, [string /** Scene */, string /** Scene Key (unique for layout tabs) */]>
    redirects?: Record<string, string | ((params: Params, searchParams: Params, hashParams: Params) => string)>
    urls?: Record<string, string | ((...args: any[]) => string)>
    fileSystemTypes?: Record<string, FileSystemType>
    treeItemsNew?: FileSystemImport[]
    treeItemsProducts?: FileSystemImport[]
    treeItemsGames?: FileSystemImport[]
    treeItemsMetadata?: FileSystemImport[]
}

export interface ProjectTreeRef {
    /**
     * Type of file system object.
     * Use "/" as a separator to add an internal type, e.g. "hog/site_destination".
     * Search with "hog/" to match all internal types.
     */
    type: string
    /**
     * The ref of the file system object.
     * Usually the "id" or "short_id" of the database object.
     * "null" opens the "new" page
     */
    ref: string | null
}

export interface EmailSenderDomainStatus {
    status: 'pending' | 'success'
    dnsRecords: (
        | {
              type: 'dkim'
              recordType: 'TXT'
              recordHostname: string
              recordValue: string
              status: 'pending' | 'success'
          }
        | {
              type: 'spf'
              recordType: 'TXT'
              recordHostname: '@'
              recordValue: string
              status: 'pending' | 'success'
          }
    )[]
}

// Representation of a `Link` model in our backend
export type LinkType = {
    id: string
    redirect_url: string
    short_link_domain: string
    short_code: string
    description?: string
    created_by: UserBasicType
    created_at: string
    updated_at: string
    _create_in_folder?: string | null
}<|MERGE_RESOLUTION|>--- conflicted
+++ resolved
@@ -643,11 +643,8 @@
     product_intents?: ProductIntentType[]
     default_data_theme?: number
     flags_persistence_default: boolean
-<<<<<<< HEAD
     marketing_analytics_config: MarketingAnalyticsConfig
-=======
     base_currency: CurrencyCode
->>>>>>> 9c5a440f
 }
 
 export interface ProductIntentType {
