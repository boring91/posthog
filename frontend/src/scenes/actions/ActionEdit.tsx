import React from 'react'
import { compactNumber, uuid } from 'lib/utils'
import { Link } from 'lib/components/Link'
import { useActions, useValues } from 'kea'
import { actionEditLogic, ActionEditLogicProps } from './actionEditLogic'
import './Actions.scss'
import { ActionStep } from './ActionStep'
import { Button, Col, Row } from 'antd'
import { InfoCircleOutlined, LoadingOutlined, PlusOutlined } from '@ant-design/icons'
import { router } from 'kea-router'
import { PageHeader } from 'lib/components/PageHeader'
import { teamLogic } from 'scenes/teamLogic'
import { urls } from 'scenes/urls'
import { EditableField } from 'lib/components/EditableField/EditableField'
import { ActionStepType, AvailableFeature } from '~/types'
import { userLogic } from 'scenes/userLogic'
import { ObjectTags } from 'lib/components/ObjectTags/ObjectTags'
import { VerticalForm } from 'lib/forms/VerticalForm'
import { Field } from 'lib/forms/Field'
import { LemonButton } from 'lib/components/LemonButton'
import { LemonCheckbox } from 'lib/components/LemonCheckbox'
import { LemonInput } from 'lib/components/LemonInput/LemonInput'
import { lemonToast } from '@posthog/lemon-ui'

export function ActionEdit({ action: loadedAction, id, onSave, temporaryToken }: ActionEditLogicProps): JSX.Element {
    const logicProps: ActionEditLogicProps = {
        id: id,
        action: loadedAction,
        onSave: (action) => onSave(action),
        temporaryToken,
    }
    const logic = actionEditLogic(logicProps)
    const { action, actionLoading, actionCount, actionCountLoading, shouldSimplifyActions } = useValues(logic)
    const { submitAction, deleteAction } = useActions(logic)
    const { currentTeam } = useValues(teamLogic)
    const { hasAvailableFeature } = useValues(userLogic)

    const slackEnabled = currentTeam?.slack_incoming_webhook

    const deleteButton = (): JSX.Element => (
        <LemonButton
            data-attr="delete-action-bottom"
            status="danger"
            type="secondary"
            onClick={() => {
                deleteAction()
            }}
        >
            Delete
        </LemonButton>
    )

    const cancelButton = (): JSX.Element => (
        <LemonButton
            data-attr="cancel-action-bottom"
            status="danger"
            type="secondary"
            onClick={() => {
                router.actions.push(shouldSimplifyActions ? urls.eventDefinitions() : urls.actions())
            }}
        >
            Cancel
        </LemonButton>
    )

    return (
        <div className="action-edit-container">
            <VerticalForm logic={actionEditLogic} props={logicProps} formKey="action" enableFormOnSubmit>
                <PageHeader
                    title={
                        <Field name="name">
                            {({ value, onChange }) => (
                                <EditableField
                                    name="name"
                                    value={value || ''}
                                    placeholder={`Name this ${shouldSimplifyActions ? 'calculated event' : 'action'}`}
                                    onChange={
                                        !id
                                            ? onChange
                                            : undefined /* When creating a new action, change value on type */
                                    }
                                    onSave={(value) => {
                                        onChange(value)
                                        submitAction()
                                        /* When clicking 'Save' on an `EditableField`, save the form too */
                                    }}
                                    mode={!id ? 'edit' : undefined /* When creating a new action, maintain edit mode */}
                                    minLength={1}
                                    maxLength={400} // Sync with action model
                                    data-attr={`action-name-${id ? 'edit' : 'create'}`}
                                    className="action-name"
                                />
                            )}
                        </Field>
                    }
                    caption={
                        <>
                            <Field name="description" showOptional={true}>
                                {({ value, onChange }) => (
                                    <EditableField
                                        multiline
                                        name="description"
                                        value={value || ''}
                                        placeholder="Description (optional)"
                                        onChange={
                                            !id
                                                ? onChange
                                                : undefined /* When creating a new action, change value on type */
                                        }
                                        onSave={(value) => {
                                            onChange(value)
                                            submitAction()
                                            /* When clicking 'Set' on an `EditableField`, always save the form */
                                        }}
                                        mode={
                                            !id
                                                ? 'edit'
                                                : undefined /* When creating a new action, maintain edit mode */
                                        }
                                        autoFocus={!!id}
                                        data-attr="action-description"
                                        className="action-description"
                                        compactButtons
                                        maxLength={600} // No limit on backend model, but enforce shortish description
                                        paywall={!hasAvailableFeature(AvailableFeature.INGESTION_TAXONOMY)}
                                    />
                                )}
                            </Field>
                            <Field name="tags" showOptional={true}>
                                {({ value, onChange }) => (
                                    <ObjectTags
                                        tags={value ?? []}
                                        onChange={(_, newTags) => onChange(newTags)}
                                        className="action-tags"
                                        saving={actionLoading}
                                    />
                                )}
                            </Field>
                        </>
                    }
                    buttons={!!id ? deleteButton() : cancelButton()}
                />
                {id && (
                    <div className="input-set">
                        <div>
                            <span className="text-muted mb-2">
                                {actionCountLoading && <LoadingOutlined />}
                                {actionCount !== null && actionCount > -1 && (
                                    <>
                                        This {shouldSimplifyActions ? 'calculated event' : 'action'} matches{' '}
                                        <b>{compactNumber(actionCount)}</b> events in the last 3 months
                                    </>
                                )}
                            </span>
                        </div>
                    </div>
                )}

                <div style={{ overflow: 'visible' }}>
                    <h2 className="subtitle">Match groups</h2>
                    <div>
                        Your {shouldSimplifyActions ? 'calculated event' : 'action'} will be triggered whenever{' '}
                        <b>any of your match groups</b> are received.{' '}
                        <a href="https://posthog.com/docs/features/actions" target="_blank">
                            <InfoCircleOutlined />
                        </a>
                    </div>
                    <Field name="steps">
                        {({ onChange }) => (
                            <div style={{ textAlign: 'right', marginBottom: 12 }}>
                                <Button
                                    onClick={() => onChange([...(action.steps || []), { isNew: uuid() }])}
                                    size="small"
                                >
                                    Add another match group
                                </Button>
                            </div>
                        )}
                    </Field>
                    <Field name="steps">
                        {({ value, onChange }) => (
                            <Row gutter={[24, 24]}>
                                <>
                                    {value?.map((step: ActionStepType, index: number) => (
                                        <ActionStep
                                            key={step.id || step.isNew}
                                            identifier={String(step.id || step.isNew)}
                                            index={index}
                                            step={step}
                                            actionId={action.id || 0}
                                            isOnlyStep={!!value && value.length === 1}
                                            onDelete={() => {
                                                const identifier = step.id ? 'id' : 'isNew'
                                                onChange(
                                                    value?.filter(
                                                        (s: ActionStepType) => s[identifier] !== step[identifier]
                                                    )
                                                )
                                            }}
                                            onChange={(newStep) => {
                                                onChange(
                                                    value?.map((s: ActionStepType) =>
                                                        (step.id && s.id == step.id) ||
                                                        (step.isNew && s.isNew === step.isNew)
                                                            ? {
                                                                  id: step.id,
                                                                  isNew: step.isNew,
                                                                  ...newStep,
                                                              }
                                                            : s
                                                    )
                                                )
                                            }}
                                        />
                                    ))}
                                </>

                                <Col span={24} md={12}>
                                    <div
                                        className="match-group-add-skeleton"
                                        onClick={() => {
                                            onChange([...(action.steps || []), { isNew: uuid() }])
                                        }}
                                    >
                                        <PlusOutlined style={{ fontSize: 28, color: '#666666' }} />
                                    </div>
                                </Col>
                            </Row>
                        )}
                    </Field>
                </div>
<<<<<<< HEAD
                <div className="my-8">
                    <h2 className="subtitle">Webhooks</h2>
                    <Field name="post_to_slack">
                        {({ value, onChange }) => (
                            <>
=======
                <div>
                    <div style={{ marginTop: '2rem' }}>
                        <Field name="post_to_slack">
                            {({ value, onChange }) => (
>>>>>>> 78b89ad9
                                <LemonCheckbox
                                    id="webhook-checkbox"
                                    checked={!!value}
                                    onChange={(e) => onChange(e.target.checked)}
                                    disabled={!slackEnabled}
                                    label={
                                        <>
                                            Post to webhook when this{' '}
                                            {shouldSimplifyActions ? 'calculated event' : 'action'} is triggered.
                                        </>
                                    }
                                />
                                <p className="pl-7">
                                    <Link to="/project/settings#webhook">
                                        {slackEnabled ? 'Configure' : 'Enable'} this integration in Setup.
                                    </Link>
                                </p>
                            </>
                        )}
                    </Field>
                    {action.post_to_slack && (
                        <>
                            <Field name="slack_message_format">
                                {({ value, onChange }) => (
                                    <>
                                        <div className="mt-2">Message format (optional)</div>
                                        <LemonInput
                                            placeholder="Default: [action.name] triggered by [person]"
                                            value={value}
                                            onChange={onChange}
                                            disabled={!slackEnabled || !action.post_to_slack}
                                            data-attr="edit-slack-message-format"
                                        />
                                        <small>
                                            <a
                                                href="https://posthog.com/docs/integrations/message-formatting/"
                                                target="_blank"
                                                rel="noopener noreferrer"
                                            >
                                                See documentation on how to format webhook messages.
                                            </a>
                                        </small>
                                    </>
                                )}
                            </Field>
                        </>
                    )}
                </div>
                <div className="flex justify-end gap-2">
                    {!!id ? deleteButton() : cancelButton()}
                    <LemonButton
                        data-attr="save-action-button"
                        type="primary"
                        htmlType="submit"
                        loading={actionLoading}
                    >
                        Save
                    </LemonButton>
                </div>
            </VerticalForm>
        </div>
    )
}

// TODO: remove when "simplify-actions" FF is released
export function duplicateActionErrorToast(errorActionId: string, shouldSimplifyActions: boolean): void {
    lemonToast.error(
        <>
            {shouldSimplifyActions ? 'Calculated event' : 'Action'} with this name already exists.{' '}
            <a href={urls.action(errorActionId)}>Click here to edit.</a>
        </>
    )
}<|MERGE_RESOLUTION|>--- conflicted
+++ resolved
@@ -229,18 +229,10 @@
                         )}
                     </Field>
                 </div>
-<<<<<<< HEAD
                 <div className="my-8">
-                    <h2 className="subtitle">Webhooks</h2>
                     <Field name="post_to_slack">
                         {({ value, onChange }) => (
                             <>
-=======
-                <div>
-                    <div style={{ marginTop: '2rem' }}>
-                        <Field name="post_to_slack">
-                            {({ value, onChange }) => (
->>>>>>> 78b89ad9
                                 <LemonCheckbox
                                     id="webhook-checkbox"
                                     checked={!!value}
