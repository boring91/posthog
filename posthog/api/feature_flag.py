--- conflicted
+++ resolved
@@ -61,11 +61,6 @@
 
 
 class FeatureFlagViewSet(StructuredViewSetMixin, AnalyticsDestroyModelMixin, viewsets.ModelViewSet):
-<<<<<<< HEAD
-=======
-    legacy_team_compatibility = True  # to be moved to a separate Legacy*ViewSet Class
-
->>>>>>> 96e4ee85
     queryset = FeatureFlag.objects.all()
     serializer_class = FeatureFlagSerializer
     permission_classes = [IsAuthenticated, ProjectMembershipNecessaryPermissions]
@@ -74,12 +69,8 @@
         queryset = super().get_queryset()
         if self.action == "list":
             queryset = queryset.filter(deleted=False)
-<<<<<<< HEAD
         return queryset.order_by("-created_at")
 
 
 class LegacyFeatureFlagViewSet(FeatureFlagViewSet):
-    legacy_team_compatibility = True
-=======
-        return queryset.order_by("-created_at")
->>>>>>> 96e4ee85
+    legacy_team_compatibility = True