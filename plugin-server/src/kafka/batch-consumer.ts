--- conflicted
+++ resolved
@@ -1,8 +1,4 @@
-<<<<<<< HEAD
-import { GlobalConfig, Message } from 'node-rdkafka-acosom'
-=======
-import { GlobalConfig, KafkaConsumer, Message } from 'node-rdkafka'
->>>>>>> b75d560a
+import { GlobalConfig, KafkaConsumer, Message } from 'node-rdkafka-acosom'
 import { exponentialBuckets, Histogram } from 'prom-client'
 
 import { status } from '../utils/status'
