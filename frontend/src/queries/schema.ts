import {
    AnyPartialFilterType,
    AnyPropertyFilter,
    Breakdown,
    BreakdownKeyType,
    BreakdownType,
    PropertyGroupFilter,
    EventType,
    IntervalType,
    BaseMathType,
    PropertyMathType,
    CountPerActorMathType,
    FilterType,
    TrendsFilterType,
    FunnelsFilterType,
    RetentionFilterType,
    PathsFilterType,
    StickinessFilterType,
    LifecycleFilterType,
} from '~/types'

export enum NodeKind {
    // Data nodes
    EventsNode = 'EventsNode',
    ActionsNode = 'ActionsNode',
    PersonsNode = 'PersonsNode',

    // Interface nodes
    DataTableNode = 'DataTableNode',
    LegacyQuery = 'LegacyQuery',

    // New queries, not yet implemented
    TrendsQuery = 'TrendsQuery',
    FunnelsQuery = 'FunnelsQuery',
    RetentionQuery = 'RetentionQuery',
    PathsQuery = 'PathsQuery',
    StickinessQuery = 'StickinessQuery',
    LifecycleQuery = 'LifecycleQuery',
}

export type QuerySchema =
    // Data nodes (see utils.ts)
    | EventsNode
    | ActionsNode
    | PersonsNode

    // Interface nodes
    | DataTableNode
    | LegacyQuery

    // New queries, not yet implemented
    | TrendsQuery
    | FunnelsQuery
    | RetentionQuery
    | PathsQuery
    | StickinessQuery
    | LifecycleQuery

/** Node base class, everything else inherits from here */
export interface Node {
    kind: NodeKind
}

// Data nodes

export interface DataNode extends Node {
    /** Cached query response */
    response?: Record<string, any>
}

export interface EntityNode extends DataNode {
    name?: string
    custom_name?: string
    math?: BaseMathType | PropertyMathType | CountPerActorMathType
    math_property?: string
    math_group_type_index?: 0 | 1 | 2 | 3 | 4
    /** Properties configurable in the interface */
    properties?: AnyPropertyFilter[]
    /** Fixed properties in the query, can't be edited in the interface (e.g. scoping down by person) */
    fixedProperties?: AnyPropertyFilter[]
}

export interface EventsNode extends EntityNode {
    kind: NodeKind.EventsNode
    event?: string
    limit?: number
    /** Show events matching a given action */
    actionId?: number
    /** Show events for a given person */
    personId?: string
    /** Only fetch events that happened before this timestamp */
    before?: string
    /** Only fetch events that happened after this timestamp */
    after?: string
    response?: {
        results: EventType[]
        next?: string
    }
}

export interface ActionsNode extends EntityNode {
    kind: NodeKind.ActionsNode
    id: number
}

export interface PersonsNode extends DataNode {
    kind: NodeKind.PersonsNode
    search?: string
    cohort?: number
    distinctId?: string
    /** Properties configurable in the interface */
    properties?: AnyPropertyFilter[]
    /** Fixed properties in the query, can't be edited in the interface (e.g. scoping down by person) */
    fixedProperties?: AnyPropertyFilter[]
}

// Data table node

export interface DataTableNode extends Node {
    kind: NodeKind.DataTableNode
    /** Source of the events */
    source: EventsNode | PersonsNode
    /** Columns shown in the table  */
    columns?: DataTableStringColumn[]
<<<<<<< HEAD
    /** Include an event filter above the table */
=======
    /** Include an event filter above the table (default: true) */
>>>>>>> cd120ce3
    showEventFilter?: boolean
    /** Include a free text search field */
    showSearch?: boolean
    /** Include a property filter above the table */
    showPropertyFilter?: boolean
    /** Show the kebab menu at the end of the row */
    showActions?: boolean
    /** Show the export button */
    showExport?: boolean
    /** Show a reload button */
    showReload?: boolean
    /** Show a button to configure the table's columns */
    showColumnConfigurator?: boolean
    /** Can expand row to show raw event data (default: true) */
    expandable?: boolean
    /** Link properties via the URL (default: false) */
    propertiesViaUrl?: boolean
    /** Show warning about live events being buffered max 60 sec (default: false) */
    showEventsBufferWarning?: boolean
}

// Base class should not be used directly
interface InsightsQueryBase extends Node {
    /** Date range for the query */
    dateRange?: DateRange
    /** Exclude internal and test users by applying the respective filters */
    filterTestAccounts?: boolean
    /** Property filters for all series */
    properties?: AnyPropertyFilter[] | PropertyGroupFilter
}

export interface TrendsQuery extends InsightsQueryBase {
    kind: NodeKind.TrendsQuery
    /** Granularity of the response. Can be one of `hour`, `day`, `week` or `month` */
    interval?: IntervalType
    /** Events and actions to include */
    series: (EventsNode | ActionsNode)[]
    /** Properties specific to the trends insight */
    trendsFilter?: Omit<TrendsFilterType, keyof FilterType> // using everything except what it inherits from FilterType
    /** Breakdown of the events and actions */
    breakdown?: BreakdownFilter
}

export interface FunnelsQuery extends InsightsQueryBase {
    kind: NodeKind.FunnelsQuery
    /** Granularity of the response. Can be one of `hour`, `day`, `week` or `month` */
    interval?: IntervalType
    /** Events and actions to include */
    series: (EventsNode | ActionsNode)[]
    /** Properties specific to the funnels insight */
    funnelsFilter?: Omit<FunnelsFilterType, keyof FilterType> // using everything except what it inherits from FilterType
    /** Breakdown of the events and actions */
    breakdown?: BreakdownFilter
}

export interface RetentionQuery extends InsightsQueryBase {
    kind: NodeKind.RetentionQuery
    /** Properties specific to the retention insight */
    retentionFilter?: Omit<RetentionFilterType, keyof FilterType> // using everything except what it inherits from FilterType
}

export interface PathsQuery extends InsightsQueryBase {
    kind: NodeKind.PathsQuery
    /** Properties specific to the paths insight */
    pathsFilter?: Omit<PathsFilterType, keyof FilterType> // using everything except what it inherits from FilterType
}

export interface StickinessQuery extends InsightsQueryBase {
    kind: NodeKind.StickinessQuery
    /** Granularity of the response. Can be one of `hour`, `day`, `week` or `month` */
    interval?: IntervalType
    /** Events and actions to include */
    series: (EventsNode | ActionsNode)[]
    /** Properties specific to the stickiness insight */
    stickinessFilter?: Omit<StickinessFilterType, keyof FilterType> // using everything except what it inherits from FilterType
}
export interface LifecycleQuery extends InsightsQueryBase {
    kind: NodeKind.LifecycleQuery
    /** Events and actions to include */
    series: (EventsNode | ActionsNode)[]
    /** Properties specific to the lifecycle insight */
    lifecycleFilter?: Omit<LifecycleFilterType, keyof FilterType> // using everything except what it inherits from FilterType
}

export type InsightQueryNode =
    | TrendsQuery
    | FunnelsQuery
    | RetentionQuery
    | PathsQuery
    | StickinessQuery
    | LifecycleQuery
export type InsightNodeKind = InsightQueryNode['kind']

export type DataTableStringColumn = string

// Legacy queries

export interface LegacyQuery extends Node {
    kind: NodeKind.LegacyQuery
    filters: AnyPartialFilterType
}

// Various utility types below

export interface DateRange {
    date_from?: string | null
    date_to?: string | null
}

export interface BreakdownFilter {
    // TODO: unclutter
    breakdown_type?: BreakdownType | null
    breakdown?: BreakdownKeyType
    breakdown_normalize_url?: boolean
    breakdowns?: Breakdown[]
    breakdown_value?: string | number
    breakdown_group_type_index?: number | null
    aggregation_group_type_index?: number | undefined // Groups aggregation
}

<<<<<<< HEAD
/** Pass custom templates and other metadata to queries. Used for e.g. custom columns in the DataTable. */
export type QueryCustom = Record<string, { title?: string; render?: (props: { record: any }) => JSX.Element }>
=======
/** Pass custom metadata to queries. Used for e.g. custom columns in the DataTable. */
export interface QueryContext {
    /** Column templates for the DataTable */
    columns: Record<string, QueryContextColumn>
}

interface QueryContextColumn {
    title?: string
    render?: (props: { record: any }) => JSX.Element
}
>>>>>>> cd120ce3
<|MERGE_RESOLUTION|>--- conflicted
+++ resolved
@@ -122,11 +122,7 @@
     source: EventsNode | PersonsNode
     /** Columns shown in the table  */
     columns?: DataTableStringColumn[]
-<<<<<<< HEAD
     /** Include an event filter above the table */
-=======
-    /** Include an event filter above the table (default: true) */
->>>>>>> cd120ce3
     showEventFilter?: boolean
     /** Include a free text search field */
     showSearch?: boolean
@@ -247,10 +243,6 @@
     aggregation_group_type_index?: number | undefined // Groups aggregation
 }
 
-<<<<<<< HEAD
-/** Pass custom templates and other metadata to queries. Used for e.g. custom columns in the DataTable. */
-export type QueryCustom = Record<string, { title?: string; render?: (props: { record: any }) => JSX.Element }>
-=======
 /** Pass custom metadata to queries. Used for e.g. custom columns in the DataTable. */
 export interface QueryContext {
     /** Column templates for the DataTable */
@@ -260,5 +252,4 @@
 interface QueryContextColumn {
     title?: string
     render?: (props: { record: any }) => JSX.Element
-}
->>>>>>> cd120ce3
+}