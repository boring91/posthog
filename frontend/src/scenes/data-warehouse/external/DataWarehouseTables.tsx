import { IconBrackets, IconDatabase } from '@posthog/icons'
import { LemonButton, LemonModal } from '@posthog/lemon-ui'
import { clsx } from 'clsx'
import { BindLogic, useActions, useValues } from 'kea'
import { router } from 'kea-router'
import { DatabaseTableTree, TreeItem } from 'lib/components/DatabaseTableTree/DatabaseTableTree'
import { copyToClipboard } from 'lib/utils/copyToClipboard'
import { useState } from 'react'
import { insightDataLogic } from 'scenes/insights/insightDataLogic'
import { insightLogic } from 'scenes/insights/insightLogic'
import { urls } from 'scenes/urls'

import { Query } from '~/queries/Query/Query'
<<<<<<< HEAD
import { DatabaseSchemaTable } from '~/queries/schema'
import { InsightLogicProps } from '~/types'
=======
import { DatabaseSchemaTable, NodeKind } from '~/queries/schema'
>>>>>>> 92a1aaad

import { dataWarehouseSceneLogic } from '../settings/dataWarehouseSceneLogic'
import { viewLinkLogic } from '../viewLinkLogic'
import { ViewLinkModal } from '../ViewLinkModal'
import { DeleteTableModal, TableData } from './TableData'

interface DataWarehousetTablesProps {
    insightProps: InsightLogicProps
}

export const DataWarehouseTables = ({ insightProps }: DataWarehousetTablesProps): JSX.Element => {
    // insightDataLogic
    const { query } = useValues(insightDataLogic(insightProps))

    const { setQuery: setInsightQuery } = useActions(insightDataLogic(insightProps))

    return (
        <>
            <BindLogic logic={insightLogic} props={insightProps}>
                <div className="Insight">
                    <Query
                        query={query}
                        setQuery={setInsightQuery}
                        readOnly={false}
                        context={{
                            showOpenEditorButton: false,
                            showQueryEditor: false,
                            showQueryHelp: false,
                            insightProps,
                        }}
                    />
                </div>
            </BindLogic>
        </>
    )
}

interface DatabaseTableTreeProps {
    inline?: boolean
}

export const DatabaseTableTreeWithItems = ({ inline }: DatabaseTableTreeProps): JSX.Element => {
    const { dataWarehouseTablesBySourceType, posthogTables, databaseLoading, views, selectedRow, schemaModalIsOpen } =
        useValues(dataWarehouseSceneLogic)
    const { selectRow, deleteDataWarehouseSavedQuery, deleteDataWarehouseTable, toggleSchemaModal } =
        useActions(dataWarehouseSceneLogic)
    const [collapsed, setCollapsed] = useState(false)
    const { toggleJoinTableModal, selectSourceTable } = useActions(viewLinkLogic)
    const [isDeleteModalOpen, setIsDeleteModalOpen] = useState(false)

    const deleteButton = (table: DatabaseSchemaTable | null): JSX.Element => {
        if (!table) {
            return <></>
        }

        if (table.type === 'view' || table.type === 'data_warehouse') {
            return (
                <LemonButton
                    data-attr="schema-list-item-delete"
                    status="danger"
                    onClick={() => {
                        selectRow(table)
                        setIsDeleteModalOpen(true)
                    }}
                    fullWidth
                >
                    Delete
                </LemonButton>
            )
        }

        if (table.type === 'posthog') {
            return <></>
        }

        return <></>
    }

    const dropdownOverlay = (table: DatabaseSchemaTable): JSX.Element => (
        <>
            <LemonButton
                onClick={() => {
                    void copyToClipboard(table.name, table.name)
                }}
                fullWidth
                data-attr="schema-list-item-copy"
            >
                Copy table name
            </LemonButton>
            <LemonButton
                onClick={() => {
                    selectRow(table)
                    toggleSchemaModal()
                }}
                data-attr="schema-list-item-schema"
                fullWidth
            >
                View table schema
            </LemonButton>
            <LemonButton
                onClick={() => {
                    selectSourceTable(table.name)
                    toggleJoinTableModal()
                }}
                data-attr="schema-list-item-join"
                fullWidth
            >
                Add join
            </LemonButton>
            {table.type == 'view' && (
                <LemonButton
                    onClick={() => {
                        router.actions.push(
                            urls.dataWarehouseView(table.id, {
                                kind: NodeKind.DataVisualizationNode,
                                source: table.query,
                            })
                        )
                    }}
                    data-attr="schema-list-item-edit"
                    fullWidth
                >
                    Edit view definition
                </LemonButton>
            )}
            {deleteButton(table)}
        </>
    )

    const treeItems = (): TreeItem[] => {
        if (inline) {
            const items: TreeItem[] = [
                {
                    name: 'External',
                    items: Object.keys(dataWarehouseTablesBySourceType).map((source_type) => ({
                        name: source_type,
                        items: dataWarehouseTablesBySourceType[source_type].map((table) => ({
                            name: table.name,
                            table: table,
                            dropdownOverlay: dropdownOverlay(table),
                            items: Object.values(table.fields).map((column) => ({
                                name: column.name,
                                type: column.type,
                                icon: <IconDatabase />,
                            })),
                        })),
                    })),
                    emptyLabel: <span className="text-muted">No tables found</span>,
                    isLoading: databaseLoading,
                },
                {
                    name: 'PostHog',
                    items: posthogTables.map((table) => ({
                        name: table.name,
                        table: table,
                        dropdownOverlay: dropdownOverlay(table),
                        items: Object.values(table.fields).map((column) => ({
                            name: column.name,
                            type: column.type,
                            icon: <IconDatabase />,
                        })),
                    })),
                    isLoading: databaseLoading,
                },
                {
                    name: 'Views',
                    items: views.map((table) => ({
                        name: table.name,
                        table: table,
                        dropdownOverlay: dropdownOverlay(table),
                        items: Object.values(table.fields).map((column) => ({
                            name: column.name,
                            type: column.type,
                            icon: <IconDatabase />,
                        })),
                    })),
                    emptyLabel: <span className="text-muted">No views found</span>,
                    isLoading: databaseLoading,
                },
            ]

            return items
        }

        const items: TreeItem[] = [
            {
                name: 'External',
                items: Object.keys(dataWarehouseTablesBySourceType).map((source_type) => ({
                    name: source_type,
                    items: dataWarehouseTablesBySourceType[source_type].map((table) => ({
                        table: table,
                        icon: <IconDatabase />,
                    })),
                })),
                emptyLabel: <span className="text-muted">No tables found</span>,
                isLoading: databaseLoading,
            },
            {
                name: 'PostHog',
                items: posthogTables.map((table) => ({
                    table: table,
                    icon: <IconDatabase />,
                })),
                isLoading: databaseLoading,
            },
            {
                name: 'Views',
                items: views.map((table) => ({
                    table: table,
                    icon: <IconBrackets />,
                })),
                emptyLabel: <span className="text-muted">No views found</span>,
                isLoading: databaseLoading,
            },
        ]

        return items
    }

    return (
        <div
            className={clsx(
                `bg-bg-light space-y-px rounded border p-2 overflow-y-auto`,
                !collapsed ? 'min-w-80 flex-1' : 'flex-0'
            )}
        >
            {collapsed ? (
                <LemonButton icon={<IconDatabase />} onClick={() => setCollapsed(false)} />
            ) : (
                <>
                    <LemonButton size="xsmall" onClick={() => setCollapsed(true)} fullWidth>
                        <span className="uppercase text-muted-alt tracking-wider">Sources</span>
                    </LemonButton>
                    <DatabaseTableTree onSelectRow={selectRow} items={treeItems()} selectedRow={selectedRow} />
                </>
            )}
            <LemonModal
                width="50rem"
                isOpen={!!selectedRow && schemaModalIsOpen}
                onClose={() => {
                    selectRow(null)
                    toggleSchemaModal()
                }}
                title="Table Schema"
            >
                <TableData />
            </LemonModal>
            <ViewLinkModal />
            {selectedRow && (
                <DeleteTableModal
                    table={selectedRow}
                    isOpen={isDeleteModalOpen}
                    setIsOpen={setIsDeleteModalOpen}
                    onDelete={() => {
                        if (selectedRow) {
                            if (selectedRow.type === 'view') {
                                deleteDataWarehouseSavedQuery(selectedRow.id)
                            } else {
                                deleteDataWarehouseTable(selectedRow.id)
                            }
                        }
                    }}
                />
            )}
        </div>
    )
}<|MERGE_RESOLUTION|>--- conflicted
+++ resolved
@@ -11,12 +11,8 @@
 import { urls } from 'scenes/urls'
 
 import { Query } from '~/queries/Query/Query'
-<<<<<<< HEAD
-import { DatabaseSchemaTable } from '~/queries/schema'
+import { DatabaseSchemaTable, NodeKind } from '~/queries/schema'
 import { InsightLogicProps } from '~/types'
-=======
-import { DatabaseSchemaTable, NodeKind } from '~/queries/schema'
->>>>>>> 92a1aaad
 
 import { dataWarehouseSceneLogic } from '../settings/dataWarehouseSceneLogic'
 import { viewLinkLogic } from '../viewLinkLogic'
