import { PluginConfigSchema } from '@posthog/plugin-scaffold'
import { eventWithTime } from '@rrweb/types'
import { ChartDataset, ChartType, InteractionItem } from 'chart.js'
import { LogicWrapper } from 'kea'
import { DashboardCompatibleScenes } from 'lib/components/SceneDashboardChoice/sceneDashboardChoiceModalLogic'
import { TaxonomicFilterGroupType } from 'lib/components/TaxonomicFilter/types'
import {
    BIN_COUNT_AUTO,
    DashboardPrivilegeLevel,
    DashboardRestrictionLevel,
    ENTITY_MATCH_TYPE,
    FunnelLayout,
    OrganizationMembershipLevel,
    PluginsAccessLevel,
    PROPERTY_MATCH_TYPE,
    RETENTION_FIRST_TIME,
    RETENTION_RECURRING,
    ShownAsValue,
    TeamMembershipLevel,
} from 'lib/constants'
import { Dayjs, dayjs } from 'lib/dayjs'
import { PopoverProps } from 'lib/lemon-ui/Popover/Popover'
import type { PostHog } from 'posthog-js'
import { Layout } from 'react-grid-layout'
import { LogLevel } from 'rrweb'
import { BehavioralFilterKey, BehavioralFilterType } from 'scenes/cohorts/CohortFilters/types'
import { AggregationAxisFormat } from 'scenes/insights/aggregationAxisFormat'
import { JSONContent } from 'scenes/notebooks/Notebook/utils'
import { PipelineLogLevel } from 'scenes/pipeline/pipelineNodeLogsLogic'
import { Scene } from 'scenes/sceneTypes'

import { QueryContext } from '~/queries/types'

import type {
    DashboardFilter,
    DatabaseSchemaQueryResponseField,
    HogQLQuery,
    InsightVizNode,
    Node,
} from './queries/schema'
import { NodeKind } from './queries/schema'

export type Optional<T, K extends string | number | symbol> = Omit<T, K> & { [K in keyof T]?: T[K] }

// Keep this in sync with backend constants/features/{product_name}.yml

export enum AvailableFeature {
    APPS = 'apps',
    SLACK_INTEGRATION = 'slack_integration',
    MICROSOFT_TEAMS_INTEGRATION = 'microsoft_teams_integration',
    DISCORD_INTEGRATION = 'discord_integration',
    ZAPIER = 'zapier',
    APP_METRICS = 'app_metrics',
    DATA_PIPELINES = 'data_pipelines',
    RECORDINGS_PLAYLISTS = 'recordings_playlists',
    SESSION_REPLAY_DATA_RETENTION = 'session_replay_data_retention',
    CONSOLE_LOGS = 'console_logs',
    RECORDINGS_PERFORMANCE = 'recordings_performance',
    SESSION_REPLAY_NETWORK_PAYLOADS = 'session_replay_network_payloads',
    RECORDINGS_FILE_EXPORT = 'recordings_file_export',
    SESSION_REPLAY_SAMPLING = 'session_replay_sampling',
    REPLAY_RECORDING_DURATION_MINIMUM = 'replay_recording_duration_minimum',
    REPLAY_FEATURE_FLAG_BASED_RECORDING = 'replay_feature_flag_based_recording',
    REPLAY_MASK_SENSITIVE_DATA = 'replay_mask_sensitive_data',
    REPLAY_SHARING_EMBEDDING = 'replay_sharing_embedding',
    REPLAY_PRODUCT_ANALYTICS_INTEGRATION = 'replay_product_analytics_integration',
    REPLAY_FILTER_PERSON_PROPERTIES = 'replay_filter_person_properties',
    REPLAY_FILTER_EVENTS = 'replay_filter_events',
    REPLAY_DOM_EXPLORER = 'replay_dom_explorer',
    WORKS_WITH_POSTHOG_JS = 'works_with_posthog_js',
    REPLAY_AUTOMATIC_PLAYLISTS = 'replay_automatic_playlists',
    GROUP_ANALYTICS = 'group_analytics',
    SURVEYS_UNLIMITED_SURVEYS = 'surveys_unlimited_surveys',
    SURVEYS_ALL_QUESTION_TYPES = 'surveys_all_question_types',
    SURVEYS_MULTIPLE_QUESTIONS = 'surveys_multiple_questions',
    SURVEYS_USER_TARGETING = 'surveys_user_targeting',
    SURVEYS_USER_SAMPLING = 'surveys_user_sampling',
    SURVEYS_STYLING = 'surveys_styling',
    SURVEYS_TEXT_HTML = 'surveys_text_html',
    SURVEYS_API_MODE = 'surveys_api_mode',
    SURVEYS_RESULTS_ANALYSIS = 'surveys_results_analysis',
    SURVEYS_TEMPLATES = 'surveys_templates',
    SURVEYS_DATA_RETENTION = 'surveys_data_retention',
    SURVEYS_LINK_QUESTION_TYPE = 'surveys_link_question_type',
    SURVEYS_SLACK_NOTIFICATIONS = 'surveys_slack_notifications',
    SURVEYS_WAIT_PERIODS = 'surveys_wait_periods',
    TRACKED_USERS = 'tracked_users',
    TEAM_MEMBERS = 'team_members',
    API_ACCESS = 'api_access',
    ORGANIZATIONS_PROJECTS = 'organizations_projects',
    ROLE_BASED_ACCESS = 'role_based_access',
    SOCIAL_SSO = 'social_sso',
    PROJECT_BASED_PERMISSIONING = 'project_based_permissioning',
    SAML = 'saml',
    SSO_ENFORCEMENT = 'sso_enforcement',
    WHITE_LABELLING = 'white_labelling',
    COMMUNITY_SUPPORT = 'community_support',
    DEDICATED_SUPPORT = 'dedicated_support',
    EMAIL_SUPPORT = 'email_support',
    ACCOUNT_MANAGER = 'account_manager',
    TRAINING = 'training',
    CONFIGURATION_SUPPORT = 'configuration_support',
    TERMS_AND_CONDITIONS = 'terms_and_conditions',
    SECURITY_ASSESSMENT = 'security_assessment',
    BESPOKE_PRICING = 'bespoke_pricing',
    INVOICE_PAYMENTS = 'invoice_payments',
    SUPPORT_SLAS = 'support_slas',
    BOOLEAN_FLAGS = 'boolean_flags',
    FEATURE_FLAGS_DATA_RETENTION = 'feature_flags_data_retention',
    MULTIVARIATE_FLAGS = 'multivariate_flags',
    PERSIST_FLAGS_CROSS_AUTHENTICATION = 'persist_flags_cross_authentication',
    FEATURE_FLAG_PAYLOADS = 'feature_flag_payloads',
    MULTIPLE_RELEASE_CONDITIONS = 'multiple_release_conditions',
    RELEASE_CONDITION_OVERRIDES = 'release_condition_overrides',
    TARGETING_BY_GROUP = 'targeting_by_group',
    LOCAL_EVALUATION_AND_BOOTSTRAPPING = 'local_evaluation_and_bootstrapping',
    FLAG_USAGE_STATS = 'flag_usage_stats',
    MULTIPLE_ENVIRONMENTS = 'multiple_environments',
    USER_OPT_IN = 'user_opt_in',
    INSTANT_ROLLBACKS = 'instant_rollbacks',
    EXPERIMENTATION = 'experimentation',
    GROUP_EXPERIMENTS = 'group_experiments',
    FUNNEL_EXPERIMENTS = 'funnel_experiments',
    SECONDARY_METRICS = 'secondary_metrics',
    STATISTICAL_ANALYSIS = 'statistical_analysis',
    PRODUCT_ANALYTICS_DATA_RETENTION = 'product_analytics_data_retention',
    DASHBOARDS = 'dashboards',
    FUNNELS = 'funnels',
    GRAPHS_TRENDS = 'graphs_trends',
    PATHS = 'paths',
    INSIGHTS = 'insights',
    SUBSCRIPTIONS = 'subscriptions',
    TEAM_COLLABORATION = 'team_collaboration',
    ADVANCED_PERMISSIONS = 'advanced_permissions',
    INGESTION_TAXONOMY = 'ingestion_taxonomy',
    PATHS_ADVANCED = 'paths_advanced',
    CORRELATION_ANALYSIS = 'correlation_analysis',
    TAGGING = 'tagging',
    BEHAVIORAL_COHORT_FILTERING = 'behavioral_cohort_filtering',
    PRODUCT_ANALYTICS_RETENTION = 'product_analytics_retention',
    PRODUCT_ANALYTICS_STICKINESS = 'product_analytics_stickiness',
    AUTOCAPTURE = 'autocapture',
    DATA_VISUALIZATION = 'data_visualization',
    PRODUCT_ANALYTICS_SQL_QUERIES = 'product_analytics_sql_queries',
    TWOFA_ENFORCEMENT = '2fa_enforcement',
    AUDIT_LOGS = 'audit_logs',
<<<<<<< HEAD
    HIPAA_BAA = 'hipaa_baa',
    CUSTOMM_MSA = 'custom_msa',
    TWOFA = '2fa',
=======
>>>>>>> 3973f212
    PRIORITY_SUPPORT = 'priority_support',
}

type AvailableFeatureUnion = `${AvailableFeature}`

export enum ProductKey {
    COHORTS = 'cohorts',
    ACTIONS = 'actions',
    EXPERIMENTS = 'experiments',
    FEATURE_FLAGS = 'feature_flags',
    ANNOTATIONS = 'annotations',
    HISTORY = 'history',
    INGESTION_WARNINGS = 'ingestion_warnings',
    PERSONS = 'persons',
    SURVEYS = 'surveys',
    SESSION_REPLAY = 'session_replay',
    DATA_WAREHOUSE = 'data_warehouse',
    DATA_WAREHOUSE_SAVED_QUERY = 'data_warehouse_saved_queries',
    EARLY_ACCESS_FEATURES = 'early_access_features',
    PRODUCT_ANALYTICS = 'product_analytics',
    PIPELINE_TRANSFORMATIONS = 'pipeline_transformations',
    PIPELINE_DESTINATIONS = 'pipeline_destinations',
    SITE_APPS = 'site_apps',
    DATA_PIPELINES = 'data_pipelines',
    GROUP_ANALYTICS = 'group_analytics',
    INTEGRATIONS = 'integrations',
    PLATFORM_AND_SUPPORT = 'platform_and_support',
}

type ProductKeyUnion = `${ProductKey}`

export enum LicensePlan {
    Scale = 'scale',
    Enterprise = 'enterprise',
    Dev = 'dev',
    Cloud = 'cloud',
}

export enum Realm {
    Cloud = 'cloud',
    Demo = 'demo',
    SelfHostedPostgres = 'hosted',
    SelfHostedClickHouse = 'hosted-clickhouse',
}

export enum Region {
    US = 'US',
    EU = 'EU',
}

export type SSOProvider = 'google-oauth2' | 'github' | 'gitlab' | 'saml'

export interface AuthBackends {
    'google-oauth2'?: boolean
    gitlab?: boolean
    github?: boolean
}

export type ColumnChoice = string[] | 'DEFAULT'

export interface ColumnConfig {
    active: ColumnChoice
}

interface UserBaseType {
    uuid: string
    distinct_id: string
    first_name: string
    last_name?: string
    email: string
}

/* Type for User objects in nested serializers (e.g. created_by) */
export interface UserBasicType extends UserBaseType {
    is_email_verified?: any
    id: number
}

/**
 * A user can have scene dashboard choices for multiple teams
 * TODO does this only have the current team's choices?
 */
export interface SceneDashboardChoice {
    scene: DashboardCompatibleScenes
    dashboard: number | DashboardBasicType
}

export type UserTheme = 'light' | 'dark' | 'system'

/** Full User model. */
export interface UserType extends UserBaseType {
    date_joined: string
    email_opt_in: boolean
    notification_settings: NotificationSettings
    events_column_config: ColumnConfig
    anonymize_data: boolean
    toolbar_mode: 'disabled' | 'toolbar'
    has_password: boolean
    is_staff: boolean
    is_impersonated: boolean
    organization: OrganizationType | null
    team: TeamBasicType | null
    organizations: OrganizationBasicType[]
    realm?: Realm
    is_email_verified?: boolean | null
    pending_email?: string | null
    is_2fa_enabled: boolean
    has_social_auth: boolean
    has_seen_product_intro_for?: Record<string, boolean>
    scene_personalisation?: SceneDashboardChoice[]
    theme_mode?: UserTheme | null
}

export interface NotificationSettings {
    plugin_disabled: boolean
}

export interface PluginAccess {
    view: boolean
    install: boolean
    configure: boolean
}

export interface PersonalAPIKeyType {
    id: string
    label: string
    value?: string
    created_at: string
    last_used_at: string
    team_id: number
    user_id: string
    scopes: string[]
    scoped_organizations?: OrganizationType['id'][] | null
    scoped_teams?: TeamType['id'][] | null
}

export interface OrganizationBasicType {
    id: string
    name: string
    slug: string
    membership_level: OrganizationMembershipLevel | null
}

interface OrganizationMetadata {
    instance_tag?: string
}

export interface OrganizationType extends OrganizationBasicType {
    created_at: string
    updated_at: string
    plugins_access_level: PluginsAccessLevel
    teams: TeamBasicType[]
    available_features: AvailableFeatureUnion[]
    available_product_features: BillingV2FeatureType[]
    is_member_join_email_enabled: boolean
    customer_id: string | null
    enforce_2fa: boolean | null
    metadata?: OrganizationMetadata
    member_count: number
}

export interface OrganizationDomainType {
    id: string
    domain: string
    is_verified: boolean
    verified_at: string // Datetime
    verification_challenge: string
    jit_provisioning_enabled: boolean
    sso_enforcement: SSOProvider | ''
    has_saml: boolean
    saml_entity_id: string
    saml_acs_url: string
    saml_x509_cert: string
}

/** Member properties relevant at both organization and project level. */
export interface BaseMemberType {
    id: string
    user: UserBasicType
    joined_at: string
    updated_at: string
    is_2fa_enabled: boolean
    has_social_auth: boolean
}

export interface OrganizationMemberType extends BaseMemberType {
    /** Level at which the user is in the organization. */
    level: OrganizationMembershipLevel
    is_2fa_enabled: boolean
}

export interface ExplicitTeamMemberType extends BaseMemberType {
    /** Level at which the user explicitly is in the project. */
    level: TeamMembershipLevel
    /** Level at which the user is in the organization. */
    parent_level: OrganizationMembershipLevel
    /** Effective level of the user within the project, which may be higher than parent level, but not lower. */
    effective_level: OrganizationMembershipLevel
}

export type EitherMemberType = OrganizationMemberType | ExplicitTeamMemberType

/**
 * While OrganizationMemberType and ExplicitTeamMemberType refer to actual Django models,
 * this interface is only used in the frontend for fusing the data from these models together.
 */
export interface FusedTeamMemberType extends BaseMemberType {
    /**
     * Level at which the user explicitly is in the project.
     * Null means that membership is implicit (when showing permitted members)
     * or that there's no membership at all (when showing addable members).
     */
    explicit_team_level: TeamMembershipLevel | null
    /** Level at which the user is in the organization. */
    organization_level: OrganizationMembershipLevel
    /** Effective level of the user within the project. */
    level: OrganizationMembershipLevel
}

export interface ListOrganizationMembersParams {
    offset?: number
    limit?: number
    updated_after?: string
}

export interface APIErrorType {
    type: 'authentication_error' | 'invalid_request' | 'server_error' | 'throttled_error' | 'validation_error'
    code: string
    detail: string
    attr: string | null
}

export interface EventUsageType {
    event: string
    usage_count: number
    volume: number
}

export interface PropertyUsageType {
    key: string
    usage_count: number
    volume: number
}

export interface TeamBasicType {
    id: number
    uuid: string
    organization: string // Organization ID
    api_token: string
    name: string
    completed_snippet_onboarding: boolean
    has_completed_onboarding_for?: Record<string, boolean>
    ingested_event: boolean
    is_demo: boolean
    timezone: string
    /** Whether the project is private. */
    access_control: boolean
}

export interface CorrelationConfigType {
    excluded_person_property_names?: string[]
    excluded_event_property_names?: string[]
    excluded_event_names?: string[]
}

export interface SessionRecordingAIConfig {
    opt_in: boolean
    preferred_events: string[]
    excluded_events: string[]
    included_event_properties: string[]
    important_user_properties: string[]
}

export interface TeamType extends TeamBasicType {
    created_at: string
    updated_at: string
    anonymize_ips: boolean
    app_urls: string[]
    recording_domains: string[]
    slack_incoming_webhook: string
    autocapture_opt_out: boolean
    session_recording_opt_in: boolean
    capture_console_log_opt_in: boolean
    capture_performance_opt_in: boolean
    // a string representation of the decimal value between 0 and 1
    session_recording_sample_rate: string
    session_recording_minimum_duration_milliseconds: number | null
    session_recording_linked_flag: ({ variant?: string | null } & Pick<FeatureFlagBasicType, 'id' | 'key'>) | null
    session_recording_network_payload_capture_config:
        | { recordHeaders?: boolean; recordBody?: boolean }
        | undefined
        | null
    session_replay_config: { record_canvas?: boolean; ai_config?: SessionRecordingAIConfig } | undefined | null
    autocapture_exceptions_opt_in: boolean
    surveys_opt_in?: boolean
    autocapture_exceptions_errors_to_ignore: string[]
    test_account_filters: AnyPropertyFilter[]
    test_account_filters_default_checked: boolean
    /** 0 or unset for Sunday, 1 for Monday. */
    week_start_day?: number
    path_cleaning_filters: PathCleaningFilter[]
    data_attributes: string[]
    person_display_name_properties: string[]
    has_group_types: boolean
    primary_dashboard: number // Dashboard shown on the project homepage
    live_events_columns: string[] | null // Custom columns shown on the Live Events page

    /** Effective access level of the user in this specific team. Null if user has no access. */
    effective_membership_level: OrganizationMembershipLevel | null

    /** Used to exclude person properties from correlation analysis results.
     *
     * For example can be used to exclude properties that have trivial causation.
     * This field should have a default value of `{}`, but it IS nullable and can be `null` in some cases.
     */
    correlation_config: CorrelationConfigType | null
    person_on_events_querying_enabled: boolean
    groups_on_events_querying_enabled: boolean
    extra_settings?: Record<string, string | number | boolean | undefined>
}

// This type would be more correct without `Partial<TeamType>`, but it's only used in the shared dashboard/insight
// scenes, so not worth the refactor to use the `isAuthenticatedTeam()` check
export type TeamPublicType = Partial<TeamType> & Pick<TeamType, 'id' | 'uuid' | 'name' | 'timezone'>

export interface ActionType {
    count?: number
    created_at: string
    deleted?: boolean
    id: number
    is_calculating?: boolean
    last_calculated_at?: string
    last_updated_at?: string // alias for last_calculated_at to achieve event and action parity
    name: string | null
    description?: string
    post_to_slack?: boolean
    slack_message_format?: string
    steps?: ActionStepType[]
    created_by: UserBasicType | null
    tags?: string[]
    verified?: boolean
    is_action?: true
    action_id?: number // alias of id to make it compatible with event definitions uuid
    bytecode?: any[]
    bytecode_error?: string
}

/** Sync with plugin-server/src/types.ts */
export enum StringMatching {
    Contains = 'contains',
    Regex = 'regex',
    Exact = 'exact',
}

export interface ActionStepType {
    event?: string | null
    id?: number
    name?: string
    properties?: AnyPropertyFilter[]
    selector?: string | null
    /** @deprecated Only `selector` should be used now. */
    tag_name?: string
    text?: string | null
    /** @default StringMatching.Exact */
    text_matching?: StringMatching | null
    href?: string | null
    /** @default StringMatching.Exact */
    href_matching?: StringMatching | null
    url?: string | null
    /** @default StringMatching.Contains */
    url_matching?: StringMatching | null
    isNew?: string
}

export interface ElementType {
    attr_class?: string[]
    attr_id?: string
    attributes: Record<string, string>
    href?: string
    nth_child?: number
    nth_of_type?: number
    order?: number
    tag_name: string
    text?: string
}

export type ToolbarUserIntent = 'add-action' | 'edit-action'
export type ToolbarSource = 'url' | 'localstorage'
export type ToolbarVersion = 'toolbar'

/* sync with posthog-js */
export interface ToolbarParams {
    apiURL?: string
    jsURL?: string
    token?: string /** public posthog-js token */
    temporaryToken?: string /** private temporary user token */
    actionId?: number
    userIntent?: ToolbarUserIntent
    source?: ToolbarSource
    toolbarVersion?: ToolbarVersion
    instrument?: boolean
    distinctId?: string
    userEmail?: string
    dataAttributes?: string[]
    featureFlags?: Record<string, string | boolean>
}

export interface ToolbarProps extends ToolbarParams {
    posthog?: PostHog
    disableExternalStyles?: boolean
}

export type PathCleaningFilter = { alias?: string; regex?: string }

export type PropertyFilterValue = string | number | (string | number)[] | null

/** Sync with plugin-server/src/types.ts */
export enum PropertyOperator {
    Exact = 'exact',
    IsNot = 'is_not',
    IContains = 'icontains',
    NotIContains = 'not_icontains',
    Regex = 'regex',
    NotRegex = 'not_regex',
    GreaterThan = 'gt',
    GreaterThanOrEqual = 'gte',
    LessThan = 'lt',
    LessThanOrEqual = 'lte',
    IsSet = 'is_set',
    IsNotSet = 'is_not_set',
    IsDateExact = 'is_date_exact',
    IsDateBefore = 'is_date_before',
    IsDateAfter = 'is_date_after',
    Between = 'between',
    NotBetween = 'not_between',
    Minimum = 'min',
    Maximum = 'max',
}

export enum SavedInsightsTabs {
    All = 'all',
    Yours = 'yours',
    Favorites = 'favorites',
    History = 'history',
}

export enum ReplayTabs {
    Recent = 'recent',
    Playlists = 'playlists',
    FilePlayback = 'file-playback',
    Errors = 'errors',
}

export enum ExperimentsTabs {
    All = 'all',
    Yours = 'yours',
    Archived = 'archived',
}

export enum PipelineTab {
    Overview = 'overview',
    Transformations = 'transformations',
    Destinations = 'destinations',
    SiteApps = 'site-apps',
    ImportApps = 'legacy-sources',
    AppsManagement = 'apps-management',
}

export enum PipelineStage {
    Filter = 'filter',
    Transformation = 'transformation',
    Destination = 'destination',
    SiteApp = 'site-app',
    ImportApp = 'import-app',
}

export enum PipelineNodeTab {
    Configuration = 'configuration',
    Logs = 'logs',
    Metrics = 'metrics',
    History = 'history',
}

export enum ProgressStatus {
    Draft = 'draft',
    Running = 'running',
    Complete = 'complete',
}

export enum PropertyFilterType {
    /** Event metadata and fields on the clickhouse events table */
    Meta = 'meta',
    /** Event properties */
    Event = 'event',
    /** Person properties */
    Person = 'person',
    Element = 'element',
    /** Event property with "$feature/" prepended */
    Feature = 'feature',
    Session = 'session',
    Cohort = 'cohort',
    Recording = 'recording',
    Group = 'group',
    HogQL = 'hogql',
    DataWarehouse = 'data_warehouse',
}

/** Sync with plugin-server/src/types.ts */
interface BasePropertyFilter {
    key: string
    value?: PropertyFilterValue
    label?: string
    type?: PropertyFilterType
}

/** Sync with plugin-server/src/types.ts */
export interface EventPropertyFilter extends BasePropertyFilter {
    type: PropertyFilterType.Event
    operator: PropertyOperator
}

/** Sync with plugin-server/src/types.ts */
export interface PersonPropertyFilter extends BasePropertyFilter {
    type: PropertyFilterType.Person
    operator: PropertyOperator
    table?: string
}

export interface DataWarehousePropertyFilter extends BasePropertyFilter {
    type: PropertyFilterType.DataWarehouse
    operator: PropertyOperator
}

/** Sync with plugin-server/src/types.ts */
export interface ElementPropertyFilter extends BasePropertyFilter {
    type: PropertyFilterType.Element
    key: 'tag_name' | 'text' | 'href' | 'selector'
    operator: PropertyOperator
}

export interface SessionPropertyFilter extends BasePropertyFilter {
    type: PropertyFilterType.Session
    key: '$session_duration'
    operator: PropertyOperator
}

/** Sync with plugin-server/src/types.ts */
export interface CohortPropertyFilter extends BasePropertyFilter {
    type: PropertyFilterType.Cohort
    key: 'id'
    /**  @asType integer */
    value: number
}

export interface GroupPropertyFilter extends BasePropertyFilter {
    type: PropertyFilterType.Group
    group_type_index?: number | null
    operator: PropertyOperator
}

export interface FeaturePropertyFilter extends BasePropertyFilter {
    type: PropertyFilterType.Feature
    operator: PropertyOperator
}

export interface HogQLPropertyFilter extends BasePropertyFilter {
    type: PropertyFilterType.HogQL
    key: string
}

export interface EmptyPropertyFilter {
    type?: never
    value?: never
    operator?: never
    key?: never
}

export type AnyPropertyFilter =
    | EventPropertyFilter
    | PersonPropertyFilter
    | ElementPropertyFilter
    | SessionPropertyFilter
    | CohortPropertyFilter
    | RecordingDurationFilter
    | GroupPropertyFilter
    | FeaturePropertyFilter
    | HogQLPropertyFilter
    | EmptyPropertyFilter
    | DataWarehousePropertyFilter

export type AnyFilterLike = AnyPropertyFilter | PropertyGroupFilter | PropertyGroupFilterValue

export type SessionRecordingId = SessionRecordingType['id']

export interface RRWebRecordingConsoleLogPayload {
    level: LogLevel
    payload: (string | null)[]
    trace: string[]
}

export interface RRWebRecordingNetworkPayload {
    [key: number]: any
}

export interface RecordingConsoleLogBase {
    parsedPayload: string
    hash?: string // md5() on parsedPayload. Used for deduping console logs.
    count?: number // Number of duplicate console logs
    previewContent?: React.ReactNode // Content to show in first line
    fullContent?: React.ReactNode // Full content to show when item is expanded
    traceContent?: React.ReactNode // Url content to show on right side
    rawString: string // Raw text used for fuzzy search
    level: LogLevel
}

export type RecordingConsoleLog = RecordingConsoleLogBase & RecordingTimeMixinType

export type RecordingConsoleLogV2 = {
    timestamp: number
    windowId: string | undefined
    level: LogLevel
    content: string
    // JS code associated with the log - implicitly the empty array when not provided
    lines?: string[]
    // stack trace associated with the log - implicitly the empty array when not provided
    trace?: string[]
    // number of times this log message was seen - implicitly 1 when not provided
    count?: number
}

export interface RecordingSegment {
    kind: 'window' | 'buffer' | 'gap'
    startTimestamp: number // Epoch time that the segment starts
    endTimestamp: number // Epoch time that the segment ends
    durationMs: number
    windowId?: string
    isActive: boolean
}

export type EncodedRecordingSnapshot = {
    windowId: string
    data: eventWithTime[]
}

// we can duplicate the name SnapshotSourceType for the object and the type
// since one only exists to be used in the other
// this way if we want to reference one of the valid string values for SnapshotSourceType
// we have a strongly typed way to do it
export const SnapshotSourceType = {
    blob: 'blob',
    realtime: 'realtime',
} as const

export type SnapshotSourceType = (typeof SnapshotSourceType)[keyof typeof SnapshotSourceType]

export interface SessionRecordingSnapshotSource {
    source: SnapshotSourceType
    start_timestamp?: string
    end_timestamp?: string
    blob_key?: string
    loaded: boolean
}

export interface SessionRecordingSnapshotResponse {
    sources?: SessionRecordingSnapshotSource[]
    snapshots?: EncodedRecordingSnapshot[]
}

export type RecordingSnapshot = eventWithTime & {
    windowId: string
}

export interface SessionPlayerSnapshotData {
    snapshots?: RecordingSnapshot[]
    sources?: SessionRecordingSnapshotSource[]
    blob_keys?: string[]
    // used for a debug signal only for PostHog team, controlled by a feature flag
    // DO NOT RELY ON THIS FOR NON DEBUG PURPOSES
    untransformed_snapshots?: RecordingSnapshot[]
}

export interface SessionPlayerData {
    person: PersonType | null
    segments: RecordingSegment[]
    bufferedToTime: number | null
    snapshotsByWindowId: Record<string, eventWithTime[]>
    durationMs: number
    start?: Dayjs
    end?: Dayjs
    fullyLoaded: boolean
    sessionRecordingId: SessionRecordingId
}

export enum SessionRecordingUsageType {
    VIEWED = 'viewed',
    ANALYZED = 'analyzed',
    LOADED = 'loaded',
}

export enum SessionRecordingPlayerTab {
    ALL = 'all',
    EVENTS = 'events',
    CONSOLE = 'console',
    NETWORK = 'network',
    DOCTOR = 'doctor',
}

export enum SessionPlayerState {
    READY = 'ready',
    BUFFER = 'buffer',
    PLAY = 'play',
    PAUSE = 'pause',
    SCRUB = 'scrub',
    SKIP = 'skip',
    ERROR = 'error',
}

export type AutoplayDirection = 'newer' | 'older' | null

/** Sync with plugin-server/src/types.ts */
export type ActionStepProperties =
    | EventPropertyFilter
    | PersonPropertyFilter
    | ElementPropertyFilter
    | CohortPropertyFilter

export interface RecordingDurationFilter extends BasePropertyFilter {
    type: PropertyFilterType.Recording
    key: 'duration'
    value: number
    operator: PropertyOperator
}

export type DurationType = 'duration' | 'active_seconds' | 'inactive_seconds'

export type FilterableLogLevel = 'info' | 'warn' | 'error'
export interface RecordingFilters {
    date_from?: string | null
    date_to?: string | null
    events?: FilterType['events']
    actions?: FilterType['actions']
    properties?: AnyPropertyFilter[]
    session_recording_duration?: RecordingDurationFilter
    duration_type_filter?: DurationType
    console_search_query?: string
    console_logs?: FilterableLogLevel[]
    filter_test_accounts?: boolean
}

export interface SessionRecordingsResponse {
    results: SessionRecordingType[]
    has_next: boolean
}

export type ErrorClusterSample = { session_id: string; input: string }

type ErrorCluster = {
    cluster: number
    samples: ErrorClusterSample[]
    occurrences: number
    unique_sessions: number
}
export type ErrorClusterResponse = ErrorCluster[] | null

export type EntityType = 'actions' | 'events' | 'data_warehouse' | 'new_entity'

export interface Entity {
    id: string | number
    name: string
    custom_name?: string
    order: number
    type: EntityType
}

export enum EntityTypes {
    ACTIONS = 'actions',
    EVENTS = 'events',
    DATA_WAREHOUSE = 'data_warehouse',
}

export type EntityFilter = {
    type?: EntityType
    id: Entity['id'] | null
    name?: string | null
    custom_name?: string | null
    index?: number
    order?: number
}

export interface ActionFilter extends EntityFilter {
    math?: string
    math_property?: string
    math_group_type_index?: number | null
    math_hogql?: string
    properties?: AnyPropertyFilter[]
    type: EntityType
    days?: string[] // TODO: why was this added here?
}

export interface DataWarehouseFilter extends ActionFilter {
    id_field: string
    timestamp_field: string
    distinct_id_field: string
    table_name: string
}

export const isDataWarehouseFilter = (filter: EntityFilter): filter is DataWarehouseFilter =>
    filter.type === EntityTypes.DATA_WAREHOUSE

export interface FunnelExclusionLegacy extends Partial<EntityFilter> {
    funnel_from_step: number
    funnel_to_step: number
}

export type EntityFilterTypes = EntityFilter | ActionFilter | null

export interface PersonType {
    id?: string
    uuid?: string
    name?: string
    distinct_ids: string[]
    properties: Record<string, any>
    created_at?: string
    is_identified?: boolean
}

export interface PersonListParams {
    properties?: AnyPropertyFilter[]
    search?: string
    cohort?: number
    distinct_id?: string
    include_total?: boolean // PostHog 3000-only
}

export type SearchableEntity =
    | 'action'
    | 'cohort'
    | 'insight'
    | 'dashboard'
    | 'event_definition'
    | 'experiment'
    | 'feature_flag'
    | 'notebook'
    | 'survey'

export type SearchListParams = { q: string; entities?: SearchableEntity[] }

export type SearchResultType = {
    result_id: string
    type: SearchableEntity
    rank: number | null
    extra_fields: Record<string, unknown>
}

export type SearchResponse = {
    results: SearchResultType[]
    counts: Record<SearchableEntity, number | null>
}

export type GroupListParams = { group_type_index: GroupTypeIndex; search: string }

export interface MatchedRecordingEvent {
    uuid: string
}

export interface MatchedRecording {
    session_id?: string
    events: MatchedRecordingEvent[]
}

export interface CommonActorType {
    id: string | number
    properties: Record<string, any>
    /** @format date-time */
    created_at: string
    matched_recordings: MatchedRecording[]
    value_at_data_point: number | null
}

export interface PersonActorType extends CommonActorType {
    type: 'person'
    /** Serial ID (NOT UUID). */
    id: number
    uuid: string
    name?: string
    distinct_ids: string[]
    is_identified: boolean
}

export interface GroupActorType extends CommonActorType {
    type: 'group'
    /** Group key. */
    id: string
    group_key: string
    group_type_index: number
}

export type ActorType = PersonActorType | GroupActorType

export interface CohortGroupType {
    id: string
    days?: string
    action_id?: number
    event_id?: string
    label?: string
    count?: number
    count_operator?: string
    properties?: AnyPropertyFilter[]
    matchType: MatchType
    name?: string
}

// Synced with `posthog/models/property.py`
export interface CohortCriteriaType {
    id: string // Criteria filter id
    key: string
    value: BehavioralFilterType
    type: BehavioralFilterKey
    operator?: PropertyOperator | null
    group_type_index?: number | null
    event_type?: TaxonomicFilterGroupType | null
    operator_value?: PropertyFilterValue
    time_value?: number | string | null
    time_interval?: TimeUnitType | null
    total_periods?: number | null
    min_periods?: number | null
    seq_event_type?: TaxonomicFilterGroupType | null
    seq_event?: string | number | null
    seq_time_value?: number | string | null
    seq_time_interval?: TimeUnitType | null
    negation?: boolean
    value_property?: string | null // Transformed into 'value' for api calls
}

export type EmptyCohortGroupType = Partial<CohortGroupType>

export type EmptyCohortCriteriaType = Partial<CohortCriteriaType>

export type AnyCohortGroupType = CohortGroupType | EmptyCohortGroupType

export type AnyCohortCriteriaType = CohortCriteriaType | EmptyCohortCriteriaType

export type MatchType = typeof ENTITY_MATCH_TYPE | typeof PROPERTY_MATCH_TYPE

export interface CohortType {
    count?: number
    description?: string
    created_by?: UserBasicType | null
    created_at?: string
    deleted?: boolean
    id: number | 'new'
    is_calculating?: boolean
    errors_calculating?: number
    last_calculation?: string
    is_static?: boolean
    name?: string
    csv?: File
    groups: CohortGroupType[] // To be deprecated once `filter` takes over
    filters: {
        properties: CohortCriteriaGroupFilter
    }
}

export interface InsightHistory {
    id: number
    filters: Record<string, any>
    name?: string
    createdAt: string
    saved: boolean
    type: InsightType
}

export interface SavedFunnel extends InsightHistory {
    created_by: string
}

export type BinCountValue = number | typeof BIN_COUNT_AUTO

// https://github.com/PostHog/posthog/blob/master/posthog/constants.py#L106
export enum StepOrderValue {
    STRICT = 'strict',
    UNORDERED = 'unordered',
    ORDERED = 'ordered',
}

export enum PersonsTabType {
    FEED = 'feed',
    EVENTS = 'events',
    SESSION_RECORDINGS = 'sessionRecordings',
    PROPERTIES = 'properties',
    COHORTS = 'cohorts',
    RELATED = 'related',
    HISTORY = 'history',
    FEATURE_FLAGS = 'featureFlags',
    DASHBOARD = 'dashboard',
}

export enum LayoutView {
    Card = 'card',
    List = 'list',
}

export interface EventsTableAction {
    name: string
    id: string
}

export interface EventsTableRowItem {
    event?: EventType
    date_break?: string
    new_events?: boolean
}

export interface EventType {
    // fields from the API
    id: string
    distinct_id: string
    properties: Record<string, any>
    event: string
    timestamp: string
    person?: Pick<PersonType, 'is_identified' | 'distinct_ids' | 'properties'>
    elements: ElementType[]
    elements_chain?: string | null
    uuid?: string
}

export interface RecordingTimeMixinType {
    playerTime: number | null
}

export interface RecordingEventType
    extends Pick<EventType, 'id' | 'event' | 'properties' | 'timestamp' | 'elements'>,
        RecordingTimeMixinType {
    fullyLoaded: boolean
}

export interface SessionRecordingPlaylistType {
    /** The primary key in the database, used as well in API endpoints */
    id: number
    short_id: string
    name: string
    derived_name?: string | null
    description?: string
    pinned?: boolean
    deleted: boolean
    created_at: string
    created_by: UserBasicType | null
    last_modified_at: string
    last_modified_by: UserBasicType | null
    filters?: RecordingFilters
}

export interface SessionRecordingSegmentType {
    start_time: string
    end_time: string
    window_id: string
    is_active: boolean
}

export interface SessionRecordingType {
    id: string
    /** Whether this recording has been viewed already. */
    viewed: boolean
    /** Length of recording in seconds. */
    recording_duration: number
    active_seconds?: number
    inactive_seconds?: number
    /** When the recording starts in ISO format. */
    start_time: string
    /** When the recording ends in ISO format. */
    end_time: string
    /** List of matching events. **/
    matching_events?: MatchedRecording[]
    distinct_id?: string
    email?: string
    person?: PersonType
    click_count?: number
    keypress_count?: number
    /** count of all mouse activity in the recording, not just clicks */
    mouse_activity_count?: number
    start_url?: string
    console_log_count?: number
    console_warn_count?: number
    console_error_count?: number
    /** Where this recording information was loaded from  */
    storage?: 'object_storage_lts' | 'object_storage'
    summary?: string
}

export interface SessionRecordingPropertiesType {
    id: string
    properties?: Record<string, any>
}

export interface PerformancePageView {
    session_id: string
    pageview_id: string
    timestamp: string
}
export interface RecentPerformancePageView extends PerformancePageView {
    page_url: string
    duration: number
}

// copied from rrweb/network@1
export type Body =
    | string
    | Document
    | Blob
    | ArrayBufferView
    | ArrayBuffer
    | FormData
    | URLSearchParams
    | ReadableStream<Uint8Array>
    | null

/**
 * This is our base type for tracking network requests.
 * It sticks relatively closely to the spec for the web
 * see https://developer.mozilla.org/en-US/docs/Web/API/Performance_API
 * we have renamed/added a few fields for the benefit of ClickHouse
 * but don't yet clash with the spec
 */
export interface PerformanceEvent {
    uuid: string
    timestamp: string | number
    distinct_id: string
    session_id: string
    window_id: string
    pageview_id: string
    current_url: string

    // BASE_EVENT_COLUMNS
    time_origin?: string
    entry_type?: string
    name?: string

    // RESOURCE_EVENT_COLUMNS
    start_time?: number
    duration?: number
    redirect_start?: number
    redirect_end?: number
    worker_start?: number
    fetch_start?: number
    domain_lookup_start?: number
    domain_lookup_end?: number
    connect_start?: number
    secure_connection_start?: number
    connect_end?: number
    request_start?: number
    response_start?: number
    response_end?: number
    decoded_body_size?: number
    encoded_body_size?: number

    initiator_type?: string
    next_hop_protocol?: string
    render_blocking_status?: string
    response_status?: number
    // see https://developer.mozilla.org/en-US/docs/Web/API/PerformanceResourceTiming/transferSize
    // zero has meaning for this field so should not be used unless the transfer size was known to be zero
    transfer_size?: number

    // LARGEST_CONTENTFUL_PAINT_EVENT_COLUMNS
    largest_contentful_paint_element?: string
    largest_contentful_paint_render_time?: number
    largest_contentful_paint_load_time?: number
    largest_contentful_paint_size?: number
    largest_contentful_paint_id?: string
    largest_contentful_paint_url?: string

    // NAVIGATION_EVENT_COLUMNS
    dom_complete?: number
    dom_content_loaded_event?: number
    dom_interactive?: number
    load_event_end?: number
    load_event_start?: number
    redirect_count?: number
    navigation_type?: string
    unload_event_end?: number
    unload_event_start?: number

    // Performance summary fields calculated on frontend
    first_contentful_paint?: number // https://web.dev/fcp/
    time_to_interactive?: number // https://web.dev/tti/
    total_blocking_time?: number // https://web.dev/tbt/

    // request/response capture - merged in from rrweb/network@1 payloads
    request_headers?: Record<string, string>
    response_headers?: Record<string, string>
    request_body?: Body
    response_body?: Body
    method?: string

    //rrweb/network@1 - i.e. not in ClickHouse table
    is_initial?: boolean
    raw?: Record<string, any>

    //server timings - reported as separate events but added back in here on the front end
    server_timings?: PerformanceEvent[]
}

export interface CurrentBillCycleType {
    current_period_start: number
    current_period_end: number
}

export type BillingV2FeatureType = {
    key: AvailableFeatureUnion
    name: string
    description?: string | null
    docsUrl?: string | null
    limit?: number | null
    note?: string | null
    unit?: string | null
    images?: {
        light: string
        dark: string
    } | null
    icon_key?: string | null
    type?: 'primary' | 'secondary' | null
}

export interface BillingV2TierType {
    flat_amount_usd: string
    unit_amount_usd: string
    current_amount_usd: string | null
    current_usage: number
    projected_usage: number | null
    projected_amount_usd: string | null
    up_to: number | null
}

export interface BillingProductV2Type {
    type: string
    usage_key: string | null
    name: string
    headline: string | null
    description: string
    price_description?: string | null
    icon_key?: string | null
    image_url?: string | null
    screenshot_url: string | null
    docs_url: string
    free_allocation?: number | null
    subscribed: boolean | null
    tiers?: BillingV2TierType[] | null
    tiered: boolean
    current_usage?: number
    projected_amount_usd?: string | null
    projected_usage?: number
    percentage_usage: number
    current_amount_usd_before_addons: string | null
    current_amount_usd: string | null
    usage_limit: number | null
    has_exceeded_limit: boolean
    unit: string | null
    unit_amount_usd: string | null
    plans: BillingV2PlanType[]
    contact_support: boolean | null
    inclusion_only: any
    features: BillingV2FeatureType[]
    addons: BillingProductV2AddonType[]
    // addons-only: if this addon is included with the base product and not subscribed individually. for backwards compatibility.
    included_with_main_product?: boolean
}

export interface BillingProductV2AddonType {
    name: string
    description: string
    price_description: string | null
    image_url: string | null
    icon_key?: string
    docs_url: string | null
    type: string
    tiers: BillingV2TierType[] | null
    tiered: boolean
    subscribed: boolean
    // sometimes addons are included with the base product, but they aren't subscribed individually
    included_with_main_product?: boolean
    contact_support: boolean | null
    unit: string | null
    unit_amount_usd: string | null
    current_amount_usd: string | null
    current_usage: number
    projected_usage: number | null
    projected_amount_usd: string | null
    plans: BillingV2PlanType[]
    usage_key?: string
    free_allocation?: number | null
    percentage_usage?: number
}
export interface BillingV2Type {
    customer_id: string
    has_active_subscription: boolean
    free_trial_until?: Dayjs
    stripe_portal_url?: string
    deactivated?: boolean
    current_total_amount_usd?: string
    current_total_amount_usd_after_discount?: string
    products: BillingProductV2Type[]

    custom_limits_usd?: {
        [key: string]: string | null | undefined
    }
    billing_period?: {
        current_period_start: Dayjs
        current_period_end: Dayjs
        interval: 'month' | 'year'
    }
    license?: {
        plan: LicensePlan
    }
    available_plans?: BillingV2PlanType[]
    discount_percent?: number
    discount_amount_usd?: string
    amount_off_expires_at?: Dayjs
}

export interface BillingV2PlanType {
    free_allocation?: number | null
    features: BillingV2FeatureType[]
    name: string
    description: string
    is_free?: boolean
    plan_key?: string
    image_url: string | null
    docs_url: string | null
    note: string | null
    unit: string | null
    product_key: ProductKeyUnion
    current_plan?: boolean | null
    tiers?: BillingV2TierType[] | null
    unit_amount_usd: string | null
    included_if?: 'no_active_subscription' | 'has_subscription' | null
    initial_billing_limit?: number
    contact_support: boolean | null
}

export interface PlanInterface {
    key: string
    name: string
    custom_setup_billing_message: string
    image_url: string
    self_serve: boolean
    is_metered_billing: boolean
    event_allowance: number
    price_string: string
}

// Creating a nominal type: https://github.com/microsoft/TypeScript/issues/202#issuecomment-961853101
export type InsightShortId = string & { readonly '': unique symbol }

export enum InsightColor {
    White = 'white',
    Black = 'black',
    Blue = 'blue',
    Green = 'green',
    Purple = 'purple',
}

export interface Cacheable {
    last_refresh: string | null
    next_allowed_client_refresh?: string | null
}

export interface TileLayout extends Omit<Layout, 'i'> {
    i?: string // we use `i` in the front end but not in the API
}

export interface Tileable {
    layouts: Record<DashboardLayoutSize, TileLayout> | Record<string, never> // allow an empty object or one with DashboardLayoutSize keys
    color: InsightColor | null
}

export interface DashboardTile extends Tileable, Cacheable {
    id: number
    insight?: InsightModel
    text?: TextModel
    deleted?: boolean
    is_cached?: boolean
}

export interface DashboardTileBasicType {
    id: number
    dashboard_id: number
    deleted?: boolean
}

export interface TextModel {
    body: string
    created_by?: UserBasicType
    last_modified_by?: UserBasicType
    last_modified_at: string
}

export interface InsightModel extends Cacheable {
    /** The unique key we use when communicating with the user, e.g. in URLs */
    short_id: InsightShortId
    /** The primary key in the database, used as well in API endpoints */
    id: number
    name: string
    derived_name?: string | null
    description?: string
    favorited?: boolean
    order: number | null
    result: any
    deleted: boolean
    saved: boolean
    created_at: string
    created_by: UserBasicType | null
    is_sample: boolean
    /** @deprecated Use `dashboard_tiles` instead */
    dashboards: number[] | null
    dashboard_tiles: DashboardTileBasicType[] | null
    updated_at: string
    tags?: string[]
    last_modified_at: string
    last_modified_by: UserBasicType | null
    effective_restriction_level: DashboardRestrictionLevel
    effective_privilege_level: DashboardPrivilegeLevel
    timezone?: string | null
    /** Only used in the frontend to store the next breakdown url */
    next?: string
    /** Only used in the frontend to toggle showing Baseline in funnels or not */
    disable_baseline?: boolean
    filters: Partial<FilterType>
    query?: Node | null
}

export interface DashboardBasicType {
    id: number
    name: string
    description: string
    pinned: boolean
    created_at: string
    created_by: UserBasicType | null
    is_shared: boolean
    deleted: boolean
    creation_mode: 'default' | 'template' | 'duplicate'
    restriction_level: DashboardRestrictionLevel
    effective_restriction_level: DashboardRestrictionLevel
    effective_privilege_level: DashboardPrivilegeLevel
    tags?: string[]
    /** Purely local value to determine whether the dashboard should be highlighted, e.g. as a fresh duplicate. */
    _highlight?: boolean
}

export interface DashboardTemplateListParams {
    scope?: DashboardTemplateScope
    // matches on template name, description, and tags
    search?: string
}

export type DashboardTemplateScope = 'team' | 'global' | 'feature_flag'

export interface DashboardType extends DashboardBasicType {
    tiles: DashboardTile[]
    filters: DashboardFilter
}

export interface DashboardTemplateType {
    id: string
    team_id?: number
    created_at?: string
    template_name: string
    dashboard_description?: string
    dashboard_filters?: DashboardFilter
    tiles: DashboardTile[]
    variables?: DashboardTemplateVariableType[]
    tags?: string[]
    image_url?: string
    scope?: DashboardTemplateScope
}

export interface MonacoMarker {
    message: string
}

// makes the DashboardTemplateType properties optional and the tiles properties optional
export type DashboardTemplateEditorType = Partial<Omit<DashboardTemplateType, 'tiles'>> & {
    tiles: Partial<DashboardTile>[]
}

export interface DashboardTemplateVariableType {
    id: string
    name: string
    description: string
    type: 'event'
    default: Record<string, JsonType>
    required: boolean
}

export type DashboardLayoutSize = 'sm' | 'xs'

/** Explicit dashboard collaborator, based on DashboardPrivilege. */
export interface DashboardCollaboratorType {
    id: string
    dashboard_id: DashboardType['id']
    user: UserBasicType
    level: DashboardPrivilegeLevel
    added_at: string
    updated_at: string
}

/** Explicit (dashboard privilege) OR implicit (project admin) dashboard collaborator. */
export type FusedDashboardCollaboratorType = Pick<DashboardCollaboratorType, 'user' | 'level'>

export interface OrganizationInviteType {
    id: string
    target_email: string
    first_name: string
    is_expired: boolean
    emailing_attempt_made: boolean
    created_by: UserBasicType | null
    created_at: string
    updated_at: string
    message?: string
}

export enum PluginInstallationType {
    Local = 'local',
    Custom = 'custom',
    Repository = 'repository',
    Source = 'source',
}

export interface PluginType {
    id: number
    plugin_type: PluginInstallationType
    name: string
    description?: string
    url?: string
    tag?: string
    icon?: string
    latest_tag?: string // apps management page: The latest git hash for the repo behind the url
    config_schema: Record<string, PluginConfigSchema> | PluginConfigSchema[]
    source?: string
    maintainer?: string
    is_global: boolean
    organization_id: string
    organization_name: string
    metrics?: Record<string, StoredMetricMathOperations>
    capabilities?: Record<'jobs' | 'methods' | 'scheduled_tasks', string[] | undefined>
    public_jobs?: Record<string, JobSpec>
}

export type AppType = PluginType

/** Config passed to app component and logic as props. Sent in Django's app context */
export interface FrontendAppConfig {
    pluginId: number
    pluginConfigId: number
    pluginType: PluginInstallationType | null
    name: string
    url: string
    config: Record<string, any>
}

/** Frontend app created after receiving a bundle via import('').getFrontendApp() */
export interface FrontendApp {
    id: number
    pluginId: number
    error?: any
    title?: string
    logic?: LogicWrapper
    component?: (props: FrontendAppConfig) => JSX.Element
    onInit?: (props: FrontendAppConfig) => void
}

export interface JobPayloadFieldOptions {
    type: 'string' | 'boolean' | 'json' | 'number' | 'date' | 'daterange'
    title?: string
    required?: boolean
    default?: any
    staff_only?: boolean
}

export interface JobSpec {
    payload?: Record<string, JobPayloadFieldOptions>
}

/** @deprecated in favor of PluginConfigTypeNew */
export interface PluginConfigType {
    id?: number
    plugin: number
    team_id: number
    enabled: boolean
    order: number

    config: Record<string, any>
    error?: PluginErrorType
    delivery_rate_24h?: number | null
    created_at?: string
}

/** @deprecated in favor of PluginConfigWithPluginInfoNew */
export interface PluginConfigWithPluginInfo extends PluginConfigType {
    id: number
    plugin_info: PluginType
}

// TODO: Rename to PluginConfigType once the legacy PluginConfigType are removed from the frontend
export interface PluginConfigTypeNew {
    id: number
    plugin: number
    team_id: number
    enabled: boolean
    order: number
    name: string
    description?: string
    updated_at: string
    delivery_rate_24h?: number | null
    config: Record<string, any>
}

// TODO: Rename to PluginConfigWithPluginInfo once the are removed from the frontend
export interface PluginConfigWithPluginInfoNew extends PluginConfigTypeNew {
    plugin_info: PluginType
}

export interface PluginErrorType {
    message: string
    time: string
    stack?: string
    name?: string
    event?: Record<string, any>
}

export enum PluginLogEntryType {
    Debug = 'DEBUG',
    Log = 'LOG',
    Info = 'INFO',
    Warn = 'WARN',
    Error = 'ERROR',
}

export interface PluginLogEntry {
    id: string
    team_id: number
    plugin_id: number
    plugin_config_id: number
    timestamp: string
    type: PluginLogEntryType
    is_system: boolean
    message: string
    instance_id: string
}

export interface BatchExportLogEntry {
    team_id: number
    batch_export_id: number
    run_id: number
    timestamp: string
    level: PipelineLogLevel
    message: string
}

export enum AnnotationScope {
    Insight = 'dashboard_item',
    Project = 'project',
    Organization = 'organization',
}

export interface RawAnnotationType {
    id: number
    scope: AnnotationScope
    content: string | null
    date_marker: string | null
    created_by?: UserBasicType | null
    created_at: string
    updated_at: string
    dashboard_item?: number | null
    insight_short_id?: InsightModel['short_id'] | null
    insight_name?: InsightModel['name'] | null
    deleted?: boolean
    creation_type?: 'USR' | 'GIT'
}

export interface AnnotationType extends Omit<RawAnnotationType, 'created_at' | 'date_marker'> {
    date_marker: dayjs.Dayjs | null
    created_at: dayjs.Dayjs
}

export interface DatedAnnotationType extends Omit<AnnotationType, 'date_marker'> {
    date_marker: dayjs.Dayjs
}

export enum ChartDisplayType {
    ActionsLineGraph = 'ActionsLineGraph',
    ActionsLineGraphCumulative = 'ActionsLineGraphCumulative',
    ActionsAreaGraph = 'ActionsAreaGraph',
    ActionsTable = 'ActionsTable',
    ActionsPie = 'ActionsPie',
    ActionsBar = 'ActionsBar',
    ActionsBarValue = 'ActionsBarValue',
    WorldMap = 'WorldMap',
    BoldNumber = 'BoldNumber',
}

export type BreakdownType = 'cohort' | 'person' | 'event' | 'group' | 'session' | 'hogql' | 'data_warehouse'
export type IntervalType = 'hour' | 'day' | 'week' | 'month'
export type SmoothingType = number

export enum InsightType {
    TRENDS = 'TRENDS',
    STICKINESS = 'STICKINESS',
    LIFECYCLE = 'LIFECYCLE',
    FUNNELS = 'FUNNELS',
    RETENTION = 'RETENTION',
    PATHS = 'PATHS',
    JSON = 'JSON',
    SQL = 'SQL',
}

export enum PathType {
    PageView = '$pageview',
    Screen = '$screen',
    CustomEvent = 'custom_event',
    HogQL = 'hogql',
}

export enum FunnelPathType {
    before = 'funnel_path_before_step',
    between = 'funnel_path_between_steps',
    after = 'funnel_path_after_step',
}

export enum FunnelVizType {
    Steps = 'steps',
    TimeToConvert = 'time_to_convert',
    Trends = 'trends',
}

export type RetentionType = typeof RETENTION_RECURRING | typeof RETENTION_FIRST_TIME

export enum RetentionPeriod {
    Hour = 'Hour',
    Day = 'Day',
    Week = 'Week',
    Month = 'Month',
}

export type BreakdownKeyType = string | number | (string | number)[] | null

export interface Breakdown {
    property: string | number
    type: BreakdownType
    normalize_url?: boolean
}

export interface FilterType {
    // used by all
    from_dashboard?: boolean | number
    insight?: InsightType
    filter_test_accounts?: boolean
    properties?: AnyPropertyFilter[] | PropertyGroupFilter
    sampling_factor?: number | null

    date_from?: string | null
    date_to?: string | null
    /**
     * Whether the `date_from` and `date_to` should be used verbatim. Disables rounding to the start and end of period.
     * Strings are cast to bools, e.g. "true" -> true.
     */
    explicit_date?: boolean | string | null

    events?: Record<string, any>[]
    actions?: Record<string, any>[]
    data_warehouse?: Record<string, any>[]
    new_entity?: Record<string, any>[]

    // persons modal
    entity_id?: string | number
    entity_type?: EntityType
    entity_math?: string

    // used by trends and stickiness
    interval?: IntervalType
    // TODO: extract into TrendsFunnelsCommonFilterType
    breakdown_type?: BreakdownType | null
    breakdown?: BreakdownKeyType
    breakdown_normalize_url?: boolean
    breakdowns?: Breakdown[]
    breakdown_group_type_index?: number | null
    breakdown_hide_other_aggregation?: boolean | null
    aggregation_group_type_index?: number // Groups aggregation
}

export interface PropertiesTimelineFilterType {
    date_from?: string | null // DateMixin
    date_to?: string | null // DateMixin
    interval?: IntervalType // IntervalMixin
    properties?: AnyPropertyFilter[] | PropertyGroupFilter // PropertyMixin
    events?: Record<string, any>[] // EntitiesMixin
    actions?: Record<string, any>[] // EntitiesMixin
    aggregation_group_type_index?: number // GroupsAggregationMixin
    display?: ChartDisplayType // DisplayDerivedMixin
    breakdown_type?: BreakdownType | null
    breakdown?: BreakdownKeyType
}

export interface TrendsFilterType extends FilterType {
    // Specifies that we want to smooth the aggregation over the specified
    // number of intervals, e.g. for a day interval, we may want to smooth over
    // 7 days to remove weekly variation. Smoothing is performed as a moving average.
    smoothing_intervals?: number
    compare?: boolean
    formula?: string
    /** @deprecated */
    shown_as?: ShownAsValue
    display?: ChartDisplayType
    breakdown_histogram_bin_count?: number // trends breakdown histogram bin count

    // frontend only
    show_legend?: boolean // used to show/hide legend next to insights graph
    hidden_legend_keys?: Record<string, boolean | undefined> // used to toggle visibilities in table and legend
    aggregation_axis_format?: AggregationAxisFormat // a fixed format like duration that needs calculation
    aggregation_axis_prefix?: string // a prefix to add to the aggregation axis e.g. £
    aggregation_axis_postfix?: string // a postfix to add to the aggregation axis e.g. %
    decimal_places?: number
    show_values_on_series?: boolean
    show_labels_on_series?: boolean
    show_percent_stack_view?: boolean
}

export interface StickinessFilterType extends FilterType {
    compare?: boolean
    /** @deprecated */
    shown_as?: ShownAsValue
    display?: ChartDisplayType

    // frontend only
    show_legend?: boolean // used to show/hide legend next to insights graph
    hidden_legend_keys?: Record<string, boolean | undefined> // used to toggle visibilities in table and legend
    show_values_on_series?: boolean

    // persons only
    stickiness_days?: number
}

export interface FunnelsFilterType extends FilterType {
    funnel_viz_type?: FunnelVizType // parameter sent to funnels API for time conversion code path
    funnel_from_step?: number // used in time to convert: initial step index to compute time to convert
    funnel_to_step?: number // used in time to convert: ending step index to compute time to convert
    breakdown_attribution_type?: BreakdownAttributionType // funnels breakdown attribution type
    breakdown_attribution_value?: number // funnels breakdown attribution specific step value
    bin_count?: BinCountValue // used in time to convert: number of bins to show in histogram
    funnel_window_interval_unit?: FunnelConversionWindowTimeUnit // minutes, days, weeks, etc. for conversion window
    funnel_window_interval?: number | undefined // length of conversion window
    funnel_order_type?: StepOrderValue
    exclusions?: FunnelExclusionLegacy[] // used in funnel exclusion filters
    funnel_aggregate_by_hogql?: string

    // frontend only
    layout?: FunnelLayout // used only for funnels
    funnel_step_reference?: FunnelStepReference // whether conversion shown in graph should be across all steps or just from the previous step
    hidden_legend_keys?: Record<string, boolean | undefined> // used to toggle visibilities in table and legend

    // persons only
    entrance_period_start?: string // this and drop_off is used for funnels time conversion date for the persons modal
    drop_off?: boolean
    funnel_step?: number
    funnel_step_breakdown?: string | number[] | number | null // used in steps breakdown: persons modal
    funnel_custom_steps?: number[] // used to provide custom steps for which to get people in a funnel - primarily for correlation use
    funnel_correlation_person_entity?: Record<string, any> // Funnel Correlation Persons Filter
    funnel_correlation_person_converted?: 'true' | 'false' // Funnel Correlation Persons Converted - success or failure counts
}
export interface PathsFilterType extends FilterType {
    path_type?: PathType
    paths_hogql_expression?: string
    include_event_types?: PathType[]
    start_point?: string
    end_point?: string
    path_groupings?: string[]
    funnel_paths?: FunnelPathType
    funnel_filter?: Record<string, any> // Funnel Filter used in Paths
    exclude_events?: string[] // Paths Exclusion type
    /** @asType integer */
    step_limit?: number // Paths Step Limit
    path_replacements?: boolean
    local_path_cleaning_filters?: PathCleaningFilter[]
    /** @asType integer */
    edge_limit?: number | undefined // Paths edge limit
    /** @asType integer */
    min_edge_weight?: number | undefined // Paths
    /** @asType integer */
    max_edge_weight?: number | undefined // Paths

    // persons only
    path_start_key?: string // Paths People Start Key
    path_end_key?: string // Paths People End Key
    path_dropoff_key?: string // Paths People Dropoff Key
}

export interface RetentionEntity {
    id?: string | number // TODO: Fix weird typing issues
    kind?: NodeKind.ActionsNode | NodeKind.EventsNode
    name?: string
    type?: EntityType
    /**  @asType integer */
    order?: number
    uuid?: string
    custom_name?: string
}

export interface RetentionFilterType extends FilterType {
    retention_type?: RetentionType
    retention_reference?: 'total' | 'previous' // retention wrt cohort size or previous period
    /**
     * @asType integer
     */
    total_intervals?: number
    returning_entity?: RetentionEntity
    target_entity?: RetentionEntity
    period?: RetentionPeriod
}
export interface LifecycleFilterType extends FilterType {
    /** @deprecated */
    shown_as?: ShownAsValue

    // frontend only
    show_values_on_series?: boolean
    toggledLifecycles?: LifecycleToggle[]
}

export type LifecycleToggle = 'new' | 'resurrecting' | 'returning' | 'dormant'
export type AnyFilterType =
    | TrendsFilterType
    | StickinessFilterType
    | FunnelsFilterType
    | PathsFilterType
    | RetentionFilterType
    | LifecycleFilterType
    | FilterType

export type AnyPartialFilterType =
    | Partial<TrendsFilterType>
    | Partial<StickinessFilterType>
    | Partial<FunnelsFilterType>
    | Partial<PathsFilterType>
    | Partial<RetentionFilterType>
    | Partial<LifecycleFilterType>
    | Partial<FilterType>

export interface EventsListQueryParams {
    event?: string
    properties?: AnyPropertyFilter[] | PropertyGroupFilter
    orderBy?: string[]
    action_id?: number
    after?: string
    before?: string
    limit?: number
    offset?: number
}

export interface RecordingEventsFilters {
    query: string
}

export interface RecordingConsoleLogsFilters {
    query: string
}

export enum RecordingWindowFilter {
    All = 'all',
}

export interface EditorFilterProps {
    insightProps: InsightLogicProps
}

export interface InsightEditorFilter {
    key: string
    label?: string | ((props: EditorFilterProps) => JSX.Element | null)
    tooltip?: JSX.Element
    showOptional?: boolean
    position?: 'left' | 'right'
    valueSelector?: (insight: Partial<InsightModel>) => any
    /** Editor filter component. Cannot be an anonymous function or the key would not work! */
    component?: (props: EditorFilterProps) => JSX.Element | null
}

export type InsightEditorFilterGroup = {
    title?: string
    count?: number
    editorFilters: InsightEditorFilter[]
    defaultExpanded?: boolean
}

export interface SystemStatusSubrows {
    columns: string[]
    rows: string[][]
}

export interface SystemStatusRow {
    metric: string
    value: boolean | string | number | null
    key: string
    description?: string
    subrows?: SystemStatusSubrows
}

export interface SystemStatus {
    overview: SystemStatusRow[]
}

export type QuerySummary = { duration: string } & Record<string, string>

export interface SystemStatusQueriesResult {
    postgres_running: QuerySummary[]
    clickhouse_running?: QuerySummary[]
    clickhouse_slow_log?: QuerySummary[]
}

export interface SystemStatusAnalyzeResult {
    query: string
    timing: {
        query_id: string
        event_time: string
        query_duration_ms: number
        read_rows: number
        read_size: string
        result_rows: number
        result_size: string
        memory_usage: string
    }
    flamegraphs: Record<string, string>
}

export interface TrendAPIResponse<ResultType = TrendResult[]> {
    type: 'Trends'
    is_cached: boolean
    last_refresh: string | null
    result: ResultType
    timezone: string
    next: string | null
}

export interface TrendResult {
    action: ActionFilter
    actions?: ActionFilter[]
    count: number
    data: number[]
    days: string[]
    dates?: string[]
    label: string
    labels: string[]
    breakdown_value?: string | number
    aggregated_value: number
    status?: string
    compare_label?: CompareLabelType
    compare?: boolean
    persons_urls?: { url: string }[]
    persons?: Person
    filter?: TrendsFilterType
}

interface Person {
    url: string
    filter: Partial<FilterType>
}

export interface FunnelStep {
    // The type returned from the API.
    action_id: string
    average_conversion_time: number | null
    median_conversion_time: number | null
    count: number
    name: string
    custom_name?: string | null
    order: number
    people?: string[]
    type: EntityType
    labels?: string[]
    breakdown?: BreakdownKeyType
    breakdowns?: BreakdownKeyType[]
    breakdown_value?: BreakdownKeyType
    data?: number[]
    days?: string[]

    /** Url that you can GET to retrieve the people that converted in this step */
    converted_people_url: string

    /** Url that you can GET to retrieve the people that dropped in this step  */
    dropped_people_url: string | null
}

export interface FunnelsTimeConversionBins {
    bins: [number, number][]
    average_conversion_time: number | null
}

export type FunnelResultType = FunnelStep[] | FunnelStep[][] | FunnelsTimeConversionBins

export interface FunnelAPIResponse<ResultType = FunnelResultType> {
    is_cached: boolean
    last_refresh: string | null
    result: ResultType
    timezone: string
}

export interface FunnelStepWithNestedBreakdown extends FunnelStep {
    nested_breakdown?: FunnelStep[]
}

export interface FunnelTimeConversionMetrics {
    averageTime: number
    stepRate: number
    totalRate: number
}

export interface FunnelConversionWindow {
    funnelWindowIntervalUnit: FunnelConversionWindowTimeUnit
    funnelWindowInterval: number
}

// https://github.com/PostHog/posthog/blob/master/posthog/models/filters/mixins/funnel.py#L100
export enum FunnelConversionWindowTimeUnit {
    Second = 'second',
    Minute = 'minute',
    Hour = 'hour',
    Day = 'day',
    Week = 'week',
    Month = 'month',
}

export enum FunnelStepReference {
    total = 'total',
    previous = 'previous',
}

export interface FunnelStepWithConversionMetrics extends FunnelStep {
    droppedOffFromPrevious: number
    conversionRates: {
        fromPrevious: number
        total: number
        fromBasisStep: number // either fromPrevious or total, depending on FunnelStepReference
    }
    nested_breakdown?: Omit<FunnelStepWithConversionMetrics, 'nested_breakdown'>[]
    rowKey?: number | string
    significant?: {
        fromPrevious: boolean
        total: boolean
        fromBasisStep: boolean // either fromPrevious or total, depending on FunnelStepReference
    }
}

export interface FlattenedFunnelStepByBreakdown {
    rowKey: number | string
    isBaseline?: boolean
    breakdown?: BreakdownKeyType
    // :KLUDGE: Data transforms done in `getBreakdownStepValues`
    breakdown_value?: Array<string | number>
    breakdownIndex?: number
    conversionRates?: {
        total: number
    }
    steps?: FunnelStepWithConversionMetrics[]
    significant?: boolean
}

export interface FunnelCorrelation {
    event: Pick<EventType, 'elements' | 'event' | 'properties'>
    odds_ratio: number
    success_count: number
    success_people_url: string
    failure_count: number
    failure_people_url: string
    correlation_type: FunnelCorrelationType.Failure | FunnelCorrelationType.Success
    result_type:
        | FunnelCorrelationResultsType.Events
        | FunnelCorrelationResultsType.Properties
        | FunnelCorrelationResultsType.EventWithProperties
}

export enum FunnelCorrelationType {
    Success = 'success',
    Failure = 'failure',
}

export enum FunnelCorrelationResultsType {
    Events = 'events',
    Properties = 'properties',
    EventWithProperties = 'event_with_properties',
}

export enum BreakdownAttributionType {
    FirstTouch = 'first_touch',
    LastTouch = 'last_touch',
    AllSteps = 'all_events',
    Step = 'step',
}

export interface ChartParams {
    inCardView?: boolean
    inSharedMode?: boolean
    showPersonsModal?: boolean
    /** allows overriding by queries, e.g. setting empty state text*/
    context?: QueryContext
}

export interface HistogramGraphDatum {
    id: number
    bin0: number
    bin1: number
    count: number
    label: string
}

// Shared between insightLogic, dashboardItemLogic, trendsLogic, funnelLogic, pathsLogic, retentionLogic
export interface InsightLogicProps {
    /** currently persisted insight */
    dashboardItemId?: InsightShortId | 'new' | `new-${string}` | null
    /** id of the dashboard the insight is on (when the insight is being displayed on a dashboard) **/
    dashboardId?: DashboardType['id']
    /** cached insight */
    cachedInsight?: Partial<InsightModel> | null
    /** enable this to avoid API requests */
    doNotLoad?: boolean
    loadPriority?: number
    onData?: (data: Record<string, unknown> | null | undefined) => void
    /** query when used as ad-hoc insight */
    query?: InsightVizNode
    setQuery?: (node: InsightVizNode) => void

    /** Used to group DataNodes into a collection for group operations like refreshAll **/
    dataNodeCollectionId?: string
}

export interface SetInsightOptions {
    /** this overrides the in-flight filters on the page, which may not equal the last returned API response */
    overrideFilter?: boolean
    /** calling with this updates the "last saved" filters */
    fromPersistentApi?: boolean
}

export interface Survey {
    /** UUID */
    id: string
    name: string
    type: SurveyType
    description: string
    linked_flag_id: number | null
    linked_flag: FeatureFlagBasicType | null
    targeting_flag: FeatureFlagBasicType | null
    targeting_flag_filters?: FeatureFlagFilters
    conditions: {
        url: string
        selector: string
        seenSurveyWaitPeriodInDays?: number
        urlMatchType?: SurveyUrlMatchType
    } | null
    appearance: SurveyAppearance
    questions: (BasicSurveyQuestion | LinkSurveyQuestion | RatingSurveyQuestion | MultipleSurveyQuestion)[]
    created_at: string
    created_by: UserBasicType | null
    start_date: string | null
    end_date: string | null
    archived: boolean
    remove_targeting_flag?: boolean
}

export enum SurveyUrlMatchType {
    Exact = 'exact',
    Contains = 'icontains',
    Regex = 'regex',
}

export enum SurveyType {
    Popover = 'popover',
    Widget = 'widget',
    FullScreen = 'full_screen',
    Email = 'email',
    API = 'api',
}

export interface SurveyAppearance {
    backgroundColor?: string
    submitButtonColor?: string
    // TODO: remove submitButtonText in favor of buttonText once it's more deprecated
    submitButtonText?: string
    ratingButtonColor?: string
    ratingButtonActiveColor?: string
    borderColor?: string
    placeholder?: string
    whiteLabel?: boolean
    displayThankYouMessage?: boolean
    thankYouMessageHeader?: string
    thankYouMessageDescription?: string
    autoDisappear?: boolean
    position?: string
    // widget only
    widgetType?: 'button' | 'tab' | 'selector'
    widgetSelector?: string
    widgetLabel?: string
    widgetColor?: string
}

export interface SurveyQuestionBase {
    question: string
    description?: string | null
    optional?: boolean
    buttonText?: string
}

export interface BasicSurveyQuestion extends SurveyQuestionBase {
    type: SurveyQuestionType.Open
}

export interface LinkSurveyQuestion extends SurveyQuestionBase {
    type: SurveyQuestionType.Link
    link: string | null
}

export interface RatingSurveyQuestion extends SurveyQuestionBase {
    type: SurveyQuestionType.Rating
    display: 'number' | 'emoji'
    scale: number
    lowerBoundLabel: string
    upperBoundLabel: string
}

export interface MultipleSurveyQuestion extends SurveyQuestionBase {
    type: SurveyQuestionType.SingleChoice | SurveyQuestionType.MultipleChoice
    choices: string[]
    hasOpenChoice?: boolean
}

export type SurveyQuestion = BasicSurveyQuestion | LinkSurveyQuestion | RatingSurveyQuestion | MultipleSurveyQuestion

export enum SurveyQuestionType {
    Open = 'open',
    MultipleChoice = 'multiple_choice',
    SingleChoice = 'single_choice',
    Rating = 'rating',
    Link = 'link',
}

export interface FeatureFlagGroupType {
    properties?: AnyPropertyFilter[]
    rollout_percentage?: number | null
    variant: string | null
    users_affected?: number
}

export interface MultivariateFlagVariant {
    key: string
    name?: string | null
    rollout_percentage: number
}

export interface MultivariateFlagOptions {
    variants: MultivariateFlagVariant[]
}

export interface FeatureFlagFilters {
    groups: FeatureFlagGroupType[]
    multivariate: MultivariateFlagOptions | null
    aggregation_group_type_index?: number | null
    payloads: Record<string, JsonType>
    super_groups?: FeatureFlagGroupType[]
}

export interface FeatureFlagBasicType {
    id: number
    team_id: TeamType['id']
    key: string
    /* The description field (the name is a misnomer because of its legacy). */
    name: string
    filters: FeatureFlagFilters
    deleted: boolean
    active: boolean
    ensure_experience_continuity: boolean | null
}

export interface FeatureFlagType extends Omit<FeatureFlagBasicType, 'id' | 'team_id'> {
    /** Null means that the flag has never been saved yet (it's new). */
    id: number | null
    created_by: UserBasicType | null
    created_at: string | null
    is_simple_flag: boolean
    rollout_percentage: number | null
    experiment_set: string[] | null
    features: EarlyAccessFeatureType[] | null
    surveys: Survey[] | null
    rollback_conditions: FeatureFlagRollbackConditions[]
    performed_rollback: boolean
    can_edit: boolean
    tags: string[]
    usage_dashboard?: number
    analytics_dashboards?: number[] | null
    has_enriched_analytics?: boolean
}

export interface OrganizationFeatureFlag {
    flag_id: number | null
    team_id: number | null
    created_by: UserBasicType | null
    created_at: string | null
    is_simple_flag: boolean
    rollout_percentage: number | null
    filters: FeatureFlagFilters
    active: boolean
}

export interface OrganizationFeatureFlagsCopyBody {
    feature_flag_key: FeatureFlagType['key']
    from_project: TeamType['id']
    target_project_ids: TeamType['id'][]
}

export type OrganizationFeatureFlags = {
    flag_id: FeatureFlagType['id']
    team_id: TeamType['id']
    active: FeatureFlagType['active']
}[]

export interface FeatureFlagRollbackConditions {
    threshold: number
    threshold_type: string
    threshold_metric?: FilterType
    operator?: string
}

export interface CombinedFeatureFlagAndValueType {
    feature_flag: FeatureFlagType
    value: boolean | string
}

export enum EarlyAccessFeatureStage {
    Draft = 'draft',
    Concept = 'concept',
    Alpha = 'alpha',
    Beta = 'beta',
    GeneralAvailability = 'general-availability',
    Archived = 'archived',
}

export enum EarlyAccessFeatureTabs {
    OptedIn = 'opted-in',
    OptedOut = 'opted-out',
}

export interface EarlyAccessFeatureType {
    /** UUID */
    id: string
    feature_flag: FeatureFlagBasicType
    name: string
    description: string
    stage: EarlyAccessFeatureStage
    /** Documentation URL. Can be empty. */
    documentation_url: string
    created_at: string
}

export interface NewEarlyAccessFeatureType extends Omit<EarlyAccessFeatureType, 'id' | 'created_at' | 'feature_flag'> {
    feature_flag_id: number | undefined
}

export interface UserBlastRadiusType {
    users_affected: number
    total_users: number
}

export enum ScheduledChangeModels {
    FeatureFlag = 'FeatureFlag',
}

export enum ScheduledChangeOperationType {
    UpdateStatus = 'update_status',
    AddReleaseCondition = 'add_release_condition',
}

export type ScheduledChangePayload =
    | { operation: ScheduledChangeOperationType.UpdateStatus; value: boolean }
    | { operation: ScheduledChangeOperationType.AddReleaseCondition; value: FeatureFlagFilters }

export interface ScheduledChangeType {
    id: number
    team_id: number
    record_id: number | string
    model_name: ScheduledChangeModels
    payload: ScheduledChangePayload
    scheduled_at: string
    executed_at: string | null
    failure_reason: string | null
    created_at: string | null
    created_by: UserBasicType
}

export interface PrevalidatedInvite {
    id: string
    target_email: string
    first_name: string
    organization_name: string
}

interface InstancePreferencesInterface {
    /** Whether debug queries option should be shown on the command palette. */
    debug_queries: boolean
    /** Whether paid features showcasing / upsells are completely disabled throughout the app. */
    disable_paid_fs: boolean
}

export interface PreflightStatus {
    // Attributes that accept undefined values (i.e. `?`) are not received when unauthenticated
    django: boolean
    plugins: boolean
    redis: boolean
    db: boolean
    clickhouse: boolean
    kafka: boolean
    /** An initiated instance is one that already has any organization(s). */
    initiated: boolean
    /** Org creation is allowed on Cloud OR initiated self-hosted organizations with a license and MULTI_ORG_ENABLED. */
    can_create_org: boolean
    /** Whether this is PostHog Cloud. */
    cloud: boolean
    /** Whether this is a managed demo environment. */
    demo: boolean
    celery: boolean
    realm: Realm
    region: Region | null
    available_social_auth_providers: AuthBackends
    available_timezones?: Record<string, number>
    opt_out_capture?: boolean
    email_service_available: boolean
    slack_service: {
        available: boolean
        client_id?: string
    }
    data_warehouse_integrations: {
        hubspot: {
            client_id?: string
        }
    }
    /** Whether PostHog is running in DEBUG mode. */
    is_debug?: boolean
    licensed_users_available?: number | null
    openai_available?: boolean
    site_url?: string
    instance_preferences?: InstancePreferencesInterface
    buffer_conversion_seconds?: number
    object_storage: boolean
}

export enum ItemMode { // todo: consolidate this and dashboardmode
    Edit = 'edit',
    View = 'view',
    Subscriptions = 'subscriptions',
    Sharing = 'sharing',
}

export enum DashboardPlacement {
    Dashboard = 'dashboard', // When on the standard dashboard page
    ProjectHomepage = 'project-homepage', // When embedded on the project homepage
    FeatureFlag = 'feature-flag',
    Public = 'public', // When viewing the dashboard publicly
    Export = 'export', // When the dashboard is being exported (alike to being printed)
    Person = 'person', // When the dashboard is being viewed on a person page
    Group = 'group', // When the dashboard is being viewed on a group page
}

export enum DashboardMode { // Default mode is null
    Edit = 'edit', // When the dashboard is being edited
    Fullscreen = 'fullscreen', // When the dashboard is on full screen (presentation) mode
    Sharing = 'sharing', // When the sharing configuration is opened
}

// Hotkeys for local (component) actions
export type HotKey =
    | 'a'
    | 'b'
    | 'c'
    | 'd'
    | 'e'
    | 'f'
    | 'h'
    | 'i'
    | 'j'
    | 'k'
    | 'l'
    | 'm'
    | 'n'
    | 'o'
    | 'p'
    | 'q'
    | 'r'
    | 's'
    | 't'
    | 'u'
    | 'v'
    | 'w'
    | 'x'
    | 'y'
    | 'z'
    | 'escape'
    | 'enter'
    | 'space'
    | 'tab'
    | 'arrowleft'
    | 'arrowright'
    | 'arrowdown'
    | 'arrowup'
    | 'forwardslash'

export type HotKeyOrModifier = HotKey | 'shift' | 'option' | 'command'

export interface EventDefinition {
    id: string
    name: string
    description?: string
    tags?: string[]
    owner?: UserBasicType | null
    created_at?: string
    last_seen_at?: string
    last_updated_at?: string // alias for last_seen_at to achieve event and action parity
    updated_at?: string
    updated_by?: UserBasicType | null
    verified?: boolean
    verified_at?: string
    verified_by?: string
    is_action?: boolean
}

// TODO duplicated from plugin server. Follow-up to de-duplicate
export enum PropertyType {
    DateTime = 'DateTime',
    String = 'String',
    Numeric = 'Numeric',
    Boolean = 'Boolean',
    Duration = 'Duration',
    Selector = 'Selector',
}

export enum PropertyDefinitionType {
    Event = 'event',
    Person = 'person',
    Group = 'group',
}

export interface PropertyDefinition {
    id: string
    name: string
    description?: string
    tags?: string[]
    updated_at?: string
    updated_by?: UserBasicType | null
    is_numerical?: boolean // Marked as optional to allow merge of EventDefinition & PropertyDefinition
    is_seen_on_filtered_events?: boolean // Indicates whether this property has been seen for a particular set of events (when `eventNames` query string is sent); calculated at query time, not stored in the db
    property_type?: PropertyType
    type?: PropertyDefinitionType
    created_at?: string // TODO: Implement
    last_seen_at?: string // TODO: Implement
    example?: string
    is_action?: boolean
    verified?: boolean
    verified_at?: string
    verified_by?: string

    // For Data warehouse person properties
    table?: string
}

export enum PropertyDefinitionState {
    Pending = 'pending',
    Loading = 'loading',
    Missing = 'missing',
    Error = 'error',
}

export type Definition = EventDefinition | PropertyDefinition

export interface PersonProperty {
    id: string | number
    name: string
    count: number
    table?: string
}

export type GroupTypeIndex = 0 | 1 | 2 | 3 | 4

export interface GroupType {
    group_type: string
    group_type_index: GroupTypeIndex
    name_singular?: string | null
    name_plural?: string | null
}

export type GroupTypeProperties = Record<number, Array<PersonProperty>>

export interface Group {
    group_type_index: GroupTypeIndex
    group_key: string
    created_at: string
    group_properties: Record<string, any>
}

export interface Experiment {
    id: number | 'new'
    name: string
    description?: string
    feature_flag_key: string
    feature_flag?: FeatureFlagBasicType
    filters: FilterType
    parameters: {
        minimum_detectable_effect?: number
        recommended_running_time?: number
        recommended_sample_size?: number
        feature_flag_variants: MultivariateFlagVariant[]
        custom_exposure_filter?: FilterType
        aggregation_group_type_index?: number
    }
    start_date?: string | null
    end_date?: string | null
    archived?: boolean
    secondary_metrics: SecondaryExperimentMetric[]
    created_at: string | null
    created_by: UserBasicType | null
    updated_at: string | null
}

export interface FunnelExperimentVariant {
    key: string
    success_count: number
    failure_count: number
}

export interface TrendExperimentVariant {
    key: string
    count: number
    exposure: number
    absolute_exposure: number
}

interface BaseExperimentResults {
    probability: Record<string, number>
    fakeInsightId: string
    significant: boolean
    noData?: boolean
    significance_code: SignificanceCode
    expected_loss?: number
    p_value?: number
}

export interface _TrendsExperimentResults extends BaseExperimentResults {
    insight: TrendResult[]
    filters: TrendsFilterType
    variants: TrendExperimentVariant[]
    last_refresh?: string | null
}

export interface _FunnelExperimentResults extends BaseExperimentResults {
    insight: FunnelStep[][]
    filters: FunnelsFilterType
    variants: FunnelExperimentVariant[]
    last_refresh?: string | null
}

export interface TrendsExperimentResults {
    result: _TrendsExperimentResults
    is_cached?: boolean
    last_refresh?: string | null
}
export interface FunnelExperimentResults {
    result: _FunnelExperimentResults
    is_cached?: boolean
    last_refresh?: string | null
}

export type ExperimentResults = TrendsExperimentResults | FunnelExperimentResults

export type SecondaryMetricResults = Partial<ExperimentResults['result']> & {
    result?: Record<string, number>
}
export interface SecondaryExperimentMetric {
    name: string
    filters: Partial<FilterType>
}

export interface SelectOption {
    value: string
    label?: string
}

export enum FilterLogicalOperator {
    And = 'AND',
    Or = 'OR',
}

export interface PropertyGroupFilter {
    type: FilterLogicalOperator
    values: PropertyGroupFilterValue[]
}

export interface PropertyGroupFilterValue {
    type: FilterLogicalOperator
    values: (AnyPropertyFilter | PropertyGroupFilterValue)[]
}

export interface CohortCriteriaGroupFilter {
    id?: string
    type: FilterLogicalOperator
    values: AnyCohortCriteriaType[] | CohortCriteriaGroupFilter[]
}

export interface SelectOptionWithChildren extends SelectOption {
    children: React.ReactChildren
    ['data-attr']: string
    key: string
}

export interface CoreFilterDefinition {
    label: string
    description?: string | JSX.Element
    examples?: (string | number)[]
    /** System properties are hidden in properties table by default. */
    system?: boolean
}

export interface TileParams {
    title: string
    targetPath: string
    openInNewTab?: boolean
    hoverText?: string
    icon: JSX.Element
    class?: string
}

export interface TiledIconModuleProps {
    tiles: TileParams[]
    header?: string
    subHeader?: string
    analyticsModuleKey?: string
}

export type EventOrPropType = EventDefinition & PropertyDefinition

export interface AppContext {
    current_user: UserType | null
    current_team: TeamType | TeamPublicType | null
    preflight: PreflightStatus
    default_event_name: string
    persisted_feature_flags?: string[]
    anonymous: boolean
    frontend_apps?: Record<number, FrontendAppConfig>
    commit_sha?: string
    /** Whether the user was autoswitched to the current item's team. */
    switched_team: TeamType['id'] | null
    year_in_hog_url?: string
}

export type StoredMetricMathOperations = 'max' | 'min' | 'sum'

export interface PathEdgeParameters {
    edgeLimit?: number | undefined
    minEdgeWeight?: number | undefined
    maxEdgeWeight?: number | undefined
}

export enum SignificanceCode {
    Significant = 'significant',
    NotEnoughExposure = 'not_enough_exposure',
    LowWinProbability = 'low_win_probability',
    HighLoss = 'high_loss',
    HighPValue = 'high_p_value',
}

export enum HelpType {
    Slack = 'slack',
    GitHub = 'github',
    Email = 'email',
    Docs = 'docs',
    Updates = 'updates',
    SupportForm = 'support_form',
}

export interface DateMappingOption {
    key: string
    inactive?: boolean // Options removed due to low usage (see relevant PR); will not show up for new insights but will be kept for existing
    values: string[]
    getFormattedDate?: (date: dayjs.Dayjs, format?: string) => string
    defaultInterval?: IntervalType
}

interface BreadcrumbBase {
    /** E.g. scene, tab, or scene with item ID. Particularly important for `onRename`. */
    key: string | number | [scene: Scene, key: string | number]
    /** Name to display. */
    name: string | null | undefined
    /** Symbol, e.g. a lettermark or a profile picture. */
    symbol?: React.ReactNode
    /** Whether to show a custom popover */
    popover?: Pick<PopoverProps, 'overlay' | 'sameWidth'>
}
interface LinkBreadcrumb extends BreadcrumbBase {
    /** Path to link to. */
    path?: string
    onRename?: never
}
interface RenamableBreadcrumb extends BreadcrumbBase {
    path?: never
    /** When this is set, an "Edit" button shows up next to the title */
    onRename?: (newName: string) => Promise<void>
    /** When this is true, the name is always in edit mode, and `onRename` runs on every input change. */
    forceEditMode?: boolean
}
export type Breadcrumb = LinkBreadcrumb | RenamableBreadcrumb

export enum GraphType {
    Bar = 'bar',
    HorizontalBar = 'horizontalBar',
    Line = 'line',
    Histogram = 'histogram',
    Pie = 'doughnut',
}

export type GraphDataset = ChartDataset<ChartType> &
    Partial<
        Pick<
            TrendResult,
            | 'count'
            | 'label'
            | 'days'
            | 'labels'
            | 'data'
            | 'compare'
            | 'compare_label'
            | 'status'
            | 'action'
            | 'actions'
            | 'breakdown_value'
            | 'persons_urls'
            | 'persons'
            | 'filter'
        >
    > & {
        /** Used in filtering out visibility of datasets. Set internally by chart.js */
        id: number
        /** Toggled on to draw incompleteness lines in LineGraph.tsx */
        dotted?: boolean
        /** Array of breakdown values used only in ActionsHorizontalBar.tsx data */
        breakdownValues?: (string | number | undefined)[]
        /** Array of compare labels used only in ActionsHorizontalBar.tsx data */
        compareLabels?: (CompareLabelType | undefined)[]
        /** Array of persons ussed only in (ActionsHorizontalBar|ActionsPie).tsx */
        personsValues?: (Person | undefined)[]
        index?: number
        /** Value (count) for specific data point; only valid in the context of an xy intercept */
        pointValue?: number
        /** Value (count) for specific data point; only valid in the context of an xy intercept */
        personUrl?: string
        /** Action/event filter defition */
        action?: ActionFilter
    }

export type GraphPoint = InteractionItem & { dataset: GraphDataset }

interface PointsPayload {
    pointsIntersectingLine: GraphPoint[]
    pointsIntersectingClick: GraphPoint[]
    clickedPointNotLine: boolean
    referencePoint: GraphPoint
}

export interface GraphPointPayload {
    points: PointsPayload
    index: number
    value?: number
    /** Contains the dataset for all the points in the same x-axis point; allows switching between matching points in the x-axis */
    crossDataset?: GraphDataset[]
    /** ID for the currently selected series */
    seriesId?: number
}

export enum CompareLabelType {
    Current = 'current',
    Previous = 'previous',
}

export interface InstanceSetting {
    key: string
    value: boolean | string | number | null
    value_type: 'bool' | 'str' | 'int'
    description?: string
    editable: boolean
    is_secret: boolean
}

export enum BaseMathType {
    TotalCount = 'total',
    UniqueUsers = 'dau',
    WeeklyActiveUsers = 'weekly_active',
    MonthlyActiveUsers = 'monthly_active',
    UniqueSessions = 'unique_session',
}

export enum PropertyMathType {
    Average = 'avg',
    Sum = 'sum',
    Minimum = 'min',
    Maximum = 'max',
    Median = 'median',
    P90 = 'p90',
    P95 = 'p95',
    P99 = 'p99',
}

export enum CountPerActorMathType {
    Average = 'avg_count_per_actor',
    Minimum = 'min_count_per_actor',
    Maximum = 'max_count_per_actor',
    Median = 'median_count_per_actor',
    P90 = 'p90_count_per_actor',
    P95 = 'p95_count_per_actor',
    P99 = 'p99_count_per_actor',
}

export enum HogQLMathType {
    HogQL = 'hogql',
}
export enum GroupMathType {
    UniqueGroup = 'unique_group',
}

export enum ActorGroupType {
    Person = 'person',
    GroupPrefix = 'group',
}

export enum BehavioralEventType {
    PerformEvent = 'performed_event',
    PerformMultipleEvents = 'performed_event_multiple',
    PerformSequenceEvents = 'performed_event_sequence',
    NotPerformedEvent = 'not_performed_event',
    NotPerformSequenceEvents = 'not_performed_event_sequence',
    HaveProperty = 'have_property',
    NotHaveProperty = 'not_have_property',
}

export enum BehavioralCohortType {
    InCohort = 'in_cohort',
    NotInCohort = 'not_in_cohort',
}

export enum BehavioralLifecycleType {
    PerformEventFirstTime = 'performed_event_first_time',
    PerformEventRegularly = 'performed_event_regularly',
    StopPerformEvent = 'stopped_performing_event',
    StartPerformEventAgain = 'restarted_performing_event',
}

export enum TimeUnitType {
    Day = 'day',
    Week = 'week',
    Month = 'month',
    Year = 'year',
}

export enum DateOperatorType {
    BeforeTheLast = 'before_the_last',
    Between = 'between',
    NotBetween = 'not_between',
    OnTheDate = 'on_the_date',
    NotOnTheDate = 'not_on_the_date',
    Since = 'since',
    Before = 'before',
    IsSet = 'is_set',
    IsNotSet = 'is_not_set',
}

export enum ValueOptionType {
    MostRecent = 'most_recent',
    Previous = 'previous',
    OnDate = 'on_date',
}

export type WeekdayType = 'monday' | 'tuesday' | 'wednesday' | 'thursday' | 'friday' | 'saturday' | 'sunday'

export interface SubscriptionType {
    id: number
    insight?: number
    dashboard?: number
    target_type: string
    target_value: string
    frequency: 'daily' | 'weekly' | 'monthly' | 'yearly'
    interval: number
    byweekday: WeekdayType[] | null
    bysetpos: number | null
    start_date: string
    until_date?: string
    title: string
    summary: string
    created_by?: UserBasicType | null
    created_at: string
    updated_at: string
    deleted?: boolean
}

export type SmallTimeUnit = 'hours' | 'minutes' | 'seconds'

export type Duration = {
    timeValue: number
    unit: SmallTimeUnit
}

export enum EventDefinitionType {
    Event = 'event',
    EventCustom = 'event_custom',
    EventPostHog = 'event_posthog',
}

export interface IntegrationType {
    id: number
    kind: 'slack'
    config: any
    created_by?: UserBasicType | null
    created_at: string
}

export interface SlackChannelType {
    id: string
    name: string
    is_private: boolean
    is_ext_shared: boolean
    is_member: boolean
}

export interface SharingConfigurationType {
    enabled: boolean
    access_token: string
    created_at: string
}

export enum ExporterFormat {
    PNG = 'image/png',
    CSV = 'text/csv',
    PDF = 'application/pdf',
    JSON = 'application/json',
    XLSX = 'application/vnd.openxmlformats-officedocument.spreadsheetml.sheet',
}

/** Exporting directly from the browser to a file */
export type LocalExportContext = {
    localData: string
    filename: string
    mediaType: ExporterFormat
}

export type OnlineExportContext = {
    method?: string
    path: string
    query?: any
    body?: any
    filename?: string
}

export type QueryExportContext = {
    source: Record<string, any>
    filename?: string
}

export type ExportContext = OnlineExportContext | LocalExportContext | QueryExportContext

export interface ExportedAssetType {
    id: number
    export_format: ExporterFormat
    dashboard?: number
    insight?: number
    export_context?: ExportContext
    has_content: boolean
    filename: string
    created_at: string
    expires_after?: string
}

export enum FeatureFlagReleaseType {
    ReleaseToggle = 'Release toggle',
    Variants = 'Multiple variants',
}

export interface MediaUploadResponse {
    id: string
    image_location: string
    name: string
}

export enum RolloutConditionType {
    Insight = 'insight',
    Sentry = 'sentry',
}

export enum Resource {
    FEATURE_FLAGS = 'feature flags',
}

export enum AccessLevel {
    READ = 21,
    WRITE = 37,
}

export interface RoleType {
    id: string
    name: string
    feature_flags_access_level: AccessLevel
    members: RoleMemberType[]
    associated_flags: { id: number; key: string }[]
    created_at: string
    created_by: UserBasicType | null
}

export interface RolesListParams {
    feature_flags_access_level?: AccessLevel
}

export interface FeatureFlagAssociatedRoleType {
    id: string
    feature_flag: FeatureFlagType | null
    role: RoleType
    updated_at: string
    added_at: string
}

export interface RoleMemberType {
    id: string
    user: UserBaseType
    role_id: string
    joined_at: string
    updated_at: string
    user_uuid: string
}

export interface OrganizationResourcePermissionType {
    id: string
    resource: Resource
    access_level: AccessLevel
    created_at: string
    updated_at: string
    created_by: UserBaseType | null
}

export interface RecordingReportLoadTimes {
    metadata: number
    snapshots: number
    events: number
    firstPaint: number
}

export type JsonType = string | number | boolean | null | { [key: string]: JsonType } | Array<JsonType>

export type PromptButtonType = 'primary' | 'secondary'
export type PromptType = 'modal' | 'popup'

export type PromptPayload = {
    title: string
    body: string
    type: PromptType
    image?: string
    url_match?: string
    primaryButtonText?: string
    secondaryButtonText?: string
    primaryButtonURL?: string
}

export type PromptFlag = {
    flag: string
    payload: PromptPayload
    showingPrompt: boolean
    locationCSS?: Partial<CSSStyleDeclaration>
    tooltipCSS?: Partial<CSSStyleDeclaration>
}

// Should be kept in sync with "posthog/models/activity_logging/activity_log.py"
export enum ActivityScope {
    FEATURE_FLAG = 'FeatureFlag',
    PERSON = 'Person',
    INSIGHT = 'Insight',
    PLUGIN = 'Plugin',
    PLUGIN_CONFIG = 'PluginConfig',
    DATA_MANAGEMENT = 'DataManagement',
    EVENT_DEFINITION = 'EventDefinition',
    PROPERTY_DEFINITION = 'PropertyDefinition',
    NOTEBOOK = 'Notebook',
    DASHBOARD = 'Dashboard',
    REPLAY = 'Replay',
    EXPERIMENT = 'Experiment',
    SURVEY = 'Survey',
    EARLY_ACCESS_FEATURE = 'EarlyAccessFeature',
    COMMENT = 'Comment',
    TEAM = 'Team',
}

export type CommentType = {
    id: string
    content: string
    version: number
    created_at: string
    created_by: UserBasicType | null
    source_comment?: string | null
    scope: ActivityScope
    item_id?: string
    item_context: Record<string, any> | null
}

export type NotebookListItemType = {
    id: string
    short_id: string
    title?: string
    is_template?: boolean
    created_at: string
    created_by: UserBasicType | null
    last_modified_at?: string
    last_modified_by?: UserBasicType | null
}

export type NotebookType = NotebookListItemType & {
    content: JSONContent | null
    version: number
    // used to power text-based search
    text_content?: string | null
}

export enum NotebookNodeType {
    Mention = 'ph-mention',
    Query = 'ph-query',
    Recording = 'ph-recording',
    RecordingPlaylist = 'ph-recording-playlist',
    FeatureFlag = 'ph-feature-flag',
    FeatureFlagCodeExample = 'ph-feature-flag-code-example',
    Experiment = 'ph-experiment',
    EarlyAccessFeature = 'ph-early-access-feature',
    Survey = 'ph-survey',
    Person = 'ph-person',
    Group = 'ph-group',
    Cohort = 'ph-cohort',
    Backlink = 'ph-backlink',
    ReplayTimestamp = 'ph-replay-timestamp',
    Image = 'ph-image',
    PersonFeed = 'ph-person-feed',
    Properties = 'ph-properties',
    Map = 'ph-map',
    Embed = 'ph-embed',
}

export type NotebookNodeResource = {
    attrs: Record<string, any>
    type: NotebookNodeType
}

export enum NotebookTarget {
    Popover = 'popover',
    Scene = 'scene',
}

export type NotebookSyncStatus = 'synced' | 'saving' | 'unsaved' | 'local'

export type NotebookPopoverVisibility = 'hidden' | 'visible' | 'peek'

export interface DataWarehouseCredential {
    access_key: string
    access_secret: string
}
export interface DataWarehouseTable {
    /** UUID */
    id: string
    name: string
    format: string
    url_pattern: string
    credential: DataWarehouseCredential
    columns: DatabaseSchemaQueryResponseField[]
    external_data_source?: ExternalDataStripeSource
    external_schema?: SimpleExternalDataSourceSchema
}

export type DataWarehouseTableTypes = 'CSV' | 'Parquet'

export interface DataWarehouseSavedQuery {
    /** UUID */
    id: string
    name: string
    query: HogQLQuery
    columns: DatabaseSchemaQueryResponseField[]
}

export interface DataWarehouseViewLink {
    id: string
    source_table_name?: string
    source_table_key?: string
    joining_table_name?: string
    joining_table_key?: string
    field_name?: string
    created_by?: UserBasicType | null
    created_at?: string | null
}

export type ExternalDataSourceType = 'Stripe' | 'Hubspot' | 'Postgres'

export interface ExternalDataSourceCreatePayload {
    source_type: ExternalDataSourceType
    prefix: string
    payload: Record<string, any>
}
export interface ExternalDataStripeSource {
    id: string
    source_id: string
    connection_id: string
    status: string
    source_type: string
    prefix: string
    last_run_at?: Dayjs
    schemas: ExternalDataSourceSchema[]
}
export interface SimpleExternalDataSourceSchema {
    id: string
    name: string
    should_sync: boolean
    last_synced_at?: Dayjs
}

export interface ExternalDataPostgresSchema {
    table: string
    should_sync: boolean
}

export interface ExternalDataSourceSchema extends SimpleExternalDataSourceSchema {
    table?: SimpleDataWarehouseTable
}

export interface SimpleDataWarehouseTable {
    id: string
    name: string
    columns: DatabaseSchemaQueryResponseField[]
}

export type BatchExportDestinationS3 = {
    type: 'S3'
    config: {
        bucket_name: string
        region: string
        prefix: string
        aws_access_key_id: string
        aws_secret_access_key: string
        exclude_events: string[]
        include_events: string[]
        compression: string | null
        encryption: string | null
        kms_key_id: string | null
    }
}

export type BatchExportDestinationPostgres = {
    type: 'Postgres'
    config: {
        user: string
        password: string
        host: string
        port: number
        database: string
        schema: string
        table_name: string
        has_self_signed_cert: boolean
        exclude_events: string[]
        include_events: string[]
    }
}

export type BatchExportDestinationSnowflake = {
    type: 'Snowflake'
    config: {
        account: string
        database: string
        warehouse: string
        user: string
        password: string
        schema: string
        table_name: string
        role: string | null
        exclude_events: string[]
        include_events: string[]
    }
}

export type BatchExportDestinationBigQuery = {
    type: 'BigQuery'
    config: {
        project_id: string
        private_key: string
        private_key_id: string
        client_email: string
        token_uri: string
        dataset_id: string
        table_id: string
        exclude_events: string[]
        include_events: string[]
        use_json_type: boolean
    }
}

export type BatchExportDestinationHTTP = {
    type: 'HTTP'
    config: {
        url: string
        token: string
        exclude_events: string[]
        include_events: string[]
    }
}

export type BatchExportDestinationRedshift = {
    type: 'Redshift'
    config: {
        user: string
        password: string
        host: string
        port: number
        database: string
        schema: string
        table_name: string
        properties_data_type: boolean
        exclude_events: string[]
        include_events: string[]
    }
}

// When adding a new option here also add a icon for it to
// src/scenes/pipeline/icons/
// and update RenderBatchExportIcon
export type BatchExportDestination =
    | BatchExportDestinationS3
    | BatchExportDestinationSnowflake
    | BatchExportDestinationPostgres
    | BatchExportDestinationBigQuery
    | BatchExportDestinationRedshift
    | BatchExportDestinationHTTP

export type BatchExportConfiguration = {
    // User provided data for the export. This is the data that the user
    // provides when creating the export.
    id: string
    team_id: number
    name: string
    destination: BatchExportDestination
    interval: 'hour' | 'day' | 'every 5 minutes'
    created_at: string
    start_at: string | null
    end_at: string | null
    paused: boolean
    latest_runs?: BatchExportRun[]
}

export type BatchExportRun = {
    id: string
    status:
        | 'Cancelled'
        | 'Completed'
        | 'ContinuedAsNew'
        | 'Failed'
        | 'FailedRetryable'
        | 'Terminated'
        | 'TimedOut'
        | 'Running'
        | 'Starting'
    created_at: Dayjs
    data_interval_start: Dayjs
    data_interval_end: Dayjs
    last_updated_at?: Dayjs
}

export type GroupedBatchExportRuns = {
    last_run_at: Dayjs
    data_interval_start: Dayjs
    data_interval_end: Dayjs
    runs: BatchExportRun[]
}

export type SDK = {
    name: string
    key: string
    recommended?: boolean
    tags: string[]
    image:
        | string
        | JSX.Element
        // storybook handles require() differently, so we need to support both
        | {
              default: string
          }
    docsLink: string
}

export enum SDKKey {
    JS_WEB = 'javascript_web',
    REACT = 'react',
    NEXT_JS = 'nextjs',
    GATSBY = 'gatsby',
    IOS = 'ios',
    ANDROID = 'android',
    FLUTTER = 'flutter',
    REACT_NATIVE = 'react_native',
    NODE_JS = 'nodejs',
    RUBY = 'ruby',
    PYTHON = 'python',
    PHP = 'php',
    GO = 'go',
    ELIXIR = 'elixir',
    API = 'api',
    JAVA = 'java',
    RUST = 'rust',
    GOOGLE_TAG_MANAGER = 'google_tag_manager',
    NUXT_JS = 'nuxtjs',
    VUE_JS = 'vuejs',
    SEGMENT = 'segment',
    RUDDERSTACK = 'rudderstack',
    DOCUSAURUS = 'docusaurus',
    SHOPIFY = 'shopify',
    WORDPRESS = 'wordpress',
    SENTRY = 'sentry',
    RETOOL = 'retool',
    HTML_SNIPPET = 'html',
}

export enum SDKTag {
    WEB = 'Web',
    MOBILE = 'Mobile',
    SERVER = 'Server',
    INTEGRATION = 'Integration',
    RECOMMENDED = 'Recommended',
    OTHER = 'Other',
}

export type SDKInstructionsMap = Partial<Record<SDKKey, React.ReactNode>>

export interface AppMetricsUrlParams {
    tab?: AppMetricsTab
    from?: string
    error?: [string, string]
}

export enum AppMetricsTab {
    Logs = 'logs',
    ProcessEvent = 'processEvent',
    OnEvent = 'onEvent',
    ComposeWebhook = 'composeWebhook',
    ExportEvents = 'exportEvents',
    ScheduledTask = 'scheduledTask',
    HistoricalExports = 'historical_exports',
    History = 'history',
}

export enum SidePanelTab {
    Notebooks = 'notebook',
    Support = 'support',
    Docs = 'docs',
    Activation = 'activation',
    Settings = 'settings',
    FeaturePreviews = 'feature-previews',
    Activity = 'activity',
    Discussion = 'discussion',
    Status = 'status',
    Exports = 'exports',
}<|MERGE_RESOLUTION|>--- conflicted
+++ resolved
@@ -144,12 +144,9 @@
     PRODUCT_ANALYTICS_SQL_QUERIES = 'product_analytics_sql_queries',
     TWOFA_ENFORCEMENT = '2fa_enforcement',
     AUDIT_LOGS = 'audit_logs',
-<<<<<<< HEAD
     HIPAA_BAA = 'hipaa_baa',
     CUSTOMM_MSA = 'custom_msa',
     TWOFA = '2fa',
-=======
->>>>>>> 3973f212
     PRIORITY_SUPPORT = 'priority_support',
 }
 
