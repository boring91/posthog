--- conflicted
+++ resolved
@@ -440,7 +440,6 @@
     def _get_persons_urls(
         self, filter: Filter, entity: Entity, team_id: int, dates: List[datetime], breakdown_value: Union[str, int]
     ) -> List[Dict[str, Any]]:
-<<<<<<< HEAD
         return build_persons_urls(
             filter,
             entity,
@@ -448,37 +447,6 @@
             dates,
             additional_params={"breakdown_value": breakdown_value, "breakdown_type": filter.breakdown_type or "event",},
         )
-=======
-        persons_url = []
-        for date in dates:
-            date_in_utc = datetime(
-                date.year,
-                date.month,
-                date.day,
-                getattr(date, "hour", 0),
-                getattr(date, "minute", 0),
-                getattr(date, "second", 0),
-                tzinfo=getattr(date, "tzinfo", pytz.UTC),
-            ).astimezone(pytz.UTC)
-            filter_params = filter.to_params()
-            extra_params = {
-                "entity_id": entity.id,
-                "entity_type": entity.type,
-                "entity_math": entity.math,
-                "date_from": filter.date_from if filter.display == TRENDS_CUMULATIVE else date_in_utc,
-                "date_to": date_in_utc,
-                "breakdown_value": breakdown_value,
-                "breakdown_type": filter.breakdown_type or "event",
-            }
-            parsed_params: Dict[str, str] = encode_get_request_params({**filter_params, **extra_params})
-            persons_url.append(
-                {
-                    "filter": extra_params,
-                    "url": f"api/projects/{team_id}/persons/trends/?{urllib.parse.urlencode(parsed_params)}",
-                }
-            )
-        return persons_url
->>>>>>> 37b8792c
 
     def _breakdown_result_descriptors(self, breakdown_value, filter: Filter, entity: Entity):
         extra_label = self._determine_breakdown_label(
