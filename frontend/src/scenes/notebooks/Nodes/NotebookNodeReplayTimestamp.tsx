import { mergeAttributes, Node, NodeViewProps } from '@tiptap/core'
import { NodeViewWrapper, ReactNodeViewRenderer } from '@tiptap/react'
<<<<<<< HEAD
import { NotebookNodeType, NotebookTarget } from '~/types'
import {
    sessionRecordingPlayerLogic,
    SessionRecordingPlayerLogicProps,
} from 'scenes/session-recordings/player/sessionRecordingPlayerLogic'
=======
import { NotebookNodeType } from '~/types'
>>>>>>> 3bf7059d
import { dayjs } from 'lib/dayjs'
import { JSONContent } from '../Notebook/utils'
import clsx from 'clsx'
<<<<<<< HEAD
import { findPositionOfClosestNodeMatchingAttrs, lastChildOfType } from '../Notebook/Editor'
import { urls } from 'scenes/urls'
import { Link } from '@posthog/lemon-ui'
import { openNotebook } from '../Notebook/notebooksListLogic'
import { notebookLogic } from '../Notebook/notebookLogic'
import { useValues } from 'kea'
=======
>>>>>>> 3bf7059d

const Component = (props: NodeViewProps): JSX.Element => {
    const { shortId } = useValues(notebookLogic)
    const sessionRecordingId: string = props.node.attrs.sessionRecordingId
    const playbackTime: number = props.node.attrs.playbackTime
    const logicProps: SessionRecordingPlayerLogicProps = sessionRecordingPlayerProps(sessionRecordingId)

    const recordingNodePosition = findPositionOfClosestNodeMatchingAttrs(props.editor, props.getPos(), {
        id: sessionRecordingId,
    })

    const handleOnClick = (): void => {
        const logic = sessionRecordingPlayerLogic.findMounted(logicProps)

        if (logic) {
            logic.actions.seekToTime(props.node.attrs.playbackTime)
            logic.actions.setPlay()
            if (recordingNodePosition) {
                const domEl = props.editor.view.nodeDOM(recordingNodePosition) as HTMLElement
                domEl.scrollIntoView()
            }
        } else {
            openNotebook(shortId, NotebookTarget.Sidebar)
        }
    }

    return (
        <NodeViewWrapper
            as="span"
            class={clsx('NotebookRecordingTimestamp', props.selected && 'NotebookRecordingTimestamp--selected')}
        >
            <Link
                to={
                    !!recordingNodePosition
                        ? undefined
                        : urls.replaySingle(sessionRecordingId) + `?t=${playbackTime / 1000}`
                }
                onClick={handleOnClick}
            >
                {formatTimestamp(playbackTime)}
            </Link>
        </NodeViewWrapper>
    )
}

export const NotebookNodeReplayTimestamp = Node.create({
    name: NotebookNodeType.ReplayTimestamp,
    inline: true,
    group: 'inline',
    atom: true,

    addAttributes() {
        return {
            playbackTime: { default: null, keepOnSplit: false },
            sessionRecordingId: { default: null, keepOnSplit: true, isRequired: true },
        }
    },

    parseHTML() {
        return [{ tag: NotebookNodeType.ReplayTimestamp }]
    },

    renderHTML({ HTMLAttributes }) {
        return [NotebookNodeType.ReplayTimestamp, mergeAttributes(HTMLAttributes)]
    },

    addNodeView() {
        return ReactNodeViewRenderer(Component)
    },
})

export function formatTimestamp(time: number): string {
    return dayjs.duration(time, 'milliseconds').format('HH:mm:ss').replace(/^00:/, '').trim()
}

export function buildTimestampCommentContent(
    currentPlayerTime: number | null,
    sessionRecordingId: string
): JSONContent {
    return [
        {
            type: 'paragraph',
            content: [
                {
                    type: NotebookNodeType.ReplayTimestamp,
                    attrs: { playbackTime: currentPlayerTime, sessionRecordingId: sessionRecordingId },
                },
                { type: 'text', text: ' ' },
            ],
        },
    ]
}<|MERGE_RESOLUTION|>--- conflicted
+++ resolved
@@ -1,26 +1,19 @@
 import { mergeAttributes, Node, NodeViewProps } from '@tiptap/core'
 import { NodeViewWrapper, ReactNodeViewRenderer } from '@tiptap/react'
-<<<<<<< HEAD
 import { NotebookNodeType, NotebookTarget } from '~/types'
 import {
     sessionRecordingPlayerLogic,
     SessionRecordingPlayerLogicProps,
 } from 'scenes/session-recordings/player/sessionRecordingPlayerLogic'
-=======
-import { NotebookNodeType } from '~/types'
->>>>>>> 3bf7059d
 import { dayjs } from 'lib/dayjs'
 import { JSONContent } from '../Notebook/utils'
 import clsx from 'clsx'
-<<<<<<< HEAD
-import { findPositionOfClosestNodeMatchingAttrs, lastChildOfType } from '../Notebook/Editor'
+import { findPositionOfClosestNodeMatchingAttrs } from '../Notebook/Editor'
 import { urls } from 'scenes/urls'
 import { Link } from '@posthog/lemon-ui'
 import { openNotebook } from '../Notebook/notebooksListLogic'
 import { notebookLogic } from '../Notebook/notebookLogic'
 import { useValues } from 'kea'
-=======
->>>>>>> 3bf7059d
 
 const Component = (props: NodeViewProps): JSX.Element => {
     const { shortId } = useValues(notebookLogic)
