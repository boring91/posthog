--- conflicted
+++ resolved
@@ -44,14 +44,6 @@
         # Return an object simulating the
         data = {
             "event": {
-<<<<<<< HEAD
-                "id": "event-id",
-                "distinct_id": "distinct-id",
-                "properties": {"$current_url": "https://example.com"},
-            },
-            "person": {"id": "person-id", "properties": {"email": "example@posthog.com"}},
-            "source": {"url": "https://us.posthog.com/hog_functions/1234"},
-=======
                 "uuid": "event-id",
                 "name": "event-name",
                 "distinct_id": "distinct-id",
@@ -59,20 +51,14 @@
                 "timestamp": "2024-01-01T00:00:00Z",
             },
             "person": {"id": "person-id", "properties": {"email": "example@posthog.com"}},
->>>>>>> d50c9c42
+            "source": {"url": "https://us.posthog.com/hog_functions/1234"},
         }
 
         if globals:
             if globals.get("event"):
-<<<<<<< HEAD
                 cast(dict, data["event"]).update(globals["event"])
             if globals.get("person"):
                 cast(dict, data["person"]).update(globals["person"])
-=======
-                data["event"].update(globals["event"])
-            if globals.get("person"):
-                data["person"].update(globals["person"])
->>>>>>> d50c9c42
 
         return data
 
