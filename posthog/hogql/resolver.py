--- conflicted
+++ resolved
@@ -2,17 +2,16 @@
 from typing import List, Optional, Any, cast
 from uuid import UUID
 
-from posthog import schema
 from posthog.hogql import ast
 from posthog.hogql.ast import FieldTraverserType, ConstantType
 from posthog.hogql.functions import HOGQL_POSTHOG_FUNCTIONS, cohort
 from posthog.hogql.context import HogQLContext
 from posthog.hogql.database.models import StringJSONDatabaseField, FunctionCallTable, LazyTable, SavedQuery
-from posthog.hogql.errors import ResolverException, SyntaxException
+from posthog.hogql.errors import ResolverException
 from posthog.hogql.functions.mapping import validate_function_args
 from posthog.hogql.functions.sparkline import sparkline
 from posthog.hogql.parser import parse_select
-from posthog.hogql.resolver_utils import lookup_cte_by_name, lookup_field_by_name
+from posthog.hogql.resolver_utils import convert_hogqlx_tag, lookup_cte_by_name, lookup_field_by_name
 from posthog.hogql.visitor import CloningVisitor, clone_expr
 from posthog.models.utils import UUIDT
 from posthog.hogql.database.schema.events import EventsTable
@@ -570,67 +569,4 @@
             return False
         if isinstance(node.type, ast.TableAliasType):
             return isinstance(node.type.table_type.table, S3Table)
-<<<<<<< HEAD
-        return False
-
-
-def lookup_field_by_name(scope: ast.SelectQueryType, name: str) -> Optional[ast.Type]:
-    """Looks for a field in the scope's list of aliases and children for each joined table."""
-    if name in scope.aliases:
-        return scope.aliases[name]
-    else:
-        named_tables = [table for table in scope.tables.values() if table.has_child(name)]
-        anonymous_tables = [table for table in scope.anonymous_tables if table.has_child(name)]
-        tables_with_field = named_tables + anonymous_tables
-
-        if len(tables_with_field) > 1:
-            raise ResolverException(f"Ambiguous query. Found multiple sources for field: {name}")
-        elif len(tables_with_field) == 1:
-            return tables_with_field[0].get_child(name)
-
-        if scope.parent:
-            return lookup_field_by_name(scope.parent, name)
-
-        return None
-
-
-def lookup_cte_by_name(scopes: List[ast.SelectQueryType], name: str) -> Optional[ast.CTE]:
-    for scope in reversed(scopes):
-        if scope and scope.ctes and name in scope.ctes:
-            return scope.ctes[name]
-    return None
-
-
-def ast_to_query_node(expr: ast.Expr | ast.HogQLXTag):
-    if isinstance(expr, ast.Constant):
-        return expr.value
-    elif isinstance(expr, ast.Array):
-        return [ast_to_query_node(e) for e in expr.exprs]
-    elif isinstance(expr, ast.Tuple):
-        return tuple(ast_to_query_node(e) for e in expr.exprs)
-    elif isinstance(expr, ast.HogQLXTag):
-        for klass in schema.__dict__.values():
-            if isinstance(klass, type) and issubclass(klass, schema.BaseModel) and klass.__name__ == expr.kind:
-                attributes = expr.to_dict()
-                attributes.pop("kind")
-                attributes = {key: ast_to_query_node(value) for key, value in attributes.items()}
-                return klass(**attributes)
-        raise SyntaxException(f'Tag of kind "{expr.kind}" not found in schema.')
-    else:
-        raise SyntaxException(f'Expression of type "{type(expr).__name__}". Can\'t convert to constant.')
-
-
-def convert_hogqlx_tag(node: ast.HogQLXTag, team_id: int):
-    from posthog.hogql_queries.query_runner import get_query_runner
-    from posthog.models import Team
-
-    try:
-        query_node = ast_to_query_node(node)
-        runner = get_query_runner(query_node, Team.objects.get(pk=team_id))
-        query = clone_expr(runner.to_query(), clear_locations=True)
-        return query
-    except Exception as e:
-        raise ResolverException(f"Error parsing query tag: {e}", start=node.start, end=node.end)
-=======
-        return False
->>>>>>> ccdc2ae9
+        return False