import React, { useEffect } from 'react'
import { useActions, useValues } from 'kea'
import { pluginsLogic } from 'scenes/plugins/pluginsLogic'
import { Button, Form, Input, Popconfirm, Switch } from 'antd'
import { DeleteOutlined, CodeOutlined } from '@ant-design/icons'
import { userLogic } from 'scenes/userLogic'
import { PluginImage } from './PluginImage'
import { Link } from 'lib/components/Link'
import { Drawer } from 'lib/components/Drawer'
import { LocalPluginTag } from 'scenes/plugins/LocalPluginTag'
import { UploadField } from 'scenes/plugins/UploadField'
import { getConfigSchemaArray } from 'scenes/plugins/utils'
import Markdown from 'react-markdown'
import { SourcePluginTag } from 'scenes/plugins/SourcePluginTag'
import { PluginSource } from 'scenes/plugins/PluginSource'

function EnabledDisabledSwitch({
    value,
    onChange,
}: {
    value?: boolean
    onChange?: (value: boolean) => void
}): JSX.Element {
    return (
        <>
            <Switch checked={value} onChange={onChange} />{' '}
            <strong style={{ paddingLeft: 8 }}>{value ? 'Enabled' : 'Disabled'}</strong>
        </>
    )
}

export function PluginDrawer(): JSX.Element {
    const { user } = useValues(userLogic)
<<<<<<< HEAD
    const { editingPlugin, loading, editingSource, personalApiKey } = useValues(pluginsLogic)
    const { editPlugin, savePluginConfig, uninstallPlugin, setEditingSource, generatePosthogApiDetails } = useActions(
        pluginsLogic
    )

=======
    const { editingPlugin, editingPluginInitialChanges, loading, editingSource } = useValues(pluginsLogic)
    const { editPlugin, savePluginConfig, uninstallPlugin, setEditingSource } = useActions(pluginsLogic)
>>>>>>> c021efc4
    const [form] = Form.useForm()

    const canDelete = user?.plugin_access.install

    useEffect(() => {
        if (editingPlugin) {
<<<<<<< HEAD
            generatePosthogApiDetails(form)
=======
            form.setFieldsValue({
                ...(editingPlugin.pluginConfig.config || {}),
                __enabled: editingPlugin.pluginConfig.enabled,
                ...editingPluginInitialChanges,
            })
>>>>>>> c021efc4
        } else {
            form.resetFields()
        }
    }, [editingPlugin, personalApiKey])

    return (
        <>
            <Drawer
                forceRender={true}
                visible={!!editingPlugin}
                onClose={() => editPlugin(null)}
                width="min(90vw, 420px)"
                title={editingPlugin?.name}
                footer={
                    <>
                        <div style={{ display: 'flex' }}>
                            <div style={{ flexGrow: 1 }}>
                                {canDelete && (
                                    <Popconfirm
                                        placement="topLeft"
                                        title="Are you sure you wish to uninstall this plugin?"
                                        onConfirm={editingPlugin ? () => uninstallPlugin(editingPlugin.name) : () => {}}
                                        okText="Uninstall"
                                        cancelText="Cancel"
                                    >
                                        <Button style={{ color: 'var(--red)', float: 'left' }} type="link">
                                            <DeleteOutlined /> Uninstall
                                        </Button>
                                    </Popconfirm>
                                )}
                            </div>
                            <div>
                                <Button onClick={() => editPlugin(null)} style={{ marginRight: 16 }}>
                                    Cancel
                                </Button>
                                <Button type="primary" loading={loading} onClick={form.submit}>
                                    Save
                                </Button>
                            </div>
                        </div>
                    </>
                }
            >
                <Form form={form} layout="vertical" name="basic" onFinish={savePluginConfig}>
                    {editingPlugin ? (
                        <div>
                            <div style={{ display: 'flex', marginBottom: 16 }}>
                                <div>
                                    <PluginImage pluginType={editingPlugin.plugin_type} url={editingPlugin.url} />
                                </div>
                                <div style={{ flexGrow: 1, paddingLeft: 16 }}>
                                    {editingPlugin.description}
                                    {editingPlugin.description?.substr(-1) !== '.' ? '.' : ''}
                                    {editingPlugin.url ? (
                                        <span>
                                            {editingPlugin.description ? ' ' : ''}
                                            <Link
                                                to={editingPlugin.url}
                                                target="_blank"
                                                rel="noopener noreferrer"
                                                style={{ whiteSpace: 'nowrap' }}
                                            >
                                                Learn More
                                            </Link>
                                            .
                                        </span>
                                    ) : null}
                                    <div style={{ marginTop: 5 }}>
                                        {editingPlugin?.plugin_type === 'local' && editingPlugin.url ? (
                                            <LocalPluginTag url={editingPlugin.url} title="Installed Locally" />
                                        ) : editingPlugin.plugin_type === 'source' ? (
                                            <SourcePluginTag />
                                        ) : null}
                                    </div>
                                    <div style={{ display: 'flex', alignItems: 'center', marginTop: 5 }}>
                                        <Form.Item
                                            fieldKey="__enabled"
                                            name="__enabled"
                                            style={{ display: 'inline-block', marginBottom: 0 }}
                                        >
                                            <EnabledDisabledSwitch />
                                        </Form.Item>
                                    </div>
                                </div>
                            </div>

                            {editingPlugin.plugin_type === 'source' ? (
                                <div>
                                    <Button
                                        type={editingSource ? 'default' : 'primary'}
                                        icon={<CodeOutlined />}
                                        onClick={() => setEditingSource(!editingSource)}
                                    >
                                        Edit Source
                                    </Button>
                                </div>
                            ) : null}

                            <h3 className="l3" style={{ marginTop: 32 }}>
                                Configuration
                            </h3>
                            {getConfigSchemaArray(editingPlugin.config_schema).length === 0 ? (
                                <div>This plugin is not configurable.</div>
                            ) : null}
                            {getConfigSchemaArray(editingPlugin.config_schema).map((fieldConfig, index) => (
                                <React.Fragment key={fieldConfig.key || `__key__${index}`}>
                                    {fieldConfig.markdown ? (
                                        <Markdown source={fieldConfig.markdown} linkTarget="_blank" />
                                    ) : null}
                                    {fieldConfig.type ? (
                                        <Form.Item
                                            label={fieldConfig.name || fieldConfig.key}
                                            extra={
                                                fieldConfig.hint ? (
                                                    <Markdown source={fieldConfig.hint} linkTarget="_blank" />
                                                ) : null
                                            }
                                            name={fieldConfig.key}
                                            required={fieldConfig.required}
                                            rules={[
                                                {
                                                    required: fieldConfig.required,
                                                    message: 'Please enter a value!',
                                                },
                                            ]}
                                        >
                                            {fieldConfig.type === 'attachment' ? (
                                                <UploadField />
                                            ) : fieldConfig.type === 'string' ? (
                                                <Input />
                                            ) : (
                                                <strong style={{ color: 'var(--red)' }}>
                                                    Unknown field type "<code>{fieldConfig.type}</code>".
                                                    <br />
                                                    You may need to upgrade PostHog!
                                                </strong>
                                            )}
                                        </Form.Item>
                                    ) : null}
                                </React.Fragment>
                            ))}
                        </div>
                    ) : null}
                </Form>
            </Drawer>
            {editingPlugin?.plugin_type === 'source' ? <PluginSource /> : null}
        </>
    )
}<|MERGE_RESOLUTION|>--- conflicted
+++ resolved
@@ -31,31 +31,17 @@
 
 export function PluginDrawer(): JSX.Element {
     const { user } = useValues(userLogic)
-<<<<<<< HEAD
     const { editingPlugin, loading, editingSource, personalApiKey } = useValues(pluginsLogic)
     const { editPlugin, savePluginConfig, uninstallPlugin, setEditingSource, generatePosthogApiDetails } = useActions(
         pluginsLogic
     )
-
-=======
-    const { editingPlugin, editingPluginInitialChanges, loading, editingSource } = useValues(pluginsLogic)
-    const { editPlugin, savePluginConfig, uninstallPlugin, setEditingSource } = useActions(pluginsLogic)
->>>>>>> c021efc4
     const [form] = Form.useForm()
 
     const canDelete = user?.plugin_access.install
 
     useEffect(() => {
         if (editingPlugin) {
-<<<<<<< HEAD
             generatePosthogApiDetails(form)
-=======
-            form.setFieldsValue({
-                ...(editingPlugin.pluginConfig.config || {}),
-                __enabled: editingPlugin.pluginConfig.enabled,
-                ...editingPluginInitialChanges,
-            })
->>>>>>> c021efc4
         } else {
             form.resetFields()
         }
