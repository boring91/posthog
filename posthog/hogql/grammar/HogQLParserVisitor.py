--- conflicted
+++ resolved
@@ -124,10 +124,6 @@
         return self.visitChildren(ctx)
 
 
-<<<<<<< HEAD
-    # Visit a parse tree produced by HogQLParser#selectUnionStmt.
-    def visitSelectUnionStmt(self, ctx:HogQLParser.SelectUnionStmtContext):
-=======
     # Visit a parse tree produced by HogQLParser#subsequentSelectSetClause.
     def visitSubsequentSelectSetClause(self, ctx:HogQLParser.SubsequentSelectSetClauseContext):
         return self.visitChildren(ctx)
@@ -135,7 +131,6 @@
 
     # Visit a parse tree produced by HogQLParser#selectSetStmt.
     def visitSelectSetStmt(self, ctx:HogQLParser.SelectSetStmtContext):
->>>>>>> 08386e43
         return self.visitChildren(ctx)
 
 
