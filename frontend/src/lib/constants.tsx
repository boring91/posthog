--- conflicted
+++ resolved
@@ -235,7 +235,7 @@
     INGESTION_GRID: 'ingestion-grid-exp-3',
     PROJECT_HOME: 'project-home-exp-5',
     QUERY_UX_V2: '4050-query-ui-optB',
-<<<<<<< HEAD
+    EVENT_COLUMN_CONFIG: '4141-event-columns',
 }
 
 export const ENVIRONMENT_LOCAL_STORAGE_KEY = '$environment'
@@ -243,7 +243,4 @@
 export enum Environments {
     PRODUCTION = 'production',
     TEST = 'test',
-=======
-    EVENT_COLUMN_CONFIG: '4141-event-columns',
->>>>>>> 2adccd65
 }