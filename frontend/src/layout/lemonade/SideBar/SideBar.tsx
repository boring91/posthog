import clsx from 'clsx'
import { useActions, useValues } from 'kea'
import React, { useState } from 'react'
import { sceneConfigurations } from 'scenes/scenes'
import { ProjectSwitcherOverlay } from '~/layout/lemonade/ProjectSwitcher'
import {
    IconArrowDropDown,
    IconBarChart,
    IconCohort,
    IconComment,
    IconExtension,
    IconFlag,
    IconGauge,
    IconGroupedEvents,
    IconPerson,
    IconPlus,
    IconRecording,
    IconSettings,
    IconTools,
} from '../../../lib/components/icons'
import {
    LemonButton,
    LemonButtonProps,
    LemonButtonWithSideAction,
    SideAction,
} from '../../../lib/components/LemonButton'
import { LemonSpacer } from '../../../lib/components/LemonRow'
import { Lettermark } from '../../../lib/components/Lettermark/Lettermark'
import { dashboardsModel } from '../../../models/dashboardsModel'
import { organizationLogic } from '../../../scenes/organizationLogic'
import { canViewPlugins } from '../../../scenes/plugins/access'
import { sceneLogic } from '../../../scenes/sceneLogic'
import { Scene } from '../../../scenes/sceneTypes'
import { teamLogic } from '../../../scenes/teamLogic'
import { urls } from '../../../scenes/urls'
import { InsightType } from '../../../types'
import { ToolbarModal } from '../../ToolbarModal/ToolbarModal'
import { lemonadeLogic } from '../lemonadeLogic'
import './SideBar.scss'

function ProjectSwitcherInternal(): JSX.Element {
    const { currentTeam } = useValues(teamLogic)
    const { currentOrganization } = useValues(organizationLogic)
    const { isProjectSwitcherShown } = useValues(lemonadeLogic)
    const { toggleProjectSwitcher, hideProjectSwitcher } = useActions(lemonadeLogic)

    return (
        <div className="ProjectSwitcher">
            <div className="SideBar__heading">Project</div>
            <LemonButton
                icon={<Lettermark name={currentOrganization?.name} />}
                fullWidth
                type="stealth"
                onClick={toggleProjectSwitcher}
                popup={{
                    visible: isProjectSwitcherShown,
                    onClickOutside: hideProjectSwitcher,
                    sameWidth: true,
                    overlay: <ProjectSwitcherOverlay />,
                    actionable: true,
                }}
            >
                <strong>{currentTeam ? currentTeam.name : <i>Choose project</i>}</strong>
            </LemonButton>
        </div>
    )
}
interface PageButtonProps extends Pick<LemonButtonProps, 'icon' | 'onClick' | 'popup' | 'to'> {
    /** Used for highlighting the active scene. `identifier` of type number means dashboard ID instead of scene. */
    identifier: string | number
    sideAction?: Omit<SideAction, 'type'> & { identifier?: string }
    title?: string
}

function PageButton({ title, sideAction, identifier, ...buttonProps }: PageButtonProps): JSX.Element {
    const { aliasedActiveScene, activeScene } = useValues(sceneLogic)
    const { lastDashboardId } = useValues(dashboardsModel)

    const isActiveSide: boolean = sideAction?.identifier === aliasedActiveScene
    const isActive: boolean =
        isActiveSide ||
        (typeof identifier === 'string'
            ? identifier === aliasedActiveScene
            : activeScene === Scene.Dashboard && identifier === lastDashboardId)

    return sideAction ? (
        <LemonButtonWithSideAction
            fullWidth
            type={isActive ? 'highlighted' : 'stealth'}
            sideAction={{
                ...sideAction,
                type: isActiveSide ? 'highlighted' : isActive ? undefined : 'stealth',
                'data-attr': sideAction.identifier ? `menu-item-${sideAction.identifier.toLowerCase()}` : undefined,
            }}
            data-attr={`menu-item-${identifier.toString().toLowerCase()}`}
            {...buttonProps}
        >
            {title || sceneConfigurations[identifier].name}
        </LemonButtonWithSideAction>
    ) : (
        <LemonButton
            fullWidth
            type={isActive ? 'highlighted' : 'stealth'}
            data-attr={`menu-item-${identifier.toString().toLowerCase()}`}
            {...buttonProps}
        >
            {title || sceneConfigurations[identifier].name}
        </LemonButton>
    )
}

function Pages(): JSX.Element {
    const { currentOrganization } = useValues(organizationLogic)
    const { showToolbarModal } = useActions(lemonadeLogic)
    const { pinnedDashboards } = useValues(dashboardsModel)

    const [arePinnedDashboardsShown, setArePinnedDashboardsShown] = useState(false)

    return (
        <div className="Pages">
            {currentOrganization?.setup.is_active && (
                <>
                    <PageButton
                        title="Setup"
                        icon={<IconSettings />}
                        identifier={Scene.OnboardingSetup}
                        to={urls.onboardingSetup()}
                    />
                    <LemonSpacer />
                </>
            )}
            <PageButton
                icon={<IconGauge />}
                identifier={Scene.Dashboards}
                to={urls.dashboards()}
                sideAction={{
                    icon: <IconArrowDropDown />,
                    identifier: 'pinned-dashboards',
                    tooltip: 'Pinned dashboards',
                    onClick: () => setArePinnedDashboardsShown((state) => !state),
                    popup: {
                        visible: arePinnedDashboardsShown,
                        onClickOutside: () => setArePinnedDashboardsShown(false),
                        overlay: (
                            <div className="SideBar__pinned-dashboards">
                                <h5>Pinned dashboards</h5>
                                <LemonSpacer />
                                {pinnedDashboards.map((dashboard) => (
                                    <PageButton
                                        key={dashboard.id}
                                        title={dashboard.name}
                                        identifier={dashboard.id}
                                        onClick={() => setArePinnedDashboardsShown(false)}
                                        to={urls.dashboard(dashboard.id)}
                                    />
                                ))}
                            </div>
                        ),
                    },
                }}
            />
            <PageButton
                icon={<IconBarChart />}
                identifier={Scene.SavedInsights}
                to={urls.savedInsights()}
                sideAction={{
                    icon: <IconPlus />,
                    to: urls.newInsight(InsightType.TRENDS),
                    tooltip: 'New insight',
                    identifier: Scene.Insights,
                }}
            />
            <PageButton icon={<IconRecording />} identifier={Scene.SessionRecordings} to={urls.sessionRecordings()} />
            <PageButton icon={<IconFlag />} identifier={Scene.FeatureFlags} to={urls.featureFlags()} />
            <LemonSpacer />
            <PageButton icon={<IconGroupedEvents />} identifier={Scene.Events} to={urls.events()} />
            <PageButton icon={<IconPerson />} identifier={Scene.Persons} to={urls.persons()} />
            <PageButton icon={<IconCohort />} identifier={Scene.Cohorts} to={urls.cohorts()} />
            <PageButton icon={<IconComment />} identifier={Scene.Annotations} to={urls.annotations()} />
            <LemonSpacer />
            {canViewPlugins(currentOrganization) && (
                <PageButton icon={<IconExtension />} identifier={Scene.Plugins} to={urls.plugins()} />
            )}
            <PageButton title="Toolbar" icon={<IconTools />} identifier="Toolbar" onClick={showToolbarModal} />
            <PageButton icon={<IconSettings />} identifier={Scene.ProjectSettings} to={urls.projectSettings()} />
        </div>
    )
}

export function SideBar({ children }: { children: React.ReactNode }): JSX.Element {
    const { currentTeam } = useValues(teamLogic)
    const { isSideBarShown, isToolbarModalShown } = useValues(lemonadeLogic)
    const { hideSideBar, hideToolbarModal } = useActions(lemonadeLogic)

    return (
        <div className={clsx('SideBar', 'SideBar__layout', !isSideBarShown && 'SideBar--hidden')}>
            <div className="SideBar__slider">
                <div className="SideBar__content">
<<<<<<< HEAD
                    <ProjectSwitcherInternal />
                    <LemonSpacer />
                    <Pages />
=======
                    <SidebarProjectSwitcher />
                    {currentTeam && (
                        <>
                            <LemonSpacer />
                            <Pages />
                        </>
                    )}
>>>>>>> a8ca2ac6
                </div>
            </div>
            <div className="SideBar__overlay" onClick={hideSideBar} />
            {children}
            <ToolbarModal visible={isToolbarModalShown} onCancel={hideToolbarModal} />
        </div>
    )
}<|MERGE_RESOLUTION|>--- conflicted
+++ resolved
@@ -196,19 +196,13 @@
         <div className={clsx('SideBar', 'SideBar__layout', !isSideBarShown && 'SideBar--hidden')}>
             <div className="SideBar__slider">
                 <div className="SideBar__content">
-<<<<<<< HEAD
                     <ProjectSwitcherInternal />
-                    <LemonSpacer />
-                    <Pages />
-=======
-                    <SidebarProjectSwitcher />
                     {currentTeam && (
                         <>
                             <LemonSpacer />
                             <Pages />
                         </>
                     )}
->>>>>>> a8ca2ac6
                 </div>
             </div>
             <div className="SideBar__overlay" onClick={hideSideBar} />
