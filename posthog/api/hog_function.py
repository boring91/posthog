--- conflicted
+++ resolved
@@ -62,12 +62,9 @@
             "inputs_schema",
             "inputs",
             "filters",
-<<<<<<< HEAD
             "icon_url",
-=======
             "template",
             "template_id",
->>>>>>> c7636626
         ]
         read_only_fields = [
             "id",
