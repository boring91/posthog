from typing import Any, cast

from django.db import transaction
from django.db.models import QuerySet
from rest_framework import filters, serializers, viewsets, pagination, status
from rest_framework.request import Request
from rest_framework.response import Response

from posthog.api.utils import action
from posthog.api.routing import TeamAndOrgViewSetMixin
from posthog.api.shared import UserBasicSerializer
from posthog.models.file_system.file_system import FileSystem, split_path, join_path
from posthog.models.file_system.unfiled_file_saver import save_unfiled_files
from posthog.models.user import User
from posthog.models.team import Team


<<<<<<< HEAD
=======
# TODO: remove this once we release the flag as an early access feature
def has_permissions_to_access_tree_view(user, team):
    tree_view_enabled = posthoganalytics.feature_enabled(
        "tree-view",
        str(user.distinct_id),
        groups={"organization": str(team.organization_id)},
        group_properties={"organization": {"id": str(team.organization_id)}},
    )

    if user.is_staff or tree_view_enabled:
        return

    raise PermissionDenied("You must have the 'tree-view' flag enabled, or be a staff user to access this resource.")


>>>>>>> f6172522
class FileSystemSerializer(serializers.ModelSerializer):
    created_by = UserBasicSerializer(read_only=True)

    class Meta:
        model = FileSystem
        fields = [
            "id",
            "path",
            "depth",
            "type",
            "ref",
            "href",
            "meta",
            "shortcut",
            "created_at",
            "created_by",
        ]
        read_only_fields = [
            "id",
            "depth",
            "created_at",
            "created_by",
        ]

    def update(self, instance: FileSystem, validated_data: dict[str, Any]) -> FileSystem:
        instance.team_id = self.context["team_id"]
        if "path" in validated_data:
            instance.depth = len(split_path(validated_data["path"]))
        return super().update(instance, validated_data)

    def create(self, validated_data: dict[str, Any], *args: Any, **kwargs: Any) -> FileSystem:
        request = self.context["request"]
        team = self.context["get_team"]()

        full_path = validated_data["path"]
        segments = split_path(full_path)

        for depth_index in range(1, len(segments)):
            parent_path = "/".join(segments[:depth_index])
            folder_exists = FileSystem.objects.filter(team=team, path=parent_path).exists()
            if not folder_exists:
                FileSystem.objects.create(
                    team=team,
                    path=parent_path,
                    depth=depth_index,
                    type="folder",
                    created_by=request.user,
                    shortcut=False,
                )

        if validated_data.get("shortcut") is None:
            validated_data["shortcut"] = False

        depth = len(segments)
        file_system = FileSystem.objects.create(
            team=team,
            created_by=request.user,
            depth=depth,
            **validated_data,
        )

        return file_system


class FileSystemsLimitOffsetPagination(pagination.LimitOffsetPagination):
    default_limit = 100


class UnfiledFilesQuerySerializer(serializers.Serializer):
    type = serializers.CharField(required=False, allow_blank=True)


class FileSystemViewSet(TeamAndOrgViewSetMixin, viewsets.ModelViewSet):
    scope_object = "file_system"
    queryset = FileSystem.objects.select_related("created_by")
    serializer_class = FileSystemSerializer
    filter_backends = [filters.SearchFilter]
    pagination_class = FileSystemsLimitOffsetPagination
    search_fields = ["path", "ref", "type"]

    def safely_get_queryset(self, queryset: QuerySet) -> QuerySet:
        queryset = queryset.filter(team=self.team)

        depth_param = self.request.query_params.get("depth")
        parent_param = self.request.query_params.get("parent")
        path_param = self.request.query_params.get("path")
        type_param = self.request.query_params.get("type")
        type__startswith_param = self.request.query_params.get("type__startswith")
        ref_param = self.request.query_params.get("ref")

        if depth_param is not None:
            try:
                depth_value = int(depth_param)
                queryset = queryset.filter(depth=depth_value)
            except ValueError:
                pass

        if self.action == "list":
            queryset = queryset.order_by("path")

        if path_param:
            queryset = queryset.filter(path=path_param)
        if parent_param:
            queryset = queryset.filter(path__startswith=f"{parent_param}/")
        if type_param:
            queryset = queryset.filter(type=type_param)
        if type__startswith_param:
            queryset = queryset.filter(type__startswith=type__startswith_param)
        if ref_param:
            queryset = queryset.filter(ref=ref_param)
            queryset = queryset.order_by("shortcut")  # override order

        if self.user_access_control:
            queryset = self.user_access_control.filter_and_annotate_file_system_queryset(queryset)

        return queryset

    def destroy(self, request, *args, **kwargs):
        instance = self.get_object()
        if instance.type == "folder":
            qs = FileSystem.objects.filter(team=self.team, path__startswith=f"{instance.path}/")
            if self.user_access_control:
                qs = self.user_access_control.filter_and_annotate_file_system_queryset(qs)
            qs.delete()
        instance.delete()
        return Response(status=status.HTTP_204_NO_CONTENT)

    @action(methods=["GET"], detail=False)
    def unfiled(self, request: Request, *args: Any, **kwargs: Any) -> Response:
        query_serializer = UnfiledFilesQuerySerializer(data=request.query_params)
        query_serializer.is_valid(raise_exception=True)
        file_type = query_serializer.validated_data.get("type")
        files = save_unfiled_files(self.team, cast(User, request.user), file_type)

        retroactively_fix_folders_and_depth(self.team, cast(User, request.user))

        if self.user_access_control:
            qs = FileSystem.objects.filter(id__in=[f.id for f in files])
            qs = self.user_access_control.filter_and_annotate_file_system_queryset(qs)
            file_count = qs.count()
        else:
            file_count = len(files)

        return Response(
            {
                "count": file_count,
            },
            status=status.HTTP_200_OK,
        )

    @action(methods=["POST"], detail=True)
    def move(self, request: Request, *args: Any, **kwargs: Any) -> Response:
        instance = self.get_object()
        new_path = request.data.get("new_path")
        if not new_path:
            return Response({"detail": "new_path is required"}, status=status.HTTP_400_BAD_REQUEST)

        assure_parent_folders(new_path, self.team, cast(User, request.user))

        if instance.type == "folder":
            if new_path == instance.path:
                return Response({"detail": "Cannot move folder into itself"}, status=status.HTTP_400_BAD_REQUEST)

            with transaction.atomic():
                qs = FileSystem.objects.filter(team=self.team, path__startswith=f"{instance.path}/")
                if self.user_access_control:
                    qs = self.user_access_control.filter_and_annotate_file_system_queryset(qs)
                for file in qs:
                    file.path = new_path + file.path[len(instance.path) :]
                    file.depth = len(split_path(file.path))
                    file.save()

                targets = FileSystem.objects.filter(team=self.team, path=new_path).all()
                # We're a folder, and we're moving into a folder with the same name. Delete one.
                if any(target.type == "folder" for target in targets):
                    # TODO: merge access controls once those are in place
                    instance.delete()
                else:
                    instance.path = new_path
                    instance.depth = len(split_path(instance.path))
                    instance.save()

        else:
            instance.path = new_path
            instance.depth = len(split_path(instance.path))
            instance.save()

        return Response(
            FileSystemSerializer(instance).data,
            status=status.HTTP_200_OK,
        )

    @action(methods=["POST"], detail=True)
    def link(self, request: Request, *args: Any, **kwargs: Any) -> Response:
        instance = self.get_object()
        new_path = request.data.get("new_path")
        if not new_path:
            return Response({"detail": "new_path is required"}, status=status.HTTP_400_BAD_REQUEST)

        assure_parent_folders(new_path, self.team, cast(User, request.user))

        if instance.type == "folder":
            if new_path == instance.path:
                return Response({"detail": "Cannot link folder into itself"}, status=status.HTTP_400_BAD_REQUEST)

            with transaction.atomic():
                qs = FileSystem.objects.filter(team=self.team, path__startswith=f"{instance.path}/")
                if self.user_access_control:
                    qs = self.user_access_control.filter_and_annotate_file_system_queryset(qs)

                for file in qs:
                    file.pk = None  # This removes the id
                    file.path = new_path + file.path[len(instance.path) :]
                    file.depth = len(split_path(file.path))
                    file.shortcut = True
                    file.save()  # A new instance is created with a new id

                targets = FileSystem.objects.filter(team=self.team, path=new_path).all()
                if any(target.type == "folder" for target in targets):
                    # We're a folder, and we're link into a folder with the same name. Noop.
                    pass
                else:
                    instance.pk = None  # This removes the id
                    instance.path = new_path
                    instance.depth = len(split_path(instance.path))
                    instance.shortcut = True
                    instance.save()  # A new instance is created with a new id

        else:
            instance.pk = None  # This removes the id
            instance.path = new_path + instance.path[len(instance.path) :]
            instance.depth = len(split_path(instance.path))
            instance.shortcut = True
            instance.save()  # A new instance is created with a new id

        return Response(
            FileSystemSerializer(instance).data,
            status=status.HTTP_200_OK,
        )

    @action(methods=["POST"], detail=True)
    def count(self, request: Request, *args: Any, **kwargs: Any) -> Response:
        """Get count of all files in a folder."""
        instance = self.get_object()
        if instance.type != "folder":
            return Response({"detail": "Count can only be called on folders"}, status=status.HTTP_400_BAD_REQUEST)

        qs = FileSystem.objects.filter(team=self.team, path__startswith=f"{instance.path}/")
        if self.user_access_control:
            qs = self.user_access_control.filter_and_annotate_file_system_queryset(qs)

        return Response({"count": qs.count()}, status=status.HTTP_200_OK)

    @action(methods=["POST"], detail=False)
    def count_by_path(self, request: Request, *args: Any, **kwargs: Any) -> Response:
        """Get count of all files in a folder."""
        path_param = self.request.query_params.get("path")
        if not path_param:
            return Response({"detail": "path parameter is required"}, status=status.HTTP_400_BAD_REQUEST)

        qs = FileSystem.objects.filter(team=self.team, path__startswith=f"{path_param}/")
        if self.user_access_control:
            qs = self.user_access_control.filter_and_annotate_file_system_queryset(qs)

        return Response({"count": qs.count()}, status=status.HTTP_200_OK)


def assure_parent_folders(path: str, team: Team, created_by: User) -> None:
    """
    Ensure that all parent folders for the given path exist for the provided team.
    For example, if the path is "a/b/c/d", this will ensure that "a", "a/b", and "a/b/c"
    all exist as folder type FileSystem entries.
    """
    segments = split_path(path)
    for depth_index in range(1, len(segments)):
        parent_path = join_path(segments[:depth_index])
        if not FileSystem.objects.filter(team=team, path=parent_path).exists():
            FileSystem.objects.create(
                team=team,
                path=parent_path,
                depth=depth_index,
                type="folder",
                created_by=created_by,
            )


def retroactively_fix_folders_and_depth(team: Team, user: User) -> None:
    """
    For all existing FileSystem rows in `team`, ensure that any missing parent
    folders are created. Also ensure `depth` is correct.
    """

    # TODO: this needs some concurrency controls or a unique index

    existing_paths = set(FileSystem.objects.filter(team=team).values_list("path", flat=True))

    folders_to_create = []
    items_to_update = []

    all_files = FileSystem.objects.filter(team=team).select_related("created_by")
    for file_obj in all_files:
        segments = split_path(file_obj.path)
        correct_depth = len(segments)

        # If depth is missing or incorrect, fix it
        if file_obj.depth != correct_depth:
            file_obj.depth = correct_depth
            items_to_update.append(file_obj)

        # Create missing parent folders
        # e.g. for path "a/b/c/d/e", the parent folders are:
        #  "a" (depth=1), "a/b" (depth=2), "a/b/c" (depth=3), "a/b/c/d" (depth=4)
        for depth_index in range(1, len(segments)):
            parent_path = join_path(segments[:depth_index])
            if parent_path not in existing_paths:
                # Mark that we have it now (so we don't create duplicates)
                existing_paths.add(parent_path)
                folders_to_create.append(
                    FileSystem(
                        team=team,
                        path=parent_path,
                        depth=depth_index,
                        type="folder",
                        created_by=user,
                    )
                )

    if folders_to_create:
        FileSystem.objects.bulk_create(folders_to_create)

    if items_to_update:
        for item in items_to_update:
            item.save()<|MERGE_RESOLUTION|>--- conflicted
+++ resolved
@@ -15,24 +15,6 @@
 from posthog.models.team import Team
 
 
-<<<<<<< HEAD
-=======
-# TODO: remove this once we release the flag as an early access feature
-def has_permissions_to_access_tree_view(user, team):
-    tree_view_enabled = posthoganalytics.feature_enabled(
-        "tree-view",
-        str(user.distinct_id),
-        groups={"organization": str(team.organization_id)},
-        group_properties={"organization": {"id": str(team.organization_id)}},
-    )
-
-    if user.is_staff or tree_view_enabled:
-        return
-
-    raise PermissionDenied("You must have the 'tree-view' flag enabled, or be a staff user to access this resource.")
-
-
->>>>>>> f6172522
 class FileSystemSerializer(serializers.ModelSerializer):
     created_by = UserBasicSerializer(read_only=True)
 
