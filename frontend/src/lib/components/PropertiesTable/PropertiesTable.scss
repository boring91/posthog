.properties-table-key {
    min-width: 8rem;
    max-width: 24rem;
    display: flex;
}

.property-value-type {
    align-items: center;
    background: var(--mid);
    border-radius: var(--radius);
    border: 1px solid var(--border-light);
    color: var(--muted-alt);
    cursor: default;
    display: flex;
    font-size: 0.625rem;
    font-weight: 500;
    height: 1.25rem;
    letter-spacing: 0.25px;
    padding: 0.125rem 0.25rem;
    text-transform: uppercase;
    white-space: nowrap;
<<<<<<< HEAD
    width: fit-content;

    .posthog-3000 & {
        background: none;
        border-radius: calc(var(--radius) * 0.75);
        border-style: solid;
        border-width: 1px;
        font-family: var(--font-mono);
        font-size: 0.688rem;
        padding: 0.075rem 0.25rem;
    }
=======
    cursor: default;
>>>>>>> 7f851ce8

    &:not(:first-child) {
        margin-left: 0.25rem;
    }
}

.properties-table-value {
    align-items: center;
    display: flex;
    max-width: fit-content;
    min-width: 12rem;

    .value-link {
        > * {
            vertical-align: middle;
        }

        > svg {
            margin-left: 0.25rem;
            font-size: 1rem;
        }
    }

    .editable {
        text-decoration: underline dotted;
        text-decoration-color: var(--primary-3000);
        cursor: pointer;

        .posthog-3000 & {
            border: 1px solid transparent;
            border-radius: calc(var(--radius) * 0.75);
            margin-left: -0.25rem;
            padding: 0.125rem 0.25rem;
            text-decoration: none;

            &:hover {
                background: var(--bg-light);
                border: 1px solid var(--border-light);
            }
        }
    }
}<|MERGE_RESOLUTION|>--- conflicted
+++ resolved
@@ -19,7 +19,6 @@
     padding: 0.125rem 0.25rem;
     text-transform: uppercase;
     white-space: nowrap;
-<<<<<<< HEAD
     width: fit-content;
 
     .posthog-3000 & {
@@ -31,9 +30,6 @@
         font-size: 0.688rem;
         padding: 0.075rem 0.25rem;
     }
-=======
-    cursor: default;
->>>>>>> 7f851ce8
 
     &:not(:first-child) {
         margin-left: 0.25rem;
