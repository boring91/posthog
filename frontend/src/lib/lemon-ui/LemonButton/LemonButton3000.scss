--- conflicted
+++ resolved
@@ -296,17 +296,10 @@
         transform: none;
 
         .LemonButton {
-<<<<<<< HEAD
             --lemon-button-depth: 0px;
             --lemon-button-icon-opacity: 0.5;
 
-            width: calc(
-                var(--lemon-button-side-action-icon-width) +
-                    var(--lemon-button-padding-adjacent-icon, var(--lemon-button-padding-horizontal))
-            );
-=======
             width: var(--lemon-button-side-action-width);
->>>>>>> 7a379633
             height: 100%;
             border-top-left-radius: 0;
             border-bottom-left-radius: 0;
