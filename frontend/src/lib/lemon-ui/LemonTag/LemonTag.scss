.LemonTag {
    display: inline-flex;
    align-items: center;
    padding: 0.125rem 0.25rem;
    font-size: 0.75rem;
    font-weight: var(--font-medium);
    line-height: 1rem;
    color: var(--default);
    white-space: nowrap;
    background: var(--border);
    border-radius: var(--radius);

<<<<<<< HEAD
    .posthog-3000 &:not(.breakdown) {
=======
    .posthog-3000 & {
        padding: 0.075rem 0.25rem;
        font-size: 0.688rem;
>>>>>>> 77433057
        background: none;
        border-style: solid;
        border-width: 1px;
        border-radius: calc(var(--radius) * 0.75);
    }

    &.primary {
        color: #fff;
        background-color: var(--primary-3000);

        .posthog-3000 & {
            color: var(--primary-3000);
            background: none;
            border-color: var(--primary-3000);
        }
    }

    &.highlight {
        color: var(--bg-charcoal);
        background-color: var(--mark);

        .posthog-3000 & {
            color: var(--mark);
            background: none;
            border-color: var(--mark);
        }
    }

    &.warning {
        color: var(--bg-charcoal);
        background-color: var(--warning);

        .posthog-3000 & {
            color: var(--warning);
            background: none;
            border-color: var(--warning);
        }
    }

    &.danger {
        color: #fff;
        background-color: var(--danger);

        .posthog-3000 & {
            color: var(--danger);
            background: none;
            border-color: var(--danger);
        }
    }

    &.success {
        color: #fff;
        background-color: var(--success);

        .posthog-3000 & {
            color: var(--success);
            background: none;
            border-color: var(--success);
        }
    }

    &.completion {
        color: var(--bg-charcoal);
        background-color: var(--purple-light);

        .posthog-3000 & {
            color: var(--purple-light);
            background: none;
            border-color: var(--purple-light);
        }
    }

    &.caution {
        color: var(--bg-charcoal);
        background-color: var(--danger-lighter);

        .posthog-3000 & {
            color: var(--danger-lighter);
            background: none;
            border-color: var(--danger-lighter);
        }
    }

    &.none {
        background: none;
    }

    &.breakdown {
        vertical-align: bottom;
        padding: 8px 12px;
        line-height: 16px;
        color: var(--primary-alt);
        background-color: var(--primary-bg-hover);
        border-radius: 40px;
        font-weight: 400;
        font-size: 14px;
    }

    &.LemonTag--size-small {
        padding: 0.0625rem 0.1875rem;
        font-size: 0.625rem;
    }

    .LemonTag__icon {
        display: flex;
        margin-right: 0.125rem;
        font-size: 0.875rem;
    }

    .LemonTag__right-button {
        min-height: 1.5rem !important;
        padding: 0.125rem !important;
        margin-left: 0.25rem;
    }
}<|MERGE_RESOLUTION|>--- conflicted
+++ resolved
@@ -10,13 +10,9 @@
     background: var(--border);
     border-radius: var(--radius);
 
-<<<<<<< HEAD
     .posthog-3000 &:not(.breakdown) {
-=======
-    .posthog-3000 & {
         padding: 0.075rem 0.25rem;
         font-size: 0.688rem;
->>>>>>> 77433057
         background: none;
         border-style: solid;
         border-width: 1px;
@@ -105,14 +101,14 @@
     }
 
     &.breakdown {
-        vertical-align: bottom;
         padding: 8px 12px;
+        font-size: 14px;
+        font-weight: 400;
         line-height: 16px;
         color: var(--primary-alt);
+        vertical-align: bottom;
         background-color: var(--primary-bg-hover);
         border-radius: 40px;
-        font-weight: 400;
-        font-size: 14px;
     }
 
     &.LemonTag--size-small {
