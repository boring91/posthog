import './SavedInsights.scss'

import {
    IconAI,
    IconBrackets,
    IconCorrelationAnalysis,
    IconCursor,
    IconFlask,
    IconFunnels,
    IconGraph,
    IconHogQL,
    IconLifecycle,
    IconLive,
    IconPerson,
    IconPieChart,
    IconPiggyBank,
    IconPlusSmall,
    IconRetention,
    IconStar,
    IconStarFilled,
    IconStickiness,
    IconTrends,
    IconUserPaths,
    IconVideoCamera,
    IconWarning,
} from '@posthog/icons'
import { LemonSelectOptions } from '@posthog/lemon-ui'
import { useActions, useValues } from 'kea'
import { AccessControlledLemonButton } from 'lib/components/AccessControlledLemonButton'
import { ActivityLog } from 'lib/components/ActivityLog/ActivityLog'
import { Alerts } from 'lib/components/Alerts/views/Alerts'
import { InsightCard } from 'lib/components/Cards/InsightCard'
import { ObjectTags } from 'lib/components/ObjectTags/ObjectTags'
import { PageHeader } from 'lib/components/PageHeader'
import { TZLabel } from 'lib/components/TZLabel'
import { FEATURE_FLAGS } from 'lib/constants'
import { IconAction, IconGridView, IconListView, IconTableChart } from 'lib/lemon-ui/icons'
import { LemonButton } from 'lib/lemon-ui/LemonButton'
import { More } from 'lib/lemon-ui/LemonButton/More'
import { LemonDivider } from 'lib/lemon-ui/LemonDivider'
import { LemonSegmentedButton } from 'lib/lemon-ui/LemonSegmentedButton'
import { LemonTable, LemonTableColumn, LemonTableColumns } from 'lib/lemon-ui/LemonTable'
import { createdAtColumn, createdByColumn } from 'lib/lemon-ui/LemonTable/columnUtils'
import { LemonTableLink } from 'lib/lemon-ui/LemonTable/LemonTableLink'
import { LemonTabs } from 'lib/lemon-ui/LemonTabs'
import { PaginationControl, usePagination } from 'lib/lemon-ui/PaginationControl'
import { SpinnerOverlay } from 'lib/lemon-ui/Spinner/Spinner'
import { featureFlagLogic } from 'lib/logic/featureFlagLogic'
import { isNonEmptyObject } from 'lib/utils'
import { deleteInsightWithUndo } from 'lib/utils/deleteWithUndo'
import { getAppContext } from 'lib/utils/getAppContext'
import { SavedInsightsEmptyState } from 'scenes/insights/EmptyStates'
import { useSummarizeInsight } from 'scenes/insights/summarizeInsight'
import { organizationLogic } from 'scenes/organizationLogic'
import { projectLogic } from 'scenes/projectLogic'
import { OverlayForNewInsightMenu } from 'scenes/saved-insights/newInsightsMenu'
import { SavedInsightsFilters } from 'scenes/saved-insights/SavedInsightsFilters'
import { SceneExport } from 'scenes/sceneTypes'
import { urls } from 'scenes/urls'

import { NodeKind } from '~/queries/schema/schema-general'
import { isNodeWithSource } from '~/queries/utils'
import {
    AccessControlLevel,
    AccessControlResourceType,
    ActivityScope,
    InsightType,
    LayoutView,
    QueryBasedInsightModel,
    SavedInsightsTabs,
} from '~/types'

import { ReloadInsight } from './ReloadInsight'
import { INSIGHTS_PER_PAGE, savedInsightsLogic } from './savedInsightsLogic'

interface NewInsightButtonProps {
    dataAttr: string
}

export interface InsightTypeMetadata {
    name: string
    description?: string
    /** Override the description on the insight page tab, for additional info. */
    tooltipDescription?: string
    icon: (props?: any) => JSX.Element | null
    inMenu: boolean
    tooltipDocLink?: string
}

export const QUERY_TYPES_METADATA: Record<NodeKind, InsightTypeMetadata> = {
    [NodeKind.CalendarHeatmapQuery]: {
        name: 'Calendar Heatmap',
        description: 'Visualize total or unique users broken down by day and hour.',
        icon: IconHogQL,
        inMenu: true,
        // tooltipDescription TODO: Add tooltip description
    },
    [NodeKind.TrendsQuery]: {
        name: 'Trends',
        description: 'Visualize and break down how actions or events vary over time.',
        icon: IconTrends,
        inMenu: true,
        tooltipDocLink: 'https://posthog.com/docs/product-analytics/trends/overview',
    },
    [NodeKind.FunnelsQuery]: {
        name: 'Funnel',
        description: 'Discover how many users complete or drop out of a sequence of actions.',
        icon: IconFunnels,
        inMenu: true,
        tooltipDocLink: 'https://posthog.com/docs/product-analytics/funnels',
    },
    [NodeKind.RetentionQuery]: {
        name: 'Retention',
        description: 'See how many users return on subsequent days after an initial action.',
        icon: IconRetention,
        inMenu: true,
        tooltipDocLink: 'https://posthog.com/docs/product-analytics/retention',
    },
    [NodeKind.PathsQuery]: {
        name: 'Paths',
        description: 'Trace the journeys users take within your product and where they drop off.',
        icon: IconUserPaths,
        inMenu: true,
        tooltipDocLink: 'https://posthog.com/docs/product-analytics/paths',
    },
    [NodeKind.StickinessQuery]: {
        name: 'Stickiness',
        description: 'See what keeps users coming back by viewing the interval between repeated actions.',
        icon: IconStickiness,
        inMenu: true,
        tooltipDocLink: 'https://posthog.com/docs/product-analytics/stickiness',
    },
    [NodeKind.LifecycleQuery]: {
        name: 'Lifecycle',
        description: 'Understand growth by breaking down new, resurrected, returning and dormant users.',
        tooltipDescription:
            "Understand growth by breaking down new, resurrected, returning and dormant users. Doesn't include anonymous events and users/groups appear as new when they are first identified.",
        icon: IconLifecycle,
        inMenu: true,
        tooltipDocLink: 'https://posthog.com/docs/product-analytics/lifecycle',
    },
    [NodeKind.FunnelCorrelationQuery]: {
        name: 'Funnel Correlation',
        description: 'See which events or properties correlate to a funnel result.',
        icon: IconCorrelationAnalysis,
        inMenu: false,
    },
    [NodeKind.EventsNode]: {
        name: 'Events',
        description: 'List and explore events.',
        icon: IconCursor,
        inMenu: true,
    },
    [NodeKind.ActionsNode]: {
        name: 'Actions',
        description: 'List and explore actions.',
        icon: IconAction,
        inMenu: true,
    },
    [NodeKind.DataWarehouseNode]: {
        name: 'Data Warehouse',
        description: 'List and explore data warehouse tables.',
        icon: IconTableChart,
        inMenu: true,
    },
    [NodeKind.EventsQuery]: {
        name: 'Events Query',
        description: 'List and explore events.',
        icon: IconCursor,
        inMenu: true,
    },
    [NodeKind.PersonsNode]: {
        name: 'Persons',
        description: 'List and explore your persons.',
        icon: IconPerson,
        inMenu: true,
    },
    [NodeKind.ActorsQuery]: {
        name: 'Persons',
        description: 'List of persons matching specified conditions.',
        icon: IconPerson,
        inMenu: false,
    },
    [NodeKind.InsightActorsQuery]: {
        name: 'Persons',
        description: 'List of persons matching specified conditions, derived from an insight.',
        icon: IconPerson,
        inMenu: false,
    },
    [NodeKind.InsightActorsQueryOptions]: {
        name: 'Persons',
        description: 'Options for InsightActorsQuery.',
        icon: IconPerson,
        inMenu: false,
    },
    [NodeKind.FunnelsActorsQuery]: {
        name: 'Persons',
        description: 'List of persons matching specified conditions, derived from an insight.',
        icon: IconPerson,
        inMenu: false,
    },
    [NodeKind.FunnelCorrelationActorsQuery]: {
        name: 'Persons',
        description: 'List of persons matching specified conditions, derived from an insight.',
        icon: IconPerson,
        inMenu: false,
    },
    [NodeKind.GroupsQuery]: {
        name: 'Groups',
        description: 'List and explore groups.',
        icon: IconPerson,
        inMenu: false,
    },
    [NodeKind.DataTableNode]: {
        name: 'Data table',
        description: 'Slice and dice your data in a table.',
        icon: IconTableChart,
        inMenu: true,
    },
    [NodeKind.DataVisualizationNode]: {
        name: 'SQL',
        description: 'Slice and dice your data in a table or chart.',
        icon: IconTableChart,
        inMenu: false,
    },
    [NodeKind.SavedInsightNode]: {
        name: 'Insight visualization by short id',
        description: 'View your insights.',
        icon: IconGraph,
        inMenu: true,
    },
    [NodeKind.InsightVizNode]: {
        name: 'Insight visualization',
        description: 'View your insights.',
        icon: IconGraph,
        inMenu: true,
    },
    [NodeKind.SessionsTimelineQuery]: {
        name: 'Sessions',
        description: 'Sessions timeline query.',
        icon: IconTrends,
        inMenu: true,
    },
    [NodeKind.HogQLQuery]: {
        name: 'SQL',
        description: 'Direct SQL query.',
        icon: IconBrackets,
        inMenu: true,
    },
    [NodeKind.HogQLASTQuery]: {
        name: 'SQL AST',
        description: 'Direct SQL AST query.',
        icon: IconBrackets,
        inMenu: false,
    },
    [NodeKind.HogQLMetadata]: {
        name: 'SQL Metadata',
        description: 'Metadata for a SQL query.',
        icon: IconHogQL,
        inMenu: true,
    },
    [NodeKind.HogQLAutocomplete]: {
        name: 'SQL Autocomplete',
        description: 'Autocomplete for the SQL query editor.',
        icon: IconHogQL,
        inMenu: false,
    },
    [NodeKind.DatabaseSchemaQuery]: {
        name: 'Database Schema',
        description: 'Introspect the PostHog database schema.',
        icon: IconHogQL,
        inMenu: true,
    },
    [NodeKind.RevenueAnalyticsOverviewQuery]: {
        name: 'Revenue Analytics Overview',
        description: 'View revenue analytics overview.',
        icon: IconPiggyBank,
        inMenu: true,
    },
    [NodeKind.RevenueAnalyticsGrowthRateQuery]: {
        name: 'Revenue Analytics Growth Rate',
        description: 'View revenue analytics growth rate.',
        icon: IconPiggyBank,
        inMenu: true,
    },
    [NodeKind.RevenueAnalyticsTopCustomersQuery]: {
        name: 'Revenue Analytics Top Customers',
        description: 'View revenue analytics top customers.',
        icon: IconPiggyBank,
        inMenu: true,
    },
    [NodeKind.WebOverviewQuery]: {
        name: 'Overview Stats',
        description: 'View overview stats for a website.',
        icon: IconPieChart,
        inMenu: true,
    },
    [NodeKind.WebStatsTableQuery]: {
        name: 'Web Table',
        description: 'A table of results from web analytics, with a breakdown.',
        icon: IconPieChart,
        inMenu: true,
    },
    [NodeKind.WebGoalsQuery]: {
        name: 'Goals',
        description: 'View goal conversions.',
        icon: IconPieChart,
        inMenu: true,
    },
    [NodeKind.WebExternalClicksTableQuery]: {
        name: 'External click urls',
        description: 'View clicks on external links.',
        icon: IconPieChart,
        inMenu: true,
    },
    [NodeKind.WebVitalsQuery]: {
        name: 'Web vitals',
        description: 'View web vitals.',
        icon: IconPieChart,
        inMenu: true,
    },
    [NodeKind.WebVitalsPathBreakdownQuery]: {
        name: 'Web vitals path breakdown',
        description: 'View web vitals broken down by path.',
        icon: IconPieChart,
        inMenu: true,
    },
    [NodeKind.WebPageURLSearchQuery]: {
        name: 'Web Page URL Search',
        description: 'Search and analyze web page URLs.',
        icon: IconPieChart,
        inMenu: true,
    },
    [NodeKind.HogQuery]: {
        name: 'Hog',
        description: 'Hog query.',
        icon: IconHogQL,
        inMenu: true,
    },
    [NodeKind.SessionAttributionExplorerQuery]: {
        name: 'Session Attribution',
        description: 'Session Attribution Explorer.',
        icon: IconPieChart,
        inMenu: true,
    },
    [NodeKind.RevenueExampleEventsQuery]: {
        name: 'Revenue Example Events',
        description: 'Revenue Example Events Query.',
        icon: IconTableChart,
        inMenu: true,
    },
    [NodeKind.RevenueExampleDataWarehouseTablesQuery]: {
        name: 'Revenue Example Data Warehouse Tables',
        description: 'Revenue Example Data Warehouse Tables Query.',
        icon: IconTableChart,
        inMenu: true,
    },
    [NodeKind.ErrorTrackingQuery]: {
        name: 'Error Tracking',
        description: 'List and explore exception groups.',
        icon: IconWarning,
        inMenu: false,
    },
    [NodeKind.RecordingsQuery]: {
        name: 'Session Recordings',
        description: 'View available recordings.',
        icon: IconVideoCamera,
        inMenu: false,
    },
    [NodeKind.ExperimentQuery]: {
        name: 'Experiment Result',
        description: 'View experiment result.',
        icon: IconFlask,
        inMenu: false,
    },
    [NodeKind.ExperimentExposureQuery]: {
        name: 'Experiment Exposure',
        description: 'View experiment exposure.',
        icon: IconFlask,
        inMenu: false,
    },
    [NodeKind.ExperimentTrendsQuery]: {
        name: 'Experiment Trends Result',
        description: 'View experiment trend result.',
        icon: IconFlask,
        inMenu: false,
    },
    [NodeKind.ExperimentFunnelsQuery]: {
        name: 'Experiment Funnels Result',
        description: 'View experiment funnel result.',
        icon: IconFlask,
        inMenu: false,
    },
    [NodeKind.ExperimentEventExposureConfig]: {
        name: 'Experiment Event Exposure Config',
        description: 'Experiment event exposure configuration.',
        icon: IconFlask,
        inMenu: false,
    },
    [NodeKind.ExperimentMetric]: {
        name: 'Experiment Metric',
        description: 'Experiment metric configuration.',
        icon: IconFlask,
        inMenu: false,
    },
    [NodeKind.ExperimentDataWarehouseNode]: {
        name: 'Experiment Data Warehouse',
        description: 'Experiment data warehouse source configuration.',
        icon: IconFlask,
        inMenu: false,
    },
    [NodeKind.TeamTaxonomyQuery]: {
        name: 'Team Taxonomy',
        icon: IconHogQL,
        inMenu: false,
    },
    [NodeKind.EventTaxonomyQuery]: {
        name: 'Event Taxonomy',
        icon: IconHogQL,
        inMenu: false,
    },
    [NodeKind.SuggestedQuestionsQuery]: {
        name: 'AI Suggested Questions',
        icon: IconHogQL,
        inMenu: false,
    },
    [NodeKind.ActorsPropertyTaxonomyQuery]: {
        name: 'Actor Property Taxonomy',
        description: "View the taxonomy of the actor's property.",
        icon: IconHogQL,
        inMenu: false,
    },
    [NodeKind.TracesQuery]: {
        name: 'LLM Observability Traces',
        icon: IconAI,
        inMenu: false,
    },
    [NodeKind.VectorSearchQuery]: {
        name: 'Vector Search',
        icon: IconHogQL,
        inMenu: false,
    },
<<<<<<< HEAD
=======
    [NodeKind.EventsHeatMapQuery]: {
        name: 'Active Hours Heat Map',
        icon: IconHogQL,
        inMenu: false,
    },
    [NodeKind.LogsQuery]: {
        name: 'Logs',
        icon: IconLive,
        inMenu: false,
    },
>>>>>>> 4cf9d306
}

export const INSIGHT_TYPES_METADATA: Record<InsightType, InsightTypeMetadata> = {
    [InsightType.TRENDS]: QUERY_TYPES_METADATA[NodeKind.TrendsQuery],
    [InsightType.FUNNELS]: QUERY_TYPES_METADATA[NodeKind.FunnelsQuery],
    [InsightType.RETENTION]: QUERY_TYPES_METADATA[NodeKind.RetentionQuery],
    [InsightType.PATHS]: QUERY_TYPES_METADATA[NodeKind.PathsQuery],
    [InsightType.STICKINESS]: QUERY_TYPES_METADATA[NodeKind.StickinessQuery],
    [InsightType.LIFECYCLE]: QUERY_TYPES_METADATA[NodeKind.LifecycleQuery],
    [InsightType.CALENDAR_HEATMAP]: QUERY_TYPES_METADATA[NodeKind.CalendarHeatmapQuery],
    [InsightType.SQL]: {
        name: 'SQL',
        description: 'Use SQL to query your data.',
        icon: IconHogQL,
        inMenu: true,
    },
    [InsightType.JSON]: {
        name: 'Custom',
        description: 'Save components powered by our JSON query language.',
        icon: IconBrackets,
        inMenu: true,
    },
    [InsightType.HOG]: {
        name: 'Hog',
        description: 'Use Hog to query your data.',
        icon: IconHogQL,
        inMenu: true,
    },
}

export const INSIGHT_TYPE_OPTIONS: LemonSelectOptions<string> = [
    { value: 'All types', label: 'All types' },
    ...Object.entries(INSIGHT_TYPES_METADATA).map(([value, meta]) => ({
        value,
        label: meta.name,
        icon: meta.icon ? <meta.icon /> : undefined,
    })),
]

export const scene: SceneExport = {
    component: SavedInsights,
    logic: savedInsightsLogic,
}

export function InsightIcon({
    insight,
    className,
}: {
    insight: QueryBasedInsightModel
    className?: string
}): JSX.Element | null {
    let Icon: (props?: any) => JSX.Element | null = () => null

    if ('query' in insight && isNonEmptyObject(insight.query)) {
        const insightType = isNodeWithSource(insight.query) ? insight.query.source.kind : insight.query.kind
        const insightMetadata = QUERY_TYPES_METADATA[insightType]
        Icon = insightMetadata && insightMetadata.icon
    }

    return Icon ? <Icon className={className} /> : null
}

export function NewInsightButton({ dataAttr }: NewInsightButtonProps): JSX.Element {
    return (
        <AccessControlledLemonButton
            type="primary"
            to={urls.insightNew()}
            sideAction={{
                dropdown: {
                    placement: 'bottom-end',
                    className: 'new-insight-overlay',
                    actionable: true,
                    overlay: <OverlayForNewInsightMenu dataAttr={dataAttr} />,
                },
                'data-attr': 'saved-insights-new-insight-dropdown',
            }}
            data-attr="saved-insights-new-insight-button"
            size="small"
            icon={<IconPlusSmall />}
            resourceType={AccessControlResourceType.Insight}
            minAccessLevel={AccessControlLevel.Editor}
            userAccessLevel={getAppContext()?.resource_access_control?.[AccessControlResourceType.Insight]}
        >
            New insight
        </AccessControlledLemonButton>
    )
}

function SavedInsightsGrid(): JSX.Element {
    const { loadInsights, renameInsight, duplicateInsight } = useActions(savedInsightsLogic)
    const { insights, insightsLoading, pagination } = useValues(savedInsightsLogic)
    const { currentProjectId } = useValues(projectLogic)

    const paginationState = usePagination(insights?.results || [], pagination)

    return (
        <>
            <div className="saved-insights-grid mb-2">
                {paginationState.dataSourcePage.map((insight) => {
                    return (
                        <InsightCard
                            key={insight.short_id}
                            insight={insight}
                            rename={() => renameInsight(insight)}
                            duplicate={() => duplicateInsight(insight)}
                            deleteWithUndo={async () =>
                                await deleteInsightWithUndo({
                                    object: insight,
                                    endpoint: `projects/${currentProjectId}/insights`,
                                    callback: loadInsights,
                                })
                            }
                            placement="SavedInsightGrid"
                        />
                    )
                })}
                {insightsLoading && (
                    <div className="min-h-[30rem]">
                        <SpinnerOverlay sceneLevel />
                    </div>
                )}
            </div>
            <PaginationControl {...paginationState} nouns={['insight', 'insights']} bordered />
        </>
    )
}

export function SavedInsights(): JSX.Element {
    const { featureFlags } = useValues(featureFlagLogic)
    const showAlerts = featureFlags[FEATURE_FLAGS.ALERTS]

    const { loadInsights, updateFavoritedInsight, renameInsight, duplicateInsight, setSavedInsightsFilters } =
        useActions(savedInsightsLogic)
    const { insights, count, insightsLoading, filters, sorting, pagination, alertModalId } =
        useValues(savedInsightsLogic)
    const { hasTagging } = useValues(organizationLogic)
    const { currentProjectId } = useValues(projectLogic)
    const summarizeInsight = useSummarizeInsight()

    const { tab, layoutView, page } = filters

    const startCount = (page - 1) * INSIGHTS_PER_PAGE + 1
    const endCount = page * INSIGHTS_PER_PAGE < count ? page * INSIGHTS_PER_PAGE : count

    const columns: LemonTableColumns<QueryBasedInsightModel> = [
        {
            key: 'id',
            width: 32,
            render: function renderType(_, insight) {
                return <InsightIcon insight={insight} className="text-secondary text-2xl" />
            },
        },
        {
            title: 'Name',
            dataIndex: 'name',
            key: 'name',
            render: function renderName(name: string, insight) {
                return (
                    <>
                        <LemonTableLink
                            to={urls.insightView(insight.short_id)}
                            title={
                                <>
                                    {name || <i>{summarizeInsight(insight.query)}</i>}

                                    <AccessControlledLemonButton
                                        userAccessLevel={insight.user_access_level}
                                        minAccessLevel={AccessControlLevel.Editor}
                                        resourceType={AccessControlResourceType.Insight}
                                        className="ml-1"
                                        size="xsmall"
                                        onClick={(e) => {
                                            e.preventDefault()
                                            updateFavoritedInsight(insight, !insight.favorited)
                                        }}
                                        icon={
                                            insight.favorited ? (
                                                <IconStarFilled className="text-warning" />
                                            ) : (
                                                <IconStar className="text-secondary" />
                                            )
                                        }
                                        tooltip={`${insight.favorited ? 'Remove from' : 'Add to'} favorite insights`}
                                    />
                                </>
                            }
                            description={insight.description}
                        />
                    </>
                )
            },
        },
        ...(hasTagging
            ? [
                  {
                      title: 'Tags',
                      dataIndex: 'tags' as keyof QueryBasedInsightModel,
                      key: 'tags',
                      render: function renderTags(tags: string[]) {
                          return <ObjectTags tags={tags} staticOnly />
                      },
                  },
              ]
            : []),
        ...(tab === SavedInsightsTabs.Yours
            ? []
            : [
                  createdByColumn() as LemonTableColumn<
                      QueryBasedInsightModel,
                      keyof QueryBasedInsightModel | undefined
                  >,
              ]),
        createdAtColumn() as LemonTableColumn<QueryBasedInsightModel, keyof QueryBasedInsightModel | undefined>,
        {
            title: 'Last modified',
            sorter: true,
            dataIndex: 'last_modified_at',
            render: function renderLastModified(last_modified_at: string) {
                return (
                    <div className="whitespace-nowrap">{last_modified_at && <TZLabel time={last_modified_at} />}</div>
                )
            },
        },
        {
            width: 0,
            render: function Render(_, insight) {
                return (
                    <More
                        overlay={
                            <>
                                <LemonButton to={urls.insightView(insight.short_id)} fullWidth>
                                    View
                                </LemonButton>

                                <LemonDivider />

                                <AccessControlledLemonButton
                                    userAccessLevel={insight.user_access_level}
                                    minAccessLevel={AccessControlLevel.Editor}
                                    resourceType={AccessControlResourceType.Insight}
                                    to={urls.insightEdit(insight.short_id)}
                                    fullWidth
                                >
                                    Edit
                                </AccessControlledLemonButton>

                                <AccessControlledLemonButton
                                    userAccessLevel={insight.user_access_level}
                                    minAccessLevel={AccessControlLevel.Editor}
                                    resourceType={AccessControlResourceType.Insight}
                                    onClick={() => renameInsight(insight)}
                                    data-attr={`insight-item-${insight.short_id}-dropdown-rename`}
                                    fullWidth
                                >
                                    Rename
                                </AccessControlledLemonButton>

                                <LemonButton
                                    onClick={() => duplicateInsight(insight)}
                                    data-attr="duplicate-insight-from-list-view"
                                    fullWidth
                                >
                                    Duplicate
                                </LemonButton>

                                <LemonDivider />

                                <AccessControlledLemonButton
                                    userAccessLevel={insight.user_access_level}
                                    minAccessLevel={AccessControlLevel.Editor}
                                    resourceType={AccessControlResourceType.Insight}
                                    status="danger"
                                    onClick={() =>
                                        void deleteInsightWithUndo({
                                            object: insight,
                                            endpoint: `projects/${currentProjectId}/insights`,
                                            callback: loadInsights,
                                        })
                                    }
                                    data-attr={`insight-item-${insight.short_id}-dropdown-remove`}
                                    fullWidth
                                >
                                    Delete insight
                                </AccessControlledLemonButton>
                            </>
                        }
                    />
                )
            },
        },
    ]

    return (
        <div className="saved-insights">
            <PageHeader buttons={<NewInsightButton dataAttr="saved-insights-create-new-insight" />} />
            <LemonTabs
                activeKey={tab}
                onChange={(tab) => setSavedInsightsFilters({ tab })}
                tabs={[
                    { key: SavedInsightsTabs.All, label: 'All insights' },
                    { key: SavedInsightsTabs.Yours, label: 'Your insights' },
                    { key: SavedInsightsTabs.Favorites, label: 'Favorites' },
                    { key: SavedInsightsTabs.History, label: 'History' },
                    ...(showAlerts
                        ? [
                              {
                                  key: SavedInsightsTabs.Alerts,
                                  label: <div className="flex items-center gap-2">Alerts</div>,
                              },
                          ]
                        : []),
                ]}
            />

            {tab === SavedInsightsTabs.History ? (
                <ActivityLog scope={ActivityScope.INSIGHT} />
            ) : tab === SavedInsightsTabs.Alerts ? (
                <Alerts alertId={alertModalId} />
            ) : (
                <>
                    <SavedInsightsFilters filters={filters} setFilters={setSavedInsightsFilters} />
                    <LemonDivider className="my-4" />
                    <div className="flex justify-between mb-4 gap-2 flex-wrap mt-2 items-center">
                        <span className="text-secondary">
                            {count
                                ? `${startCount}${endCount - startCount > 1 ? '-' + endCount : ''} of ${count} insight${
                                      count === 1 ? '' : 's'
                                  }`
                                : null}
                        </span>
                        <div>
                            <LemonSegmentedButton
                                onChange={(newValue) => setSavedInsightsFilters({ layoutView: newValue })}
                                value={layoutView}
                                options={[
                                    {
                                        value: LayoutView.List,
                                        label: 'List',
                                        icon: <IconListView />,
                                    },
                                    {
                                        value: LayoutView.Card,
                                        label: 'Cards',
                                        icon: <IconGridView />,
                                    },
                                ]}
                                size="small"
                            />
                        </div>
                    </div>
                    {!insightsLoading && insights.count < 1 ? (
                        <SavedInsightsEmptyState />
                    ) : (
                        <>
                            <ReloadInsight />
                            {layoutView === LayoutView.List ? (
                                <LemonTable
                                    loading={insightsLoading}
                                    columns={columns}
                                    dataSource={insights.results}
                                    pagination={pagination}
                                    noSortingCancellation
                                    sorting={sorting}
                                    onSort={(newSorting) =>
                                        setSavedInsightsFilters({
                                            order: newSorting
                                                ? `${newSorting.order === -1 ? '-' : ''}${newSorting.columnKey}`
                                                : undefined,
                                        })
                                    }
                                    rowKey="id"
                                    loadingSkeletonRows={15}
                                    nouns={['insight', 'insights']}
                                />
                            ) : (
                                <SavedInsightsGrid />
                            )}
                        </>
                    )}
                </>
            )}
        </div>
    )
}<|MERGE_RESOLUTION|>--- conflicted
+++ resolved
@@ -440,19 +440,11 @@
         icon: IconHogQL,
         inMenu: false,
     },
-<<<<<<< HEAD
-=======
-    [NodeKind.EventsHeatMapQuery]: {
-        name: 'Active Hours Heat Map',
-        icon: IconHogQL,
-        inMenu: false,
-    },
     [NodeKind.LogsQuery]: {
         name: 'Logs',
         icon: IconLive,
         inMenu: false,
     },
->>>>>>> 4cf9d306
 }
 
 export const INSIGHT_TYPES_METADATA: Record<InsightType, InsightTypeMetadata> = {
