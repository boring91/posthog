--- conflicted
+++ resolved
@@ -1,11 +1,6 @@
 import { actions, BuiltLogic, connect, kea, listeners, path, reducers } from 'kea'
 import { loaders } from 'kea-loaders'
-<<<<<<< HEAD
 import { router } from 'kea-router'
-=======
-import { DashboardType, NotebookListItemType, NotebookNodeType, NotebookTarget } from '~/types'
-
->>>>>>> 45575756
 import api from 'lib/api'
 import { deleteWithUndo } from 'lib/utils'
 import posthog from 'posthog-js'
@@ -19,7 +14,7 @@
 
 import { filtersToQueryNode } from '~/queries/nodes/InsightQuery/utils/filtersToQueryNode'
 import { InsightVizNode, Node, NodeKind } from '~/queries/schema'
-import { DashboardType, NotebookListItemType, NotebookNodeType, NotebookTarget, NotebookType } from '~/types'
+import { DashboardType, NotebookListItemType, NotebookNodeType, NotebookTarget } from '~/types'
 
 import type { notebooksModelType } from './notebooksModelType'
 
