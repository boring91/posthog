<<<<<<< HEAD
import { LemonButton, LemonInput, LemonTag, LemonTextArea } from '@posthog/lemon-ui'
import { useActions, useValues } from 'kea'
=======
import { LemonButton, LemonDivider, LemonInput, LemonTag, LemonTextArea } from '@posthog/lemon-ui'
import { BindLogic, useActions, useValues } from 'kea'
>>>>>>> 85f0031c
import { PageHeader } from 'lib/components/PageHeader'
import { Field, PureField } from 'lib/forms/Field'
import { SceneExport } from 'scenes/sceneTypes'
import { earlyAccessFeatureLogic } from './earlyAccessFeatureLogic'
import { Form } from 'kea-forms'
import {
    EarlyAccessFeatureStage,
    EarlyAccessFeatureTabs,
    EarlyAccessFeatureType,
    PersonPropertyFilter,
    PropertyFilterType,
    PropertyOperator,
} from '~/types'
import { urls } from 'scenes/urls'
import { IconClose, IconFlag, IconHelpOutline } from 'lib/lemon-ui/icons'
import { router } from 'kea-router'
import { useState } from 'react'
import { Popover } from 'lib/lemon-ui/Popover'
import { TaxonomicFilter } from 'lib/components/TaxonomicFilter/TaxonomicFilter'
import { TaxonomicFilterLogicProps } from 'lib/components/TaxonomicFilter/types'
import { TaxonomicFilterGroupType } from 'lib/components/TaxonomicFilter/types'
import { featureFlagLogic } from 'scenes/feature-flags/featureFlagLogic'
import { PersonsLogicProps, personsLogic } from 'scenes/persons/personsLogic'
import clsx from 'clsx'
import { InstructionsModal } from './InstructionsModal'
import { PersonsTable } from 'scenes/persons/PersonsTable'
import { PropertyFilters } from 'lib/components/PropertyFilters/PropertyFilters'
import { PersonsSearch } from 'scenes/persons/PersonsSearch'
<<<<<<< HEAD
import { LemonTabs } from 'lib/lemon-ui/LemonTabs'
=======
import { LemonDialog } from 'lib/lemon-ui/LemonDialog'
>>>>>>> 85f0031c

export const scene: SceneExport = {
    component: EarlyAccessFeature,
    logic: earlyAccessFeatureLogic,
    paramsToProps: ({ params: { id } }): (typeof earlyAccessFeatureLogic)['props'] => ({
        id: id && id !== 'new' ? id : 'new',
    }),
}

export function EarlyAccessFeature({ id }: { id?: string } = {}): JSX.Element {
    const { earlyAccessFeature, earlyAccessFeatureLoading, isEarlyAccessFeatureSubmitting, isEditingFeature } =
        useValues(earlyAccessFeatureLogic)
    const { submitEarlyAccessFeatureRequest, cancel, editFeature, updateStage, deleteEarlyAccessFeature } =
        useActions(earlyAccessFeatureLogic)

    const isNewEarlyAccessFeature = id === 'new' || id === undefined

    return (
        <Form formKey="earlyAccessFeature" logic={earlyAccessFeatureLogic}>
            <PageHeader
                title={isNewEarlyAccessFeature ? 'New Feature Release' : earlyAccessFeature.name}
                buttons={
                    !earlyAccessFeatureLoading ? (
                        earlyAccessFeature.stage != EarlyAccessFeatureStage.GeneralAvailability &&
                        (isNewEarlyAccessFeature || isEditingFeature) ? (
                            <>
                                <LemonButton
                                    type="secondary"
                                    onClick={() => cancel()}
                                    disabledReason={isEarlyAccessFeatureSubmitting ? 'Saving…' : undefined}
                                >
                                    Cancel
                                </LemonButton>
                                <LemonButton
                                    type="primary"
                                    htmlType="submit"
                                    onClick={() => {
                                        submitEarlyAccessFeatureRequest(earlyAccessFeature)
                                    }}
                                    loading={isEarlyAccessFeatureSubmitting}
                                >
                                    {isNewEarlyAccessFeature ? 'Save Draft' : 'Save'}
                                </LemonButton>
                            </>
                        ) : (
                            <>
                                <LemonButton
                                    data-attr="delete-feature"
                                    status="danger"
                                    type="secondary"
                                    onClick={() => {
                                        LemonDialog.open({
                                            title: 'Permanently delete feature?',
                                            description:
                                                'Doing so will remove any opt in conditions from the feature flag.',
                                            primaryButton: {
                                                children: 'Delete',
                                                type: 'primary',
                                                status: 'danger',
                                                onClick: () => {
                                                    // conditional above ensures earlyAccessFeature is not NewEarlyAccessFeature
                                                    deleteEarlyAccessFeature(
                                                        (earlyAccessFeature as EarlyAccessFeatureType)?.id
                                                    )
                                                },
                                            },
                                            secondaryButton: {
                                                children: 'Close',
                                                type: 'secondary',
                                            },
                                        })
                                    }}
                                >
                                    Delete
                                </LemonButton>
                                {earlyAccessFeature.stage == EarlyAccessFeatureStage.Beta && (
                                    <LemonButton
                                        data-attr="archive-feature"
                                        type="secondary"
                                        onClick={() => updateStage(EarlyAccessFeatureStage.Archived)}
                                    >
                                        Archive
                                    </LemonButton>
                                )}
                                {earlyAccessFeature.stage == EarlyAccessFeatureStage.Archived && (
                                    <LemonButton
                                        data-attr="reactive-feature"
                                        type="secondary"
                                        onClick={() => updateStage(EarlyAccessFeatureStage.Beta)}
                                    >
                                        Reactivate Beta
                                    </LemonButton>
                                )}
                                {earlyAccessFeature.stage == EarlyAccessFeatureStage.Draft && (
                                    <LemonButton
                                        onClick={() => updateStage(EarlyAccessFeatureStage.Beta)}
                                        tooltip={'Make beta feature available'}
                                        type="primary"
                                    >
                                        Release Beta
                                    </LemonButton>
                                )}
                                <LemonDivider vertical />
                                {earlyAccessFeature.stage != EarlyAccessFeatureStage.GeneralAvailability && (
                                    <LemonButton
                                        type="secondary"
                                        htmlType="submit"
                                        onClick={() => editFeature(true)}
                                        loading={false}
                                    >
                                        Edit
                                    </LemonButton>
                                )}
                            </>
                        )
                    ) : undefined
                }
                delimited
            />
            <div
                className={clsx(
                    'flex flex-wrap gap-6',
                    isEditingFeature || isNewEarlyAccessFeature ? 'max-w-160' : null
                )}
            >
                <div className="flex flex-col gap-4 flex-2 min-w-60">
                    {isNewEarlyAccessFeature && (
                        <Field name="name" label="Name">
                            <LemonInput data-attr="feature-name" />
                        </Field>
                    )}
                    {'feature_flag' in earlyAccessFeature ? (
                        <PureField label="Connected Feature flag">
                            <div>
                                <LemonButton
                                    type="secondary"
                                    onClick={() =>
                                        earlyAccessFeature.feature_flag &&
                                        router.actions.push(urls.featureFlag(earlyAccessFeature.feature_flag.id))
                                    }
                                    icon={<IconFlag />}
                                >
                                    {earlyAccessFeature.feature_flag.key}
                                </LemonButton>
                            </div>
                        </PureField>
                    ) : (
                        <Field
                            name="feature_flag_id"
                            label="Link feature flag (optional)"
                            info={<>A feature flag will be generated from feature name if not provided</>}
                        >
                            {({ value, onChange }) => (
                                <div className="flex">
                                    <FlagSelector value={value} onChange={onChange} />
                                    {value && (
                                        <LemonButton
                                            className="ml-2"
                                            icon={<IconClose />}
                                            size="small"
                                            status="stealth"
                                            onClick={() => onChange(undefined)}
                                            aria-label="close"
                                        />
                                    )}
                                </div>
                            )}
                        </Field>
                    )}
                    {isEditingFeature || isNewEarlyAccessFeature ? (
                        <></>
                    ) : (
                        <div>
                            <b>Stage</b>
                            <div>
                                <LemonTag
                                    type={
                                        earlyAccessFeature.stage === 'beta'
                                            ? 'warning'
                                            : earlyAccessFeature.stage === 'general-availability'
                                            ? 'success'
                                            : 'default'
                                    }
                                    className="mt-2 uppercase"
                                >
                                    {earlyAccessFeature.stage}
                                </LemonTag>
                            </div>
                        </div>
                    )}
                    {isEditingFeature || isNewEarlyAccessFeature ? (
                        <Field name="description" label="Description" showOptional>
                            <LemonTextArea
                                className="ph-ignore-input"
                                placeholder="Help your users understand the feature"
                            />
                        </Field>
                    ) : (
                        <div className="mb-2">
                            <b>Description</b>
                            <div>
                                {earlyAccessFeature.description ? (
                                    earlyAccessFeature.description
                                ) : (
                                    <span className="text-muted">No description</span>
                                )}
                            </div>
                        </div>
                    )}
                    {isEditingFeature || isNewEarlyAccessFeature ? (
                        <Field name="documentation_url" label="Documentation URL" showOptional>
                            <LemonInput autoComplete="off" autoCapitalize="off" autoCorrect="off" spellCheck={false} />
                        </Field>
                    ) : (
                        <div className="mb-2">
                            <b>Documentation Url</b>
                            <div>
                                {earlyAccessFeature.documentation_url ? (
                                    earlyAccessFeature.documentation_url
                                ) : (
                                    <span className="text-muted">No documentation url</span>
                                )}
                            </div>
                        </div>
                    )}
                </div>
                {!isEditingFeature && !isNewEarlyAccessFeature && 'id' in earlyAccessFeature && (
                    <div className="flex-3 min-w-60">
                        <PersonList earlyAccessFeature={earlyAccessFeature} />
                    </div>
                )}
            </div>
        </Form>
    )
}

interface FlagSelectorProps {
    value: number | undefined
    onChange: (value: any) => void
}

export function FlagSelector({ value, onChange }: FlagSelectorProps): JSX.Element {
    const [visible, setVisible] = useState(false)

    const { featureFlag } = useValues(featureFlagLogic({ id: value || 'link' }))

    const taxonomicFilterLogicProps: TaxonomicFilterLogicProps = {
        groupType: TaxonomicFilterGroupType.FeatureFlags,
        value,
        onChange: (_, __, item) => {
            'id' in item && item.id && onChange(item.id)
            setVisible(false)
        },
        taxonomicGroupTypes: [TaxonomicFilterGroupType.FeatureFlags],
        optionsFromProp: undefined,
        popoverEnabled: true,
        selectFirstItem: true,
        taxonomicFilterLogicKey: 'flag-selectorz',
    }

    return (
        <Popover
            overlay={<TaxonomicFilter {...taxonomicFilterLogicProps} />}
            visible={visible}
            placement="right-start"
            fallbackPlacements={['bottom']}
            onClickOutside={() => setVisible(false)}
        >
            <LemonButton type="secondary" onClick={() => setVisible(!visible)}>
                {!!featureFlag.key ? featureFlag.key : 'Select flag'}
            </LemonButton>
        </Popover>
    )
}

interface PersonListProps {
    earlyAccessFeature: EarlyAccessFeatureType
}

function PersonList({ earlyAccessFeature }: PersonListProps): JSX.Element {
    const { implementOptInInstructionsModal, activeTab } = useValues(earlyAccessFeatureLogic)
    const { toggleImplementOptInInstructionsModal, setActiveTab } = useActions(earlyAccessFeatureLogic)

    const { featureFlag } = useValues(featureFlagLogic({ id: earlyAccessFeature.feature_flag.id || 'link' }))

    const key = '$feature_enrollment/' + earlyAccessFeature.feature_flag.key

    return (
        <>
            <LemonTabs
                activeKey={activeTab}
                onChange={(newKey) => setActiveTab(newKey)}
                tabs={[
                    {
                        key: EarlyAccessFeatureTabs.OptedIn,
                        label: 'Opted-In Users',
                        content: (
                            <PersonsTableByFilter
                                properties={[
                                    {
                                        key: key,
                                        type: PropertyFilterType.Person,
                                        operator: PropertyOperator.Exact,
                                        value: ['true'],
                                    },
                                ]}
                                emptyState={
                                    <div>
                                        No manual opt-ins. Manually opted-in people will appear here. Start by{' '}
                                        <a onClick={toggleImplementOptInInstructionsModal}>
                                            implementing public opt-in
                                        </a>
                                    </div>
                                }
                            />
                        ),
                    },
                    {
                        key: EarlyAccessFeatureTabs.OptedOut,
                        label: 'Opted-Out Users',
                        content: (
                            <PersonsTableByFilter
                                properties={[
                                    {
                                        key: key,
                                        type: PropertyFilterType.Person,
                                        operator: PropertyOperator.Exact,
                                        value: ['false'],
                                    },
                                ]}
                                emptyState={
                                    <div>
                                        No manual opt-outs. Manually opted-out people will appear here. Start by{' '}
                                        <a onClick={toggleImplementOptInInstructionsModal}>
                                            implementing public opt-out
                                        </a>
                                    </div>
                                }
                            />
                        ),
                    },
                ]}
            />

            <InstructionsModal
                featureFlag={featureFlag}
                visible={implementOptInInstructionsModal}
                onClose={toggleImplementOptInInstructionsModal}
            />
        </>
    )
}

interface PersonsTableByFilterProps {
    properties: PersonPropertyFilter[]
    emptyState?: JSX.Element
}

function PersonsTableByFilter({ properties, emptyState }: PersonsTableByFilterProps): JSX.Element {
    const { toggleImplementOptInInstructionsModal } = useActions(earlyAccessFeatureLogic)

    const personsLogicProps: PersonsLogicProps = {
        cohort: undefined,
        syncWithUrl: false,
        fixedProperties: properties,
    }
    const logic = personsLogic(personsLogicProps)
    const { persons, personsLoading, listFilters } = useValues(logic)
    const { loadPersons, setListFilters } = useActions(logic)

    return (
        <div className="space-y-2">
            {
                <div className="flex-col">
                    <PersonsSearch />
                </div>
            }
            <div className="flex flex-row justify-between">
                <PropertyFilters
                    pageKey="persons-list-page"
                    propertyFilters={listFilters.properties}
                    onChange={(properties) => {
                        setListFilters({ properties })
                        loadPersons()
                    }}
                    endpoint="person"
                    taxonomicGroupTypes={[TaxonomicFilterGroupType.PersonProperties]}
                    showConditionBadge
                />
                <LemonButton
                    key="help-button"
                    onClick={toggleImplementOptInInstructionsModal}
                    sideIcon={<IconHelpOutline />}
                >
                    Implement public opt-in
                </LemonButton>
            </div>
            <PersonsTable
                people={persons.results}
                loading={personsLoading}
                hasPrevious={!!persons.previous}
                hasNext={!!persons.next}
                loadPrevious={() => loadPersons(persons.previous)}
                loadNext={() => loadPersons(persons.next)}
                compact={true}
                extraColumns={[]}
                emptyState={emptyState}
            />
        </div>
    )
}<|MERGE_RESOLUTION|>--- conflicted
+++ resolved
@@ -1,10 +1,5 @@
-<<<<<<< HEAD
-import { LemonButton, LemonInput, LemonTag, LemonTextArea } from '@posthog/lemon-ui'
+import { LemonButton, LemonDivider, LemonInput, LemonTag, LemonTextArea } from '@posthog/lemon-ui'
 import { useActions, useValues } from 'kea'
-=======
-import { LemonButton, LemonDivider, LemonInput, LemonTag, LemonTextArea } from '@posthog/lemon-ui'
-import { BindLogic, useActions, useValues } from 'kea'
->>>>>>> 85f0031c
 import { PageHeader } from 'lib/components/PageHeader'
 import { Field, PureField } from 'lib/forms/Field'
 import { SceneExport } from 'scenes/sceneTypes'
@@ -33,11 +28,8 @@
 import { PersonsTable } from 'scenes/persons/PersonsTable'
 import { PropertyFilters } from 'lib/components/PropertyFilters/PropertyFilters'
 import { PersonsSearch } from 'scenes/persons/PersonsSearch'
-<<<<<<< HEAD
+import { LemonDialog } from 'lib/lemon-ui/LemonDialog'
 import { LemonTabs } from 'lib/lemon-ui/LemonTabs'
-=======
-import { LemonDialog } from 'lib/lemon-ui/LemonDialog'
->>>>>>> 85f0031c
 
 export const scene: SceneExport = {
     component: EarlyAccessFeature,
