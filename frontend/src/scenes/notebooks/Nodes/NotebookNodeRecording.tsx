--- conflicted
+++ resolved
@@ -64,26 +64,11 @@
             default: null,
         },
     },
-<<<<<<< HEAD
-
-    addPasteRules() {
-        return [
-            posthogNodePasteRule({
-                find: urls.replaySingle('(.+)'),
-                type: this.type,
-                editor: this.editor,
-                getAttributes: async (match) => {
-                    return { id: match[1] }
-                },
-            }),
-        ]
-=======
     pasteOptions: {
-        find: urls.replaySingle('') + '(.+)',
-        getAttributes: (match) => {
+        find: urls.replaySingle('(.+)'),
+        getAttributes: async (match) => {
             return { id: match[1] }
         },
->>>>>>> eb71304d
     },
 })
 
