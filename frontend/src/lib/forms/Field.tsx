import { IconErrorOutline } from 'lib/components/icons'
import React from 'react'
import { LemonLabel } from '../components/LemonLabel/LemonLabel'
import { Field as KeaField, FieldProps as KeaFieldProps } from 'kea-forms/lib/components'
import clsx from 'clsx'

export type PureFieldProps = {
    /** The label name to be displayed */
    label?: React.ReactNode
    /** Will show a muted (optional) next to the label */
    showOptional?: boolean
    /** Info tooltip to be displayed next to the label */
    info?: React.ReactNode
    /** Help text to be shown directly beneath the input */
    help?: React.ReactNode
    /** Error message to be displayed */
    error?: React.ReactNode
    className?: string
    children?: React.ReactNode
}

/** A "Pure" field - used when you want the Field styles without the Kea form functionality */
export const PureField = ({
    label,
    info,
    error,
    help,
    showOptional,
    className,
    children,
}: PureFieldProps): JSX.Element => {
    return (
<<<<<<< HEAD
        <div className={clsx('flex flex-col gap-2', className)}>
=======
        <div className={clsx('Field flex flex-col gap-2', error && 'Field--error')}>
>>>>>>> 3b1fe408
            {label ? (
                <LemonLabel info={info} showOptional={showOptional}>
                    {label}
                </LemonLabel>
            ) : null}
            {children}
            {help ? <div className="text-muted text-xs">{help}</div> : null}
            {error ? (
                <div className="text-danger flex items-center gap-1 text-sm">
                    <IconErrorOutline className="text-xl" /> {error}
                </div>
            ) : null}
        </div>
    )
}

export type FieldProps = Omit<PureFieldProps, 'children' | 'error'> & Pick<KeaFieldProps, 'children' | 'name'>

export const Field = ({ name, help, className, ...keaFieldProps }: FieldProps): JSX.Element => {
    /** Drop-in replacement antd template for kea forms */
    const template: KeaFieldProps['template'] = ({ label, kids, error }) => {
        return (
            <PureField label={label} error={error} help={help} className={className}>
                {kids}
            </PureField>
        )
    }
    return <KeaField {...keaFieldProps} name={name} template={template} noStyle />
}<|MERGE_RESOLUTION|>--- conflicted
+++ resolved
@@ -30,11 +30,7 @@
     children,
 }: PureFieldProps): JSX.Element => {
     return (
-<<<<<<< HEAD
-        <div className={clsx('flex flex-col gap-2', className)}>
-=======
-        <div className={clsx('Field flex flex-col gap-2', error && 'Field--error')}>
->>>>>>> 3b1fe408
+        <div className={clsx('Field flex flex-col gap-2', className, error && 'Field--error')}>
             {label ? (
                 <LemonLabel info={info} showOptional={showOptional}>
                     {label}
