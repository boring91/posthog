--- conflicted
+++ resolved
@@ -1,11 +1,7 @@
 name: automerge
 
 env:
-<<<<<<< HEAD
-    MERGE_METHOD: squash
-=======
-    MERGE_METHOD: "squash"
->>>>>>> c87bc322
+    MERGE_METHOD: 'squash'
 
 on:
     pull_request:
