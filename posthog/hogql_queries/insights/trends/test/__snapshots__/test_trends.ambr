--- conflicted
+++ resolved
@@ -241,7 +241,7 @@
            WHERE and(equals(groups.team_id, 2), ifNull(equals(index, 0), 0))
            GROUP BY groups.group_type_index,
                     groups.group_key) AS e__group_0 ON equals(e.`$group_0`, e__group_0.key)
-        WHERE and(equals(e.team_id, 2), greaterOrEquals(toTimeZone(e.timestamp, 'UTC'), toStartOfDay(assumeNotNull(parseDateTime64BestEffortOrNull('2020-01-01 00:00:00', 6, 'UTC')))), lessOrEquals(toTimeZone(e.timestamp, 'UTC'), assumeNotNull(parseDateTime64BestEffortOrNull('2020-01-12 23:59:59', 6, 'UTC'))), equals(e.event, 'sign up'), true)
+        WHERE and(equals(e.team_id, 2), greaterOrEquals(toTimeZone(e.timestamp, 'UTC'), toStartOfDay(assumeNotNull(parseDateTime64BestEffortOrNull('2020-01-01 00:00:00', 6, 'UTC')))), lessOrEquals(toTimeZone(e.timestamp, 'UTC'), assumeNotNull(parseDateTime64BestEffortOrNull('2020-01-12 23:59:59', 6, 'UTC'))), equals(e.event, 'sign up'), or(ifNull(equals(toString(e__group_0.properties___industry), 'finance'), 0), ifNull(equals(toString(e__group_0.properties___industry), 'technology'), 0)))
         GROUP BY day_start,
                  breakdown_value)
      GROUP BY day_start,
@@ -341,7 +341,7 @@
            WHERE and(equals(groups.team_id, 2), ifNull(equals(index, 0), 0))
            GROUP BY groups.group_type_index,
                     groups.group_key) AS e__group_0 ON equals(e.`$group_0`, e__group_0.key)
-        WHERE and(equals(e.team_id, 2), greaterOrEquals(toTimeZone(e.timestamp, 'UTC'), toStartOfDay(assumeNotNull(parseDateTime64BestEffortOrNull('2020-01-01 00:00:00', 6, 'UTC')))), lessOrEquals(toTimeZone(e.timestamp, 'UTC'), assumeNotNull(parseDateTime64BestEffortOrNull('2020-01-12 23:59:59', 6, 'UTC'))), equals(e.event, 'sign up'), ifNull(equals(replaceRegexpAll(nullIf(nullIf(JSONExtractRaw(e.person_properties, 'key'), ''), 'null'), '^"|"$', ''), 'value'), 0), true)
+        WHERE and(equals(e.team_id, 2), greaterOrEquals(toTimeZone(e.timestamp, 'UTC'), toStartOfDay(assumeNotNull(parseDateTime64BestEffortOrNull('2020-01-01 00:00:00', 6, 'UTC')))), lessOrEquals(toTimeZone(e.timestamp, 'UTC'), assumeNotNull(parseDateTime64BestEffortOrNull('2020-01-12 23:59:59', 6, 'UTC'))), equals(e.event, 'sign up'), ifNull(equals(replaceRegexpAll(nullIf(nullIf(JSONExtractRaw(e.person_properties, 'key'), ''), 'null'), '^"|"$', ''), 'value'), 0), ifNull(equals(toString(e__group_0.properties___industry), 'finance'), 0))
         GROUP BY day_start,
                  breakdown_value)
      GROUP BY day_start,
@@ -394,7 +394,7 @@
                          toStartOfDay(toTimeZone(e.timestamp, 'UTC')) AS day_start,
                          transform(ifNull(nullIf(toString(replaceRegexpAll(nullIf(nullIf(JSONExtractRaw(e.properties, '$current_url'), ''), 'null'), '^"|"$', '')), ''), '$$_posthog_breakdown_null_$$'), ['second url'], ['second url'], '$$_posthog_breakdown_other_$$') AS breakdown_value
         FROM events AS e SAMPLE 1
-        WHERE and(equals(e.team_id, 2), greaterOrEquals(toTimeZone(e.timestamp, 'UTC'), toStartOfDay(assumeNotNull(parseDateTime64BestEffortOrNull('2019-12-22 00:00:00', 6, 'UTC')))), lessOrEquals(toTimeZone(e.timestamp, 'UTC'), assumeNotNull(parseDateTime64BestEffortOrNull('2020-01-05 23:59:59', 6, 'UTC'))), equals(e.event, 'sign up'), or(ifNull(equals(replaceRegexpAll(nullIf(nullIf(JSONExtractRaw(e.properties, '$browser'), ''), 'null'), '^"|"$', ''), 'Firefox'), 0), ifNull(equals(replaceRegexpAll(nullIf(nullIf(JSONExtractRaw(e.properties, '$os'), ''), 'null'), '^"|"$', ''), 'Windows'), 0)), ifNull(equals(replaceRegexpAll(nullIf(nullIf(JSONExtractRaw(e.properties, '$os'), ''), 'null'), '^"|"$', ''), 'Mac'), 0), true)
+        WHERE and(equals(e.team_id, 2), greaterOrEquals(toTimeZone(e.timestamp, 'UTC'), toStartOfDay(assumeNotNull(parseDateTime64BestEffortOrNull('2019-12-22 00:00:00', 6, 'UTC')))), lessOrEquals(toTimeZone(e.timestamp, 'UTC'), assumeNotNull(parseDateTime64BestEffortOrNull('2020-01-05 23:59:59', 6, 'UTC'))), equals(e.event, 'sign up'), or(ifNull(equals(replaceRegexpAll(nullIf(nullIf(JSONExtractRaw(e.properties, '$browser'), ''), 'null'), '^"|"$', ''), 'Firefox'), 0), ifNull(equals(replaceRegexpAll(nullIf(nullIf(JSONExtractRaw(e.properties, '$os'), ''), 'null'), '^"|"$', ''), 'Windows'), 0)), ifNull(equals(replaceRegexpAll(nullIf(nullIf(JSONExtractRaw(e.properties, '$os'), ''), 'null'), '^"|"$', ''), 'Mac'), 0), ifNull(equals(toString(replaceRegexpAll(nullIf(nullIf(JSONExtractRaw(e.properties, '$current_url'), ''), 'null'), '^"|"$', '')), 'second url'), 0))
         GROUP BY day_start,
                  breakdown_value)
      GROUP BY day_start,
@@ -447,11 +447,7 @@
                          toStartOfDay(toTimeZone(e.timestamp, 'UTC')) AS day_start,
                          transform(ifNull(nullIf(toString(replaceRegexpAll(nullIf(nullIf(JSONExtractRaw(e.properties, '$current_url'), ''), 'null'), '^"|"$', '')), ''), '$$_posthog_breakdown_null_$$'), ['$$_posthog_breakdown_null_$$'], ['$$_posthog_breakdown_null_$$'], '$$_posthog_breakdown_other_$$') AS breakdown_value
         FROM events AS e SAMPLE 1
-<<<<<<< HEAD
-        WHERE and(equals(e.team_id, 2), greaterOrEquals(toTimeZone(e.timestamp, 'UTC'), toStartOfDay(assumeNotNull(parseDateTime64BestEffortOrNull('2019-12-22 00:00:00', 6, 'UTC')))), lessOrEquals(toTimeZone(e.timestamp, 'UTC'), assumeNotNull(parseDateTime64BestEffortOrNull('2020-01-05 23:59:59', 6, 'UTC'))), equals(e.event, 'sign up'), and(ifNull(equals(replaceRegexpAll(nullIf(nullIf(JSONExtractRaw(e.properties, '$browser'), ''), 'null'), '^"|"$', ''), 'Firefox'), 0), ifNull(equals(replaceRegexpAll(nullIf(nullIf(JSONExtractRaw(e.properties, '$os'), ''), 'null'), '^"|"$', ''), 'Windows'), 0)), ifNull(equals(replaceRegexpAll(nullIf(nullIf(JSONExtractRaw(e.properties, '$os'), ''), 'null'), '^"|"$', ''), 'Mac'), 0), true)
-=======
         WHERE and(equals(e.team_id, 2), greaterOrEquals(toTimeZone(e.timestamp, 'UTC'), toStartOfDay(assumeNotNull(parseDateTime64BestEffortOrNull('2019-12-22 00:00:00', 6, 'UTC')))), lessOrEquals(toTimeZone(e.timestamp, 'UTC'), assumeNotNull(parseDateTime64BestEffortOrNull('2020-01-05 23:59:59', 6, 'UTC'))), equals(e.event, 'sign up'), and(ifNull(equals(replaceRegexpAll(nullIf(nullIf(JSONExtractRaw(e.properties, '$browser'), ''), 'null'), '^"|"$', ''), 'Firefox'), 0), ifNull(equals(replaceRegexpAll(nullIf(nullIf(JSONExtractRaw(e.properties, '$os'), ''), 'null'), '^"|"$', ''), 'Windows'), 0)), ifNull(equals(replaceRegexpAll(nullIf(nullIf(JSONExtractRaw(e.properties, '$os'), ''), 'null'), '^"|"$', ''), 'Mac'), 0), or(isNull(toString(replaceRegexpAll(nullIf(nullIf(JSONExtractRaw(e.properties, '$current_url'), ''), 'null'), '^"|"$', ''))), ifNull(equals(toString(replaceRegexpAll(nullIf(nullIf(JSONExtractRaw(e.properties, '$current_url'), ''), 'null'), '^"|"$', '')), ''), 0)))
->>>>>>> e0272020
         GROUP BY day_start,
                  breakdown_value)
      GROUP BY day_start,
@@ -507,7 +503,7 @@
            WHERE equals(person_distinct_id2.team_id, 2)
            GROUP BY person_distinct_id2.distinct_id
            HAVING ifNull(equals(argMax(person_distinct_id2.is_deleted, person_distinct_id2.version), 0), 0)) AS e__pdi ON equals(e.distinct_id, e__pdi.distinct_id)
-        WHERE and(equals(e.team_id, 2), and(equals(e.event, '$pageview'), true), ifNull(greaterOrEquals(timestamp, minus(assumeNotNull(parseDateTime64BestEffortOrNull('2020-01-11 00:00:00', 6, 'UTC')), toIntervalDay(7))), 0), ifNull(lessOrEquals(timestamp, assumeNotNull(parseDateTime64BestEffortOrNull('2020-01-11 23:59:59', 6, 'UTC'))), 0))
+        WHERE and(equals(e.team_id, 2), and(equals(e.event, '$pageview'), or(ifNull(equals(toString(replaceRegexpAll(nullIf(nullIf(JSONExtractRaw(e.properties, 'key'), ''), 'null'), '^"|"$', '')), 'val'), 0), ifNull(equals(toString(replaceRegexpAll(nullIf(nullIf(JSONExtractRaw(e.properties, 'key'), ''), 'null'), '^"|"$', '')), 'bor'), 0))), ifNull(greaterOrEquals(timestamp, minus(assumeNotNull(parseDateTime64BestEffortOrNull('2020-01-11 00:00:00', 6, 'UTC')), toIntervalDay(7))), 0), ifNull(lessOrEquals(timestamp, assumeNotNull(parseDateTime64BestEffortOrNull('2020-01-11 23:59:59', 6, 'UTC'))), 0))
         GROUP BY timestamp, actor_id,
                             breakdown_value) AS e
      WHERE and(ifNull(lessOrEquals(e.timestamp, plus(d.timestamp, toIntervalDay(1))), 0), ifNull(greater(e.timestamp, minus(d.timestamp, toIntervalDay(6))), 0))
@@ -565,7 +561,7 @@
            WHERE equals(person_distinct_id2.team_id, 2)
            GROUP BY person_distinct_id2.distinct_id
            HAVING ifNull(equals(argMax(person_distinct_id2.is_deleted, person_distinct_id2.version), 0), 0)) AS e__pdi ON equals(e.distinct_id, e__pdi.distinct_id)
-        WHERE and(equals(e.team_id, 2), and(equals(e.event, '$pageview'), true), ifNull(greaterOrEquals(timestamp, minus(assumeNotNull(parseDateTime64BestEffortOrNull('2020-01-11 00:00:00', 6, 'UTC')), toIntervalDay(7))), 0), ifNull(lessOrEquals(timestamp, assumeNotNull(parseDateTime64BestEffortOrNull('2020-01-11 23:59:59', 6, 'UTC'))), 0))
+        WHERE and(equals(e.team_id, 2), and(equals(e.event, '$pageview'), or(ifNull(equals(toString(nullIf(nullIf(e.mat_key, ''), 'null')), 'val'), 0), ifNull(equals(toString(nullIf(nullIf(e.mat_key, ''), 'null')), 'bor'), 0))), ifNull(greaterOrEquals(timestamp, minus(assumeNotNull(parseDateTime64BestEffortOrNull('2020-01-11 00:00:00', 6, 'UTC')), toIntervalDay(7))), 0), ifNull(lessOrEquals(timestamp, assumeNotNull(parseDateTime64BestEffortOrNull('2020-01-11 23:59:59', 6, 'UTC'))), 0))
         GROUP BY timestamp, actor_id,
                             breakdown_value) AS e
      WHERE and(ifNull(lessOrEquals(e.timestamp, plus(d.timestamp, toIntervalDay(1))), 0), ifNull(greater(e.timestamp, minus(d.timestamp, toIntervalDay(6))), 0))
@@ -697,7 +693,7 @@
                                                                                                                                                                                                                                                                                           FROM cohortpeople
                                                                                                                                                                                                                                                                                           WHERE and(equals(cohortpeople.team_id, 2), equals(cohortpeople.cohort_id, 2))
                                                                                                                                                                                                                                                                                           GROUP BY cohortpeople.person_id, cohortpeople.cohort_id, cohortpeople.version
-                                                                                                                                                                                                                                                                                          HAVING ifNull(greater(sum(cohortpeople.sign), 0), 0))), 0))), true), ifNull(greaterOrEquals(timestamp, minus(assumeNotNull(parseDateTime64BestEffortOrNull('2020-01-01 00:00:00', 6, 'UTC')), toIntervalDay(7))), 0), ifNull(lessOrEquals(timestamp, assumeNotNull(parseDateTime64BestEffortOrNull('2020-01-12 23:59:59', 6, 'UTC'))), 0))
+                                                                                                                                                                                                                                                                                          HAVING ifNull(greater(sum(cohortpeople.sign), 0), 0))), 0))), ifNull(equals(toString(replaceRegexpAll(nullIf(nullIf(JSONExtractRaw(e.properties, 'key'), ''), 'null'), '^"|"$', '')), 'val'), 0)), ifNull(greaterOrEquals(timestamp, minus(assumeNotNull(parseDateTime64BestEffortOrNull('2020-01-01 00:00:00', 6, 'UTC')), toIntervalDay(7))), 0), ifNull(lessOrEquals(timestamp, assumeNotNull(parseDateTime64BestEffortOrNull('2020-01-12 23:59:59', 6, 'UTC'))), 0))
               GROUP BY timestamp, actor_id,
                                   breakdown_value) AS e
            WHERE and(ifNull(lessOrEquals(e.timestamp, plus(d.timestamp, toIntervalDay(1))), 0), ifNull(greater(e.timestamp, minus(d.timestamp, toIntervalDay(6))), 0))
@@ -771,7 +767,7 @@
            WHERE and(equals(groups.team_id, 2), ifNull(equals(index, 0), 0))
            GROUP BY groups.group_type_index,
                     groups.group_key) AS e__group_0 ON equals(e.`$group_0`, e__group_0.key)
-        WHERE and(equals(e.team_id, 2), greaterOrEquals(toTimeZone(e.timestamp, 'UTC'), toStartOfDay(assumeNotNull(parseDateTime64BestEffortOrNull('2020-01-01 00:00:00', 6, 'UTC')))), lessOrEquals(toTimeZone(e.timestamp, 'UTC'), assumeNotNull(parseDateTime64BestEffortOrNull('2020-01-12 23:59:59', 6, 'UTC'))), equals(e.event, 'sign up'), ifNull(equals(e__group_0.properties___industry, 'finance'), 0), true)
+        WHERE and(equals(e.team_id, 2), greaterOrEquals(toTimeZone(e.timestamp, 'UTC'), toStartOfDay(assumeNotNull(parseDateTime64BestEffortOrNull('2020-01-01 00:00:00', 6, 'UTC')))), lessOrEquals(toTimeZone(e.timestamp, 'UTC'), assumeNotNull(parseDateTime64BestEffortOrNull('2020-01-12 23:59:59', 6, 'UTC'))), equals(e.event, 'sign up'), ifNull(equals(e__group_0.properties___industry, 'finance'), 0), or(ifNull(equals(toString(replaceRegexpAll(nullIf(nullIf(JSONExtractRaw(e.properties, 'key'), ''), 'null'), '^"|"$', '')), 'uh'), 0), ifNull(equals(toString(replaceRegexpAll(nullIf(nullIf(JSONExtractRaw(e.properties, 'key'), ''), 'null'), '^"|"$', '')), 'oh'), 0)))
         GROUP BY day_start,
                  breakdown_value)
      GROUP BY day_start,
@@ -860,7 +856,7 @@
            WHERE and(equals(groups.team_id, 2), ifNull(equals(index, 0), 0))
            GROUP BY groups.group_type_index,
                     groups.group_key) AS e__group_0 ON equals(e.`$group_0`, e__group_0.key)
-        WHERE and(equals(e.team_id, 2), greaterOrEquals(toTimeZone(e.timestamp, 'UTC'), toStartOfDay(assumeNotNull(parseDateTime64BestEffortOrNull('2020-01-01 00:00:00', 6, 'UTC')))), lessOrEquals(toTimeZone(e.timestamp, 'UTC'), assumeNotNull(parseDateTime64BestEffortOrNull('2020-01-12 23:59:59', 6, 'UTC'))), equals(e.event, 'sign up'), ifNull(equals(e__group_0.properties___industry, 'finance'), 0), true)
+        WHERE and(equals(e.team_id, 2), greaterOrEquals(toTimeZone(e.timestamp, 'UTC'), toStartOfDay(assumeNotNull(parseDateTime64BestEffortOrNull('2020-01-01 00:00:00', 6, 'UTC')))), lessOrEquals(toTimeZone(e.timestamp, 'UTC'), assumeNotNull(parseDateTime64BestEffortOrNull('2020-01-12 23:59:59', 6, 'UTC'))), equals(e.event, 'sign up'), ifNull(equals(e__group_0.properties___industry, 'finance'), 0), or(ifNull(equals(toString(replaceRegexpAll(nullIf(nullIf(JSONExtractRaw(e.properties, 'key'), ''), 'null'), '^"|"$', '')), 'uh'), 0), ifNull(equals(toString(replaceRegexpAll(nullIf(nullIf(JSONExtractRaw(e.properties, 'key'), ''), 'null'), '^"|"$', '')), 'oh'), 0)))
         GROUP BY day_start,
                  breakdown_value)
      GROUP BY day_start,
@@ -920,11 +916,7 @@
            WHERE equals(person_distinct_id2.team_id, 2)
            GROUP BY person_distinct_id2.distinct_id
            HAVING ifNull(equals(argMax(person_distinct_id2.is_deleted, person_distinct_id2.version), 0), 0)) AS e__pdi ON equals(e.distinct_id, e__pdi.distinct_id)
-<<<<<<< HEAD
-        WHERE and(equals(e.team_id, 2), greaterOrEquals(toTimeZone(e.timestamp, 'UTC'), toStartOfDay(assumeNotNull(parseDateTime64BestEffortOrNull('2019-12-28 00:00:00', 6, 'UTC')))), lessOrEquals(toTimeZone(e.timestamp, 'UTC'), assumeNotNull(parseDateTime64BestEffortOrNull('2020-01-04 23:59:59', 6, 'UTC'))), equals(e.event, 'sign up'), true)
-=======
         WHERE and(equals(e.team_id, 2), greaterOrEquals(toTimeZone(e.timestamp, 'UTC'), toStartOfDay(assumeNotNull(parseDateTime64BestEffortOrNull('2019-12-28 00:00:00', 6, 'UTC')))), lessOrEquals(toTimeZone(e.timestamp, 'UTC'), assumeNotNull(parseDateTime64BestEffortOrNull('2020-01-04 23:59:59', 6, 'UTC'))), equals(e.event, 'sign up'), or(ifNull(equals(toString(replaceRegexpAll(nullIf(nullIf(JSONExtractRaw(e.properties, '$some_property'), ''), 'null'), '^"|"$', '')), 'other_value'), 0), isNull(toString(replaceRegexpAll(nullIf(nullIf(JSONExtractRaw(e.properties, '$some_property'), ''), 'null'), '^"|"$', ''))), ifNull(equals(toString(replaceRegexpAll(nullIf(nullIf(JSONExtractRaw(e.properties, '$some_property'), ''), 'null'), '^"|"$', '')), ''), 0), ifNull(equals(toString(replaceRegexpAll(nullIf(nullIf(JSONExtractRaw(e.properties, '$some_property'), ''), 'null'), '^"|"$', '')), 'value'), 0)))
->>>>>>> e0272020
         GROUP BY day_start,
                  breakdown_value)
      GROUP BY day_start,
@@ -984,11 +976,7 @@
            WHERE equals(person_distinct_id2.team_id, 2)
            GROUP BY person_distinct_id2.distinct_id
            HAVING ifNull(equals(argMax(person_distinct_id2.is_deleted, person_distinct_id2.version), 0), 0)) AS e__pdi ON equals(e.distinct_id, e__pdi.distinct_id)
-<<<<<<< HEAD
-        WHERE and(equals(e.team_id, 2), greaterOrEquals(toTimeZone(e.timestamp, 'UTC'), toStartOfDay(assumeNotNull(parseDateTime64BestEffortOrNull('2019-12-28 00:00:00', 6, 'UTC')))), lessOrEquals(toTimeZone(e.timestamp, 'UTC'), assumeNotNull(parseDateTime64BestEffortOrNull('2020-01-04 23:59:59', 6, 'UTC'))), equals(e.event, 'sign up'), true)
-=======
         WHERE and(equals(e.team_id, 2), greaterOrEquals(toTimeZone(e.timestamp, 'UTC'), toStartOfDay(assumeNotNull(parseDateTime64BestEffortOrNull('2019-12-28 00:00:00', 6, 'UTC')))), lessOrEquals(toTimeZone(e.timestamp, 'UTC'), assumeNotNull(parseDateTime64BestEffortOrNull('2020-01-04 23:59:59', 6, 'UTC'))), equals(e.event, 'sign up'), or(ifNull(equals(toString(replaceRegexpAll(nullIf(nullIf(JSONExtractRaw(e.properties, '$some_property'), ''), 'null'), '^"|"$', '')), 'other_value'), 0), isNull(toString(replaceRegexpAll(nullIf(nullIf(JSONExtractRaw(e.properties, '$some_property'), ''), 'null'), '^"|"$', ''))), ifNull(equals(toString(replaceRegexpAll(nullIf(nullIf(JSONExtractRaw(e.properties, '$some_property'), ''), 'null'), '^"|"$', '')), ''), 0), ifNull(equals(toString(replaceRegexpAll(nullIf(nullIf(JSONExtractRaw(e.properties, '$some_property'), ''), 'null'), '^"|"$', '')), 'value'), 0)))
->>>>>>> e0272020
         GROUP BY day_start,
                  breakdown_value)
      GROUP BY day_start,
@@ -1355,7 +1343,7 @@
                                                                    WHERE equals(person.team_id, 2)
                                                                    GROUP BY person.id
                                                                    HAVING ifNull(equals(argMax(person.is_deleted, person.version), 0), 0))), 0)) SETTINGS optimize_aggregation_in_order=1) AS e__pdi__person ON equals(e__pdi.e__pdi___person_id, e__pdi__person.id)
-              WHERE and(equals(e.team_id, 2), and(equals(e.event, 'sign up'), ifNull(equals(e__pdi__person.properties___filter_prop, 'filter_val'), 0), true), ifNull(greaterOrEquals(timestamp, minus(assumeNotNull(parseDateTime64BestEffortOrNull('2019-12-28 00:00:00', 6, 'UTC')), toIntervalDay(30))), 0), ifNull(lessOrEquals(timestamp, assumeNotNull(parseDateTime64BestEffortOrNull('2020-01-04 23:59:59', 6, 'UTC'))), 0))
+              WHERE and(equals(e.team_id, 2), and(equals(e.event, 'sign up'), ifNull(equals(e__pdi__person.properties___filter_prop, 'filter_val'), 0), or(ifNull(equals(toString(e__pdi__person.`properties___$some_prop`), 'some_val2'), 0), ifNull(equals(toString(e__pdi__person.`properties___$some_prop`), 'some_val'), 0))), ifNull(greaterOrEquals(timestamp, minus(assumeNotNull(parseDateTime64BestEffortOrNull('2019-12-28 00:00:00', 6, 'UTC')), toIntervalDay(30))), 0), ifNull(lessOrEquals(timestamp, assumeNotNull(parseDateTime64BestEffortOrNull('2020-01-04 23:59:59', 6, 'UTC'))), 0))
               GROUP BY timestamp, actor_id,
                                   breakdown_value) AS e
            WHERE and(ifNull(lessOrEquals(e.timestamp, plus(d.timestamp, toIntervalDay(1))), 0), ifNull(greater(e.timestamp, minus(d.timestamp, toIntervalDay(29))), 0))
@@ -1436,7 +1424,7 @@
                  FROM person_overrides
                  WHERE equals(person_overrides.team_id, 2)
                  GROUP BY person_overrides.old_person_id) AS e__override ON equals(e.person_id, e__override.old_person_id)
-              WHERE and(equals(e.team_id, 2), and(equals(e.event, 'sign up'), ifNull(equals(replaceRegexpAll(nullIf(nullIf(JSONExtractRaw(e.person_properties, 'filter_prop'), ''), 'null'), '^"|"$', ''), 'filter_val'), 0), true), ifNull(greaterOrEquals(timestamp, minus(assumeNotNull(parseDateTime64BestEffortOrNull('2019-12-28 00:00:00', 6, 'UTC')), toIntervalDay(30))), 0), ifNull(lessOrEquals(timestamp, assumeNotNull(parseDateTime64BestEffortOrNull('2020-01-04 23:59:59', 6, 'UTC'))), 0))
+              WHERE and(equals(e.team_id, 2), and(equals(e.event, 'sign up'), ifNull(equals(replaceRegexpAll(nullIf(nullIf(JSONExtractRaw(e.person_properties, 'filter_prop'), ''), 'null'), '^"|"$', ''), 'filter_val'), 0), or(ifNull(equals(toString(replaceRegexpAll(nullIf(nullIf(JSONExtractRaw(e.person_properties, '$some_prop'), ''), 'null'), '^"|"$', '')), 'some_val2'), 0), ifNull(equals(toString(replaceRegexpAll(nullIf(nullIf(JSONExtractRaw(e.person_properties, '$some_prop'), ''), 'null'), '^"|"$', '')), 'some_val'), 0))), ifNull(greaterOrEquals(timestamp, minus(assumeNotNull(parseDateTime64BestEffortOrNull('2019-12-28 00:00:00', 6, 'UTC')), toIntervalDay(30))), 0), ifNull(lessOrEquals(timestamp, assumeNotNull(parseDateTime64BestEffortOrNull('2020-01-04 23:59:59', 6, 'UTC'))), 0))
               GROUP BY timestamp, actor_id,
                                   breakdown_value) AS e
            WHERE and(ifNull(lessOrEquals(e.timestamp, plus(d.timestamp, toIntervalDay(1))), 0), ifNull(greater(e.timestamp, minus(d.timestamp, toIntervalDay(29))), 0))
@@ -1564,11 +1552,7 @@
                                                                                                                                                                                                                                                                                                                                                                     FROM cohortpeople
                                                                                                                                                                                                                                                                                                                                                                     WHERE and(equals(cohortpeople.team_id, 2), equals(cohortpeople.cohort_id, 2))
                                                                                                                                                                                                                                                                                                                                                                     GROUP BY cohortpeople.person_id, cohortpeople.cohort_id, cohortpeople.version
-<<<<<<< HEAD
-                                                                                                                                                                                                                                                                                                                                                                    HAVING ifNull(greater(sum(cohortpeople.sign), 0), 0))), 0)), true)
-=======
                                                                                                                                                                                                                                                                                                                                                                     HAVING ifNull(greater(sum(cohortpeople.sign), 0), 0))), 0)), or(isNull(toString(replaceRegexpAll(nullIf(nullIf(JSONExtractRaw(e.properties, '$some_property'), ''), 'null'), '^"|"$', ''))), ifNull(equals(toString(replaceRegexpAll(nullIf(nullIf(JSONExtractRaw(e.properties, '$some_property'), ''), 'null'), '^"|"$', '')), ''), 0), ifNull(equals(toString(replaceRegexpAll(nullIf(nullIf(JSONExtractRaw(e.properties, '$some_property'), ''), 'null'), '^"|"$', '')), 'value'), 0), ifNull(equals(toString(replaceRegexpAll(nullIf(nullIf(JSONExtractRaw(e.properties, '$some_property'), ''), 'null'), '^"|"$', '')), 'other_value'), 0)))
->>>>>>> e0272020
         GROUP BY day_start,
                  breakdown_value)
      GROUP BY day_start,
@@ -1663,11 +1647,7 @@
                                                                                                                                                                                                                                                                                                                                                                     FROM cohortpeople
                                                                                                                                                                                                                                                                                                                                                                     WHERE and(equals(cohortpeople.team_id, 2), equals(cohortpeople.cohort_id, 2))
                                                                                                                                                                                                                                                                                                                                                                     GROUP BY cohortpeople.person_id, cohortpeople.cohort_id, cohortpeople.version
-<<<<<<< HEAD
-                                                                                                                                                                                                                                                                                                                                                                    HAVING ifNull(greater(sum(cohortpeople.sign), 0), 0))), 0)), true)
-=======
                                                                                                                                                                                                                                                                                                                                                                     HAVING ifNull(greater(sum(cohortpeople.sign), 0), 0))), 0)), or(isNull(toString(replaceRegexpAll(nullIf(nullIf(JSONExtractRaw(e.properties, '$some_property'), ''), 'null'), '^"|"$', ''))), ifNull(equals(toString(replaceRegexpAll(nullIf(nullIf(JSONExtractRaw(e.properties, '$some_property'), ''), 'null'), '^"|"$', '')), ''), 0), ifNull(equals(toString(replaceRegexpAll(nullIf(nullIf(JSONExtractRaw(e.properties, '$some_property'), ''), 'null'), '^"|"$', '')), 'value'), 0), ifNull(equals(toString(replaceRegexpAll(nullIf(nullIf(JSONExtractRaw(e.properties, '$some_property'), ''), 'null'), '^"|"$', '')), 'other_value'), 0)))
->>>>>>> e0272020
         GROUP BY day_start,
                  breakdown_value)
      GROUP BY day_start,
@@ -2296,7 +2276,7 @@
            WHERE equals(person_distinct_id2.team_id, 2)
            GROUP BY person_distinct_id2.distinct_id
            HAVING ifNull(equals(argMax(person_distinct_id2.is_deleted, person_distinct_id2.version), 0), 0)) AS e__pdi ON equals(e.distinct_id, e__pdi.distinct_id)
-        WHERE and(equals(e.team_id, 2), greaterOrEquals(toTimeZone(e.timestamp, 'UTC'), toStartOfDay(assumeNotNull(parseDateTime64BestEffortOrNull('2019-12-29 00:00:00', 6, 'UTC')))), lessOrEquals(toTimeZone(e.timestamp, 'UTC'), assumeNotNull(parseDateTime64BestEffortOrNull('2020-01-05 23:59:59', 6, 'UTC'))), equals(e.event, 'sign up'), true)
+        WHERE and(equals(e.team_id, 2), greaterOrEquals(toTimeZone(e.timestamp, 'UTC'), toStartOfDay(assumeNotNull(parseDateTime64BestEffortOrNull('2019-12-29 00:00:00', 6, 'UTC')))), lessOrEquals(toTimeZone(e.timestamp, 'UTC'), assumeNotNull(parseDateTime64BestEffortOrNull('2020-01-05 23:59:59', 6, 'UTC'))), equals(e.event, 'sign up'), ifNull(equals(toString(replaceRegexpAll(nullIf(nullIf(JSONExtractRaw(e.properties, '$os'), ''), 'null'), '^"|"$', '')), 'Mac'), 0))
         GROUP BY day_start,
                  breakdown_value)
      GROUP BY day_start,
@@ -2487,7 +2467,7 @@
            WHERE equals(person_distinct_id2.team_id, 2)
            GROUP BY person_distinct_id2.distinct_id
            HAVING ifNull(equals(argMax(person_distinct_id2.is_deleted, person_distinct_id2.version), 0), 0)) AS e__pdi ON equals(e.distinct_id, e__pdi.distinct_id)
-        WHERE and(equals(e.team_id, 2), greaterOrEquals(toTimeZone(e.timestamp, 'America/Phoenix'), toStartOfDay(assumeNotNull(parseDateTime64BestEffortOrNull('2019-12-29 00:00:00', 6, 'America/Phoenix')))), lessOrEquals(toTimeZone(e.timestamp, 'America/Phoenix'), assumeNotNull(parseDateTime64BestEffortOrNull('2020-01-05 23:59:59', 6, 'America/Phoenix'))), equals(e.event, 'sign up'), true)
+        WHERE and(equals(e.team_id, 2), greaterOrEquals(toTimeZone(e.timestamp, 'America/Phoenix'), toStartOfDay(assumeNotNull(parseDateTime64BestEffortOrNull('2019-12-29 00:00:00', 6, 'America/Phoenix')))), lessOrEquals(toTimeZone(e.timestamp, 'America/Phoenix'), assumeNotNull(parseDateTime64BestEffortOrNull('2020-01-05 23:59:59', 6, 'America/Phoenix'))), equals(e.event, 'sign up'), ifNull(equals(toString(replaceRegexpAll(nullIf(nullIf(JSONExtractRaw(e.properties, '$os'), ''), 'null'), '^"|"$', '')), 'Mac'), 0))
         GROUP BY day_start,
                  breakdown_value)
      GROUP BY day_start,
@@ -2678,7 +2658,7 @@
            WHERE equals(person_distinct_id2.team_id, 2)
            GROUP BY person_distinct_id2.distinct_id
            HAVING ifNull(equals(argMax(person_distinct_id2.is_deleted, person_distinct_id2.version), 0), 0)) AS e__pdi ON equals(e.distinct_id, e__pdi.distinct_id)
-        WHERE and(equals(e.team_id, 2), greaterOrEquals(toTimeZone(e.timestamp, 'Asia/Tokyo'), toStartOfDay(assumeNotNull(parseDateTime64BestEffortOrNull('2019-12-29 00:00:00', 6, 'Asia/Tokyo')))), lessOrEquals(toTimeZone(e.timestamp, 'Asia/Tokyo'), assumeNotNull(parseDateTime64BestEffortOrNull('2020-01-05 23:59:59', 6, 'Asia/Tokyo'))), equals(e.event, 'sign up'), true)
+        WHERE and(equals(e.team_id, 2), greaterOrEquals(toTimeZone(e.timestamp, 'Asia/Tokyo'), toStartOfDay(assumeNotNull(parseDateTime64BestEffortOrNull('2019-12-29 00:00:00', 6, 'Asia/Tokyo')))), lessOrEquals(toTimeZone(e.timestamp, 'Asia/Tokyo'), assumeNotNull(parseDateTime64BestEffortOrNull('2020-01-05 23:59:59', 6, 'Asia/Tokyo'))), equals(e.event, 'sign up'), ifNull(equals(toString(replaceRegexpAll(nullIf(nullIf(JSONExtractRaw(e.properties, '$os'), ''), 'null'), '^"|"$', '')), 'Mac'), 0))
         GROUP BY day_start,
                  breakdown_value)
      GROUP BY day_start,
@@ -3104,7 +3084,7 @@
                                                              WHERE equals(person.team_id, 2)
                                                              GROUP BY person.id
                                                              HAVING ifNull(equals(argMax(person.is_deleted, person.version), 0), 0))), 0)) SETTINGS optimize_aggregation_in_order=1) AS e__pdi__person ON equals(e__pdi.e__pdi___person_id, e__pdi__person.id)
-        WHERE and(equals(e.team_id, 2), greaterOrEquals(toTimeZone(e.timestamp, 'UTC'), toStartOfDay(assumeNotNull(parseDateTime64BestEffortOrNull('2020-01-01 00:00:00', 6, 'UTC')))), lessOrEquals(toTimeZone(e.timestamp, 'UTC'), assumeNotNull(parseDateTime64BestEffortOrNull('2020-07-01 23:59:59', 6, 'UTC'))), equals(e.event, 'sign up'), and(or(ifNull(notILike(e__pdi__person.properties___email, '%@posthog.com%'), 1), ifNull(equals(replaceRegexpAll(nullIf(nullIf(JSONExtractRaw(e.properties, 'key'), ''), 'null'), '^"|"$', ''), 'val'), 0)), or(ifNull(equals(e__pdi__person.`properties___$os`, 'android'), 0), ifNull(equals(e__pdi__person.`properties___$browser`, 'safari'), 0))), true)
+        WHERE and(equals(e.team_id, 2), greaterOrEquals(toTimeZone(e.timestamp, 'UTC'), toStartOfDay(assumeNotNull(parseDateTime64BestEffortOrNull('2020-01-01 00:00:00', 6, 'UTC')))), lessOrEquals(toTimeZone(e.timestamp, 'UTC'), assumeNotNull(parseDateTime64BestEffortOrNull('2020-07-01 23:59:59', 6, 'UTC'))), equals(e.event, 'sign up'), and(or(ifNull(notILike(e__pdi__person.properties___email, '%@posthog.com%'), 1), ifNull(equals(replaceRegexpAll(nullIf(nullIf(JSONExtractRaw(e.properties, 'key'), ''), 'null'), '^"|"$', ''), 'val'), 0)), or(ifNull(equals(e__pdi__person.`properties___$os`, 'android'), 0), ifNull(equals(e__pdi__person.`properties___$browser`, 'safari'), 0))), or(ifNull(equals(toString(e__pdi__person.properties___email), 'test2@posthog.com'), 0), ifNull(equals(toString(e__pdi__person.properties___email), 'test@gmail.com'), 0), ifNull(equals(toString(e__pdi__person.properties___email), 'test5@posthog.com'), 0), ifNull(equals(toString(e__pdi__person.properties___email), 'test4@posthog.com'), 0), ifNull(equals(toString(e__pdi__person.properties___email), 'test3@posthog.com'), 0)))
         GROUP BY day_start,
                  breakdown_value)
      GROUP BY day_start,
@@ -3197,7 +3177,7 @@
                                                              WHERE equals(person.team_id, 2)
                                                              GROUP BY person.id
                                                              HAVING ifNull(equals(argMax(person.is_deleted, person.version), 0), 0))), 0)) SETTINGS optimize_aggregation_in_order=1) AS e__pdi__person ON equals(e__pdi.e__pdi___person_id, e__pdi__person.id)
-        WHERE and(equals(e.team_id, 2), greaterOrEquals(toTimeZone(e.timestamp, 'UTC'), toStartOfDay(assumeNotNull(parseDateTime64BestEffortOrNull('2020-01-01 00:00:00', 6, 'UTC')))), lessOrEquals(toTimeZone(e.timestamp, 'UTC'), assumeNotNull(parseDateTime64BestEffortOrNull('2020-07-01 23:59:59', 6, 'UTC'))), equals(e.event, 'sign up'), and(ifNull(equals(e__pdi__person.`properties___$os`, 'android'), 0), ifNull(equals(e__pdi__person.`properties___$browser`, 'chrome'), 0)), and(ifNull(equals(replaceRegexpAll(nullIf(nullIf(JSONExtractRaw(e.properties, 'key'), ''), 'null'), '^"|"$', ''), 'val'), 0), ifNull(ilike(e__pdi__person.properties___email, '%@posthog.com%'), 0)), true)
+        WHERE and(equals(e.team_id, 2), greaterOrEquals(toTimeZone(e.timestamp, 'UTC'), toStartOfDay(assumeNotNull(parseDateTime64BestEffortOrNull('2020-01-01 00:00:00', 6, 'UTC')))), lessOrEquals(toTimeZone(e.timestamp, 'UTC'), assumeNotNull(parseDateTime64BestEffortOrNull('2020-07-01 23:59:59', 6, 'UTC'))), equals(e.event, 'sign up'), and(ifNull(equals(e__pdi__person.`properties___$os`, 'android'), 0), ifNull(equals(e__pdi__person.`properties___$browser`, 'chrome'), 0)), and(ifNull(equals(replaceRegexpAll(nullIf(nullIf(JSONExtractRaw(e.properties, 'key'), ''), 'null'), '^"|"$', ''), 'val'), 0), ifNull(ilike(e__pdi__person.properties___email, '%@posthog.com%'), 0)), ifNull(equals(toString(e__pdi__person.properties___email), 'test2@posthog.com'), 0))
         GROUP BY day_start,
                  breakdown_value)
      GROUP BY day_start,
@@ -3356,11 +3336,7 @@
                                                              WHERE equals(person.team_id, 2)
                                                              GROUP BY person.id
                                                              HAVING ifNull(equals(argMax(person.is_deleted, person.version), 0), 0))), 0)) SETTINGS optimize_aggregation_in_order=1) AS e__pdi__person ON equals(e__pdi.e__pdi___person_id, e__pdi__person.id)
-<<<<<<< HEAD
-        WHERE and(equals(e.team_id, 2), greaterOrEquals(toTimeZone(e.timestamp, 'UTC'), toStartOfDay(assumeNotNull(parseDateTime64BestEffortOrNull('2019-12-24 00:00:00', 6, 'UTC')))), lessOrEquals(toTimeZone(e.timestamp, 'UTC'), assumeNotNull(parseDateTime64BestEffortOrNull('2019-12-31 23:59:59', 6, 'UTC'))), equals(e.event, 'sign up'), true)
-=======
         WHERE and(equals(e.team_id, 2), greaterOrEquals(toTimeZone(e.timestamp, 'UTC'), toStartOfDay(assumeNotNull(parseDateTime64BestEffortOrNull('2019-12-24 00:00:00', 6, 'UTC')))), lessOrEquals(toTimeZone(e.timestamp, 'UTC'), assumeNotNull(parseDateTime64BestEffortOrNull('2019-12-31 23:59:59', 6, 'UTC'))), equals(e.event, 'sign up'), or(ifNull(equals(toString(e__pdi__person.`properties___$some_prop`), 'some_val'), 0), isNull(toString(e__pdi__person.`properties___$some_prop`)), ifNull(equals(toString(e__pdi__person.`properties___$some_prop`), ''), 0)))
->>>>>>> e0272020
         GROUP BY day_start,
                  breakdown_value)
      GROUP BY day_start,
@@ -3491,11 +3467,7 @@
                          toStartOfDay(toTimeZone(e.timestamp, 'UTC')) AS day_start,
                          transform(ifNull(nullIf(toString(replaceRegexpAll(nullIf(nullIf(JSONExtractRaw(e.properties, '$some_prop'), ''), 'null'), '^"|"$', '')), ''), '$$_posthog_breakdown_null_$$'), ['$$_posthog_breakdown_null_$$'], ['$$_posthog_breakdown_null_$$'], '$$_posthog_breakdown_other_$$') AS breakdown_value
         FROM events AS e SAMPLE 1
-<<<<<<< HEAD
-        WHERE and(equals(e.team_id, 2), greaterOrEquals(toTimeZone(e.timestamp, 'UTC'), toStartOfDay(assumeNotNull(parseDateTime64BestEffortOrNull('2019-12-24 00:00:00', 6, 'UTC')))), lessOrEquals(toTimeZone(e.timestamp, 'UTC'), assumeNotNull(parseDateTime64BestEffortOrNull('2019-12-31 23:59:59', 6, 'UTC'))), equals(e.event, 'sign up'), true)
-=======
         WHERE and(equals(e.team_id, 2), greaterOrEquals(toTimeZone(e.timestamp, 'UTC'), toStartOfDay(assumeNotNull(parseDateTime64BestEffortOrNull('2019-12-24 00:00:00', 6, 'UTC')))), lessOrEquals(toTimeZone(e.timestamp, 'UTC'), assumeNotNull(parseDateTime64BestEffortOrNull('2019-12-31 23:59:59', 6, 'UTC'))), equals(e.event, 'sign up'), or(isNull(toString(replaceRegexpAll(nullIf(nullIf(JSONExtractRaw(e.properties, '$some_prop'), ''), 'null'), '^"|"$', ''))), ifNull(equals(toString(replaceRegexpAll(nullIf(nullIf(JSONExtractRaw(e.properties, '$some_prop'), ''), 'null'), '^"|"$', '')), ''), 0)))
->>>>>>> e0272020
         GROUP BY day_start,
                  breakdown_value)
      GROUP BY day_start,
@@ -3612,17 +3584,12 @@
               WHERE equals(person_distinct_id2.team_id, 2)
               GROUP BY person_distinct_id2.distinct_id
               HAVING ifNull(equals(argMax(person_distinct_id2.is_deleted, person_distinct_id2.version), 0), 0)) AS e__pdi ON equals(e.distinct_id, e__pdi.distinct_id)
-<<<<<<< HEAD
-           WHERE and(equals(e.team_id, 2), greaterOrEquals(toTimeZone(e.timestamp, 'UTC'), toStartOfDay(assumeNotNull(parseDateTime64BestEffortOrNull('2019-12-28 00:00:00', 6, 'UTC')))), lessOrEquals(toTimeZone(e.timestamp, 'UTC'), assumeNotNull(parseDateTime64BestEffortOrNull('2020-01-04 23:59:59', 6, 'UTC'))), equals(e.event, 'sign up'), true)
-=======
            WHERE and(equals(e.team_id, 2), greaterOrEquals(toTimeZone(e.timestamp, 'UTC'), toStartOfDay(assumeNotNull(parseDateTime64BestEffortOrNull('2019-12-28 00:00:00', 6, 'UTC')))), lessOrEquals(toTimeZone(e.timestamp, 'UTC'), assumeNotNull(parseDateTime64BestEffortOrNull('2020-01-04 23:59:59', 6, 'UTC'))), equals(e.event, 'sign up'), or(isNull(toString(replaceRegexpAll(nullIf(nullIf(JSONExtractRaw(e.properties, '$some_property'), ''), 'null'), '^"|"$', ''))), ifNull(equals(toString(replaceRegexpAll(nullIf(nullIf(JSONExtractRaw(e.properties, '$some_property'), ''), 'null'), '^"|"$', '')), ''), 0), ifNull(equals(toString(replaceRegexpAll(nullIf(nullIf(JSONExtractRaw(e.properties, '$some_property'), ''), 'null'), '^"|"$', '')), 'value'), 0), ifNull(equals(toString(replaceRegexpAll(nullIf(nullIf(JSONExtractRaw(e.properties, '$some_property'), ''), 'null'), '^"|"$', '')), 'other_value'), 0)))
->>>>>>> e0272020
            GROUP BY e__pdi.person_id,
                     breakdown_value)
         GROUP BY day_start,
                  breakdown_value
-        ORDER BY day_start ASC, breakdown_value ASC)
-     ORDER BY day_start ASC)
+        ORDER BY day_start ASC, breakdown_value ASC))
   GROUP BY breakdown_value
   ORDER BY sum(count) DESC, breakdown_value ASC
   LIMIT 10000 SETTINGS readonly=2,
@@ -3681,17 +3648,12 @@
               FROM person_overrides
               WHERE equals(person_overrides.team_id, 2)
               GROUP BY person_overrides.old_person_id) AS e__override ON equals(e.person_id, e__override.old_person_id)
-<<<<<<< HEAD
-           WHERE and(equals(e.team_id, 2), greaterOrEquals(toTimeZone(e.timestamp, 'UTC'), toStartOfDay(assumeNotNull(parseDateTime64BestEffortOrNull('2019-12-28 00:00:00', 6, 'UTC')))), lessOrEquals(toTimeZone(e.timestamp, 'UTC'), assumeNotNull(parseDateTime64BestEffortOrNull('2020-01-04 23:59:59', 6, 'UTC'))), equals(e.event, 'sign up'), true)
-=======
            WHERE and(equals(e.team_id, 2), greaterOrEquals(toTimeZone(e.timestamp, 'UTC'), toStartOfDay(assumeNotNull(parseDateTime64BestEffortOrNull('2019-12-28 00:00:00', 6, 'UTC')))), lessOrEquals(toTimeZone(e.timestamp, 'UTC'), assumeNotNull(parseDateTime64BestEffortOrNull('2020-01-04 23:59:59', 6, 'UTC'))), equals(e.event, 'sign up'), or(isNull(toString(replaceRegexpAll(nullIf(nullIf(JSONExtractRaw(e.properties, '$some_property'), ''), 'null'), '^"|"$', ''))), ifNull(equals(toString(replaceRegexpAll(nullIf(nullIf(JSONExtractRaw(e.properties, '$some_property'), ''), 'null'), '^"|"$', '')), ''), 0), ifNull(equals(toString(replaceRegexpAll(nullIf(nullIf(JSONExtractRaw(e.properties, '$some_property'), ''), 'null'), '^"|"$', '')), 'value'), 0), ifNull(equals(toString(replaceRegexpAll(nullIf(nullIf(JSONExtractRaw(e.properties, '$some_property'), ''), 'null'), '^"|"$', '')), 'other_value'), 0)))
->>>>>>> e0272020
            GROUP BY ifNull(nullIf(e__override.override_person_id, '00000000-0000-0000-0000-000000000000'), e.person_id),
                     breakdown_value)
         GROUP BY day_start,
                  breakdown_value
-        ORDER BY day_start ASC, breakdown_value ASC)
-     ORDER BY day_start ASC)
+        ORDER BY day_start ASC, breakdown_value ASC))
   GROUP BY breakdown_value
   ORDER BY sum(count) DESC, breakdown_value ASC
   LIMIT 10000 SETTINGS readonly=2,
@@ -3732,11 +3694,7 @@
         FROM events
         WHERE and(equals(events.team_id, 2), greaterOrEquals(toTimeZone(events.timestamp, 'UTC'), toStartOfWeek(assumeNotNull(parseDateTime64BestEffortOrNull('2019-12-28 00:00:00', 6, 'UTC')), 0)), lessOrEquals(toTimeZone(events.timestamp, 'UTC'), assumeNotNull(parseDateTime64BestEffortOrNull('2020-01-04 23:59:59', 6, 'UTC'))), ifNull(notEquals(id, ''), 1))
         GROUP BY id) AS e__session ON equals(e.`$session_id`, e__session.id)
-<<<<<<< HEAD
-     WHERE and(equals(e.team_id, 2), greaterOrEquals(toTimeZone(e.timestamp, 'UTC'), toStartOfWeek(assumeNotNull(parseDateTime64BestEffortOrNull('2019-12-28 00:00:00', 6, 'UTC')), 0)), lessOrEquals(toTimeZone(e.timestamp, 'UTC'), assumeNotNull(parseDateTime64BestEffortOrNull('2020-01-04 23:59:59', 6, 'UTC'))), equals(e.event, 'sign up'), true)
-=======
      WHERE and(equals(e.team_id, 2), greaterOrEquals(toTimeZone(e.timestamp, 'UTC'), toStartOfWeek(assumeNotNull(parseDateTime64BestEffortOrNull('2019-12-28 00:00:00', 6, 'UTC')), 0)), lessOrEquals(toTimeZone(e.timestamp, 'UTC'), assumeNotNull(parseDateTime64BestEffortOrNull('2020-01-04 23:59:59', 6, 'UTC'))), equals(e.event, 'sign up'), or(ifNull(equals(toString(replaceRegexpAll(nullIf(nullIf(JSONExtractRaw(e.properties, '$some_property'), ''), 'null'), '^"|"$', '')), 'value2'), 0), ifNull(equals(toString(replaceRegexpAll(nullIf(nullIf(JSONExtractRaw(e.properties, '$some_property'), ''), 'null'), '^"|"$', '')), 'value1'), 0), isNull(toString(replaceRegexpAll(nullIf(nullIf(JSONExtractRaw(e.properties, '$some_property'), ''), 'null'), '^"|"$', ''))), ifNull(equals(toString(replaceRegexpAll(nullIf(nullIf(JSONExtractRaw(e.properties, '$some_property'), ''), 'null'), '^"|"$', '')), ''), 0)))
->>>>>>> e0272020
      GROUP BY e__session.id,
               breakdown_value)
   GROUP BY breakdown_value
@@ -3778,11 +3736,7 @@
         FROM events
         WHERE and(equals(events.team_id, 2), greaterOrEquals(toTimeZone(events.timestamp, 'UTC'), toStartOfDay(assumeNotNull(parseDateTime64BestEffortOrNull('2019-12-28 00:00:00', 6, 'UTC')))), lessOrEquals(toTimeZone(events.timestamp, 'UTC'), assumeNotNull(parseDateTime64BestEffortOrNull('2020-01-04 23:59:59', 6, 'UTC'))), ifNull(notEquals(id, ''), 1))
         GROUP BY id) AS e__session ON equals(e.`$session_id`, e__session.id)
-<<<<<<< HEAD
-     WHERE and(equals(e.team_id, 2), greaterOrEquals(toTimeZone(e.timestamp, 'UTC'), toStartOfDay(assumeNotNull(parseDateTime64BestEffortOrNull('2019-12-28 00:00:00', 6, 'UTC')))), lessOrEquals(toTimeZone(e.timestamp, 'UTC'), assumeNotNull(parseDateTime64BestEffortOrNull('2020-01-04 23:59:59', 6, 'UTC'))), equals(e.event, 'sign up'), true)
-=======
      WHERE and(equals(e.team_id, 2), greaterOrEquals(toTimeZone(e.timestamp, 'UTC'), toStartOfDay(assumeNotNull(parseDateTime64BestEffortOrNull('2019-12-28 00:00:00', 6, 'UTC')))), lessOrEquals(toTimeZone(e.timestamp, 'UTC'), assumeNotNull(parseDateTime64BestEffortOrNull('2020-01-04 23:59:59', 6, 'UTC'))), equals(e.event, 'sign up'), or(ifNull(equals(toString(replaceRegexpAll(nullIf(nullIf(JSONExtractRaw(e.properties, '$some_property'), ''), 'null'), '^"|"$', '')), 'value2'), 0), ifNull(equals(toString(replaceRegexpAll(nullIf(nullIf(JSONExtractRaw(e.properties, '$some_property'), ''), 'null'), '^"|"$', '')), 'value1'), 0), isNull(toString(replaceRegexpAll(nullIf(nullIf(JSONExtractRaw(e.properties, '$some_property'), ''), 'null'), '^"|"$', ''))), ifNull(equals(toString(replaceRegexpAll(nullIf(nullIf(JSONExtractRaw(e.properties, '$some_property'), ''), 'null'), '^"|"$', '')), ''), 0)))
->>>>>>> e0272020
      GROUP BY e__session.id,
               breakdown_value)
   GROUP BY breakdown_value
@@ -3943,11 +3897,7 @@
            WHERE equals(person_distinct_id2.team_id, 2)
            GROUP BY person_distinct_id2.distinct_id
            HAVING ifNull(equals(argMax(person_distinct_id2.is_deleted, person_distinct_id2.version), 0), 0)) AS e__pdi ON equals(e.distinct_id, e__pdi.distinct_id)
-<<<<<<< HEAD
-        WHERE and(equals(e.team_id, 2), and(equals(e.event, 'viewed video'), true), greaterOrEquals(toTimeZone(e.timestamp, 'UTC'), minus(assumeNotNull(parseDateTime64BestEffortOrNull('2020-01-01 00:00:00', 6, 'UTC')), toIntervalDay(0))), lessOrEquals(toTimeZone(e.timestamp, 'UTC'), assumeNotNull(parseDateTime64BestEffortOrNull('2020-01-07 23:59:59', 6, 'UTC'))))
-=======
         WHERE and(equals(e.team_id, 2), and(equals(e.event, 'viewed video'), or(ifNull(equals(toString(replaceRegexpAll(nullIf(nullIf(JSONExtractRaw(e.properties, 'color'), ''), 'null'), '^"|"$', '')), 'red'), 0), ifNull(equals(toString(replaceRegexpAll(nullIf(nullIf(JSONExtractRaw(e.properties, 'color'), ''), 'null'), '^"|"$', '')), 'blue'), 0), isNull(toString(replaceRegexpAll(nullIf(nullIf(JSONExtractRaw(e.properties, 'color'), ''), 'null'), '^"|"$', ''))), ifNull(equals(toString(replaceRegexpAll(nullIf(nullIf(JSONExtractRaw(e.properties, 'color'), ''), 'null'), '^"|"$', '')), ''), 0))), greaterOrEquals(toTimeZone(e.timestamp, 'UTC'), minus(assumeNotNull(parseDateTime64BestEffortOrNull('2020-01-01 00:00:00', 6, 'UTC')), toIntervalDay(0))), lessOrEquals(toTimeZone(e.timestamp, 'UTC'), assumeNotNull(parseDateTime64BestEffortOrNull('2020-01-07 23:59:59', 6, 'UTC'))))
->>>>>>> e0272020
         GROUP BY e__pdi.person_id,
                  breakdown_value)
      GROUP BY breakdown_value)
@@ -4086,8 +4036,7 @@
            WHERE and(equals(e.team_id, 2), greaterOrEquals(toTimeZone(e.timestamp, 'UTC'), toStartOfDay(assumeNotNull(parseDateTime64BestEffortOrNull('2019-12-30 00:00:00', 6, 'UTC')))), lessOrEquals(toTimeZone(e.timestamp, 'UTC'), assumeNotNull(parseDateTime64BestEffortOrNull('2020-01-06 23:59:59', 6, 'UTC'))), equals(e.event, 'viewed video'), ifNull(notEquals(nullIf(nullIf(e.`$group_0`, ''), 'null'), ''), 1), notEquals(e.`$group_0`, ''))
            GROUP BY e.`$group_0`)
         GROUP BY day_start
-        ORDER BY day_start ASC)
-     ORDER BY day_start ASC)
+        ORDER BY day_start ASC))
   ORDER BY sum(count) DESC
   LIMIT 10000 SETTINGS readonly=2,
                        max_execution_time=60,
@@ -4117,8 +4066,7 @@
            WHERE and(equals(e.team_id, 2), greaterOrEquals(toTimeZone(e.timestamp, 'UTC'), toStartOfDay(assumeNotNull(parseDateTime64BestEffortOrNull('2019-12-28 00:00:00', 6, 'UTC')))), lessOrEquals(toTimeZone(e.timestamp, 'UTC'), assumeNotNull(parseDateTime64BestEffortOrNull('2020-01-04 23:59:59', 6, 'UTC'))), equals(e.event, 'sign up'))
            GROUP BY day_start)
         GROUP BY day_start
-        ORDER BY day_start ASC)
-     ORDER BY day_start ASC)
+        ORDER BY day_start ASC))
   ORDER BY sum(count) DESC
   LIMIT 10000 SETTINGS readonly=2,
                        max_execution_time=60,
@@ -4155,8 +4103,7 @@
            WHERE and(equals(e.team_id, 2), greaterOrEquals(toTimeZone(e.timestamp, 'UTC'), toStartOfDay(assumeNotNull(parseDateTime64BestEffortOrNull('2019-12-28 00:00:00', 6, 'UTC')))), lessOrEquals(toTimeZone(e.timestamp, 'UTC'), assumeNotNull(parseDateTime64BestEffortOrNull('2020-01-04 23:59:59', 6, 'UTC'))), equals(e.event, 'sign up'))
            GROUP BY e__pdi.person_id)
         GROUP BY day_start
-        ORDER BY day_start ASC)
-     ORDER BY day_start ASC)
+        ORDER BY day_start ASC))
   ORDER BY sum(count) DESC
   LIMIT 10000 SETTINGS readonly=2,
                        max_execution_time=60,
@@ -4232,7 +4179,7 @@
                                                           WHERE equals(person.team_id, 2)
                                                           GROUP BY person.id
                                                           HAVING ifNull(equals(argMax(person.is_deleted, person.version), 0), 0))), 0)) SETTINGS optimize_aggregation_in_order=1) AS e__pdi__person ON equals(e__pdi.e__pdi___person_id, e__pdi__person.id)
-     WHERE and(equals(e.team_id, 2), greaterOrEquals(toTimeZone(e.timestamp, 'UTC'), toStartOfWeek(assumeNotNull(parseDateTime64BestEffortOrNull('2019-12-28 00:00:00', 6, 'UTC')), 0)), lessOrEquals(toTimeZone(e.timestamp, 'UTC'), assumeNotNull(parseDateTime64BestEffortOrNull('2020-01-04 23:59:59', 6, 'UTC'))), equals(e.event, 'sign up'), true)
+     WHERE and(equals(e.team_id, 2), greaterOrEquals(toTimeZone(e.timestamp, 'UTC'), toStartOfWeek(assumeNotNull(parseDateTime64BestEffortOrNull('2019-12-28 00:00:00', 6, 'UTC')), 0)), lessOrEquals(toTimeZone(e.timestamp, 'UTC'), assumeNotNull(parseDateTime64BestEffortOrNull('2020-01-04 23:59:59', 6, 'UTC'))), equals(e.event, 'sign up'), or(ifNull(equals(toString(e__pdi__person.`properties___$some_prop`), 'some_val'), 0), ifNull(equals(toString(e__pdi__person.`properties___$some_prop`), 'another_val'), 0)))
      GROUP BY e__session.id,
               breakdown_value)
   GROUP BY breakdown_value
@@ -4437,7 +4384,7 @@
               FROM events
               WHERE and(equals(events.team_id, 2), greaterOrEquals(toTimeZone(events.timestamp, 'UTC'), toStartOfWeek(assumeNotNull(parseDateTime64BestEffortOrNull('2019-12-28 00:00:00', 6, 'UTC')), 0)), lessOrEquals(toTimeZone(events.timestamp, 'UTC'), assumeNotNull(parseDateTime64BestEffortOrNull('2020-01-04 23:59:59', 6, 'UTC'))), ifNull(notEquals(id, ''), 1))
               GROUP BY id) AS e__session ON equals(e.`$session_id`, e__session.id)
-           WHERE and(equals(e.team_id, 2), greaterOrEquals(toTimeZone(e.timestamp, 'UTC'), toStartOfWeek(assumeNotNull(parseDateTime64BestEffortOrNull('2019-12-28 00:00:00', 6, 'UTC')), 0)), lessOrEquals(toTimeZone(e.timestamp, 'UTC'), assumeNotNull(parseDateTime64BestEffortOrNull('2020-01-04 23:59:59', 6, 'UTC'))), equals(e.event, 'sign up'), true)
+           WHERE and(equals(e.team_id, 2), greaterOrEquals(toTimeZone(e.timestamp, 'UTC'), toStartOfWeek(assumeNotNull(parseDateTime64BestEffortOrNull('2019-12-28 00:00:00', 6, 'UTC')), 0)), lessOrEquals(toTimeZone(e.timestamp, 'UTC'), assumeNotNull(parseDateTime64BestEffortOrNull('2020-01-04 23:59:59', 6, 'UTC'))), equals(e.event, 'sign up'), or(ifNull(equals(toString(replaceRegexpAll(nullIf(nullIf(JSONExtractRaw(e.properties, '$some_property'), ''), 'null'), '^"|"$', '')), 'value2'), 0), ifNull(equals(toString(replaceRegexpAll(nullIf(nullIf(JSONExtractRaw(e.properties, '$some_property'), ''), 'null'), '^"|"$', '')), 'value1'), 0)))
            GROUP BY day_start,
                     e__session.id,
                     breakdown_value,
@@ -4510,7 +4457,7 @@
               FROM events
               WHERE and(equals(events.team_id, 2), greaterOrEquals(toTimeZone(events.timestamp, 'UTC'), toStartOfDay(assumeNotNull(parseDateTime64BestEffortOrNull('2019-12-28 00:00:00', 6, 'UTC')))), lessOrEquals(toTimeZone(events.timestamp, 'UTC'), assumeNotNull(parseDateTime64BestEffortOrNull('2020-01-04 23:59:59', 6, 'UTC'))), ifNull(notEquals(id, ''), 1))
               GROUP BY id) AS e__session ON equals(e.`$session_id`, e__session.id)
-           WHERE and(equals(e.team_id, 2), greaterOrEquals(toTimeZone(e.timestamp, 'UTC'), toStartOfDay(assumeNotNull(parseDateTime64BestEffortOrNull('2019-12-28 00:00:00', 6, 'UTC')))), lessOrEquals(toTimeZone(e.timestamp, 'UTC'), assumeNotNull(parseDateTime64BestEffortOrNull('2020-01-04 23:59:59', 6, 'UTC'))), equals(e.event, 'sign up'), true)
+           WHERE and(equals(e.team_id, 2), greaterOrEquals(toTimeZone(e.timestamp, 'UTC'), toStartOfDay(assumeNotNull(parseDateTime64BestEffortOrNull('2019-12-28 00:00:00', 6, 'UTC')))), lessOrEquals(toTimeZone(e.timestamp, 'UTC'), assumeNotNull(parseDateTime64BestEffortOrNull('2020-01-04 23:59:59', 6, 'UTC'))), equals(e.event, 'sign up'), or(ifNull(equals(toString(replaceRegexpAll(nullIf(nullIf(JSONExtractRaw(e.properties, '$some_property'), ''), 'null'), '^"|"$', '')), 'value2'), 0), ifNull(equals(toString(replaceRegexpAll(nullIf(nullIf(JSONExtractRaw(e.properties, '$some_property'), ''), 'null'), '^"|"$', '')), 'value1'), 0)))
            GROUP BY day_start,
                     e__session.id,
                     breakdown_value,
