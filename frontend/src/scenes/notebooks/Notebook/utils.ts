--- conflicted
+++ resolved
@@ -55,11 +55,8 @@
 
 export interface NotebookEditor {
     getJSON: () => JSONContent
-<<<<<<< HEAD
     getText: () => string
-=======
     getEndPosition: () => number
->>>>>>> 03165420
     getSelectedNode: () => Node | null
     getAdjacentNodes: (pos: number) => { previous: Node | null; next: Node | null }
     setEditable: (editable: boolean) => void
