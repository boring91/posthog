import React, { useState } from 'react'
import { retentionTableLogic } from './retentionTableLogic'
import { LineGraph } from '../insights/LineGraph'
import { useActions, useValues } from 'kea'
import { InsightEmptyState } from '../insights/EmptyStates'
import { Modal, Button } from 'antd'
import { PersonsTable } from 'scenes/persons/PersonsTable'
import { PersonType } from '~/types'
import { RetentionTrendPayload, RetentionTrendPeoplePayload } from 'scenes/retention/types'
import { insightLogic } from 'scenes/insights/insightLogic'
import { dayjs } from 'lib/dayjs'

interface RetentionLineGraphProps {
    dashboardItemId?: number | null
    color?: string
    inSharedMode?: boolean | null
    filters?: Record<string, unknown>
}

export function RetentionLineGraph({
    dashboardItemId = null,
    color = 'white',
    inSharedMode = false,
}: RetentionLineGraphProps): JSX.Element | null {
    const { insightProps } = useValues(insightLogic)
    const logic = retentionTableLogic(insightProps)
    const { filters, results: _results, people: _people, peopleLoading, loadingMore } = useValues(logic)
    const results = _results as RetentionTrendPayload[]
    const people = _people as RetentionTrendPeoplePayload

    const { loadPeople, loadMorePeople } = useActions(logic)
    const [modalVisible, setModalVisible] = useState(false)
    const [day, setDay] = useState(0)
    function closeModal(): void {
        setModalVisible(false)
    }
    const peopleData = people?.result as PersonType[]
    const peopleNext = people?.next
    if (results.length === 0) {
        return null
    }

    return results ? (
        <>
            <LineGraph
                data-attr="trend-line-graph"
                type="line"
                color={color}
                datasets={results}
                labels={(results[0] && results[0].labels) || []}
                isInProgress={!filters.date_to}
<<<<<<< HEAD
                dashboardItemId={
                    dashboardItemId || insight.short_id /* used only for annotations, not to init any other logic */
                }
=======
                dashboardItemId={dashboardItemId}
>>>>>>> 909ab0a6
                inSharedMode={inSharedMode}
                percentage={true}
                onClick={
                    dashboardItemId
                        ? null
                        : (point) => {
                              const { index } = point
                              loadPeople(index) // start from 0
                              setDay(index)
                              setModalVisible(true)
                          }
                }
            />
            <Modal
                title={filters.period + ' ' + day + ' people'}
                visible={modalVisible}
                onOk={closeModal}
                onCancel={closeModal}
                footer={<Button onClick={closeModal}>Close</Button>}
                width={700}
            >
                {peopleData ? (
                    <p>
                        Found {peopleData.length === 99 ? '99+' : peopleData.length}{' '}
                        {peopleData.length === 1 ? 'user' : 'users'}
                    </p>
                ) : (
                    <p>Loading persons…</p>
                )}
                <PersonsTable
                    loading={peopleLoading}
                    people={peopleData}
                    date={filters.date_to ? dayjs(filters.date_to).format('YYYY-MM-DD') : undefined}
                />
                <div
                    style={{
                        margin: '1rem',
                        textAlign: 'center',
                    }}
                >
                    {peopleNext && (
                        <Button type="primary" onClick={loadMorePeople} loading={loadingMore}>
                            Load more people
                        </Button>
                    )}
                </div>
            </Modal>
        </>
    ) : (
        <InsightEmptyState color={color} isDashboard={!!dashboardItemId} />
    )
}<|MERGE_RESOLUTION|>--- conflicted
+++ resolved
@@ -49,13 +49,7 @@
                 datasets={results}
                 labels={(results[0] && results[0].labels) || []}
                 isInProgress={!filters.date_to}
-<<<<<<< HEAD
-                dashboardItemId={
-                    dashboardItemId || insight.short_id /* used only for annotations, not to init any other logic */
-                }
-=======
                 dashboardItemId={dashboardItemId}
->>>>>>> 909ab0a6
                 inSharedMode={inSharedMode}
                 percentage={true}
                 onClick={
