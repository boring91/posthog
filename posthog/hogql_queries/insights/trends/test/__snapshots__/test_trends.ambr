--- conflicted
+++ resolved
@@ -185,13 +185,8 @@
 # name: TestTrends.test_breakdown_by_group_props_person_on_events
   '''
   SELECT groupArray(1)(date)[1] AS date,
-<<<<<<< HEAD
-                      arrayMap(i -> arraySum(arrayMap(x -> arrayElement(x, i), groupArray(total))), arrayEnumerate(date)) AS total,
+                      arrayFold((acc, x) -> arrayMap(i -> plus(acc[i], x[i]), range(1, plus(length(date), 1))), groupArray(total), arrayWithConstant(length(date), reinterpretAsFloat64(0))) AS total,
                       if(ifNull(greaterOrEquals(row_number, 25), 0), '$$_posthog_breakdown_other_$$', toString(breakdown_value)) AS breakdown_value
-=======
-                      arrayFold((acc, x) -> arrayMap(i -> plus(acc[i], x[i]), range(1, plus(length(date), 1))), groupArray(total), arrayWithConstant(length(date), reinterpretAsFloat64(0))) AS total,
-                      if(ifNull(greaterOrEquals(row_number, 25), 0), '$$_posthog_breakdown_other_$$', breakdown_value) AS breakdown_value
->>>>>>> 5ec6d44b
   FROM
     (SELECT arrayMap(number -> plus(toStartOfDay(assumeNotNull(parseDateTime64BestEffortOrNull('2020-01-01 00:00:00', 6, 'UTC'))), toIntervalDay(number)), range(0, plus(coalesce(dateDiff('day', toStartOfDay(assumeNotNull(parseDateTime64BestEffortOrNull('2020-01-01 00:00:00', 6, 'UTC'))), toStartOfDay(assumeNotNull(parseDateTime64BestEffortOrNull('2020-01-12 23:59:59', 6, 'UTC'))))), 1))) AS date,
             arrayMap(_match_date -> arraySum(arraySlice(groupArray(count), indexOf(groupArray(day_start) AS _days_for_count, _match_date) AS _index, plus(minus(arrayLastIndex(x -> ifNull(equals(x, _match_date), isNull(x)
@@ -297,13 +292,8 @@
 # name: TestTrends.test_breakdown_by_group_props_with_person_filter_person_on_events
   '''
   SELECT groupArray(1)(date)[1] AS date,
-<<<<<<< HEAD
-                      arrayMap(i -> arraySum(arrayMap(x -> arrayElement(x, i), groupArray(total))), arrayEnumerate(date)) AS total,
+                      arrayFold((acc, x) -> arrayMap(i -> plus(acc[i], x[i]), range(1, plus(length(date), 1))), groupArray(total), arrayWithConstant(length(date), reinterpretAsFloat64(0))) AS total,
                       if(ifNull(greaterOrEquals(row_number, 25), 0), '$$_posthog_breakdown_other_$$', toString(breakdown_value)) AS breakdown_value
-=======
-                      arrayFold((acc, x) -> arrayMap(i -> plus(acc[i], x[i]), range(1, plus(length(date), 1))), groupArray(total), arrayWithConstant(length(date), reinterpretAsFloat64(0))) AS total,
-                      if(ifNull(greaterOrEquals(row_number, 25), 0), '$$_posthog_breakdown_other_$$', breakdown_value) AS breakdown_value
->>>>>>> 5ec6d44b
   FROM
     (SELECT arrayMap(number -> plus(toStartOfDay(assumeNotNull(parseDateTime64BestEffortOrNull('2020-01-01 00:00:00', 6, 'UTC'))), toIntervalDay(number)), range(0, plus(coalesce(dateDiff('day', toStartOfDay(assumeNotNull(parseDateTime64BestEffortOrNull('2020-01-01 00:00:00', 6, 'UTC'))), toStartOfDay(assumeNotNull(parseDateTime64BestEffortOrNull('2020-01-12 23:59:59', 6, 'UTC'))))), 1))) AS date,
             arrayMap(_match_date -> arraySum(arraySlice(groupArray(count), indexOf(groupArray(day_start) AS _days_for_count, _match_date) AS _index, plus(minus(arrayLastIndex(x -> ifNull(equals(x, _match_date), isNull(x)
@@ -350,13 +340,8 @@
 # name: TestTrends.test_breakdown_filtering_with_properties_in_new_format
   '''
   SELECT groupArray(1)(date)[1] AS date,
-<<<<<<< HEAD
-                      arrayMap(i -> arraySum(arrayMap(x -> arrayElement(x, i), groupArray(total))), arrayEnumerate(date)) AS total,
+                      arrayFold((acc, x) -> arrayMap(i -> plus(acc[i], x[i]), range(1, plus(length(date), 1))), groupArray(total), arrayWithConstant(length(date), reinterpretAsFloat64(0))) AS total,
                       if(ifNull(greaterOrEquals(row_number, 25), 0), '$$_posthog_breakdown_other_$$', toString(breakdown_value)) AS breakdown_value
-=======
-                      arrayFold((acc, x) -> arrayMap(i -> plus(acc[i], x[i]), range(1, plus(length(date), 1))), groupArray(total), arrayWithConstant(length(date), reinterpretAsFloat64(0))) AS total,
-                      if(ifNull(greaterOrEquals(row_number, 25), 0), '$$_posthog_breakdown_other_$$', breakdown_value) AS breakdown_value
->>>>>>> 5ec6d44b
   FROM
     (SELECT arrayMap(number -> plus(toStartOfDay(assumeNotNull(parseDateTime64BestEffortOrNull('2019-12-22 00:00:00', 6, 'UTC'))), toIntervalDay(number)), range(0, plus(coalesce(dateDiff('day', toStartOfDay(assumeNotNull(parseDateTime64BestEffortOrNull('2019-12-22 00:00:00', 6, 'UTC'))), toStartOfDay(assumeNotNull(parseDateTime64BestEffortOrNull('2020-01-05 23:59:59', 6, 'UTC'))))), 1))) AS date,
             arrayMap(_match_date -> arraySum(arraySlice(groupArray(count), indexOf(groupArray(day_start) AS _days_for_count, _match_date) AS _index, plus(minus(arrayLastIndex(x -> ifNull(equals(x, _match_date), isNull(x)
@@ -395,13 +380,8 @@
 # name: TestTrends.test_breakdown_filtering_with_properties_in_new_format.1
   '''
   SELECT groupArray(1)(date)[1] AS date,
-<<<<<<< HEAD
-                      arrayMap(i -> arraySum(arrayMap(x -> arrayElement(x, i), groupArray(total))), arrayEnumerate(date)) AS total,
+                      arrayFold((acc, x) -> arrayMap(i -> plus(acc[i], x[i]), range(1, plus(length(date), 1))), groupArray(total), arrayWithConstant(length(date), reinterpretAsFloat64(0))) AS total,
                       if(ifNull(greaterOrEquals(row_number, 25), 0), '$$_posthog_breakdown_other_$$', toString(breakdown_value)) AS breakdown_value
-=======
-                      arrayFold((acc, x) -> arrayMap(i -> plus(acc[i], x[i]), range(1, plus(length(date), 1))), groupArray(total), arrayWithConstant(length(date), reinterpretAsFloat64(0))) AS total,
-                      if(ifNull(greaterOrEquals(row_number, 25), 0), '$$_posthog_breakdown_other_$$', breakdown_value) AS breakdown_value
->>>>>>> 5ec6d44b
   FROM
     (SELECT arrayMap(number -> plus(toStartOfDay(assumeNotNull(parseDateTime64BestEffortOrNull('2019-12-22 00:00:00', 6, 'UTC'))), toIntervalDay(number)), range(0, plus(coalesce(dateDiff('day', toStartOfDay(assumeNotNull(parseDateTime64BestEffortOrNull('2019-12-22 00:00:00', 6, 'UTC'))), toStartOfDay(assumeNotNull(parseDateTime64BestEffortOrNull('2020-01-05 23:59:59', 6, 'UTC'))))), 1))) AS date,
             arrayMap(_match_date -> arraySum(arraySlice(groupArray(count), indexOf(groupArray(day_start) AS _days_for_count, _match_date) AS _index, plus(minus(arrayLastIndex(x -> ifNull(equals(x, _match_date), isNull(x)
@@ -568,13 +548,8 @@
 # name: TestTrends.test_breakdown_weekly_active_users_daily_based_on_action.2
   '''
   SELECT groupArray(1)(date)[1] AS date,
-<<<<<<< HEAD
-                      arrayMap(i -> arraySum(arrayMap(x -> arrayElement(x, i), groupArray(total))), arrayEnumerate(date)) AS total,
+                      arrayFold((acc, x) -> arrayMap(i -> plus(acc[i], x[i]), range(1, plus(length(date), 1))), groupArray(total), arrayWithConstant(length(date), reinterpretAsFloat64(0))) AS total,
                       if(ifNull(greaterOrEquals(row_number, 25), 0), '$$_posthog_breakdown_other_$$', toString(breakdown_value)) AS breakdown_value
-=======
-                      arrayFold((acc, x) -> arrayMap(i -> plus(acc[i], x[i]), range(1, plus(length(date), 1))), groupArray(total), arrayWithConstant(length(date), reinterpretAsFloat64(0))) AS total,
-                      if(ifNull(greaterOrEquals(row_number, 25), 0), '$$_posthog_breakdown_other_$$', breakdown_value) AS breakdown_value
->>>>>>> 5ec6d44b
   FROM
     (SELECT arrayMap(number -> plus(toStartOfDay(assumeNotNull(parseDateTime64BestEffortOrNull('2020-01-01 00:00:00', 6, 'UTC'))), toIntervalDay(number)), range(0, plus(coalesce(dateDiff('day', toStartOfDay(assumeNotNull(parseDateTime64BestEffortOrNull('2020-01-01 00:00:00', 6, 'UTC'))), toStartOfDay(assumeNotNull(parseDateTime64BestEffortOrNull('2020-01-12 23:59:59', 6, 'UTC'))))), 1))) AS date,
             arrayMap(_match_date -> arraySum(arraySlice(groupArray(count), indexOf(groupArray(day_start) AS _days_for_count, _match_date) AS _index, plus(minus(arrayLastIndex(x -> ifNull(equals(x, _match_date), isNull(x)
@@ -650,13 +625,8 @@
 # name: TestTrends.test_breakdown_with_filter_groups_person_on_events
   '''
   SELECT groupArray(1)(date)[1] AS date,
-<<<<<<< HEAD
-                      arrayMap(i -> arraySum(arrayMap(x -> arrayElement(x, i), groupArray(total))), arrayEnumerate(date)) AS total,
+                      arrayFold((acc, x) -> arrayMap(i -> plus(acc[i], x[i]), range(1, plus(length(date), 1))), groupArray(total), arrayWithConstant(length(date), reinterpretAsFloat64(0))) AS total,
                       if(ifNull(greaterOrEquals(row_number, 25), 0), '$$_posthog_breakdown_other_$$', toString(breakdown_value)) AS breakdown_value
-=======
-                      arrayFold((acc, x) -> arrayMap(i -> plus(acc[i], x[i]), range(1, plus(length(date), 1))), groupArray(total), arrayWithConstant(length(date), reinterpretAsFloat64(0))) AS total,
-                      if(ifNull(greaterOrEquals(row_number, 25), 0), '$$_posthog_breakdown_other_$$', breakdown_value) AS breakdown_value
->>>>>>> 5ec6d44b
   FROM
     (SELECT arrayMap(number -> plus(toStartOfDay(assumeNotNull(parseDateTime64BestEffortOrNull('2020-01-01 00:00:00', 6, 'UTC'))), toIntervalDay(number)), range(0, plus(coalesce(dateDiff('day', toStartOfDay(assumeNotNull(parseDateTime64BestEffortOrNull('2020-01-01 00:00:00', 6, 'UTC'))), toStartOfDay(assumeNotNull(parseDateTime64BestEffortOrNull('2020-01-12 23:59:59', 6, 'UTC'))))), 1))) AS date,
             arrayMap(_match_date -> arraySum(arraySlice(groupArray(count), indexOf(groupArray(day_start) AS _days_for_count, _match_date) AS _index, plus(minus(arrayLastIndex(x -> ifNull(equals(x, _match_date), isNull(x)
@@ -712,13 +682,8 @@
 # name: TestTrends.test_breakdown_with_filter_groups_person_on_events_v2.1
   '''
   SELECT groupArray(1)(date)[1] AS date,
-<<<<<<< HEAD
-                      arrayMap(i -> arraySum(arrayMap(x -> arrayElement(x, i), groupArray(total))), arrayEnumerate(date)) AS total,
+                      arrayFold((acc, x) -> arrayMap(i -> plus(acc[i], x[i]), range(1, plus(length(date), 1))), groupArray(total), arrayWithConstant(length(date), reinterpretAsFloat64(0))) AS total,
                       if(ifNull(greaterOrEquals(row_number, 25), 0), '$$_posthog_breakdown_other_$$', toString(breakdown_value)) AS breakdown_value
-=======
-                      arrayFold((acc, x) -> arrayMap(i -> plus(acc[i], x[i]), range(1, plus(length(date), 1))), groupArray(total), arrayWithConstant(length(date), reinterpretAsFloat64(0))) AS total,
-                      if(ifNull(greaterOrEquals(row_number, 25), 0), '$$_posthog_breakdown_other_$$', breakdown_value) AS breakdown_value
->>>>>>> 5ec6d44b
   FROM
     (SELECT arrayMap(number -> plus(toStartOfDay(assumeNotNull(parseDateTime64BestEffortOrNull('2020-01-01 00:00:00', 6, 'UTC'))), toIntervalDay(number)), range(0, plus(coalesce(dateDiff('day', toStartOfDay(assumeNotNull(parseDateTime64BestEffortOrNull('2020-01-01 00:00:00', 6, 'UTC'))), toStartOfDay(assumeNotNull(parseDateTime64BestEffortOrNull('2020-01-12 23:59:59', 6, 'UTC'))))), 1))) AS date,
             arrayMap(_match_date -> arraySum(arraySlice(groupArray(count), indexOf(groupArray(day_start) AS _days_for_count, _match_date) AS _index, plus(minus(arrayLastIndex(x -> ifNull(equals(x, _match_date), isNull(x)
@@ -772,13 +737,8 @@
 # name: TestTrends.test_dau_with_breakdown_filtering_with_sampling
   '''
   SELECT groupArray(1)(date)[1] AS date,
-<<<<<<< HEAD
-                      arrayMap(i -> arraySum(arrayMap(x -> arrayElement(x, i), groupArray(total))), arrayEnumerate(date)) AS total,
+                      arrayFold((acc, x) -> arrayMap(i -> plus(acc[i], x[i]), range(1, plus(length(date), 1))), groupArray(total), arrayWithConstant(length(date), reinterpretAsFloat64(0))) AS total,
                       if(ifNull(greaterOrEquals(row_number, 25), 0), '$$_posthog_breakdown_other_$$', toString(breakdown_value)) AS breakdown_value
-=======
-                      arrayFold((acc, x) -> arrayMap(i -> plus(acc[i], x[i]), range(1, plus(length(date), 1))), groupArray(total), arrayWithConstant(length(date), reinterpretAsFloat64(0))) AS total,
-                      if(ifNull(greaterOrEquals(row_number, 25), 0), '$$_posthog_breakdown_other_$$', breakdown_value) AS breakdown_value
->>>>>>> 5ec6d44b
   FROM
     (SELECT arrayMap(number -> plus(toStartOfDay(assumeNotNull(parseDateTime64BestEffortOrNull('2019-12-28 00:00:00', 6, 'UTC'))), toIntervalDay(number)), range(0, plus(coalesce(dateDiff('day', toStartOfDay(assumeNotNull(parseDateTime64BestEffortOrNull('2019-12-28 00:00:00', 6, 'UTC'))), toStartOfDay(assumeNotNull(parseDateTime64BestEffortOrNull('2020-01-04 23:59:59', 6, 'UTC'))))), 1))) AS date,
             arrayMap(_match_date -> arraySum(arraySlice(groupArray(count), indexOf(groupArray(day_start) AS _days_for_count, _match_date) AS _index, plus(minus(arrayLastIndex(x -> ifNull(equals(x, _match_date), isNull(x)
@@ -824,13 +784,8 @@
 # name: TestTrends.test_dau_with_breakdown_filtering_with_sampling.1
   '''
   SELECT groupArray(1)(date)[1] AS date,
-<<<<<<< HEAD
-                      arrayMap(i -> arraySum(arrayMap(x -> arrayElement(x, i), groupArray(total))), arrayEnumerate(date)) AS total,
+                      arrayFold((acc, x) -> arrayMap(i -> plus(acc[i], x[i]), range(1, plus(length(date), 1))), groupArray(total), arrayWithConstant(length(date), reinterpretAsFloat64(0))) AS total,
                       if(ifNull(greaterOrEquals(row_number, 25), 0), '$$_posthog_breakdown_other_$$', toString(breakdown_value)) AS breakdown_value
-=======
-                      arrayFold((acc, x) -> arrayMap(i -> plus(acc[i], x[i]), range(1, plus(length(date), 1))), groupArray(total), arrayWithConstant(length(date), reinterpretAsFloat64(0))) AS total,
-                      if(ifNull(greaterOrEquals(row_number, 25), 0), '$$_posthog_breakdown_other_$$', breakdown_value) AS breakdown_value
->>>>>>> 5ec6d44b
   FROM
     (SELECT arrayMap(number -> plus(toStartOfDay(assumeNotNull(parseDateTime64BestEffortOrNull('2019-12-28 00:00:00', 6, 'UTC'))), toIntervalDay(number)), range(0, plus(coalesce(dateDiff('day', toStartOfDay(assumeNotNull(parseDateTime64BestEffortOrNull('2019-12-28 00:00:00', 6, 'UTC'))), toStartOfDay(assumeNotNull(parseDateTime64BestEffortOrNull('2020-01-04 23:59:59', 6, 'UTC'))))), 1))) AS date,
             arrayMap(_match_date -> arraySum(arraySlice(groupArray(count), indexOf(groupArray(day_start) AS _days_for_count, _match_date) AS _index, plus(minus(arrayLastIndex(x -> ifNull(equals(x, _match_date), isNull(x)
@@ -1169,13 +1124,8 @@
 # name: TestTrends.test_mau_with_breakdown_filtering_and_prop_filter
   '''
   SELECT groupArray(1)(date)[1] AS date,
-<<<<<<< HEAD
-                      arrayMap(i -> arraySum(arrayMap(x -> arrayElement(x, i), groupArray(total))), arrayEnumerate(date)) AS total,
+                      arrayFold((acc, x) -> arrayMap(i -> plus(acc[i], x[i]), range(1, plus(length(date), 1))), groupArray(total), arrayWithConstant(length(date), reinterpretAsFloat64(0))) AS total,
                       if(ifNull(greaterOrEquals(row_number, 25), 0), '$$_posthog_breakdown_other_$$', toString(breakdown_value)) AS breakdown_value
-=======
-                      arrayFold((acc, x) -> arrayMap(i -> plus(acc[i], x[i]), range(1, plus(length(date), 1))), groupArray(total), arrayWithConstant(length(date), reinterpretAsFloat64(0))) AS total,
-                      if(ifNull(greaterOrEquals(row_number, 25), 0), '$$_posthog_breakdown_other_$$', breakdown_value) AS breakdown_value
->>>>>>> 5ec6d44b
   FROM
     (SELECT arrayMap(number -> plus(toStartOfDay(assumeNotNull(parseDateTime64BestEffortOrNull('2019-12-28 00:00:00', 6, 'UTC'))), toIntervalDay(number)), range(0, plus(coalesce(dateDiff('day', toStartOfDay(assumeNotNull(parseDateTime64BestEffortOrNull('2019-12-28 00:00:00', 6, 'UTC'))), toStartOfDay(assumeNotNull(parseDateTime64BestEffortOrNull('2020-01-04 23:59:59', 6, 'UTC'))))), 1))) AS date,
             arrayMap(_match_date -> arraySum(arraySlice(groupArray(count), indexOf(groupArray(day_start) AS _days_for_count, _match_date) AS _index, plus(minus(arrayLastIndex(x -> ifNull(equals(x, _match_date), isNull(x)
@@ -1249,13 +1199,8 @@
 # name: TestTrends.test_mau_with_breakdown_filtering_and_prop_filter_poe_v2
   '''
   SELECT groupArray(1)(date)[1] AS date,
-<<<<<<< HEAD
-                      arrayMap(i -> arraySum(arrayMap(x -> arrayElement(x, i), groupArray(total))), arrayEnumerate(date)) AS total,
+                      arrayFold((acc, x) -> arrayMap(i -> plus(acc[i], x[i]), range(1, plus(length(date), 1))), groupArray(total), arrayWithConstant(length(date), reinterpretAsFloat64(0))) AS total,
                       if(ifNull(greaterOrEquals(row_number, 25), 0), '$$_posthog_breakdown_other_$$', toString(breakdown_value)) AS breakdown_value
-=======
-                      arrayFold((acc, x) -> arrayMap(i -> plus(acc[i], x[i]), range(1, plus(length(date), 1))), groupArray(total), arrayWithConstant(length(date), reinterpretAsFloat64(0))) AS total,
-                      if(ifNull(greaterOrEquals(row_number, 25), 0), '$$_posthog_breakdown_other_$$', breakdown_value) AS breakdown_value
->>>>>>> 5ec6d44b
   FROM
     (SELECT arrayMap(number -> plus(toStartOfDay(assumeNotNull(parseDateTime64BestEffortOrNull('2019-12-28 00:00:00', 6, 'UTC'))), toIntervalDay(number)), range(0, plus(coalesce(dateDiff('day', toStartOfDay(assumeNotNull(parseDateTime64BestEffortOrNull('2019-12-28 00:00:00', 6, 'UTC'))), toStartOfDay(assumeNotNull(parseDateTime64BestEffortOrNull('2020-01-04 23:59:59', 6, 'UTC'))))), 1))) AS date,
             arrayMap(_match_date -> arraySum(arraySlice(groupArray(count), indexOf(groupArray(day_start) AS _days_for_count, _match_date) AS _index, plus(minus(arrayLastIndex(x -> ifNull(equals(x, _match_date), isNull(x)
@@ -1363,13 +1308,8 @@
 # name: TestTrends.test_person_filtering_in_cohort_in_action.2
   '''
   SELECT groupArray(1)(date)[1] AS date,
-<<<<<<< HEAD
-                      arrayMap(i -> arraySum(arrayMap(x -> arrayElement(x, i), groupArray(total))), arrayEnumerate(date)) AS total,
+                      arrayFold((acc, x) -> arrayMap(i -> plus(acc[i], x[i]), range(1, plus(length(date), 1))), groupArray(total), arrayWithConstant(length(date), reinterpretAsFloat64(0))) AS total,
                       if(ifNull(greaterOrEquals(row_number, 25), 0), '$$_posthog_breakdown_other_$$', toString(breakdown_value)) AS breakdown_value
-=======
-                      arrayFold((acc, x) -> arrayMap(i -> plus(acc[i], x[i]), range(1, plus(length(date), 1))), groupArray(total), arrayWithConstant(length(date), reinterpretAsFloat64(0))) AS total,
-                      if(ifNull(greaterOrEquals(row_number, 25), 0), '$$_posthog_breakdown_other_$$', breakdown_value) AS breakdown_value
->>>>>>> 5ec6d44b
   FROM
     (SELECT arrayMap(number -> plus(toStartOfDay(assumeNotNull(parseDateTime64BestEffortOrNull('2019-12-28 00:00:00', 6, 'UTC'))), toIntervalDay(number)), range(0, plus(coalesce(dateDiff('day', toStartOfDay(assumeNotNull(parseDateTime64BestEffortOrNull('2019-12-28 00:00:00', 6, 'UTC'))), toStartOfDay(assumeNotNull(parseDateTime64BestEffortOrNull('2020-01-04 23:59:59', 6, 'UTC'))))), 1))) AS date,
             arrayMap(_match_date -> arraySum(arraySlice(groupArray(count), indexOf(groupArray(day_start) AS _days_for_count, _match_date) AS _index, plus(minus(arrayLastIndex(x -> ifNull(equals(x, _match_date), isNull(x)
@@ -1438,13 +1378,8 @@
 # name: TestTrends.test_person_filtering_in_cohort_in_action_poe_v2.2
   '''
   SELECT groupArray(1)(date)[1] AS date,
-<<<<<<< HEAD
-                      arrayMap(i -> arraySum(arrayMap(x -> arrayElement(x, i), groupArray(total))), arrayEnumerate(date)) AS total,
+                      arrayFold((acc, x) -> arrayMap(i -> plus(acc[i], x[i]), range(1, plus(length(date), 1))), groupArray(total), arrayWithConstant(length(date), reinterpretAsFloat64(0))) AS total,
                       if(ifNull(greaterOrEquals(row_number, 25), 0), '$$_posthog_breakdown_other_$$', toString(breakdown_value)) AS breakdown_value
-=======
-                      arrayFold((acc, x) -> arrayMap(i -> plus(acc[i], x[i]), range(1, plus(length(date), 1))), groupArray(total), arrayWithConstant(length(date), reinterpretAsFloat64(0))) AS total,
-                      if(ifNull(greaterOrEquals(row_number, 25), 0), '$$_posthog_breakdown_other_$$', breakdown_value) AS breakdown_value
->>>>>>> 5ec6d44b
   FROM
     (SELECT arrayMap(number -> plus(toStartOfDay(assumeNotNull(parseDateTime64BestEffortOrNull('2019-12-28 00:00:00', 6, 'UTC'))), toIntervalDay(number)), range(0, plus(coalesce(dateDiff('day', toStartOfDay(assumeNotNull(parseDateTime64BestEffortOrNull('2019-12-28 00:00:00', 6, 'UTC'))), toStartOfDay(assumeNotNull(parseDateTime64BestEffortOrNull('2020-01-04 23:59:59', 6, 'UTC'))))), 1))) AS date,
             arrayMap(_match_date -> arraySum(arraySlice(groupArray(count), indexOf(groupArray(day_start) AS _days_for_count, _match_date) AS _index, plus(minus(arrayLastIndex(x -> ifNull(equals(x, _match_date), isNull(x)
@@ -2046,13 +1981,8 @@
 # name: TestTrends.test_timezones_daily.4
   '''
   SELECT groupArray(1)(date)[1] AS date,
-<<<<<<< HEAD
-                      arrayMap(i -> arraySum(arrayMap(x -> arrayElement(x, i), groupArray(total))), arrayEnumerate(date)) AS total,
+                      arrayFold((acc, x) -> arrayMap(i -> plus(acc[i], x[i]), range(1, plus(length(date), 1))), groupArray(total), arrayWithConstant(length(date), reinterpretAsFloat64(0))) AS total,
                       if(ifNull(greaterOrEquals(row_number, 25), 0), '$$_posthog_breakdown_other_$$', toString(breakdown_value)) AS breakdown_value
-=======
-                      arrayFold((acc, x) -> arrayMap(i -> plus(acc[i], x[i]), range(1, plus(length(date), 1))), groupArray(total), arrayWithConstant(length(date), reinterpretAsFloat64(0))) AS total,
-                      if(ifNull(greaterOrEquals(row_number, 25), 0), '$$_posthog_breakdown_other_$$', breakdown_value) AS breakdown_value
->>>>>>> 5ec6d44b
   FROM
     (SELECT arrayMap(number -> plus(toStartOfDay(assumeNotNull(parseDateTime64BestEffortOrNull('2019-12-29 00:00:00', 6, 'UTC'))), toIntervalDay(number)), range(0, plus(coalesce(dateDiff('day', toStartOfDay(assumeNotNull(parseDateTime64BestEffortOrNull('2019-12-29 00:00:00', 6, 'UTC'))), toStartOfDay(assumeNotNull(parseDateTime64BestEffortOrNull('2020-01-05 23:59:59', 6, 'UTC'))))), 1))) AS date,
             arrayMap(_match_date -> arraySum(arraySlice(groupArray(count), indexOf(groupArray(day_start) AS _days_for_count, _match_date) AS _index, plus(minus(arrayLastIndex(x -> ifNull(equals(x, _match_date), isNull(x)
@@ -2229,13 +2159,8 @@
 # name: TestTrends.test_timezones_daily_minus_utc.4
   '''
   SELECT groupArray(1)(date)[1] AS date,
-<<<<<<< HEAD
-                      arrayMap(i -> arraySum(arrayMap(x -> arrayElement(x, i), groupArray(total))), arrayEnumerate(date)) AS total,
+                      arrayFold((acc, x) -> arrayMap(i -> plus(acc[i], x[i]), range(1, plus(length(date), 1))), groupArray(total), arrayWithConstant(length(date), reinterpretAsFloat64(0))) AS total,
                       if(ifNull(greaterOrEquals(row_number, 25), 0), '$$_posthog_breakdown_other_$$', toString(breakdown_value)) AS breakdown_value
-=======
-                      arrayFold((acc, x) -> arrayMap(i -> plus(acc[i], x[i]), range(1, plus(length(date), 1))), groupArray(total), arrayWithConstant(length(date), reinterpretAsFloat64(0))) AS total,
-                      if(ifNull(greaterOrEquals(row_number, 25), 0), '$$_posthog_breakdown_other_$$', breakdown_value) AS breakdown_value
->>>>>>> 5ec6d44b
   FROM
     (SELECT arrayMap(number -> plus(toStartOfDay(assumeNotNull(parseDateTime64BestEffortOrNull('2019-12-29 00:00:00', 6, 'America/Phoenix'))), toIntervalDay(number)), range(0, plus(coalesce(dateDiff('day', toStartOfDay(assumeNotNull(parseDateTime64BestEffortOrNull('2019-12-29 00:00:00', 6, 'America/Phoenix'))), toStartOfDay(assumeNotNull(parseDateTime64BestEffortOrNull('2020-01-05 23:59:59', 6, 'America/Phoenix'))))), 1))) AS date,
             arrayMap(_match_date -> arraySum(arraySlice(groupArray(count), indexOf(groupArray(day_start) AS _days_for_count, _match_date) AS _index, plus(minus(arrayLastIndex(x -> ifNull(equals(x, _match_date), isNull(x)
@@ -2412,13 +2337,8 @@
 # name: TestTrends.test_timezones_daily_plus_utc.4
   '''
   SELECT groupArray(1)(date)[1] AS date,
-<<<<<<< HEAD
-                      arrayMap(i -> arraySum(arrayMap(x -> arrayElement(x, i), groupArray(total))), arrayEnumerate(date)) AS total,
+                      arrayFold((acc, x) -> arrayMap(i -> plus(acc[i], x[i]), range(1, plus(length(date), 1))), groupArray(total), arrayWithConstant(length(date), reinterpretAsFloat64(0))) AS total,
                       if(ifNull(greaterOrEquals(row_number, 25), 0), '$$_posthog_breakdown_other_$$', toString(breakdown_value)) AS breakdown_value
-=======
-                      arrayFold((acc, x) -> arrayMap(i -> plus(acc[i], x[i]), range(1, plus(length(date), 1))), groupArray(total), arrayWithConstant(length(date), reinterpretAsFloat64(0))) AS total,
-                      if(ifNull(greaterOrEquals(row_number, 25), 0), '$$_posthog_breakdown_other_$$', breakdown_value) AS breakdown_value
->>>>>>> 5ec6d44b
   FROM
     (SELECT arrayMap(number -> plus(toStartOfDay(assumeNotNull(parseDateTime64BestEffortOrNull('2019-12-29 00:00:00', 6, 'Asia/Tokyo'))), toIntervalDay(number)), range(0, plus(coalesce(dateDiff('day', toStartOfDay(assumeNotNull(parseDateTime64BestEffortOrNull('2019-12-29 00:00:00', 6, 'Asia/Tokyo'))), toStartOfDay(assumeNotNull(parseDateTime64BestEffortOrNull('2020-01-05 23:59:59', 6, 'Asia/Tokyo'))))), 1))) AS date,
             arrayMap(_match_date -> arraySum(arraySlice(groupArray(count), indexOf(groupArray(day_start) AS _days_for_count, _match_date) AS _index, plus(minus(arrayLastIndex(x -> ifNull(equals(x, _match_date), isNull(x)
@@ -2797,13 +2717,8 @@
 # name: TestTrends.test_trend_breakdown_user_props_with_filter_with_partial_property_pushdowns
   '''
   SELECT groupArray(1)(date)[1] AS date,
-<<<<<<< HEAD
-                      arrayMap(i -> arraySum(arrayMap(x -> arrayElement(x, i), groupArray(total))), arrayEnumerate(date)) AS total,
+                      arrayFold((acc, x) -> arrayMap(i -> plus(acc[i], x[i]), range(1, plus(length(date), 1))), groupArray(total), arrayWithConstant(length(date), reinterpretAsFloat64(0))) AS total,
                       if(ifNull(greaterOrEquals(row_number, 25), 0), '$$_posthog_breakdown_other_$$', toString(breakdown_value)) AS breakdown_value
-=======
-                      arrayFold((acc, x) -> arrayMap(i -> plus(acc[i], x[i]), range(1, plus(length(date), 1))), groupArray(total), arrayWithConstant(length(date), reinterpretAsFloat64(0))) AS total,
-                      if(ifNull(greaterOrEquals(row_number, 25), 0), '$$_posthog_breakdown_other_$$', breakdown_value) AS breakdown_value
->>>>>>> 5ec6d44b
   FROM
     (SELECT arrayMap(number -> plus(toStartOfDay(assumeNotNull(parseDateTime64BestEffortOrNull('2020-01-01 00:00:00', 6, 'UTC'))), toIntervalDay(number)), range(0, plus(coalesce(dateDiff('day', toStartOfDay(assumeNotNull(parseDateTime64BestEffortOrNull('2020-01-01 00:00:00', 6, 'UTC'))), toStartOfDay(assumeNotNull(parseDateTime64BestEffortOrNull('2020-07-01 23:59:59', 6, 'UTC'))))), 1))) AS date,
             arrayMap(_match_date -> arraySum(arraySlice(groupArray(count), indexOf(groupArray(day_start) AS _days_for_count, _match_date) AS _index, plus(minus(arrayLastIndex(x -> ifNull(equals(x, _match_date), isNull(x)
@@ -2862,13 +2777,8 @@
 # name: TestTrends.test_trend_breakdown_user_props_with_filter_with_partial_property_pushdowns.1
   '''
   SELECT groupArray(1)(date)[1] AS date,
-<<<<<<< HEAD
-                      arrayMap(i -> arraySum(arrayMap(x -> arrayElement(x, i), groupArray(total))), arrayEnumerate(date)) AS total,
+                      arrayFold((acc, x) -> arrayMap(i -> plus(acc[i], x[i]), range(1, plus(length(date), 1))), groupArray(total), arrayWithConstant(length(date), reinterpretAsFloat64(0))) AS total,
                       if(ifNull(greaterOrEquals(row_number, 25), 0), '$$_posthog_breakdown_other_$$', toString(breakdown_value)) AS breakdown_value
-=======
-                      arrayFold((acc, x) -> arrayMap(i -> plus(acc[i], x[i]), range(1, plus(length(date), 1))), groupArray(total), arrayWithConstant(length(date), reinterpretAsFloat64(0))) AS total,
-                      if(ifNull(greaterOrEquals(row_number, 25), 0), '$$_posthog_breakdown_other_$$', breakdown_value) AS breakdown_value
->>>>>>> 5ec6d44b
   FROM
     (SELECT arrayMap(number -> plus(toStartOfDay(assumeNotNull(parseDateTime64BestEffortOrNull('2020-01-01 00:00:00', 6, 'UTC'))), toIntervalDay(number)), range(0, plus(coalesce(dateDiff('day', toStartOfDay(assumeNotNull(parseDateTime64BestEffortOrNull('2020-01-01 00:00:00', 6, 'UTC'))), toStartOfDay(assumeNotNull(parseDateTime64BestEffortOrNull('2020-07-01 23:59:59', 6, 'UTC'))))), 1))) AS date,
             arrayMap(_match_date -> arraySum(arraySlice(groupArray(count), indexOf(groupArray(day_start) AS _days_for_count, _match_date) AS _index, plus(minus(arrayLastIndex(x -> ifNull(equals(x, _match_date), isNull(x)
@@ -2997,13 +2907,8 @@
 # name: TestTrends.test_trends_aggregate_by_distinct_id.2
   '''
   SELECT groupArray(1)(date)[1] AS date,
-<<<<<<< HEAD
-                      arrayMap(i -> arraySum(arrayMap(x -> arrayElement(x, i), groupArray(total))), arrayEnumerate(date)) AS total,
+                      arrayFold((acc, x) -> arrayMap(i -> plus(acc[i], x[i]), range(1, plus(length(date), 1))), groupArray(total), arrayWithConstant(length(date), reinterpretAsFloat64(0))) AS total,
                       if(ifNull(greaterOrEquals(row_number, 25), 0), '$$_posthog_breakdown_other_$$', toString(breakdown_value)) AS breakdown_value
-=======
-                      arrayFold((acc, x) -> arrayMap(i -> plus(acc[i], x[i]), range(1, plus(length(date), 1))), groupArray(total), arrayWithConstant(length(date), reinterpretAsFloat64(0))) AS total,
-                      if(ifNull(greaterOrEquals(row_number, 25), 0), '$$_posthog_breakdown_other_$$', breakdown_value) AS breakdown_value
->>>>>>> 5ec6d44b
   FROM
     (SELECT arrayMap(number -> plus(toStartOfDay(assumeNotNull(parseDateTime64BestEffortOrNull('2019-12-24 00:00:00', 6, 'UTC'))), toIntervalDay(number)), range(0, plus(coalesce(dateDiff('day', toStartOfDay(assumeNotNull(parseDateTime64BestEffortOrNull('2019-12-24 00:00:00', 6, 'UTC'))), toStartOfDay(assumeNotNull(parseDateTime64BestEffortOrNull('2019-12-31 23:59:59', 6, 'UTC'))))), 1))) AS date,
             arrayMap(_match_date -> arraySum(arraySlice(groupArray(count), indexOf(groupArray(day_start) AS _days_for_count, _match_date) AS _index, plus(minus(arrayLastIndex(x -> ifNull(equals(x, _match_date), isNull(x)
@@ -3138,13 +3043,8 @@
 # name: TestTrends.test_trends_aggregate_by_distinct_id.5
   '''
   SELECT groupArray(1)(date)[1] AS date,
-<<<<<<< HEAD
-                      arrayMap(i -> arraySum(arrayMap(x -> arrayElement(x, i), groupArray(total))), arrayEnumerate(date)) AS total,
+                      arrayFold((acc, x) -> arrayMap(i -> plus(acc[i], x[i]), range(1, plus(length(date), 1))), groupArray(total), arrayWithConstant(length(date), reinterpretAsFloat64(0))) AS total,
                       if(ifNull(greaterOrEquals(row_number, 25), 0), '$$_posthog_breakdown_other_$$', toString(breakdown_value)) AS breakdown_value
-=======
-                      arrayFold((acc, x) -> arrayMap(i -> plus(acc[i], x[i]), range(1, plus(length(date), 1))), groupArray(total), arrayWithConstant(length(date), reinterpretAsFloat64(0))) AS total,
-                      if(ifNull(greaterOrEquals(row_number, 25), 0), '$$_posthog_breakdown_other_$$', breakdown_value) AS breakdown_value
->>>>>>> 5ec6d44b
   FROM
     (SELECT arrayMap(number -> plus(toStartOfDay(assumeNotNull(parseDateTime64BestEffortOrNull('2019-12-24 00:00:00', 6, 'UTC'))), toIntervalDay(number)), range(0, plus(coalesce(dateDiff('day', toStartOfDay(assumeNotNull(parseDateTime64BestEffortOrNull('2019-12-24 00:00:00', 6, 'UTC'))), toStartOfDay(assumeNotNull(parseDateTime64BestEffortOrNull('2019-12-31 23:59:59', 6, 'UTC'))))), 1))) AS date,
             arrayMap(_match_date -> arraySum(arraySlice(groupArray(count), indexOf(groupArray(day_start) AS _days_for_count, _match_date) AS _index, plus(minus(arrayLastIndex(x -> ifNull(equals(x, _match_date), isNull(x)
@@ -3235,13 +3135,8 @@
 # name: TestTrends.test_trends_breakdown_cumulative
   '''
   SELECT groupArray(1)(date)[1] AS date,
-<<<<<<< HEAD
-                      arrayMap(i -> arraySum(arrayMap(x -> arrayElement(x, i), groupArray(total))), arrayEnumerate(date)) AS total,
+                      arrayFold((acc, x) -> arrayMap(i -> plus(acc[i], x[i]), range(1, plus(length(date), 1))), groupArray(total), arrayWithConstant(length(date), reinterpretAsFloat64(0))) AS total,
                       if(ifNull(greaterOrEquals(row_number, 25), 0), '$$_posthog_breakdown_other_$$', toString(breakdown_value)) AS breakdown_value
-=======
-                      arrayFold((acc, x) -> arrayMap(i -> plus(acc[i], x[i]), range(1, plus(length(date), 1))), groupArray(total), arrayWithConstant(length(date), reinterpretAsFloat64(0))) AS total,
-                      if(ifNull(greaterOrEquals(row_number, 25), 0), '$$_posthog_breakdown_other_$$', breakdown_value) AS breakdown_value
->>>>>>> 5ec6d44b
   FROM
     (SELECT arrayMap(number -> plus(toStartOfDay(assumeNotNull(parseDateTime64BestEffortOrNull('2019-12-28 00:00:00', 6, 'UTC'))), toIntervalDay(number)), range(0, plus(coalesce(dateDiff('day', toStartOfDay(assumeNotNull(parseDateTime64BestEffortOrNull('2019-12-28 00:00:00', 6, 'UTC'))), toStartOfDay(assumeNotNull(parseDateTime64BestEffortOrNull('2020-01-04 23:59:59', 6, 'UTC'))))), 1))) AS date,
             arrayFill(x -> ifNull(greater(x, 0), 0), arrayMap(_match_date -> arraySum(arraySlice(groupArray(count), indexOf(groupArray(day_start) AS _days_for_count, _match_date) AS _index, plus(minus(arrayLastIndex(x -> ifNull(equals(x, _match_date), isNull(x)
@@ -3293,13 +3188,8 @@
 # name: TestTrends.test_trends_breakdown_cumulative_poe_v2
   '''
   SELECT groupArray(1)(date)[1] AS date,
-<<<<<<< HEAD
-                      arrayMap(i -> arraySum(arrayMap(x -> arrayElement(x, i), groupArray(total))), arrayEnumerate(date)) AS total,
+                      arrayFold((acc, x) -> arrayMap(i -> plus(acc[i], x[i]), range(1, plus(length(date), 1))), groupArray(total), arrayWithConstant(length(date), reinterpretAsFloat64(0))) AS total,
                       if(ifNull(greaterOrEquals(row_number, 25), 0), '$$_posthog_breakdown_other_$$', toString(breakdown_value)) AS breakdown_value
-=======
-                      arrayFold((acc, x) -> arrayMap(i -> plus(acc[i], x[i]), range(1, plus(length(date), 1))), groupArray(total), arrayWithConstant(length(date), reinterpretAsFloat64(0))) AS total,
-                      if(ifNull(greaterOrEquals(row_number, 25), 0), '$$_posthog_breakdown_other_$$', breakdown_value) AS breakdown_value
->>>>>>> 5ec6d44b
   FROM
     (SELECT arrayMap(number -> plus(toStartOfDay(assumeNotNull(parseDateTime64BestEffortOrNull('2019-12-28 00:00:00', 6, 'UTC'))), toIntervalDay(number)), range(0, plus(coalesce(dateDiff('day', toStartOfDay(assumeNotNull(parseDateTime64BestEffortOrNull('2019-12-28 00:00:00', 6, 'UTC'))), toStartOfDay(assumeNotNull(parseDateTime64BestEffortOrNull('2020-01-04 23:59:59', 6, 'UTC'))))), 1))) AS date,
             arrayFill(x -> ifNull(greater(x, 0), 0), arrayMap(_match_date -> arraySum(arraySlice(groupArray(count), indexOf(groupArray(day_start) AS _days_for_count, _match_date) AS _index, plus(minus(arrayLastIndex(x -> ifNull(equals(x, _match_date), isNull(x)
@@ -3351,13 +3241,8 @@
 # name: TestTrends.test_trends_breakdown_normalize_url
   '''
   SELECT groupArray(1)(date)[1] AS date,
-<<<<<<< HEAD
-                      arrayMap(i -> arraySum(arrayMap(x -> arrayElement(x, i), groupArray(total))), arrayEnumerate(date)) AS total,
+                      arrayFold((acc, x) -> arrayMap(i -> plus(acc[i], x[i]), range(1, plus(length(date), 1))), groupArray(total), arrayWithConstant(length(date), reinterpretAsFloat64(0))) AS total,
                       if(ifNull(greaterOrEquals(row_number, 25), 0), '$$_posthog_breakdown_other_$$', toString(breakdown_value)) AS breakdown_value
-=======
-                      arrayFold((acc, x) -> arrayMap(i -> plus(acc[i], x[i]), range(1, plus(length(date), 1))), groupArray(total), arrayWithConstant(length(date), reinterpretAsFloat64(0))) AS total,
-                      if(ifNull(greaterOrEquals(row_number, 25), 0), '$$_posthog_breakdown_other_$$', breakdown_value) AS breakdown_value
->>>>>>> 5ec6d44b
   FROM
     (SELECT arrayMap(number -> plus(toStartOfDay(assumeNotNull(parseDateTime64BestEffortOrNull('2019-12-28 00:00:00', 6, 'UTC'))), toIntervalDay(number)), range(0, plus(coalesce(dateDiff('day', toStartOfDay(assumeNotNull(parseDateTime64BestEffortOrNull('2019-12-28 00:00:00', 6, 'UTC'))), toStartOfDay(assumeNotNull(parseDateTime64BestEffortOrNull('2020-01-04 23:59:59', 6, 'UTC'))))), 1))) AS date,
             arrayFill(x -> ifNull(greater(x, 0), 0), arrayMap(_match_date -> arraySum(arraySlice(groupArray(count), indexOf(groupArray(day_start) AS _days_for_count, _match_date) AS _index, plus(minus(arrayLastIndex(x -> ifNull(equals(x, _match_date), isNull(x)
@@ -4087,13 +3972,8 @@
 # name: TestTrends.test_trends_with_session_property_total_volume_math_with_breakdowns
   '''
   SELECT groupArray(1)(date)[1] AS date,
-<<<<<<< HEAD
-                      arrayMap(i -> arraySum(arrayMap(x -> arrayElement(x, i), groupArray(total))), arrayEnumerate(date)) AS total,
+                      arrayFold((acc, x) -> arrayMap(i -> plus(acc[i], x[i]), range(1, plus(length(date), 1))), groupArray(total), arrayWithConstant(length(date), reinterpretAsFloat64(0))) AS total,
                       if(ifNull(greaterOrEquals(row_number, 25), 0), '$$_posthog_breakdown_other_$$', toString(breakdown_value)) AS breakdown_value
-=======
-                      arrayFold((acc, x) -> arrayMap(i -> plus(acc[i], x[i]), range(1, plus(length(date), 1))), groupArray(total), arrayWithConstant(length(date), reinterpretAsFloat64(0))) AS total,
-                      if(ifNull(greaterOrEquals(row_number, 25), 0), '$$_posthog_breakdown_other_$$', breakdown_value) AS breakdown_value
->>>>>>> 5ec6d44b
   FROM
     (SELECT arrayMap(number -> plus(toStartOfWeek(assumeNotNull(parseDateTime64BestEffortOrNull('2019-12-28 00:00:00', 6, 'UTC')), 0), toIntervalWeek(number)), range(0, plus(coalesce(dateDiff('week', toStartOfWeek(assumeNotNull(parseDateTime64BestEffortOrNull('2019-12-28 00:00:00', 6, 'UTC')), 0), toStartOfWeek(assumeNotNull(parseDateTime64BestEffortOrNull('2020-01-04 23:59:59', 6, 'UTC')), 0))), 1))) AS date,
             arrayMap(_match_date -> arraySum(arraySlice(groupArray(count), indexOf(groupArray(day_start) AS _days_for_count, _match_date) AS _index, plus(minus(arrayLastIndex(x -> ifNull(equals(x, _match_date), isNull(x)
@@ -4147,13 +4027,8 @@
 # name: TestTrends.test_trends_with_session_property_total_volume_math_with_breakdowns.1
   '''
   SELECT groupArray(1)(date)[1] AS date,
-<<<<<<< HEAD
-                      arrayMap(i -> arraySum(arrayMap(x -> arrayElement(x, i), groupArray(total))), arrayEnumerate(date)) AS total,
+                      arrayFold((acc, x) -> arrayMap(i -> plus(acc[i], x[i]), range(1, plus(length(date), 1))), groupArray(total), arrayWithConstant(length(date), reinterpretAsFloat64(0))) AS total,
                       if(ifNull(greaterOrEquals(row_number, 25), 0), '$$_posthog_breakdown_other_$$', toString(breakdown_value)) AS breakdown_value
-=======
-                      arrayFold((acc, x) -> arrayMap(i -> plus(acc[i], x[i]), range(1, plus(length(date), 1))), groupArray(total), arrayWithConstant(length(date), reinterpretAsFloat64(0))) AS total,
-                      if(ifNull(greaterOrEquals(row_number, 25), 0), '$$_posthog_breakdown_other_$$', breakdown_value) AS breakdown_value
->>>>>>> 5ec6d44b
   FROM
     (SELECT arrayMap(number -> plus(toStartOfDay(assumeNotNull(parseDateTime64BestEffortOrNull('2019-12-28 00:00:00', 6, 'UTC'))), toIntervalDay(number)), range(0, plus(coalesce(dateDiff('day', toStartOfDay(assumeNotNull(parseDateTime64BestEffortOrNull('2019-12-28 00:00:00', 6, 'UTC'))), toStartOfDay(assumeNotNull(parseDateTime64BestEffortOrNull('2020-01-04 23:59:59', 6, 'UTC'))))), 1))) AS date,
             arrayMap(_match_date -> arraySum(arraySlice(groupArray(count), indexOf(groupArray(day_start) AS _days_for_count, _match_date) AS _index, plus(minus(arrayLastIndex(x -> ifNull(equals(x, _match_date), isNull(x)
