import {
    SessionRecordingPlayerMode,
    sessionRecordingPlayerLogic,
} from 'scenes/session-recordings/player/sessionRecordingPlayerLogic'
import { useActions, useValues } from 'kea'
import { LemonButton, LemonButtonProps } from 'lib/lemon-ui/LemonButton'
import { IconDelete, IconLink } from 'lib/lemon-ui/icons'
import { openPlayerShareDialog } from 'scenes/session-recordings/player/share/PlayerShare'
import { PlaylistPopoverButton } from './playlist-popover/PlaylistPopover'
import { LemonDialog } from 'lib/lemon-ui/LemonDialog'
import { featureFlagLogic } from 'lib/logic/featureFlagLogic'
import { FEATURE_FLAGS } from 'lib/constants'
import { AddToNotebook } from 'scenes/notebooks/AddToNotebook/AddToNotebook'
import { NotebookNodeType } from 'scenes/notebooks/Nodes/types'
import { FriendlyLogo } from '~/toolbar/assets/FriendlyLogo'
import { getCurrentExporterData } from '~/exporter/exporterViewLogic'

export function PlayerMetaLinks(): JSX.Element {
    const { sessionRecordingId, logicProps } = useValues(sessionRecordingPlayerLogic)
    const { setPause, deleteRecording } = useActions(sessionRecordingPlayerLogic)
    const { featureFlags } = useValues(featureFlagLogic)

    const onShare = (): void => {
        setPause()
        // NOTE: We pull this value at call time as otherwise it would trigger rerenders if pulled from the hook
        const currentPlayerTime = sessionRecordingPlayerLogic.findMounted(logicProps)?.values.currentPlayerTime || 0
        openPlayerShareDialog({
            seconds: Math.floor(currentPlayerTime / 1000),
            id: sessionRecordingId,
        })
    }

    const onDelete = (): void => {
        LemonDialog.open({
            title: 'Delete recording',
            description: 'Are you sure you want to delete this recording? This cannot be undone.',
            secondaryButton: {
                children: 'Cancel',
            },
            primaryButton: {
                children: 'Delete',
                status: 'danger',
                onClick: deleteRecording,
            },
        })
    }

    const commonProps: Partial<LemonButtonProps> = {
        size: 'small',
    }

    const mode = logicProps.mode ?? SessionRecordingPlayerMode.Standard
    const whitelabel = getCurrentExporterData()?.whitelabel ?? false

    return (
<<<<<<< HEAD
        <div className="flex flex-row gap-1 items-center flex-1 justify-end">
            {![SessionRecordingPlayerMode.Notebook, SessionRecordingPlayerMode.Sharing].includes(mode) ? (
                <>
                    <LemonButton icon={<IconLink />} onClick={onShare} {...commonProps}>
                        <span>Share</span>
                    </LemonButton>

                    <PlaylistPopoverButton {...commonProps}>
                        <span>Pin</span>
                    </PlaylistPopoverButton>
=======
        <div className="flex flex-row gap-1 items-center justify-end">
            <LemonButton icon={<IconLink />} onClick={onShare} {...commonProps}>
                <span>Share</span>
            </LemonButton>
>>>>>>> f2755fd4

                    {featureFlags[FEATURE_FLAGS.NOTEBOOKS] && (
                        <AddToNotebook
                            tooltip="Add to Notebook"
                            node={NotebookNodeType.Recording}
                            properties={{ id: sessionRecordingId }}
                            {...commonProps}
                        />
                    )}

                    {logicProps.playerKey !== 'modal' && (
                        <LemonButton
                            tooltip="Delete"
                            icon={<IconDelete />}
                            onClick={onDelete}
                            {...commonProps}
                            status="danger"
                        />
                    )}
                </>
            ) : null}

            {mode === SessionRecordingPlayerMode.Sharing && !whitelabel ? <FriendlyLogo /> : null}
        </div>
    )
}<|MERGE_RESOLUTION|>--- conflicted
+++ resolved
@@ -53,8 +53,7 @@
     const whitelabel = getCurrentExporterData()?.whitelabel ?? false
 
     return (
-<<<<<<< HEAD
-        <div className="flex flex-row gap-1 items-center flex-1 justify-end">
+        <div className="flex flex-row gap-1 items-center justify-end">
             {![SessionRecordingPlayerMode.Notebook, SessionRecordingPlayerMode.Sharing].includes(mode) ? (
                 <>
                     <LemonButton icon={<IconLink />} onClick={onShare} {...commonProps}>
@@ -64,12 +63,6 @@
                     <PlaylistPopoverButton {...commonProps}>
                         <span>Pin</span>
                     </PlaylistPopoverButton>
-=======
-        <div className="flex flex-row gap-1 items-center justify-end">
-            <LemonButton icon={<IconLink />} onClick={onShare} {...commonProps}>
-                <span>Share</span>
-            </LemonButton>
->>>>>>> f2755fd4
 
                     {featureFlags[FEATURE_FLAGS.NOTEBOOKS] && (
                         <AddToNotebook
