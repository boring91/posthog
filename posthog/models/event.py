from django.db import models, transaction
from django.db.models import (
    Exists,
    OuterRef,
    Q,
    Subquery,
    F,
    signals,
    Prefetch,
    QuerySet,
)
from django.db import connection
from django.contrib.postgres.fields import JSONField
from django.utils import timezone
from django.forms.models import model_to_dict

from .element_group import ElementGroup
from .element import Element
from .action import Action
from .action_step import ActionStep
from .person import PersonDistinctId, Person
from .team import Team
from .filter import Filter
from .utils import namedtuplefetchall

from posthog.tasks.slack import post_event_to_slack
from typing import Dict, Union, List, Optional, Any, Tuple

from collections import defaultdict
from joinfield.joinfield import JoinField
import copy
import datetime
import re

attribute_regex = r"([a-zA-Z]*)\[(.*)=[\'|\"](.*)[\'|\"]\]"


LAST_UPDATED_TEAM_ACTION: Dict[int, datetime.datetime] = {}
TEAM_EVENT_ACTION_QUERY_CACHE: Dict[int,Dict[str, tuple]] = defaultdict(dict)
# TEAM_EVENT_ACTION_QUERY_CACHE looks like team_id -> event ex('$pageview') -> query
TEAM_ACTION_QUERY_CACHE: Dict[int, str] = {}

class SelectorPart(object):
    direct_descendant = False

    def __init__(self, tag: str, direct_descendant: bool):
        self.direct_descendant = direct_descendant
        self.data: Dict[str, Union[str, List]] = {}

        result = re.search(attribute_regex, tag)
        if result and "[id=" in tag:
            self.data["attr_id"] = result[3]
            tag = result[1]
        if result and "[" in tag:
            self.data["attributes__{}".format(result[2])] = result[3]
            tag = result[1]
        if "nth-child(" in tag:
            parts = tag.split(":nth-child(")
            self.data["nth_child"] = parts[1].replace(")", "")
            tag = parts[0]
        if "." in tag:
            parts = tag.split(".")
            self.data["attr_class__contains"] = parts[1:]
            tag = parts[0]
        if tag:
            self.data["tag_name"] = tag


class Selector(object):
    parts: List[SelectorPart] = []

    def __init__(self, selector: str):
        self.parts = []
        tags = re.split(" ", selector)
        tags.reverse()
        for index, tag in enumerate(tags):
            if tag == ">":
                continue
            direct_descendant = False
            if index > 0 and tags[index - 1] == ">":
                direct_descendant = True
            part = SelectorPart(tag, direct_descendant)
            self.parts.append(copy.deepcopy(part))


class EventManager(models.QuerySet):
    def _element_subquery(
        self, selector: Selector
    ) -> Tuple[Dict[str, Subquery], Dict[str, Union[F, bool]]]:
        filter: Dict[str, Union[F, bool]] = {}
        subqueries = {}
        for index, tag in enumerate(selector.parts):
            subqueries["match_{}".format(index)] = Subquery(
                Element.objects.filter(group_id=OuterRef("elementgroup"), **tag.data).values(
                    "order"
                )[:1]
            )
            filter["match_{}__isnull".format(index)] = False
            if index > 0:
                # If direct descendant, the next element has to have order +1
                if tag.direct_descendant:
                    filter["match_{}".format(index)] = (
                        F("match_{}".format(index - 1)) + 1
                    )
                else:
                    # If not, it can have any order as long as it's bigger than current element
                    filter["match_{}__gt".format(index)] = F(
                        "match_{}".format(index - 1)
                    )
        return (subqueries, filter)

    def filter_by_element(self, filters: Dict) -> QuerySet:
        if filters.get('selector'):
            selector = Selector(filters['selector'])
            subqueries, filter = self._element_subquery(selector)
            self = self.annotate(**subqueries)  # type: ignore
        else:
            filter = {}

        for key in ["tag_name", "text", "href"]:
            if filters.get(key):
                filter["elementgroup__element__{}".format(key)] = filters[key]

        if not filter:
<<<<<<< HEAD
            return {}
        groups = groups.filter(**filter)
        import ipdb;ipdb.set_trace()
        return {"elements_hash__in": groups.values_list("hash", flat=True)}
=======
            return self
        return self.filter(**filter)
>>>>>>> 6a6a449f

    def filter_by_url(self, action_step: ActionStep, subquery: QuerySet):
        if not action_step.url:
            return subquery
        url_exact = action_step.url_matching == ActionStep.EXACT
        return subquery.extra(
            where=[
                "properties ->> '$current_url' {} %s".format(
                    "=" if url_exact else "LIKE"
                )
            ],
            params=[action_step.url if url_exact else "%{}%".format(action_step.url)],
        )

    def filter_by_event(self, action_step):
        if not action_step.event:
            return {}
        return {"event": action_step.event}

    def add_person_id(self, team_id: str):
        return self.annotate(
            person_id=Subquery(
                PersonDistinctId.objects.filter(
                    team_id=team_id, distinct_id=OuterRef("distinct_id")
                )
                .order_by()
                .values("person_id")[:1]
            )
        )

    def query_db_by_action(self, action, order_by="-timestamp") -> models.QuerySet:
        events = self
        any_step = Q()
        steps = action.steps.all()
        if len(steps) == 0:
            return self.none()

        for step in steps:
            subquery = Event.objects.add_person_id(team_id=action.team_id).filter(
                Filter(data={'properties': step.properties}).properties_to_Q(),
                pk=OuterRef("id"),
                **self.filter_by_event(step),
            )
            subquery = subquery.filter_by_element(model_to_dict(step))
            subquery = self.filter_by_url(step, subquery)
            any_step |= Q(Exists(subquery))
        events = self.filter(team_id=action.team_id).filter(any_step)

        if order_by:
            events = events.order_by(order_by)

        return events

    def filter_by_action(self, action, order_by="-id") -> models.QuerySet:
        events = self.filter(action=action).add_person_id(team_id=action.team_id)
        if order_by:
            events = events.order_by(order_by)
        return events

    def filter_by_event_with_people(
        self, event, team_id, order_by="-id"
    ) -> models.QuerySet:
        events = (
            self.filter(team_id=team_id)
            .filter(event=event)
            .add_person_id(team_id=team_id)
        )
        if order_by:
            events = events.order_by(order_by)
        return events

    def create(self, site_url: Optional[str] = None, *args: Any, **kwargs: Any):
        with transaction.atomic():
            if kwargs.get("elements"):
                if kwargs.get("team"):
                    kwargs["elements_hash"] = ElementGroup.objects.create(
                        team=kwargs["team"], elements=kwargs.pop("elements")
                    ).hash_id
                else:
                    kwargs["elements_hash"] = ElementGroup.objects.create(
                        team_id=kwargs["team_id"], elements=kwargs.pop("elements")
                    ).hash_id
            event = super().create(*args, **kwargs)

            should_post_to_slack = False
            relations = []
            for action in event.actions:
                relations.append(
                    action.events.through(action_id=action.pk, event_id=event.pk)
                )
                if action.post_to_slack:
                    should_post_to_slack = True

            Action.events.through.objects.bulk_create(relations, ignore_conflicts=True)
            team = kwargs.get('team', event.team)
            if (
                should_post_to_slack
                and team
                and team.slack_incoming_webhook
            ):
                post_event_to_slack.delay(event.pk, site_url)

            return event


class Event(models.Model):
    class Meta:
        indexes = [
            models.Index(fields=["elements_hash"]),
            models.Index(fields=["timestamp", "team_id", "event"]),
        ]

    def _can_use_cached_query(self, last_updated_action_ts):
        if not self.team_id in LAST_UPDATED_TEAM_ACTION:
            return False

        if not self.team_id in TEAM_EVENT_ACTION_QUERY_CACHE:
            return False

        if not self.event in TEAM_EVENT_ACTION_QUERY_CACHE[self.team_id]:
            return False

        if not self.team_id in TEAM_ACTION_QUERY_CACHE:
            return False

        # Cache is expired because actions were updated
        if last_updated_action_ts > LAST_UPDATED_TEAM_ACTION[self.team_id]:
            return False
        return True

    @property
    def person(self):
        return Person.objects.get(
            team_id=self.team_id, persondistinctid__distinct_id=self.distinct_id
        )


    # This (ab)uses query_db_by_action to find which actions match this event
    # We can't use filter_by_action here, as we use this function when we create an event so
    # the event won't be in the Action-Event relationship yet.
    # We use query caching to reduce the time spent on generating redundant queries
    @property
    def actions(self) -> List:
        last_updated_action_ts = Action.objects.filter(team_id=self.team_id).aggregate(models.Max("updated_at"))['updated_at__max']

        actions = (
            Action.objects.filter(
                team_id=self.team_id,
                steps__event=self.event,  # filter by event name to narrow down
                deleted=False
            )
                .distinct("id")
                .prefetch_related(
                Prefetch("steps", queryset=ActionStep.objects.order_by("id"))
            )
        )
        if not self._can_use_cached_query(last_updated_action_ts):
            TEAM_ACTION_QUERY_CACHE[self.team_id], _ = actions.query.sql_with_params()
            if len(actions) == 0:
                return []
            events: models.QuerySet[Any] = Event.objects.filter(pk=self.pk)
            for action in actions:
                events = events.annotate(
                    **{
                        "action_{}".format(action.pk): Event.objects.filter(pk=self.pk)
                        .query_db_by_action(action)
                        .values("id")[:1]
                    }
                )
            # This block is a little cryptic so bear with me
            # We grab the query and the params from the ORM here
            q, p = events.query.sql_with_params()

            # We then take the parameters and replace the event id's with a placeholder
            # We use this later to sub back in future event id's
            # The rest of the parameters are shared between action types
            qp = tuple(['%s' if i == self.pk else i for i in p])

            # Create a cache item and add it to the cache keyed on team_id and event id
            qcache = {self.event: (q, qp)}
            TEAM_EVENT_ACTION_QUERY_CACHE[self.team_id].update(qcache)

            # Update the last updated team action timestamp for future reference
            LAST_UPDATED_TEAM_ACTION[self.team_id] = last_updated_action_ts
        else:
            # If we have reached this block we are about to use the sql query cache
            # Grab the actions using the cached action query
            actions.raw(TEAM_ACTION_QUERY_CACHE[self.team_id])

            # Grab the cached query and query params, we will need to replace some params
            q, p = TEAM_EVENT_ACTION_QUERY_CACHE[self.team_id][self.event]

            # Replace the query param placeholders with the event id (opposite of what we did above)
            qp = tuple([self.pk if i == '%s' else i for i in p])

            with connection.cursor() as cursor:
                # Format and execute the cached query using the mostly cached params
                qstring = cursor.mogrify(q, qp)
                cursor.execute(qstring)
                events = namedtuplefetchall(cursor)

        event = [event for event in events][0]
        filtered_actions = [
            action
            for action in actions
            if getattr(event, "action_{}".format(action.pk))
        ]
        return filtered_actions

    objects: EventManager = EventManager.as_manager()  # type: ignore
    team: models.ForeignKey = models.ForeignKey(Team, on_delete=models.CASCADE)
    event: models.CharField = models.CharField(max_length=200, null=True, blank=True)
    distinct_id: models.CharField = models.CharField(max_length=200)
    properties: JSONField = JSONField(default=dict)
    timestamp: models.DateTimeField = models.DateTimeField(
        default=timezone.now, blank=True
    )
    elements_hash: models.CharField = models.CharField(
        max_length=200, null=True, blank=True
    )<|MERGE_RESOLUTION|>--- conflicted
+++ resolved
@@ -122,15 +122,8 @@
                 filter["elementgroup__element__{}".format(key)] = filters[key]
 
         if not filter:
-<<<<<<< HEAD
-            return {}
-        groups = groups.filter(**filter)
-        import ipdb;ipdb.set_trace()
-        return {"elements_hash__in": groups.values_list("hash", flat=True)}
-=======
             return self
         return self.filter(**filter)
->>>>>>> 6a6a449f
 
     def filter_by_url(self, action_step: ActionStep, subquery: QuerySet):
         if not action_step.url:
