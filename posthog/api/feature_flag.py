import json
from typing import Any, Optional, cast
from datetime import datetime

from django.db import transaction
from django.db.models import QuerySet, Q, deletion, Prefetch
from django.conf import settings
from drf_spectacular.utils import OpenApiParameter
from drf_spectacular.types import OpenApiTypes
from rest_framework import (
    exceptions,
    request,
    serializers,
    status,
    viewsets,
)
from posthog.api.utils import action
from rest_framework.permissions import SAFE_METHODS, BasePermission
from rest_framework.request import Request
from rest_framework.response import Response
from posthog.exceptions_capture import capture_exception
from posthog.api.cohort import CohortSerializer
from posthog.rbac.access_control_api_mixin import AccessControlViewSetMixin
from posthog.rbac.user_access_control import UserAccessControlSerializerMixin

from posthog.api.documentation import extend_schema
from posthog.api.forbid_destroy_model import ForbidDestroyModel
from posthog.api.routing import TeamAndOrgViewSetMixin
from posthog.api.shared import UserBasicSerializer
from posthog.api.tagged_item import TaggedItemSerializerMixin, TaggedItemViewSetMixin
from posthog.api.dashboards.dashboard import Dashboard
from posthog.api.utils import ClassicBehaviorBooleanFieldSerializer
from posthog.auth import PersonalAPIKeyAuthentication, TemporaryTokenAuthentication
from posthog.constants import FlagRequestType
from posthog.event_usage import report_user_action
from posthog.exceptions import Conflict
from posthog.helpers.dashboard_templates import (
    add_enriched_insights_to_feature_flag_dashboard,
)
from posthog.helpers.encrypted_flag_payloads import (
    encrypt_flag_payloads,
    get_decrypted_flag_payloads,
    REDACTED_PAYLOAD_VALUE,
)
from posthog.models import FeatureFlag
from posthog.models.activity_logging.activity_log import (
    Detail,
    changes_between,
    load_activity,
    log_activity,
)
from posthog.models.activity_logging.activity_page import activity_page_response
from posthog.models.activity_logging.model_activity import ImpersonatedContext
from posthog.models.cohort import Cohort, CohortOrEmpty
from posthog.models.cohort.util import get_dependent_cohorts
from posthog.models.feature_flag import (
    FeatureFlagDashboards,
    can_user_edit_feature_flag,
    get_all_feature_flags,
    get_user_blast_radius,
)
from posthog.models.feature_flag.flag_analytics import increment_request_count
from posthog.models.feature_flag.flag_matching import check_flag_evaluation_query_is_ok
from posthog.models.surveys.survey import Survey
from posthog.models.group_type_mapping import GroupTypeMapping
from posthog.models.property import Property
from posthog.models.feature_flag.flag_status import FeatureFlagStatusChecker, FeatureFlagStatus
from posthog.queries.base import (
    determine_parsed_date_for_property_matching,
)
from posthog.rate_limit import BurstRateThrottle
from ee.models.rbac.organization_resource_access import OrganizationResourceAccess
from django.dispatch import receiver
from posthog.models.signals import model_activity_signal

DATABASE_FOR_LOCAL_EVALUATION = (
    "default"
    if ("local_evaluation" not in settings.READ_REPLICA_OPT_IN or "replica" not in settings.DATABASES)
    else "replica"
)

BEHAVIOURAL_COHORT_FOUND_ERROR_CODE = "behavioral_cohort_found"

MAX_PROPERTY_VALUES = 1000


class FeatureFlagThrottle(BurstRateThrottle):
    # Throttle class that's scoped just to the local evaluation endpoint.
    # This makes the rate limit independent of other endpoints.
    scope = "feature_flag_evaluations"
    rate = "600/minute"


class CanEditFeatureFlag(BasePermission):
    message = "You don't have edit permissions for this feature flag."

    def has_object_permission(self, request: Request, view, feature_flag) -> bool:
        if request.method in SAFE_METHODS:
            return True
        else:
            return can_user_edit_feature_flag(request, feature_flag)


class FeatureFlagSerializer(
    TaggedItemSerializerMixin, UserAccessControlSerializerMixin, serializers.HyperlinkedModelSerializer
):
    created_by = UserBasicSerializer(read_only=True)
    version = serializers.IntegerField(required=False, default=0)
    last_modified_by = UserBasicSerializer(read_only=True)

    # :TRICKY: Needed for backwards compatibility
    filters = serializers.DictField(source="get_filters", required=False)
    is_simple_flag = serializers.SerializerMethodField()
    rollout_percentage = serializers.SerializerMethodField()
    status = serializers.SerializerMethodField()

    ensure_experience_continuity = ClassicBehaviorBooleanFieldSerializer()
    has_enriched_analytics = ClassicBehaviorBooleanFieldSerializer()

    experiment_set: serializers.PrimaryKeyRelatedField = serializers.PrimaryKeyRelatedField(many=True, read_only=True)
    surveys: serializers.SerializerMethodField = serializers.SerializerMethodField()
    features: serializers.SerializerMethodField = serializers.SerializerMethodField()
    usage_dashboard: serializers.PrimaryKeyRelatedField = serializers.PrimaryKeyRelatedField(read_only=True)
    analytics_dashboards = serializers.PrimaryKeyRelatedField(
        many=True,
        required=False,
        queryset=Dashboard.objects.all(),
    )

    name = serializers.CharField(
        required=False,
        allow_blank=True,
        help_text="contains the description for the flag (field name `name` is kept for backwards-compatibility)",
    )
    can_edit = serializers.SerializerMethodField()

    CREATION_CONTEXT_CHOICES = ("feature_flags", "experiments", "surveys", "early_access_features", "web_experiments")
    creation_context = serializers.ChoiceField(
        choices=CREATION_CONTEXT_CHOICES,
        write_only=True,
        required=False,
        help_text="Indicates the origin product of the feature flag. Choices: 'feature_flags', 'experiments', 'surveys', 'early_access_features', 'web_experiments'.",
    )

    class Meta:
        model = FeatureFlag
        fields = [
            "id",
            "name",
            "key",
            "filters",
            "deleted",
            "active",
            "created_by",
            "created_at",
            "version",
            "last_modified_by",
            "is_simple_flag",
            "rollout_percentage",
            "ensure_experience_continuity",
            "experiment_set",
            "surveys",
            "features",
            "rollback_conditions",
            "performed_rollback",
            "can_edit",
            "tags",
            "usage_dashboard",
            "analytics_dashboards",
            "has_enriched_analytics",
            "user_access_level",
            "creation_context",
            "is_remote_configuration",
            "has_encrypted_payloads",
            "status",
        ]

    def get_can_edit(self, feature_flag: FeatureFlag) -> bool:
        # TODO: make sure this isn't n+1
        return (
            # Old access control
            can_user_edit_feature_flag(self.context["request"], feature_flag)
            or
            # New access control
            (
                self.get_user_access_level(feature_flag) == "editor"
                and
                # This is an added check for mid-migration to the new access control. We want to check
                # if the user has permissions from either system but in the case they are still using
                # the old system, since the new system defaults to editor we need to check what that
                # organization is defaulting to for access (view or edit)
                not OrganizationResourceAccess.objects.filter(
                    organization=self.context["request"].user.organization,
                    resource="feature flags",
                    access_level=OrganizationResourceAccess.AccessLevel.CAN_ONLY_VIEW,
                ).exists()
            )
        )

    # Simple flags are ones that only have rollout_percentage
    # That means server side libraries are able to gate these flags without calling to the server
    def get_is_simple_flag(self, feature_flag: FeatureFlag) -> bool:
        no_properties_used = all(len(condition.get("properties", [])) == 0 for condition in feature_flag.conditions)
        return (
            len(feature_flag.conditions) == 1
            and no_properties_used
            and feature_flag.aggregation_group_type_index is None
        )

    def get_features(self, feature_flag: FeatureFlag) -> dict:
        from products.early_access_features.backend.api import MinimalEarlyAccessFeatureSerializer

        return MinimalEarlyAccessFeatureSerializer(feature_flag.features, many=True).data

    def get_surveys(self, feature_flag: FeatureFlag) -> dict:
        from posthog.api.survey import SurveyAPISerializer

        return SurveyAPISerializer(feature_flag.surveys_linked_flag, many=True).data
        # ignoring type because mypy doesn't know about the surveys_linked_flag `related_name` relationship

    def get_rollout_percentage(self, feature_flag: FeatureFlag) -> Optional[int]:
        if self.get_is_simple_flag(feature_flag):
            return feature_flag.conditions[0].get("rollout_percentage")
        else:
            return None

    def validate_key(self, value):
        exclude_kwargs = {}
        if self.instance:
            exclude_kwargs = {"pk": cast(FeatureFlag, self.instance).pk}

        if (
            FeatureFlag.objects.filter(key=value, team_id=self.context["team_id"], deleted=False)
            .exclude(**exclude_kwargs)
            .exists()
        ):
            raise serializers.ValidationError("There is already a feature flag with this key.", code="unique")

        return value

    def validate_filters(self, filters):
        # For some weird internal REST framework reason this field gets validated on a partial PATCH call, even if filters isn't being updatd
        # If we see this, just return the current filters
        if "groups" not in filters and self.context["request"].method == "PATCH":
            # mypy cannot tell that self.instance is a FeatureFlag
            return self.instance.filters

        aggregation_group_type_index = filters.get("aggregation_group_type_index", None)

        def properties_all_match(predicate):
            return all(
                predicate(Property(**property))
                for condition in filters["groups"]
                for property in condition.get("properties", [])
            )

        if aggregation_group_type_index is None:
            is_valid = properties_all_match(lambda prop: prop.type in ["person", "cohort"])
            if not is_valid:
                raise serializers.ValidationError("Filters are not valid (can only use person and cohort properties)")
        elif self.instance is not None and hasattr(self.instance, "features") and self.instance.features.count() > 0:
            raise serializers.ValidationError(
                "Cannot change this flag to a group-based when linked to an Early Access Feature."
            )

        else:
            is_valid = properties_all_match(
                lambda prop: prop.type == "group" and prop.group_type_index == aggregation_group_type_index
            )
            if not is_valid:
                raise serializers.ValidationError("Filters are not valid (can only use group properties)")

        variant_list = (filters.get("multivariate") or {}).get("variants", [])
        variants = {variant["key"] for variant in variant_list}

        for condition in filters["groups"]:
            if condition.get("variant") and condition["variant"] not in variants:
                raise serializers.ValidationError("Filters are not valid (variant override does not exist)")

            for property in condition.get("properties", []):
                prop = Property(**property)
                if isinstance(prop.value, list):
                    upper_limit = MAX_PROPERTY_VALUES
                    if settings.TEST:
                        upper_limit = 10

                    if len(prop.value) > upper_limit:
                        raise serializers.ValidationError(
                            f"Property group expressions of type {prop.key} cannot contain more than {upper_limit} values."
                        )

                if prop.type == "cohort":
                    try:
                        initial_cohort: Cohort = Cohort.objects.get(pk=prop.value, team_id=self.context["team_id"])
                        dependent_cohorts = get_dependent_cohorts(initial_cohort)
                        for cohort in [initial_cohort, *dependent_cohorts]:
                            if [prop for prop in cohort.properties.flat if prop.type == "behavioral"]:
                                raise serializers.ValidationError(
                                    detail=f"Cohort '{cohort.name}' with filters on events cannot be used in feature flags.",
                                    code=BEHAVIOURAL_COHORT_FOUND_ERROR_CODE,
                                )
                    except Cohort.DoesNotExist:
                        raise serializers.ValidationError(
                            detail=f"Cohort with id {prop.value} does not exist",
                            code="cohort_does_not_exist",
                        )

                if prop.operator in ("is_date_before", "is_date_after"):
                    parsed_date = determine_parsed_date_for_property_matching(prop.value)

                    if not parsed_date:
                        raise serializers.ValidationError(
                            detail=f"Invalid date value: {prop.value}", code="invalid_date"
                        )

                # make sure regex, icontains, gte, lte, lt, and gt properties have string values
                if prop.operator in [
                    "regex",
                    "icontains",
                    "not_regex",
                    "not_icontains",
                    "gte",
                    "lte",
                    "gt",
                    "lt",
                ] and not isinstance(prop.value, str):
                    raise serializers.ValidationError(
                        detail=f"Invalid value for operator {prop.operator}: {prop.value}", code="invalid_value"
                    )

        payloads = filters.get("payloads", {})

        if not isinstance(payloads, dict):
            raise serializers.ValidationError("Payloads must be passed as a dictionary")

        for value in payloads.values():
            try:
                if isinstance(value, str):
                    json_value = json.loads(value)
                else:
                    json_value = value
                json.dumps(json_value)

            except json.JSONDecodeError:
                raise serializers.ValidationError("Payload value is not valid JSON")

        if filters.get("multivariate"):
            if not all(key in variants for key in payloads):
                raise serializers.ValidationError("Payload keys must match a variant key for multivariate flags")
        else:
            if len(payloads) > 1 or any(key != "true" for key in payloads):  # only expect one key
                raise serializers.ValidationError("Payload keys must be 'true' for boolean flags")

        return filters

    def check_flag_evaluation(self, data):
        # TODO: Once we move to no DB level evaluation, can get rid of this.

        temporary_flag = FeatureFlag(**data)
        team_id = self.context["team_id"]

        try:
            check_flag_evaluation_query_is_ok(temporary_flag, team_id)
        except Exception:
            raise serializers.ValidationError("Can't evaluate flag - please check release conditions")

    def create(self, validated_data: dict, *args: Any, **kwargs: Any) -> FeatureFlag:
        request = self.context["request"]
        validated_data["created_by"] = request.user
        validated_data["last_modified_by"] = request.user
        validated_data["team_id"] = self.context["team_id"]
        validated_data["version"] = 1  # This is the first version of the feature flag
        tags = validated_data.pop("tags", None)  # tags are created separately below as global tag relationships
        creation_context = validated_data.pop(
            "creation_context", "feature_flags"
        )  # default to "feature_flags" if an alternative value is not provided

        self._update_filters(validated_data)
        encrypt_flag_payloads(validated_data)

        variants = (validated_data.get("filters", {}).get("multivariate", {}) or {}).get("variants", [])
        variant_rollout_sum = 0
        for variant in variants:
            variant_rollout_sum += variant.get("rollout_percentage")

        if len(variants) > 0 and variant_rollout_sum != 100:
            raise exceptions.ValidationError(
                "Invalid variant definitions: Variant rollout percentages must sum to 100."
            )

        try:
            FeatureFlag.objects.filter(
                key=validated_data["key"], team_id=self.context["team_id"], deleted=True
            ).delete()
        except deletion.RestrictedError:
            raise exceptions.ValidationError(
                "Feature flag with this key already exists and is used in an experiment. Please delete the experiment before deleting the flag."
            )

        analytics_dashboards = validated_data.pop("analytics_dashboards", None)

        self.check_flag_evaluation(validated_data)

        with ImpersonatedContext(request):
            instance: FeatureFlag = super().create(validated_data)

        self._attempt_set_tags(tags, instance)

        _create_usage_dashboard(instance, request.user)

        if analytics_dashboards is not None:
            for dashboard in analytics_dashboards:
                FeatureFlagDashboards.objects.get_or_create(dashboard=dashboard, feature_flag=instance)

        analytics_metadata = instance.get_analytics_metadata()
        analytics_metadata["creation_context"] = creation_context
        report_user_action(request.user, "feature flag created", analytics_metadata)

        return instance

    def update(self, instance: FeatureFlag, validated_data: dict, *args: Any, **kwargs: Any) -> FeatureFlag:
        request = self.context["request"]
        # This is a workaround to ensure update works when called from a scheduled task.
        if request and not hasattr(request, "data"):
            request.data = {}

        validated_data["last_modified_by"] = request.user

        if "deleted" in validated_data and validated_data["deleted"] is True and instance.features.count() > 0:
            raise exceptions.ValidationError(
                "Cannot delete a feature flag that is in use with early access features. Please delete the early access feature before deleting the flag."
            )

        # First apply all transformations to validated_data
        validated_key = validated_data.get("key", None)
        self._update_filters(validated_data)

        if validated_data.get("has_encrypted_payloads", False):
            if validated_data["filters"]["payloads"]["true"] == REDACTED_PAYLOAD_VALUE:
                # Don't write the redacted payload to the db, keep the current value instead
                validated_data["filters"]["payloads"]["true"] = instance.filters["payloads"]["true"]
            else:
                encrypt_flag_payloads(validated_data)

        version = request.data.get("version", -1)

        with transaction.atomic():
            # select_for_update locks the database row so we ensure version updates are atomic
            locked_instance = FeatureFlag.objects.select_for_update().get(pk=instance.pk)
            locked_version = locked_instance.version or 0

            if validated_key:
                # Delete any soft deleted feature flags with the same key to prevent conflicts
                FeatureFlag.objects.filter(key=validated_key, team_id=instance.team.id, deleted=True).delete()

            # NOW check for conflicts after all transformations
            if version != -1 and version != locked_version:
                conflicting_changes = self._get_conflicting_changes(
                    locked_instance, validated_data, request.data.get("original_flag", {})
                )
                if len(conflicting_changes) > 0:
                    raise Conflict(
                        f"The feature flag was updated by {locked_instance.last_modified_by.email if locked_instance.last_modified_by else 'another user'} since you started editing it. Please refresh and try again."
                    )

            # Continue with the update
            validated_data["version"] = locked_version + 1
            old_key = instance.key

            with ImpersonatedContext(request):
                instance = super().update(instance, validated_data)

        # Continue with the update outside of the transaction. This is an intentional choice
        # to avoid deadlocks. Not to mention, before making the concurrency changes, these
        # updates were already occurring outside of a transaction.
        analytics_dashboards = validated_data.pop("analytics_dashboards", None)

        if analytics_dashboards is not None:
            for dashboard in analytics_dashboards:
                FeatureFlagDashboards.objects.get_or_create(dashboard=dashboard, feature_flag=instance)

        # Propagate the new variants and aggregation group type index to the linked experiments
        if "filters" in validated_data:
            filters = validated_data["filters"] or {}
            multivariate = filters.get("multivariate") or {}
            variants = multivariate.get("variants", [])
            aggregation_group_type_index = filters.get("aggregation_group_type_index")

            for experiment in instance.experiment_set.all():
                if experiment.parameters is None:
                    experiment.parameters = {}
                experiment.parameters["feature_flag_variants"] = variants
                if aggregation_group_type_index is not None:
                    experiment.parameters["aggregation_group_type_index"] = aggregation_group_type_index
                else:
                    experiment.parameters.pop("aggregation_group_type_index", None)
                experiment.save()

        if old_key != instance.key:
            _update_feature_flag_dashboard(instance, old_key)

        report_user_action(request.user, "feature flag updated", instance.get_analytics_metadata())

        # If flag is using encrypted payloads, replace them with redacted string or unencrypted value
        # if the request was made with a personal API key
        if instance.has_encrypted_payloads:
            instance.filters["payloads"] = get_decrypted_flag_payloads(request, instance.filters.get("payloads", {}))

        return instance

    def _get_conflicting_changes(
        self, current_instance: FeatureFlag, validated_data: dict, original_flag: dict | None
    ) -> list[str]:
        """
        Returns the list of fields that have conflicts. A conflict is defined as a field that
        the current user is trying to change that has been changed by another user.

        If the field in validated_data is different from the original_flag, then the current user
        is trying to change it.

        If a field that the user is trying to change is different in the current_instance, then
        there is a conflict.
        """

        if original_flag is None or original_flag == {}:
            return []

        # Get the fields that the user is trying to change
        user_changes = [
            field
            for field, new_value in validated_data.items()
            if field in original_flag and new_value != original_flag[field]
        ]

        # Return the fields that have conflicts
        # Only include fields where the user's intended change is different from the current value
        # AND the original value is different from the current value (indicating someone else changed it)
        return [
            field
            for field in user_changes
            if field in original_flag
            and original_flag[field] != getattr(current_instance, field)
            and validated_data[field] != getattr(current_instance, field)
        ]

    def _update_filters(self, validated_data):
        if "get_filters" in validated_data:
            validated_data["filters"] = validated_data.pop("get_filters")

        active = validated_data.get("active", None)
        if active:
            validated_data["performed_rollback"] = False

    def get_status(self, feature_flag: FeatureFlag) -> str:
        checker = FeatureFlagStatusChecker(feature_flag=feature_flag)
        flag_status, _ = checker.get_status()
        return flag_status.name

    def to_representation(self, instance):
        representation = super().to_representation(instance)
        filters = representation.get("filters", {})
        groups = filters.get("groups", [])

        # Get all cohort IDs used in the feature flag
        cohort_ids = set()
        for group in groups:
            for property in group.get("properties", []):
                if property.get("type") == "cohort":
                    cohort_ids.add(property.get("value"))

        # Use prefetched cohorts if available
        if hasattr(instance.team, "available_cohorts"):
            cohorts = {
                str(cohort.id): cohort.name
                for cohort in instance.team.available_cohorts
                if str(cohort.id) in map(str, cohort_ids)
            }
        else:
            # Fallback to database query if cohorts weren't prefetched
            cohorts = {
                str(cohort.id): cohort.name
                for cohort in Cohort.objects.filter(id__in=cohort_ids, team_id=self.context["team_id"])
            }

        # Add cohort names to the response
        for group in groups:
            for property in group.get("properties", []):
                if property.get("type") == "cohort":
                    property["cohort_name"] = cohorts.get(str(property.get("value")))

        representation["filters"] = filters
        return representation


def _create_usage_dashboard(feature_flag: FeatureFlag, user):
    from posthog.helpers.dashboard_templates import create_feature_flag_dashboard
    from posthog.models.dashboard import Dashboard

    usage_dashboard = Dashboard.objects.create(
        name="Generated Dashboard: " + feature_flag.key + " Usage",
        description="This dashboard was generated by the feature flag with key (" + feature_flag.key + ")",
        team=feature_flag.team,
        created_by=user,
        creation_mode="template",
    )
    create_feature_flag_dashboard(feature_flag, usage_dashboard)

    feature_flag.usage_dashboard = usage_dashboard
    feature_flag.save()

    return usage_dashboard


def _update_feature_flag_dashboard(feature_flag: FeatureFlag, old_key: str) -> None:
    from posthog.helpers.dashboard_templates import update_feature_flag_dashboard

    if not old_key:
        return

    update_feature_flag_dashboard(feature_flag, old_key)


class MinimalFeatureFlagSerializer(serializers.ModelSerializer):
    filters = serializers.DictField(source="get_filters", required=False)

    class Meta:
        model = FeatureFlag
        fields = [
            "id",
            "team_id",
            "name",
            "key",
            "filters",
            "deleted",
            "active",
            "ensure_experience_continuity",
            "has_encrypted_payloads",
            "version",
        ]


class FeatureFlagViewSet(
    TeamAndOrgViewSetMixin,
    AccessControlViewSetMixin,
    TaggedItemViewSetMixin,
    ForbidDestroyModel,
    viewsets.ModelViewSet,
):
    """
    Create, read, update and delete feature flags. [See docs](https://posthog.com/docs/feature-flags) for more information on feature flags.

    If you're looking to use feature flags on your application, you can either use our JavaScript Library or our dedicated endpoint to check if feature flags are enabled for a given user.
    """

    scope_object = "feature_flag"
    queryset = FeatureFlag.objects.all()
    serializer_class = FeatureFlagSerializer
    permission_classes = [CanEditFeatureFlag]
    authentication_classes = [
        TemporaryTokenAuthentication,  # Allows endpoint to be called from the Toolbar
    ]

    def _filter_request(self, request: request.Request, queryset: QuerySet) -> QuerySet:
        filters = request.GET.dict()

        for key in filters:
            if key == "active":
                queryset = queryset.filter(active=filters[key] == "true")
            elif key == "created_by_id":
                queryset = queryset.filter(created_by_id=request.GET["created_by_id"])
            elif key == "search":
                queryset = queryset.filter(
                    Q(key__icontains=request.GET["search"]) | Q(name__icontains=request.GET["search"])
                )
            elif key == "type":
                type = request.GET["type"]
                if type == "boolean":
                    queryset = queryset.filter(
                        Q(filters__multivariate__variants__isnull=True) | Q(filters__multivariate__variants=[])
                    )
                elif type == "multivariant":
                    queryset = queryset.filter(
                        Q(filters__multivariate__variants__isnull=False) & ~Q(filters__multivariate__variants=[])
                    )
                elif type == "experiment":
                    queryset = queryset.filter(~Q(experiment__isnull=True))
                elif type == "remote_config":
                    queryset = queryset.filter(is_remote_configuration=True)

        return queryset

    def safely_get_queryset(self, queryset) -> QuerySet:
        if self.action == "list":
            queryset = (
                queryset.filter(deleted=False)
                .prefetch_related("experiment_set")
                .prefetch_related("features")
                .prefetch_related("analytics_dashboards")
                .prefetch_related("surveys_linked_flag")
                .prefetch_related(
                    Prefetch(
                        "team__cohort_set",
                        queryset=Cohort.objects.filter(deleted=False).only("id", "name"),
                        to_attr="available_cohorts",
                    )
                )
            )

            survey_targeting_flags = Survey.objects.filter(
                team_id=self.team_id, targeting_flag__isnull=False
            ).values_list("targeting_flag_id", flat=True)
            survey_internal_targeting_flags = Survey.objects.filter(
                team_id=self.team_id, internal_targeting_flag__isnull=False
            ).values_list("internal_targeting_flag_id", flat=True)
            queryset = queryset.exclude(Q(id__in=survey_targeting_flags)).exclude(
                Q(id__in=survey_internal_targeting_flags)
            )

            # add additional filters provided by the client
            queryset = self._filter_request(self.request, queryset)

        order = self.request.GET.get("order", None)
        if order:
            queryset = queryset.order_by(order)
        else:
            queryset = queryset.order_by("-created_at")

        return queryset.select_related("created_by", "last_modified_by")

    @extend_schema(
        parameters=[
            OpenApiParameter(
                "active",
                OpenApiTypes.STR,
                location=OpenApiParameter.QUERY,
                required=False,
                enum=["true", "false"],
            ),
            OpenApiParameter(
                "created_by_id",
                OpenApiTypes.STR,
                location=OpenApiParameter.QUERY,
                required=False,
                description="The User ID which initially created the feature flag.",
            ),
            OpenApiParameter(
                "search",
                OpenApiTypes.STR,
                location=OpenApiParameter.QUERY,
                required=False,
                description="Search by feature flag key or name. Case insensitive.",
            ),
            OpenApiParameter(
                "type",
                OpenApiTypes.STR,
                location=OpenApiParameter.QUERY,
                required=False,
                enum=["boolean", "multivariant", "experiment"],
            ),
        ]
    )
    def list(self, request, *args, **kwargs):
        if isinstance(request.successful_authenticator, PersonalAPIKeyAuthentication):
            # Add request for analytics only if request coming with personal API key authentication
            increment_request_count(self.team.pk, 1, FlagRequestType.LOCAL_EVALUATION)

        response = super().list(request, *args, **kwargs)
        feature_flags_data = response.data.get("results", [])

        # If flag is using encrypted payloads, replace them with redacted string or unencrypted value
        for feature_flag in feature_flags_data:
            if feature_flag.get("has_encrypted_payloads", False):
                feature_flag["filters"]["payloads"] = get_decrypted_flag_payloads(
                    request, feature_flag["filters"]["payloads"]
                )

        return response

    def retrieve(self, request, *args, **kwargs):
        response = super().retrieve(request, *args, **kwargs)
        feature_flag_data = response.data

        # If flag is using encrypted payloads, replace them with redacted string or unencrypted value
        if feature_flag_data.get("has_encrypted_payloads", False):
            feature_flag_data["filters"]["payloads"] = get_decrypted_flag_payloads(
                request, feature_flag_data["filters"]["payloads"]
            )

        return response

    @action(methods=["POST"], detail=True)
    def dashboard(self, request: request.Request, **kwargs):
        feature_flag: FeatureFlag = self.get_object()
        try:
            usage_dashboard = _create_usage_dashboard(feature_flag, request.user)

            if feature_flag.has_enriched_analytics and not feature_flag.usage_dashboard_has_enriched_insights:
                add_enriched_insights_to_feature_flag_dashboard(feature_flag, usage_dashboard)

        except Exception as e:
            capture_exception(e)
            return Response(
                {
                    "success": False,
                    "error": f"Unable to generate usage dashboard",
                },
                status=400,
            )

        return Response({"success": True}, status=200)

    @action(methods=["POST"], detail=True)
    def enrich_usage_dashboard(self, request: request.Request, **kwargs):
        feature_flag: FeatureFlag = self.get_object()
        usage_dashboard = feature_flag.usage_dashboard

        if not usage_dashboard:
            return Response(
                {
                    "success": False,
                    "error": f"Usage dashboard not found",
                },
                status=400,
            )

        if feature_flag.usage_dashboard_has_enriched_insights:
            return Response(
                {
                    "success": False,
                    "error": f"Usage dashboard already has enriched data",
                },
                status=400,
            )

        if not feature_flag.has_enriched_analytics:
            return Response(
                {
                    "success": False,
                    "error": f"No enriched analytics available for this feature flag",
                },
                status=400,
            )
        try:
            add_enriched_insights_to_feature_flag_dashboard(feature_flag, usage_dashboard)
        except Exception as e:
            capture_exception(e)
            return Response(
                {
                    "success": False,
                    "error": f"Unable to enrich usage dashboard",
                },
                status=400,
            )

        return Response({"success": True}, status=200)

    @action(methods=["GET"], detail=False)
    def my_flags(self, request: request.Request, **kwargs):
        if not request.user.is_authenticated:  # for mypy
            raise exceptions.NotAuthenticated()

        feature_flags = list(FeatureFlag.objects.filter(team_id=self.team_id, deleted=False).order_by("-created_at"))

        if not feature_flags:
            return Response([])

        groups = json.loads(request.GET.get("groups", "{}"))
        matches, *_ = get_all_feature_flags(self.team_id, request.user.distinct_id, groups)

        all_serialized_flags = MinimalFeatureFlagSerializer(
            feature_flags, many=True, context=self.get_serializer_context()
        ).data
        return Response(
            {
                "feature_flag": feature_flag,
                "value": matches.get(feature_flag["key"], False),
            }
            for feature_flag in all_serialized_flags
        )

    @action(
        methods=["GET"], detail=False, throttle_classes=[FeatureFlagThrottle], required_scopes=["feature_flag:read"]
    )
    def local_evaluation(self, request: request.Request, **kwargs):
        # Check if team is quota limited for feature flags
        if settings.DECIDE_FEATURE_FLAG_QUOTA_CHECK:
            from ee.billing.quota_limiting import QuotaLimitingCaches, QuotaResource, list_limited_team_attributes

            limited_tokens_flags = list_limited_team_attributes(
                QuotaResource.FEATURE_FLAG_REQUESTS, QuotaLimitingCaches.QUOTA_LIMITER_CACHE_KEY
            )
            if self.team.api_token in limited_tokens_flags:
                return Response(
                    {
                        "type": "quota_limited",
                        "detail": "You have exceeded your feature flag request quota",
                        "code": "payment_required",
                    },
                    status=status.HTTP_402_PAYMENT_REQUIRED,
                )

        feature_flags: QuerySet[FeatureFlag] = FeatureFlag.objects.db_manager(DATABASE_FOR_LOCAL_EVALUATION).filter(
            ~Q(is_remote_configuration=True),
            team_id=self.team_id,
            deleted=False,
        )

        should_send_cohorts = "send_cohorts" in request.GET

        cohorts = {}
        seen_cohorts_cache: dict[int, CohortOrEmpty] = {}

        if should_send_cohorts:
            seen_cohorts_cache = {
                cohort.pk: cohort
                for cohort in Cohort.objects.db_manager(DATABASE_FOR_LOCAL_EVALUATION).filter(
                    team_id=self.team_id, deleted=False
                )
            }

        parsed_flags = []
        for feature_flag in feature_flags:
            filters = feature_flag.get_filters()
            # transform cohort filters to be evaluated locally, but only if send_cohorts is false
            if not should_send_cohorts and (
                len(
                    feature_flag.get_cohort_ids(
                        using_database=DATABASE_FOR_LOCAL_EVALUATION,
                        seen_cohorts_cache=seen_cohorts_cache,
                    )
                )
                == 1
            ):
                feature_flag.filters = {
                    **filters,
                    "groups": feature_flag.transform_cohort_filters_for_easy_evaluation(
                        using_database=DATABASE_FOR_LOCAL_EVALUATION,
                        seen_cohorts_cache=seen_cohorts_cache,
                    ),
                }
            else:
                feature_flag.filters = filters

            parsed_flags.append(feature_flag)

            # when param set, send cohorts, for libraries that can handle evaluating them locally
            # irrespective of complexity
            if should_send_cohorts:
                for id in feature_flag.get_cohort_ids(
                    using_database=DATABASE_FOR_LOCAL_EVALUATION,
                    seen_cohorts_cache=seen_cohorts_cache,
                ):
                    # don't duplicate queries for already added cohorts
                    if id not in cohorts:
                        if id in seen_cohorts_cache:
                            cohort = seen_cohorts_cache[id]
                        else:
                            cohort = (
                                Cohort.objects.db_manager(DATABASE_FOR_LOCAL_EVALUATION)
                                .filter(id=id, team_id=self.team_id, deleted=False)
                                .first()
                            )
                            seen_cohorts_cache[id] = cohort or ""

                        if cohort and not cohort.is_static:
                            cohorts[str(cohort.pk)] = cohort.properties.to_dict()

        # Add request for analytics
        increment_request_count(self.team.pk, 1, FlagRequestType.LOCAL_EVALUATION)

        return Response(
            {
                "flags": [
                    MinimalFeatureFlagSerializer(feature_flag, context=self.get_serializer_context()).data
                    for feature_flag in parsed_flags
                ],
                "group_type_mapping": {
                    str(row.group_type_index): row.group_type
                    for row in GroupTypeMapping.objects.db_manager(DATABASE_FOR_LOCAL_EVALUATION).filter(
                        team_id=self.team_id
                    )
                },
                "cohorts": cohorts,
            }
        )

    @action(methods=["GET"], detail=False)
    def evaluation_reasons(self, request: request.Request, **kwargs):
        distinct_id = request.query_params.get("distinct_id", None)
        groups = json.loads(request.query_params.get("groups", "{}"))

        if not distinct_id:
            raise exceptions.ValidationError(detail="distinct_id is required")

        flags, reasons, _, _ = get_all_feature_flags(self.team_id, distinct_id, groups)

        flags_with_evaluation_reasons = {}

        for flag_key in reasons:
            flags_with_evaluation_reasons[flag_key] = {
                "value": flags.get(flag_key, False),
                "evaluation": reasons[flag_key],
            }

        disabled_flags = FeatureFlag.objects.filter(team_id=self.team_id, active=False, deleted=False).values_list(
            "key", flat=True
        )

        for flag_key in disabled_flags:
            flags_with_evaluation_reasons[flag_key] = {
                "value": False,
                "evaluation": {
                    "reason": "disabled",
                    "condition_index": None,
                },
            }

        return Response(flags_with_evaluation_reasons)

    @action(methods=["POST"], detail=False)
    def user_blast_radius(self, request: request.Request, **kwargs):
        if "condition" not in request.data:
            raise exceptions.ValidationError("Missing condition for which to get blast radius")

        condition = request.data.get("condition") or {}
        group_type_index = request.data.get("group_type_index", None)

        # TODO: Handle distinct_id and $group_key properties, which are not currently supported
        users_affected, total_users = get_user_blast_radius(self.team, condition, group_type_index)

        return Response(
            {
                "users_affected": users_affected,
                "total_users": total_users,
            }
        )

    @action(methods=["POST"], detail=True)
    def create_static_cohort_for_flag(self, request: request.Request, **kwargs):
        feature_flag = self.get_object()
        feature_flag_key = feature_flag.key
        cohort_serializer = CohortSerializer(
            data={
                "is_static": True,
                "key": feature_flag_key,
                "name": f"Users with feature flag {feature_flag_key} enabled at {datetime.now().strftime('%Y-%m-%d %H:%M:%S')}",
                "is_calculating": True,
            },
            context={
                "request": request,
                "team": self.team,
                "team_id": self.team_id,
                "from_feature_flag_key": feature_flag_key,
            },
        )

        cohort_serializer.is_valid(raise_exception=True)
        cohort_serializer.save()
        return Response({"cohort": cohort_serializer.data}, status=201)

    @action(methods=["GET"], url_path="activity", detail=False, required_scopes=["activity_log:read"])
    def all_activity(self, request: request.Request, **kwargs):
        limit = int(request.query_params.get("limit", "10"))
        page = int(request.query_params.get("page", "1"))

        activity_page = load_activity(scope="FeatureFlag", team_id=self.team_id, limit=limit, page=page)

        return activity_page_response(activity_page, limit, page, request)

    @action(methods=["GET"], detail=True, required_scopes=["feature_flag:read"])
    def status(self, request: request.Request, **kwargs):
        feature_flag_id = kwargs["pk"]

        checker = FeatureFlagStatusChecker(
            feature_flag_id=feature_flag_id,
        )
        flag_status, reason = checker.get_status()

        return Response(
            {"status": flag_status, "reason": reason},
            status=status.HTTP_404_NOT_FOUND if flag_status == FeatureFlagStatus.UNKNOWN else status.HTTP_200_OK,
        )

    @action(
        methods=["GET"],
        detail=True,
        required_scopes=["feature_flag:read"],
    )
    def remote_config(self, request: request.Request, **kwargs):
        is_flag_id_provided = kwargs["pk"].isdigit()

<<<<<<< HEAD
        feature_flag = (
            FeatureFlag.objects.get(pk=kwargs["pk"])
            if is_flag_id_provided
            else FeatureFlag.objects.get(key=kwargs["pk"], team_id=self.team_id)
        )
=======
        try:
            feature_flag = (
                FeatureFlag.objects.get(pk=kwargs["pk"])
                if is_flag_id_provided
                else FeatureFlag.objects.get(key=kwargs["pk"], team__project_id=self.project_id)
            )
        except FeatureFlag.DoesNotExist:
            return Response("", status=status.HTTP_404_NOT_FOUND)
>>>>>>> 0753fea1

        if not feature_flag.is_remote_configuration:
            return Response("", status=status.HTTP_404_NOT_FOUND)

        if not feature_flag.has_encrypted_payloads:
            payloads = feature_flag.filters.get("payloads", {})
            return Response(payloads.get("true") or None)

        # Note: This decryption step is protected by the feature_flag:read scope, so we can assume the
        # user has access to the flag. However get_decrypted_flag_payloads will also check the authentication
        # method used to make the request as it is used in non-protected endpoints.
        decrypted_flag_payloads = get_decrypted_flag_payloads(request, feature_flag.filters.get("payloads", {}))

        count = int(1 / settings.DECIDE_BILLING_SAMPLING_RATE)
        increment_request_count(self.team.pk, count, FlagRequestType.REMOTE_CONFIG)

        return Response(decrypted_flag_payloads["true"] or None)

    @action(methods=["GET"], detail=True, required_scopes=["activity_log:read"])
    def activity(self, request: request.Request, **kwargs):
        limit = int(request.query_params.get("limit", "10"))
        page = int(request.query_params.get("page", "1"))

        item_id = kwargs["pk"]
        if not FeatureFlag.objects.filter(id=item_id, team_id=self.team_id).exists():
            return Response("", status=status.HTTP_404_NOT_FOUND)

        activity_page = load_activity(
            scope="FeatureFlag",
            team_id=self.team_id,
            item_ids=[str(item_id)],
            limit=limit,
            page=page,
        )
        return activity_page_response(activity_page, limit, page, request)


@receiver(model_activity_signal, sender=FeatureFlag)
def handle_feature_flag_change(sender, scope, before_update, after_update, activity, was_impersonated=False, **kwargs):
    log_activity(
        organization_id=after_update.team.organization_id,
        team_id=after_update.team_id,
        user=after_update.last_modified_by,
        was_impersonated=was_impersonated,
        item_id=after_update.id,
        scope=scope,
        activity=activity,
        detail=Detail(
            changes=changes_between(scope, previous=before_update, current=after_update), name=after_update.key
        ),
    )


class LegacyFeatureFlagViewSet(FeatureFlagViewSet):
    derive_current_team_from_user_only = True<|MERGE_RESOLUTION|>--- conflicted
+++ resolved
@@ -1089,22 +1089,14 @@
     def remote_config(self, request: request.Request, **kwargs):
         is_flag_id_provided = kwargs["pk"].isdigit()
 
-<<<<<<< HEAD
-        feature_flag = (
-            FeatureFlag.objects.get(pk=kwargs["pk"])
-            if is_flag_id_provided
-            else FeatureFlag.objects.get(key=kwargs["pk"], team_id=self.team_id)
-        )
-=======
         try:
             feature_flag = (
                 FeatureFlag.objects.get(pk=kwargs["pk"])
                 if is_flag_id_provided
-                else FeatureFlag.objects.get(key=kwargs["pk"], team__project_id=self.project_id)
+                else FeatureFlag.objects.get(key=kwargs["pk"], team_id=self.team_id)
             )
         except FeatureFlag.DoesNotExist:
             return Response("", status=status.HTTP_404_NOT_FOUND)
->>>>>>> 0753fea1
 
         if not feature_flag.is_remote_configuration:
             return Response("", status=status.HTTP_404_NOT_FOUND)
