--- conflicted
+++ resolved
@@ -28,12 +28,7 @@
         String(event.distinct_id),
         timestamp,
         runner.hub.db,
-<<<<<<< HEAD
-        runner.hub.statsd,
         runner.poEEmbraceJoin ? new PersonOverrideWriter(runner.hub.db.postgres) : undefined
-=======
-        runner.poEEmbraceJoin
->>>>>>> 14d3db31
     ).update()
 
     return [event, person]
