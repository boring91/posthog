import datetime
import json
from typing import Any, List

from ee.clickhouse.client import sync_execute
from posthog.models import SessionRecordingEvent, Team
from posthog.models.filters.sessions_filter import SessionsFilter
from posthog.queries.sessions.session_recording import SessionRecording as BaseSessionRecording
from posthog.queries.sessions.session_recording import join_with_session_recordings as _join_with_session_recordings
from posthog.queries.sessions.utils import cached_recording

OPERATORS = {"gt": ">", "lt": "<"}

SINGLE_RECORDING_QUERY = """
    SELECT distinct_id, timestamp, snapshot_data
    FROM session_recording_events
    WHERE
        team_id = %(team_id)s
        AND session_id = %(session_id)s
    ORDER BY timestamp
"""

SESSIONS_IN_RANGE_QUERY = """
    SELECT
        session_id,
        distinct_id,
        start_time,
        end_time,
        dateDiff('second', toDateTime(start_time), toDateTime(end_time)) as duration
    FROM (
        SELECT
            session_id,
            distinct_id,
            MIN(timestamp) AS start_time,
            MAX(timestamp) AS end_time,
            COUNT((JSONExtractInt(snapshot_data, 'type') = 2 OR JSONExtractBool(snapshot_data, 'has_full_snapshot')) ? 1 : NULL) as full_snapshots
        FROM session_recording_events
        WHERE
            team_id = %(team_id)s
            AND timestamp >= %(start_time)s
            AND timestamp <= %(end_time)s
        GROUP BY distinct_id, session_id
    )
    WHERE full_snapshots > 0 {filter_query}
"""
SESSIONS_IN_RANGE_QUERY_COLUMNS = ["session_id", "distinct_id", "start_time", "end_time", "duration"]


class SessionRecording(BaseSessionRecording):
<<<<<<< HEAD
    @cached_recording
=======
>>>>>>> 074d633c
    def query_recording_snapshots(self) -> List[SessionRecordingEvent]:
        response = sync_execute(
            SINGLE_RECORDING_QUERY, {"team_id": self._team.id, "session_id": self._session_recording_id,},
        )
        return [
            SessionRecordingEvent(distinct_id=distinct_id, timestamp=timestamp, snapshot_data=json.loads(snapshot_data))
            for distinct_id, timestamp, snapshot_data in response
        ]


def join_with_session_recordings(team: Team, sessions_results: List[Any], filter: SessionsFilter) -> List[Any]:
    return _join_with_session_recordings(team, sessions_results, filter, query=query_sessions_in_range)


def query_sessions_in_range(
    team: Team, start_time: datetime.datetime, end_time: datetime.datetime, filter: SessionsFilter
) -> List[dict]:
    filter_query, filter_params = "", {}

    if filter.recording_duration_filter:
        filter_query = f"AND duration {OPERATORS[filter.recording_duration_filter.operator]} %(min_recording_duration)s"  # type: ignore
        filter_params = {
            "min_recording_duration": filter.recording_duration_filter.value,
        }

    results = sync_execute(
        SESSIONS_IN_RANGE_QUERY.format(filter_query=filter_query),
        {
            "team_id": team.id,
            "start_time": start_time.strftime("%Y-%m-%d %H:%M:%S.%f"),
            "end_time": end_time.strftime("%Y-%m-%d %H:%M:%S.%f"),
            **filter_params,
        },
    )

    return [dict(zip(SESSIONS_IN_RANGE_QUERY_COLUMNS, row)) for row in results]<|MERGE_RESOLUTION|>--- conflicted
+++ resolved
@@ -47,10 +47,6 @@
 
 
 class SessionRecording(BaseSessionRecording):
-<<<<<<< HEAD
-    @cached_recording
-=======
->>>>>>> 074d633c
     def query_recording_snapshots(self) -> List[SessionRecordingEvent]:
         response = sync_execute(
             SINGLE_RECORDING_QUERY, {"team_id": self._team.id, "session_id": self._session_recording_id,},
