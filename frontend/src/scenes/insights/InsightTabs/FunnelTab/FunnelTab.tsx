import React, { useEffect } from 'react'
import { useValues, useActions, useMountedLogic } from 'kea'

import { funnelLogic } from 'scenes/funnels/funnelLogic'
import { ActionFilter } from '../../ActionFilter/ActionFilter'
import { Button, Col, Row } from 'antd'
import { useState } from 'react'
import { SaveModal } from '../../SaveModal'
import { funnelCommandLogic } from './funnelCommandLogic'
import { InsightTitle } from '../InsightTitle'
import { InfoCircleOutlined, SaveOutlined } from '@ant-design/icons'
import { ToggleButtonChartFilter } from './ToggleButtonChartFilter'
import { InsightActionBar } from '../InsightActionBar'
import { Tooltip } from 'lib/components/Tooltip'
import { FunnelStepOrderPicker } from 'scenes/insights/InsightTabs/FunnelTab/FunnelStepOrderPicker'
import useBreakpoint from 'antd/lib/grid/hooks/useBreakpoint'
import { GlobalFiltersTitle } from 'scenes/insights/common'
import { PropertyFilters } from 'lib/components/PropertyFilters'
import { isValidPropertyFilter } from 'lib/components/PropertyFilters/utils'
import { TestAccountFilter } from 'scenes/insights/TestAccountFilter'
import { BreakdownType, FunnelVizType } from '~/types'
import { BreakdownFilter } from 'scenes/insights/BreakdownFilter'
import { CloseButton } from 'lib/components/CloseButton'
import { FunnelConversionWindowFilter } from 'scenes/insights/InsightTabs/FunnelTab/FunnelConversionWindowFilter'
import { FunnelExclusionsFilter } from 'scenes/insights/InsightTabs/FunnelTab/FunnelExclusionsFilter'
<<<<<<< HEAD
=======
import { SavedFunnels } from 'scenes/insights/SavedCard'
import { FEATURE_FLAGS } from 'lib/constants'
import { featureFlagLogic } from 'lib/logic/featureFlagLogic'
>>>>>>> b2fe0868

export function FunnelTab(): JSX.Element {
    useMountedLogic(funnelCommandLogic)
    const { isStepsEmpty, filters, stepsWithCount, clickhouseFeaturesEnabled } = useValues(funnelLogic)
    const { loadResults, clearFunnel, setFilters, saveFunnelInsight } = useActions(funnelLogic)
    const { featureFlags } = useValues(featureFlagLogic)
    const [savingModal, setSavingModal] = useState<boolean>(false)
    const screens = useBreakpoint()
<<<<<<< HEAD
    const isSmallScreen = screens.xs || (screens.sm && !screens.md)
=======
    const isHorizontalUIEnabled = featureFlags[FEATURE_FLAGS.FUNNEL_HORIZONTAL_UI]
    const isSmallScreen = screens.xs || (screens.sm && !screens.md) || (screens.xl && !isHorizontalUIEnabled)
>>>>>>> b2fe0868

    const showModal = (): void => setSavingModal(true)
    const closeModal = (): void => setSavingModal(false)
    const onSubmit = (input: string): void => {
        saveFunnelInsight(input)
        closeModal()
    }

    console.log('Small screen', isSmallScreen)

    return (
        <>
            <Row gutter={16} data-attr="funnel-tab" className="funnel-tab">
<<<<<<< HEAD
                <Col md={16} xs={24}>
=======
                <Col xs={24} md={16} xl={isHorizontalUIEnabled ? undefined : 24}>
>>>>>>> b2fe0868
                    <div style={{ paddingRight: isSmallScreen ? undefined : 16 }}>
                        <InsightTitle
                            actionBar={
                                clickhouseFeaturesEnabled ? (
                                    <InsightActionBar
                                        filters={filters}
                                        insight="FUNNELS"
                                        showReset={!isStepsEmpty || !!filters.properties?.length}
                                        onReset={(): void => clearFunnel()}
                                    />
                                ) : undefined
                            }
                        />
                        <ToggleButtonChartFilter />
                        <form
                            onSubmit={(e): void => {
                                e.preventDefault()
                                loadResults()
                            }}
                        >
                            <Row justify="space-between" align="middle">
                                <h4 className="secondary" style={{ marginBottom: 0 }}>
                                    Steps
                                </h4>
                                {clickhouseFeaturesEnabled && (
                                    <Row align="middle" style={{ padding: '0 4px' }}>
                                        <span className="l5 text-muted-alt">
                                            <span style={{ marginRight: 5 }}>Step Order</span>
                                            <FunnelStepOrderPicker />
                                            <Tooltip
                                                title={
                                                    <ul style={{ paddingLeft: '1.2rem' }}>
                                                        <li>
                                                            <b>Sequential</b> - Step B must happen after Step A, but any
                                                            number events can happen between A and B.
                                                        </li>
                                                        <li>
                                                            <b>Strict Order</b> - Step B must happen directly after Step
                                                            A without any events in between.
                                                        </li>
                                                        <li>
                                                            <b>Any Order</b> - Steps can be completed in any sequence.
                                                        </li>
                                                    </ul>
                                                }
                                            >
                                                <InfoCircleOutlined
                                                    className="info-indicator"
                                                    style={{ marginRight: 4 }}
                                                />
                                            </Tooltip>
                                        </span>
                                    </Row>
                                )}
                            </Row>
                            <ActionFilter
                                filters={filters}
                                setFilters={(newFilters: Record<string, any>): void => setFilters(newFilters, false)}
                                typeKey={`EditFunnel-action`}
                                hideMathSelector={true}
                                buttonCopy="Add funnel step"
                                showSeriesIndicator={!isStepsEmpty}
                                seriesIndicatorType="numeric"
                                fullWidth
                                sortable
                                showNestedArrow={true}
                            />

                            {!clickhouseFeaturesEnabled && (
                                <>
                                    <hr />
                                    <Row style={{ justifyContent: 'flex-end' }}>
                                        {!isStepsEmpty && Array.isArray(stepsWithCount) && !!stepsWithCount.length && (
                                            <div style={{ flexGrow: 1 }}>
                                                <Button type="default" onClick={showModal} icon={<SaveOutlined />}>
                                                    Save
                                                </Button>
                                            </div>
                                        )}
                                        {!isStepsEmpty && (
                                            <Button
                                                type="link"
                                                onClick={(): void => clearFunnel()}
                                                data-attr="save-funnel-clear-button"
                                            >
                                                Clear
                                            </Button>
                                        )}
                                        <CalculateFunnelButton style={{ marginLeft: 4 }} />
                                    </Row>
                                </>
                            )}
                            {clickhouseFeaturesEnabled && (
                                <>
                                    <hr />
                                    <h4 className="secondary">
                                        Exclusion Steps
                                        <Tooltip
                                            title={
                                                <>
                                                    Exclude users who completed the specified event between two specific
                                                    steps. Note that these users will be{' '}
                                                    <b>completely excluded from the entire funnel</b>.
                                                </>
                                            }
                                        >
                                            <InfoCircleOutlined className="info-indicator" />
                                        </Tooltip>
                                    </h4>
                                    <FunnelExclusionsFilter />
                                </>
                            )}
                        </form>
                        <SaveModal
                            title="Save Funnel"
                            prompt="Enter the name of the funnel"
                            textLabel="Name"
                            visible={savingModal}
                            onCancel={closeModal}
                            onSubmit={onSubmit}
                        />
                    </div>
                </Col>
<<<<<<< HEAD
                <Col md={8} xs={24}>
=======
                <Col xs={24} md={8} xl={isHorizontalUIEnabled ? undefined : 24}>
>>>>>>> b2fe0868
                    {isSmallScreen && <hr />}
                    <GlobalFiltersTitle unit="steps" />
                    <PropertyFilters
                        pageKey={`EditFunnel-property`}
                        propertyFilters={filters.properties || []}
                        onChange={(anyProperties) => {
                            setFilters({
                                properties: anyProperties.filter(isValidPropertyFilter),
                            })
                        }}
                    />
                    <TestAccountFilter filters={filters} onChange={setFilters} />
                    {clickhouseFeaturesEnabled && filters.funnel_viz_type === FunnelVizType.Steps && (
                        <>
                            <hr />
                            <h4 className="secondary">
                                Breakdown by
                                <Tooltip
                                    placement="right"
                                    title="Use breakdown to see the aggregation (total volume, active users, etc.) for each value of that property. For example, breaking down by Current URL with total volume will give you the event volume for each URL your users have visited."
                                >
                                    <InfoCircleOutlined className="info-indicator" />
                                </Tooltip>
                            </h4>
                            {filters.breakdown_type === 'cohort' && filters.breakdown ? (
                                <BreakdownFilter
                                    filters={filters}
                                    onChange={(breakdown: string, breakdown_type: BreakdownType): void =>
                                        setFilters({ breakdown, breakdown_type })
                                    }
                                    buttonExtraProps={{ type: 'link' }}
                                />
                            ) : (
                                <Row align="middle">
                                    <BreakdownFilter
                                        filters={filters}
                                        onChange={(breakdown: string, breakdown_type: BreakdownType): void =>
                                            setFilters({ breakdown, breakdown_type })
                                        }
                                        buttonExtraProps={{ type: 'link' }}
                                    />
                                    {filters.breakdown && (
                                        <CloseButton
                                            onClick={(): void => setFilters({ breakdown: null, breakdown_type: null })}
                                            style={{ marginTop: 1, marginLeft: 5 }}
                                        />
                                    )}
                                </Row>
                            )}
                        </>
                    )}
                    <hr />
                    <h4 className="secondary">Options</h4>
                    <FunnelConversionWindowFilter />
<<<<<<< HEAD
=======
                    <hr />
                    {/* TODO: Remove saved funnels after #3408 is wrapped up. */}
                    <h4 className="secondary">Saved Funnels</h4>
                    <SavedFunnels />
>>>>>>> b2fe0868
                </Col>
            </Row>
        </>
    )
}

function CalculateFunnelButton({ style }: { style: React.CSSProperties }): JSX.Element {
    const { filters, areFiltersValid, filtersDirty, clickhouseFeaturesEnabled, isLoading } = useValues(funnelLogic)
    const [tooltipOpen, setTooltipOpen] = useState(false)
    const shouldRecalculate = filtersDirty && areFiltersValid && !isLoading && !clickhouseFeaturesEnabled

    // Only show tooltip after 3s of inactivity
    useEffect(() => {
        if (shouldRecalculate) {
            const rerenderInterval = setTimeout(() => {
                setTooltipOpen(true)
            }, 3000)

            return () => {
                clearTimeout(rerenderInterval)
                setTooltipOpen(false)
            }
        } else {
            setTooltipOpen(false)
        }
    }, [shouldRecalculate, filters])

    return (
        <Tooltip
            visible={tooltipOpen}
            title="Your query has changed. Calculate your changes to see updates in the visualization."
        >
            <Button
                style={style}
                type={shouldRecalculate ? 'primary' : 'default'}
                htmlType="submit"
                disabled={!areFiltersValid}
                data-attr="save-funnel-button"
            >
                Calculate
            </Button>
        </Tooltip>
    )
}<|MERGE_RESOLUTION|>--- conflicted
+++ resolved
@@ -23,12 +23,9 @@
 import { CloseButton } from 'lib/components/CloseButton'
 import { FunnelConversionWindowFilter } from 'scenes/insights/InsightTabs/FunnelTab/FunnelConversionWindowFilter'
 import { FunnelExclusionsFilter } from 'scenes/insights/InsightTabs/FunnelTab/FunnelExclusionsFilter'
-<<<<<<< HEAD
-=======
 import { SavedFunnels } from 'scenes/insights/SavedCard'
 import { FEATURE_FLAGS } from 'lib/constants'
 import { featureFlagLogic } from 'lib/logic/featureFlagLogic'
->>>>>>> b2fe0868
 
 export function FunnelTab(): JSX.Element {
     useMountedLogic(funnelCommandLogic)
@@ -37,12 +34,8 @@
     const { featureFlags } = useValues(featureFlagLogic)
     const [savingModal, setSavingModal] = useState<boolean>(false)
     const screens = useBreakpoint()
-<<<<<<< HEAD
-    const isSmallScreen = screens.xs || (screens.sm && !screens.md)
-=======
     const isHorizontalUIEnabled = featureFlags[FEATURE_FLAGS.FUNNEL_HORIZONTAL_UI]
     const isSmallScreen = screens.xs || (screens.sm && !screens.md) || (screens.xl && !isHorizontalUIEnabled)
->>>>>>> b2fe0868
 
     const showModal = (): void => setSavingModal(true)
     const closeModal = (): void => setSavingModal(false)
@@ -51,16 +44,10 @@
         closeModal()
     }
 
-    console.log('Small screen', isSmallScreen)
-
     return (
         <>
             <Row gutter={16} data-attr="funnel-tab" className="funnel-tab">
-<<<<<<< HEAD
-                <Col md={16} xs={24}>
-=======
                 <Col xs={24} md={16} xl={isHorizontalUIEnabled ? undefined : 24}>
->>>>>>> b2fe0868
                     <div style={{ paddingRight: isSmallScreen ? undefined : 16 }}>
                         <InsightTitle
                             actionBar={
@@ -184,11 +171,7 @@
                         />
                     </div>
                 </Col>
-<<<<<<< HEAD
-                <Col md={8} xs={24}>
-=======
                 <Col xs={24} md={8} xl={isHorizontalUIEnabled ? undefined : 24}>
->>>>>>> b2fe0868
                     {isSmallScreen && <hr />}
                     <GlobalFiltersTitle unit="steps" />
                     <PropertyFilters
@@ -243,13 +226,10 @@
                     <hr />
                     <h4 className="secondary">Options</h4>
                     <FunnelConversionWindowFilter />
-<<<<<<< HEAD
-=======
                     <hr />
                     {/* TODO: Remove saved funnels after #3408 is wrapped up. */}
                     <h4 className="secondary">Saved Funnels</h4>
                     <SavedFunnels />
->>>>>>> b2fe0868
                 </Col>
             </Row>
         </>
