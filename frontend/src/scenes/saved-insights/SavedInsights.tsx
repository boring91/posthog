--- conflicted
+++ resolved
@@ -41,12 +41,9 @@
     InsightsTrendsIcon,
 } from 'lib/components/icons'
 import { SceneExport } from 'scenes/sceneTypes'
-<<<<<<< HEAD
 import { TZLabel } from 'lib/components/TimezoneAware'
-=======
 import { ColumnsType } from 'antd/lib/table'
 import { ProfilePicture } from 'lib/components/ProfilePicture'
->>>>>>> 5417ce2a
 
 const { TabPane } = Tabs
 
@@ -257,7 +254,6 @@
             className: 'options-column',
             render: function Render(_: any, item) {
                 return (
-<<<<<<< HEAD
                     <Row style={{ alignItems: 'center', justifyContent: 'space-between' }}>
                         <div>{item.created_by ? item.created_by.first_name || item.created_by.email : '-'}</div>
                         <Dropdown
@@ -289,64 +285,18 @@
                                         }
                                         style={{ color: 'var(--danger)' }}
                                         data-attr={`insight-item-${item.id}-dropdown-remove`}
-=======
-                    <Dropdown
-                        placement="bottomRight"
-                        trigger={['click']}
-                        overlayStyle={{ minWidth: 240, border: '1px solid var(--primary)' }}
-                        overlay={
-                            <Menu style={{ padding: '12px 4px' }} data-attr={`insight-${item.id}-dropdown-menu`}>
-                                {nameSortedDashboards.filter((d) => d.id !== item.id).length > 0 ? (
-                                    <Menu.SubMenu
-                                        data-attr={'insight-' + item.id + '-dropdown-move'}
-                                        key="move"
-                                        title="Add to dashboard"
->>>>>>> 5417ce2a
                                     >
-                                        {nameSortedDashboards
-                                            .filter((d) => d.id !== item.id)
-                                            .map((dashboard, moveIndex) => (
-                                                <Menu.Item
-                                                    data-attr={`insight-item-${item.id}-dropdown-move-${moveIndex}`}
-                                                    key={dashboard.id}
-                                                    onClick={() => addToDashboard(item, dashboard.id)}
-                                                >
-                                                    {dashboard.name}
-                                                </Menu.Item>
-                                            ))}
-                                    </Menu.SubMenu>
-                                ) : null}
-                                <Menu.Item
-                                    onClick={() => renameInsight(item.id)}
-                                    data-attr={`insight-item-${item.id}-dropdown-rename`}
-                                    title="Rename"
-                                >
-                                    Rename
-                                </Menu.Item>
-                                <Menu.Item
-                                    onClick={() => duplicateInsight(item)}
-                                    data-attr={`insight-item-${item.id}-dropdown-duplicate`}
-                                >
-                                    Duplicate
-                                </Menu.Item>
-                                <Menu.Item
-                                    onClick={() =>
-                                        deleteWithUndo({
-                                            object: item,
-                                            endpoint: `projects/${currentTeamId}/insights`,
-                                            callback: loadInsights,
-                                        })
-                                    }
-                                    style={{ color: 'var(--danger)' }}
-                                    data-attr={`insight-item-${item.id}-dropdown-remove`}
-                                >
-                                    Remove
-                                </Menu.Item>
-                            </Menu>
-                        }
-                    >
-                        <EllipsisOutlined style={{ color: 'var(--primary)' }} className="insight-dropdown-actions" />
-                    </Dropdown>
+                                        Remove
+                                    </Menu.Item>
+                                </Menu>
+                            }
+                        >
+                            <EllipsisOutlined
+                                style={{ color: 'var(--primary)' }}
+                                className="insight-dropdown-actions"
+                            />
+                        </Dropdown>
+                    </Row>
                 )
             },
         },
