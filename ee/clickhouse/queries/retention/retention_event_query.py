from typing import Any, Dict, Literal, Optional, Tuple, Union, cast

from ee.clickhouse.models.group import get_aggregation_target_field
from ee.clickhouse.models.property import get_single_or_multi_property_string_expr
from ee.clickhouse.queries.event_query import EnterpriseEventQuery
from posthog.constants import (
    PAGEVIEW_EVENT,
    TREND_FILTER_TYPE_ACTIONS,
    TREND_FILTER_TYPE_EVENTS,
    TRENDS_LINEAR,
    RetentionQueryType,
)
from posthog.models import Entity
from posthog.models.action.util import Action, format_action_filter
from posthog.models.filters.retention_filter import RetentionFilter
from posthog.models.team import Team
from posthog.models.utils import PersonPropertiesMode
from posthog.queries.util import format_ch_timestamp, get_trunc_func_ch


class RetentionEventsQuery(EnterpriseEventQuery):
    _filter: RetentionFilter
    _event_query_type: RetentionQueryType
    _trunc_func: str

    def __init__(
        self,
        filter: RetentionFilter,
        event_query_type: RetentionQueryType,
        team: Team,
        aggregate_users_by_distinct_id: Optional[bool] = None,
        using_person_on_events: bool = False,
    ):
        self._event_query_type = event_query_type
        super().__init__(
            filter=filter,
            team=team,
            override_aggregate_users_by_distinct_id=aggregate_users_by_distinct_id,
            using_person_on_events=using_person_on_events,
        )

        self._trunc_func = get_trunc_func_ch(self._filter.period)

    def get_query(self) -> Tuple[str, Dict[str, Any]]:

        _fields = [
            self.get_timestamp_field(),
            (
                f"argMin(e.uuid, {self._trunc_func}(toDateTime(e.timestamp, %(timezone)s))) as min_uuid"
                if self._event_query_type == RetentionQueryType.TARGET_FIRST_TIME
                else f"{self.EVENT_TABLE_ALIAS}.uuid AS uuid"
            ),
            (
                f"argMin(e.event, {self._trunc_func}(toDateTime(e.timestamp, %(timezone)s))) as min_event"
                if self._event_query_type == RetentionQueryType.TARGET_FIRST_TIME
                else f"{self.EVENT_TABLE_ALIAS}.event AS event"
            ),
        ]

        if self._aggregate_users_by_distinct_id and not self._filter.aggregation_group_type_index:
            _fields += [f"{self.EVENT_TABLE_ALIAS}.distinct_id as target"]
        else:
            _fields += [
                "{} as target".format(
                    get_aggregation_target_field(
                        self._filter.aggregation_group_type_index,
                        self.EVENT_TABLE_ALIAS,
                        f"{self.DISTINCT_ID_TABLE_ALIAS if not self._using_person_on_events else self.EVENT_TABLE_ALIAS}.person_id",
                    )
                )
            ]

        if self._filter.breakdowns and self._filter.breakdown_type:
            # NOTE: `get_single_or_multi_property_string_expr` doesn't
            # support breakdowns with different types e.g. a person property
            # then an event property, so for now we just take the type of
            # the self._filter.breakdown_type.
            # TODO: update 'get_single_or_multi_property_string_expr` to take
            # `Breakdown` type
            breakdown_type = self._filter.breakdown_type
            table = "events"
            column = "properties"

            if breakdown_type == "person":
                table = "person" if not self._using_person_on_events else "events"
                column = "person_props" if not self._using_person_on_events else "person_properties"

            breakdown_values_expression = get_single_or_multi_property_string_expr(
                breakdown=[breakdown["property"] for breakdown in self._filter.breakdowns],
                table=cast(Union[Literal["events"], Literal["person"]], table),
                query_alias=None,
                column=column,
            )

            if self._event_query_type == RetentionQueryType.TARGET_FIRST_TIME:
                _fields += [f"argMin({breakdown_values_expression}, e.timestamp) AS breakdown_values"]
            else:
                _fields += [f"{breakdown_values_expression} AS breakdown_values"]
        else:
            # If we didn't have a breakdown specified, we default to the
            # initial event interval
            # NOTE: we wrap as an array to maintain the same structure as
            # for typical breakdowns
            # NOTE: we could add support for specifying expressions to
            # `get_single_or_multi_property_string_expr` or an abstraction
            # over the top somehow
            # NOTE: we use the datediff rather than the date to make our
            # lives easier when zero filling the response. We could however
            # handle this WITH FILL within the query.
            if self._event_query_type == RetentionQueryType.TARGET_FIRST_TIME:
                _fields += [
                    f"""
                    [
                        dateDiff(
                            %(period)s,
                            {self._trunc_func}(toDateTime(%(start_date)s)),
                            {self._trunc_func}(min(e.timestamp))
                        )
                    ] as breakdown_values
                    """
                ]
            elif self._event_query_type == RetentionQueryType.TARGET:
                _fields += [
                    f"""
                    [
                        dateDiff(
                            %(period)s,
                            {self._trunc_func}(toDateTime(%(start_date)s)),
                            {self._trunc_func}(e.timestamp)
                        )
                    ] as breakdown_values
                    """
                ]
            self.params.update({"start_date": self._filter.date_from, "period": self._filter.period})

        date_query, date_params = self._get_date_filter()
        self.params.update(date_params)

        prop_query, prop_params = self._get_prop_groups(
<<<<<<< HEAD
            self._filter.property_groups, person_id_joined_alias=f"{self.DISTINCT_ID_TABLE_ALIAS}.person_id"
=======
            self._filter.property_groups,
            person_properties_mode=PersonPropertiesMode.DIRECT_ON_EVENTS
            if self._using_person_on_events
            else PersonPropertiesMode.USING_PERSON_PROPERTIES_COLUMN,
>>>>>>> 8572bad0
        )

        self.params.update(prop_params)

        entity_query, entity_params = self._get_entity_query(
            entity=self._filter.target_entity
            if self._event_query_type == RetentionQueryType.TARGET
            or self._event_query_type == RetentionQueryType.TARGET_FIRST_TIME
            else self._filter.returning_entity
        )
        self.params.update(entity_params)

        person_query, person_params = self._get_person_query()
        self.params.update(person_params)

        groups_query, groups_params = self._get_groups_query()
        self.params.update(groups_params)

        query = f"""
            SELECT {','.join(_fields)} FROM events {self.EVENT_TABLE_ALIAS}
            {self._get_distinct_id_query()}
            {person_query}
            {groups_query}
            WHERE team_id = %(team_id)s
            {f"AND {entity_query}"}
            {f"AND {date_query}" if self._event_query_type != RetentionQueryType.TARGET_FIRST_TIME else ''}
            {prop_query}
            {f"GROUP BY target HAVING {date_query}" if self._event_query_type == RetentionQueryType.TARGET_FIRST_TIME else ''}
        """

        return query, self.params

    def get_timestamp_field(self) -> str:
        if self._event_query_type == RetentionQueryType.TARGET:
            return f"DISTINCT {self._trunc_func}(toDateTime({self.EVENT_TABLE_ALIAS}.timestamp, %(timezone)s)) AS event_date"
        elif self._event_query_type == RetentionQueryType.TARGET_FIRST_TIME:
            return f"min({self._trunc_func}(toDateTime(e.timestamp, %(timezone)s))) as event_date"
        else:
            return f"{self._trunc_func}(toDateTime({self.EVENT_TABLE_ALIAS}.timestamp, %(timezone)s)) AS event_date"

    def _determine_should_join_distinct_ids(self) -> None:
        if (
            self._filter.aggregation_group_type_index is not None or self._aggregate_users_by_distinct_id
        ) and not self._column_optimizer.is_using_cohort_propertes:
            self._should_join_distinct_ids = False
        else:
            self._should_join_distinct_ids = True

    def _determine_should_join_persons(self) -> None:
        EnterpriseEventQuery._determine_should_join_persons(self)
        if self._using_person_on_events:
            self._should_join_distinct_ids = False
            self._should_join_persons = False

    def _get_entity_query(self, entity: Entity):
        prepend = self._event_query_type
        if entity.type == TREND_FILTER_TYPE_ACTIONS:
            action = Action.objects.get(pk=entity.id)
            action_query, params = format_action_filter(
                team_id=self._team_id,
                action=action,
                prepend=prepend,
                use_loop=False,
<<<<<<< HEAD
                person_id_joined_alias=f"{self.DISTINCT_ID_TABLE_ALIAS}.person_id",
=======
                person_properties_mode=PersonPropertiesMode.DIRECT_ON_EVENTS
                if self._using_person_on_events
                else PersonPropertiesMode.USING_PERSON_PROPERTIES_COLUMN,
>>>>>>> 8572bad0
            )
            condition = action_query
        elif entity.type == TREND_FILTER_TYPE_EVENTS:
            condition = f"{self.EVENT_TABLE_ALIAS}.event = %({prepend}_event)s"
            params = {f"{prepend}_event": entity.id}
        else:
            condition = f"{self.EVENT_TABLE_ALIAS}.event = %({prepend}_event)s"
            params = {f"{prepend}_event": PAGEVIEW_EVENT}
        return condition, params

    def _get_date_filter(self):
        query = (
            f"event_date >= toDateTime(%({self._event_query_type}_start_date)s) AND event_date <= toDateTime(%({self._event_query_type}_end_date)s)"
            if self._event_query_type == RetentionQueryType.TARGET_FIRST_TIME
            else f"toDateTime({self.EVENT_TABLE_ALIAS}.timestamp) >= toDateTime(%({self._event_query_type}_start_date)s) AND toDateTime({self.EVENT_TABLE_ALIAS}.timestamp) <= toDateTime(%({self._event_query_type}_end_date)s)"
        )
        start_date = self._filter.date_from
        end_date = (
            (self._filter.date_from + self._filter.period_increment)
            if self._filter.display == TRENDS_LINEAR and self._event_query_type == RetentionQueryType.TARGET
            else self._filter.date_to
        )
        if self._filter.period != "Hour":
            start_date = start_date.replace(hour=0, minute=0, second=0, microsecond=0)
            end_date = end_date.replace(hour=0, minute=0, second=0, microsecond=0)
        params = {
            f"{self._event_query_type}_start_date": format_ch_timestamp(
                start_date, convert_to_timezone=self._team.timezone_for_charts
            ),
            f"{self._event_query_type}_end_date": format_ch_timestamp(
                end_date, convert_to_timezone=self._team.timezone_for_charts
            ),
        }
        return query, params<|MERGE_RESOLUTION|>--- conflicted
+++ resolved
@@ -137,14 +137,11 @@
         self.params.update(date_params)
 
         prop_query, prop_params = self._get_prop_groups(
-<<<<<<< HEAD
-            self._filter.property_groups, person_id_joined_alias=f"{self.DISTINCT_ID_TABLE_ALIAS}.person_id"
-=======
             self._filter.property_groups,
             person_properties_mode=PersonPropertiesMode.DIRECT_ON_EVENTS
             if self._using_person_on_events
             else PersonPropertiesMode.USING_PERSON_PROPERTIES_COLUMN,
->>>>>>> 8572bad0
+            person_id_joined_alias=f"{self.EVENT_TABLE_ALIAS if self._using_person_on_events else self.DISTINCT_ID_TABLE_ALIAS}.person_id",
         )
 
         self.params.update(prop_params)
@@ -208,13 +205,10 @@
                 action=action,
                 prepend=prepend,
                 use_loop=False,
-<<<<<<< HEAD
-                person_id_joined_alias=f"{self.DISTINCT_ID_TABLE_ALIAS}.person_id",
-=======
                 person_properties_mode=PersonPropertiesMode.DIRECT_ON_EVENTS
                 if self._using_person_on_events
                 else PersonPropertiesMode.USING_PERSON_PROPERTIES_COLUMN,
->>>>>>> 8572bad0
+                person_id_joined_alias=f"{self.EVENT_TABLE_ALIAS if self._using_person_on_events else self.DISTINCT_ID_TABLE_ALIAS}.person_id",
             )
             condition = action_query
         elif entity.type == TREND_FILTER_TYPE_EVENTS:
