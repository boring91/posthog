--- conflicted
+++ resolved
@@ -146,12 +146,8 @@
 
 .StepLegend {
     border-left: 1px solid var(--border);
-<<<<<<< HEAD
+    white-space: nowrap;
     > .LemonRow {
-=======
-    white-space: nowrap;
-    .LemonRow {
->>>>>>> d9cae40b
         min-height: 1.5rem;
         padding: 0 0.5rem;
         font-weight: 500;
