--- conflicted
+++ resolved
@@ -153,11 +153,8 @@
     SHOW_PRODUCT_INTRO_EXISTING_PRODUCTS: 'show-product-intro-existing-products', // owner: @raquelmsmith
     SESSION_RECORDING_SHOW_CONSOLE_LOGS_FILTER: 'session-recording-show-console-logs-filter', // owner: #team-monitoring
     ARTIFICIAL_HOG: 'artificial-hog', // owner: @Twixes
-<<<<<<< HEAD
     REFERRAL_SOURCE_SELECT: 'referral-source-select', // owner: @raquelmsmith
-=======
     REFRESH_BUTTON_ON_INSIGHT: 'refresh-button-on-insight', // owner: @thmsobrmlr
->>>>>>> 677a060d
 }
 
 /** Which self-hosted plan's features are available with Cloud's "Standard" plan (aka card attached). */
