import json
from datetime import timedelta
from typing import Any, Dict, List, Optional, Set, Union, cast

from django.db.models import Prefetch, QuerySet
from django.utils.timezone import now
from rest_framework import exceptions, request, response, serializers, viewsets
from rest_framework.decorators import action
from rest_framework.permissions import IsAuthenticated
from rest_framework.settings import api_settings
from rest_framework_csv import renderers as csvrenderers

<<<<<<< HEAD
from posthog.api.utils import StructuredViewSetMixin
=======
from posthog.api.routing import StructuredViewSetMixin
>>>>>>> 96e4ee85
from posthog.constants import DATE_FROM, OFFSET
from posthog.models import (
    Action,
    Element,
    ElementGroup,
    Event,
    Filter,
    Person,
    PersonDistinctId,
    Team,
)
from posthog.models.event import EventManager
from posthog.permissions import ProjectMembershipNecessaryPermissions
from posthog.queries.session_recording import SessionRecording
from posthog.utils import convert_property_value


class ElementSerializer(serializers.ModelSerializer):
    event = serializers.CharField()

    class Meta:
        model = Element
        fields = [
            "event",
            "text",
            "tag_name",
            "attr_class",
            "href",
            "attr_id",
            "nth_child",
            "nth_of_type",
            "attributes",
            "order",
        ]


class EventSerializer(serializers.HyperlinkedModelSerializer):
    person = serializers.SerializerMethodField()
    elements = serializers.SerializerMethodField()

    class Meta:
        model = Event
        fields = [
            "id",
            "distinct_id",
            "properties",
            "elements",
            "event",
            "timestamp",
            "person",
        ]

    def get_person(self, event: Event) -> Any:
        if hasattr(event, "person_properties"):
            if event.person_properties:  # type: ignore
                return event.person_properties.get("email", event.distinct_id)  # type: ignore
            else:
                return event.distinct_id
        try:
            return event.person.properties.get("email", event.distinct_id)
        except:
            return event.distinct_id

    def get_elements(self, event: Event):
        if not event.elements_hash:
            return []
        if hasattr(event, "elements_group_cache"):
            if event.elements_group_cache:  # type: ignore
                return ElementSerializer(
                    event.elements_group_cache.element_set.all().order_by("order"),  # type: ignore
                    many=True,
                ).data
        elements = (
            ElementGroup.objects.get(hash=event.elements_hash, team_id=event.team_id)
            .element_set.all()
            .order_by("order")
        )
        return ElementSerializer(elements, many=True).data

    def to_representation(self, instance):
        representation = super(EventSerializer, self).to_representation(instance)
        if self.context.get("format") == "csv":
            representation.pop("elements")
        return representation


class EventViewSet(StructuredViewSetMixin, viewsets.ModelViewSet):
<<<<<<< HEAD
=======
    legacy_team_compatibility = True  # to be moved to a separate Legacy*ViewSet Class

>>>>>>> 96e4ee85
    renderer_classes = tuple(api_settings.DEFAULT_RENDERER_CLASSES) + (csvrenderers.PaginatedCSVRenderer,)
    queryset = Event.objects.all()
    serializer_class = EventSerializer
    permission_classes = [IsAuthenticated, ProjectMembershipNecessaryPermissions]

    def get_queryset(self):
        queryset = cast(EventManager, super().get_queryset()).add_person_id(self.team_id)

        if self.action == "list" or self.action == "sessions" or self.action == "actions":
            queryset = self._filter_request(self.request, queryset)

        order_by = self.request.GET.get("orderBy")
        order_by = ["-timestamp"] if not order_by else list(json.loads(order_by))
        return queryset.order_by(*order_by)

    def _filter_request(self, request: request.Request, queryset: QuerySet) -> QuerySet:
        for key, value in request.GET.items():
            if key == "event":
                queryset = queryset.filter(event=request.GET["event"])
            elif key == "after":
                queryset = queryset.filter(timestamp__gt=request.GET["after"])
            elif key == "before":
                queryset = queryset.filter(timestamp__lt=request.GET["before"])
            elif key == "person_id":
                person = Person.objects.get(pk=request.GET["person_id"])
                queryset = queryset.filter(
                    distinct_id__in=PersonDistinctId.objects.filter(person_id=request.GET["person_id"]).values(
                        "distinct_id"
                    )
                )
            elif key == "distinct_id":
                queryset = queryset.filter(distinct_id=request.GET["distinct_id"])
            elif key == "action_id":
                queryset = queryset.filter_by_action(Action.objects.get(pk=value))  # type: ignore
            elif key == "properties":
                filter = Filter(data={"properties": json.loads(value)})
                queryset = queryset.filter(filter.properties_to_Q(team_id=self.team_id))
        return queryset

    @staticmethod
    def serialize_actions(event: Event) -> Dict:
        return {
            "id": "{}-{}".format(event.action.pk, event.id),  # type: ignore
            "event": EventSerializer(event).data,
            "action": {
                "name": event.action.name,  # type: ignore
                "id": event.action.pk,  # type: ignore
            },
        }

    def _prefetch_events(self, events: List[Event]) -> List[Event]:
        team_id = self.team_id
        distinct_ids = []
        hash_ids = []
        for event in events:
            distinct_ids.append(event.distinct_id)
            if event.elements_hash:
                hash_ids.append(event.elements_hash)
        people = Person.objects.filter(
            team_id=team_id, persondistinctid__distinct_id__in=distinct_ids
        ).prefetch_related(Prefetch("persondistinctid_set", to_attr="distinct_ids_cache"))
        if len(hash_ids) > 0:
            groups = ElementGroup.objects.filter(team_id=team_id, hash__in=hash_ids).prefetch_related("element_set")
        else:
            groups = ElementGroup.objects.none()
        for event in events:
            try:
                event.person_properties = [person.properties for person in people if event.distinct_id in person.distinct_ids][0]  # type: ignore
            except IndexError:
                event.person_properties = None  # type: ignore
            try:
                event.elements_group_cache = [group for group in groups if group.hash == event.elements_hash][0]  # type: ignore
            except IndexError:
                event.elements_group_cache = None  # type: ignore
        return events

    def list(self, request: request.Request, *args: Any, **kwargs: Any) -> response.Response:
        queryset = self.get_queryset()
        monday = now() + timedelta(days=-now().weekday())
        events = queryset.filter(timestamp__gte=monday.replace(hour=0, minute=0, second=0))[0:101]

        is_csv_request = self.request.accepted_renderer.format == "csv"

        if not is_csv_request and len(events) < 101:
            events = queryset[0:101]
        elif is_csv_request:
            events = queryset[0:100000]

        prefetched_events = self._prefetch_events([event for event in events])
        path = request.get_full_path()

        reverse = request.GET.get("orderBy", "-timestamp") != "-timestamp"
        if not is_csv_request and len(events) > 100:
            next_url: Optional[str] = request.build_absolute_uri(
                "{}{}{}={}".format(
                    path,
                    "&" if "?" in path else "?",
                    "after" if reverse else "before",
                    events[99].timestamp.strftime("%Y-%m-%dT%H:%M:%S.%fZ"),
                )
            )
        else:
            next_url = None

        return response.Response(
            {
                "next": next_url,
                "results": EventSerializer(
                    prefetched_events[0:100], many=True, context={"format": self.request.accepted_renderer.format}
                ).data,
            }
        )

    @action(methods=["GET"], detail=False)
    def values(self, request: request.Request, **kwargs) -> response.Response:
        result = self.get_values(request)
        return response.Response(result)

    def get_values(self, request: request.Request) -> List[Dict[str, Any]]:
        key = request.GET.get("key")
        params: List[Optional[Union[str, int]]] = [key, key]
        if request.GET.get("value"):
            where = " AND properties ->> %s LIKE %s"
            params.append(key)
            params.append("%{}%".format(request.GET["value"]))
        else:
            where = ""

        params.append(self.team_id)
        # This samples a bunch of events with that property, and then orders them by most popular in that sample
        # This is much quicker than trying to do this over the entire table
        values = Event.objects.raw(
            """
            SELECT
                value, COUNT(1) as id
            FROM (
                SELECT
                    ("posthog_event"."properties" -> %s) as "value"
                FROM
                    "posthog_event"
                WHERE
                    ("posthog_event"."properties" -> %s) IS NOT NULL {} AND
                    ("posthog_event"."team_id" = %s)
                LIMIT 10000
            ) as "value"
            GROUP BY value
            ORDER BY id DESC
            LIMIT 50;
        """.format(
                where
            ),
            params,
        )

        return [{"name": convert_property_value(value.value)} for value in values]

    @action(methods=["GET"], detail=False)
    def sessions(self, request: request.Request, **kwargs) -> response.Response:
        from posthog.queries.sessions import Sessions

        team = self.team

        filter = Filter(request=request)
        result: Dict[str, Any] = {"result": Sessions().run(filter, team)}

        # add pagination
        if filter.session_type is None:
            offset = filter.offset + 50
            if len(result["result"]) > 49:
                date_from = result["result"][0]["start_time"].isoformat()
                result.update({OFFSET: offset})
                result.update({DATE_FROM: date_from})
        return response.Response(result)

    # ******************************************
    # /event/session_recording
    # params:
    # - session_recording_id: (string) id of the session recording
    # ******************************************
    @action(methods=["GET"], detail=False)
    def session_recording(self, request: request.Request, *args: Any, **kwargs: Any) -> response.Response:
        team = self.team
        snapshots = SessionRecording().run(
            team=team, filter=Filter(request=request), session_recording_id=request.GET.get("session_recording_id")
        )

        return response.Response({"result": snapshots})


class LegacyEventViewSet(EventViewSet):
    legacy_team_compatibility = True<|MERGE_RESOLUTION|>--- conflicted
+++ resolved
@@ -10,11 +10,7 @@
 from rest_framework.settings import api_settings
 from rest_framework_csv import renderers as csvrenderers
 
-<<<<<<< HEAD
-from posthog.api.utils import StructuredViewSetMixin
-=======
 from posthog.api.routing import StructuredViewSetMixin
->>>>>>> 96e4ee85
 from posthog.constants import DATE_FROM, OFFSET
 from posthog.models import (
     Action,
@@ -102,11 +98,6 @@
 
 
 class EventViewSet(StructuredViewSetMixin, viewsets.ModelViewSet):
-<<<<<<< HEAD
-=======
-    legacy_team_compatibility = True  # to be moved to a separate Legacy*ViewSet Class
-
->>>>>>> 96e4ee85
     renderer_classes = tuple(api_settings.DEFAULT_RENDERER_CLASSES) + (csvrenderers.PaginatedCSVRenderer,)
     queryset = Event.objects.all()
     serializer_class = EventSerializer
