--- conflicted
+++ resolved
@@ -92,78 +92,6 @@
     fullWidth = fullWidth ?? (type === 'search' ? false : true)
     prefix = prefix ?? (type === 'search' ? <IconMagnifier /> : undefined)
 
-<<<<<<< HEAD
-    const rowProps: LemonRowProps<'span'> = {
-        tag: 'span',
-        className: clsx(
-            'LemonInput',
-            !textProps.disabled && focused && 'LemonInput--focused',
-            value && 'LemonInput--hasContent',
-            className
-        ),
-        disabled: textProps.disabled,
-        fullWidth,
-        icon,
-        sideIcon:
-            allowClear && value ? (
-                <LemonButton
-                    size="small"
-                    noPadding
-                    icon={<IconClose />}
-                    status="primary-alt"
-                    tooltip="Clear input"
-                    onClick={(e) => {
-                        e.stopPropagation()
-                        if (type === 'number') {
-                            onChange?.(0)
-                        } else {
-                            onChange?.('')
-                        }
-                        focus()
-                    }}
-                />
-            ) : (
-                sideIcon
-            ),
-        onKeyDown: (event) => {
-            if (onPressEnter && event.key === 'Enter') {
-                if (type === 'number') {
-                    onPressEnter(value ?? 0)
-                } else {
-                    onPressEnter(value?.toString() ?? '')
-                }
-            }
-        },
-        onClick: () => {
-            focus()
-        },
-        outlined: true,
-        style: {
-            width: width,
-        },
-    }
-    const props: React.InputHTMLAttributes<HTMLInputElement> = {
-        ...textProps,
-        className: 'LemonInput__input',
-        onChange: (event) => {
-            if (type === 'number') {
-                onChange?.(event.currentTarget.valueAsNumber)
-            } else {
-                onChange?.(event.currentTarget.value ?? '')
-            }
-        },
-        onFocus: (event) => {
-            setFocused(true)
-            onFocus?.(event)
-        },
-        onBlur: (event) => {
-            setFocused(false)
-            onBlur?.(event)
-        },
-        value,
-        type: type || 'text',
-    }
-=======
     // Type=password has some special overrides
     suffix =
         suffix ??
@@ -189,7 +117,7 @@
                 size="small"
                 noPadding
                 icon={<IconClose />}
-                status="muted-alt"
+                status="primary-alt"
                 tooltip="Clear input"
                 onClick={(e) => {
                     e.stopPropagation()
@@ -204,7 +132,6 @@
         ) : (
             suffix
         )
->>>>>>> 5233a4ab
 
     return (
         <span
