import { Upload } from '@aws-sdk/lib-storage'
import { captureException } from '@sentry/node'
import { randomUUID } from 'crypto'
import { createReadStream, writeFileSync } from 'fs'
import { appendFile, unlink } from 'fs/promises'
import { DateTime } from 'luxon'
import path from 'path'
import { Counter, Gauge } from 'prom-client'
import * as zlib from 'zlib'

import { PluginsServerConfig } from '../../../../types'
import { status } from '../../../../utils/status'
import { ObjectStorage } from '../../../services/object_storage'
import { bufferFileDir } from '../session-recordings-blob-consumer'
import { IncomingRecordingMessage } from './types'
import { convertToPersistedMessage } from './utils'

export const counterS3FilesWritten = new Counter({
    name: 'recording_s3_files_written',
    help: 'A single file flushed to S3',
})

export const counterS3WriteErrored = new Counter({
    name: 'recording_s3_write_errored',
    help: 'Indicates that we failed to flush to S3 without recovering',
})

export const gaugeS3FilesBytesWritten = new Gauge({
    name: 'recording_s3_bytes_written',
    help: 'Number of bytes flushed to S3, not strictly accurate as we gzip while uploading',
    labelNames: ['team'],
})

const ESTIMATED_GZIP_COMPRESSION_RATIO = 0.1

// The buffer is a list of messages grouped
type SessionBuffer = {
    id: string
    oldestKafkaTimestamp: number | null
    newestKafkaTimestamp: number | null
    skippedChecksDueToLag: number
    count: number
    size: number
    file: string
    offsets: number[]
}

export class SessionManager {
    chunks: Map<string, IncomingRecordingMessage[]> = new Map()
    buffer: SessionBuffer
    flushBuffer?: SessionBuffer
    destroying = false
    inprogressUpload: Upload | null = null

    constructor(
        public readonly serverConfig: PluginsServerConfig,
        public readonly s3Client: ObjectStorage['s3'],
        public readonly teamId: number,
        public readonly sessionId: string,
        public readonly partition: number,
        public readonly topic: string,
        private readonly onFinish: (offsetsToRemove: number[]) => void
    ) {
        this.buffer = this.createBuffer()

        // this.lastProcessedOffset = redis.get(`session-recording-last-offset-${this.sessionId}`) || 0
    }

    private async deleteFile(file: string, context: string) {
        try {
            await unlink(file)
            status.info('🗑️', `blob_ingester_session_manager deleted file ${context}`, { file, context })
        } catch (err) {
            if (err && err.code === 'ENOENT') {
                status.warn(
                    '🤷‍♀️',
                    `blob_ingester_session_manager failed deleting file ${context} path: ${file}, file not found. That's probably fine 🤷‍♀️`,
                    {
                        err,
                        file,
                        context,
                    }
                )
                return
            }
            status.error('🧨', `blob_ingester_session_manager failed deleting file ${context}path: ${file}`, {
                err,
                file,
                context,
            })
            captureException(err)
            throw err
        }
    }

    public async add(message: IncomingRecordingMessage): Promise<void> {
        if (this.destroying) {
            status.warn('⚠️', `blob_ingester_session_manager add called after destroy`, {
                message,
                sessionId: this.sessionId,
                partition: this.partition,
            })
            return
        }

        this.buffer.oldestKafkaTimestamp = Math.min(
            this.buffer.oldestKafkaTimestamp ?? message.metadata.timestamp,
            message.metadata.timestamp
        )
        this.buffer.newestKafkaTimestamp = Math.max(
            this.buffer.newestKafkaTimestamp ?? message.metadata.timestamp,
            message.metadata.timestamp
        )

        // TODO: Check that the offset is higher than the lastProcessed
        // If not - ignore it
        // If it is - update lastProcessed and process it
        if (message.chunk_count === 1) {
            await this.addToBuffer(message)
        } else {
            await this.addToChunks(message)
        }

        await this.flushIfBufferExceedsCapacity()
    }

    public get isEmpty(): boolean {
        return this.buffer.count === 0 && this.chunks.size === 0
    }

    public async flushIfBufferExceedsCapacity(): Promise<void> {
        if (this.destroying) {
            status.warn('⚠️', `blob_ingester_session_manager flush on buffer size called after destroy`, {
                sessionId: this.sessionId,
                partition: this.partition,
            })
            return
        }

        const bufferSizeKb = this.buffer.size / 1024
        const gzipSizeKb = bufferSizeKb * ESTIMATED_GZIP_COMPRESSION_RATIO
        const gzippedCapacity = gzipSizeKb / this.serverConfig.SESSION_RECORDING_MAX_BUFFER_SIZE_KB

        // even if the buffer is over-size we can't flush if we have unfinished chunks
        if (gzippedCapacity > 1) {
            if (this.chunks.size === 0) {
                // return the promise and let the caller decide whether to await
                status.info('🚽', `blob_ingester_session_manager flushing buffer due to size`, {
                    gzippedCapacity,
                    gzipSizeKb,
                    sessionId: this.sessionId,
                })
                return this.flush()
            } else {
                status.warn(
                    '🚽',
                    `blob_ingester_session_manager would flush buffer due to size, but chunks are still pending`,
                    {
                        gzippedCapacity,
                        sessionId: this.sessionId,
                        partition: this.partition,
                        chunks: this.chunks.size,
                    }
                )
            }
        }
    }

    public async flushIfSessionBufferIsOld(): Promise<void> {
        /**
         * This needs to check several things
         * 1) if we are not lagging and the time between "now" and the oldest message is greater than threshold we should flush
         *          this check makes sure we flush sessions about ten minutes after they start no matter what
         * 2) if we are lagging and the time between the oldest and newest timestamp is greater than threshold then we should flush
         *          this check stops us flushing every message in a session if we are lagging
         * 3) if we are lagging and the flush as been skipped for more than 2 minutes then we should flush
         *          this check stops us from never flushing sessions that are shorter than threshold in length when we are lagging
         *
         *  Lagging is defined as the time between the newest timestamp and the "now" being greater than twice the threshold
         * */
        if (this.destroying) {
            status.warn('⚠️', `blob_ingester_session_manager flush on age called after destroy`, {
                sessionId: this.sessionId,
                partition: this.partition,
            })
            return
        }

        if (this.buffer.oldestKafkaTimestamp === null || this.buffer.newestKafkaTimestamp === null) {
            // We have no messages yet, so we can't flush
            if (this.buffer.count > 0) {
                throw new Error('Session buffer has messages but oldest/newest timestamps are null')
            }
            return
        }
        const now = DateTime.now().toMillis()
        const bufferAge = now - this.buffer.oldestKafkaTimestamp
        const tolerance = this.serverConfig.SESSION_RECORDING_MAX_BUFFER_AGE_SECONDS * 1000
<<<<<<< HEAD
        const isLagging = now - this.buffer.newestKafkaTimestamp > tolerance * 2

        const bufferIsOldAndNotLagging = !isLagging && bufferAge >= tolerance

        if (!bufferIsOldAndNotLagging) {
            this.buffer.skippedChecksDueToLag += 1
        }

        const bufferIsOldWhileLagging =
            isLagging && this.buffer.newestKafkaTimestamp - this.buffer.oldestKafkaTimestamp >= tolerance

        const bufferIsIdleWhileLagging = isLagging && this.buffer.skippedChecksDueToLag >= 4

        if (bufferIsOldWhileLagging || bufferIsIdleWhileLagging || bufferIsOldAndNotLagging) {
            this.buffer.skippedChecksDueToLag = 0
            status.info('🚽', `blob_ingester_session_manager flushing buffer due to age`, {
                bufferAge,
                tolerance,
                sessionId: this.sessionId,
                oldestKafkaTimestamp: this.buffer.oldestKafkaTimestamp,
                newestKafkaTimestamp: this.buffer.newestKafkaTimestamp,
                referenceTime: now,
                isLagging,
                bufferIsOldWhileLagging,
                bufferIsIdleWhileLagging,
                bufferIsOldAndNotLagging,
            })
            return this.flush()
=======
        const tenHoursInMilliseconds = 10 * 60 * 60 * 1000
        const isLaggingALot = bufferAge >= tenHoursInMilliseconds
        if (bufferAge >= tolerance) {
            if (this.chunks.size > 0 && isLaggingALot) {
                // there's a good chance that we're never going to get the rest of the chunks for this session,
                // and it will block offset commits
                // so, we're going to drop the chunks we have and hope for the best
                for (const [key, value] of this.chunks) {
                    value.forEach((x) => {
                        // we want to make sure that the offsets for these messages we're ignoring
                        // are cleared from the offsetManager so, we add then to the buffer we're about to flush
                        // even though we're dropping the data
                        this.buffer.offsets.push(x.metadata.offset)
                    })

                    captureException(
                        new Error(`Dropping chunks for while lagging and flushing due to age. This is maybe fine.`),
                        {
                            tags: {
                                sessionId: this.sessionId,
                            },
                            extra: {
                                chunkData: value,
                                bufferAge,
                                partition: this.partition,
                                key,
                            },
                        }
                    )
                }
                this.chunks = new Map<string, IncomingRecordingMessage[]>()
            }

            if (this.chunks.size === 0) {
                // return the promise and let the caller decide whether to await
                status.info('🚽', `blob_ingester_session_manager flushing buffer due to age`, {
                    bufferAge,
                    tolerance,
                    sessionId: this.sessionId,
                    partition: this.partition,
                })
                return this.flush()
            } else {
                status.warn(
                    '🚽',
                    `blob_ingester_session_manager would flush buffer due to age, but chunks are still pending`,
                    {
                        bufferAge,
                        tolerance,
                        sessionId: this.sessionId,
                        partition: this.partition,
                        chunks: this.chunks.size,
                    }
                )
            }
>>>>>>> eaf886a6
        }
    }

    /**
     * Flushing takes the current buffered file and moves it to the flush buffer
     * We then attempt to write the events to S3 and if successful, we clear the flush buffer
     */
    public async flush(): Promise<void> {
        if (this.flushBuffer) {
            status.warn('⚠️', "blob_ingester_session_manager Flush called but we're already flushing", {
                sessionId: this.sessionId,
                partition: this.partition,
            })
            return
        }

        if (this.destroying) {
            status.warn('⚠️', `blob_ingester_session_manager flush somehow called after destroy`, {
                sessionId: this.sessionId,
                partition: this.partition,
            })
            return
        }

        // We move the buffer to the flush buffer and create a new buffer so that we can safely write the buffer to disk
        this.flushBuffer = this.buffer
        this.buffer = this.createBuffer()

        try {
            const baseKey = `${this.serverConfig.SESSION_RECORDING_REMOTE_FOLDER}/team_id/${this.teamId}/session_id/${this.sessionId}`
            const dataKey = `${baseKey}/data/${this.flushBuffer.oldestKafkaTimestamp}` // TODO: Change to be based on events times

            const fileStream = createReadStream(this.flushBuffer.file).pipe(zlib.createGzip())

            this.inprogressUpload = new Upload({
                client: this.s3Client,
                params: {
                    Bucket: this.serverConfig.OBJECT_STORAGE_BUCKET,
                    Key: dataKey,
                    Body: fileStream,
                },
            })

            await this.inprogressUpload.done()

            fileStream.close()

            counterS3FilesWritten.inc(1)
            gaugeS3FilesBytesWritten.labels({ team: this.teamId }).set(this.flushBuffer.size)
            status.info('🚽', `blob_ingester_session_manager - flushed buffer to S3`, {
                sessionId: this.sessionId,
                partition: this.partition,
                flushedSize: this.flushBuffer.size,
                flushedAge: this.flushBuffer.oldestKafkaTimestamp,
                flushedCount: this.flushBuffer.count,
            })
        } catch (error) {
            if (error.name === 'AbortError' && this.destroying) {
                // abort of inProgressUpload while destroying is expected
                return
            }
            // TODO: If we fail to write to S3 we should be do something about it
            status.error('🧨', 'blob_ingester_session_manager failed writing session recording blob to S3', {
                error,
                sessionId: this.sessionId,
                partition: this.partition,
                team: this.teamId,
            })
            captureException(error)
            counterS3WriteErrored.inc()
        } finally {
            this.inprogressUpload = null
            await this.deleteFile(this.flushBuffer.file, 'on s3 flush')

            const offsets = this.flushBuffer.offsets
            this.flushBuffer = undefined

            // TODO: Sync the last processed offset to redis
            this.onFinish(offsets)
        }
    }

    private createBuffer(): SessionBuffer {
        try {
            const id = randomUUID()
            const buffer: SessionBuffer = {
                id,
                count: 0,
                size: 0,
                oldestKafkaTimestamp: null,
                newestKafkaTimestamp: null,
                file: path.join(
                    bufferFileDir(this.serverConfig.SESSION_RECORDING_LOCAL_DIRECTORY),
                    `${this.teamId}.${this.sessionId}.${id}.jsonl`
                ),
                offsets: [],
                skippedChecksDueToLag: 0,
            }

            // NOTE: We can't do this easily async as we would need to handle the race condition of multiple events coming in at once.
            writeFileSync(buffer.file, '', 'utf-8')

            return buffer
        } catch (error) {
            status.error('🧨', 'blob_ingester_session_manager failed creating session recording buffer', {
                error,
                sessionId: this.sessionId,
                partition: this.partition,
            })
            captureException(error, { tags: { team_id: this.teamId, session_id: this.sessionId } })
            throw error
        }
    }

    /**
     * Full messages (all chunks) are added to the buffer directly
     */
    private async addToBuffer(message: IncomingRecordingMessage): Promise<void> {
        try {
            const content = JSON.stringify(convertToPersistedMessage(message)) + '\n'
            this.buffer.count += 1
            this.buffer.size += Buffer.byteLength(content)
            this.buffer.offsets.push(message.metadata.offset)
            await appendFile(this.buffer.file, content, 'utf-8')
        } catch (error) {
            status.error('🧨', 'blob_ingester_session_manager failed writing session recording buffer to disk', {
                error,
                sessionId: this.sessionId,
                partition: this.partition,
            })
            captureException(error, { extra: { message }, tags: { team_id: this.teamId, session_id: this.sessionId } })
            throw error
        }
    }

    /**
     * Chunked messages are added to the chunks map
     * Once all chunks are received, the message is added to the buffer
     *
     */
    private async addToChunks(message: IncomingRecordingMessage): Promise<void> {
        // If it is a chunked message we add to the collected chunks

        if (!this.chunks.has(message.chunk_id)) {
            this.chunks.set(message.chunk_id, [])
        }
        const chunks: IncomingRecordingMessage[] = this.chunks.get(message.chunk_id) || []
        chunks.push(message)

        if (chunks.length === message.chunk_count) {
            // If we have all the chunks, we can add the message to the buffer
            // We want to add all the chunk offsets as well so that they are tracked correctly
            chunks.forEach((x) => {
                this.buffer.offsets.push(x.metadata.offset)
            })

            await this.addToBuffer({
                ...message,
                data: chunks
                    .sort((a, b) => a.chunk_index - b.chunk_index)
                    .map((c) => c.data)
                    .join(''),
            })

            this.chunks.delete(message.chunk_id)
        }
    }

    public async destroy(): Promise<void> {
        this.destroying = true
        if (this.inprogressUpload !== null) {
            await this.inprogressUpload.abort()
            this.inprogressUpload = null
        }

        status.debug('␡', `blob_ingester_session_manager Destroying session manager`, { sessionId: this.sessionId })
        const filePromises: Promise<void>[] = [this.flushBuffer?.file, this.buffer.file]
            .filter((x): x is string => x !== undefined)
            .map((x) =>
                this.deleteFile(x, 'on destroy').catch((error) => {
                    status.error('🧨', 'blob_ingester_session_manager failed deleting session recording buffer', {
                        error,
                        sessionId: this.sessionId,
                        partition: this.partition,
                    })
                    captureException(error, { tags: { team_id: this.teamId, session_id: this.sessionId } })
                    throw error
                })
            )
        await Promise.allSettled(filePromises)
    }
}<|MERGE_RESOLUTION|>--- conflicted
+++ resolved
@@ -171,10 +171,9 @@
          * This needs to check several things
          * 1) if we are not lagging and the time between "now" and the oldest message is greater than threshold we should flush
          *          this check makes sure we flush sessions about ten minutes after they start no matter what
-         * 2) if we are lagging and the time between the oldest and newest timestamp is greater than threshold then we should flush
-         *          this check stops us flushing every message in a session if we are lagging
-         * 3) if we are lagging and the flush as been skipped for more than 2 minutes then we should flush
-         *          this check stops us from never flushing sessions that are shorter than threshold in length when we are lagging
+         * 2) if we are lagging and the flush as been skipped for more than X minutes then we should flush
+         *          this check stops us from never flushing sessions that
+         *          are shorter and smaller than threshold when we are lagging
          *
          *  Lagging is defined as the time between the newest timestamp and the "now" being greater than twice the threshold
          * */
@@ -196,40 +195,37 @@
         const now = DateTime.now().toMillis()
         const bufferAge = now - this.buffer.oldestKafkaTimestamp
         const tolerance = this.serverConfig.SESSION_RECORDING_MAX_BUFFER_AGE_SECONDS * 1000
-<<<<<<< HEAD
-        const isLagging = now - this.buffer.newestKafkaTimestamp > tolerance * 2
-
+        const isLagging = now - this.buffer.newestKafkaTimestamp > tolerance * 4
+
+        const bufferIsOldAndLagging = isLagging && bufferAge >= tolerance
         const bufferIsOldAndNotLagging = !isLagging && bufferAge >= tolerance
 
-        if (!bufferIsOldAndNotLagging) {
+        if (bufferIsOldAndLagging) {
+            // don't immediately flush when lagging, but skip the check for a while
+            // this is to avoid flushing sessions too frequently while recovering from lag
             this.buffer.skippedChecksDueToLag += 1
         }
 
-        const bufferIsOldWhileLagging =
-            isLagging && this.buffer.newestKafkaTimestamp - this.buffer.oldestKafkaTimestamp >= tolerance
-
-        const bufferIsIdleWhileLagging = isLagging && this.buffer.skippedChecksDueToLag >= 4
-
-        if (bufferIsOldWhileLagging || bufferIsIdleWhileLagging || bufferIsOldAndNotLagging) {
+        const bufferIsIdleWhileLagging = isLagging && this.buffer.skippedChecksDueToLag >= 8
+
+        if (bufferIsOldAndNotLagging || bufferIsIdleWhileLagging) {
             this.buffer.skippedChecksDueToLag = 0
-            status.info('🚽', `blob_ingester_session_manager flushing buffer due to age`, {
+
+            const logContext = {
                 bufferAge,
                 tolerance,
                 sessionId: this.sessionId,
+                partition: this.partition,
+                chunkSize: this.chunks.size,
                 oldestKafkaTimestamp: this.buffer.oldestKafkaTimestamp,
                 newestKafkaTimestamp: this.buffer.newestKafkaTimestamp,
                 referenceTime: now,
                 isLagging,
-                bufferIsOldWhileLagging,
                 bufferIsIdleWhileLagging,
-                bufferIsOldAndNotLagging,
-            })
-            return this.flush()
-=======
-        const tenHoursInMilliseconds = 10 * 60 * 60 * 1000
-        const isLaggingALot = bufferAge >= tenHoursInMilliseconds
-        if (bufferAge >= tolerance) {
-            if (this.chunks.size > 0 && isLaggingALot) {
+                bufferIsOldAndLagging,
+            }
+
+            if (this.chunks.size > 0 && isLagging) {
                 // there's a good chance that we're never going to get the rest of the chunks for this session,
                 // and it will block offset commits
                 // so, we're going to drop the chunks we have and hope for the best
@@ -249,9 +245,8 @@
                             },
                             extra: {
                                 chunkData: value,
-                                bufferAge,
-                                partition: this.partition,
                                 key,
+                                ...logContext,
                             },
                         }
                     )
@@ -262,10 +257,7 @@
             if (this.chunks.size === 0) {
                 // return the promise and let the caller decide whether to await
                 status.info('🚽', `blob_ingester_session_manager flushing buffer due to age`, {
-                    bufferAge,
-                    tolerance,
-                    sessionId: this.sessionId,
-                    partition: this.partition,
+                    ...logContext,
                 })
                 return this.flush()
             } else {
@@ -273,15 +265,10 @@
                     '🚽',
                     `blob_ingester_session_manager would flush buffer due to age, but chunks are still pending`,
                     {
-                        bufferAge,
-                        tolerance,
-                        sessionId: this.sessionId,
-                        partition: this.partition,
-                        chunks: this.chunks.size,
+                        ...logContext,
                     }
                 )
             }
->>>>>>> eaf886a6
         }
     }
 
