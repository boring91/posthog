--- conflicted
+++ resolved
@@ -7,13 +7,8 @@
 import { Field } from 'lib/forms/Field'
 import { IconCopy } from 'lib/lemon-ui/icons'
 import { LemonDialog } from 'lib/lemon-ui/LemonDialog'
-<<<<<<< HEAD
-import { copyToClipboard } from 'lib/utils'
+import { copyToClipboard } from 'lib/utils/copyToClipboard'
 
-=======
-import { Field } from 'lib/forms/Field'
-import { copyToClipboard } from 'lib/utils/copyToClipboard'
->>>>>>> 897a4584
 import { playerShareLogic, PlayerShareLogicProps } from './playerShareLogic'
 
 export function PlayerShareRecording(props: PlayerShareLogicProps): JSX.Element {
