--- conflicted
+++ resolved
@@ -4,13 +4,9 @@
 import { LemonModal, LemonTag, Link } from '@posthog/lemon-ui'
 import clsx from 'clsx'
 import { useActions, useValues } from 'kea'
-<<<<<<< HEAD
 import { BillingUpgradeCTA } from 'lib/components/BillingUpgradeCTA'
-import { FEATURE_FLAGS } from 'lib/constants'
-=======
-import { UNSUBSCRIBE_SURVEY_ID } from 'lib/constants'
+import { FEATURE_FLAGS, UNSUBSCRIBE_SURVEY_ID } from 'lib/constants'
 import { dayjs } from 'lib/dayjs'
->>>>>>> 2149ec30
 import { Tooltip } from 'lib/lemon-ui/Tooltip'
 import { featureFlagLogic } from 'lib/logic/featureFlagLogic'
 import { eventUsageLogic } from 'lib/utils/eventUsageLogic'
@@ -185,7 +181,10 @@
                         ? 'Downgrade'
                         : plan.contact_support
                         ? 'Get in touch'
-<<<<<<< HEAD
+                        : plan.included_if == 'has_subscription' &&
+                          i >= currentPlanIndex &&
+                          !billing?.has_active_subscription
+                        ? 'View products'
                         : plan.free_allocation && !plan.tiers
                         ? 'Select' // Free plan
                         : featureFlags[FEATURE_FLAGS.BILLING_UPGRADE_LANGUAGE] === 'subscribe'
@@ -198,14 +197,6 @@
                         ? 'Add paid plan'
                         : 'Upgrade'}
                 </BillingUpgradeCTA>
-=======
-                        : plan.included_if == 'has_subscription' &&
-                          i >= currentPlanIndex &&
-                          !billing?.has_active_subscription
-                        ? 'View products'
-                        : 'Subscribe'}
-                </LemonButton>
->>>>>>> 2149ec30
                 {!plan.current_plan && !plan.free_allocation && includeAddons && product.addons?.length > 0 && (
                     <p className="text-center ml-0 mt-2 mb-0">
                         <Link
