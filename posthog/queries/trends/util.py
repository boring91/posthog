--- conflicted
+++ resolved
@@ -178,13 +178,8 @@
         return "e.distinct_id"
     elif team.person_on_events_mode == PersonsOnEventsMode.PERSON_ID_NO_OVERRIDE_PROPERTIES_ON_EVENTS:
         return "e.person_id"
-<<<<<<< HEAD
     elif team.person_on_events_mode == PersonsOnEventsMode.PERSON_ID_OVERRIDE_PROPERTIES_ON_EVENTS:
-        return f"if(notEmpty(overrides.person_id), overrides.person_id, e.person_id)"
-=======
-    elif team.person_on_events_mode == PersonsOnEventsMode.person_id_override_properties_on_events:
         return f"if(notEmpty(overrides.distinct_id), overrides.person_id, e.person_id)"
->>>>>>> a3c85e4d
     else:
         return "pdi.person_id"
 
