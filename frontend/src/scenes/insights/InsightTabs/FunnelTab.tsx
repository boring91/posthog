import React from 'react'
import { useValues, useActions } from 'kea'
import { PropertyFilters } from 'lib/components/PropertyFilters/PropertyFilters'

import { funnelLogic } from 'scenes/funnels/funnelLogic'
import { actionsModel } from '~/models/actionsModel'
import { userLogic } from 'scenes/userLogic'
import { ActionFilter } from '../ActionFilter/ActionFilter'
import { Link } from 'lib/components/Link'
import { Button, Row } from 'antd'
import { useState } from 'react'
import SaveModal from '../SaveModal'

export function FunnelTab(): JSX.Element {
<<<<<<< HEAD
    const { isStepsEmpty, filters } = useValues(funnelLogic)
    const { loadFunnel, clearFunnel, setFilters } = useActions(funnelLogic)
=======
    const { isStepsEmpty, filters, stepsWithCount } = useValues(funnelLogic)
    const { loadFunnel, clearFunnel, setFilters, saveFunnelInsight } = useActions(funnelLogic)
>>>>>>> 03a42f05
    const { actions, actionsLoading } = useValues(actionsModel)
    const { eventProperties } = useValues(userLogic)
    const [savingModal, setSavingModal] = useState<boolean>(false)

    const showModal = (): void => setSavingModal(true)
    const closeModal = (): void => setSavingModal(false)
    const onSubmit = (input: string): void => {
        saveFunnelInsight(input)
        closeModal()
    }

    return (
        <div data-attr="funnel-tab">
            <form
                onSubmit={(e): void => {
                    e.preventDefault()
                    loadFunnel()
                }}
            >
                {!actionsLoading && actions.length === 0 && (
                    <div className="alert alert-warning" style={{ marginTop: '1rem' }}>
                        You don't have any actions set up. <Link to="/actions">Click here to set up an action</Link>
                    </div>
                )}
                <h4 className="secondary">Steps</h4>
                <ActionFilter
                    filters={filters}
                    setFilters={(filters): void => setFilters(filters, false)}
                    typeKey={`EditFunnel-action`}
                    hideMathSelector={true}
                />
                <hr />
                <h4 className="secondary">Filters</h4>
                <PropertyFilters
                    pageKey={`EditFunnel-property`}
                    properties={eventProperties}
                    propertyFilters={filters.properties || []}
                    onChange={(properties): void =>
                        setFilters({
                            properties,
                        })
                    }
                    style={{ marginBottom: 20 }}
                />
                <hr />
<<<<<<< HEAD
                <Row justify="start">
                    <Button type="primary" htmlType="submit" disabled={isStepsEmpty} data-attr="save-funnel-button">
                        Calculate
                    </Button>
                    {!isStepsEmpty && (
                        <Button onClick={(): void => clearFunnel()} data-attr="save-funnel-clear-button">
                            Clear
=======
                <Row justify="space-between">
                    <Row justify="start">
                        <Button
                            className="mr-1"
                            type="primary"
                            htmlType="submit"
                            disabled={isStepsEmpty}
                            data-attr="save-funnel-button"
                        >
                            Calculate
                        </Button>
                        {!isStepsEmpty && (
                            <Button onClick={(): void => clearFunnel()} data-attr="save-funnel-clear-button">
                                Clear
                            </Button>
                        )}
                    </Row>
                    {!isStepsEmpty && Array.isArray(stepsWithCount) && !!stepsWithCount.length && (
                        <Button type="primary" onClick={showModal}>
                            Save
>>>>>>> 03a42f05
                        </Button>
                    )}
                </Row>
            </form>
            <SaveModal
                title="Save Funnel"
                prompt="Enter the name of the funnel"
                textLabel="Name"
                visible={savingModal}
                onCancel={closeModal}
                onSubmit={onSubmit}
            />
        </div>
    )
}<|MERGE_RESOLUTION|>--- conflicted
+++ resolved
@@ -12,13 +12,8 @@
 import SaveModal from '../SaveModal'
 
 export function FunnelTab(): JSX.Element {
-<<<<<<< HEAD
-    const { isStepsEmpty, filters } = useValues(funnelLogic)
-    const { loadFunnel, clearFunnel, setFilters } = useActions(funnelLogic)
-=======
     const { isStepsEmpty, filters, stepsWithCount } = useValues(funnelLogic)
     const { loadFunnel, clearFunnel, setFilters, saveFunnelInsight } = useActions(funnelLogic)
->>>>>>> 03a42f05
     const { actions, actionsLoading } = useValues(actionsModel)
     const { eventProperties } = useValues(userLogic)
     const [savingModal, setSavingModal] = useState<boolean>(false)
@@ -64,15 +59,6 @@
                     style={{ marginBottom: 20 }}
                 />
                 <hr />
-<<<<<<< HEAD
-                <Row justify="start">
-                    <Button type="primary" htmlType="submit" disabled={isStepsEmpty} data-attr="save-funnel-button">
-                        Calculate
-                    </Button>
-                    {!isStepsEmpty && (
-                        <Button onClick={(): void => clearFunnel()} data-attr="save-funnel-clear-button">
-                            Clear
-=======
                 <Row justify="space-between">
                     <Row justify="start">
                         <Button
@@ -93,7 +79,6 @@
                     {!isStepsEmpty && Array.isArray(stepsWithCount) && !!stepsWithCount.length && (
                         <Button type="primary" onClick={showModal}>
                             Save
->>>>>>> 03a42f05
                         </Button>
                     )}
                 </Row>
