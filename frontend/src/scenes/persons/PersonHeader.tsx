import { PersonType } from '~/types'
import React from 'react'
import { IconPerson } from 'lib/components/icons'

export function PersonHeader({ person }: { person: PersonType }): JSX.Element {
    return (
        <>
            {person.is_identified ? (
                <div className="person-header identified">
                    <span>
                        <IconPerson />
                    </span>
                    {person.properties.email ? (
<<<<<<< HEAD
                        <span className="ph-no-capture">{person.properties.email}</span>
=======
                        <span className={`text-ellipsis ${rrwebBlockClass}`}>{person.properties.email}</span>
>>>>>>> 26fdfabc
                    ) : (
                        <i>No email recorded</i>
                    )}
                </div>
            ) : (
                <div className="person-header anonymous">
                    <IconPerson /> Anonymous user
                </div>
            )}
        </>
    )
}<|MERGE_RESOLUTION|>--- conflicted
+++ resolved
@@ -11,11 +11,7 @@
                         <IconPerson />
                     </span>
                     {person.properties.email ? (
-<<<<<<< HEAD
-                        <span className="ph-no-capture">{person.properties.email}</span>
-=======
-                        <span className={`text-ellipsis ${rrwebBlockClass}`}>{person.properties.email}</span>
->>>>>>> 26fdfabc
+                        <span className="text-ellipsis ph-no-capture">{person.properties.email}</span>
                     ) : (
                         <i>No email recorded</i>
                     )}
