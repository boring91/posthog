--- conflicted
+++ resolved
@@ -29,11 +29,7 @@
     DataWarehouseSyncInterval,
     ExternalDataSourceSchema,
     ExternalDataStripeSource,
-<<<<<<< HEAD
     manualLinkSources,
-    PipelineInterval,
-=======
->>>>>>> 7dbbcb84
     ProductKey,
 } from '~/types'
 
