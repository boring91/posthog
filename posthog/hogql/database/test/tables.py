from posthog.hogql.database.models import DateDatabaseField, IntegerDatabaseField, FloatDatabaseField
from posthog.hogql.database.s3_table import S3Table
<<<<<<< HEAD
from posthog.hogql.database.models import View
=======
from posthog.hogql.database.models import SavedQuery
>>>>>>> ec15c510


def create_aapl_stock_s3_table(name="aapl_stock") -> S3Table:
    return S3Table(
        name=name,
        url="https://s3.eu-west-3.amazonaws.com/datasets-documentation/aapl_stock.csv",
        format="CSVWithNames",
        fields={
            "Date": DateDatabaseField(name="Date"),
            "Open": FloatDatabaseField(name="Open"),
            "High": FloatDatabaseField(name="High"),
            "Low": FloatDatabaseField(name="Low"),
            "Close": FloatDatabaseField(name="Close"),
            "Volume": FloatDatabaseField(name="Volume"),
            "OpenInt": IntegerDatabaseField(name="OpenInt"),
        },
    )


<<<<<<< HEAD
def create_aapl_stock_table_view() -> View:
    return View(
=======
def create_aapl_stock_table_view() -> SavedQuery:
    return SavedQuery(
>>>>>>> ec15c510
        name="aapl_stock_view",
        query="SELECT * FROM aapl_stock",
        fields={
            "Date": DateDatabaseField(name="Date"),
            "Open": FloatDatabaseField(name="Open"),
            "High": FloatDatabaseField(name="High"),
            "Low": FloatDatabaseField(name="Low"),
        },
    )


<<<<<<< HEAD
def create_nested_aapl_stock_view() -> View:
    return View(
=======
def create_nested_aapl_stock_view() -> SavedQuery:
    return SavedQuery(
>>>>>>> ec15c510
        name="aapl_stock_nested_view",
        query="SELECT * FROM aapl_stock_view",
        fields={
            "Date": DateDatabaseField(name="Date"),
            "Open": FloatDatabaseField(name="Open"),
            "High": FloatDatabaseField(name="High"),
            "Low": FloatDatabaseField(name="Low"),
        },
    )


<<<<<<< HEAD
def create_aapl_stock_table_self_referencing() -> View:
    return View(
=======
def create_aapl_stock_table_self_referencing() -> SavedQuery:
    return SavedQuery(
>>>>>>> ec15c510
        name="aapl_stock_self",
        query="SELECT * FROM aapl_stock_self",
        fields={
            "Date": DateDatabaseField(name="Date"),
            "Open": FloatDatabaseField(name="Open"),
            "High": FloatDatabaseField(name="High"),
            "Low": FloatDatabaseField(name="Low"),
        },
    )<|MERGE_RESOLUTION|>--- conflicted
+++ resolved
@@ -1,10 +1,6 @@
 from posthog.hogql.database.models import DateDatabaseField, IntegerDatabaseField, FloatDatabaseField
 from posthog.hogql.database.s3_table import S3Table
-<<<<<<< HEAD
-from posthog.hogql.database.models import View
-=======
 from posthog.hogql.database.models import SavedQuery
->>>>>>> ec15c510
 
 
 def create_aapl_stock_s3_table(name="aapl_stock") -> S3Table:
@@ -24,13 +20,8 @@
     )
 
 
-<<<<<<< HEAD
-def create_aapl_stock_table_view() -> View:
-    return View(
-=======
 def create_aapl_stock_table_view() -> SavedQuery:
     return SavedQuery(
->>>>>>> ec15c510
         name="aapl_stock_view",
         query="SELECT * FROM aapl_stock",
         fields={
@@ -42,13 +33,8 @@
     )
 
 
-<<<<<<< HEAD
-def create_nested_aapl_stock_view() -> View:
-    return View(
-=======
 def create_nested_aapl_stock_view() -> SavedQuery:
     return SavedQuery(
->>>>>>> ec15c510
         name="aapl_stock_nested_view",
         query="SELECT * FROM aapl_stock_view",
         fields={
@@ -60,13 +46,8 @@
     )
 
 
-<<<<<<< HEAD
-def create_aapl_stock_table_self_referencing() -> View:
-    return View(
-=======
 def create_aapl_stock_table_self_referencing() -> SavedQuery:
     return SavedQuery(
->>>>>>> ec15c510
         name="aapl_stock_self",
         query="SELECT * FROM aapl_stock_self",
         fields={
