from unittest.mock import MagicMock, patch

from freezegun import freeze_time, configure, config  # type: ignore
import pytest
from posthog.constants import FlagRequestType
from posthog.models.feature_flag.flag_analytics import increment_request_count, capture_team_decide_usage
from posthog.test.base import BaseTest
from posthog import redis
import datetime
import concurrent.futures


class TestFeatureFlagAnalytics(BaseTest):
    maxDiff = None

    def tearDown(self):
        configure(default_ignore_list=config.DEFAULT_IGNORE_LIST)
        return super().tearDown()

    def setUp(self):
        # delete all keys in redis
        r = redis.get_client()
        for key in r.scan_iter("*"):
            r.delete(key)
        return super().setUp()

    @patch("posthog.models.feature_flag.flag_analytics.CACHE_BUCKET_SIZE", 10)
    def test_increment_request_count_adds_requests_to_appropriate_buckets(self):
        team_id = 3
        other_team_id = 1243

        with freeze_time("2022-05-07 12:23:07") as frozen_datetime:
            for _ in range(10):
                # 10 requests in first bucket
                increment_request_count(team_id)
            for _ in range(7):
                # 7 requests for other team
                increment_request_count(other_team_id)

            frozen_datetime.tick(datetime.timedelta(seconds=5))

            for _ in range(5):
                # 5 requests in second bucket
                increment_request_count(team_id)
            for _ in range(3):
                # 3 requests for other team
                increment_request_count(other_team_id)

            client = redis.get_client()

            # redis returns encoded bytes
            self.assertEqual(
                client.hgetall(f"posthog:decide_requests:{team_id}"), {b"165192618": b"10", b"165192619": b"5"}
            )
            self.assertEqual(
                client.hgetall(f"posthog:decide_requests:{other_team_id}"), {b"165192618": b"7", b"165192619": b"3"}
            )
            self.assertEqual(client.hgetall(f"posthog:decide_requests:other"), {})

    @patch("posthog.models.feature_flag.flag_analytics.CACHE_BUCKET_SIZE", 10)
    def test_capture_team_decide_usage(self):
        mock_capture = MagicMock()
        team_id = 3
        other_team_id = 1243
        team_uuid = "team-uuid"
        other_team_uuid = "other-team-uuid"

        with freeze_time("2022-05-07 12:23:07") as frozen_datetime, self.settings(
            DECIDE_BILLING_ANALYTICS_TOKEN="token"
        ):
            for _ in range(10):
                # 10 requests in first bucket
                increment_request_count(team_id)
                increment_request_count(team_id, 1, FlagRequestType.LOCAL_EVALUATION)
            for _ in range(7):
                # 7 requests for other team
                increment_request_count(other_team_id)

            frozen_datetime.tick(datetime.timedelta(seconds=5))

            for _ in range(5):
                # 5 requests in second bucket
                increment_request_count(team_id)
                increment_request_count(team_id, 1, FlagRequestType.LOCAL_EVALUATION)
            for _ in range(3):
                # 3 requests for other team
                increment_request_count(other_team_id)

            frozen_datetime.tick(datetime.timedelta(seconds=10))

            for _ in range(5):
                # 5 requests in third bucket
                increment_request_count(team_id)
                increment_request_count(team_id, 1, FlagRequestType.LOCAL_EVALUATION)
                increment_request_count(other_team_id)

            capture_team_decide_usage(mock_capture, team_id, team_uuid)
            # these other requests should not add duplicate counts
            capture_team_decide_usage(mock_capture, team_id, team_uuid)
            capture_team_decide_usage(mock_capture, team_id, team_uuid)
<<<<<<< HEAD
            assert mock_capture.capture.call_count == 2
            mock_capture.capture.assert_any_call(
=======
            mock_capture.capture.assert_called_once_with(
>>>>>>> 9fb1aa72
                team_id,
                "decide usage",
                {
                    "count": 15,
                    "team_id": team_id,
                    "team_uuid": team_uuid,
                    "max_time": 1651926190,
                    "min_time": 1651926180,
                    "token": "token",
                },
<<<<<<< HEAD
            )
            mock_capture.capture.assert_any_call(
                team_id,
                "local evaluation usage",
                {
                    "count": 15,
                    "team_id": team_id,
                    "team_uuid": team_uuid,
                    "max_time": 1651926190,
                    "min_time": 1651926180,
                    "token": "token",
                },
=======
>>>>>>> 9fb1aa72
            )

            mock_capture.reset_mock()
            capture_team_decide_usage(mock_capture, other_team_id, other_team_uuid)
            capture_team_decide_usage(mock_capture, other_team_id, other_team_uuid)
            mock_capture.capture.assert_called_once_with(
                other_team_id,
                "decide usage",
                {
                    "count": 10,
                    "team_id": other_team_id,
                    "team_uuid": other_team_uuid,
                    "max_time": 1651926190,
                    "min_time": 1651926180,
                    "token": "token",
                },
<<<<<<< HEAD
            )

    @patch("posthog.models.feature_flag.flag_analytics.CACHE_BUCKET_SIZE", 10)
    def test_no_token_loses_capture_team_decide_usage_data(self):
        mock_capture = MagicMock()
        team_id = 3
        other_team_id = 1243
        team_uuid = "team-uuid"
        other_team_uuid = "other-team-uuid"

        with freeze_time("2022-05-07 12:23:07") as frozen_datetime:
            for _ in range(10):
                # 10 requests in first bucket
                increment_request_count(team_id)
            for _ in range(7):
                # 7 requests for other team
                increment_request_count(other_team_id)

            frozen_datetime.tick(datetime.timedelta(seconds=5))

            for _ in range(5):
                # 5 requests in second bucket
                increment_request_count(team_id)
            for _ in range(3):
                # 3 requests for other team
                increment_request_count(other_team_id)

            frozen_datetime.tick(datetime.timedelta(seconds=10))

            for _ in range(5):
                # 5 requests in third bucket
                increment_request_count(team_id)
                increment_request_count(other_team_id)

            capture_team_decide_usage(mock_capture, team_id, team_uuid)
            capture_team_decide_usage(mock_capture, team_id, team_uuid)
            mock_capture.capture.assert_not_called()

            client = redis.get_client()
            self.assertEqual(client.hgetall(f"posthog:decide_requests:{team_id}"), {b"165192620": b"5"})

            with self.settings(DECIDE_BILLING_ANALYTICS_TOKEN="token"):
                capture_team_decide_usage(mock_capture, team_id, team_uuid)
                # no data anymore to capture
                mock_capture.capture.assert_not_called()

                mock_capture.reset_mock()

                capture_team_decide_usage(mock_capture, other_team_id, other_team_uuid)
                mock_capture.capture.assert_called_once_with(
                    other_team_id,
                    "decide usage",
                    {
                        "count": 10,
                        "team_id": other_team_id,
                        "team_uuid": other_team_uuid,
                        "max_time": 1651926190,
                        "min_time": 1651926180,
                        "token": "token",
                    },
                )

    @pytest.mark.skip(
        reason="This works locally, but causes issues in CI because the freeze_time applies to threads as well in unrelated tests, causing timeouts."
    )
    @patch("posthog.models.feature_flag.flag_analytics.CACHE_BUCKET_SIZE", 10)
    def test_no_interference_between_different_types_of_new_incoming_increments(self):
        # we want freezetime to apply to threads too.
        # However, the list can't be empty, so we need to add something.
        configure(default_ignore_list=["tensorflow"])

        mock_capture = MagicMock()
        team_id = 3
        other_team_id = 1243
        team_uuid = "team-uuid"

        with freeze_time("2022-05-07 12:23:07") as frozen_datetime, self.settings(
            DECIDE_BILLING_ANALYTICS_TOKEN="token"
        ):
            for _ in range(10):
                # 10 requests in first bucket
                increment_request_count(team_id)
                increment_request_count(team_id, 1, FlagRequestType.LOCAL_EVALUATION)

            frozen_datetime.tick(datetime.timedelta(seconds=5))

            for _ in range(5):
                # 5 requests in second bucket
                increment_request_count(team_id)
                increment_request_count(team_id, 1, FlagRequestType.LOCAL_EVALUATION)

            frozen_datetime.tick(datetime.timedelta(seconds=10))

            for _ in range(3):
                # 3 requests in third bucket
                increment_request_count(team_id)
                increment_request_count(team_id, 1, FlagRequestType.LOCAL_EVALUATION)

            frozen_datetime.tick(datetime.timedelta(seconds=2))

            with concurrent.futures.ThreadPoolExecutor(max_workers=15) as executor:
                future_to_index = {executor.submit(increment_request_count, team_id): index for index in range(5, 10)}
                future_to_index = {
                    executor.submit(capture_team_decide_usage, mock_capture, team_id, team_uuid): index
                    for index in range(5)
                }
                future_to_index = {
                    executor.submit(increment_request_count, team_id, 1, FlagRequestType.LOCAL_EVALUATION): index
                    for index in range(10, 15)
                }

            for future in concurrent.futures.as_completed(future_to_index):
                result = future.result()
                assert result is None
                assert future.exception() is None

            mock_capture.capture.assert_any_call(
                team_id,
                "decide usage",
                {
                    "count": 15,
                    "team_id": team_id,
                    "team_uuid": team_uuid,
                    "max_time": 1651926190,
                    "min_time": 1651926180,
                    "token": "token",
                },
            )
            mock_capture.capture.assert_any_call(
                team_id,
                "local evaluation usage",
                {
                    "count": 15,
                    "team_id": team_id,
                    "team_uuid": team_uuid,
                    "max_time": 1651926190,
                    "min_time": 1651926180,
                    "token": "token",
                },
=======
>>>>>>> 9fb1aa72
            )
            assert mock_capture.capture.call_count == 2

            client = redis.get_client()

            # check that the increments made it through
            # and no extra requests were counted
            self.assertEqual(client.hgetall(f"posthog:decide_requests:{team_id}"), {b"165192620": b"8"})
            self.assertEqual(client.hgetall(f"posthog:local_evaluation_requests:{team_id}"), {b"165192620": b"8"})
            self.assertEqual(client.hgetall(f"posthog:decide_requests:{other_team_id}"), {})
            self.assertEqual(client.hgetall(f"posthog:local_evaluation_requests:{other_team_id}"), {})

    @patch("posthog.models.feature_flag.flag_analytics.CACHE_BUCKET_SIZE", 10)
    def test_no_token_loses_capture_team_decide_usage_data(self):
        mock_capture = MagicMock()
        team_id = 3
        other_team_id = 1243
        team_uuid = "team-uuid"
        other_team_uuid = "other-team-uuid"

        with freeze_time("2022-05-07 12:23:07") as frozen_datetime:
            for _ in range(10):
                # 10 requests in first bucket
                increment_request_count(team_id)
            for _ in range(7):
                # 7 requests for other team
                increment_request_count(other_team_id)

            frozen_datetime.tick(datetime.timedelta(seconds=5))

            for _ in range(5):
                # 5 requests in second bucket
                increment_request_count(team_id)
            for _ in range(3):
                # 3 requests for other team
                increment_request_count(other_team_id)

            frozen_datetime.tick(datetime.timedelta(seconds=10))

            for _ in range(5):
                # 5 requests in third bucket
                increment_request_count(team_id)
                increment_request_count(other_team_id)

            capture_team_decide_usage(mock_capture, team_id, team_uuid)
            capture_team_decide_usage(mock_capture, team_id, team_uuid)
            mock_capture.capture.assert_not_called()

            client = redis.get_client()
            self.assertEqual(client.hgetall(f"posthog:decide_requests:{team_id}"), {b"165192620": b"5"})

            with self.settings(DECIDE_BILLING_ANALYTICS_TOKEN="token"):
                capture_team_decide_usage(mock_capture, team_id, team_uuid)
                # no data anymore to capture
                mock_capture.capture.assert_not_called()

                mock_capture.reset_mock()

                capture_team_decide_usage(mock_capture, other_team_id, other_team_uuid)
                mock_capture.capture.assert_called_once_with(
                    other_team_id,
                    "decide usage",
                    {
                        "count": 10,
                        "team_id": other_team_id,
                        "team_uuid": other_team_uuid,
                        "max_time": 1651926190,
                        "min_time": 1651926180,
                        "token": "token",
                    },
                )

    @pytest.mark.skip(
        reason="This works locally, but causes issues in CI because the freeze_time applies to threads as well in unrelated tests, causing timeouts."
    )
    @patch("posthog.models.feature_flag.flag_analytics.CACHE_BUCKET_SIZE", 10)
    def test_locking_works_for_capture_team_decide_usage(self):
        # we want freezetime to apply to threads too.
        # However, the list can't be empty, so we need to add something.
        configure(default_ignore_list=["tensorflow"])

        mock_capture = MagicMock()
        team_id = 3
        other_team_id = 1243
        team_uuid = "team-uuid"
        other_team_uuid = "other-team-uuid"

        with freeze_time("2022-05-07 12:23:07") as frozen_datetime, self.settings(
            DECIDE_BILLING_ANALYTICS_TOKEN="token"
        ):
            for _ in range(10):
                # 10 requests in first bucket
                increment_request_count(team_id)
            for _ in range(7):
                # 7 requests for other team
                increment_request_count(other_team_id)

            frozen_datetime.tick(datetime.timedelta(seconds=5))

            for _ in range(5):
                # 5 requests in second bucket
                increment_request_count(team_id)
            for _ in range(3):
                # 3 requests for other team
                increment_request_count(other_team_id)

            frozen_datetime.tick(datetime.timedelta(seconds=10))

            for _ in range(5):
                # 5 requests in third bucket
                increment_request_count(team_id)
                increment_request_count(other_team_id)

            frozen_datetime.tick(datetime.timedelta(seconds=10))

            with concurrent.futures.ThreadPoolExecutor(max_workers=10) as executor:
                future_to_index = {
                    executor.submit(capture_team_decide_usage, mock_capture, team_id, team_uuid): index
                    for index in range(5)
                }
                future_to_index = {
                    executor.submit(capture_team_decide_usage, mock_capture, other_team_id, other_team_uuid): index
                    for index in range(5, 10)
                }

            for future in concurrent.futures.as_completed(future_to_index):
                result = future.result()
                assert result is None
                assert future.exception() is None

            mock_capture.capture.assert_any_call(
                team_id,
                "decide usage",
                {
                    "count": 15,
                    "team_id": team_id,
                    "team_uuid": team_uuid,
                    "max_time": 1651926190,
                    "min_time": 1651926180,
                    "token": "token",
                },
            )
            mock_capture.capture.assert_any_call(
                other_team_id,
                "decide usage",
                {
                    "count": 10,
                    "team_id": other_team_id,
                    "team_uuid": other_team_uuid,
                    "max_time": 1651926190,
                    "min_time": 1651926180,
                    "token": "token",
                },
            )
            assert mock_capture.capture.call_count == 2

    # TODO: Figure out a way to run these tests in CI
    @pytest.mark.skip(
        reason="This works locally, but causes issues in CI because the freeze_time applies to threads as well in unrelated tests, causing timeouts."
    )
    @patch("posthog.models.feature_flag.flag_analytics.CACHE_BUCKET_SIZE", 10)
    def test_locking_in_redis_doesnt_block_new_incoming_increments(self):
        # we want freezetime to apply to threads too.
        # However, the list can't be empty, so we need to add something.
        configure(default_ignore_list=["tensorflow"])

        mock_capture = MagicMock()
        team_id = 3
        other_team_id = 1243
        team_uuid = "team-uuid"

        with freeze_time("2022-05-07 12:23:07") as frozen_datetime, self.settings(
            DECIDE_BILLING_ANALYTICS_TOKEN="token"
        ):
            for _ in range(10):
                # 10 requests in first bucket
                increment_request_count(team_id)

            frozen_datetime.tick(datetime.timedelta(seconds=5))

            for _ in range(5):
                # 5 requests in second bucket
                increment_request_count(team_id)

            frozen_datetime.tick(datetime.timedelta(seconds=10))

            for _ in range(3):
                # 3 requests in third bucket
                increment_request_count(team_id)

            frozen_datetime.tick(datetime.timedelta(seconds=2))

            with concurrent.futures.ThreadPoolExecutor(max_workers=10) as executor:
                future_to_index = {
                    executor.submit(capture_team_decide_usage, mock_capture, team_id, team_uuid): index
                    for index in range(5)
                }
                future_to_index = {executor.submit(increment_request_count, team_id): index for index in range(5, 10)}

            for future in concurrent.futures.as_completed(future_to_index):
                result = future.result()
                assert result is None
                assert future.exception() is None

            mock_capture.capture.assert_any_call(
                team_id,
                "decide usage",
                {
                    "count": 15,
                    "team_id": team_id,
                    "team_uuid": team_uuid,
                    "max_time": 1651926190,
                    "min_time": 1651926180,
                    "token": "token",
                },
            )
            assert mock_capture.capture.call_count == 1

            client = redis.get_client()

            # check that the increments made it through
            # and no extra requests were counted
            self.assertEqual(client.hgetall(f"posthog:decide_requests:{team_id}"), {b"165192620": b"8"})
            self.assertEqual(client.hgetall(f"posthog:decide_requests:{other_team_id}"), {})<|MERGE_RESOLUTION|>--- conflicted
+++ resolved
@@ -98,12 +98,8 @@
             # these other requests should not add duplicate counts
             capture_team_decide_usage(mock_capture, team_id, team_uuid)
             capture_team_decide_usage(mock_capture, team_id, team_uuid)
-<<<<<<< HEAD
             assert mock_capture.capture.call_count == 2
             mock_capture.capture.assert_any_call(
-=======
-            mock_capture.capture.assert_called_once_with(
->>>>>>> 9fb1aa72
                 team_id,
                 "decide usage",
                 {
@@ -114,7 +110,6 @@
                     "min_time": 1651926180,
                     "token": "token",
                 },
-<<<<<<< HEAD
             )
             mock_capture.capture.assert_any_call(
                 team_id,
@@ -127,8 +122,6 @@
                     "min_time": 1651926180,
                     "token": "token",
                 },
-=======
->>>>>>> 9fb1aa72
             )
 
             mock_capture.reset_mock()
@@ -145,7 +138,6 @@
                     "min_time": 1651926180,
                     "token": "token",
                 },
-<<<<<<< HEAD
             )
 
     @patch("posthog.models.feature_flag.flag_analytics.CACHE_BUCKET_SIZE", 10)
@@ -285,8 +277,6 @@
                     "min_time": 1651926180,
                     "token": "token",
                 },
-=======
->>>>>>> 9fb1aa72
             )
             assert mock_capture.capture.call_count == 2
 
@@ -300,7 +290,7 @@
             self.assertEqual(client.hgetall(f"posthog:local_evaluation_requests:{other_team_id}"), {})
 
     @patch("posthog.models.feature_flag.flag_analytics.CACHE_BUCKET_SIZE", 10)
-    def test_no_token_loses_capture_team_decide_usage_data(self):
+    def test_no_token_loses_capture_team_decide_usage_data_v2(self):
         mock_capture = MagicMock()
         team_id = 3
         other_team_id = 1243
