--- conflicted
+++ resolved
@@ -683,11 +683,7 @@
 
 export interface FunnelStep {
     action_id: string
-<<<<<<< HEAD
     average_conversion_time: number | null
-=======
-    average_conversion_time: number
->>>>>>> bcffcde7
     count: number
     name: string
     order: number
@@ -705,16 +701,14 @@
     type: 'Funnel'
 }
 
-<<<<<<< HEAD
 export interface FunnelResultWithBreakdown extends Omit<FunnelResult, 'result'> {
     result: FunnelStep[][]
-=======
+}
 export interface FunnelsTimeConversionResult {
     result: number[]
     last_refresh: string | null
     is_cached: boolean
     type: 'Funnel'
->>>>>>> bcffcde7
 }
 
 export interface ChartParams {
