--- conflicted
+++ resolved
@@ -47,7 +47,6 @@
     className?: string
     popoverClassName?: string
     size?: 'xsmall' | 'small' | 'medium' | 'large'
-    borderless?: boolean
     transparentBackground?: boolean
 }
 
@@ -70,7 +69,6 @@
     popoverClassName,
     'data-attr': dataAttr,
     size = 'medium',
-    borderless,
     transparentBackground,
 }: LemonInputSelectProps): JSX.Element {
     const [showPopover, setShowPopover] = useState(false)
@@ -469,20 +467,11 @@
                 className={clsx(
                     'h-auto leading-7', // leading-7 means line height aligned with LemonSnack height
                     // Putting button-like text styling on the single-select unfocused placeholder
-<<<<<<< HEAD
                     // NOTE: We need font-medium on both the input (for autosizing) and its placeholder (for display)
                     mode === 'multiple' && 'flex-wrap',
                     mode === 'single' && values.length > 0 && '*:*:font-medium placeholder:*:*:font-medium',
                     mode === 'single' && values.length > 0 && !showPopover && 'placeholder:*:*:text-default',
                     className
-=======
-                    mode === 'single' && values.length > 0 && 'placeholder:*:font-medium',
-                    mode === 'single' &&
-                        values.length > 0 &&
-                        !showPopover &&
-                        'cursor-pointer placeholder:*:text-default',
-                    borderless && 'border-none'
->>>>>>> 6f9ea304
                 )}
                 data-attr={dataAttr}
                 size={size}
