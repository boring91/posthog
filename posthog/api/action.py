from posthog.models import Event, Team, Action, ActionStep, Element, User, Person, Filter, Entity, Cohort, CohortPeople
from posthog.utils import properties_to_Q, append_data
from posthog.constants import TREND_FILTER_TYPE_ACTIONS, TREND_FILTER_TYPE_EVENTS
from rest_framework import request, serializers, viewsets, authentication
from rest_framework.response import Response
from rest_framework.decorators import action
from rest_framework.exceptions import AuthenticationFailed
from django.db.models import Q, Count, Prefetch, functions, QuerySet, OuterRef, Exists, Value, BooleanField
from django.db import connection
from django.utils.timezone import now
from typing import Any, List, Dict, Optional, Tuple
from typing import Any, List, Dict, Optional, Tuple, Union
import pandas as pd
import datetime
import json
import pytz
import copy
import numpy as np
from dateutil.relativedelta import relativedelta
from .person import PersonSerializer

FREQ_MAP = {
    'minute': '60S',
    'hour': 'H',
    'day': 'D',
    'week': 'W',
    'month': 'M'
}

class ActionStepSerializer(serializers.HyperlinkedModelSerializer):
    class Meta:
        model = ActionStep
        fields = ['id', 'event', 'tag_name', 'text', 'href', 'selector', 'url', 'name', 'url_matching']


class ActionSerializer(serializers.HyperlinkedModelSerializer):
    steps = serializers.SerializerMethodField()
    count = serializers.SerializerMethodField()

    class Meta:
        model = Action
        fields = ['id', 'name', 'post_to_slack', 'steps', 'created_at', 'deleted', 'count']

    def get_steps(self, action: Action):
        steps = action.steps.all()
        return ActionStepSerializer(steps, many=True).data

    def get_count(self, action: Action) -> Optional[int]:
        if hasattr(action, 'count'):
            return action.count  # type: ignore
        return None


class TemporaryTokenAuthentication(authentication.BaseAuthentication):
    def authenticate(self, request: request.Request):
        # if the Origin is different, the only authentication method should be temporary_token
        # This happens when someone is trying to create actions from the editor on their own website
        if request.headers.get('Origin') and request.headers['Origin'] not in request.build_absolute_uri('/'):
            if not request.GET.get('temporary_token'):
                raise AuthenticationFailed(detail="""No temporary_token set.
                    That means you're either trying to access this API from a different site,
                    or it means your proxy isn\'t sending the correct headers.
                    See https://github.com/PostHog/posthog/wiki/Running-behind-a-proxy for more information.
                    """)
        if request.GET.get('temporary_token'):
            user = User.objects.filter(temporary_token=request.GET.get('temporary_token'))
            if not user.exists():
                raise AuthenticationFailed(detail='User doesnt exist')
            return (user.first(), None)
        return None


class ActionViewSet(viewsets.ModelViewSet):
    queryset = Action.objects.all()
    serializer_class = ActionSerializer
    authentication_classes = [TemporaryTokenAuthentication, authentication.SessionAuthentication, authentication.BasicAuthentication]

    def get_queryset(self):
        queryset = super().get_queryset()
        if self.action == 'list':  # type: ignore
            queryset = queryset.filter(deleted=False)

        if self.request.GET.get(TREND_FILTER_TYPE_ACTIONS):
            queryset = queryset.filter(pk__in=[action.id for action in Filter({'actions': json.loads(self.request.GET['actions'])}).actions])

        if self.request.GET.get('include_count'):
            queryset = queryset.annotate(count=Count(TREND_FILTER_TYPE_EVENTS))

        queryset = queryset.prefetch_related(Prefetch('steps', queryset=ActionStep.objects.order_by('id')))
        return queryset\
            .filter(team=self.request.user.team_set.get())\
            .order_by('-id')

    def create(self, request: request.Request, *args: Any, **kwargs: Any) -> Response:
        action, created = Action.objects.get_or_create(
            name=request.data['name'],
            post_to_slack=request.data.get('post_to_slack', False),
            team=request.user.team_set.get(),
            deleted=False,
            defaults={
                'created_by': request.user
            }
        )
        if not created:
            return Response(data={'detail': 'action-exists', 'id': action.pk}, status=400)

        if request.data.get('steps'):
            for step in request.data['steps']:
                ActionStep.objects.create(
                    action=action,
                    **{key: value for key, value in step.items() if key not in ('isNew', 'selection')}
                )
        action.calculate_events()
        return Response(ActionSerializer(action, context={'request': request}).data)

    def update(self, request: request.Request, *args: Any, **kwargs: Any) -> Response:
        action = Action.objects.get(pk=kwargs['pk'], team=request.user.team_set.get())

        # If there's no steps property at all we just ignore it
        # If there is a step property but it's an empty array [], we'll delete all the steps
        if 'steps' in request.data:
            steps = request.data.pop('steps')
            # remove steps not in the request
            step_ids = [step['id'] for step in steps if step.get('id')]
            action.steps.exclude(pk__in=step_ids).delete()

            for step in steps:
                if step.get('id'):
                    db_step = ActionStep.objects.get(pk=step['id'])
                    step_serializer = ActionStepSerializer(db_step)
                    step_serializer.update(db_step, step)
                else:
                    ActionStep.objects.create(
                        action=action,
                        **{key: value for key, value in step.items() if key not in ('isNew', 'selection')}
                    )

        serializer = ActionSerializer(action, context={'request': request})
        serializer.update(action, request.data)
        action.calculate_events()
        return Response(ActionSerializer(action, context={'request': request}).data)

    def list(self, request: request.Request, *args: Any, **kwargs: Any) -> Response:
        actions = self.get_queryset()
        actions_list: List[Dict[Any, Any]] = ActionSerializer(actions, many=True, context={'request': request}).data # type: ignore
        if request.GET.get('include_count', False):
            actions_list.sort(key=lambda action: action.get('count', action['id']), reverse=True)
        return Response({'results': actions_list})

<<<<<<< HEAD
    def _group_events_to_date(self, date_from: Optional[datetime.datetime], date_to: datetime.datetime, aggregates: QuerySet, interval:str, breakdown: Optional[str]=None) -> Dict[str, Dict[datetime.datetime, int]]:
        freq_map = {
            'minute': '60S',
            'hour': 'H',
            'day': 'D',
            'week': 'W',
            'month': 'M'
        }
=======
    def _build_dataframe(self, aggregates: QuerySet, interval: str, breakdown: Optional[str]=None) -> pd.DataFrame:
        if breakdown == 'cohorts':
            cohort_keys = [key for key in aggregates[0].keys() if key.startswith('cohort_')]
            # Convert queryset with day, count, cohort_88, cohort_99, ... to multiple rows, for example:
            # 2020-01-01..., 1, cohort_88
            # 2020-01-01..., 3, cohort_99
            dataframe = pd.melt(pd.DataFrame(aggregates), id_vars=[interval, 'count'], value_vars=cohort_keys, var_name='breakdown')\
                .rename(columns={interval: 'date'})
            # Filter out false values
            dataframe = dataframe[dataframe['value'] == True]
            # Sum dates with same cohort
            dataframe = dataframe.groupby(['breakdown', 'date'], as_index=False).sum()
        else:
            dataframe = pd.DataFrame([{'date': a[interval], 'count': a['count'], 'breakdown': a[breakdown] if breakdown else 'Total'} for a in aggregates])
        if interval == 'week':
            dataframe['date'] = dataframe['date'].apply(lambda x: x - pd.offsets.Week(weekday=6))
        elif interval == 'month':
            dataframe['date'] = dataframe['date'].apply(lambda x: x - pd.offsets.MonthEnd(n=1))
        return dataframe

    def _group_events_to_date(self, date_from: datetime.datetime, date_to: datetime.datetime, aggregates: QuerySet, interval: str, breakdown: Optional[str]=None) -> Dict[str, Dict[datetime.datetime, int]]:
>>>>>>> bc7eabc3
        response = {}

        time_index = pd.date_range(date_from, date_to, freq=FREQ_MAP[interval])
        if len(aggregates) > 0:
            dataframe = self._build_dataframe(aggregates, interval, breakdown)
            for value in dataframe['breakdown'].unique():
                filtered = dataframe.loc[dataframe['breakdown'] == value] if value else dataframe.loc[dataframe['breakdown'].isnull()]
                df_dates = pd.DataFrame(filtered.groupby('date').mean(), index=time_index)
                df_dates = df_dates.fillna(0)
                response[value] = {key: value[0] if len(value) > 0 else 0 for key, value in df_dates.iterrows()}
        else:
            dataframe = pd.DataFrame([], index=time_index)
            dataframe = dataframe.fillna(0)
            response['total'] = {key: value[0] if len(value) > 0 else 0 for key, value in dataframe.iterrows()}
        return response

    def _filter_events(self, filter: Filter, entity: Optional[Entity]=None) -> Q:
        filters = Q()
        if filter.date_from:
            filters &= Q(timestamp__gte=filter.date_from)
        if filter.date_to:
            relativity = relativedelta(days=1)
            if filter.interval == 'hour':
                relativity = relativedelta(hours=1)
            elif filter.interval == 'minute':
                relativity = relativedelta(minutes=1)
            elif filter.interval == 'week':
                relativity = relativedelta(weeks=1)
            elif filter.interval == 'month':
                relativity = relativedelta(months=1) - relativity # go to last day of month instead of first of next
            filters &= Q(timestamp__lte=filter.date_to + relativity)
        if filter.properties:
            filters &= filter.properties_to_Q()
        if entity and entity.properties:
            filters &= entity.properties_to_Q()
        return filters

    def _append_data(self, dates_filled: pd.DataFrame, interval: str) -> Dict:
        append: Dict[str, Any] = {}
        append['data'] = []
        append['labels'] = []
        append['days'] = []

        labels_format = '%a. %-d %B'
        days_format = '%Y-%m-%d'

        if interval == 'hour' or interval == 'minute':
            labels_format += ', %H:%M'
            days_format += ' %H:%M:%S'

        for date, value in dates_filled.items():
            append['days'].append(date.strftime(days_format))
            append['labels'].append(date.strftime(labels_format))
            append['data'].append(value)

        append['count'] = sum(append['data'])
        return append

    def _get_interval_annotation(self, key: str) -> Dict[str, Any]:
        map: Dict[str, Any] = {
            'minute': functions.TruncMinute('timestamp'),
            'hour': functions.TruncHour('timestamp'),
            'day': functions.TruncDay('timestamp'),
            'week': functions.TruncWeek('timestamp'),
            'month': functions.TruncMonth('timestamp'),
        }
        func = map.get(key)
        if func is None:
            return {'day': map.get('day')} # default

        return { key: func }

    def _add_cohort_annotations(self, team: Team, breakdown: List[Union[int, str]]) -> Dict[str, Union[Value, Exists]]:
        cohorts = Cohort.objects.filter(team=team, pk__in=[b for b in breakdown if b != 'all'])
        annotations: Dict[str, Union[Value, Exists]] = {}
        for cohort in cohorts:
            annotations['cohort_{}'.format(cohort.pk)] = Exists(
                CohortPeople.objects.filter(
                    cohort=cohort.pk,
                    person_id=OuterRef('person_id')
                ).only('id')
            )
        if 'all' in breakdown:
            annotations['cohort_all'] = Value(True, output_field=BooleanField())
        return annotations

    def _aggregate_by_interval(self, filtered_events: QuerySet, team: Team, entity: Entity, filter: Filter, interval: str, request: request.Request, breakdown: Optional[str]=None) -> Dict[str, Any]:
        interval_annotation = self._get_interval_annotation(interval)
        values = [interval]
        if breakdown:
            if request.GET.get('breakdown_type') == 'cohort':
                annotations = self._add_cohort_annotations(team, json.loads(request.GET['breakdown']))
                values.extend(annotations.keys())
                filtered_events = filtered_events.annotate(**annotations)
                breakdown = 'cohorts'
            else:
                values.append(breakdown)
        aggregates = filtered_events\
            .annotate(**interval_annotation)\
            .values(*values)\
            .annotate(count=Count(1))\
            .order_by()

        if breakdown:
            aggregates = aggregates.order_by('-count')

        aggregates = self._process_math(aggregates, entity)

        dates_filled = self._group_events_to_date(
            date_from=filter.date_from,
            date_to=filter.date_to if filter.date_to else now(),
            aggregates=aggregates,
            interval=interval,
            breakdown=breakdown
        )

        return dates_filled

    def _process_math(self, query: QuerySet, entity: Entity):
        if entity.math == 'dau':
            query = query.annotate(count=Count('person_id', distinct=True))
        return query

    def _execute_custom_sql(self, query, params):
        cursor = connection.cursor()
        cursor.execute(query, params)
        return cursor.fetchall()

    def _stickiness(self, filtered_events: QuerySet, entity: Entity, filter: Filter) -> Dict[str, Any]:
        if not filter.date_to or not filter.date_from:
            raise ValueError('_stickiness needs date_to and date_from set')
        range_days = (filter.date_to - filter.date_from).days + 2

        events = filtered_events\
            .filter(self._filter_events(filter, entity))\
            .values('person_id') \
            .annotate(day_count=Count(functions.TruncDay('timestamp'), distinct=True))\
            .filter(day_count__lte=range_days)

        events_sql, events_sql_params = events.query.sql_with_params()
        aggregated_query = 'select count(v.person_id), v.day_count from ({}) as v group by v.day_count'.format(events_sql)
        aggregated_counts = self._execute_custom_sql(aggregated_query, events_sql_params)

        response: Dict[int, int] = {}
        for result in aggregated_counts:
            response[result[1]] = result[0]

        labels = []
        data = []

        for day in range(1, range_days):
            label = '{} day{}'.format(day, 's' if day > 1 else '')
            labels.append(label)
            data.append(response[day] if day in response else 0)

        return {
            'labels': labels,
            'days': [day for day in range(1, range_days)],
            'data': data,
            'count': sum(data)
        }

    def _breakdown_label(self, entity: Entity, value: str) -> Dict[str, Optional[str]]:
        ret_dict: Dict[str, Optional[str]] = {}
        if not value or 'cohort_' not in value:
            ret_dict['label'] = '{} - {}'.format(entity.name, value if value else 'undefined') 
            ret_dict['breakdown_value'] = value if value and not pd.isna(value) else None
        else:
            if value == 'cohort_all':
                ret_dict['label'] = '{} - all users'.format(entity.name) 
                ret_dict['breakdown_value'] = 'all'
            else:
                cohort = Cohort.objects.get(pk=value.replace('cohort_', ''))
                ret_dict['label'] = '{} - {}'.format(entity.name, cohort.name)
                ret_dict['breakdown_value'] = cohort.pk
        return ret_dict

    def _serialize_entity(self, entity: Entity, filter: Filter, request: request.Request, team: Team) -> List[Dict[str, Any]]:
        interval = request.GET.get('interval')
        if interval is None:
            interval = 'day'

        serialized: Dict[str, Any] = {
            'action': entity.to_dict(),
            'label': entity.name,
            'count': 0,
            'data': [],
            'labels': [],
            'days': []
        }
        response = []
        events = self._process_entity_for_events(entity=entity, team=team, order_by=None if request.GET.get('shown_as') == 'Stickiness' else '-timestamp')
        events = events.filter(self._filter_events(filter, entity))

        if request.GET.get('shown_as', 'Volume') == 'Volume':
            items = self._aggregate_by_interval(
                filtered_events=events,
                team=team,
                entity=entity,
                filter=filter,
                interval=interval,
                request=request,
                breakdown='properties__{}'.format(request.GET['breakdown']) if request.GET.get('breakdown') else None,
            )
            for value, item in items.items():
                new_dict = copy.deepcopy(serialized)
                if value != 'Total':
                    new_dict.update(self._breakdown_label(entity, value))
                new_dict.update(append_data(dates_filled=list(item.items()), interval=interval))
                response.append(new_dict)
        elif request.GET['shown_as'] == 'Stickiness':
            new_dict = copy.deepcopy(serialized)
            new_dict.update(self._stickiness(filtered_events=events, entity=entity, filter=filter))
            response.append(new_dict)
 
        return response

    def _serialize_people(self, people: QuerySet, request: request.Request) -> Dict:
        people_dict = [PersonSerializer(person, context={'request': request}).data for person in  people]
        return {
            'people': people_dict,
            'count': len(people_dict)
        }

    def _process_entity_for_events(self, entity: Entity, team: Team, order_by="-id") -> QuerySet:
        if entity.type == TREND_FILTER_TYPE_ACTIONS:
            events = Event.objects.filter(action__pk=entity.id).add_person_id(team.pk)
            if order_by:
                events = events.order_by(order_by)
            return events
        elif entity.type == TREND_FILTER_TYPE_EVENTS:
            return Event.objects.filter_by_event_with_people(event=entity.id, team_id=team.pk, order_by=order_by)
        return QuerySet()

    @action(methods=['GET'], detail=False)
    def trends(self, request: request.Request, *args: Any, **kwargs: Any) -> Response:
        actions = self.get_queryset()
        actions = actions.filter(deleted=False)
        team = request.user.team_set.get()
        entities_list = []
        filter = Filter(request=request)

        if len(filter.entities) == 0:
            # If no filters, automatically grab all actions and show those instead
            filter.entities = [Entity({'id': action.id, 'name': action.name, 'type': TREND_FILTER_TYPE_ACTIONS}) for action in actions]

        if not filter.date_from:
            filter._date_from = Event.objects.filter(team=team)\
                .order_by('timestamp')[0]\
                .timestamp\
                .replace(hour=0, minute=0, second=0, microsecond=0)\
                .isoformat()

        for entity in filter.entities:
            if entity.type == TREND_FILTER_TYPE_ACTIONS:
                try:
                    db_action = [action for action in actions if action.id == entity.id][0]
                    entity.name = db_action.name
                except IndexError:
                    continue
            trend_entity = self._serialize_entity(
                entity=entity,
                filter=filter,
                request=request,
                team=team
            )
            entities_list.extend(trend_entity)
        return Response(entities_list)

    @action(methods=['GET'], detail=False)
    def people(self, request: request.Request, *args: Any, **kwargs: Any) -> Response:
        team = request.user.team_set.get()
        filter = Filter(request=request)

        def _calculate_people(events: QuerySet):
            shown_as = request.GET.get('shown_as')
            if shown_as is not None and shown_as == 'Stickiness':
                stickiness_days = int(request.GET['stickiness_days'])
                events = events\
                    .values('person_id')\
                    .annotate(day_count=Count(functions.TruncDay('timestamp'), distinct=True))\
                    .filter(day_count=stickiness_days)
            else:
                events = events.values('person_id').distinct()

            if request.GET.get('breakdown_type') == 'cohort' and request.GET.get('breakdown_value') != 'all':
                events = events.filter(Exists(
                    CohortPeople.objects.filter(
                        cohort_id=int(request.GET['breakdown_value']),
                        person_id=OuterRef('person_id')
                    ).only('id')
                ))

            people = Person.objects\
                .filter(team=team, id__in=[p['person_id'] for p in events[0:100]])

            return self._serialize_people(
                people=people,
                request=request
            )

        filtered_events: QuerySet = QuerySet()
        if request.GET.get('session'):
            filtered_events = Event.objects.filter(team=team).filter(self._filter_events(filter)).add_person_id(team.pk)
        else:
            entity = Entity({
                'id': request.GET['entityId'],
                'type': request.GET['type']
            })
            if entity.type == TREND_FILTER_TYPE_EVENTS:
                filtered_events =  self._process_entity_for_events(entity, team=team, order_by=None)\
                    .filter(self._filter_events(filter, entity))
            elif entity.type == TREND_FILTER_TYPE_ACTIONS:
                actions = super().get_queryset()
                actions = actions.filter(deleted=False)
                try:
                    action = actions.get(pk=entity.id)
                except Action.DoesNotExist:
                    return Response([])
                filtered_events = self._process_entity_for_events(entity, team=team, order_by=None).filter(self._filter_events(filter, entity))
        
        people = _calculate_people(events=filtered_events)
        return Response([people])<|MERGE_RESOLUTION|>--- conflicted
+++ resolved
@@ -147,16 +147,6 @@
             actions_list.sort(key=lambda action: action.get('count', action['id']), reverse=True)
         return Response({'results': actions_list})
 
-<<<<<<< HEAD
-    def _group_events_to_date(self, date_from: Optional[datetime.datetime], date_to: datetime.datetime, aggregates: QuerySet, interval:str, breakdown: Optional[str]=None) -> Dict[str, Dict[datetime.datetime, int]]:
-        freq_map = {
-            'minute': '60S',
-            'hour': 'H',
-            'day': 'D',
-            'week': 'W',
-            'month': 'M'
-        }
-=======
     def _build_dataframe(self, aggregates: QuerySet, interval: str, breakdown: Optional[str]=None) -> pd.DataFrame:
         if breakdown == 'cohorts':
             cohort_keys = [key for key in aggregates[0].keys() if key.startswith('cohort_')]
@@ -178,7 +168,6 @@
         return dataframe
 
     def _group_events_to_date(self, date_from: datetime.datetime, date_to: datetime.datetime, aggregates: QuerySet, interval: str, breakdown: Optional[str]=None) -> Dict[str, Dict[datetime.datetime, int]]:
->>>>>>> bc7eabc3
         response = {}
 
         time_index = pd.date_range(date_from, date_to, freq=FREQ_MAP[interval])
