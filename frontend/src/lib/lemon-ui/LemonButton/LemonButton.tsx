import clsx from 'clsx'
import React, { useContext } from 'react'
import { IconArrowDropDown, IconChevronRight } from 'lib/lemon-ui/icons'
import { Link } from '../Link'
import { Spinner } from '../Spinner/Spinner'
import { Tooltip, TooltipProps } from '../Tooltip'
import './LemonButton.scss'
import { LemonDropdown, LemonDropdownProps } from '../LemonDropdown'
import { PopoverPlacementContext } from '../Popover'

export type LemonButtonDropdown = Omit<LemonDropdownProps, 'children'>

export interface LemonButtonPropsBase
    // NOTE: We explicitly pick rather than omit to ensure these components aren't used incorrectly
    extends Pick<
        React.ButtonHTMLAttributes<HTMLElement>,
        | 'title'
        | 'onClick'
        | 'id'
        | 'tabIndex'
        | 'form'
        | 'onMouseDown'
        | 'onMouseEnter'
        | 'onMouseLeave'
        | 'onKeyDown'
        | 'role'
        | 'aria-haspopup'
    > {
    children?: React.ReactNode
    type?: 'primary' | 'secondary' | 'tertiary'
    /** Button color scheme. */
    status?: 'primary' | 'danger' | 'primary-alt' | 'muted' | 'muted-alt' | 'stealth' | 'default-dark'
    /** Whether hover style should be applied, signaling that the button is held active in some way. */
    active?: boolean
    /** URL to link to. */
    to?: string
    /** force the "to" link to reload the page */
    disableClientSideRouting?: boolean
    /** If set clicking this button will open the page in a new tab. */
    targetBlank?: boolean
    /** External URL to link to. */
    className?: string

    icon?: React.ReactElement | null
    sideIcon?: React.ReactElement | null
    htmlType?: 'button' | 'submit' | 'reset'
    loading?: boolean
    /** Tooltip to display on hover. */
    tooltip?: TooltipProps['title']
    tooltipPlacement?: TooltipProps['placement']
    /** Tooltip's `getPopupContainer`. **/
    getTooltipPopupContainer?: () => HTMLElement
    /** Whether the row should take up the parent's full width. */
    fullWidth?: boolean
    center?: boolean
    /** @deprecated Buttons should never be quietly disabled. Use `disabledReason` to provide an explanation instead. */
    disabled?: boolean
    /** Like plain `disabled`, except we enforce a reason to be shown in the tooltip. */
    disabledReason?: string | null | false
    noPadding?: boolean
    size?: 'small' | 'medium' | 'large'
    'data-attr'?: string
    'aria-label'?: string
}

export interface LemonButtonProps extends LemonButtonPropsBase {
    sideIcon?: React.ReactElement | null
}

/** Styled button. */
<<<<<<< HEAD
function LemonButtonInternal(
    {
        children,
        active = false,
        className,
        disabled,
        disabledReason,
        loading,
        type = 'tertiary',
        status = 'primary',
        icon,
        sideIcon,
        fullWidth,
        center,
        size,
        tooltip,
        tooltipPlacement,
        htmlType = 'button',
        noPadding,
        to,
        targetBlank,
        disableClientSideRouting,
        getTooltipPopupContainer,
        ...buttonProps
    }: LemonButtonProps,
    ref: React.Ref<HTMLElement>
): JSX.Element {
    const popopverPlacement = useContext(PopoverPlacementContext)

    if (popopverPlacement) {
        if (!children) {
            if (icon === undefined) {
                icon = popopverPlacement.startsWith('right') ? <IconChevronRight /> : <IconArrowDropDown />
            }
        } else if (sideIcon === undefined) {
            sideIcon = popopverPlacement.startsWith('right') ? <IconChevronRight /> : <IconArrowDropDown />
        }
    }
    if (loading) {
        icon = <Spinner monocolor />
    }
    let tooltipContent: TooltipProps['title']
    if (disabledReason) {
        disabled = true // Support `disabledReason` while maintaining compatibility with `disabled`
        if (tooltipContent) {
            tooltipContent = (
                <>
                    {tooltip}
                    <div className="mt-1 italic">{disabledReason}</div>
                </>
            )
        } else {
            tooltipContent = <span className="italic">{disabledReason}</span>
        }
    } else {
        tooltipContent = tooltip
    }

    const ButtonComponent = to ? Link : 'button'
=======
export const LemonButton: React.FunctionComponent<LemonButtonProps & React.RefAttributes<HTMLElement>> =
    React.forwardRef(
        (
            {
                children,
                active = false,
                className,
                disabled,
                disabledReason,
                loading,
                type = 'tertiary',
                status = 'primary',
                icon,
                sideIcon,
                fullWidth,
                center,
                size,
                tooltip,
                tooltipPlacement,
                htmlType = 'button',
                noPadding,
                to,
                targetBlank,
                disableClientSideRouting,
                getTooltipPopupContainer,
                ...buttonProps
            },
            ref
        ): JSX.Element => {
            if (loading) {
                icon = <Spinner monocolor />
            }
            let tooltipContent: TooltipProps['title']
            if (disabledReason) {
                disabled = true // Support `disabledReason` while maintaining compatibility with `disabled`
                if (tooltipContent) {
                    tooltipContent = (
                        <>
                            {tooltip}
                            <div className="mt-1 italic">{disabledReason}</div>
                        </>
                    )
                } else {
                    tooltipContent = <span className="italic">{disabledReason}</span>
                }
            } else {
                tooltipContent = tooltip
            }
>>>>>>> b5c2417b

            const ButtonComponent = to ? Link : 'button'

            const linkOnlyProps = to ? { disableClientSideRouting } : {}

            if (ButtonComponent === 'button' && !buttonProps['aria-label'] && typeof tooltip === 'string') {
                buttonProps['aria-label'] = tooltip
            }

            let workingButton = (
                <ButtonComponent
                    type={htmlType}
                    ref={ref as any}
                    className={clsx(
                        'LemonButton',
                        `LemonButton--${type}`,
                        `LemonButton--status-${status}`,
                        noPadding && `LemonButton--no-padding`,
                        size && `LemonButton--${size}`,
                        disabled && 'LemonButton--disabled',
                        active && 'LemonButton--active',
                        fullWidth && 'LemonButton--full-width',
                        center && 'LemonButton--centered',
                        !children && 'LemonButton--no-content',
                        !!icon && `LemonButton--has-icon`,
                        !!sideIcon && `LemonButton--has-side-icon`,
                        className
                    )}
                    disabled={disabled || loading}
                    to={disabled ? undefined : to}
                    target={targetBlank ? '_blank' : undefined}
                    {...linkOnlyProps}
                    {...buttonProps}
                >
                    {icon ? <span className="LemonButton__icon">{icon}</span> : null}
                    {children ? <span className="LemonButton__content flex items-center">{children}</span> : null}
                    {sideIcon ? <span className="LemonButton__icon">{sideIcon}</span> : null}
                </ButtonComponent>
            )

            if (tooltipContent) {
                workingButton = (
                    <Tooltip
                        title={tooltipContent}
                        placement={tooltipPlacement}
                        getPopupContainer={getTooltipPopupContainer}
                    >
                        {/* If the button is a `button` element and disabled, wrap it in a div so that the tooltip works */}
                        {disabled && ButtonComponent === 'button' ? <div>{workingButton}</div> : workingButton}
                    </Tooltip>
                )
            }

            return workingButton
        }
    )
LemonButton.displayName = 'LemonButton'

export type SideAction = Pick<
    LemonButtonProps,
    'onClick' | 'to' | 'disabled' | 'icon' | 'type' | 'tooltip' | 'data-attr' | 'aria-label' | 'status'
> & {
    dropdown?: LemonButtonDropdown
}

/** A LemonButtonWithSideAction can't have a sideIcon - instead it has a clickable sideAction. */
export interface LemonButtonWithSideActionProps extends LemonButtonPropsBase {
    sideAction: SideAction
}

/**
 * Styled button with a side action on the right.
 * We can't use `LemonRow`'s `sideIcon` prop because putting `onClick` on it clashes with the parent`s `onClick`.
 */
export function LemonButtonWithSideAction({
    sideAction,
    children,
    ...buttonProps
}: LemonButtonWithSideActionProps): JSX.Element {
    const { dropdown: sideDropdown, ...sideActionRest } = sideAction
    const SideComponent = sideDropdown ? LemonButtonWithDropdown : LemonButton

    return (
        <div className={clsx('LemonButtonWithSideAction', `LemonButtonWithSideAction--${buttonProps.size}`)}>
            {/* Bogus `sideIcon` div prevents overflow under the side button. */}
            <LemonButton
                {...buttonProps}
                sideIcon={
                    <span
                        className={clsx(
                            'LemonButtonWithSideAction__spacer',
                            !buttonProps.fullWidth && 'LemonButtonWithSideAction__spacer--divider'
                        )}
                    />
                }
            >
                {children}
            </LemonButton>
            <div className="LemonButtonWithSideAction__side-button">
                <SideComponent
                    // We don't want secondary style as it creates double borders
                    type={buttonProps.type !== 'secondary' ? buttonProps.type : undefined}
                    status={buttonProps.status}
                    dropdown={sideDropdown as LemonButtonDropdown}
                    noPadding
                    {...sideActionRest}
                />
            </div>
        </div>
    )
}

export interface LemonButtonWithDropdownProps extends LemonButtonPropsBase {
    dropdown: LemonButtonDropdown
    sideIcon?: React.ReactElement | null
}

/**
 * Styled button that opens a dropdown menu on click.
 * The difference vs. plain `LemonButton` is dropdown visibility being controlled internally, which is more convenient.
 * @deprecated In almost all cases you should use the newer `LemonMenu` with a `LemonButton` child.
 */
<<<<<<< HEAD
export function LemonButtonWithDropdown({
    dropdown: dropdownProps,
    ...buttonProps
}: LemonButtonWithDropdownProps): JSX.Element {
    return (
        <LemonDropdown {...dropdownProps}>
            <LemonButton {...buttonProps} />
        </LemonDropdown>
    )
}
=======
export const LemonButtonWithDropdown: React.FunctionComponent<
    LemonButtonWithDropdownProps & React.RefAttributes<HTMLButtonElement>
> = React.forwardRef(
    (
        {
            dropdown: {
                onClickOutside,
                onClickInside,
                closeOnClickInside = true,
                className: popoverClassName,
                ...popoverProps
            },
            onClick,
            className,
            ...buttonProps
        },
        ref
    ): JSX.Element => {
        const parentPopoverId = useContext(PopoverContext)
        const [dropdownVisible, setDropdownVisible] = useState(false)

        if (!buttonProps.children) {
            if (!buttonProps.icon) {
                buttonProps.icon = popoverProps.placement?.startsWith('right') ? (
                    <IconChevronRight />
                ) : (
                    <IconArrowDropDown />
                )
            }
        } else if (buttonProps.sideIcon === undefined) {
            buttonProps.sideIcon = popoverProps.placement?.startsWith('right') ? (
                <IconChevronRight />
            ) : (
                <IconArrowDropDown />
            )
        }

        if (!('visible' in popoverProps)) {
            popoverProps.visible = dropdownVisible
        }

        return (
            <Popover
                className={popoverClassName}
                onClickOutside={(e) => {
                    setDropdownVisible(false)
                    onClickOutside?.(e)
                }}
                onClickInside={(e) => {
                    e.stopPropagation()
                    closeOnClickInside && setDropdownVisible(false)
                    onClickInside?.(e)
                }}
                {...popoverProps}
            >
                <LemonButton
                    ref={ref}
                    className={clsx('LemonButtonWithDropdown', className)}
                    onClick={(e) => {
                        setDropdownVisible((state) => !state)
                        onClick?.(e)
                        if (parentPopoverId !== 0) {
                            // If this button is inside another popover, let's not propagate this event so that
                            // the parent popover doesn't close
                            e.stopPropagation()
                        }
                    }}
                    active={popoverProps.visible}
                    {...buttonProps}
                />
            </Popover>
        )
    }
)
LemonButtonWithDropdown.displayName = 'LemonButtonWithDropdown'
>>>>>>> b5c2417b
<|MERGE_RESOLUTION|>--- conflicted
+++ resolved
@@ -68,67 +68,6 @@
 }
 
 /** Styled button. */
-<<<<<<< HEAD
-function LemonButtonInternal(
-    {
-        children,
-        active = false,
-        className,
-        disabled,
-        disabledReason,
-        loading,
-        type = 'tertiary',
-        status = 'primary',
-        icon,
-        sideIcon,
-        fullWidth,
-        center,
-        size,
-        tooltip,
-        tooltipPlacement,
-        htmlType = 'button',
-        noPadding,
-        to,
-        targetBlank,
-        disableClientSideRouting,
-        getTooltipPopupContainer,
-        ...buttonProps
-    }: LemonButtonProps,
-    ref: React.Ref<HTMLElement>
-): JSX.Element {
-    const popopverPlacement = useContext(PopoverPlacementContext)
-
-    if (popopverPlacement) {
-        if (!children) {
-            if (icon === undefined) {
-                icon = popopverPlacement.startsWith('right') ? <IconChevronRight /> : <IconArrowDropDown />
-            }
-        } else if (sideIcon === undefined) {
-            sideIcon = popopverPlacement.startsWith('right') ? <IconChevronRight /> : <IconArrowDropDown />
-        }
-    }
-    if (loading) {
-        icon = <Spinner monocolor />
-    }
-    let tooltipContent: TooltipProps['title']
-    if (disabledReason) {
-        disabled = true // Support `disabledReason` while maintaining compatibility with `disabled`
-        if (tooltipContent) {
-            tooltipContent = (
-                <>
-                    {tooltip}
-                    <div className="mt-1 italic">{disabledReason}</div>
-                </>
-            )
-        } else {
-            tooltipContent = <span className="italic">{disabledReason}</span>
-        }
-    } else {
-        tooltipContent = tooltip
-    }
-
-    const ButtonComponent = to ? Link : 'button'
-=======
 export const LemonButton: React.FunctionComponent<LemonButtonProps & React.RefAttributes<HTMLElement>> =
     React.forwardRef(
         (
@@ -158,6 +97,17 @@
             },
             ref
         ): JSX.Element => {
+            const popopverPlacement = useContext(PopoverPlacementContext)
+
+            if (popopverPlacement) {
+                if (!children) {
+                    if (icon === undefined) {
+                        icon = popopverPlacement.startsWith('right') ? <IconChevronRight /> : <IconArrowDropDown />
+                    }
+                } else if (sideIcon === undefined) {
+                    sideIcon = popopverPlacement.startsWith('right') ? <IconChevronRight /> : <IconArrowDropDown />
+                }
+            }
             if (loading) {
                 icon = <Spinner monocolor />
             }
@@ -177,7 +127,6 @@
             } else {
                 tooltipContent = tooltip
             }
->>>>>>> b5c2417b
 
             const ButtonComponent = to ? Link : 'button'
 
@@ -300,91 +249,13 @@
  * The difference vs. plain `LemonButton` is dropdown visibility being controlled internally, which is more convenient.
  * @deprecated In almost all cases you should use the newer `LemonMenu` with a `LemonButton` child.
  */
-<<<<<<< HEAD
-export function LemonButtonWithDropdown({
-    dropdown: dropdownProps,
-    ...buttonProps
-}: LemonButtonWithDropdownProps): JSX.Element {
+export const LemonButtonWithDropdown: React.FunctionComponent<
+    LemonButtonWithDropdownProps & React.RefAttributes<HTMLButtonElement>
+> = React.forwardRef(({ dropdown: dropdownProps, ...buttonProps }, ref): JSX.Element => {
     return (
         <LemonDropdown {...dropdownProps}>
-            <LemonButton {...buttonProps} />
+            <LemonButton ref={ref} {...buttonProps} />
         </LemonDropdown>
     )
-}
-=======
-export const LemonButtonWithDropdown: React.FunctionComponent<
-    LemonButtonWithDropdownProps & React.RefAttributes<HTMLButtonElement>
-> = React.forwardRef(
-    (
-        {
-            dropdown: {
-                onClickOutside,
-                onClickInside,
-                closeOnClickInside = true,
-                className: popoverClassName,
-                ...popoverProps
-            },
-            onClick,
-            className,
-            ...buttonProps
-        },
-        ref
-    ): JSX.Element => {
-        const parentPopoverId = useContext(PopoverContext)
-        const [dropdownVisible, setDropdownVisible] = useState(false)
-
-        if (!buttonProps.children) {
-            if (!buttonProps.icon) {
-                buttonProps.icon = popoverProps.placement?.startsWith('right') ? (
-                    <IconChevronRight />
-                ) : (
-                    <IconArrowDropDown />
-                )
-            }
-        } else if (buttonProps.sideIcon === undefined) {
-            buttonProps.sideIcon = popoverProps.placement?.startsWith('right') ? (
-                <IconChevronRight />
-            ) : (
-                <IconArrowDropDown />
-            )
-        }
-
-        if (!('visible' in popoverProps)) {
-            popoverProps.visible = dropdownVisible
-        }
-
-        return (
-            <Popover
-                className={popoverClassName}
-                onClickOutside={(e) => {
-                    setDropdownVisible(false)
-                    onClickOutside?.(e)
-                }}
-                onClickInside={(e) => {
-                    e.stopPropagation()
-                    closeOnClickInside && setDropdownVisible(false)
-                    onClickInside?.(e)
-                }}
-                {...popoverProps}
-            >
-                <LemonButton
-                    ref={ref}
-                    className={clsx('LemonButtonWithDropdown', className)}
-                    onClick={(e) => {
-                        setDropdownVisible((state) => !state)
-                        onClick?.(e)
-                        if (parentPopoverId !== 0) {
-                            // If this button is inside another popover, let's not propagate this event so that
-                            // the parent popover doesn't close
-                            e.stopPropagation()
-                        }
-                    }}
-                    active={popoverProps.visible}
-                    {...buttonProps}
-                />
-            </Popover>
-        )
-    }
-)
-LemonButtonWithDropdown.displayName = 'LemonButtonWithDropdown'
->>>>>>> b5c2417b
+})
+LemonButtonWithDropdown.displayName = 'LemonButtonWithDropdown'