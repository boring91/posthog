--- conflicted
+++ resolved
@@ -454,17 +454,13 @@
 
             materialized_column = self._get_materialized_column(table_name, ref.name, field_name)
             if materialized_column:
-<<<<<<< HEAD
-                return self._print_identifier(materialized_column)
-
-=======
                 property_sql = self._print_identifier(materialized_column)
                 if not self.context.within_non_hogql_query:
                     property_sql = f"{self.visit(field_ref.table)}.{property_sql}"
+                return property_sql
             else:
                 field_sql = self.visit(field_ref)
-                property_sql = trim_quotes_expr(f"JSONExtractRaw({field_sql}, %({key})s)")
->>>>>>> fb3c7f15
+                return trim_quotes_expr(f"JSONExtractRaw({field_sql}, %({key})s)")
         elif (
             self.context.within_non_hogql_query
             and (isinstance(table, ast.SelectQueryAliasRef) and table.name == "events__pdi__person")
