--- conflicted
+++ resolved
@@ -44,7 +44,6 @@
                 setSceneState: (_, { insightMode }) => insightMode,
             },
         ],
-<<<<<<< HEAD
         subscriptionId: [
             null as null | number | 'new',
             {
@@ -56,16 +55,6 @@
                         : null,
             },
         ],
-        syncedInsightChanged: [
-            // Connecting `insightChanged` via `insightCache.logic.selectors` sometimes gives stale values,
-            // so instead saving the up-to-date value right in this logic with a `useEffect` in the `Insight` component
-            false,
-            {
-                syncInsightChanged: (_, { syncedInsightChanged }) => syncedInsightChanged,
-            },
-        ],
-=======
->>>>>>> f2f82782
         lastInsightModeSource: [
             null as InsightEventSource | null,
             {
