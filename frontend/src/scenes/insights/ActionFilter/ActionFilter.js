import './ActionFilter.scss'
import React, { useEffect } from 'react'
import { useActions, useValues } from 'kea'
import { entityFilterLogic, toFilters } from './entityFilterLogic'
import { ActionFilterRow } from './ActionFilterRow'
import { Button } from 'antd'
import { PlusCircleOutlined, EllipsisOutlined } from '@ant-design/icons'
import { sortableContainer, sortableElement, sortableHandle } from 'react-sortable-hoc'
import { alphabet } from 'lib/utils'
import posthog from 'posthog-js'

const DragHandle = sortableHandle(() => (
    <span className="action-filter-drag-handle">
        <EllipsisOutlined />
    </span>
))
const SortableActionFilterRow = sortableElement(({ logic, filter, filterIndex, hideMathSelector, filterCount }) => (
    <div className="draggable-action-filter">
        {filterCount > 1 && <DragHandle />}
        <ActionFilterRow
            logic={logic}
            filter={filter}
            // sortableElement requires, yet eats the index prop, so passing via filterIndex here
            index={filterIndex}
            key={filterIndex}
            hideMathSelector={hideMathSelector}
        />
    </div>
))
const SortableContainer = sortableContainer(({ children }) => {
    return <div>{children}</div>
})

export function ActionFilter({
    setFilters,
    filters,
    typeKey,
    hideMathSelector,
    copy = '',
    disabled = false,
    singleFilter = false,
    sortable = false,
<<<<<<< HEAD
    showLetters = false,
=======
    showOr = false,
>>>>>>> 1fd86787
}) {
    const logic = entityFilterLogic({ setFilters, filters, typeKey })

    const { localFilters } = useValues(logic)
    const { addFilter, setLocalFilters } = useActions(logic)

    // No way around this. Somehow the ordering of the logic calling each other causes stale "localFilters"
    // to be shown on the /funnels page, even if we try to use a selector with props to hydrate it
    useEffect(() => {
        setLocalFilters(filters)
    }, [filters])

    function onSortEnd({ oldIndex, newIndex }) {
        const move = (arr, from, to) => {
            const clone = [...arr]
            Array.prototype.splice.call(clone, to, 0, Array.prototype.splice.call(clone, from, 1)[0])
            return clone.map((child, order) => ({ ...child, order }))
        }
        setFilters(toFilters(move(localFilters, oldIndex, newIndex)))
        if (oldIndex !== newIndex) {
            posthog.capture('funnel step reordered')
        }
    }

    return (
        <div>
            {localFilters ? (
                sortable ? (
                    <SortableContainer onSortEnd={onSortEnd} lockAxis="y" distance={5}>
                        {localFilters.map((filter, index) => (
                            <>
                                <SortableActionFilterRow
                                    key={index}
                                    logic={logic}
                                    filter={filter}
                                    index={index}
                                    filterIndex={index}
                                    hideMathSelector={hideMathSelector}
                                    filterCount={localFilters.length}
                                />
                            </>
                        ))}
                    </SortableContainer>
                ) : (
                    localFilters.map((filter, index) => (
                        <>
                            <ActionFilterRow
                                logic={logic}
                                filter={filter}
                                index={index}
                                key={index}
                                letter={showLetters && (alphabet[index] || '-')}
                                hideMathSelector={hideMathSelector}
                                singleFilter={singleFilter}
                            />
<<<<<<< HEAD
                        </>
=======
                        ))}
                    </SortableContainer>
                ) : (
                    localFilters.map((filter, index) => (
                        <ActionFilterRow
                            logic={logic}
                            filter={filter}
                            index={index}
                            key={index}
                            hideMathSelector={hideMathSelector}
                            singleFilter={singleFilter}
                            showOr={showOr}
                        />
>>>>>>> 1fd86787
                    ))
                )
            ) : null}
            {!singleFilter && (
                <div className="mt">
                    <Button
                        type="primary"
                        onClick={() => addFilter()}
                        style={{ marginTop: '0.5rem' }}
                        data-attr="add-action-event-button"
                        icon={<PlusCircleOutlined />}
                        disabled={disabled}
                    >
                        {copy || 'Action or event'}
                    </Button>
                </div>
            )}
        </div>
    )
}<|MERGE_RESOLUTION|>--- conflicted
+++ resolved
@@ -40,11 +40,8 @@
     disabled = false,
     singleFilter = false,
     sortable = false,
-<<<<<<< HEAD
     showLetters = false,
-=======
     showOr = false,
->>>>>>> 1fd86787
 }) {
     const logic = entityFilterLogic({ setFilters, filters, typeKey })
 
@@ -90,33 +87,16 @@
                     </SortableContainer>
                 ) : (
                     localFilters.map((filter, index) => (
-                        <>
-                            <ActionFilterRow
-                                logic={logic}
-                                filter={filter}
-                                index={index}
-                                key={index}
-                                letter={showLetters && (alphabet[index] || '-')}
-                                hideMathSelector={hideMathSelector}
-                                singleFilter={singleFilter}
-                            />
-<<<<<<< HEAD
-                        </>
-=======
-                        ))}
-                    </SortableContainer>
-                ) : (
-                    localFilters.map((filter, index) => (
                         <ActionFilterRow
                             logic={logic}
                             filter={filter}
                             index={index}
                             key={index}
+                            letter={showLetters && (alphabet[index] || '-')}
                             hideMathSelector={hideMathSelector}
                             singleFilter={singleFilter}
                             showOr={showOr}
                         />
->>>>>>> 1fd86787
                     ))
                 )
             ) : null}
