--- conflicted
+++ resolved
@@ -55,27 +55,17 @@
             ClickhousePerson,
         )
 
-<<<<<<< HEAD
-        # router.register(r"action", ClickhouseActions, basename="action")
+        router.register(r"action", ClickhouseActions, basename="action")
         router.register(r"event", ClickhouseEvents, basename="event")
         router.register(r"insight", ClickhouseInsights, basename="insight")
         router.register(r"paths", ClickhousePathsViewSet, basename="paths")
-        # router.register(r"person", ClickhousePerson, basename="person")
-=======
-        router.register(r"action", ClickhouseActions, basename="action")
-        # router.register(r"event", ClickhouseEvents, basename="event")
-        router.register(r"insight", ClickhouseInsights, basename="insight")
         router.register(r"person", ClickhousePerson, basename="person")
->>>>>>> 6b6e0b97
 
     except ImportError:
         print("Clickhouse enabled but missing enterprise capabilities. Defaulting to postgres")
 else:
     router.register(r"insight", insight.InsightViewSet)
-<<<<<<< HEAD
-    router.register(r"event", event.EventViewSet)
-    router.register(r"paths", paths.PathsViewSet, basename="paths")
-=======
     router.register(r"action", action.ActionViewSet)
     router.register(r"person", person.PersonViewSet)
->>>>>>> 6b6e0b97
+    router.register(r"event", event.EventViewSet)
+    router.register(r"paths", paths.PathsViewSet, basename="paths")