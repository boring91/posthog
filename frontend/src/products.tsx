/* eslint @typescript-eslint/explicit-module-boundary-types: 0 */
// Generated by @posthog/esbuilder/utils.mjs, based on product folder manifests under products/*/manifest.tsx
// The imports are preserved between builds, so please update if any are missing or extra.

import {
    IconDashboard,
    IconGraph,
    IconMegaphone,
    IconNotebook,
<<<<<<< HEAD
    IconPerson,
    IconPieChart,
    IconPiggyBank,
=======
>>>>>>> 7f5c77ad
    IconRewindPlay,
    IconRocket,
    IconTestTube,
    IconToggle,
} from '@posthog/icons'
import { combineUrl } from 'kea-router'
import { AlertType } from 'lib/components/Alerts/types'
import { FEATURE_FLAGS } from 'lib/constants'
import { toParams } from 'lib/utils'
import { Params } from 'scenes/sceneTypes'
import { urls } from 'scenes/urls'

import {
    ExperimentFunnelsQuery,
    ExperimentTrendsQuery,
    HogQLFilters,
    HogQLVariable,
    Node,
    NodeKind,
} from '~/queries/schema/schema-general'

import { isDataTableNode, isDataVisualizationNode, isHogQLQuery } from './queries/utils'
import { ActionType, DashboardType, InsightShortId, InsightType, RecordingUniversalFilters, ReplayTabs } from './types'

/** This const is auto-generated, as is the whole file */
export const productScenes: Record<string, () => Promise<any>> = {
    EarlyAccessFeatures: () => import('../../products/early_access_features/frontend/EarlyAccessFeatures'),
    EarlyAccessFeature: () => import('../../products/early_access_features/frontend/EarlyAccessFeature'),
    LLMObservability: () => import('../../products/llm_observability/frontend/LLMObservabilityScene'),
    LLMObservabilityTrace: () => import('../../products/llm_observability/frontend/LLMObservabilityTraceScene'),
    LLMObservabilityUsers: () => import('../../products/llm_observability/frontend/LLMObservabilityUsers'),
<<<<<<< HEAD
    MessagingCampaigns: () => import('../../products/messaging/frontend/Campaigns'),
    LLMObservabilityPlayground: () =>
        import('../../products/llm_observability/frontend/LLMObservabilityPlaygroundScene'),
=======
    LLMObservabilityPlayground: () =>
        import('../../products/llm_observability/frontend/LLMObservabilityPlaygroundScene'),
    MessagingAutomations: () => import('../../products/messaging/frontend/Automations'),
>>>>>>> 7f5c77ad
    MessagingBroadcasts: () => import('../../products/messaging/frontend/Broadcasts'),
    MessagingLibrary: () => import('../../products/messaging/frontend/Library'),
    RevenueAnalytics: () => import('../../products/revenue_analytics/frontend/RevenueAnalyticsScene'),
}

/** This const is auto-generated, as is the whole file */
export const productRoutes: Record<string, [string, string]> = {
    '/early_access_features': ['EarlyAccessFeatures', 'earlyAccessFeatures'],
    '/early_access_features/:id': ['EarlyAccessFeature', 'earlyAccessFeature'],
    '/llm-observability': ['LLMObservability', 'llmObservability'],
    '/llm-observability/dashboard': ['LLMObservability', 'llmObservabilityDashboard'],
    '/llm-observability/generations': ['LLMObservability', 'llmObservabilityGenerations'],
    '/llm-observability/traces': ['LLMObservability', 'llmObservabilityTraces'],
    '/llm-observability/traces/:id': ['LLMObservabilityTrace', 'llmObservability'],
    '/llm-observability/users': ['LLMObservability', 'llmObservabilityUsers'],
<<<<<<< HEAD
    '/messaging/campaigns': ['MessagingCampaigns', 'messagingCampaigns'],
    '/messaging/campaigns/:id': ['MessagingCampaigns', 'messagingCampaign'],
    '/messaging/campaigns/new': ['MessagingCampaigns', 'messagingCampaignNew'],
=======
>>>>>>> 7f5c77ad
    '/llm-observability/playground': ['LLMObservability', 'llmObservabilityPlayground'],
    '/messaging/automations': ['MessagingAutomations', 'messagingAutomations'],
    '/messaging/automations/:id': ['MessagingAutomations', 'messagingAutomation'],
    '/messaging/automations/new': ['MessagingAutomations', 'messagingAutomationNew'],
    '/messaging/providers': ['MessagingProviders', 'messagingProviders'],
    '/messaging/providers/:id': ['MessagingProviders', 'messagingProvider'],
    '/messaging/providers/new': ['MessagingProviders', 'messagingProviderNew'],
    '/messaging/providers/new/*': ['MessagingProviders', 'messagingProviderNew'],
    '/messaging/broadcasts': ['MessagingBroadcasts', 'messagingBroadcasts'],
    '/messaging/broadcasts/:id': ['MessagingBroadcasts', 'messagingBroadcast'],
    '/messaging/broadcasts/new': ['MessagingBroadcasts', 'messagingBroadcastNew'],
    '/messaging/library': ['MessagingLibrary', 'messagingLibrary'],
    '/messaging/library/new': ['MessagingLibrary', 'messagingLibraryNew'],
    '/messaging/library/:id': ['MessagingLibrary', 'messagingLibraryTemplate'],
    '/revenue_analytics': ['RevenueAnalytics', 'revenueAnalytics'],
}

/** This const is auto-generated, as is the whole file */
export const productRedirects: Record<
    string,
    string | ((params: Params, searchParams: Params, hashParams: Params) => string)
> = { '/messaging': '/messaging/broadcasts' }

/** This const is auto-generated, as is the whole file */
export const productConfiguration: Record<string, any> = {
    EarlyAccessFeatures: {
        name: 'Early Access Features',
        projectBased: true,
        defaultDocsPath: '/docs/feature-flags/early-access-feature-management',
        activityScope: 'EarlyAccessFeature',
    },
    EarlyAccessFeature: {
        name: 'Early Access Features',
        projectBased: true,
        defaultDocsPath: '/docs/feature-flags/early-access-feature-management',
        activityScope: 'EarlyAccessFeature',
    },
    LLMObservability: {
        projectBased: true,
        name: 'LLM observability',
        activityScope: 'LLMObservability',
        layout: 'app-container',
        defaultDocsPath: '/docs/ai-engineering/observability',
    },
    LLMObservabilityTrace: {
        projectBased: true,
        name: 'LLM observability trace',
        activityScope: 'LLMObservability',
        layout: 'app-container',
        defaultDocsPath: '/docs/ai-engineering/observability',
    },
    LLMObservabilityUsers: {
        projectBased: true,
        name: 'LLM observability users',
        activityScope: 'LLMObservability',
        layout: 'app-container',
        defaultDocsPath: '/docs/ai-engineering/observability',
    },
<<<<<<< HEAD
    MessagingCampaigns: { name: 'Messaging', projectBased: true },
=======
>>>>>>> 7f5c77ad
    LLMObservabilityPlayground: {
        projectBased: true,
        name: 'LLM Playground',
        activityScope: 'LLMObservability',
        layout: 'app-container',
        defaultDocsPath: '/docs/ai-engineering/observability',
    },
    MessagingAutomations: { name: 'Automations', projectBased: true },
    MessagingBroadcasts: { name: 'Messaging', projectBased: true },
    MessagingLibrary: { name: 'Messaging', projectBased: true },
    RevenueAnalytics: {
        name: 'Revenue Analytics',
        projectBased: true,
        defaultDocsPath: '/docs/revenue-analytics',
        activityScope: 'RevenueAnalytics',
    },
}

/** This const is auto-generated, as is the whole file */
export const productUrls = {
    createAction: (): string => `/data-management/actions/new`,
    duplicateAction: (action: ActionType | null): string => {
        const queryParams = action ? `?copy=${encodeURIComponent(JSON.stringify(action))}` : ''
        return `/data-management/actions/new/${queryParams}`
    },
    action: (id: string | number): string => `/data-management/actions/${id}`,
    actions: (): string => '/data-management/actions',
    dashboards: (): string => '/dashboard',
    dashboard: (id: string | number, highlightInsightId?: string): string =>
        combineUrl(`/dashboard/${id}`, highlightInsightId ? { highlightInsightId } : {}).url,
    dashboardTextTile: (id: string | number, textTileId: string | number): string =>
        `${urls.dashboard(id)}/text-tiles/${textTileId}`,
    dashboardSharing: (id: string | number): string => `/dashboard/${id}/sharing`,
    dashboardSubscriptions: (id: string | number): string => `/dashboard/${id}/subscriptions`,
    dashboardSubscription: (id: string | number, subscriptionId: string): string =>
        `/dashboard/${id}/subscriptions/${subscriptionId}`,
    sharedDashboard: (shareToken: string): string => `/shared_dashboard/${shareToken}`,
    earlyAccessFeatures: (): string => '/early_access_features',
    earlyAccessFeature: (id: string): string => `/early_access_features/${id}`,
    experiment: (
        id: string | number,
        options?: {
            metric?: ExperimentTrendsQuery | ExperimentFunnelsQuery
            name?: string
        }
    ): string => `/experiments/${id}${options ? `?${toParams(options)}` : ''}`,
    experiments: (): string => '/experiments',
    experimentsSharedMetrics: (): string => '/experiments/shared-metrics',
    experimentsSharedMetric: (id: string | number): string => `/experiments/shared-metrics/${id}`,
    featureFlags: (tab?: string): string => `/feature_flags${tab ? `?tab=${tab}` : ''}`,
    featureFlag: (id: string | number): string => `/feature_flags/${id}`,
    featureFlagDuplicate: (sourceId: number | string | null): string => `/feature_flags/new?sourceId=${sourceId}`,
    groups: (groupTypeIndex: string | number): string => `/groups/${groupTypeIndex}`,
    group: (groupTypeIndex: string | number, groupKey: string, encode: boolean = true, tab?: string | null): string =>
        `/groups/${groupTypeIndex}/${encode ? encodeURIComponent(groupKey) : groupKey}${tab ? `/${tab}` : ''}`,
    llmObservabilityDashboard: (): string => '/llm-observability',
    llmObservabilityGenerations: (): string => '/llm-observability/generations',
    llmObservabilityTraces: (): string => '/llm-observability/traces',
    llmObservabilityTrace: (
        id: string,
        params?: {
            event?: string
            timestamp?: string
        }
    ): string => {
        const queryParams = new URLSearchParams(params)
        const stringifiedParams = queryParams.toString()
        return `/llm-observability/traces/${id}${stringifiedParams ? `?${stringifiedParams}` : ''}`
    },
    llmObservabilityUsers: (): string => '/llm-observability/users',
<<<<<<< HEAD
    messagingCampaigns: (): string => '/messaging/campaigns',
    messagingCampaign: (id?: string): string => `/messaging/campaigns/${id}`,
    messagingCampaignNew: (): string => '/messaging/campaigns/new',
=======
>>>>>>> 7f5c77ad
    llmObservabilityPlayground: (): string => '/llm-observability/playground',
    messagingAutomations: (): string => '/messaging/automations',
    messagingAutomation: (id?: string): string => `/messaging/automations/${id}`,
    messagingAutomationNew: (): string => '/messaging/automations/new',
    messagingBroadcasts: (): string => '/messaging/broadcasts',
    messagingBroadcast: (id?: string): string => `/messaging/broadcasts/${id}`,
    messagingBroadcastNew: (): string => '/messaging/broadcasts/new',
    messagingLibrary: (): string => '/messaging/library',
    messagingLibraryNew: (): string => '/messaging/library/new',
    messagingLibraryTemplate: (id?: string): string => `/messaging/library/${id}`,
    notebooks: (): string => '/notebooks',
    notebook: (shortId: string): string => `/notebooks/${shortId}`,
    canvas: (): string => `/canvas`,
    personByDistinctId: (id: string, encode: boolean = true): string =>
        encode ? `/person/${encodeURIComponent(id)}` : `/person/${id}`,
    personByUUID: (uuid: string, encode: boolean = true): string =>
        encode ? `/persons/${encodeURIComponent(uuid)}` : `/persons/${uuid}`,
    persons: (): string => '/persons',
    insights: (): string => '/insights',
    insightNew: ({
        type,
        dashboardId,
        query,
    }: {
        type?: InsightType
        dashboardId?: DashboardType['id'] | null
        query?: Node
    } = {}): string => {
        if (isHogQLQuery(query)) {
            return urls.sqlEditor(query.query)
        }
        if ((isDataVisualizationNode(query) || isDataTableNode(query)) && isHogQLQuery(query.source)) {
            return urls.sqlEditor(query.source.query)
        }
        return combineUrl('/insights/new', dashboardId ? { dashboard: dashboardId } : {}, {
            ...(type ? { insight: type } : {}),
            ...(query ? { q: typeof query === 'string' ? query : JSON.stringify(query) } : {}),
        }).url
    },
    insightNewHogQL: ({ query, filters }: { query: string; filters?: HogQLFilters }): string =>
        urls.insightNew({
            query: { kind: NodeKind.DataTableNode, source: { kind: 'HogQLQuery', query, filters } } as any,
        }),
    insightEdit: (id: InsightShortId): string => `/insights/${id}/edit`,
    insightView: (
        id: InsightShortId,
        dashboardId?: number,
        variablesOverride?: Record<string, HogQLVariable>
    ): string => {
        const params = [
            { param: 'dashboard', value: dashboardId },
            { param: 'variables_override', value: variablesOverride },
        ]
            .filter((n) => Boolean(n.value))
            .map((n) => `${n.param}=${encodeURIComponent(JSON.stringify(n.value))}`)
            .join('&')
        return `/insights/${id}${params.length ? `?${params}` : ''}`
    },
    insightSubcriptions: (id: InsightShortId): string => `/insights/${id}/subscriptions`,
    insightSubcription: (id: InsightShortId, subscriptionId: string): string =>
        `/insights/${id}/subscriptions/${subscriptionId}`,
    insightSharing: (id: InsightShortId): string => `/insights/${id}/sharing`,
    savedInsights: (tab?: string): string => `/insights${tab ? `?tab=${tab}` : ''}`,
    insightAlerts: (insightShortId: InsightShortId): string => `/insights/${insightShortId}/alerts`,
    insightAlert: (insightShortId: InsightShortId, alertId: AlertType['id']): string =>
        `/insights/${insightShortId}/alerts?alert_id=${alertId}`,
    alert: (alertId: string): string => `/insights?tab=alerts&alert_id=${alertId}`,
    alerts: (): string => `/insights?tab=alerts`,
    replay: (
        tab?: ReplayTabs,
        filters?: Partial<RecordingUniversalFilters>,
        sessionRecordingId?: string,
        order?: string
    ): string =>
        combineUrl(tab ? `/replay/${tab}` : '/replay/home', {
            ...(filters ? { filters } : {}),
            ...(sessionRecordingId ? { sessionRecordingId } : {}),
            ...(order ? { order } : {}),
        }).url,
    replayPlaylist: (id: string): string => `/replay/playlists/${id}`,
    replaySingle: (id: string): string => `/replay/${id}`,
    replayFilePlayback: (): string => '/replay/file-playback',
    replaySettings: (sectionId?: string): string => `/replay/settings${sectionId ? `?sectionId=${sectionId}` : ''}`,
    revenueAnalytics: (): string => '/revenue_analytics',
    webAnalytics: (): string => `/web`,
    webAnalyticsWebVitals: (): string => `/web/web-vitals`,
    webAnalyticsPageReports: (): string => `/web/page-reports`,
}

/** This const is auto-generated, as is the whole file */
export const fileSystemTypes = {
    action: { icon: <IconRocket />, href: (ref: string) => urls.action(ref) },
    dashboard: { icon: <IconDashboard />, href: (ref: string) => urls.dashboard(ref) },
    early_access_feature: { icon: <IconRocket />, href: (ref: string) => urls.earlyAccessFeature(ref) },
    experiment: { icon: <IconTestTube />, href: (ref: string) => urls.experiment(ref) },
    feature_flag: { icon: <IconToggle />, href: (ref: string) => urls.featureFlag(ref) },
    'hog_function/broadcast': { icon: <IconMegaphone />, href: (ref: string) => urls.messagingBroadcast(ref) },
    insight: { icon: <IconGraph />, href: (ref: string) => urls.insightView(ref as InsightShortId) },
    notebook: { icon: <IconNotebook />, href: (ref: string) => urls.notebook(ref) },
    session_recording_playlist: { icon: <IconRewindPlay />, href: (ref: string) => urls.replayPlaylist(ref) },
}

/** This const is auto-generated, as is the whole file */
<<<<<<< HEAD
export const treeItemsNew = [
    {
        path: `Broadcast`,
        type: 'hog_function/broadcast',
        href: () => urls.messagingBroadcastNew(),
        flag: FEATURE_FLAGS.MESSAGING,
    },
    { path: `Dashboard`, type: 'dashboard', href: () => urls.dashboards() + '#newDashboard=modal' },
    { path: `Experiment`, type: 'experiment', href: () => urls.experiment('new') },
    { path: `Feature flag`, type: 'feature_flag', href: () => urls.featureFlag('new') },
    { path: `Funnels`, type: 'insight', href: () => urls.insightNew({ type: InsightType.FUNNELS }) },
    { path: `Lifecycle`, type: 'insight', href: () => urls.insightNew({ type: InsightType.LIFECYCLE }) },
    { path: `Notebook`, type: 'notebook', href: () => urls.notebook('new') },
    { path: `Retention`, type: 'insight', href: () => urls.insightNew({ type: InsightType.RETENTION }) },
    { path: `Stickiness`, type: 'insight', href: () => urls.insightNew({ type: InsightType.STICKINESS }) },
    { path: `Trends`, type: 'insight', href: () => urls.insightNew({ type: InsightType.TRENDS }) },
    { path: `User paths`, type: 'insight', href: () => urls.insightNew({ type: InsightType.PATHS }) },
]

/** This const is auto-generated, as is the whole file */
export const treeItemsExplore = [
    { path: 'Data management/Actions', icon: <IconRocket />, href: () => urls.actions() },
    { path: 'Early access features', icon: <IconRocket />, href: () => urls.earlyAccessFeatures() },
    { path: 'Explore/Revenue analytics', icon: <IconPiggyBank />, href: () => urls.revenueAnalytics() },
    { path: 'People and groups/People', icon: <IconPerson />, href: () => urls.persons() },
    { path: 'Recordings/Playlists', href: () => urls.replay(ReplayTabs.Playlists), icon: <IconRewindPlay /> },
    { path: 'Recordings/Recordings', href: () => urls.replay(ReplayTabs.Home), icon: <IconRewindPlay /> },
    { path: 'Recordings/Settings', href: () => urls.replay(ReplayTabs.Settings), icon: <IconRewindPlay /> },
    { path: 'Recordings/What to watch', href: () => urls.replay(ReplayTabs.Templates), icon: <IconRewindPlay /> },
    { path: 'Web Analytics', icon: <IconPieChart />, href: () => urls.webAnalytics() },
]
=======
export const treeItemsNew = []

/** This const is auto-generated, as is the whole file */
export const treeItemsExplore = []
>>>>>>> 7f5c77ad
<|MERGE_RESOLUTION|>--- conflicted
+++ resolved
@@ -7,12 +7,9 @@
     IconGraph,
     IconMegaphone,
     IconNotebook,
-<<<<<<< HEAD
     IconPerson,
     IconPieChart,
     IconPiggyBank,
-=======
->>>>>>> 7f5c77ad
     IconRewindPlay,
     IconRocket,
     IconTestTube,
@@ -44,15 +41,12 @@
     LLMObservability: () => import('../../products/llm_observability/frontend/LLMObservabilityScene'),
     LLMObservabilityTrace: () => import('../../products/llm_observability/frontend/LLMObservabilityTraceScene'),
     LLMObservabilityUsers: () => import('../../products/llm_observability/frontend/LLMObservabilityUsers'),
-<<<<<<< HEAD
     MessagingCampaigns: () => import('../../products/messaging/frontend/Campaigns'),
     LLMObservabilityPlayground: () =>
         import('../../products/llm_observability/frontend/LLMObservabilityPlaygroundScene'),
-=======
     LLMObservabilityPlayground: () =>
         import('../../products/llm_observability/frontend/LLMObservabilityPlaygroundScene'),
     MessagingAutomations: () => import('../../products/messaging/frontend/Automations'),
->>>>>>> 7f5c77ad
     MessagingBroadcasts: () => import('../../products/messaging/frontend/Broadcasts'),
     MessagingLibrary: () => import('../../products/messaging/frontend/Library'),
     RevenueAnalytics: () => import('../../products/revenue_analytics/frontend/RevenueAnalyticsScene'),
@@ -68,12 +62,9 @@
     '/llm-observability/traces': ['LLMObservability', 'llmObservabilityTraces'],
     '/llm-observability/traces/:id': ['LLMObservabilityTrace', 'llmObservability'],
     '/llm-observability/users': ['LLMObservability', 'llmObservabilityUsers'],
-<<<<<<< HEAD
     '/messaging/campaigns': ['MessagingCampaigns', 'messagingCampaigns'],
     '/messaging/campaigns/:id': ['MessagingCampaigns', 'messagingCampaign'],
     '/messaging/campaigns/new': ['MessagingCampaigns', 'messagingCampaignNew'],
-=======
->>>>>>> 7f5c77ad
     '/llm-observability/playground': ['LLMObservability', 'llmObservabilityPlayground'],
     '/messaging/automations': ['MessagingAutomations', 'messagingAutomations'],
     '/messaging/automations/:id': ['MessagingAutomations', 'messagingAutomation'],
@@ -132,10 +123,7 @@
         layout: 'app-container',
         defaultDocsPath: '/docs/ai-engineering/observability',
     },
-<<<<<<< HEAD
     MessagingCampaigns: { name: 'Messaging', projectBased: true },
-=======
->>>>>>> 7f5c77ad
     LLMObservabilityPlayground: {
         projectBased: true,
         name: 'LLM Playground',
@@ -206,12 +194,9 @@
         return `/llm-observability/traces/${id}${stringifiedParams ? `?${stringifiedParams}` : ''}`
     },
     llmObservabilityUsers: (): string => '/llm-observability/users',
-<<<<<<< HEAD
     messagingCampaigns: (): string => '/messaging/campaigns',
     messagingCampaign: (id?: string): string => `/messaging/campaigns/${id}`,
     messagingCampaignNew: (): string => '/messaging/campaigns/new',
-=======
->>>>>>> 7f5c77ad
     llmObservabilityPlayground: (): string => '/llm-observability/playground',
     messagingAutomations: (): string => '/messaging/automations',
     messagingAutomation: (id?: string): string => `/messaging/automations/${id}`,
@@ -315,7 +300,6 @@
 }
 
 /** This const is auto-generated, as is the whole file */
-<<<<<<< HEAD
 export const treeItemsNew = [
     {
         path: `Broadcast`,
@@ -346,10 +330,4 @@
     { path: 'Recordings/Settings', href: () => urls.replay(ReplayTabs.Settings), icon: <IconRewindPlay /> },
     { path: 'Recordings/What to watch', href: () => urls.replay(ReplayTabs.Templates), icon: <IconRewindPlay /> },
     { path: 'Web Analytics', icon: <IconPieChart />, href: () => urls.webAnalytics() },
-]
-=======
-export const treeItemsNew = []
-
-/** This const is auto-generated, as is the whole file */
-export const treeItemsExplore = []
->>>>>>> 7f5c77ad
+]