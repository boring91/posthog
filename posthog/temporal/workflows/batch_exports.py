--- conflicted
+++ resolved
@@ -599,13 +599,8 @@
         initial_retry_interval_seconds: When retrying, seconds until the first retry.
         maximum_retry_interval_seconds: Maximum interval in seconds between retries.
     """
-<<<<<<< HEAD
-    logger = get_batch_exports_logger(inputs=inputs)
-    destination = workflow.info().workflow_type.lower()
-=======
     destination = workflow.info().workflow_type.lower()
     logger = await bind_batch_exports_logger(team_id=inputs.team_id)
->>>>>>> 9aeacbc5
 
     retry_policy = RetryPolicy(
         initial_interval=dt.timedelta(seconds=initial_retry_interval_seconds),
