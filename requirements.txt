#
# This file is autogenerated by pip-compile
# To update, run:
#
#    pip-compile requirements.in
#
aioch==0.0.2
    # via -r requirements.in
amqp==2.5.2
    # via
    #   -r requirements.in
    #   kombu
asgiref==3.3.2
    # via
    #   -r requirements.in
    #   django
async-generator==1.10
    # via
    #   trio
    #   trio-websocket
attrs==21.4.0
    # via
    #   jsonschema
    #   outcome
    #   trio
backoff==1.6.0
    # via posthoganalytics
billiard==3.6.3.0
    # via celery
boto3==1.21.29
    # via -r requirements.in
botocore==1.24.46
    # via
    #   boto3
    #   s3transfer
celery-redbeat==2.0.0
    # via -r requirements.in
celery==4.4.2
    # via
    #   -r requirements.in
    #   celery-redbeat
certifi==2019.11.28
    # via
    #   requests
    #   sentry-sdk
    #   urllib3
cffi==1.14.5
    # via cryptography
chardet==3.0.4
    # via requests
clickhouse-driver==0.2.1
    # via
    #   -r requirements.in
    #   aioch
    #   clickhouse-pool
clickhouse-pool==0.5.3
    # via -r requirements.in
cryptography==37.0.2
    # via
    #   kafka-helper
    #   pyopenssl
    #   social-auth-core
    #   urllib3
cssselect==1.1.0
    # via toronado
cssutils==1.0.2
    # via toronado
dataclasses_json==0.5.7
    # via -r requirements.in
defusedxml==0.6.0
    # via
    #   -r requirements.in
    #   python3-openid
    #   social-auth-core
dj-database-url==0.5.0
    # via -r requirements.in
django-axes==5.9.0
    # via -r requirements.in
django-cors-headers==3.5.0
    # via -r requirements.in
django-deprecate-fields==0.1.1
    # via -r requirements.in
django-extensions==3.1.2
    # via -r requirements.in
django-filter==2.4.0
    # via -r requirements.in
django-ipware==3.0.2
    # via
    #   django-axes
    #   django-structlog
django-loginas==0.3.9
    # via -r requirements.in
django-picklefield==3.0.1
    # via -r requirements.in
django-redis==4.12.1
    # via -r requirements.in
git+https://github.com/zapier/django-rest-hooks.git@v1.6.0
    # via -r requirements.in
django-statsd==2.5.2
    # via -r requirements.in
django-structlog==2.1.3
    # via -r requirements.in
django==3.2.12
    # via
    #   -r requirements.in
    #   django-axes
    #   django-cors-headers
    #   django-deprecate-fields
    #   django-extensions
    #   django-filter
    #   django-picklefield
    #   django-redis
    #   django-rest-hooks
    #   django-structlog
    #   djangorestframework
    #   djangorestframework-dataclasses
    #   drf-spectacular
djangorestframework-csv==2.1.0
    # via -r requirements.in
djangorestframework-dataclasses==1.1.1
    # via -r requirements.in
djangorestframework==3.12.2
    # via
    #   -r requirements.in
    #   djangorestframework-csv
    #   djangorestframework-dataclasses
    #   drf-exceptions-hog
    #   drf-extensions
    #   drf-spectacular
dnspython==2.2.1
    # via -r requirements.in
drf-exceptions-hog==0.2.0
    # via -r requirements.in
drf-extensions==0.7.0
    # via -r requirements.in
drf-spectacular==0.21.1
    # via -r requirements.in
future==0.18.2
    # via lzstring
grpcio==1.33.1
    # via -r requirements.in
gunicorn==20.1.0
    # via -r requirements.in
h11==0.13.0
    # via wsproto
idna==2.8
    # via
    #   -r requirements.in
    #   requests
    #   trio
    #   urllib3
importlib-metadata==1.6.0
    # via -r requirements.in
<<<<<<< HEAD
git+https://github.com/PostHog/infi.clickhouse_orm@de88ffaecda8c36c693cc51909a3598cb9725fde
=======
importlib-resources==5.7.1
    # via jsonschema
git+https://github.com/PostHog/infi.clickhouse_orm@37722f350f3b449bbcd6564917c436b0d93e796f
>>>>>>> 64317238
    # via -r requirements.in
inflection==0.5.1
    # via drf-spectacular
iso8601==0.1.12
    # via infi-clickhouse-orm
isodate==0.6.1
    # via python3-saml
jmespath==1.0.0
    # via
    #   boto3
    #   botocore
jsonschema==4.4.0
    # via drf-spectacular
kafka-helper==0.2
    # via -r requirements.in
kafka-python==2.0.2
    # via -r requirements.in
kombu==4.6.8
    # via
    #   -r requirements.in
    #   celery
lxml==4.7.1
    # via
    #   python3-saml
    #   toronado
    #   xmlsec
lzstring==1.0.4
    # via -r requirements.in
marshmallow-enum==1.5.1
    # via dataclasses-json
marshmallow==3.15.0
    # via
    #   dataclasses-json
    #   marshmallow-enum
mimesis==5.2.1
    # via -r requirements.in
monotonic==1.5
    # via posthoganalytics
mypy-extensions==0.4.3
    # via typing-inspect
numpy==1.21.4
    # via -r requirements.in
oauthlib==3.1.0
    # via
    #   requests-oauthlib
    #   social-auth-core
outcome==1.1.0
    # via trio
packaging==21.3
    # via marshmallow
parso==0.8.1
    # via -r requirements.in
pexpect==4.7.0
    # via -r requirements.in
pickleshare==0.7.5
    # via -r requirements.in
posthoganalytics==1.4.7
    # via -r requirements.in
protobuf==3.13.0
    # via -r requirements.in
psycopg2-binary==2.8.6
    # via -r requirements.in
ptyprocess==0.6.0
    # via pexpect
pycparser==2.20
    # via cffi
pyjwt==2.1.0
    # via social-auth-core
pyopenssl==22.0.0
    # via urllib3
pyparsing==3.0.7
    # via packaging
pyrsistent==0.18.1
    # via jsonschema
pysocks==1.7.1
    # via urllib3
python-dateutil==2.8.1
    # via
    #   -r requirements.in
    #   botocore
    #   celery-redbeat
    #   posthoganalytics
python-statsd==2.1.0
    # via django-statsd
python3-openid==3.1.0
    # via social-auth-core
python3-saml==1.12.0
    # via -r requirements.in
pytz==2021.1
    # via
    #   -r requirements.in
    #   celery
    #   clickhouse-driver
    #   django
    #   infi-clickhouse-orm
    #   tzlocal
pyyaml==6.0
    # via drf-spectacular
redis==3.4.1
    # via
    #   -r requirements.in
    #   celery-redbeat
    #   django-redis
requests-oauthlib==1.3.0
    # via
    #   -r requirements.in
    #   social-auth-core
requests==2.25.1
    # via
    #   -r requirements.in
    #   django-rest-hooks
    #   infi-clickhouse-orm
    #   posthoganalytics
    #   requests-oauthlib
    #   social-auth-core
    #   webdriver-manager
selenium==4.1.5
    # via -r requirements.in
s3transfer==0.5.2
    # via boto3
semantic_version==2.8.5
    # via -r requirements.in
sentry-sdk==1.3.1
    # via -r requirements.in
six==1.14.0
    # via
    #   djangorestframework-csv
    #   grpcio
    #   isodate
    #   posthoganalytics
    #   protobuf
    #   python-dateutil
    #   tenacity
sniffio==1.2.0
    # via trio
social-auth-app-django==5.0.0
    # via -r requirements.in
social-auth-core==4.1.0
    # via
    #   -r requirements.in
    #   social-auth-app-django
sortedcontainers==2.4.0
    # via trio
sqlparse==0.3.0
    # via django
statshog==1.0.6
    # via -r requirements.in
structlog==21.2.0
    # via django-structlog
tenacity==6.1.0
    # via celery-redbeat
toronado==0.1.0
    # via -r requirements.in
trio-websocket==0.9.2
    # via selenium
trio==0.20.0
    # via
    #   selenium
    #   trio-websocket
typing-extensions==4.1.1
    # via typing-inspect
typing-inspect==0.7.1
    # via dataclasses-json
tzlocal==2.1
    # via clickhouse-driver
unicodecsv==0.14.1
    # via djangorestframework-csv
uritemplate==4.1.1
    # via drf-spectacular
urllib3[secure,socks]==1.26.5
    # via
    #   botocore
    #   requests
    #   selenium
    #   sentry-sdk
vine==1.3.0
    # via
    #   amqp
    #   celery
webdriver_manager==3.5.4
    # via -r requirements.in
whitenoise==5.2.0
    # via -r requirements.in
wsproto==1.1.0
    # via trio-websocket
xmlsec==1.3.12
    # via python3-saml
zipp==3.1.0
    # via importlib-metadata

# The following packages are considered to be unsafe in a requirements file:
# setuptools<|MERGE_RESOLUTION|>--- conflicted
+++ resolved
@@ -151,13 +151,9 @@
     #   urllib3
 importlib-metadata==1.6.0
     # via -r requirements.in
-<<<<<<< HEAD
-git+https://github.com/PostHog/infi.clickhouse_orm@de88ffaecda8c36c693cc51909a3598cb9725fde
-=======
 importlib-resources==5.7.1
     # via jsonschema
 git+https://github.com/PostHog/infi.clickhouse_orm@37722f350f3b449bbcd6564917c436b0d93e796f
->>>>>>> 64317238
     # via -r requirements.in
 inflection==0.5.1
     # via drf-spectacular
