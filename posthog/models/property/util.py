import re
from typing import (
    Any,
    Callable,
    Counter,
    Dict,
    List,
    Literal,
    Optional,
    Tuple,
    Union,
    cast,
)

from clickhouse_driver.util.escape import escape_param
from rest_framework import exceptions

from posthog.clickhouse.kafka_engine import trim_quotes_expr
from posthog.clickhouse.materialized_columns import TableWithProperties, get_materialized_columns
from posthog.constants import PropertyOperatorType
from posthog.models.cohort import Cohort
from posthog.models.cohort.util import (
    format_cohort_subquery,
    format_filter_query,
    format_precalculated_cohort_query,
    format_static_cohort_query,
    get_count_operator,
)
from posthog.models.event import Selector
from posthog.models.group.sql import GET_GROUP_IDS_BY_PROPERTY_SQL
from posthog.models.person.sql import GET_DISTINCT_IDS_BY_PERSON_ID_FILTER, GET_DISTINCT_IDS_BY_PROPERTY_SQL
from posthog.models.property import (
    NEGATED_OPERATORS,
    OperatorType,
    Property,
    PropertyGroup,
    PropertyIdentifier,
    PropertyName,
)
from posthog.models.utils import PersonPropertiesMode
from posthog.queries.person_distinct_id_query import get_team_distinct_ids_query
from posthog.queries.session_query import SessionQuery
from posthog.utils import is_json, is_valid_regex

# Property Groups Example:
# {type: 'AND', groups: [
#     {type: 'OR', groups: [A, B, C]},
#     {type: 'OR', groups: [D, E, F]},
# ]}

# Example:
# {type: 'AND', groups: [
#     A, B, C, D
# ]}

# Property json is of the form:
# { type: 'AND | OR', groups: List[Property] }
# which is parsed and sent to this function ->


def parse_prop_grouped_clauses(
    team_id: int,
    property_group: Optional[PropertyGroup],
    prepend: str = "global",
    table_name: str = "",
    allow_denormalized_props: bool = True,
    has_person_id_joined: bool = True,
    person_properties_mode: PersonPropertiesMode = PersonPropertiesMode.USING_SUBQUERY,
    person_id_joined_alias: str = "person_id",
    group_properties_joined: bool = True,
    _top_level: bool = True,
) -> Tuple[str, Dict]:

    if not property_group or len(property_group.values) == 0:
        return "", {}

    if isinstance(property_group.values[0], PropertyGroup):
        group_clauses = []
        final_params = {}
        for idx, group in enumerate(property_group.values):
            if isinstance(group, PropertyGroup):
                clause, params = parse_prop_grouped_clauses(
                    team_id=team_id,
                    property_group=group,
                    prepend=f"{prepend}_{idx}",
                    table_name=table_name,
                    allow_denormalized_props=allow_denormalized_props,
                    has_person_id_joined=has_person_id_joined,
                    person_properties_mode=person_properties_mode,
                    person_id_joined_alias=person_id_joined_alias,
                    group_properties_joined=group_properties_joined,
                    _top_level=False,
                )
                group_clauses.append(clause)
                final_params.update(params)

        # purge empty returns
        group_clauses = [clause for clause in group_clauses if clause]
        _final = f"{property_group.type} ".join(group_clauses)
    else:
        _final, final_params = parse_prop_clauses(
            filters=cast(List[Property], property_group.values),
            prepend=f"{prepend}",
            table_name=table_name,
            allow_denormalized_props=allow_denormalized_props,
            has_person_id_joined=has_person_id_joined,
            person_properties_mode=person_properties_mode,
            person_id_joined_alias=person_id_joined_alias,
            group_properties_joined=group_properties_joined,
            property_operator=property_group.type,
            team_id=team_id,
        )

    if not _final:
        final = ""
    elif _top_level:
        final = f"AND ({_final})"
    else:
        final = f"({_final})"

    return final, final_params


def is_property_group(group: Union[Property, "PropertyGroup"]):
    if isinstance(group, PropertyGroup):
        return True
    else:
        return False


def parse_prop_clauses(
    team_id: int,
    filters: List[Property],
    prepend: str = "global",
    table_name: str = "",
    allow_denormalized_props: bool = True,
    has_person_id_joined: bool = True,
    person_properties_mode: PersonPropertiesMode = PersonPropertiesMode.USING_SUBQUERY,
    person_id_joined_alias: str = "person_id",
    group_properties_joined: bool = True,
    property_operator: PropertyOperatorType = PropertyOperatorType.AND,
) -> Tuple[str, Dict]:
    final = []
    params: Dict[str, Any] = {}

    table_formatted = table_name
    if table_formatted != "":
        table_formatted += "."

    for idx, prop in enumerate(filters):
        if prop.type == "cohort":
            try:
                cohort = Cohort.objects.get(pk=prop.value)
            except Cohort.DoesNotExist:
                final.append(
                    f"{property_operator} 0 = 13"
                )  # If cohort doesn't exist, nothing can match, unless an OR operator is used
            else:

                if person_properties_mode == PersonPropertiesMode.USING_SUBQUERY:
                    person_id_query, cohort_filter_params = format_filter_query(cohort, idx)
                    params = {**params, **cohort_filter_params}
                    final.append(f"{property_operator} {table_formatted}distinct_id IN ({person_id_query})")
                elif person_properties_mode == PersonPropertiesMode.DIRECT_ON_EVENTS:
                    person_id_query, cohort_filter_params = format_cohort_subquery(
                        cohort, idx, custom_match_field=f"{person_id_joined_alias}"
                    )
                    params = {**params, **cohort_filter_params}
                    final.append(f"{property_operator} {person_id_query}")
                else:
                    person_id_query, cohort_filter_params = format_cohort_subquery(
                        cohort, idx, custom_match_field=f"{person_id_joined_alias}"
                    )
                    params = {**params, **cohort_filter_params}
                    final.append(f"{property_operator} {person_id_query}")
        elif prop.type == "person" and person_properties_mode == PersonPropertiesMode.DIRECT_ON_PERSONS:
            filter_query, filter_params = prop_filter_json_extract(
                prop,
                idx,
                prepend,
                prop_var="properties",
                allow_denormalized_props=allow_denormalized_props,
                property_operator=property_operator,
                table_name=table_name,
            )
            final.append(f" {filter_query}")
            params.update(filter_params)
        elif prop.type == "person" and person_properties_mode == PersonPropertiesMode.DIRECT_ON_EVENTS:
            filter_query, filter_params = prop_filter_json_extract(
                prop,
                idx,
                prepend,
<<<<<<< HEAD
                prop_var="{}person_properties".format(table_formatted),
                allow_denormalized_props=True,
                property_operator=property_operator,
                use_event_columns=True,
=======
                prop_var="{}person_properties".format(table_name),
                allow_denormalized_props=True,
                property_operator=property_operator,
                use_event_column="person_properties",
>>>>>>> 360b6276
            )
            final.append(filter_query)
            params.update(filter_params)
        elif prop.type == "person" and person_properties_mode != PersonPropertiesMode.DIRECT:
            # :TODO: Clean this up by using PersonQuery over GET_DISTINCT_IDS_BY_PROPERTY_SQL to have access
            #   to materialized columns
            # :TODO: (performance) Avoid subqueries whenever possible, use joins instead
            is_direct_query = person_properties_mode == PersonPropertiesMode.USING_PERSON_PROPERTIES_COLUMN
            filter_query, filter_params = prop_filter_json_extract(
                prop,
                idx,
                "{}person".format(prepend),
                prop_var="person_props" if is_direct_query else "properties",
                allow_denormalized_props=allow_denormalized_props and is_direct_query,
                property_operator=property_operator,
            )
            if is_direct_query:
                final.append(filter_query)
                params.update(filter_params)
            else:
                # Subquery filter here always should be blank as it's the first
                filter_query = filter_query.replace(property_operator, "", 1)
                final.append(
                    " {property_operator} {table_name}distinct_id IN ({filter_query})".format(
                        filter_query=GET_DISTINCT_IDS_BY_PROPERTY_SQL.format(
                            filters=filter_query, GET_TEAM_PERSON_DISTINCT_IDS=get_team_distinct_ids_query(team_id),
                        ),
                        table_name=table_formatted,
                        property_operator=property_operator,
                    )
                )
                params.update(filter_params)
        elif prop.type == "person" and person_properties_mode == PersonPropertiesMode.DIRECT:
            # this setting is used to generate the PersonQuery SQL.
            # When using direct mode, there should only be person properties in the entire
            # property group
            filter_query, filter_params = prop_filter_json_extract(
                prop,
                idx,
                prepend=f"personquery_{prepend}",
                allow_denormalized_props=True,
                transform_expression=lambda column_name: f"argMax(person.{column_name}, _timestamp)",
                property_operator=property_operator,
            )
            final.append(filter_query)
            params.update(filter_params)
        elif prop.type == "event":
            filter_query, filter_params = prop_filter_json_extract(
                prop,
                idx,
                prepend,
                prop_var="{}properties".format(table_formatted),
                allow_denormalized_props=allow_denormalized_props,
                property_operator=property_operator,
            )
            final.append(f" {filter_query}")
            params.update(filter_params)
        elif prop.type == "element":
            query, filter_params = filter_element(
                {prop.key: prop.value}, operator=prop.operator, prepend="{}_".format(prepend)
            )
            if query:
                final.append(f"{property_operator} {query}")
                params.update(filter_params)
        elif prop.type == "group" and person_properties_mode == PersonPropertiesMode.DIRECT_ON_EVENTS:
            group_column = f"group{prop.group_type_index}_properties"
            filter_query, filter_params = prop_filter_json_extract(
                prop,
                idx,
                prepend,
                prop_var=group_column,
                allow_denormalized_props=True,
                property_operator=property_operator,
                use_event_column=group_column,
            )
            final.append(filter_query)
            params.update(filter_params)
        elif prop.type == "group":
            if group_properties_joined:
                filter_query, filter_params = prop_filter_json_extract(
                    prop,
                    idx,
                    prepend,
                    prop_var=f"group_properties_{prop.group_type_index}",
                    allow_denormalized_props=False,
                    property_operator=property_operator,
                )
                final.append(filter_query)
                params.update(filter_params)
            else:
                # :TRICKY: offer groups support for queries which don't support automatically joining with groups table yet (e.g. lifecycle)
                filter_query, filter_params = prop_filter_json_extract(
                    prop, idx, prepend, prop_var=f"group_properties", allow_denormalized_props=False,
                )
                group_type_index_var = f"{prepend}_group_type_index_{idx}"
                groups_subquery = GET_GROUP_IDS_BY_PROPERTY_SQL.format(
                    filters=filter_query, group_type_index_var=group_type_index_var
                )
                final.append(
                    f"{property_operator} {table_formatted}$group_{prop.group_type_index} IN ({groups_subquery})"
                )
                params.update(filter_params)
                params[group_type_index_var] = prop.group_type_index
        elif prop.type in ("static-cohort", "precalculated-cohort"):
            cohort_id = cast(int, prop.value)

            method = format_static_cohort_query if prop.type == "static-cohort" else format_precalculated_cohort_query
            filter_query, filter_params = method(cohort_id, idx, prepend=prepend,)  # type: ignore
            filter_query = f"""{person_id_joined_alias if not person_properties_mode == PersonPropertiesMode.DIRECT_ON_EVENTS else 'person_id'} IN ({filter_query})"""

            if has_person_id_joined or person_properties_mode == PersonPropertiesMode.DIRECT_ON_EVENTS:
                final.append(f"{property_operator} {filter_query}")
            else:
                # :TODO: (performance) Avoid subqueries whenever possible, use joins instead
                subquery = GET_DISTINCT_IDS_BY_PERSON_ID_FILTER.format(
                    filters=filter_query, GET_TEAM_PERSON_DISTINCT_IDS=get_team_distinct_ids_query(team_id),
                )
                final.append(f"{property_operator} {table_formatted}distinct_id IN ({subquery})")
            params.update(filter_params)
        elif prop.type == "session":
            filter_query, filter_params = get_session_property_filter_statement(prop, idx, prepend)
            final.append(f"{property_operator} {filter_query}")
            params.update(filter_params)

    if final:
        # remove the first operator
        return " ".join(final).replace(property_operator, "", 1), params

    return "", params


def negate_operator(operator: OperatorType) -> OperatorType:
    return {
        "is_not": "exact",
        "exact": "is_not",
        "icontains": "not_icontains",
        "not_icontains": "icontains",
        "regex": "not_regex",
        "not_regex": "regex",
        "gt": "lte",
        "lt": "gte",
        "gte": "lt",
        "lte": "gt",
        "is_set": "is_not_set",
        "is_not_set": "is_set",
        "is_date_before": "is_date_after",
        "is_date_after": "is_date_before",
        # is_date_exact not yet supported
    }.get(
        operator, operator
    )  # type: ignore


def prop_filter_json_extract(
    prop: Property,
    idx: int,
    prepend: str = "",
    prop_var: str = "properties",
    allow_denormalized_props: bool = True,
    transform_expression: Optional[Callable[[str], str]] = None,
    property_operator: str = PropertyOperatorType.AND,
<<<<<<< HEAD
    use_event_columns: bool = False,
    table_name: Optional[str] = None,
=======
    use_event_column: Optional[str] = None,
>>>>>>> 360b6276
) -> Tuple[str, Dict[str, Any]]:
    # TODO: Once all queries are migrated over we can get rid of allow_denormalized_props
    if transform_expression is not None:
        prop_var = transform_expression(prop_var)

    property_expr, is_denormalized = get_property_string_expr(
<<<<<<< HEAD
        "events" if use_event_columns else property_table(prop),
=======
        "events" if use_event_column else property_table(prop),
>>>>>>> 360b6276
        prop.key,
        f"%(k{prepend}_{idx})s",
        prop_var,
        allow_denormalized_props,
<<<<<<< HEAD
        table_name,
=======
        materialised_table_column=use_event_column if use_event_column else "properties",
>>>>>>> 360b6276
    )

    if is_denormalized and transform_expression:
        property_expr = transform_expression(property_expr)

    operator = prop.operator
    if prop.negation:
        operator = negate_operator(operator or "exact")

    params: Dict[str, Any] = {}

    if operator == "is_not":
        params = {"k{}_{}".format(prepend, idx): prop.key, "v{}_{}".format(prepend, idx): box_value(prop.value)}
        return (
            " {property_operator} NOT has(%(v{prepend}_{idx})s, {left})".format(
                idx=idx, prepend=prepend, left=property_expr, property_operator=property_operator
            ),
            params,
        )
    elif operator == "icontains":
        value = "%{}%".format(prop.value)
        params = {"k{}_{}".format(prepend, idx): prop.key, "v{}_{}".format(prepend, idx): value}
        return (
            " {property_operator} {left} ILIKE %(v{prepend}_{idx})s".format(
                idx=idx, prepend=prepend, left=property_expr, property_operator=property_operator
            ),
            params,
        )
    elif operator == "not_icontains":
        value = "%{}%".format(prop.value)
        params = {"k{}_{}".format(prepend, idx): prop.key, "v{}_{}".format(prepend, idx): value}
        return (
            " {property_operator} NOT ({left} ILIKE %(v{prepend}_{idx})s)".format(
                idx=idx, prepend=prepend, left=property_expr, property_operator=property_operator
            ),
            params,
        )
    elif operator in ("regex", "not_regex"):
        if not is_valid_regex(prop.value):
            # If OR'ing, shouldn't be a problem since nothing will match this specific clause
            return f"{property_operator} 1 = 2", {}

        params = {"k{}_{}".format(prepend, idx): prop.key, "v{}_{}".format(prepend, idx): prop.value}

        return (
            " {property_operator} {regex_function}({left}, %(v{prepend}_{idx})s)".format(
                regex_function="match" if operator == "regex" else "NOT match",
                idx=idx,
                prepend=prepend,
                left=property_expr,
                property_operator=property_operator,
            ),
            params,
        )
    elif operator == "is_set":
        params = {"k{}_{}".format(prepend, idx): prop.key, "v{}_{}".format(prepend, idx): prop.value}
        if is_denormalized:
            return (
                " {property_operator} notEmpty({left})".format(left=property_expr, property_operator=property_operator),
                params,
            )
        return (
            " {property_operator} JSONHas({prop_var}, %(k{prepend}_{idx})s)".format(
                idx=idx, prepend=prepend, prop_var=prop_var, property_operator=property_operator
            ),
            params,
        )
    elif operator == "is_not_set":
        params = {"k{}_{}".format(prepend, idx): prop.key, "v{}_{}".format(prepend, idx): prop.value}
        if is_denormalized:
            return (
                " {property_operator} empty({left})".format(left=property_expr, property_operator=property_operator),
                params,
            )
        return (
            " {property_operator} (isNull({left}) OR NOT JSONHas({prop_var}, %(k{prepend}_{idx})s))".format(
                idx=idx, prepend=prepend, prop_var=prop_var, left=property_expr, property_operator=property_operator,
            ),
            params,
        )
    elif operator == "is_date_exact":
        # TODO introducing duplication in these branches now rather than refactor too early
        assert isinstance(prop.value, str)
        prop_value_param_key = "v{}_{}".format(prepend, idx)

        # if we're comparing against a date with no time,
        # truncate the values in the DB which may have times
        granularity = "day" if re.match(r"^\d{4}-\d{2}-\d{2}$", prop.value) else "second"
        query = f"""AND date_trunc('{granularity}', coalesce(
            parseDateTimeBestEffortOrNull({property_expr}),
            parseDateTimeBestEffortOrNull(substring({property_expr}, 1, 10))
        )) = %({prop_value_param_key})s"""

        return (
            query,
            {"k{}_{}".format(prepend, idx): prop.key, prop_value_param_key: prop.value,},
        )
    elif operator == "is_date_after":
        # TODO introducing duplication in these branches now rather than refactor too early
        assert isinstance(prop.value, str)
        prop_value_param_key = "v{}_{}".format(prepend, idx)

        # if we're comparing against a date with no time,
        # then instead of 2019-01-01 (implied 00:00:00)
        # use 2019-01-01 23:59:59
        is_date_only = re.match(r"^\d{4}-\d{2}-\d{2}$", prop.value)

        try_parse_as_date = f"parseDateTimeBestEffortOrNull({property_expr})"
        try_parse_as_timestamp = f"parseDateTimeBestEffortOrNull(substring({property_expr}, 1, 10))"
        first_of_date_or_timestamp = f"coalesce({try_parse_as_date},{try_parse_as_timestamp})"

        if is_date_only:
            adjusted_value = f"subtractSeconds(addDays(toDate(%({prop_value_param_key})s), 1), 1)"
        else:
            adjusted_value = f"%({prop_value_param_key})s"

        query = f"""{property_operator} {first_of_date_or_timestamp} > {adjusted_value}"""

        return (
            query,
            {"k{}_{}".format(prepend, idx): prop.key, prop_value_param_key: prop.value,},
        )
    elif operator == "is_date_before":
        # TODO introducing duplication in these branches now rather than refactor too early
        assert isinstance(prop.value, str)
        prop_value_param_key = "v{}_{}".format(prepend, idx)
        try_parse_as_date = f"parseDateTimeBestEffortOrNull({property_expr})"
        try_parse_as_timestamp = f"parseDateTimeBestEffortOrNull(substring({property_expr}, 1, 10))"
        first_of_date_or_timestamp = f"coalesce({try_parse_as_date},{try_parse_as_timestamp})"
        query = f"""{property_operator} {first_of_date_or_timestamp} < %({prop_value_param_key})s"""

        return (
            query,
            {"k{}_{}".format(prepend, idx): prop.key, prop_value_param_key: prop.value,},
        )
    elif operator in ["gt", "lt", "gte", "lte"]:
        count_operator = get_count_operator(operator)

        params = {"k{}_{}".format(prepend, idx): prop.key, "v{}_{}".format(prepend, idx): prop.value}
        extract_property_expr = trim_quotes_expr(f"replaceRegexpAll({property_expr}, ' ', '')")
        return (
            f" {property_operator} toFloat64OrNull({extract_property_expr}) {count_operator} %(v{prepend}_{idx})s",
            params,
        )
    else:
        if is_json(prop.value) and not is_denormalized:
            clause = " {property_operator} has(%(v{prepend}_{idx})s, replaceRegexpAll(visitParamExtractRaw({prop_var}, %(k{prepend}_{idx})s),' ', ''))"
            params = {
                "k{}_{}".format(prepend, idx): prop.key,
                "v{}_{}".format(prepend, idx): box_value(prop.value, remove_spaces=True),
            }
        else:
            clause = " {property_operator} has(%(v{prepend}_{idx})s, {left})"
            params = {"k{}_{}".format(prepend, idx): prop.key, "v{}_{}".format(prepend, idx): box_value(prop.value)}
        return (
            clause.format(
                left=property_expr, idx=idx, prepend=prepend, prop_var=prop_var, property_operator=property_operator
            ),
            params,
        )


def property_table(property: Property) -> TableWithProperties:
    if property.type == "event":
        return "events"
    elif property.type == "person":
        return "person"
    elif property.type == "group":
        return "groups"
    else:
        raise ValueError(f"Property type does not have a table: {property.type}")


def get_single_or_multi_property_string_expr(
    breakdown,
    table: TableWithProperties,
    query_alias: Literal["prop", "value", "prop_basic", None],
    column: str,
    allow_denormalized_props=True,
    materialised_table_column: str = "properties",
):
    """
    When querying for breakdown properties:
     * If the breakdown provided is a string, we extract the JSON from the properties object stored in the DB
     * If it is an array of strings, we extract each of those properties and concatenate them into a single value
    clickhouse parameterizes into a query template from a flat list using % string formatting
    values are escaped and inserted in the query here instead of adding new items to the flat list of values

    :param query_alias:

        Specifies the SQL query alias to add to the expression e.g. `AS prop`. If this is specified as None, then
        no alias will be appended.

    """

    if isinstance(breakdown, str) or isinstance(breakdown, int):
        expression, _ = get_property_string_expr(
            table,
            str(breakdown),
            escape_param(breakdown),
            column,
            allow_denormalized_props,
            materialised_table_column=materialised_table_column,
        )
    else:
        expressions = []
        for b in breakdown:
            expr, _ = get_property_string_expr(
                table,
                b,
                escape_param(b),
                column,
                allow_denormalized_props,
                materialised_table_column=materialised_table_column,
            )
            expressions.append(expr)

        expression = f"array({','.join(expressions)})"

    if query_alias is None:
        return expression

    return f"{expression} AS {query_alias}"


def get_property_string_expr(
    table: TableWithProperties,
    property_name: PropertyName,
    var: str,
    column: str,
    allow_denormalized_props: bool = True,
    table_alias: Optional[str] = None,
    materialised_table_column: str = "properties",
) -> Tuple[str, bool]:
    """

    :param table:
        the full name of the table in the database. used to look up which properties have been materialized
    :param property_name:
    :param var:
        the value to template in from the data structure for the query e.g. %(key)s or a flat value e.g. ["Safari"].
        If a flat value it should be escaped before being passed to this function
    :param column:
        the table column where JSON is stored or the name of a materialized column
    :param allow_denormalized_props:
    :param table_alias:
        (optional) alias of the table being queried
    :return:
    """
    # TODO: test 'column' is valid for materialised_columns. What if it's aliased?
    # Maybe use an 'original_column' parameter to specify the original column name?
    materialized_columns = get_materialized_columns(table) if allow_denormalized_props else {}

    table_string = f"{table_alias}." if table_alias is not None and table_alias != "" else ""

    # TODO: Support group & person on events here!
    if allow_denormalized_props and (property_name, "properties") in materialized_columns:
        return f'{table_string}"{materialized_columns[(property_name, "properties")]}"', True

<<<<<<< HEAD
    if allow_denormalized_props and (property_name, "person_properties") in materialized_columns:
        return f'{table_string}"{materialized_columns[(property_name, "person_properties")]}"', True
=======
    if allow_denormalized_props and (property_name, materialised_table_column) in materialized_columns:
        return f'{table_string}"{materialized_columns[(property_name, materialised_table_column)]}"', True
>>>>>>> 360b6276

    return trim_quotes_expr(f"JSONExtractRaw({table_string}{column}, {var})"), False


def box_value(value: Any, remove_spaces=False) -> List[Any]:
    if not isinstance(value, List):
        value = [value]
    return [str(value).replace(" ", "") if remove_spaces else str(value) for value in value]


def filter_element(filters: Dict, *, operator: Optional[OperatorType] = None, prepend: str = "") -> Tuple[str, Dict]:
    if not operator:
        operator = "exact"

    params = {}
    final_conditions = []

    if filters.get("selector") is not None:
        if operator not in ("exact", "is_not"):
            raise exceptions.ValidationError(
                'Filtering by element selector only supports operators "equals" and "doesn\'t equal" currently.'
            )
        selectors = filters["selector"] if isinstance(filters["selector"], list) else [filters["selector"]]
        if selectors:
            combination_conditions = []
            for idx, query in enumerate(selectors):
                if not query:  # Skip empty selectors
                    continue
                selector = Selector(query, escape_slashes=False)
                key = f"{prepend}_{idx}_selector_regex"
                params[key] = build_selector_regex(selector)
                combination_conditions.append(f"match(elements_chain, %({key})s)")
            if combination_conditions:
                final_conditions.append(f"({' OR '.join(combination_conditions)})")
        elif operator not in NEGATED_OPERATORS:
            # If a non-negated filter has an empty selector list provided, it can't match anything
            return "0 = 191", {}

    if filters.get("tag_name") is not None:
        if operator not in ("exact", "is_not"):
            raise exceptions.ValidationError(
                'Filtering by element tag only supports operators "equals" and "doesn\'t equal" currently.'
            )
        tag_names = filters["tag_name"] if isinstance(filters["tag_name"], list) else [filters["tag_name"]]
        if tag_names:
            combination_conditions = []
            for idx, tag_name in enumerate(tag_names):
                key = f"{prepend}_{idx}_tag_name_regex"
                params[key] = rf"(^|;){tag_name}(\.|$|;|:)"
                combination_conditions.append(f"match(elements_chain, %({key})s)")
            final_conditions.append(f"({' OR '.join(combination_conditions)})")
        elif operator not in NEGATED_OPERATORS:
            # If a non-negated filter has an empty tag_name list provided, it can't match anything
            return "0 = 192", {}

    attributes: Dict[str, List] = {}
    for key in ["href", "text"]:
        if filters.get(key) is not None:
            attributes[key] = process_ok_values(filters[key], operator)
    if attributes:
        for key, ok_values in attributes.items():
            if ok_values:
                combination_conditions = []
                for idx, value in enumerate(ok_values):
                    optional_flag = "(?i)" if operator.endswith("icontains") else ""
                    params[f"{prepend}_{key}_{idx}_attributes_regex"] = f'{optional_flag}({key}="{value}")'
                    combination_conditions.append(f"match(elements_chain, %({prepend}_{key}_{idx}_attributes_regex)s)")
                final_conditions.append(f"({' OR '.join(combination_conditions)})")
            elif operator not in NEGATED_OPERATORS:
                # If a non-negated filter has an empty href or text list provided, it can't match anything
                return "0 = 193", {}

    if final_conditions:
        return f"{'NOT ' if operator in NEGATED_OPERATORS else ''}({' AND '.join(final_conditions)})", params
    else:
        return "", {}


def process_ok_values(ok_values: Any, operator: OperatorType) -> List[str]:
    if operator.endswith("_set"):
        return [r'[^"]+']
    else:
        # Make sure ok_values is a list
        ok_values = cast(List[str], [str(val) for val in ok_values]) if isinstance(ok_values, list) else [ok_values]
        # Escape double quote characters, since e.g. text 'foo="bar"' is represented as text="foo=\"bar\""
        # in the elements chain
        ok_values = [text.replace('"', r"\"") for text in ok_values]
        if operator.endswith("icontains"):
            # Process values for case-insensitive-contains matching by way of regex,
            # making sure matching scope is limited to between double quotes
            return [rf'[^"]*{re.escape(text)}[^"]*' for text in ok_values]
        if operator.endswith("regex"):
            # Use values as-is in case of regex matching
            return ok_values
        # For all other operators escape regex-meaningful sequences
        return [re.escape(text) for text in ok_values]


def build_selector_regex(selector: Selector) -> str:
    regex = r""
    for tag in selector.parts:
        if tag.data.get("tag_name") and isinstance(tag.data["tag_name"], str):
            if tag.data["tag_name"] == "*":
                regex += ".+"
            else:
                regex += tag.data["tag_name"]
        if tag.data.get("attr_class__contains"):
            regex += r".*?\.{}".format(r"\..*?".join(sorted(tag.data["attr_class__contains"])))
        if tag.ch_attributes:
            regex += ".*?"
            for key, value in sorted(tag.ch_attributes.items()):
                regex += '{}="{}".*?'.format(key, value)
        regex += r'([-_a-zA-Z0-9\.:"= ]*?)?($|;|:([^;^\s]*(;|$|\s)))'
        if tag.direct_descendant:
            regex += ".*"
    return regex


def extract_tables_and_properties(props: List[Property]) -> Counter[PropertyIdentifier]:
    return Counter((prop.key, prop.type, prop.group_type_index) for prop in props)


def get_session_property_filter_statement(prop: Property, idx: int, prepend: str = "") -> Tuple[str, Dict[str, Any]]:
    if prop.key == "$session_duration":
        try:
            duration = float(prop.value)  # type: ignore
        except ValueError:
            raise (exceptions.ValidationError(f"$session_duration value must be a number. Received '{prop.value}'"))
        value = f"session_duration_value{prepend}_{idx}"

        operator = get_count_operator(prop.operator)
        return (f"{SessionQuery.SESSION_TABLE_ALIAS}.session_duration {operator} %({value})s", {value: duration})

    else:
        raise exceptions.ValidationError(f"Property '{prop.key}' is not allowed in session property filters.")<|MERGE_RESOLUTION|>--- conflicted
+++ resolved
@@ -190,17 +190,10 @@
                 prop,
                 idx,
                 prepend,
-<<<<<<< HEAD
                 prop_var="{}person_properties".format(table_formatted),
                 allow_denormalized_props=True,
                 property_operator=property_operator,
-                use_event_columns=True,
-=======
-                prop_var="{}person_properties".format(table_name),
-                allow_denormalized_props=True,
-                property_operator=property_operator,
                 use_event_column="person_properties",
->>>>>>> 360b6276
             )
             final.append(filter_query)
             params.update(filter_params)
@@ -362,32 +355,21 @@
     allow_denormalized_props: bool = True,
     transform_expression: Optional[Callable[[str], str]] = None,
     property_operator: str = PropertyOperatorType.AND,
-<<<<<<< HEAD
-    use_event_columns: bool = False,
     table_name: Optional[str] = None,
-=======
     use_event_column: Optional[str] = None,
->>>>>>> 360b6276
 ) -> Tuple[str, Dict[str, Any]]:
     # TODO: Once all queries are migrated over we can get rid of allow_denormalized_props
     if transform_expression is not None:
         prop_var = transform_expression(prop_var)
 
     property_expr, is_denormalized = get_property_string_expr(
-<<<<<<< HEAD
-        "events" if use_event_columns else property_table(prop),
-=======
         "events" if use_event_column else property_table(prop),
->>>>>>> 360b6276
         prop.key,
         f"%(k{prepend}_{idx})s",
         prop_var,
         allow_denormalized_props,
-<<<<<<< HEAD
         table_name,
-=======
         materialised_table_column=use_event_column if use_event_column else "properties",
->>>>>>> 360b6276
     )
 
     if is_denormalized and transform_expression:
@@ -637,23 +619,12 @@
         (optional) alias of the table being queried
     :return:
     """
-    # TODO: test 'column' is valid for materialised_columns. What if it's aliased?
-    # Maybe use an 'original_column' parameter to specify the original column name?
     materialized_columns = get_materialized_columns(table) if allow_denormalized_props else {}
 
     table_string = f"{table_alias}." if table_alias is not None and table_alias != "" else ""
 
-    # TODO: Support group & person on events here!
-    if allow_denormalized_props and (property_name, "properties") in materialized_columns:
-        return f'{table_string}"{materialized_columns[(property_name, "properties")]}"', True
-
-<<<<<<< HEAD
-    if allow_denormalized_props and (property_name, "person_properties") in materialized_columns:
-        return f'{table_string}"{materialized_columns[(property_name, "person_properties")]}"', True
-=======
     if allow_denormalized_props and (property_name, materialised_table_column) in materialized_columns:
         return f'{table_string}"{materialized_columns[(property_name, materialised_table_column)]}"', True
->>>>>>> 360b6276
 
     return trim_quotes_expr(f"JSONExtractRaw({table_string}{column}, {var})"), False
 
