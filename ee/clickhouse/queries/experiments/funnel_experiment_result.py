import dataclasses
from datetime import datetime
from math import exp, sqrt
from typing import List, Optional, Tuple, Type

from numpy.random import default_rng
from rest_framework.exceptions import ValidationError

from ee.clickhouse.queries.experiments import (
    CONTROL_VARIANT_KEY,
    FF_DISTRIBUTION_THRESHOLD,
    MIN_PROBABILITY_FOR_SIGNIFICANCE,
)
from ee.clickhouse.queries.funnels import ClickhouseFunnel
from posthog.models.feature_flag import FeatureFlag
from posthog.models.filters.filter import Filter
from posthog.models.team import Team

Probability = float


@dataclasses.dataclass
class Variant:
    key: str
    success_count: int
    failure_count: int


<<<<<<< HEAD
CONTROL_VARIANT_KEY = "control"
=======
EXPECTED_LOSS_SIGNIFICANCE_LEVEL = 0.01
>>>>>>> f984c1eb


class ClickhouseFunnelExperimentResult:
    """
    This class calculates Experiment Results.
    It returns two things:
    1. A Funnel Breakdown based on Feature Flag values
    2. Probability that Feature Flag value 1 has better conversion rate then FeatureFlag value 2

    Currently, we support a maximum of 4 feature flag values: control and 3 test variants

    The passed in Filter determines which funnel to create, along with the experiment start & end date values

    Calculating (2) uses sampling from a Beta distribution. If `control` value for the feature flag has 10 successes and 12 conversion failures,
    we assume the conversion rate follows a Beta(10, 12) distribution. Same for `test` variant.

    Then, we calculcate how many times a sample from `test` variant is higher than a sample from the `control` variant. This becomes the
    probability.
    """

    def __init__(
        self,
        filter: Filter,
        team: Team,
        feature_flag: FeatureFlag,
        experiment_start_date: datetime,
        experiment_end_date: Optional[datetime] = None,
        funnel_class: Type[ClickhouseFunnel] = ClickhouseFunnel,
    ):

        breakdown_key = f"$feature/{feature_flag.key}"
        variants = [variant["key"] for variant in feature_flag.variants]

        query_filter = filter.with_data(
            {
                "date_from": experiment_start_date,
                "date_to": experiment_end_date,
                "breakdown": breakdown_key,
                "breakdown_type": "event",
                "properties": [{"key": breakdown_key, "value": variants, "operator": "exact", "type": "event"}],
                # :TRICKY: We don't use properties set on filters, instead using experiment variant options
            }
        )
        self.funnel = funnel_class(query_filter, team)

    def get_results(self):
        funnel_results = self.funnel.run()
        control_variant, test_variants = self.get_variants(funnel_results)

        probabilities = self.calculate_results(control_variant, test_variants)

        mapping = {
            variant.key: probability for variant, probability in zip([control_variant, *test_variants], probabilities)
        }

        significant = self.are_results_significant(control_variant, test_variants, probabilities)

        return {
            "insight": funnel_results,
            "probability": mapping,
            "significant": significant,
            "filters": self.funnel._filter.to_dict(),
        }

    def get_variants(self, funnel_results):
        control_variant = None
        test_variants = []
        for result in funnel_results:
            total = result[0]["count"]
            success = result[-1]["count"]
            failure = total - success
            breakdown_value = result[0]["breakdown_value"][0]
            if breakdown_value == CONTROL_VARIANT_KEY:
                control_variant = Variant(key=breakdown_value, success_count=int(success), failure_count=int(failure))
            else:
                test_variants.append(Variant(breakdown_value, int(success), int(failure)))

        return control_variant, test_variants

    @staticmethod
    def calculate_results(
        control_variant: Variant, test_variants: List[Variant], priors: Tuple[int, int] = (1, 1)
    ) -> List[Probability]:
        """
        Calculates probability that A is better than B. First variant is control, rest are test variants.
        
        Supports maximum 4 variants today

        For each variant, we create a Beta distribution of conversion rates, 
        where alpha (successes) = success count of variant + prior success
        beta (failures) = failure count + variant + prior failures

        The prior is information about the world we already know. For example, a stronger prior for failures implies
        you'd need extra evidence of successes to confirm that the variant is indeed better.

        By default, we choose a non-informative prior. That is, both success & failure are equally likely.
        """

        if not control_variant:
            raise ValidationError("No control variant data found", code="no_data")

        if len(test_variants) > 3:
            raise ValidationError("Can't calculate A/B test results for more than 4 variants", code="too_much_data")

        if len(test_variants) < 1:
            raise ValidationError("Can't calculate A/B test results for less than 2 variants", code="no_data")

        return calculate_probability_of_winning_for_each([control_variant, *test_variants])

    @staticmethod
    def are_results_significant(
        control_variant: Variant, test_variants: List[Variant], probabilities: List[Probability]
    ) -> bool:
        control_sample_size = control_variant.success_count + control_variant.failure_count

        for variant in test_variants:
            # We need a feature flag distribution threshold because distribution of people
            # can skew wildly when there are few people in the experiment
            if variant.success_count + variant.failure_count < FF_DISTRIBUTION_THRESHOLD:
                return False

        if control_sample_size < FF_DISTRIBUTION_THRESHOLD:
            return False

        if max(probabilities) < MIN_PROBABILITY_FOR_SIGNIFICANCE:
            return False

        best_test_variant = max(
            test_variants, key=lambda variant: variant.success_count / (variant.success_count + variant.failure_count)
        )

        expected_loss = calculate_expected_loss(
            best_test_variant,
            [control_variant, *[variant for variant in test_variants if variant != best_test_variant]],
        )

        return expected_loss < EXPECTED_LOSS_SIGNIFICANCE_LEVEL


def calculate_expected_loss(target_variant: Variant, variants: List[Variant]) -> float:
    """
    Calculates expected loss in conversion rate for a given variant.
    Loss calculation comes from VWO's SmartStats technical paper:
    https://cdn2.hubspot.net/hubfs/310840/VWO_SmartStats_technical_whitepaper.pdf (pg 12)

    > The loss function is the amount of uplift that one can expect to
    be lost by choosing a given variant, given particular values of λA and λB

    The unit of the return value is conversion rate values

    """
    random_sampler = default_rng()
    prior_success = 1
    prior_failure = 1
    simulations_count = 100_000

    variant_samples = []
    for variant in variants:
        # Get `N=simulations` samples from a Beta distribution with alpha = prior_success + variant_sucess,
        # and beta = prior_failure + variant_failure
        samples = random_sampler.beta(
            variant.success_count + prior_success, variant.failure_count + prior_failure, simulations_count
        )
        variant_samples.append(samples)

    target_variant_samples = random_sampler.beta(
        target_variant.success_count + prior_success, target_variant.failure_count + prior_failure, simulations_count
    )

    loss = 0
    variant_conversions = list(zip(*variant_samples))
    for i in range(simulations_count):
        loss += max(0, max(variant_conversions[i]) - target_variant_samples[i])

    return loss / simulations_count


def simulate_winning_variant_for_conversion(target_variant: Variant, variants: List[Variant]) -> Probability:
    random_sampler = default_rng()
    prior_success = 1
    prior_failure = 1
    simulations_count = 100_000

    variant_samples = []
    for variant in variants:
        # Get `N=simulations` samples from a Beta distribution with alpha = prior_success + variant_sucess,
        # and beta = prior_failure + variant_failure
        samples = random_sampler.beta(
            variant.success_count + prior_success, variant.failure_count + prior_failure, simulations_count
        )
        variant_samples.append(samples)

    target_variant_samples = random_sampler.beta(
        target_variant.success_count + prior_success, target_variant.failure_count + prior_failure, simulations_count
    )

    winnings = 0
    variant_conversions = list(zip(*variant_samples))
    for i in range(simulations_count):
        if target_variant_samples[i] > max(variant_conversions[i]):
            winnings += 1

    return winnings / simulations_count


def calculate_probability_of_winning_for_each(variants: List[Variant]) -> List[Probability]:
    """
    Calculates the probability of winning for each variant.
    """
    if len(variants) == 2:
        # simple case
        probability = simulate_winning_variant_for_conversion(variants[1], [variants[0]])
        return [1 - probability, probability]

    elif len(variants) == 3:
        probability_third_wins = simulate_winning_variant_for_conversion(variants[2], [variants[0], variants[1]])
        probability_second_wins = simulate_winning_variant_for_conversion(variants[1], [variants[0], variants[2]])
        return [1 - probability_third_wins - probability_second_wins, probability_second_wins, probability_third_wins]

    elif len(variants) == 4:
        probability_second_wins = simulate_winning_variant_for_conversion(
            variants[1], [variants[0], variants[2], variants[3]]
        )
        probability_third_wins = simulate_winning_variant_for_conversion(
            variants[2], [variants[0], variants[1], variants[3]]
        )
        probability_fourth_wins = simulate_winning_variant_for_conversion(
            variants[3], [variants[0], variants[1], variants[2]]
        )
        return [
            1 - probability_second_wins - probability_third_wins - probability_fourth_wins,
            probability_second_wins,
            probability_third_wins,
            probability_fourth_wins,
        ]
    else:
        raise ValidationError("Can't calculate A/B test results for more than 4 variants", code="too_much_data")<|MERGE_RESOLUTION|>--- conflicted
+++ resolved
@@ -26,11 +26,7 @@
     failure_count: int
 
 
-<<<<<<< HEAD
-CONTROL_VARIANT_KEY = "control"
-=======
 EXPECTED_LOSS_SIGNIFICANCE_LEVEL = 0.01
->>>>>>> f984c1eb
 
 
 class ClickhouseFunnelExperimentResult:
