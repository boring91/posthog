--- conflicted
+++ resolved
@@ -190,7 +190,6 @@
                               if(step_1 = 1, timestamp, null) as latest_1,
                               if(event = 'step three', 1, 0) as step_2,
                               if(step_2 = 1, timestamp, null) as latest_2
-<<<<<<< HEAD
                        FROM
                          (SELECT e.event as event,
                                  e.team_id as team_id,
@@ -224,13 +223,6 @@
                              WHERE team_id = 2
                                AND group_type_index = 0
                              GROUP BY group_key) groups_0 ON "$group_0" == groups_0.group_key
-=======
-                       FROM events e
-                       INNER JOIN
-                         (SELECT distinct_id,
-                                 argMax(person_id, version) as person_id
-                          FROM person_distinct_id2
->>>>>>> 99d17082
                           WHERE team_id = 2
                           GROUP BY distinct_id
                           HAVING argMax(is_deleted, version) = 0) AS pdi ON e.distinct_id = pdi.distinct_id
