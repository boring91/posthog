import React, { useState } from 'react'
import { useActions, useMountedLogic, useValues, BindLogic } from 'kea'

import { isMobile, Loading } from 'lib/utils'
import dayjs from 'dayjs'
import relativeTime from 'dayjs/plugin/relativeTime'

import { Tabs, Row, Col, Card, Button, Tooltip } from 'antd'
<<<<<<< HEAD
import { FUNNEL_VIZ, FEATURE_FLAGS, ACTIONS_TABLE, ACTIONS_BAR_CHART_VALUE, FUNNEL_BAR_VIZ } from 'lib/constants'
=======
import { FUNNEL_VIZ, ACTIONS_TABLE, ACTIONS_BAR_CHART_VALUE } from 'lib/constants'
>>>>>>> 112fc8f7
import { annotationsLogic } from '~/lib/components/Annotations'
import { router } from 'kea-router'

import { RetentionContainer } from 'scenes/retention/RetentionContainer'

import { Paths } from 'scenes/paths/Paths'

import { RetentionTab, SessionTab, TrendTab, PathTab, FunnelTab } from './InsightTabs'
import { FunnelViz } from 'scenes/funnels/FunnelViz'
import { funnelLogic } from 'scenes/funnels/funnelLogic'
import { insightLogic, logicFromInsight, ViewType } from './insightLogic'
import { InsightHistoryPanel } from './InsightHistoryPanel'
import { SavedFunnels } from './SavedCard'
import { ReloadOutlined, DownOutlined, UpOutlined } from '@ant-design/icons'
import { insightCommandLogic } from './insightCommandLogic'

import './Insights.scss'
import { ErrorMessage, TimeOut } from './EmptyStates'
import { People } from 'scenes/funnels/People'
import { InsightsTable } from './InsightsTable'
import { TrendInsight } from 'scenes/trends/Trends'
import { trendsLogic } from 'scenes/trends/trendsLogic'
import { HotKeys } from '~/types'
import { useKeyboardHotkeys } from 'lib/hooks/useKeyboardHotkeys'
import { eventUsageLogic } from 'lib/utils/eventUsageLogic'
import { InsightDisplayConfig } from './InsightTabs/InsightDisplayConfig'
import { PageHeader } from 'lib/components/PageHeader'
import { NPSPrompt } from 'lib/experimental/NPSPrompt'

export interface BaseTabProps {
    annotationsToCreate: any[] // TODO: Type properly
}

dayjs.extend(relativeTime)
const { TabPane } = Tabs

function InsightHotkey({ hotkey }: { hotkey: HotKeys }): JSX.Element {
    return !isMobile() ? <span className="hotkey">{hotkey}</span> : <></>
}

export function Insights(): JSX.Element {
    useMountedLogic(insightCommandLogic)
    const [{ fromItem }] = useState(router.values.hashParams)
    const { clearAnnotationsToCreate } = useActions(annotationsLogic({ pageKey: fromItem }))
    const { annotationsToCreate } = useValues(annotationsLogic({ pageKey: fromItem }))
    const {
        lastRefresh,
        isLoading,
        activeView,
        allFilters,
        showTimeoutMessage,
        showErrorMessage,
        controlsCollapsed,
    } = useValues(insightLogic)
    const { setActiveView, toggleControlsCollapsed } = useActions(insightLogic)
    const { reportHotkeyNavigation } = useActions(eventUsageLogic)

    const { loadResults } = useActions(logicFromInsight(activeView, { dashboardItemId: null, filters: allFilters }))

    const handleHotkeyNavigation = (view: ViewType, hotkey: HotKeys): void => {
        setActiveView(view)
        reportHotkeyNavigation('insights', hotkey)
    }

    useKeyboardHotkeys({
        t: {
            action: () => handleHotkeyNavigation(ViewType.TRENDS, 't'),
        },
        f: {
            action: () => handleHotkeyNavigation(ViewType.FUNNELS, 'f'),
        },
        s: {
            action: () => handleHotkeyNavigation(ViewType.SESSIONS, 's'),
        },
        r: {
            action: () => handleHotkeyNavigation(ViewType.RETENTION, 'r'),
        },
        p: {
            action: () => handleHotkeyNavigation(ViewType.PATHS, 'p'),
        },
        k: {
            action: () => handleHotkeyNavigation(ViewType.STICKINESS, 'k'),
        },
        l: {
            action: () => handleHotkeyNavigation(ViewType.LIFECYCLE, 'l'),
        },
    })

    return (
        <div className="insights-page">
            <PageHeader title="Insights" />
            <Row justify="space-between" align="middle" className="top-bar">
                <Tabs
                    activeKey={activeView}
                    style={{
                        overflow: 'visible',
                    }}
                    className="top-bar"
                    onChange={(key) => setActiveView(key as ViewType)}
                    animated={false}
                    tabBarExtraContent={{
                        right: (
                            <Button
                                type={activeView === ViewType.HISTORY ? 'primary' : undefined}
                                data-attr="insight-history-button"
                                onClick={() => setActiveView(ViewType.HISTORY)}
                            >
                                History
                            </Button>
                        ),
                    }}
                >
                    <TabPane
                        tab={
                            <span data-attr="insight-trends-tab">
                                Trends
                                <InsightHotkey hotkey="t" />
                            </span>
                        }
                        key={ViewType.TRENDS}
                    />
                    <TabPane
                        tab={
                            <span data-attr="insight-funnels-tab">
                                Funnels
                                <InsightHotkey hotkey="f" />
                            </span>
                        }
                        key={ViewType.FUNNELS}
                    />
                    <TabPane
                        tab={
                            <span data-attr="insight-sessions-tab">
                                Sessions
                                <InsightHotkey hotkey="s" />
                            </span>
                        }
                        key={ViewType.SESSIONS}
                    />
                    <TabPane
                        tab={
                            <span data-attr="insight-retention-tab">
                                Retention
                                <InsightHotkey hotkey="r" />
                            </span>
                        }
                        key={ViewType.RETENTION}
                    />
                    <TabPane
                        tab={
                            <span data-attr="insight-path-tab">
                                User Paths
                                <InsightHotkey hotkey="p" />
                            </span>
                        }
                        key={ViewType.PATHS}
                    />
                    <TabPane
                        tab={
                            <Tooltip
                                placement="bottom"
                                title={
                                    <>
                                        Stickiness shows you how many days users performed an action repeteadely within
                                        a timeframe.
                                        <br />
                                        <br />
                                        <i>
                                            Example: If a user performed an action on Monday and again on Friday, it
                                            would be shown as "2 days".
                                        </i>
                                    </>
                                }
                                data-attr="insight-stickiness-tab"
                            >
                                Stickiness
                                <InsightHotkey hotkey="k" />
                            </Tooltip>
                        }
                        key={ViewType.STICKINESS}
                    />
                    <TabPane
                        tab={
                            <Tooltip
                                placement="bottom"
                                title={
                                    <>
                                        Lifecycle will show you new, resurrected, returning and dormant users so you
                                        understand how your user base is composed. This can help you understand where
                                        your user growth is coming from.
                                    </>
                                }
                                data-attr="insight-lifecycle-tab"
                            >
                                Lifecycle
                                <InsightHotkey hotkey="l" />
                            </Tooltip>
                        }
                        key={ViewType.LIFECYCLE}
                    />
                </Tabs>
            </Row>
            <Row gutter={16}>
                {activeView === ViewType.HISTORY ? (
                    <Col span={24}>
                        <Card className="" style={{ overflow: 'visible' }}>
                            <InsightHistoryPanel />
                        </Card>
                    </Col>
                ) : (
                    <>
                        <Col span={24}>
                            <Card
                                className={`insight-controls${controlsCollapsed ? ' collapsed' : ''}`}
                                onClick={() => controlsCollapsed && toggleControlsCollapsed()}
                            >
                                <div
                                    role="button"
                                    title={controlsCollapsed ? 'Expand panel' : 'Collapse panel'}
                                    className="collapse-control"
                                    onClick={() => !controlsCollapsed && toggleControlsCollapsed()}
                                >
                                    {controlsCollapsed ? <DownOutlined /> : <UpOutlined />}
                                </div>
                                {controlsCollapsed && (
                                    <div>
                                        <h3 className="l3">Query definition</h3>
                                        <span className="text-small text-muted">
                                            Click here to view and change the query events, filters and other settings.
                                        </span>
                                    </div>
                                )}
                                <div className="tabs-inner">
                                    {/* These are insight specific filters. They each have insight specific logics */}
                                    {
                                        {
                                            [`${ViewType.TRENDS}`]: (
                                                <TrendTab
                                                    view={ViewType.TRENDS}
                                                    annotationsToCreate={annotationsToCreate}
                                                />
                                            ),
                                            [`${ViewType.STICKINESS}`]: (
                                                <TrendTab
                                                    view={ViewType.STICKINESS}
                                                    annotationsToCreate={annotationsToCreate}
                                                />
                                            ),
                                            [`${ViewType.LIFECYCLE}`]: (
                                                <TrendTab
                                                    view={ViewType.LIFECYCLE}
                                                    annotationsToCreate={annotationsToCreate}
                                                />
                                            ),
                                            [`${ViewType.SESSIONS}`]: (
                                                <SessionTab annotationsToCreate={annotationsToCreate} />
                                            ),
                                            [`${ViewType.FUNNELS}`]: <FunnelTab />,
                                            [`${ViewType.RETENTION}`]: (
                                                <RetentionTab annotationsToCreate={annotationsToCreate} />
                                            ),
                                            [`${ViewType.PATHS}`]: (
                                                <PathTab annotationsToCreate={annotationsToCreate} />
                                            ),
                                        }[activeView]
                                    }
                                </div>
                            </Card>
                            {activeView === ViewType.FUNNELS && (
                                <Card
                                    title={<Row align="middle">Funnels Saved in Project</Row>}
                                    style={{ marginTop: 16 }}
                                >
                                    <SavedFunnels />
                                </Card>
                            )}
                        </Col>
                        <Col span={24}>
                            {/* TODO: extract to own file. Props: activeView, allFilters, showDateFilter, dateFilterDisabled, annotationsToCreate; lastRefresh, showErrorMessage, showTimeoutMessage, isLoading; ... */}
                            {/* These are filters that are reused between insight features. They
                                each have generic logic that updates the url
                            */}
                            <Card
                                title={
                                    <InsightDisplayConfig
                                        activeView={activeView}
                                        allFilters={allFilters}
                                        annotationsToCreate={annotationsToCreate}
                                        clearAnnotationsToCreate={clearAnnotationsToCreate}
                                    />
                                }
                                data-attr="insights-graph"
                                className="insights-graph-container"
                            >
                                <div>
                                    {lastRefresh && dayjs().subtract(3, 'minutes') > dayjs(lastRefresh) && (
                                        <small style={{ position: 'absolute', marginTop: -21, right: 24 }}>
                                            Computed {lastRefresh ? dayjs(lastRefresh).fromNow() : 'a while ago'}
                                            <Button
                                                size="small"
                                                type="link"
                                                onClick={() => loadResults(true)}
                                                style={{ margin: 0 }}
                                            >
                                                refresh
                                                <ReloadOutlined
                                                    style={{ cursor: 'pointer', marginTop: -3, marginLeft: 3 }}
                                                />
                                            </Button>
                                        </small>
                                    )}
                                    {showErrorMessage ? (
                                        <ErrorMessage />
                                    ) : (
                                        showTimeoutMessage && <TimeOut isLoading={isLoading} />
                                    )}
                                    <div
                                        style={{
                                            display: showErrorMessage || showTimeoutMessage ? 'none' : 'block',
                                        }}
                                    >
                                        {showErrorMessage ? (
                                            <ErrorMessage />
                                        ) : showTimeoutMessage ? (
                                            <TimeOut isLoading={isLoading} />
                                        ) : (
                                            {
                                                [`${ViewType.TRENDS}`]: <TrendInsight view={ViewType.TRENDS} />,
                                                [`${ViewType.STICKINESS}`]: <TrendInsight view={ViewType.STICKINESS} />,
                                                [`${ViewType.LIFECYCLE}`]: <TrendInsight view={ViewType.LIFECYCLE} />,
                                                [`${ViewType.SESSIONS}`]: <TrendInsight view={ViewType.SESSIONS} />,
                                                [`${ViewType.FUNNELS}`]: <FunnelInsight />,
                                                [`${ViewType.RETENTION}`]: <RetentionContainer />,
                                                [`${ViewType.PATHS}`]: <Paths />,
                                            }[activeView]
                                        )}
                                    </div>
                                </div>
                            </Card>
                            {!showErrorMessage &&
                                !showTimeoutMessage &&
                                activeView === ViewType.FUNNELS &&
                                allFilters.display === FUNNEL_VIZ && (
                                    <Card style={{ marginTop: 8 }}>
                                        <FunnelPeople />
                                    </Card>
                                )}
                            {(!allFilters.display ||
                                (allFilters.display !== ACTIONS_TABLE &&
                                    allFilters.display !== ACTIONS_BAR_CHART_VALUE)) &&
                                (activeView === ViewType.TRENDS || activeView === ViewType.SESSIONS) && (
                                    /* InsightsTable is loaded for all trend views (except below), plus the sessions view.
                                    Exclusions:
                                        1. Table view. Because table is already loaded anyways in `Trends.tsx` as the main component.
                                        2. Bar value chart. Because this view displays data in completely different dimensions.
                                    */
                                    <Card style={{ marginTop: 8 }}>
                                        <BindLogic
                                            logic={trendsLogic}
                                            props={{ dashboardItemId: null, view: activeView, filters: allFilters }}
                                        >
                                            <h3 className="l3">Details table</h3>
                                            <InsightsTable showTotalCount={activeView !== ViewType.SESSIONS} />
                                        </BindLogic>
                                    </Card>
                                )}
                        </Col>
                    </>
                )}
            </Row>
            <NPSPrompt />
        </div>
    )
}

function FunnelInsight(): JSX.Element {
    const {
        stepsWithCount,
        isValidFunnel,
        stepsWithCountLoading,
        filters: { display },
    } = useValues(funnelLogic({}))

    return (
        <div style={display === FUNNEL_BAR_VIZ ? {} : { height: 300, position: 'relative' }}>
            {stepsWithCountLoading && <Loading />}
            {isValidFunnel ? (
                <FunnelViz steps={stepsWithCount} />
            ) : (
                !stepsWithCountLoading && (
                    <div
                        style={{
                            textAlign: 'center',
                        }}
                    >
                        <span>
                            Enter the details to your funnel and click 'calculate' to create a funnel visualization
                        </span>
                    </div>
                )
            )}
        </div>
    )
}

function FunnelPeople(): JSX.Element {
    const { stepsWithCount } = useValues(funnelLogic())
    if (stepsWithCount && stepsWithCount.length > 0) {
        return <People />
    }
    return <></>
}<|MERGE_RESOLUTION|>--- conflicted
+++ resolved
@@ -6,11 +6,7 @@
 import relativeTime from 'dayjs/plugin/relativeTime'
 
 import { Tabs, Row, Col, Card, Button, Tooltip } from 'antd'
-<<<<<<< HEAD
-import { FUNNEL_VIZ, FEATURE_FLAGS, ACTIONS_TABLE, ACTIONS_BAR_CHART_VALUE, FUNNEL_BAR_VIZ } from 'lib/constants'
-=======
-import { FUNNEL_VIZ, ACTIONS_TABLE, ACTIONS_BAR_CHART_VALUE } from 'lib/constants'
->>>>>>> 112fc8f7
+import { FUNNEL_VIZ, ACTIONS_TABLE, ACTIONS_BAR_CHART_VALUE, FUNNEL_BAR_VIZ } from 'lib/constants'
 import { annotationsLogic } from '~/lib/components/Annotations'
 import { router } from 'kea-router'
 
