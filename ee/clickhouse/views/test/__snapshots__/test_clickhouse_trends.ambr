# name: ClickhouseTestTrends.test_insight_trends_aggregate
  '
  /* request:api_projects_(?P<parent_lookup_team_id>[^_.]+)_insights_trend_?$ (ClickhouseInsightsViewSet) */
  SELECT count(*) as data
  FROM
    (SELECT e.timestamp as timestamp
     FROM events e
     WHERE team_id = 2
       AND event = '$pageview'
       AND timestamp >= toStartOfDay(toDateTime('2012-01-01 00:00:00'), 'UTC')
       AND timestamp <= toDateTime('2012-01-15 23:59:59', 'UTC') ) events
  '
---
# name: ClickhouseTestTrends.test_insight_trends_aggregate.1
  '
  /* request:api_projects_(?P<parent_lookup_team_id>[^_.]+)_actions_people_?$ (ActionViewSet) */
  SELECT person_id AS actor_id
  FROM
    (SELECT e.timestamp as timestamp,
            pdi.person_id as person_id,
            e.distinct_id as distinct_id,
            e.team_id as team_id
     FROM events e
     INNER JOIN
       (SELECT distinct_id,
               argMax(person_id, version) as person_id
        FROM person_distinct_id2
        WHERE team_id = 2
        GROUP BY distinct_id
        HAVING argMax(is_deleted, version) = 0) AS pdi ON e.distinct_id = pdi.distinct_id
     INNER JOIN
       (SELECT id
        FROM person
        WHERE team_id = 2
        GROUP BY id
        HAVING max(is_deleted) = 0) person ON person.id = pdi.person_id
     WHERE team_id = 2
       AND event = '$pageview'
       AND timestamp >= toStartOfDay(toDateTime('2012-01-01 00:00:00'), 'UTC')
       AND timestamp <= toDateTime('2012-01-15 23:59:59', 'UTC') )
  GROUP BY actor_id
  LIMIT 200
  OFFSET 0
  '
---
# name: ClickhouseTestTrends.test_insight_trends_basic
  '
  /* request:api_projects_(?P<parent_lookup_team_id>[^_.]+)_insights_trend_?$ (ClickhouseInsightsViewSet) */
  SELECT groupArray(day_start) as date,
         groupArray(count) as data
  FROM
    (SELECT SUM(total) AS count,
            day_start
     from
       (SELECT toUInt16(0) AS total,
               toStartOfDay(toDateTime('2012-01-15 23:59:59') - toIntervalDay(number), 'UTC') AS day_start
        FROM numbers(dateDiff('day', toStartOfDay(toDateTime('2012-01-01 00:00:00'), 'UTC'), toDateTime('2012-01-15 23:59:59'), 'UTC'))
        UNION ALL SELECT toUInt16(0) AS total,
                         toStartOfDay(toDateTime('2012-01-01 00:00:00'), 'UTC')
        UNION ALL SELECT count(DISTINCT person_id) as data,
                         toStartOfDay(toDateTime(timestamp), 'UTC') as date
        FROM
          (SELECT e.timestamp as timestamp,
                  pdi.person_id as person_id
           FROM events e
           INNER JOIN
             (SELECT distinct_id,
                     argMax(person_id, version) as person_id
              FROM person_distinct_id2
              WHERE team_id = 2
              GROUP BY distinct_id
              HAVING argMax(is_deleted, version) = 0) AS pdi ON e.distinct_id = pdi.distinct_id
           WHERE team_id = 2
             AND event = '$pageview'
             AND timestamp >= toStartOfDay(toDateTime('2012-01-01 00:00:00'), 'UTC')
             AND timestamp <= toDateTime('2012-01-15 23:59:59', 'UTC') )
        GROUP BY date)
     group by day_start
     order by day_start SETTINGS allow_experimental_window_functions = 1) SETTINGS timeout_before_checking_execution_speed = 60
  '
---
# name: ClickhouseTestTrends.test_insight_trends_basic.1
  '
  /* request:api_projects_(?P<parent_lookup_team_id>[^_.]+)_actions_people_?$ (ActionViewSet) */
  SELECT person_id AS actor_id
  FROM
    (SELECT e.timestamp as timestamp,
            pdi.person_id as person_id,
            e.distinct_id as distinct_id,
            e.team_id as team_id
     FROM events e
     INNER JOIN
       (SELECT distinct_id,
               argMax(person_id, version) as person_id
        FROM person_distinct_id2
        WHERE team_id = 2
        GROUP BY distinct_id
        HAVING argMax(is_deleted, version) = 0) AS pdi ON e.distinct_id = pdi.distinct_id
     INNER JOIN
       (SELECT id
        FROM person
        WHERE team_id = 2
        GROUP BY id
        HAVING max(is_deleted) = 0) person ON person.id = pdi.person_id
     WHERE team_id = 2
       AND event = '$pageview'
       AND timestamp >= toDateTime('2012-01-14 00:00:00', 'UTC')
       AND timestamp <= toDateTime('2012-01-14 23:59:59', 'UTC') )
  GROUP BY actor_id
  LIMIT 200
  OFFSET 0
  '
---
# name: ClickhouseTestTrends.test_insight_trends_clean_arg
  '
  /* request:api_projects_(?P<parent_lookup_team_id>[^_.]+)_insights_trend_?$ (ClickhouseInsightsViewSet) */
  SELECT groupArray(day_start) as date,
         groupArray(count) as data
  FROM
    (SELECT SUM(total) AS count,
            day_start
     from
       (SELECT toUInt16(0) AS total,
               toStartOfDay(toDateTime('2012-01-15 23:59:59') - toIntervalDay(number), 'UTC') AS day_start
        FROM numbers(dateDiff('day', toStartOfDay(toDateTime('2012-01-01 00:00:00'), 'UTC'), toDateTime('2012-01-15 23:59:59'), 'UTC'))
        UNION ALL SELECT toUInt16(0) AS total,
                         toStartOfDay(toDateTime('2012-01-01 00:00:00'), 'UTC')
        UNION ALL SELECT count(*) as data,
                         toStartOfDay(toDateTime(timestamp), 'UTC') as date
        FROM
          (SELECT e.timestamp as timestamp,
                  e.properties as properties
           FROM events e
           WHERE team_id = 2
             AND event = '$pageview'
             AND timestamp >= toStartOfDay(toDateTime('2012-01-01 00:00:00'), 'UTC')
             AND timestamp <= toDateTime('2012-01-15 23:59:59', 'UTC')
             AND (has(['val'], replaceRegexpAll(JSONExtractRaw(e.properties, 'key'), '^"|"$', ''))) )
        GROUP BY date)
     group by day_start
     order by day_start SETTINGS allow_experimental_window_functions = 1) SETTINGS timeout_before_checking_execution_speed = 60
  '
---
# name: ClickhouseTestTrends.test_insight_trends_clean_arg.1
  '
  /* request:api_projects_(?P<parent_lookup_team_id>[^_.]+)_actions_people_?$ (ActionViewSet) */
  SELECT person_id AS actor_id
  FROM
    (SELECT e.timestamp as timestamp,
            e.properties as properties,
            pdi.person_id as person_id,
            e.distinct_id as distinct_id,
            e.team_id as team_id
     FROM events e
     INNER JOIN
       (SELECT distinct_id,
               argMax(person_id, version) as person_id
        FROM person_distinct_id2
        WHERE team_id = 2
        GROUP BY distinct_id
        HAVING argMax(is_deleted, version) = 0) AS pdi ON e.distinct_id = pdi.distinct_id
     INNER JOIN
       (SELECT id
        FROM person
        WHERE team_id = 2
        GROUP BY id
        HAVING max(is_deleted) = 0) person ON person.id = pdi.person_id
     WHERE team_id = 2
       AND event = '$pageview'
       AND timestamp >= toDateTime('2012-01-14 00:00:00', 'UTC')
       AND timestamp <= toDateTime('2012-01-14 23:59:59', 'UTC')
       AND (has(['val'], replaceRegexpAll(JSONExtractRaw(e.properties, 'key'), '^"|"$', ''))) )
  GROUP BY actor_id
  LIMIT 200
  OFFSET 0
  '
---
# name: ClickhouseTestTrends.test_insight_trends_cumulative
  '
  /* request:api_projects_(?P<parent_lookup_team_id>[^_.]+)_insights_trend_?$ (ClickhouseInsightsViewSet) */
  SELECT groupArray(day_start) as date,
         groupArray(count) as data
  FROM
    (SELECT SUM(total) AS count,
            day_start
     from
       (SELECT toUInt16(0) AS total,
               toStartOfDay(toDateTime('2012-01-15 23:59:59') - toIntervalDay(number), 'UTC') AS day_start
        FROM numbers(dateDiff('day', toStartOfDay(toDateTime('2012-01-01 00:00:00'), 'UTC'), toDateTime('2012-01-15 23:59:59'), 'UTC'))
        UNION ALL SELECT toUInt16(0) AS total,
                         toStartOfDay(toDateTime('2012-01-01 00:00:00'), 'UTC')
        UNION ALL SELECT count(*) as data,
                         toStartOfDay(toDateTime(timestamp), 'UTC') as date
        FROM
          (SELECT e.timestamp as timestamp
           FROM events e
           WHERE team_id = 2
             AND event = '$pageview'
             AND timestamp >= toStartOfDay(toDateTime('2012-01-01 00:00:00'), 'UTC')
             AND timestamp <= toDateTime('2012-01-15 23:59:59', 'UTC') )
        GROUP BY date)
     group by day_start
     order by day_start SETTINGS allow_experimental_window_functions = 1) SETTINGS timeout_before_checking_execution_speed = 60
  '
---
# name: ClickhouseTestTrends.test_insight_trends_cumulative.1
  '
  /* request:api_projects_(?P<parent_lookup_team_id>[^_.]+)_actions_people_?$ (ActionViewSet) */
  SELECT person_id AS actor_id
  FROM
    (SELECT e.timestamp as timestamp,
            pdi.person_id as person_id,
            e.distinct_id as distinct_id,
            e.team_id as team_id
     FROM events e
     INNER JOIN
       (SELECT distinct_id,
               argMax(person_id, version) as person_id
        FROM person_distinct_id2
        WHERE team_id = 2
        GROUP BY distinct_id
        HAVING argMax(is_deleted, version) = 0) AS pdi ON e.distinct_id = pdi.distinct_id
     INNER JOIN
       (SELECT id
        FROM person
        WHERE team_id = 2
        GROUP BY id
        HAVING max(is_deleted) = 0) person ON person.id = pdi.person_id
     WHERE team_id = 2
       AND event = '$pageview'
       AND timestamp >= toStartOfDay(toDateTime('2012-01-01 00:00:00'), 'UTC')
       AND timestamp <= toDateTime('2012-01-14 23:59:59', 'UTC') )
  GROUP BY actor_id
  LIMIT 200
  OFFSET 0
  '
---
# name: ClickhouseTestTrends.test_insight_trends_cumulative.2
  '
  /* request:api_projects_(?P<parent_lookup_team_id>[^_.]+)_insights_trend_?$ (ClickhouseInsightsViewSet) */
  SELECT groupArray(day_start) as date,
         groupArray(count) as data
  FROM
    (SELECT SUM(total) AS count,
            day_start
     from
       (SELECT toUInt16(0) AS total,
               toStartOfDay(toDateTime('2012-01-15 23:59:59') - toIntervalDay(number), 'UTC') AS day_start
        FROM numbers(dateDiff('day', toStartOfDay(toDateTime('2012-01-01 00:00:00'), 'UTC'), toDateTime('2012-01-15 23:59:59'), 'UTC'))
        UNION ALL SELECT toUInt16(0) AS total,
                         toStartOfDay(toDateTime('2012-01-01 00:00:00'), 'UTC')
        UNION ALL SELECT count(DISTINCT person_id) as data,
                         toStartOfDay(toDateTime(timestamp), 'UTC') as date
        FROM
          (SELECT person_id,
                  min(timestamp) as timestamp
           FROM
             (SELECT e.timestamp as timestamp,
                     pdi.person_id as person_id
              FROM events e
              INNER JOIN
                (SELECT distinct_id,
                        argMax(person_id, version) as person_id
                 FROM person_distinct_id2
                 WHERE team_id = 2
                 GROUP BY distinct_id
                 HAVING argMax(is_deleted, version) = 0) AS pdi ON e.distinct_id = pdi.distinct_id
              WHERE team_id = 2
                AND event = '$pageview'
                AND timestamp >= toStartOfDay(toDateTime('2012-01-01 00:00:00'), 'UTC')
                AND timestamp <= toDateTime('2012-01-15 23:59:59', 'UTC') )
           GROUP BY person_id)
        GROUP BY date)
     group by day_start
     order by day_start SETTINGS allow_experimental_window_functions = 1) SETTINGS timeout_before_checking_execution_speed = 60
  '
---
# name: ClickhouseTestTrends.test_insight_trends_cumulative.3
  '
  /* request:api_projects_(?P<parent_lookup_team_id>[^_.]+)_actions_people_?$ (ActionViewSet) */
  SELECT person_id AS actor_id
  FROM
    (SELECT e.timestamp as timestamp,
            pdi.person_id as person_id,
            e.distinct_id as distinct_id,
            e.team_id as team_id
     FROM events e
     INNER JOIN
       (SELECT distinct_id,
               argMax(person_id, version) as person_id
        FROM person_distinct_id2
        WHERE team_id = 2
        GROUP BY distinct_id
        HAVING argMax(is_deleted, version) = 0) AS pdi ON e.distinct_id = pdi.distinct_id
     INNER JOIN
       (SELECT id
        FROM person
        WHERE team_id = 2
        GROUP BY id
        HAVING max(is_deleted) = 0) person ON person.id = pdi.person_id
     WHERE team_id = 2
       AND event = '$pageview'
       AND timestamp >= toStartOfDay(toDateTime('2012-01-01 00:00:00'), 'UTC')
       AND timestamp <= toDateTime('2012-01-14 23:59:59', 'UTC') )
  GROUP BY actor_id
  LIMIT 200
  OFFSET 0
  '
---
# name: ClickhouseTestTrends.test_insight_trends_cumulative.4
  '
  /* request:api_projects_(?P<parent_lookup_team_id>[^_.]+)_insights_trend_?$ (ClickhouseInsightsViewSet) */
  SELECT groupArray(value)
  FROM
    (SELECT replaceRegexpAll(JSONExtractRaw(properties, 'key'), '^"|"$', '') AS value,
            count(*) as count
     FROM events e
     WHERE team_id = 2
       AND event = '$pageview'
       AND timestamp >= toDateTime('2012-01-01 00:00:00', 'UTC')
       AND timestamp <= toDateTime('2012-01-15 23:59:59', 'UTC')
     GROUP BY value
     ORDER BY count DESC
     LIMIT 25
     OFFSET 0)
  '
---
# name: ClickhouseTestTrends.test_insight_trends_cumulative.5
  '
  /* request:api_projects_(?P<parent_lookup_team_id>[^_.]+)_insights_trend_?$ (ClickhouseInsightsViewSet) */
  SELECT groupArray(day_start) as date,
         groupArray(count) as data,
         breakdown_value
  FROM
    (SELECT SUM(total) as count,
            day_start,
            breakdown_value
     FROM
       (SELECT *
        FROM
          (SELECT toUInt16(0) AS total,
                  ticks.day_start as day_start,
                  breakdown_value
           FROM
             (SELECT toStartOfDay(toDateTime('2012-01-15 23:59:59', 'UTC') - number * 86400) as day_start
              FROM numbers(15)
              UNION ALL SELECT toStartOfDay(toDateTime('2012-01-01 00:00:00', 'UTC')) as day_start) as ticks
           CROSS JOIN
             (SELECT breakdown_value
              FROM
                (SELECT ['val', 'notval'] as breakdown_value) ARRAY
              JOIN breakdown_value) as sec
           ORDER BY breakdown_value,
                    day_start
           UNION ALL SELECT count(*) as total,
                            toStartOfDay(timestamp, 'UTC') as day_start,
                            replaceRegexpAll(JSONExtractRaw(properties, 'key'), '^"|"$', '') as breakdown_value
           FROM events e
           WHERE e.team_id = 2
             AND event = '$pageview'
             AND timestamp >= toStartOfDay(toDateTime('2012-01-01 00:00:00'), 'UTC')
             AND timestamp <= toDateTime('2012-01-15 23:59:59', 'UTC')
             AND replaceRegexpAll(JSONExtractRaw(properties, 'key'), '^"|"$', '') in (['val', 'notval'])
           GROUP BY day_start,
                    breakdown_value))
     GROUP BY day_start,
              breakdown_value
     ORDER BY breakdown_value,
              day_start)
  GROUP BY breakdown_value
  ORDER BY breakdown_value
  '
---
# name: ClickhouseTestTrends.test_insight_trends_cumulative.6
  '
  /* request:api_projects_(?P<parent_lookup_team_id>[^_.]+)_actions_people_?$ (ActionViewSet) */
  SELECT person_id AS actor_id
  FROM
    (SELECT e.timestamp as timestamp,
            e.properties as properties,
            pdi.person_id as person_id,
            e.distinct_id as distinct_id,
            e.team_id as team_id
     FROM events e
     INNER JOIN
       (SELECT distinct_id,
               argMax(person_id, version) as person_id
        FROM person_distinct_id2
        WHERE team_id = 2
        GROUP BY distinct_id
        HAVING argMax(is_deleted, version) = 0) AS pdi ON e.distinct_id = pdi.distinct_id
     INNER JOIN
       (SELECT id
        FROM person
        WHERE team_id = 2
        GROUP BY id
        HAVING max(is_deleted) = 0) person ON person.id = pdi.person_id
     WHERE team_id = 2
       AND event = '$pageview'
       AND timestamp >= toStartOfDay(toDateTime('2012-01-01 00:00:00'), 'UTC')
       AND timestamp <= toDateTime('2012-01-14 23:59:59', 'UTC')
       AND (has(['val'], replaceRegexpAll(JSONExtractRaw(e.properties, 'key'), '^"|"$', ''))) )
  GROUP BY actor_id
  LIMIT 200
  OFFSET 0
  '
---
# name: ClickhouseTestTrends.test_insight_trends_cumulative.7
  '
  /* request:api_projects_(?P<parent_lookup_team_id>[^_.]+)_insights_trend_?$ (ClickhouseInsightsViewSet) */
  SELECT groupArray(value)
  FROM
    (SELECT replaceRegexpAll(JSONExtractRaw(properties, 'key'), '^"|"$', '') AS value,
            count(*) as count
     FROM events e
     WHERE team_id = 2
       AND event = '$pageview'
       AND timestamp >= toDateTime('2012-01-01 00:00:00', 'UTC')
       AND timestamp <= toDateTime('2012-01-15 23:59:59', 'UTC')
     GROUP BY value
     ORDER BY count DESC
     LIMIT 25
     OFFSET 0)
  '
---
# name: ClickhouseTestTrends.test_insight_trends_cumulative.8
  '
  /* request:api_projects_(?P<parent_lookup_team_id>[^_.]+)_insights_trend_?$ (ClickhouseInsightsViewSet) */
  SELECT groupArray(day_start) as date,
         groupArray(count) as data,
         breakdown_value
  FROM
    (SELECT SUM(total) as count,
            day_start,
            breakdown_value
     FROM
       (SELECT *
        FROM
          (SELECT toUInt16(0) AS total,
                  ticks.day_start as day_start,
                  breakdown_value
           FROM
             (SELECT toStartOfDay(toDateTime('2012-01-15 23:59:59', 'UTC') - number * 86400) as day_start
              FROM numbers(15)
              UNION ALL SELECT toStartOfDay(toDateTime('2012-01-01 00:00:00', 'UTC')) as day_start) as ticks
           CROSS JOIN
             (SELECT breakdown_value
              FROM
                (SELECT ['val', 'notval'] as breakdown_value) ARRAY
              JOIN breakdown_value) as sec
           ORDER BY breakdown_value,
                    day_start
<<<<<<< HEAD
           UNION ALL SELECT count(DISTINCT pdi.person_id) as total,
                            toDateTime(toStartOfDay(timestamp), 'UTC') as day_start,
=======
           UNION ALL SELECT count(DISTINCT person_id) as total,
                            toStartOfDay(timestamp, 'UTC') as day_start,
>>>>>>> c776ee35
                            breakdown_value
           FROM
             (SELECT person_id,
                     min(timestamp) as timestamp,
                     breakdown_value
              FROM
                (SELECT pdi.person_id as person_id,
                        timestamp,
                        replaceRegexpAll(JSONExtractRaw(properties, 'key'), '^"|"$', '') as breakdown_value
                 FROM events e
                 INNER JOIN
                   (SELECT distinct_id,
                           argMax(person_id, version) as person_id
                    FROM person_distinct_id2
                    WHERE team_id = 2
                    GROUP BY distinct_id
                    HAVING argMax(is_deleted, version) = 0) as pdi ON events.distinct_id = pdi.distinct_id
                 WHERE e.team_id = 2
                   AND event = '$pageview'
                   AND timestamp >= toStartOfDay(toDateTime('2012-01-01 00:00:00'), 'UTC')
                   AND timestamp <= toDateTime('2012-01-15 23:59:59', 'UTC')
                   AND replaceRegexpAll(JSONExtractRaw(properties, 'key'), '^"|"$', '') in (['val', 'notval']) )
              GROUP BY person_id,
                       breakdown_value) AS pdi
           GROUP BY day_start,
                    breakdown_value))
     GROUP BY day_start,
              breakdown_value
     ORDER BY breakdown_value,
              day_start)
  GROUP BY breakdown_value
  ORDER BY breakdown_value
  '
---
# name: ClickhouseTestTrends.test_insight_trends_cumulative.9
  '
  /* request:api_projects_(?P<parent_lookup_team_id>[^_.]+)_actions_people_?$ (ActionViewSet) */
  SELECT person_id AS actor_id
  FROM
    (SELECT e.timestamp as timestamp,
            e.properties as properties,
            pdi.person_id as person_id,
            e.distinct_id as distinct_id,
            e.team_id as team_id
     FROM events e
     INNER JOIN
       (SELECT distinct_id,
               argMax(person_id, version) as person_id
        FROM person_distinct_id2
        WHERE team_id = 2
        GROUP BY distinct_id
        HAVING argMax(is_deleted, version) = 0) AS pdi ON e.distinct_id = pdi.distinct_id
     INNER JOIN
       (SELECT id
        FROM person
        WHERE team_id = 2
        GROUP BY id
        HAVING max(is_deleted) = 0) person ON person.id = pdi.person_id
     WHERE team_id = 2
       AND event = '$pageview'
       AND timestamp >= toStartOfDay(toDateTime('2012-01-01 00:00:00'), 'UTC')
       AND timestamp <= toDateTime('2012-01-14 23:59:59', 'UTC')
       AND (has(['val'], replaceRegexpAll(JSONExtractRaw(e.properties, 'key'), '^"|"$', ''))) )
  GROUP BY actor_id
  LIMIT 200
  OFFSET 0
  '
---
# name: ClickhouseTestTrendsGroups.test_aggregating_by_group
  '
  /* request:api_projects_(?P<parent_lookup_team_id>[^_.]+)_insights_trend_?$ (ClickhouseInsightsViewSet) */
  SELECT groupArray(day_start) as date,
         groupArray(count) as data
  FROM
    (SELECT SUM(total) AS count,
            day_start
     from
       (SELECT toUInt16(0) AS total,
               toStartOfDay(toDateTime('2020-01-12 23:59:59') - toIntervalDay(number), 'UTC') AS day_start
        FROM numbers(dateDiff('day', toStartOfDay(toDateTime('2020-01-01 00:00:00'), 'UTC'), toDateTime('2020-01-12 23:59:59'), 'UTC'))
        UNION ALL SELECT toUInt16(0) AS total,
                         toStartOfDay(toDateTime('2020-01-01 00:00:00'), 'UTC')
        UNION ALL SELECT count(DISTINCT $group_0) as data,
                         toStartOfDay(toDateTime(timestamp), 'UTC') as date
        FROM
          (SELECT e.timestamp as timestamp,
                  e.$group_0 as $group_0
           FROM events e
           WHERE team_id = 2
             AND event = '$pageview'
             AND timestamp >= toStartOfDay(toDateTime('2020-01-01 00:00:00'), 'UTC')
             AND timestamp <= toDateTime('2020-01-12 23:59:59', 'UTC')
             AND (NOT has([''], "$group_0")) )
        GROUP BY date)
     group by day_start
     order by day_start SETTINGS allow_experimental_window_functions = 1) SETTINGS timeout_before_checking_execution_speed = 60
  '
---
# name: ClickhouseTestTrendsGroups.test_aggregating_by_group.1
  '
  /* request:api_projects_(?P<parent_lookup_team_id>[^_.]+)_actions_people_?$ (ActionViewSet) */
  SELECT $group_0 AS actor_id
  FROM
    (SELECT e.timestamp as timestamp,
            e.$group_0 as $group_0
     FROM events e
     WHERE team_id = 2
       AND event = '$pageview'
       AND timestamp >= toDateTime('2020-01-02 00:00:00', 'UTC')
       AND timestamp <= toDateTime('2020-01-02 23:59:59', 'UTC')
       AND (NOT has([''], "$group_0")
            AND NOT has([''], "$group_0")) )
  GROUP BY actor_id
  LIMIT 200
  OFFSET 0
  '
---<|MERGE_RESOLUTION|>--- conflicted
+++ resolved
@@ -450,13 +450,8 @@
               JOIN breakdown_value) as sec
            ORDER BY breakdown_value,
                     day_start
-<<<<<<< HEAD
            UNION ALL SELECT count(DISTINCT pdi.person_id) as total,
-                            toDateTime(toStartOfDay(timestamp), 'UTC') as day_start,
-=======
-           UNION ALL SELECT count(DISTINCT person_id) as total,
                             toStartOfDay(timestamp, 'UTC') as day_start,
->>>>>>> c776ee35
                             breakdown_value
            FROM
              (SELECT person_id,
