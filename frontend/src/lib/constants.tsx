import { urls } from 'scenes/urls'
import { AnnotationScope, AvailableFeature, ChartDisplayType, LicensePlan, SSOProviders } from '../types'

// Sync with backend NON_TIME_SERIES_DISPLAY_TYPES
export const NON_TIME_SERIES_DISPLAY_TYPES = [
    ChartDisplayType.ActionsTable,
    ChartDisplayType.ActionsPie,
    ChartDisplayType.ActionsBarValue,
    ChartDisplayType.WorldMap,
]

export enum OrganizationMembershipLevel {
    Member = 1,
    Admin = 8,
    Owner = 15,
}

export enum TeamMembershipLevel {
    Member = 1,
    Admin = 8,
}

/** See posthog/api/organization.py for details. */
export enum PluginsAccessLevel {
    None = 0,
    Config = 3,
    Install = 6,
    Root = 9,
}

export const annotationScopeToName = new Map<string, string>([
    [AnnotationScope.Insight, 'insight'],
    [AnnotationScope.Project, 'project'],
    [AnnotationScope.Organization, 'organization'],
])

/** Collaboration restriction level (which is a dashboard setting). Sync with DashboardPrivilegeLevel. */
export enum DashboardRestrictionLevel {
    EveryoneInProjectCanEdit = 21,
    OnlyCollaboratorsCanEdit = 37,
}

/** Collaboration privilege level (which is a user property). Sync with DashboardRestrictionLevel. */
export enum DashboardPrivilegeLevel {
    CanView = 21,
    CanEdit = 37,
    /** This is not a value that can be set in the DB – it's inferred. */
    _ProjectAdmin = 888,
    /** This is not a value that can be set in the DB – it's inferred. */
    _Owner = 999,
}

export const privilegeLevelToName: Record<DashboardPrivilegeLevel, string> = {
    [DashboardPrivilegeLevel.CanView]: 'can view',
    [DashboardPrivilegeLevel.CanEdit]: 'can edit',
    [DashboardPrivilegeLevel._Owner]: 'owner',
    [DashboardPrivilegeLevel._ProjectAdmin]: 'can edit',
}

// Persons
export const PERSON_DISTINCT_ID_MAX_SIZE = 3
export const PERSON_DEFAULT_DISPLAY_NAME_PROPERTIES = ['email', 'name', 'username']

// Event constants
export const ACTION_TYPE = 'action_type'
export const EVENT_TYPE = 'event_type'
export const STALE_EVENT_SECONDS = 30 * 24 * 60 * 60 // 30 days

// TODO: Deprecated; should be removed once backend is updated
export enum ShownAsValue {
    VOLUME = 'Volume',
    STICKINESS = 'Stickiness',
    LIFECYCLE = 'Lifecycle',
}

// Retention constants
export const RETENTION_RECURRING = 'retention_recurring'
export const RETENTION_FIRST_TIME = 'retention_first_time'

// Properties constants
export const PROPERTY_MATH_TYPE = 'property'
export const EVENT_MATH_TYPE = 'event'

export const WEBHOOK_SERVICES: Record<string, string> = {
    Slack: 'slack.com',
    Discord: 'discord.com',
    Teams: 'office.com',
}

export const FEATURE_FLAGS = {
    // Cloud-only
    CLOUD_ANNOUNCEMENT: 'cloud-announcement',
    NPS_PROMPT: '4562-nps', // owner: @marcushyett-ph
    // Experiments / beta features
    NEW_PATHS_UI_EDGE_WEIGHTS: 'new-paths-ui-edge-weights', // owner: @neilkakkar
    BREAKDOWN_BY_MULTIPLE_PROPERTIES: '938-breakdown-by-multiple-properties', // owner: @pauldambra
    FUNNELS_CUE_OPT_OUT: 'funnels-cue-opt-out-7301', // owner: @neilkakkar
    RETENTION_BREAKDOWN: 'retention-breakdown', // owner: @hazzadous
    INSIGHT_LEGENDS: 'insight-legends', // owner: @alexkim205
    RECORDINGS_IN_INSIGHTS: 'recordings-in-insights', // owner: @rcmarron
    WEB_PERFORMANCE: 'hackathon-apm', //owner: @pauldambra
    NEW_INSIGHT_COHORTS: '7569-insight-cohorts', // owner: @EDsCODE
    DATA_MANAGEMENT: 'data-management', // owner: @alexkim205
    INVITE_TEAMMATES_BANNER: 'invite-teammates-prompt', // owner: @marcushyett-ph
    DASHBOARD_PERMISSIONS: 'dashboard-permissions', // owner: @Twixes
    SESSION_CONSOLE: 'session-recording-console', // owner: @timgl
    SMOOTHING_INTERVAL: 'smoothing-interval', // owner: @timgl
    BILLING_LIMIT: 'billing-limit', // owner: @timgl
    KAFKA_INSPECTOR: 'kafka-inspector', // owner: @yakkomajuri
    ONBOARDING_1: 'onboarding-1', // owner: @liyiy
    INSIGHT_EDITOR_PANELS: '8929-insight-editor-panels', // owner: @mariusandra
    MULTI_DASHBOARD_INSIGHTS: 'multi-dashboard-insights', // owner: @pauldambra
    INSIGHT_ACTIVITY_LOG: '8545-insight-activity-log', // owner: @pauldambra
    COHORT_FILTERS: 'cohort-filters', // owner: @edscode
    FRONTEND_APPS: '9618-frontend-apps', // owner: @mariusandra
    PROPERTY_FILTER_ON_DASHBOARD: 'property-filter-on-dashboard', // owner: @edscode
<<<<<<< HEAD
    EXPORT_DASHBOARD_INSIGHTS: 'export-dashboard-insights', // owner: @benjackwhite
=======
    ONBOARDING_1_5: 'onboarding-1_5', // owner: @liyiy
>>>>>>> cfaf9427
}

/** Which self-hosted plan's features are available with Cloud's "Standard" plan (aka card attached). */
export const POSTHOG_CLOUD_STANDARD_PLAN = LicensePlan.Scale
export const FEATURE_MINIMUM_PLAN: Record<AvailableFeature, LicensePlan> = {
    [AvailableFeature.ZAPIER]: LicensePlan.Scale,
    [AvailableFeature.ORGANIZATIONS_PROJECTS]: LicensePlan.Scale,
    [AvailableFeature.GOOGLE_LOGIN]: LicensePlan.Scale,
    [AvailableFeature.DASHBOARD_COLLABORATION]: LicensePlan.Scale,
    [AvailableFeature.INGESTION_TAXONOMY]: LicensePlan.Scale,
    [AvailableFeature.PATHS_ADVANCED]: LicensePlan.Scale,
    [AvailableFeature.CORRELATION_ANALYSIS]: LicensePlan.Scale,
    [AvailableFeature.GROUP_ANALYTICS]: LicensePlan.Scale,
    [AvailableFeature.MULTIVARIATE_FLAGS]: LicensePlan.Scale,
    [AvailableFeature.EXPERIMENTATION]: LicensePlan.Scale,
    [AvailableFeature.TAGGING]: LicensePlan.Scale,
    [AvailableFeature.BEHAVIORAL_COHORT_FILTERING]: LicensePlan.Scale,
    [AvailableFeature.WHITE_LABELLING]: LicensePlan.Scale,
    [AvailableFeature.DASHBOARD_PERMISSIONING]: LicensePlan.Enterprise,
    [AvailableFeature.PROJECT_BASED_PERMISSIONING]: LicensePlan.Enterprise,
    [AvailableFeature.SAML]: LicensePlan.Enterprise,
    [AvailableFeature.SSO_ENFORCEMENT]: LicensePlan.Enterprise,
}

export const ENTITY_MATCH_TYPE = 'entities'
export const PROPERTY_MATCH_TYPE = 'properties'

export enum FunnelLayout {
    horizontal = 'horizontal',
    vertical = 'vertical',
}

export const BIN_COUNT_AUTO = 'auto'

// Cohort types
export enum CohortTypeEnum {
    Static = 'static',
    Dynamic = 'dynamic',
}

/**
 * Mock Node.js `process`, which is required by VFile that is used by ReactMarkdown.
 * See https://github.com/remarkjs/react-markdown/issues/339.
 */
export const MOCK_NODE_PROCESS = { cwd: () => '', env: {} } as unknown as NodeJS.Process

export const SSO_PROVIDER_NAMES: Record<SSOProviders, string> = {
    'google-oauth2': 'Google',
    github: 'GitHub',
    gitlab: 'GitLab',
    saml: 'single sign-on (SAML)',
}

// TODO: Support checking minimum plan required for specific feature and highlight the relevant plan in the
// pricing page (or billing page). Requires updating the pricing page to support this highlighting first.
export const UPGRADE_LINK = (cloud?: boolean): { url: string; target?: '_blank' } =>
    cloud ? { url: urls.organizationBilling() } : { url: 'https://posthog.com/pricing', target: '_blank' }

export const DOMAIN_REGEX = /^([a-z0-9]+(-[a-z0-9]+)*\.)+[a-z]{2,}$/
export const SECURE_URL_REGEX = /^(?:http(s)?:\/\/)[\w.-]+(?:\.[\w\.-]+)+[\w\-\._~:\/?#[\]@!\$&'\(\)\*\+,;=.]+$/gi<|MERGE_RESOLUTION|>--- conflicted
+++ resolved
@@ -114,11 +114,8 @@
     COHORT_FILTERS: 'cohort-filters', // owner: @edscode
     FRONTEND_APPS: '9618-frontend-apps', // owner: @mariusandra
     PROPERTY_FILTER_ON_DASHBOARD: 'property-filter-on-dashboard', // owner: @edscode
-<<<<<<< HEAD
     EXPORT_DASHBOARD_INSIGHTS: 'export-dashboard-insights', // owner: @benjackwhite
-=======
     ONBOARDING_1_5: 'onboarding-1_5', // owner: @liyiy
->>>>>>> cfaf9427
 }
 
 /** Which self-hosted plan's features are available with Cloud's "Standard" plan (aka card attached). */
