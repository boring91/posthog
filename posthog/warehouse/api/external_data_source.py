from dateutil import parser
import uuid
from typing import Any

from psycopg2 import OperationalError
from sentry_sdk import capture_exception
import structlog
from rest_framework import filters, serializers, status, viewsets
from rest_framework.decorators import action
from rest_framework.request import Request
from rest_framework.response import Response

from posthog.api.routing import TeamAndOrgViewSetMixin
from posthog.warehouse.data_load.service import (
    sync_external_data_job_workflow,
    delete_external_data_schedule,
    cancel_external_data_workflow,
    delete_data_import_folder,
    is_any_external_data_job_paused,
    trigger_external_data_source_workflow,
)
from posthog.warehouse.models import ExternalDataSource, ExternalDataSchema, ExternalDataJob
from posthog.warehouse.api.external_data_schema import ExternalDataSchemaSerializer, SimpleExternalDataSchemaSerializer
from posthog.hogql.database.database import create_hogql_database
from posthog.temporal.data_imports.pipelines.stripe import validate_credentials as validate_stripe_credentials
from posthog.temporal.data_imports.pipelines.zendesk import validate_credentials as validate_zendesk_credentials
from posthog.temporal.data_imports.pipelines.schemas import (
    PIPELINE_TYPE_INCREMENTAL_ENDPOINTS_MAPPING,
    PIPELINE_TYPE_INCREMENTAL_FIELDS_MAPPING,
    PIPELINE_TYPE_SCHEMA_DEFAULT_MAPPING,
)
from posthog.temporal.data_imports.pipelines.hubspot.auth import (
    get_hubspot_access_token_from_code,
)
from posthog.temporal.data_imports.pipelines.salesforce.auth import (
    get_salesforce_access_token_from_code,
)
from posthog.warehouse.models.external_data_schema import (
    filter_postgres_incremental_fields,
    filter_snowflake_incremental_fields,
    get_sql_schemas_for_source_type,
    get_snowflake_schemas,
)

import temporalio

from posthog.cloud_utils import is_cloud
from posthog.utils import get_instance_region
from posthog.warehouse.models.ssh_tunnel import SSHTunnel
from sshtunnel import BaseSSHTunnelForwarderError
from snowflake.connector.errors import ProgrammingError, DatabaseError, ForbiddenError
from django.db.models import Prefetch


logger = structlog.get_logger(__name__)


def get_generic_sql_error(source_type: ExternalDataSource.Type):
    if source_type == ExternalDataSource.Type.MYSQL:
        name = "MySQL"
    else:
        name = "Postgres"

    return f"Could not connect to {name}. Please check all connection details are valid."


GenericSnowflakeError = "Could not connect to Snowflake. Please check all connection details are valid."
PostgresErrors = {
    "password authentication failed for user": "Invalid user or password",
    "could not translate host name": "Could not connect to the host",
    "Is the server running on that host and accepting TCP/IP connections": "Could not connect to the host on the port given",
    'database "': "Database does not exist",
    "timeout expired": "Connection timed out. Does your database have our IP addresses allowed?",
}
SnowflakeErrors = {
    "No active warehouse selected in the current session": "No warehouse found for selected role",
    "or attempt to login with another role": "Role specified doesn't exist or is not authorized",
    "Incorrect username or password was specified": "Incorrect username or password was specified",
    "This session does not have a current database": "Database specified not found",
    "Verify the account name is correct": "Can't find an account with the specified account ID",
}


class ExternalDataJobSerializers(serializers.ModelSerializer):
    schema = serializers.SerializerMethodField(read_only=True)

    class Meta:
        model = ExternalDataJob
        fields = [
            "id",
            "created_at",
            "created_by",
            "status",
            "schema",
            "rows_synced",
            "latest_error",
            "workflow_run_id",
        ]
        read_only_fields = [
            "id",
            "created_at",
            "created_by",
            "status",
            "schema",
            "rows_synced",
            "latest_error",
            "workflow_run_id",
        ]

    def get_schema(self, instance: ExternalDataJob):
        return SimpleExternalDataSchemaSerializer(
            instance.schema, many=False, read_only=True, context=self.context
        ).data


class ExternalDataSourceSerializers(serializers.ModelSerializer):
    account_id = serializers.CharField(write_only=True)
    client_secret = serializers.CharField(write_only=True)
    last_run_at = serializers.SerializerMethodField(read_only=True)
    status = serializers.SerializerMethodField(read_only=True)
    schemas = serializers.SerializerMethodField(read_only=True)

    class Meta:
        model = ExternalDataSource
        fields = [
            "id",
            "created_at",
            "created_by",
            "status",
            "client_secret",
            "account_id",
            "source_type",
            "prefix",
            "last_run_at",
            "schemas",
        ]
        read_only_fields = [
            "id",
            "created_by",
            "created_at",
            "status",
            "source_type",
            "last_run_at",
            "schemas",
            "prefix",
        ]

    def get_last_run_at(self, instance: ExternalDataSource) -> str:
        latest_completed_run = instance.ordered_jobs[0] if instance.ordered_jobs else None  # type: ignore

        return latest_completed_run.created_at if latest_completed_run else None

    def get_status(self, instance: ExternalDataSource) -> str:
        active_schemas: list[ExternalDataSchema] = list(instance.active_schemas)  # type: ignore
        any_failures = any(schema.status == ExternalDataSchema.Status.ERROR for schema in active_schemas)
        any_cancelled = any(schema.status == ExternalDataSchema.Status.CANCELLED for schema in active_schemas)
        any_paused = any(schema.status == ExternalDataSchema.Status.PAUSED for schema in active_schemas)
        any_running = any(schema.status == ExternalDataSchema.Status.RUNNING for schema in active_schemas)
        any_completed = any(schema.status == ExternalDataSchema.Status.COMPLETED for schema in active_schemas)

        if any_failures:
            return ExternalDataSchema.Status.ERROR
        elif any_cancelled:
            return ExternalDataSchema.Status.CANCELLED
        elif any_paused:
            return ExternalDataSchema.Status.PAUSED
        elif any_running:
            return ExternalDataSchema.Status.RUNNING
        elif any_completed:
            return ExternalDataSchema.Status.COMPLETED
        else:
            # Fallback during migration phase of going from source -> schema as the source of truth for syncs
            return instance.status

    def get_schemas(self, instance: ExternalDataSource):
        return ExternalDataSchemaSerializer(instance.schemas, many=True, read_only=True, context=self.context).data

    def update(self, instance: ExternalDataSource, validated_data: Any) -> Any:
        updated_source: ExternalDataSource = super().update(instance, validated_data)

        return updated_source


class SimpleExternalDataSourceSerializers(serializers.ModelSerializer):
    class Meta:
        model = ExternalDataSource
        fields = [
            "id",
            "created_at",
            "created_by",
            "status",
            "source_type",
        ]
        read_only_fields = ["id", "created_by", "created_at", "status", "source_type"]


class ExternalDataSourceViewSet(TeamAndOrgViewSetMixin, viewsets.ModelViewSet):
    """
    Create, Read, Update and Delete External data Sources.
    """

    scope_object = "INTERNAL"
    queryset = ExternalDataSource.objects.all()
    serializer_class = ExternalDataSourceSerializers
    filter_backends = [filters.SearchFilter]
    search_fields = ["source_id"]
    ordering = "-created_at"

    def get_serializer_context(self) -> dict[str, Any]:
        context = super().get_serializer_context()
        context["database"] = create_hogql_database(team_id=self.team_id)

        return context

    def safely_get_queryset(self, queryset):
        return queryset.prefetch_related(
            "created_by",
            Prefetch(
                "jobs",
                queryset=ExternalDataJob.objects.filter(status="Completed").order_by("-created_at"),
                to_attr="ordered_jobs",
            ),
            Prefetch(
                "schemas",
                queryset=ExternalDataSchema.objects.select_related(
                    "table__credential", "table__external_data_source"
                ).order_by("name"),
            ),
            Prefetch(
                "schemas",
                queryset=ExternalDataSchema.objects.filter(should_sync=True).select_related(
                    "source", "table__credential", "table__external_data_source"
                ),
                to_attr="active_schemas",
            ),
        ).order_by(self.ordering)

    def create(self, request: Request, *args: Any, **kwargs: Any) -> Response:
        prefix = request.data.get("prefix", None)
        source_type = request.data["source_type"]

        if self.prefix_required(source_type):
            if not prefix:
                return Response(
                    status=status.HTTP_400_BAD_REQUEST,
                    data={"message": "Source type already exists. Prefix is required"},
                )
            elif self.prefix_exists(source_type, prefix):
                return Response(status=status.HTTP_400_BAD_REQUEST, data={"message": "Prefix already exists"})

        if is_any_external_data_job_paused(self.team_id):
            return Response(
                status=status.HTTP_400_BAD_REQUEST,
                data={"message": "Monthly sync limit reached. Please contact PostHog support to increase your limit."},
            )

        # TODO: remove dummy vars
        if source_type == ExternalDataSource.Type.STRIPE:
            new_source_model = self._handle_stripe_source(request, *args, **kwargs)
        elif source_type == ExternalDataSource.Type.HUBSPOT:
            new_source_model = self._handle_hubspot_source(request, *args, **kwargs)
        elif source_type == ExternalDataSource.Type.ZENDESK:
            new_source_model = self._handle_zendesk_source(request, *args, **kwargs)
<<<<<<< HEAD
        elif source_type == ExternalDataSource.Type.SALESFORCE:
            new_source_model = self._handle_salesforce_source(request, *args, **kwargs)
        elif source_type == ExternalDataSource.Type.POSTGRES:
=======
        elif source_type in [ExternalDataSource.Type.POSTGRES, ExternalDataSource.Type.MYSQL]:
>>>>>>> 9f20b2aa
            try:
                new_source_model, sql_schemas = self._handle_sql_source(request, *args, **kwargs)
            except InternalPostgresError:
                return Response(
                    status=status.HTTP_400_BAD_REQUEST, data={"message": "Cannot use internal Postgres database"}
                )
            except Exception:
                raise
        elif source_type == ExternalDataSource.Type.SNOWFLAKE:
            new_source_model, snowflake_schemas = self._handle_snowflake_source(request, *args, **kwargs)
        else:
            raise NotImplementedError(f"Source type {source_type} not implemented")

        payload = request.data["payload"]
        schemas = payload.get("schemas", None)
        if source_type in [ExternalDataSource.Type.POSTGRES, ExternalDataSource.Type.MYSQL]:
            default_schemas = sql_schemas
        elif source_type == ExternalDataSource.Type.SNOWFLAKE:
            default_schemas = snowflake_schemas
        else:
            default_schemas = list(PIPELINE_TYPE_SCHEMA_DEFAULT_MAPPING[source_type])

        if not schemas or not isinstance(schemas, list):
            new_source_model.delete()
            return Response(
                status=status.HTTP_400_BAD_REQUEST,
                data={"message": "Schemas not given"},
            )

        # Return 400 if we get any schema names that don't exist in our source
        if any(schema.get("name") not in default_schemas for schema in schemas):
            new_source_model.delete()
            return Response(
                status=status.HTTP_400_BAD_REQUEST,
                data={"message": "Schemas given do not exist in source"},
            )

        active_schemas: list[ExternalDataSchema] = []

        for schema in schemas:
            sync_type = schema.get("sync_type")
            is_incremental = sync_type == "incremental"
            incremental_field = schema.get("incremental_field")
            incremental_field_type = schema.get("incremental_field_type")

            if is_incremental and incremental_field is None:
                new_source_model.delete()
                return Response(
                    status=status.HTTP_400_BAD_REQUEST,
                    data={"message": "Incremental schemas given do not have an incremental field set"},
                )

            if is_incremental and incremental_field_type is None:
                new_source_model.delete()
                return Response(
                    status=status.HTTP_400_BAD_REQUEST,
                    data={"message": "Incremental schemas given do not have an incremental field type set"},
                )

            schema_model = ExternalDataSchema.objects.create(
                name=schema.get("name"),
                team=self.team,
                source=new_source_model,
                should_sync=schema.get("should_sync"),
                sync_type=sync_type,
                sync_type_config={
                    "incremental_field": incremental_field,
                    "incremental_field_type": incremental_field_type,
                }
                if is_incremental
                else {},
            )

            if schema.get("should_sync"):
                active_schemas.append(schema_model)

        try:
            for active_schema in active_schemas:
                sync_external_data_job_workflow(active_schema, create=True)
        except Exception as e:
            # Log error but don't fail because the source model was already created
            logger.exception("Could not trigger external data job", exc_info=e)

        return Response(status=status.HTTP_201_CREATED, data={"id": new_source_model.pk})

    def _handle_stripe_source(self, request: Request, *args: Any, **kwargs: Any) -> ExternalDataSource:
        payload = request.data["payload"]
        client_secret = payload.get("client_secret")
        account_id = payload.get("account_id", None)
        prefix = request.data.get("prefix", None)
        source_type = request.data["source_type"]

        # TODO: remove dummy vars
        new_source_model = ExternalDataSource.objects.create(
            source_id=str(uuid.uuid4()),
            connection_id=str(uuid.uuid4()),
            destination_id=str(uuid.uuid4()),
            team=self.team,
            status="Running",
            source_type=source_type,
            job_inputs={"stripe_secret_key": client_secret, "stripe_account_id": account_id},
            prefix=prefix,
        )

        return new_source_model

    def _handle_zendesk_source(self, request: Request, *args: Any, **kwargs: Any) -> ExternalDataSource:
        payload = request.data["payload"]
        api_key = payload.get("api_key")
        subdomain = payload.get("subdomain")
        email_address = payload.get("email_address")
        prefix = request.data.get("prefix", None)
        source_type = request.data["source_type"]

        # TODO: remove dummy vars
        new_source_model = ExternalDataSource.objects.create(
            source_id=str(uuid.uuid4()),
            connection_id=str(uuid.uuid4()),
            destination_id=str(uuid.uuid4()),
            team=self.team,
            status="Running",
            source_type=source_type,
            job_inputs={
                "zendesk_login_method": "api_key",  # We should support the Zendesk OAuth flow in the future, and so with this we can do backwards compatibility
                "zendesk_api_key": api_key,
                "zendesk_subdomain": subdomain,
                "zendesk_email_address": email_address,
            },
            prefix=prefix,
        )

        return new_source_model

    def _handle_salesforce_source(self, request: Request, *args: Any, **kwargs: Any) -> ExternalDataSource:
        payload = request.data["payload"]
        code = payload.get("code")
        redirect_uri = payload.get("redirect_uri")
        prefix = request.data.get("prefix", None)
        source_type = request.data["source_type"]
        subdomain = payload.get("subdomain")

        access_token, refresh_token = get_salesforce_access_token_from_code(code, redirect_uri=redirect_uri)

        new_source_model = ExternalDataSource.objects.create(
            source_id=str(uuid.uuid4()),
            connection_id=str(uuid.uuid4()),
            destination_id=str(uuid.uuid4()),
            team=self.team,
            status="Running",
            source_type=source_type,
            job_inputs={
                "salesforce_access_token": access_token,
                "salesforce_refresh_token": refresh_token,
                "salesforce_subdomain": subdomain,
            },
            prefix=prefix,
        )

        return new_source_model

    def _handle_hubspot_source(self, request: Request, *args: Any, **kwargs: Any) -> ExternalDataSource:
        payload = request.data["payload"]
        code = payload.get("code")
        redirect_uri = payload.get("redirect_uri")
        prefix = request.data.get("prefix", None)
        source_type = request.data["source_type"]

        access_token, refresh_token = get_hubspot_access_token_from_code(code, redirect_uri=redirect_uri)

        # TODO: remove dummy vars
        new_source_model = ExternalDataSource.objects.create(
            source_id=str(uuid.uuid4()),
            connection_id=str(uuid.uuid4()),
            destination_id=str(uuid.uuid4()),
            team=self.team,
            status="Running",
            source_type=source_type,
            job_inputs={
                "hubspot_secret_key": access_token,
                "hubspot_refresh_token": refresh_token,
            },
            prefix=prefix,
        )

        return new_source_model

    def _handle_sql_source(self, request: Request, *args: Any, **kwargs: Any) -> tuple[ExternalDataSource, list[Any]]:
        payload = request.data["payload"]
        prefix = request.data.get("prefix", None)
        source_type = request.data["source_type"]

        host = payload.get("host")
        port = payload.get("port")
        database = payload.get("dbname")

        user = payload.get("user")
        password = payload.get("password")
        schema = payload.get("schema")

        ssh_tunnel_obj = payload.get("ssh-tunnel", {})
        using_ssh_tunnel = ssh_tunnel_obj.get("enabled", False)
        ssh_tunnel_host = ssh_tunnel_obj.get("host", None)
        ssh_tunnel_port = ssh_tunnel_obj.get("port", None)
        ssh_tunnel_auth_type_obj = ssh_tunnel_obj.get("auth_type", {})
        ssh_tunnel_auth_type = ssh_tunnel_auth_type_obj.get("selection", None)
        ssh_tunnel_auth_type_username = ssh_tunnel_auth_type_obj.get("username", None)
        ssh_tunnel_auth_type_password = ssh_tunnel_auth_type_obj.get("password", None)
        ssh_tunnel_auth_type_passphrase = ssh_tunnel_auth_type_obj.get("passphrase", None)
        ssh_tunnel_auth_type_private_key = ssh_tunnel_auth_type_obj.get("private_key", None)

        if not self._validate_database_host(host, self.team_id, using_ssh_tunnel):
            raise InternalPostgresError()

        new_source_model = ExternalDataSource.objects.create(
            source_id=str(uuid.uuid4()),
            connection_id=str(uuid.uuid4()),
            destination_id=str(uuid.uuid4()),
            team=self.team,
            status="Running",
            source_type=source_type,
            job_inputs={
                "host": host,
                "port": port,
                "database": database,
                "user": user,
                "password": password,
                "schema": schema,
                "ssh_tunnel_enabled": using_ssh_tunnel,
                "ssh_tunnel_host": ssh_tunnel_host,
                "ssh_tunnel_port": ssh_tunnel_port,
                "ssh_tunnel_auth_type": ssh_tunnel_auth_type,
                "ssh_tunnel_auth_type_username": ssh_tunnel_auth_type_username,
                "ssh_tunnel_auth_type_password": ssh_tunnel_auth_type_password,
                "ssh_tunnel_auth_type_passphrase": ssh_tunnel_auth_type_passphrase,
                "ssh_tunnel_auth_type_private_key": ssh_tunnel_auth_type_private_key,
            },
            prefix=prefix,
        )

        ssh_tunnel = SSHTunnel(
            enabled=using_ssh_tunnel,
            host=ssh_tunnel_host,
            port=ssh_tunnel_port,
            auth_type=ssh_tunnel_auth_type,
            username=ssh_tunnel_auth_type_username,
            password=ssh_tunnel_auth_type_password,
            passphrase=ssh_tunnel_auth_type_passphrase,
            private_key=ssh_tunnel_auth_type_private_key,
        )

        schemas = get_sql_schemas_for_source_type(
            source_type,
            host,
            port,
            database,
            user,
            password,
            schema,
            ssh_tunnel,
        )

        return new_source_model, schemas

    def _handle_snowflake_source(
        self, request: Request, *args: Any, **kwargs: Any
    ) -> tuple[ExternalDataSource, list[Any]]:
        payload = request.data["payload"]
        prefix = request.data.get("prefix", None)
        source_type = request.data["source_type"]

        account_id = payload.get("account_id")
        database = payload.get("database")
        warehouse = payload.get("warehouse")
        role = payload.get("role")
        user = payload.get("user")
        password = payload.get("password")
        schema = payload.get("schema")

        new_source_model = ExternalDataSource.objects.create(
            source_id=str(uuid.uuid4()),
            connection_id=str(uuid.uuid4()),
            destination_id=str(uuid.uuid4()),
            team=self.team,
            status="Running",
            source_type=source_type,
            job_inputs={
                "account_id": account_id,
                "database": database,
                "warehouse": warehouse,
                "role": role,
                "user": user,
                "password": password,
                "schema": schema,
            },
            prefix=prefix,
        )

        schemas = get_snowflake_schemas(account_id, database, warehouse, user, password, schema, role)

        return new_source_model, schemas

    def prefix_required(self, source_type: str) -> bool:
        source_type_exists = ExternalDataSource.objects.filter(team_id=self.team.pk, source_type=source_type).exists()
        return source_type_exists

    def prefix_exists(self, source_type: str, prefix: str) -> bool:
        prefix_exists = ExternalDataSource.objects.filter(
            team_id=self.team.pk, source_type=source_type, prefix=prefix
        ).exists()
        return prefix_exists

    def destroy(self, request: Request, *args: Any, **kwargs: Any) -> Response:
        instance = self.get_object()

        latest_running_job = (
            ExternalDataJob.objects.filter(pipeline_id=instance.pk, team_id=instance.team_id)
            .order_by("-created_at")
            .first()
        )
        if latest_running_job and latest_running_job.workflow_id and latest_running_job.status == "Running":
            cancel_external_data_workflow(latest_running_job.workflow_id)

        all_jobs = ExternalDataJob.objects.filter(
            pipeline_id=instance.pk, team_id=instance.team_id, status="Completed"
        ).all()
        for job in all_jobs:
            try:
                delete_data_import_folder(job.folder_path())
            except Exception as e:
                logger.exception(f"Could not clean up data import folder: {job.folder_path()}", exc_info=e)
                pass

        for schema in ExternalDataSchema.objects.filter(
            team_id=self.team_id, source_id=instance.id, should_sync=True
        ).all():
            delete_external_data_schedule(str(schema.id))

        delete_external_data_schedule(str(instance.id))
        return super().destroy(request, *args, **kwargs)

    @action(methods=["POST"], detail=True)
    def reload(self, request: Request, *args: Any, **kwargs: Any):
        instance: ExternalDataSource = self.get_object()

        if is_any_external_data_job_paused(self.team_id):
            return Response(
                status=status.HTTP_400_BAD_REQUEST,
                data={"message": "Monthly sync limit reached. Please contact PostHog support to increase your limit."},
            )

        try:
            trigger_external_data_source_workflow(instance)

        except temporalio.service.RPCError:
            # if the source schedule has been removed - trigger the schema schedules
            instance.reload_schemas()

        except Exception as e:
            logger.exception("Could not trigger external data job", exc_info=e)
            raise

        instance.status = "Running"
        instance.save()
        return Response(status=status.HTTP_200_OK)

    @action(methods=["POST"], detail=False)
    def database_schema(self, request: Request, *arg: Any, **kwargs: Any):
        source_type = request.data.get("source_type", None)

        if source_type is None:
            return Response(
                status=status.HTTP_400_BAD_REQUEST,
                data={"message": "Missing required parameter: source_type"},
            )

        # Validate sourced credentials
        if source_type == ExternalDataSource.Type.STRIPE:
            key = request.data.get("client_secret", "")
            if not validate_stripe_credentials(api_key=key):
                return Response(
                    status=status.HTTP_400_BAD_REQUEST,
                    data={"message": "Invalid credentials: Stripe secret is incorrect"},
                )
        elif source_type == ExternalDataSource.Type.ZENDESK:
            subdomain = request.data.get("subdomain", "")
            api_key = request.data.get("api_key", "")
            email_address = request.data.get("email_address", "")
            if not validate_zendesk_credentials(subdomain=subdomain, api_key=api_key, email_address=email_address):
                return Response(
                    status=status.HTTP_400_BAD_REQUEST,
                    data={"message": "Invalid credentials: Zendesk credentials are incorrect"},
                )

        # Get schemas and validate SQL credentials
        if source_type in [ExternalDataSource.Type.POSTGRES, ExternalDataSource.Type.MYSQL]:
            host = request.data.get("host", None)
            port = request.data.get("port", None)
            database = request.data.get("dbname", None)

            user = request.data.get("user", None)
            password = request.data.get("password", None)
            schema = request.data.get("schema", None)

            ssh_tunnel_obj = request.data.get("ssh-tunnel", {})
            using_ssh_tunnel = ssh_tunnel_obj.get("enabled", False)
            ssh_tunnel_host = ssh_tunnel_obj.get("host", None)
            ssh_tunnel_port = ssh_tunnel_obj.get("port", None)
            ssh_tunnel_auth_type_obj = ssh_tunnel_obj.get("auth_type", {})
            ssh_tunnel_auth_type = ssh_tunnel_auth_type_obj.get("selection", None)
            ssh_tunnel_auth_type_username = ssh_tunnel_auth_type_obj.get("username", None)
            ssh_tunnel_auth_type_password = ssh_tunnel_auth_type_obj.get("password", None)
            ssh_tunnel_auth_type_passphrase = ssh_tunnel_auth_type_obj.get("passphrase", None)
            ssh_tunnel_auth_type_private_key = ssh_tunnel_auth_type_obj.get("private_key", None)

            ssh_tunnel = SSHTunnel(
                enabled=using_ssh_tunnel,
                host=ssh_tunnel_host,
                port=ssh_tunnel_port,
                auth_type=ssh_tunnel_auth_type,
                username=ssh_tunnel_auth_type_username,
                password=ssh_tunnel_auth_type_password,
                passphrase=ssh_tunnel_auth_type_passphrase,
                private_key=ssh_tunnel_auth_type_private_key,
            )

            if not host or not port or not database or not user or not password or not schema:
                return Response(
                    status=status.HTTP_400_BAD_REQUEST,
                    data={"message": "Missing required parameters: host, port, database, user, password, schema"},
                )

            if using_ssh_tunnel:
                auth_valid, auth_error_message = ssh_tunnel.is_auth_valid()
                if not auth_valid:
                    return Response(
                        status=status.HTTP_400_BAD_REQUEST,
                        data={
                            "message": auth_error_message
                            if len(auth_error_message) > 0
                            else "Invalid SSH tunnel auth settings"
                        },
                    )

                port_valid, port_error_message = ssh_tunnel.has_valid_port()
                if not port_valid:
                    return Response(
                        status=status.HTTP_400_BAD_REQUEST,
                        data={
                            "message": port_error_message
                            if len(port_error_message) > 0
                            else "Invalid SSH tunnel auth settings"
                        },
                    )

            # Validate internal postgres
            if not self._validate_database_host(host, self.team_id, using_ssh_tunnel):
                return Response(
                    status=status.HTTP_400_BAD_REQUEST,
                    data={"message": "Cannot use internal database"},
                )

            try:
                result = get_sql_schemas_for_source_type(
                    source_type,
                    host,
                    port,
                    database,
                    user,
                    password,
                    schema,
                    ssh_tunnel,
                )
                if len(result.keys()) == 0:
                    return Response(
                        status=status.HTTP_400_BAD_REQUEST,
                        data={"message": "Schema doesn't exist"},
                    )
            except OperationalError as e:
                exposed_error = self._expose_postgres_error(e)

                if exposed_error is None:
                    capture_exception(e)

                return Response(
                    status=status.HTTP_400_BAD_REQUEST,
                    data={"message": exposed_error or get_generic_sql_error(source_type)},
                )
            except BaseSSHTunnelForwarderError as e:
                return Response(
                    status=status.HTTP_400_BAD_REQUEST,
                    data={"message": e.value or get_generic_sql_error(source_type)},
                )
            except Exception as e:
                capture_exception(e)
                logger.exception("Could not fetch Postgres schemas", exc_info=e)

                return Response(
                    status=status.HTTP_400_BAD_REQUEST,
                    data={"message": get_generic_sql_error(source_type)},
                )

            filtered_results = [
                (table_name, filter_postgres_incremental_fields(columns)) for table_name, columns in result.items()
            ]

            result_mapped_to_options = [
                {
                    "table": table_name,
                    "should_sync": False,
                    "incremental_fields": [
                        {"label": column_name, "type": column_type, "field": column_name, "field_type": column_type}
                        for column_name, column_type in columns
                    ],
                    "incremental_available": True,
                    "incremental_field": columns[0][0] if len(columns) > 0 and len(columns[0]) > 0 else None,
                    "sync_type": None,
                }
                for table_name, columns in filtered_results
            ]
            return Response(status=status.HTTP_200_OK, data=result_mapped_to_options)
        elif source_type == ExternalDataSource.Type.SNOWFLAKE:
            account_id = request.data.get("account_id")
            database = request.data.get("database")
            warehouse = request.data.get("warehouse")
            role = request.data.get("role")
            user = request.data.get("user")
            password = request.data.get("password")
            schema = request.data.get("schema")

            if not account_id or not warehouse or not database or not user or not password or not schema:
                return Response(
                    status=status.HTTP_400_BAD_REQUEST,
                    data={
                        "message": "Missing required parameters: account id, warehouse, database, user, password, schema"
                    },
                )

            try:
                result = get_snowflake_schemas(account_id, database, warehouse, user, password, schema, role)
                if len(result.keys()) == 0:
                    return Response(
                        status=status.HTTP_400_BAD_REQUEST,
                        data={"message": "Snowflake schema doesn't exist"},
                    )
            except (ProgrammingError, DatabaseError, ForbiddenError) as e:
                exposed_error = self._expose_snowflake_error(e)

                if exposed_error is None:
                    capture_exception(e)

                return Response(
                    status=status.HTTP_400_BAD_REQUEST,
                    data={"message": exposed_error or GenericSnowflakeError},
                )
            except Exception as e:
                capture_exception(e)
                logger.exception("Could not fetch Snowflake schemas", exc_info=e)

                return Response(
                    status=status.HTTP_400_BAD_REQUEST,
                    data={"message": GenericSnowflakeError},
                )

            filtered_results = [
                (table_name, filter_snowflake_incremental_fields(columns)) for table_name, columns in result.items()
            ]

            result_mapped_to_options = [
                {
                    "table": table_name,
                    "should_sync": False,
                    "incremental_fields": [
                        {"label": column_name, "type": column_type, "field": column_name, "field_type": column_type}
                        for column_name, column_type in columns
                    ],
                    "incremental_available": True,
                    "incremental_field": columns[0][0] if len(columns) > 0 and len(columns[0]) > 0 else None,
                    "sync_type": None,
                }
                for table_name, columns in filtered_results
            ]
            return Response(status=status.HTTP_200_OK, data=result_mapped_to_options)

        # Return the possible endpoints for all other source types
        schemas = PIPELINE_TYPE_SCHEMA_DEFAULT_MAPPING.get(source_type, None)
        incremental_schemas = PIPELINE_TYPE_INCREMENTAL_ENDPOINTS_MAPPING.get(source_type, ())
        incremental_fields = PIPELINE_TYPE_INCREMENTAL_FIELDS_MAPPING.get(source_type, {})

        if schemas is None:
            return Response(
                status=status.HTTP_400_BAD_REQUEST,
                data={"message": "Invalid parameter: source_type"},
            )

        options = [
            {
                "table": row,
                "should_sync": False,
                "incremental_fields": [
                    {
                        "label": field["label"],
                        "type": field["type"],
                        "field": field["field"],
                        "field_type": field["field_type"],
                    }
                    for field in incremental_fields.get(row, [])
                ],
                "incremental_available": row in incremental_schemas,
                "incremental_field": incremental_fields.get(row, [])[0]["field"]
                if row in incremental_schemas
                else None,
                "sync_type": None,
            }
            for row in schemas
        ]
        return Response(status=status.HTTP_200_OK, data=options)

    @action(methods=["POST"], detail=False)
    def source_prefix(self, request: Request, *arg: Any, **kwargs: Any):
        prefix = request.data.get("prefix", None)
        source_type = request.data["source_type"]

        if self.prefix_required(source_type):
            if not prefix:
                return Response(
                    status=status.HTTP_400_BAD_REQUEST,
                    data={"message": "Source type already exists. Prefix is required"},
                )
            elif self.prefix_exists(source_type, prefix):
                return Response(status=status.HTTP_400_BAD_REQUEST, data={"message": "Prefix already exists"})

        return Response(status=status.HTTP_200_OK)

    @action(methods=["GET"], detail=True)
    def jobs(self, request: Request, *arg: Any, **kwargs: Any):
        instance: ExternalDataSource = self.get_object()
        after = request.query_params.get("after", None)
        before = request.query_params.get("before", None)

        jobs = instance.jobs.prefetch_related("schema").order_by("-created_at")

        if after:
            after_date = parser.parse(after)
            jobs = jobs.filter(created_at__gt=after_date)
        if before:
            before_date = parser.parse(before)
            jobs = jobs.filter(created_at__lt=before_date)

        jobs = jobs[:50]

        return Response(
            status=status.HTTP_200_OK,
            data=ExternalDataJobSerializers(
                jobs, many=True, read_only=True, context=self.get_serializer_context()
            ).data,
        )

    def _expose_postgres_error(self, error: OperationalError) -> str | None:
        error_msg = " ".join(str(n) for n in error.args)

        for key, value in PostgresErrors.items():
            if key in error_msg:
                return value
        return None

    def _expose_snowflake_error(self, error: ProgrammingError | DatabaseError | ForbiddenError) -> str | None:
        error_msg = error.msg or error.raw_msg or ""

        for key, value in SnowflakeErrors.items():
            if key in error_msg:
                return value
        return None

    def _validate_database_host(self, host: str, team_id: int, using_ssh_tunnel: bool) -> bool:
        if using_ssh_tunnel:
            return True

        if host.startswith("172") or host.startswith("10") or host.startswith("localhost"):
            if is_cloud():
                region = get_instance_region()
                if (region == "US" and team_id == 2) or (region == "EU" and team_id == 1):
                    return True
                else:
                    return False

        return True


class InternalPostgresError(Exception):
    pass<|MERGE_RESOLUTION|>--- conflicted
+++ resolved
@@ -261,13 +261,9 @@
             new_source_model = self._handle_hubspot_source(request, *args, **kwargs)
         elif source_type == ExternalDataSource.Type.ZENDESK:
             new_source_model = self._handle_zendesk_source(request, *args, **kwargs)
-<<<<<<< HEAD
         elif source_type == ExternalDataSource.Type.SALESFORCE:
             new_source_model = self._handle_salesforce_source(request, *args, **kwargs)
-        elif source_type == ExternalDataSource.Type.POSTGRES:
-=======
         elif source_type in [ExternalDataSource.Type.POSTGRES, ExternalDataSource.Type.MYSQL]:
->>>>>>> 9f20b2aa
             try:
                 new_source_model, sql_schemas = self._handle_sql_source(request, *args, **kwargs)
             except InternalPostgresError:
