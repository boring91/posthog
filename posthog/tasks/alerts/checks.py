import traceback

from datetime import datetime, timedelta, UTC
from typing import cast
from collections.abc import Callable
from dateutil.relativedelta import relativedelta

from celery import shared_task
from celery.canvas import chain
from django.db import transaction
import structlog
<<<<<<< HEAD
=======
from posthog.clickhouse.query_tagging import tag_queries
>>>>>>> 53b5f6e8

from posthog.errors import CHQueryErrorTooManySimultaneousQueries
from posthog.exceptions_capture import capture_exception
from posthog.hogql_queries.legacy_compatibility.flagged_conversion_manager import (
    conversion_to_query_based,
)
from posthog.models import AlertConfiguration, User
from posthog.models.alert import AlertCheck
from posthog.tasks.utils import CeleryQueue
from posthog.schema import (
    TrendsQuery,
    AlertCalculationInterval,
    AlertState,
)
from posthog.utils import get_from_dict_or_attr
from django.db.models import Q, F
from collections import defaultdict
from posthog.tasks.alerts.utils import (
    AlertEvaluationResult,
    calculation_interval_to_order,
    next_check_time,
    send_notifications_for_breaches,
    send_notifications_for_errors,
    skip_because_of_weekend,
    WRAPPER_NODE_KINDS,
)
from posthog.tasks.alerts.trends import check_trends_alert
from posthog.ph_client import ph_scoped_capture


logger = structlog.get_logger(__name__)


class AlertCheckException(Exception):
    """
<<<<<<< HEAD
    Required for custom exceptions to pass stack traces.
=======
    Required for custom exceptions to pass stack trace to error tracking.
>>>>>>> 53b5f6e8
    Subclassing through other ways doesn't transfer the traceback.
    https://stackoverflow.com/a/69963663/5540417
    """

    def __init__(self, err: Exception):
        self.__traceback__ = err.__traceback__


ANIRUDH_DISTINCT_ID = "wcPbDRs08GtNzrNIXfzHvYAkwUaekW7UrAo4y3coznT"


@shared_task(ignore_result=True)
def checks_cleanup_task() -> None:
    AlertCheck.clean_up_old_checks()


@shared_task(
    ignore_result=True,
    expires=60 * 60,
)
def alerts_backlog_task() -> None:
    """
    This runs every 5min to check backlog for alerts
    - hourly alerts - alerts that haven't been checked in the last hour + 5min
    - daily alerts - alerts that haven't been checked in the last hour + 15min
    """
    now = datetime.now(UTC)

    hourly_alerts_breaching_sla = AlertConfiguration.objects.filter(
        Q(
            enabled=True,
            calculation_interval=AlertCalculationInterval.HOURLY,
            last_checked_at__lte=now - relativedelta(hours=1, minutes=5),
        )
    ).count()

    now = datetime.now(UTC)

    daily_alerts_breaching_sla = AlertConfiguration.objects.filter(
        Q(
            enabled=True,
            calculation_interval=AlertCalculationInterval.HOURLY,
            last_checked_at__lte=now - relativedelta(days=1, minutes=15),
        )
    ).count()

    with ph_scoped_capture() as capture_ph_event:
        capture_ph_event(
            ANIRUDH_DISTINCT_ID,
            "alert check backlog",
            additional_properties={
                "calculation_interval": AlertCalculationInterval.DAILY,
                "backlog": daily_alerts_breaching_sla,
            },
        )

        capture_ph_event(
            ANIRUDH_DISTINCT_ID,
            "alert check backlog",
            additional_properties={
                "calculation_interval": AlertCalculationInterval.HOURLY,
                "backlog": hourly_alerts_breaching_sla,
            },
        )


@shared_task(
    ignore_result=True,
    expires=60 * 60,
)
def reset_stuck_alerts_task() -> None:
    now = datetime.now(UTC)

    # TRICKY: When celery task exits due to timeout/insight calc taking too long
    # the finally block below isn't run and the alert gets stuck with is_calculating = True
    # hence when checking is_calculating, we also need to check if task has been stuck in is_calculating for too long
    stuck_alerts = AlertConfiguration.objects.filter(
        Q(enabled=True, is_calculating=True, last_checked_at__lte=now - relativedelta(minutes=45))
        | Q(
            enabled=True,
            is_calculating=True,
            last_checked_at__isnull=True,
            created_at__lte=now - relativedelta(minutes=45),
        )
    )

    for alert in stuck_alerts:
        # we need to check the alert, reset is_calculating
        logger.info(f"Alert {alert.id} is stuck in is_calculating for too long, resetting is_calculating")
        alert.is_calculating = False
        alert.save()


@shared_task(
    ignore_result=True,
    expires=60 * 60,
)
def check_alerts_task() -> None:
    """
    This runs every 2min to check for alerts that are due to recalculate
    """
    now = datetime.now(UTC)
    # Use a fixed expiration time since tasks in the chain are executed sequentially
    expire_after = now + timedelta(minutes=30)

    # find all alerts with the provided interval that are due to be calculated
    # (next_check_at is null or less than now) and it's not snoozed
    alerts = (
        AlertConfiguration.objects.filter(
            Q(enabled=True, is_calculating=False, next_check_at__lte=now)
            | Q(enabled=True, is_calculating=False, next_check_at__isnull=True)
        )
        .filter(Q(snoozed_until__isnull=True) | Q(snoozed_until__lt=now))
        .order_by(F("next_check_at").asc(nulls_first=True))
        .only("id", "team", "calculation_interval")
    )

    sorted_alerts = sorted(
        alerts,
        key=lambda alert: calculation_interval_to_order(
            cast(AlertCalculationInterval | None, alert.calculation_interval)
        ),
    )

    grouped_by_team = defaultdict(list)
    for alert in sorted_alerts:
        grouped_by_team[alert.team].append(alert.id)

    for alert_ids in grouped_by_team.values():
        # We chain the task execution to prevent queries *for a single team* running at the same time
        chain(*(check_alert_task.si(str(alert_id)).set(expires=expire_after) for alert_id in alert_ids))()


@shared_task(
    ignore_result=True,
    queue=CeleryQueue.ALERTS.value,
    autoretry_for=(CHQueryErrorTooManySimultaneousQueries,),
    retry_backoff=1,
    retry_backoff_max=10,
    max_retries=3,
    expires=60 * 60,
)
# @limit_concurrency(5)  Concurrency controlled by CeleryQueue.ALERTS for now
def check_alert_task(alert_id: str) -> None:
    with ph_scoped_capture() as capture_ph_event:
        check_alert(alert_id, capture_ph_event)


def check_alert(alert_id: str, capture_ph_event: Callable = lambda *args, **kwargs: None) -> None:
    try:
        alert = AlertConfiguration.objects.get(id=alert_id, enabled=True)
    except AlertConfiguration.DoesNotExist:
        logger.warning("Alert not found or not enabled", alert_id=alert_id)
        return

    now = datetime.now(UTC)

    if alert.next_check_at and alert.next_check_at > now:
        logger.info(
            """Alert took too long to compute or was queued too long during which it already got computed.
            So not attempting to compute it again until it's due next""",
            alert=alert,
        )
        return

    if alert.is_calculating:
        logger.info(
            "Alert is already being computed so skipping checking it now",
            alert=alert,
        )
        return

    if skip_because_of_weekend(alert):
        logger.info(
            "Skipping alert check because weekend checking is disabled",
            alert=alert,
        )

        # ignore alert check until due again
        alert.next_check_at = next_check_time(alert)
        alert.save()
        return

    if alert.snoozed_until:
        if alert.snoozed_until > now:
            logger.info(
                "Alert has been snoozed so skipping checking it now",
                alert=alert,
            )
            return
        else:
            # not snoozed (anymore) so clear snoozed_until
            alert.snoozed_until = None
            alert.state = AlertState.NOT_FIRING

    # we will attempt to check alert
    logger.info(f"Checking alert id = {alert.id}")
    alert.last_checked_at = datetime.now(UTC)
    alert.is_calculating = True
    alert.save()

    try:
        check_alert_and_notify_atomically(alert, capture_ph_event)
    except Exception as err:
        user = cast(User, alert.created_by)

        capture_ph_event(
            user.distinct_id,
            "alert check failed",
            properties={
                "alert_id": alert.id,
                "error": f"AlertCheckError: {err}",
                "traceback": traceback.format_exc(),
            },
        )

        logger.exception(AlertCheckException(err))
        capture_exception(
            AlertCheckException(err),
            additional_properties={
                "alert_configuration_id": alert_id,
            },
        )

        # raise again so alert check is retried depending on error type
        raise
    finally:
        # TRICKY: When celery task exits due to timeout/insight calc taking too long
        # this finally block isn't run and the alert gets stuck with is_calculating = True
        # hence when checking is_calculating, we also need to check if task has been stuck in is_calculating for too long

        # Get all updates with alert checks
        alert.refresh_from_db()
        alert.is_calculating = False
        alert.save()


@transaction.atomic
def check_alert_and_notify_atomically(alert: AlertConfiguration, capture_ph_event: Callable) -> None:
    """
    Computes insight results, checks alert for breaches and notifies user.
    Only commits updates to alert state if all of the above complete successfully.
    TODO: Later separate notification mechanism from alert checking mechanism (when we move to CDP)
        so we can retry notification without re-computing insight.
    """
<<<<<<< HEAD
=======
    tag_queries(alert_config_id=str(alert.id))
>>>>>>> 53b5f6e8
    user = cast(User, alert.created_by)

    # Event to count alert checks
    capture_ph_event(
        user.distinct_id,
        "alert check",
        properties={
            "alert_id": alert.id,
            "calculation_interval": alert.calculation_interval,
        },
    )

    value = breaches = error = None

    # 1. Evaluate insight and get alert value
    try:
        alert_evaluation_result = check_alert_for_insight(alert)
        value = alert_evaluation_result.value
        breaches = alert_evaluation_result.breaches
    except CHQueryErrorTooManySimultaneousQueries:
        # error on our side so we raise
        # as celery task can be retried according to config
        raise
    except Exception as err:
        error_message = f"Alert id = {alert.id}, failed to evaluate"

        capture_ph_event(
            user.distinct_id,
            "alert check failed",
            properties={
                "alert_id": alert.id,
                "error": error_message,
                "traceback": traceback.format_exc(),
            },
        )

        logger.exception(error_message, exc_info=err)
        capture_exception(AlertCheckException(err))

        # error can be on user side (incorrectly configured insight/alert)
        # we won't retry and set alert to errored state
        error = {"message": str(err), "traceback": traceback.format_exc()}

    # 2. Check alert value against threshold
    alert_check = add_alert_check(alert, value, breaches, error)

    # 3. Notify users if needed
    if not alert_check.targets_notified:
        return

    try:
        match alert_check.state:
            case AlertState.NOT_FIRING:
                logger.info("Check state is %s", alert_check.state, alert_id=alert.id)
            case AlertState.ERRORED:
                logger.info("Sending alert error notifications", alert_id=alert.id, error=alert_check.error)
                send_notifications_for_errors(alert, alert_check.error)
            case AlertState.FIRING:
                assert breaches is not None
                send_notifications_for_breaches(alert, breaches)
    except Exception as err:
        error_message = f"AlertCheckError: error sending notifications for alert_id = {alert.id}"
        logger.exception(error_message, exc_info=err)
        capture_exception(Exception(error_message))

        # don't want alert state to be updated (so that it's retried as next_check_at won't be updated)
        # so we raise again as @transaction.atomic decorator won't commit db updates
        # TODO: later should have a way just to retry notification mechanism
        raise


def check_alert_for_insight(alert: AlertConfiguration) -> AlertEvaluationResult:
    """
    Matches insight type with alert checking logic
    """
    insight = alert.insight

    with conversion_to_query_based(insight):
        query = insight.query
        kind = get_from_dict_or_attr(query, "kind")

        if kind in WRAPPER_NODE_KINDS:
            query = get_from_dict_or_attr(query, "source")
            kind = get_from_dict_or_attr(query, "kind")

        match kind:
            case "TrendsQuery":
                query = TrendsQuery.model_validate(query)
                return check_trends_alert(alert, insight, query)
            case _:
                raise NotImplementedError(f"AlertCheckError: Alerts for {query.kind} are not supported yet")


def add_alert_check(
    alert: AlertConfiguration, value: float | None, breaches: list[str] | None, error: dict | None
) -> AlertCheck:
    notify = False
    targets_notified = {}

    if error:
        alert.state = AlertState.ERRORED
        notify = True
    elif breaches:
        alert.state = AlertState.FIRING
        notify = True
    else:
        alert.state = AlertState.NOT_FIRING  # Set the Alert to not firing if the threshold is no longer met
        # TODO: Optionally send a resolved notification when alert goes from firing to not_firing?

    now = datetime.now(UTC)
    alert.last_checked_at = datetime.now(UTC)

    # IMPORTANT: update next_check_at according to interval
    # ensure we don't recheck alert until the next interval is due
    alert.next_check_at = next_check_time(alert)

    if notify:
        alert.last_notified_at = now
        targets_notified = {"users": list(alert.subscribed_users.all().values_list("email", flat=True))}

    alert_check = AlertCheck.objects.create(
        alert_configuration=alert,
        calculated_value=value,
        condition=alert.condition,
        targets_notified=targets_notified,
        state=alert.state,
        error=error,
    )

    alert.save()

    return alert_check<|MERGE_RESOLUTION|>--- conflicted
+++ resolved
@@ -9,10 +9,7 @@
 from celery.canvas import chain
 from django.db import transaction
 import structlog
-<<<<<<< HEAD
-=======
 from posthog.clickhouse.query_tagging import tag_queries
->>>>>>> 53b5f6e8
 
 from posthog.errors import CHQueryErrorTooManySimultaneousQueries
 from posthog.exceptions_capture import capture_exception
@@ -48,11 +45,7 @@
 
 class AlertCheckException(Exception):
     """
-<<<<<<< HEAD
-    Required for custom exceptions to pass stack traces.
-=======
     Required for custom exceptions to pass stack trace to error tracking.
->>>>>>> 53b5f6e8
     Subclassing through other ways doesn't transfer the traceback.
     https://stackoverflow.com/a/69963663/5540417
     """
@@ -298,10 +291,7 @@
     TODO: Later separate notification mechanism from alert checking mechanism (when we move to CDP)
         so we can retry notification without re-computing insight.
     """
-<<<<<<< HEAD
-=======
     tag_queries(alert_config_id=str(alert.id))
->>>>>>> 53b5f6e8
     user = cast(User, alert.created_by)
 
     # Event to count alert checks
