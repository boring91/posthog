import { CalendarOutlined } from '@ant-design/icons'
import { useValues } from 'kea'
import { ChartFilter } from 'lib/components/ChartFilter'
import { CompareFilter } from 'lib/components/CompareFilter/CompareFilter'
import { IntervalFilter } from 'lib/components/IntervalFilter'
<<<<<<< HEAD
import { TZIndicator } from 'lib/components/TimezoneAware'
import {
    ACTIONS_BAR_CHART_VALUE,
    ACTIONS_LINE_GRAPH_LINEAR,
    ACTIONS_PIE_CHART,
    ACTIONS_TABLE,
    FEATURE_FLAGS,
} from 'lib/constants'
import { featureFlagLogic } from 'lib/logic/featureFlagLogic'
import React from 'react'
import { FunnelBinsPicker } from 'scenes/insights/InsightTabs/FunnelTab/FunnelBinsPicker'
import { ChartDisplayType, FilterType, FunnelVizType, InsightType, ItemMode } from '~/types'
=======
import { ACTIONS_BAR_CHART_VALUE, ACTIONS_PIE_CHART, ACTIONS_TABLE, FEATURE_FLAGS } from 'lib/constants'
import { ChartDisplayType, FilterType, FunnelVizType, ItemMode, InsightType } from '~/types'
import { CalendarOutlined } from '@ant-design/icons'
>>>>>>> ab0c7541
import { InsightDateFilter } from '../InsightDateFilter'
import { RetentionDatePicker } from '../RetentionDatePicker'
import { FunnelDisplayLayoutPicker } from './FunnelTab/FunnelDisplayLayoutPicker'
import { FunnelStepReferencePicker } from './FunnelTab/FunnelStepReferencePicker'
import { PathStepPicker } from './PathTab/PathStepPicker'
<<<<<<< HEAD
import { ReferencePicker as RetentionReferencePicker } from './RetentionTab/ReferencePicker'
=======
import { useValues } from 'kea'
import { featureFlagLogic } from 'lib/logic/featureFlagLogic'
import { insightLogic } from 'scenes/insights/insightLogic'
>>>>>>> ab0c7541

interface InsightDisplayConfigProps {
    clearAnnotationsToCreate: () => void
    filters: FilterType
    activeView: InsightType
    insightMode: ItemMode
    disableTable: boolean
    annotationsToCreate: Record<string, any>[] // TODO: Annotate properly
}

const showIntervalFilter = function (activeView: InsightType, filter: FilterType): boolean {
    switch (activeView) {
        case InsightType.FUNNELS:
            return filter.funnel_viz_type === FunnelVizType.Trends
        case InsightType.RETENTION:
        case InsightType.PATHS:
            return false
        case InsightType.TRENDS:
        case InsightType.STICKINESS:
        case InsightType.LIFECYCLE:
        case InsightType.SESSIONS:
        default:
            return ![ACTIONS_PIE_CHART, ACTIONS_TABLE, ACTIONS_BAR_CHART_VALUE].includes(filter.display || '') // sometimes insights aren't set for trends
    }
}

const showChartFilter = function (activeView: InsightType): boolean {
    switch (activeView) {
        case InsightType.TRENDS:
        case InsightType.STICKINESS:
        case InsightType.SESSIONS:
        case InsightType.RETENTION:
            return true
        case InsightType.FUNNELS:
            return false
        case InsightType.LIFECYCLE:
        case InsightType.PATHS:
            return false
        default:
            return true // sometimes insights aren't set for trends
    }
}

const showDateFilter = {
    [`${InsightType.TRENDS}`]: true,
    [`${InsightType.STICKINESS}`]: true,
    [`${InsightType.LIFECYCLE}`]: true,
    [`${InsightType.SESSIONS}`]: true,
    [`${InsightType.FUNNELS}`]: true,
    [`${InsightType.RETENTION}`]: false,
    [`${InsightType.PATHS}`]: true,
}

const showComparePrevious = {
    [`${InsightType.TRENDS}`]: true,
    [`${InsightType.STICKINESS}`]: true,
    [`${InsightType.LIFECYCLE}`]: false,
    [`${InsightType.SESSIONS}`]: true,
    [`${InsightType.FUNNELS}`]: false,
    [`${InsightType.RETENTION}`]: false,
    [`${InsightType.PATHS}`]: false,
}

const isFunnelEmpty = (filters: FilterType): boolean => {
    return (!filters.actions && !filters.events) || (filters.actions?.length === 0 && filters.events?.length === 0)
}

export function InsightDisplayConfig({
    filters,
    activeView,
    clearAnnotationsToCreate,
    disableTable,
}: InsightDisplayConfigProps): JSX.Element {
    const showFunnelBarOptions = activeView === InsightType.FUNNELS
    const showPathOptions = activeView === InsightType.PATHS
    const dateFilterDisabled = showFunnelBarOptions && isFunnelEmpty(filters)
    const { featureFlags } = useValues(featureFlagLogic)
    const { currentFormattedDateRange } = useValues(insightLogic)

    return (
        <div className="display-config-inner">
            <div className="display-config-inner-row">
                {showDateFilter[activeView] && !disableTable && (
                    <span className="filter">
                        <span className="head-title-item">Date range</span>
                        <InsightDateFilter
                            defaultValue={currentFormattedDateRange}
                            disabled={dateFilterDisabled}
                            bordered
                            makeLabel={(key) => (
                                <>
                                    <CalendarOutlined /> {key}
                                </>
                            )}
                            isDateFormatted
                        />
                    </span>
                )}
<<<<<<< HEAD
                {showIntervalFilter(activeView, filters) && <IntervalFilter view={activeView} />}

                {activeView === InsightType.RETENTION && (
                    <>
                        {filters.display === ACTIONS_LINE_GRAPH_LINEAR ? <RetentionReferencePicker /> : null}
                        <RetentionDatePicker />
                    </>
                )}

                {showFunnelBarOptions && filters.funnel_viz_type === FunnelVizType.Steps && (
                    <>
                        <FunnelDisplayLayoutPicker />
                        {!featureFlags[FEATURE_FLAGS.FUNNEL_SIMPLE_MODE] && <FunnelStepReferencePicker />}
                    </>
=======
                {showIntervalFilter(activeView, filters) && (
                    <span className="filter">
                        <span className="head-title-item">
                            <span className="hide-lte-md">grouped </span>by
                        </span>
                        <IntervalFilter view={activeView} />
                    </span>
>>>>>>> ab0c7541
                )}

                {activeView === InsightType.RETENTION && <RetentionDatePicker />}

                {showPathOptions && (
                    <span className="filter">
                        <PathStepPicker />
                    </span>
                )}

                {showComparePrevious[activeView] && (
                    <span className="filter">
                        <CompareFilter />
                    </span>
                )}
            </div>
            <div className="display-config-inner-row">
                {showChartFilter(activeView) && (
                    <span className="filter">
                        <span className="head-title-item">Chart type</span>
                        <ChartFilter
                            onChange={(display: ChartDisplayType | FunnelVizType) => {
                                if (display === ACTIONS_TABLE || display === ACTIONS_PIE_CHART) {
                                    clearAnnotationsToCreate()
                                }
                            }}
                            filters={filters}
                            disabled={filters.insight === InsightType.LIFECYCLE}
                        />
                    </span>
                )}
                {showFunnelBarOptions && filters.funnel_viz_type === FunnelVizType.Steps && (
                    <>
                        <span className="filter">
                            <FunnelDisplayLayoutPicker />
                        </span>
                        {!featureFlags[FEATURE_FLAGS.FUNNEL_SIMPLE_MODE] && (
                            <span className="filter">
                                <FunnelStepReferencePicker bordered />
                            </span>
                        )}
                    </>
                )}
                {showFunnelBarOptions && filters.funnel_viz_type === FunnelVizType.TimeToConvert && (
                    <span className="filter">
                        <FunnelBinsPicker />
                    </span>
                )}
            </div>
        </div>
    )
}<|MERGE_RESOLUTION|>--- conflicted
+++ resolved
@@ -3,8 +3,6 @@
 import { ChartFilter } from 'lib/components/ChartFilter'
 import { CompareFilter } from 'lib/components/CompareFilter/CompareFilter'
 import { IntervalFilter } from 'lib/components/IntervalFilter'
-<<<<<<< HEAD
-import { TZIndicator } from 'lib/components/TimezoneAware'
 import {
     ACTIONS_BAR_CHART_VALUE,
     ACTIONS_LINE_GRAPH_LINEAR,
@@ -14,25 +12,15 @@
 } from 'lib/constants'
 import { featureFlagLogic } from 'lib/logic/featureFlagLogic'
 import React from 'react'
+import { insightLogic } from 'scenes/insights/insightLogic'
 import { FunnelBinsPicker } from 'scenes/insights/InsightTabs/FunnelTab/FunnelBinsPicker'
 import { ChartDisplayType, FilterType, FunnelVizType, InsightType, ItemMode } from '~/types'
-=======
-import { ACTIONS_BAR_CHART_VALUE, ACTIONS_PIE_CHART, ACTIONS_TABLE, FEATURE_FLAGS } from 'lib/constants'
-import { ChartDisplayType, FilterType, FunnelVizType, ItemMode, InsightType } from '~/types'
-import { CalendarOutlined } from '@ant-design/icons'
->>>>>>> ab0c7541
 import { InsightDateFilter } from '../InsightDateFilter'
 import { RetentionDatePicker } from '../RetentionDatePicker'
 import { FunnelDisplayLayoutPicker } from './FunnelTab/FunnelDisplayLayoutPicker'
 import { FunnelStepReferencePicker } from './FunnelTab/FunnelStepReferencePicker'
 import { PathStepPicker } from './PathTab/PathStepPicker'
-<<<<<<< HEAD
 import { ReferencePicker as RetentionReferencePicker } from './RetentionTab/ReferencePicker'
-=======
-import { useValues } from 'kea'
-import { featureFlagLogic } from 'lib/logic/featureFlagLogic'
-import { insightLogic } from 'scenes/insights/insightLogic'
->>>>>>> ab0c7541
 
 interface InsightDisplayConfigProps {
     clearAnnotationsToCreate: () => void
@@ -131,8 +119,15 @@
                         />
                     </span>
                 )}
-<<<<<<< HEAD
-                {showIntervalFilter(activeView, filters) && <IntervalFilter view={activeView} />}
+
+                {showIntervalFilter(activeView, filters) && (
+                    <span className="filter">
+                        <span className="head-title-item">
+                            <span className="hide-lte-md">grouped </span>by
+                        </span>
+                        <IntervalFilter view={activeView} />
+                    </span>
+                )}
 
                 {activeView === InsightType.RETENTION && (
                     <>
@@ -146,15 +141,6 @@
                         <FunnelDisplayLayoutPicker />
                         {!featureFlags[FEATURE_FLAGS.FUNNEL_SIMPLE_MODE] && <FunnelStepReferencePicker />}
                     </>
-=======
-                {showIntervalFilter(activeView, filters) && (
-                    <span className="filter">
-                        <span className="head-title-item">
-                            <span className="hide-lte-md">grouped </span>by
-                        </span>
-                        <IntervalFilter view={activeView} />
-                    </span>
->>>>>>> ab0c7541
                 )}
 
                 {activeView === InsightType.RETENTION && <RetentionDatePicker />}
