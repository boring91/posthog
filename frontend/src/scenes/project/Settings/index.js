import React from 'react'
import { useActions, useValues } from 'kea'
import { Card, Divider } from 'antd'
import { IPCapture } from './IPCapture'
import { JSSnippet } from 'lib/components/JSSnippet'
import { OptInSessionRecording } from './OptInSessionRecording'
import { EditAppUrls } from 'lib/components/AppEditorLink/EditAppUrls'
import { WebhookIntegration } from './WebhookIntegration'
import { useAnchor } from 'lib/hooks/useAnchor'
import { router } from 'kea-router'
import { ReloadOutlined } from '@ant-design/icons'
import { red } from '@ant-design/colors'
import { hot } from 'react-hot-loader/root'
import { ToolbarSettings } from './ToolbarSettings'
import { CodeSnippet } from 'scenes/ingestion/frameworks/CodeSnippet'
import { teamLogic } from 'scenes/teamLogic'
import { DeleteProject } from './DeleteProject'
import { PageHeader } from 'lib/components/PageHeader'

export const Setup = hot(_Setup)
function _Setup({ user }) {
    const { currentTeam } = useValues(teamLogic)
    const { resetToken } = useActions(teamLogic)
    const { location } = useValues(router)

    useAnchor(location.hash)

    return (
        <div style={{ marginBottom: 128 }}>
            <PageHeader title={`Project Settings – ${user.team.name}`} />
            <Card>
                <h2 id="snippet" className="subtitle">
                    Website Event Autocapture
                </h2>
                To integrate PostHog into your website and get event autocapture with no additional work, include the
                following snippet in your&nbsp;website's&nbsp;HTML. Ideally, put it just above the&nbsp;
                <code>{'<head>'}</code>&nbsp;tag.
                <br />
                For more guidance, including on identying users,{' '}
                <a href="https://posthog.com/docs/integrations/js-integration">see PostHog Docs</a>.
                <JSSnippet />
                <Divider />
                <h2 id="custom-events" className="subtitle">
                    Send Custom Events
                </h2>
                To send custom events <a href="https://posthog.com/docs/integrations">visit PostHog Docs</a> and
                integrate the library for the specific language or platform you're using. We support Python, Ruby, Node,
                Go, PHP, iOS, Android, and more.
                <Divider />
                <h2 id="project-api-key" className="subtitle">
                    Project API Key
                </h2>
                You can use this write-only key in any one of{' '}
                <a href="https://posthog.com/docs/integrations">our libraries</a>.
                <CodeSnippet
                    actions={[
                        {
                            Icon: ReloadOutlined,
                            popconfirmProps: {
                                title: 'Reset project API key, invalidating the current one?',
                                okText: 'Reset Key',
                                okType: 'danger',
                                icon: <ReloadOutlined style={{ color: red.primary }} />,
                                placement: 'left',
                            },
                            callback: resetToken,
                        },
                    ]}
                >
                    {currentTeam?.api_token}
                </CodeSnippet>
                Write-only means it can only create new events. It can't read events or any of your other data stored
                with PostHog, so it's safe to use in public apps.
                <Divider />
                <h2 id="urls">Permitted Domains/URLs</h2>
                <p>
                    These are the domains and URLs where the Toolbar will automatically open if you're logged in. It's
                    also where you'll be able to create Actions and record sessions.
                </p>
                <EditAppUrls />
                <Divider />
<<<<<<< HEAD
                <h2 id="webhook" className="subtitle">
                    Webhook Integration
                </h2>
                <WebhookIntegration />
=======
                <h2 id="webhook">Webhook Integration</h2>
                <WebhookIntegration user={user} />
>>>>>>> 4251e544
                <Divider />
                <h2 id="datacapture">Data Capture Configuration</h2>
                <IPCapture />
                <Divider />
                <h2>PostHog Toolbar</h2>
                <ToolbarSettings />
                <Divider />
                <h2 id="sessionrecording" className="subtitle">
                    Session recording <span style={{ fontSize: 16, color: 'var(--warning)' }}>BETA</span>
                </h2>
                <p>Watch sessions replays to see how users interact with your app and find out what can be improved.</p>
                <OptInSessionRecording />
                <br />
                <p>
                    This is a new feature of PostHog. Please{' '}
                    <a href="https://github.com/PostHog/posthog/issues/new/choose" target="_blank">
                        share feedback
                    </a>{' '}
                    with us!
                </p>
                <Divider />
                <h2 style={{ color: 'var(--danger)' }}>Danger Zone</h2>
                <DeleteProject />
            </Card>
        </div>
    )
}<|MERGE_RESOLUTION|>--- conflicted
+++ resolved
@@ -79,15 +79,8 @@
                 </p>
                 <EditAppUrls />
                 <Divider />
-<<<<<<< HEAD
-                <h2 id="webhook" className="subtitle">
-                    Webhook Integration
-                </h2>
-                <WebhookIntegration />
-=======
                 <h2 id="webhook">Webhook Integration</h2>
                 <WebhookIntegration user={user} />
->>>>>>> 4251e544
                 <Divider />
                 <h2 id="datacapture">Data Capture Configuration</h2>
                 <IPCapture />
