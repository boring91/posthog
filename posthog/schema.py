--- conflicted
+++ resolved
@@ -901,11 +901,7 @@
     )
     showPropertyFilter: Optional[bool] = Field(None, description="Include a property filter above the table")
     showReload: Optional[bool] = Field(None, description="Show a reload button")
-<<<<<<< HEAD
-    showResults: Optional[bool] = Field(None, description="Show a results table")
-=======
     showResultsTable: Optional[bool] = Field(None, description="Show a results table")
->>>>>>> 7dcfb526
     showSavedQueries: Optional[bool] = Field(None, description="Shows a list of saved queries")
     showSearch: Optional[bool] = Field(None, description="Include a free text search field (PersonsNode only)")
     source: Union[EventsNode, EventsQuery, PersonsNode, HogQLQuery, TimeToSeeDataSessionsQuery] = Field(
