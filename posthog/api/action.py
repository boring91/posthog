--- conflicted
+++ resolved
@@ -249,13 +249,8 @@
         refresh = should_refresh(request)
         dashboard_id = request.GET.get("from_dashboard", None)
 
-<<<<<<< HEAD
-        filter = Filter(request=request)
-        cache_key = generate_cache_key(f"{filter.toJSON()}_{team.pk}")
-=======
         filter = Filter(request=request, team=self.team)
         cache_key = generate_cache_key("{}_{}".format(filter.toJSON(), team.pk))
->>>>>>> b9927713
         result = {"loading": True}
 
         if refresh:
