# name: TestCohort.test_cohortpeople_action_count
  '
  
  SELECT count(*)
  FROM
    (SELECT 1
     FROM cohortpeople
     WHERE team_id = 2
       AND cohort_id = 2
     GROUP BY person_id,
              cohort_id,
              team_id
     HAVING sum(sign) > 0)
  '
---
# name: TestCohort.test_cohortpeople_action_count.1
  '
  
  SELECT count(*)
  FROM
    (SELECT 1
     FROM cohortpeople
     WHERE team_id = 2
       AND cohort_id = 2
     GROUP BY person_id,
              cohort_id,
              team_id
     HAVING sum(sign) > 0)
  '
---
# name: TestCohort.test_cohortpeople_action_count.10
  '
  
  SELECT COUNT(1)
  FROM
    (SELECT id,
            argMax(properties, person._timestamp) as properties,
            sum(is_deleted) as is_deleted
     FROM person
     WHERE team_id = 2
     GROUP BY id) as person
  WHERE id IN
      (SELECT behavior_query.person_id AS id
       FROM
         (SELECT pdi.person_id AS person_id,
                 countIf(timestamp > now() - INTERVAL 3 day
                         AND timestamp < now()
                         AND ((event = '$pageview'))) = 1 AS performed_event_multiple_condition_8_level_level_0_level_0_0
          FROM events e
          INNER JOIN
            (SELECT distinct_id,
                    argMax(person_id, version) as person_id
             FROM person_distinct_id2
             WHERE team_id = 2
             GROUP BY distinct_id
             HAVING argMax(is_deleted, version) = 0) AS pdi ON e.distinct_id = pdi.distinct_id
          WHERE team_id = 2
            AND event IN ['$pageview']
            AND timestamp <= now()
            AND timestamp >= now() - INTERVAL 3 day
          GROUP BY person_id) behavior_query
       WHERE 1 = 1
<<<<<<< HEAD
         AND (((performed_event_multiple_condition_8_level_level_0_level_0_0))) )
=======
         AND (((performed_event_multiple_condition_level_level_level_0))) SETTINGS allow_experimental_window_functions = 1 )
>>>>>>> 723b967b
  '
---
# name: TestCohort.test_cohortpeople_action_count.11
  '
  SELECT person_id
  FROM cohortpeople
  where cohort_id = 2
  '
---
# name: TestCohort.test_cohortpeople_action_count.12
  '
  
  SELECT count(*)
  FROM
    (SELECT 1
     FROM cohortpeople
     WHERE team_id = 2
       AND cohort_id = 2
     GROUP BY person_id,
              cohort_id,
              team_id
     HAVING sum(sign) > 0)
  '
---
# name: TestCohort.test_cohortpeople_action_count.13
  '
  
  SELECT count(*)
  FROM
    (SELECT 1
     FROM cohortpeople
     WHERE team_id = 2
       AND cohort_id = 2
     GROUP BY person_id,
              cohort_id,
              team_id
     HAVING sum(sign) > 0)
  '
---
# name: TestCohort.test_cohortpeople_action_count.14
  '
  
  SELECT COUNT(1)
  FROM
    (SELECT id,
            argMax(properties, person._timestamp) as properties,
            sum(is_deleted) as is_deleted
     FROM person
     WHERE team_id = 2
     GROUP BY id) as person
  WHERE id IN
      (SELECT behavior_query.person_id AS id
       FROM
         (SELECT pdi.person_id AS person_id,
                 countIf(timestamp > now() - INTERVAL 3 day
                         AND timestamp < now()
                         AND ((event = '$pageview'))) > 0 AS performed_event_condition_9_level_level_0_level_0_0
          FROM events e
          INNER JOIN
            (SELECT distinct_id,
                    argMax(person_id, version) as person_id
             FROM person_distinct_id2
             WHERE team_id = 2
             GROUP BY distinct_id
             HAVING argMax(is_deleted, version) = 0) AS pdi ON e.distinct_id = pdi.distinct_id
          WHERE team_id = 2
            AND event IN ['$pageview']
            AND timestamp <= now()
            AND timestamp >= now() - INTERVAL 3 day
          GROUP BY person_id) behavior_query
       WHERE 1 = 1
<<<<<<< HEAD
         AND (((performed_event_condition_9_level_level_0_level_0_0))) )
=======
         AND (((performed_event_condition_level_level_level_0))) SETTINGS allow_experimental_window_functions = 1 )
>>>>>>> 723b967b
  '
---
# name: TestCohort.test_cohortpeople_action_count.15
  '
  SELECT person_id
  FROM cohortpeople
  where cohort_id = 2
  '
---
# name: TestCohort.test_cohortpeople_action_count.2
  '
  
  SELECT COUNT(1)
  FROM
    (SELECT id,
            argMax(properties, person._timestamp) as properties,
            sum(is_deleted) as is_deleted
     FROM person
     WHERE team_id = 2
     GROUP BY id) as person
  WHERE id IN
      (SELECT behavior_query.person_id AS id
       FROM
         (SELECT pdi.person_id AS person_id,
                 countIf(timestamp > now() - INTERVAL 3 day
                         AND timestamp < now()
                         AND ((event = '$pageview'))) >= 2 AS performed_event_multiple_condition_6_level_level_0_level_0_0
          FROM events e
          INNER JOIN
            (SELECT distinct_id,
                    argMax(person_id, version) as person_id
             FROM person_distinct_id2
             WHERE team_id = 2
             GROUP BY distinct_id
             HAVING argMax(is_deleted, version) = 0) AS pdi ON e.distinct_id = pdi.distinct_id
          WHERE team_id = 2
            AND event IN ['$pageview']
            AND timestamp <= now()
            AND timestamp >= now() - INTERVAL 3 day
          GROUP BY person_id) behavior_query
       WHERE 1 = 1
<<<<<<< HEAD
         AND (((performed_event_multiple_condition_6_level_level_0_level_0_0))) )
=======
         AND (((performed_event_multiple_condition_level_level_level_0))) SETTINGS allow_experimental_window_functions = 1 )
>>>>>>> 723b967b
  '
---
# name: TestCohort.test_cohortpeople_action_count.3
  '
  SELECT person_id
  FROM cohortpeople
  where cohort_id = 2
  '
---
# name: TestCohort.test_cohortpeople_action_count.4
  '
  
  SELECT count(*)
  FROM
    (SELECT 1
     FROM cohortpeople
     WHERE team_id = 2
       AND cohort_id = 2
     GROUP BY person_id,
              cohort_id,
              team_id
     HAVING sum(sign) > 0)
  '
---
# name: TestCohort.test_cohortpeople_action_count.5
  '
  
  SELECT count(*)
  FROM
    (SELECT 1
     FROM cohortpeople
     WHERE team_id = 2
       AND cohort_id = 2
     GROUP BY person_id,
              cohort_id,
              team_id
     HAVING sum(sign) > 0)
  '
---
# name: TestCohort.test_cohortpeople_action_count.6
  '
  
  SELECT COUNT(1)
  FROM
    (SELECT id,
            argMax(properties, person._timestamp) as properties,
            sum(is_deleted) as is_deleted
     FROM person
     WHERE team_id = 2
     GROUP BY id) as person
  WHERE id IN
      (SELECT behavior_query.person_id AS id
       FROM
         (SELECT pdi.person_id AS person_id,
                 countIf(timestamp > now() - INTERVAL 3 day
                         AND timestamp < now()
                         AND ((event = '$pageview'))) <= 1 AS performed_event_multiple_condition_7_level_level_0_level_0_0
          FROM events e
          INNER JOIN
            (SELECT distinct_id,
                    argMax(person_id, version) as person_id
             FROM person_distinct_id2
             WHERE team_id = 2
             GROUP BY distinct_id
             HAVING argMax(is_deleted, version) = 0) AS pdi ON e.distinct_id = pdi.distinct_id
          WHERE team_id = 2
            AND event IN ['$pageview']
            AND timestamp <= now()
            AND timestamp >= now() - INTERVAL 3 day
          GROUP BY person_id) behavior_query
       WHERE 1 = 1
<<<<<<< HEAD
         AND (((performed_event_multiple_condition_7_level_level_0_level_0_0))) )
=======
         AND (((performed_event_multiple_condition_level_level_level_0))) SETTINGS allow_experimental_window_functions = 1 )
>>>>>>> 723b967b
  '
---
# name: TestCohort.test_cohortpeople_action_count.7
  '
  SELECT person_id
  FROM cohortpeople
  where cohort_id = 2
  '
---
# name: TestCohort.test_cohortpeople_action_count.8
  '
  
  SELECT count(*)
  FROM
    (SELECT 1
     FROM cohortpeople
     WHERE team_id = 2
       AND cohort_id = 2
     GROUP BY person_id,
              cohort_id,
              team_id
     HAVING sum(sign) > 0)
  '
---
# name: TestCohort.test_cohortpeople_action_count.9
  '
  
  SELECT count(*)
  FROM
    (SELECT 1
     FROM cohortpeople
     WHERE team_id = 2
       AND cohort_id = 2
     GROUP BY person_id,
              cohort_id,
              team_id
     HAVING sum(sign) > 0)
  '
---
# name: TestCohort.test_query_with_multiple_new_style_cohorts.1
  '
  
  SELECT count(*)
  FROM
    (SELECT 1
     FROM cohortpeople
     WHERE team_id = 2
       AND cohort_id = 2
     GROUP BY person_id,
              cohort_id,
              team_id
     HAVING sum(sign) > 0)
  '
---
# name: TestCohort.test_query_with_multiple_new_style_cohorts.2
  '
  SELECT person_id
  FROM cohortpeople
  where cohort_id = 2
  '
---
# name: TestCohort.test_static_cohort_precalculated
  '
  
  SELECT distinct_id
  FROM
    (SELECT distinct_id,
            argMax(person_id, version) as person_id
     FROM person_distinct_id2
     WHERE team_id = 2
     GROUP BY distinct_id
     HAVING argMax(is_deleted, version) = 0)
  WHERE person_id IN
      (SELECT person_id
       FROM person_static_cohort
       WHERE cohort_id = %(_cohort_id_0)s
         AND team_id = %(team_id)s)
  '
---<|MERGE_RESOLUTION|>--- conflicted
+++ resolved
@@ -60,11 +60,7 @@
             AND timestamp >= now() - INTERVAL 3 day
           GROUP BY person_id) behavior_query
        WHERE 1 = 1
-<<<<<<< HEAD
-         AND (((performed_event_multiple_condition_8_level_level_0_level_0_0))) )
-=======
          AND (((performed_event_multiple_condition_level_level_level_0))) SETTINGS allow_experimental_window_functions = 1 )
->>>>>>> 723b967b
   '
 ---
 # name: TestCohort.test_cohortpeople_action_count.11
@@ -136,11 +132,7 @@
             AND timestamp >= now() - INTERVAL 3 day
           GROUP BY person_id) behavior_query
        WHERE 1 = 1
-<<<<<<< HEAD
-         AND (((performed_event_condition_9_level_level_0_level_0_0))) )
-=======
          AND (((performed_event_condition_level_level_level_0))) SETTINGS allow_experimental_window_functions = 1 )
->>>>>>> 723b967b
   '
 ---
 # name: TestCohort.test_cohortpeople_action_count.15
@@ -182,11 +174,7 @@
             AND timestamp >= now() - INTERVAL 3 day
           GROUP BY person_id) behavior_query
        WHERE 1 = 1
-<<<<<<< HEAD
-         AND (((performed_event_multiple_condition_6_level_level_0_level_0_0))) )
-=======
          AND (((performed_event_multiple_condition_level_level_level_0))) SETTINGS allow_experimental_window_functions = 1 )
->>>>>>> 723b967b
   '
 ---
 # name: TestCohort.test_cohortpeople_action_count.3
@@ -258,11 +246,7 @@
             AND timestamp >= now() - INTERVAL 3 day
           GROUP BY person_id) behavior_query
        WHERE 1 = 1
-<<<<<<< HEAD
-         AND (((performed_event_multiple_condition_7_level_level_0_level_0_0))) )
-=======
          AND (((performed_event_multiple_condition_level_level_level_0))) SETTINGS allow_experimental_window_functions = 1 )
->>>>>>> 723b967b
   '
 ---
 # name: TestCohort.test_cohortpeople_action_count.7
