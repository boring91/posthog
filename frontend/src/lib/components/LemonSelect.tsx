--- conflicted
+++ resolved
@@ -135,65 +135,6 @@
     const [sections, allLeafOptions] = useMemo(() => boxToSections(options), [options])
 
     return (
-<<<<<<< HEAD
-        <LemonButtonWithPopup
-            className={clsx(className, isClearButtonShown && 'LemonSelect--clearable')}
-            popup={{
-                ref: popup?.ref,
-                overlay: sections.map((section, i) => (
-                    <div key={i} className="space-y-px">
-                        {section.title ? (
-                            typeof section.title === 'string' ? (
-                                <h5>{section.title}</h5>
-                            ) : (
-                                section.title
-                            )
-                        ) : null}
-                        {section.options.map((option, index) => (
-                            <LemonButton
-                                key={index}
-                                icon={option.icon}
-                                sideIcon={option.sideIcon}
-                                tooltip={option.tooltip}
-                                tooltipPlacement={optionTooltipPlacement}
-                                onClick={() => {
-                                    if (option.value !== localValue) {
-                                        onChange?.(option.value)
-                                        setLocalValue(option.value)
-                                    }
-                                    onSelect?.(option.value)
-                                }}
-                                status="stealth"
-                                active={option.value === localValue}
-                                disabled={option.disabled}
-                                fullWidth
-                                data-attr={option['data-attr']}
-                            >
-                                {option.label ?? option.value}
-                                {option.element}
-                            </LemonButton>
-                        ))}
-                        {section.footer ? <div>{section.footer}</div> : null}
-                        {i < sections.length - 1 ? <LemonDivider /> : null}
-                    </div>
-                )),
-                sameWidth: dropdownMatchSelectWidth,
-                placement: dropdownPlacement,
-                actionable: true,
-                className: popup?.className,
-                maxContentWidth: dropdownMaxContentWidth,
-            }}
-            icon={allOptions.find((o) => o.value === localValue)?.icon}
-            // so that the pop-up isn't shown along with the close button
-            sideIcon={isClearButtonShown ? <div /> : undefined}
-            type="secondary"
-            status="stealth"
-            {...buttonProps}
-        >
-            <span>
-                {allOptions.find((o) => o.value === localValue)?.label ?? localValue ?? (
-                    <span className="text-muted">{placeholder}</span>
-=======
         <div className="flex">
             <LemonButtonWithPopup
                 className={clsx(className, isClearButtonShown && 'LemonSelect--clearable')}
@@ -260,24 +201,9 @@
                             setLocalValue(undefined)
                         }}
                     />
->>>>>>> fd6be186
                 )}
-            </span>
-            {isClearButtonShown && (
-                <LemonButton
-                    className="LemonSelect--button--clearable"
-                    type="tertiary"
-                    status="stealth"
-                    noPadding
-                    icon={<IconClose />}
-                    tooltip="Clear selection"
-                    onClick={() => {
-                        onChange?.(null)
-                        setLocalValue(undefined)
-                    }}
-                />
-            )}
-        </LemonButtonWithPopup>
+            </LemonButtonWithPopup>
+        </div>
     )
 }
 
