import { DateTime } from 'luxon'

import { PluginsServerConfig } from '../../types'
import { logger } from '../../utils/logger'
import { secureRequest, SecureRequestOptions } from '../../utils/request'
import {
    CyclotronFetchFailureInfo,
    CyclotronFetchFailureKind,
    HogFunctionInvocation,
    HogFunctionInvocationResult,
    HogFunctionQueueParametersFetchRequest,
} from '../types'

/**
 * This class is only used by the kafka based queuing system. For the Cyclotron system there is no need for this.
 */
export class FetchExecutorService {
    constructor(private serverConfig: PluginsServerConfig) {}

    private handleFetchFailure(
        invocation: HogFunctionInvocation,
        failure: CyclotronFetchFailureInfo,
        metadata: { tries: number; trace: CyclotronFetchFailureInfo[] } = { tries: 0, trace: [] }
    ): HogFunctionInvocationResult {
        const params = invocation.queueParameters as HogFunctionQueueParametersFetchRequest
        const maxTries = params.max_tries ?? this.serverConfig.CDP_FETCH_RETRIES
        const updatedMetadata = {
            tries: metadata.tries + 1,
            trace: [...metadata.trace, failure],
        }

        // If we haven't exceeded retry limit, schedule a retry with backoff
        if (updatedMetadata.tries < maxTries) {
            // Calculate backoff with jitter, similar to Rust implementation
            const backoffMs = Math.min(
                this.serverConfig.CDP_FETCH_BACKOFF_BASE_MS * updatedMetadata.tries +
                    Math.floor(Math.random() * this.serverConfig.CDP_FETCH_BACKOFF_BASE_MS),
                this.serverConfig.CDP_FETCH_BACKOFF_MAX_MS
            )

            const nextScheduledAt = DateTime.utc().plus({ milliseconds: backoffMs })

            logger.info(`[FetchExecutorService] Scheduling retry`, {
                hogFunctionId: invocation.hogFunction.id,
                status: failure.status,
                backoffMs,
                nextScheduledAt: nextScheduledAt.toISO(),
                retryCount: updatedMetadata.tries,
            })

            return {
                invocation: {
                    ...invocation,
                    queue: 'fetch', // Keep in fetch queue for retry
                    queueMetadata: updatedMetadata,
                    queuePriority: invocation.queuePriority + 1, // Decrease priority for retries
                    queueScheduledAt: nextScheduledAt,
                },
                finished: false,
                logs: [],
            }
        }

        // If we've exceeded retries, return all failures in trace
        return {
            invocation: {
                ...invocation,
                queue: 'hog',
                queueParameters: {
                    response: null,
                    trace: updatedMetadata.trace,
                    timings: [],
                },
            },
            finished: false,
            logs: [],
        }
    }

    async execute(invocation: HogFunctionInvocation): Promise<HogFunctionInvocationResult> {
        if (invocation.queue !== 'fetch' || !invocation.queueParameters) {
            throw new Error('Bad invocation')
        }

        const params = invocation.queueParameters as HogFunctionQueueParametersFetchRequest
        let responseBody = ''

        // Get existing metadata from previous attempts if any
        const metadata = (invocation.queueMetadata as { tries: number; trace: CyclotronFetchFailureInfo[] }) || {
            tries: 0,
            trace: [],
        }

        try {
            const start = performance.now()
            const method = params.method.toUpperCase()
            const fetchParams: SecureRequestOptions = {
                method,
                headers: params.headers,
                timeoutMs: this.serverConfig.CDP_FETCH_TIMEOUT_MS,
            }
            if (!['GET', 'HEAD'].includes(method) && params.body) {
                fetchParams.body = params.body
            }
            const fetchResponse = await secureRequest(params.url, fetchParams)

<<<<<<< HEAD
            responseBody = fetchResponse.body ?? ''
=======
            responseBody = fetchResponse.body
>>>>>>> 70ce86a7

            const duration = performance.now() - start

            // Match Rust implementation: Only return response for success status codes (<400)
            if (fetchResponse.status && fetchResponse.status < 400) {
                return {
                    invocation: {
                        ...invocation,
                        queue: 'hog',
                        queueParameters: {
                            response: {
                                status: fetchResponse.status,
                                headers: fetchResponse.headers,
                            },
                            body: responseBody,
                            timings: [
                                {
                                    kind: 'async_function',
                                    duration_ms: duration,
                                },
                            ],
                        },
                    },
                    finished: false,
                    logs: [],
                }
            } else {
                // For failure status codes, handle retry logic
                const failure: CyclotronFetchFailureInfo = {
                    kind: 'failurestatus' as CyclotronFetchFailureKind,
                    message: `Received failure status: ${fetchResponse.status}`,
                    headers: fetchResponse.headers,
                    status: fetchResponse.status,
                    timestamp: DateTime.utc(),
                }
                return this.handleFetchFailure(invocation, failure, metadata)
            }
        } catch (err) {
            let kind: CyclotronFetchFailureKind = 'requesterror'

            if (err.message.toLowerCase().includes('timeout')) {
                kind = 'timeout'
            }

            // Match Rust implementation: Create a failure trace for errors
            const failure: CyclotronFetchFailureInfo = {
                kind,
                message: String(err),
                timestamp: DateTime.utc(),
            }
            return this.handleFetchFailure(invocation, failure, metadata)
        }
    }
}<|MERGE_RESOLUTION|>--- conflicted
+++ resolved
@@ -104,11 +104,7 @@
             }
             const fetchResponse = await secureRequest(params.url, fetchParams)
 
-<<<<<<< HEAD
-            responseBody = fetchResponse.body ?? ''
-=======
             responseBody = fetchResponse.body
->>>>>>> 70ce86a7
 
             const duration = performance.now() - start
 
