<<<<<<< HEAD
import datetime
from collections import namedtuple
from dataclasses import dataclass
from io import StringIO
from typing import Any, Dict, List, Optional, Union, cast
from uuid import UUID

from django.contrib.postgres.fields import JSONField
=======
>>>>>>> 5ad42468
from django.db import models
from django.utils import timezone

from posthog.ee import is_ee_enabled

from .utils import UUIDModel, sane_repr

try:
    from ee.clickhouse.client import sync_execute
except ImportError:
    pass


class Plugin(models.Model):
    class PluginType(models.TextChoices):
        LOCAL = "local", "local"  # url starts with "file:"
        CUSTOM = "custom", "custom"  # github or npm url downloaded as zip or tar.gz into field "archive"
        REPOSITORY = "repository", "repository"  # same, but originating from our plugins.json repository
        SOURCE = "source", "source"  # coded inside the browser (versioned via plugin_source_version)

    organization: models.ForeignKey = models.ForeignKey(
        "posthog.Organization", on_delete=models.CASCADE, related_name="plugins", related_query_name="plugin"
    )
    plugin_type: models.CharField = models.CharField(
        max_length=200, null=True, blank=True, choices=PluginType.choices, default=None
    )
    is_global: models.BooleanField = models.BooleanField(default=False)  # Whether plugin is installed for all orgs
    name: models.CharField = models.CharField(max_length=200, null=True, blank=True)
    description: models.TextField = models.TextField(null=True, blank=True)
    url: models.CharField = models.CharField(max_length=800, null=True, blank=True)
    # Describe the fields to ask in the interface; store answers in PluginConfig->config
    # - config_schema = { [fieldKey]: { name: 'api key', type: 'string', default: '', required: true }  }
    config_schema: models.JSONField = models.JSONField(default=dict)
    tag: models.CharField = models.CharField(max_length=200, null=True, blank=True)
    archive: models.BinaryField = models.BinaryField(blank=True, null=True)
    source: models.TextField = models.TextField(blank=True, null=True)
    latest_tag: models.CharField = models.CharField(max_length=800, null=True, blank=True)
    latest_tag_checked_at: models.DateTimeField = models.DateTimeField(null=True, blank=True)
    # DEPRECATED: not used for anything, all install and config errors are in PluginConfig.error
    error: models.JSONField = models.JSONField(default=None, null=True)
    # DEPRECATED: these were used when syncing posthog.json with the db on app start
    from_json: models.BooleanField = models.BooleanField(default=False)
    from_web: models.BooleanField = models.BooleanField(default=False)

    created_at: models.DateTimeField = models.DateTimeField(auto_now_add=True)
    updated_at: models.DateTimeField = models.DateTimeField(auto_now=True)


class PluginConfig(models.Model):
    team: models.ForeignKey = models.ForeignKey("Team", on_delete=models.CASCADE, null=True)
    plugin: models.ForeignKey = models.ForeignKey("Plugin", on_delete=models.CASCADE)
    enabled: models.BooleanField = models.BooleanField(default=False)
    order: models.IntegerField = models.IntegerField()
    config: models.JSONField = models.JSONField(default=dict)
    # Error when running this plugin on an event (frontend: PluginErrorType)
    # - e.g: "undefined is not a function on index.js line 23"
    # - error = { message: "Exception in processEvent()", time: "iso-string", ...meta }
    error: models.JSONField = models.JSONField(default=None, null=True)

    created_at: models.DateTimeField = models.DateTimeField(auto_now_add=True)
    updated_at: models.DateTimeField = models.DateTimeField(auto_now=True)


class PluginAttachment(models.Model):
    team: models.ForeignKey = models.ForeignKey("Team", on_delete=models.CASCADE, null=True)
    plugin_config: models.ForeignKey = models.ForeignKey("PluginConfig", on_delete=models.CASCADE, null=True)
    key: models.CharField = models.CharField(max_length=200)
    content_type: models.CharField = models.CharField(max_length=200)
    file_name: models.CharField = models.CharField(max_length=200)
    file_size: models.IntegerField = models.IntegerField()
    contents: models.BinaryField = models.BinaryField()


class PluginStorage(models.Model):
    class Meta:
        constraints = [
            models.UniqueConstraint(fields=["plugin_config_id", "key"], name="posthog_unique_plugin_storage_key")
        ]

    plugin_config: models.ForeignKey = models.ForeignKey("PluginConfig", on_delete=models.CASCADE)
    key: models.CharField = models.CharField(max_length=200)
    value: models.TextField = models.TextField(blank=True, null=True)


class PluginLogEntry(UUIDModel):
    class Type(models.TextChoices):
        DEBUG = "DEBUG", "debug"
        LOG = "LOG", "log"
        INFO = "INFO", "info"
        WARN = "WARN", "warn"
        ERROR = "ERROR", "error"

    team: models.ForeignKey = models.ForeignKey("Team", on_delete=models.CASCADE)
    plugin: models.ForeignKey = models.ForeignKey("Plugin", on_delete=models.CASCADE)
    timestamp: models.DateTimeField = models.DateTimeField(default=timezone.now)
    type: models.CharField = models.CharField(max_length=20, choices=Type.choices)
    message: models.TextField = models.TextField()
    instance_id: models.UUIDField = models.UUIDField()

    def __str__(self):
        return f"[{self.timestamp.isoformat()}] {self.type}: {self.message}"

    __repr__ = sane_repr("team_id", "plugin_id", "timestamp", "type", "message")


@dataclass
class PluginLogEntryRaw:
    id: UUID
    team_id: int
    plugin_id: int
    timestamp: datetime.datetime
    type: PluginLogEntry.Type
    message: str
    instance_id: UUID


def fetch_plugin_log_entries(
    *,
    team_id: Optional[int],
    plugin_id: Optional[int] = None,
    after: Optional[timezone.datetime] = None,
    before: Optional[timezone.datetime] = None,
) -> List[Union[PluginLogEntry, PluginLogEntryRaw]]:
    if is_ee_enabled():
        clickhouse_where_parts: List[str] = []
        clickhouse_kwargs: Dict[str, Any] = {}
        if team_id is not None:
            clickhouse_where_parts.append("team_id = %(team_id)s")
            clickhouse_kwargs["team_id"] = team_id
        if plugin_id is not None:
            clickhouse_where_parts.append("plugin_id = %(plugin_id)s")
            clickhouse_kwargs["plugin_id"] = plugin_id
        if after is not None:
            clickhouse_where_parts.append("timestamp > toDateTime64(%(after)s, 6)")
            clickhouse_kwargs["after"] = after.isoformat().replace("+00:00", "")
        if before is not None:
            clickhouse_where_parts.append("timestamp < toDateTime64(%(before)s, 6)")
            clickhouse_kwargs["before"] = before.isoformat().replace("+00:00", "")
        clickhouse_query = f"""
            SELECT id, team_id, plugin_id, timestamp, type, message, instance_id FROM plugin_log_entries
            WHERE {' AND '.join(clickhouse_where_parts)} ORDER BY timestamp DESC
        """
        return [PluginLogEntryRaw(*result) for result in cast(list, sync_execute(clickhouse_query, clickhouse_kwargs))]
    else:
        filter_kwargs: Dict[str, Any] = {}
        if team_id is not None:
            filter_kwargs["team_id"] = team_id
        if plugin_id is not None:
            filter_kwargs["plugin_id"] = plugin_id
        if after is not None:
            filter_kwargs["timestamp__gt"] = after
        if before is not None:
            filter_kwargs["timestamp__lte"] = before
        return list(PluginLogEntry.objects.order_by("-timestamp").filter(**filter_kwargs))<|MERGE_RESOLUTION|>--- conflicted
+++ resolved
@@ -1,14 +1,8 @@
-<<<<<<< HEAD
 import datetime
-from collections import namedtuple
 from dataclasses import dataclass
-from io import StringIO
 from typing import Any, Dict, List, Optional, Union, cast
 from uuid import UUID
 
-from django.contrib.postgres.fields import JSONField
-=======
->>>>>>> 5ad42468
 from django.db import models
 from django.utils import timezone
 
