import { IconInfo } from '@posthog/icons'
import { actions, connect, kea, key, listeners, path, props, reducers, selectors } from 'kea'
import { forms } from 'kea-forms'
import { loaders } from 'kea-loaders'
import { router, urlToAction } from 'kea-router'
import api from 'lib/api'
import { EXPERIMENT_DEFAULT_DURATION, FunnelLayout } from 'lib/constants'
import { FEATURE_FLAGS } from 'lib/constants'
import { dayjs } from 'lib/dayjs'
import { lemonToast } from 'lib/lemon-ui/LemonToast/LemonToast'
import { Tooltip } from 'lib/lemon-ui/Tooltip'
import { featureFlagLogic } from 'lib/logic/featureFlagLogic'
import { hasFormErrors, toParams } from 'lib/utils'
import { eventUsageLogic } from 'lib/utils/eventUsageLogic'
import { ReactElement } from 'react'
import { validateFeatureFlagKey } from 'scenes/feature-flags/featureFlagLogic'
import { funnelDataLogic } from 'scenes/funnels/funnelDataLogic'
import { insightDataLogic } from 'scenes/insights/insightDataLogic'
import { insightVizDataLogic } from 'scenes/insights/insightVizDataLogic'
import { cleanFilters, getDefaultEvent } from 'scenes/insights/utils/cleanFilters'
import { sceneLogic } from 'scenes/sceneLogic'
import { Scene } from 'scenes/sceneTypes'
import { teamLogic } from 'scenes/teamLogic'
import { trendsDataLogic } from 'scenes/trends/trendsDataLogic'
import { urls } from 'scenes/urls'

import { cohortsModel } from '~/models/cohortsModel'
import { groupsModel } from '~/models/groupsModel'
import { filtersToQueryNode } from '~/queries/nodes/InsightQuery/utils/filtersToQueryNode'
import { queryNodeToFilter } from '~/queries/nodes/InsightQuery/utils/queryNodeToFilter'
import {
    CachedExperimentFunnelsQueryResponse,
    CachedExperimentTrendsQueryResponse,
    ExperimentTrendsQuery,
    FunnelsQuery,
    InsightVizNode,
    NodeKind,
    TrendsQuery,
} from '~/queries/schema'
import { isFunnelsQuery } from '~/queries/utils'
import {
    ActionFilter as ActionFilterType,
    Breadcrumb,
    CohortType,
    CountPerActorMathType,
    Experiment,
    ExperimentResults,
    FeatureFlagType,
    FilterType,
    FunnelExperimentVariant,
    FunnelStep,
    FunnelVizType,
    InsightType,
    MultivariateFlagVariant,
    PropertyMathType,
    SecondaryExperimentMetric,
    SecondaryMetricResults,
    SignificanceCode,
    TrendExperimentVariant,
    TrendResult,
} from '~/types'

import { EXPERIMENT_EXPOSURE_INSIGHT_ID, EXPERIMENT_INSIGHT_ID } from './constants'
import type { experimentLogicType } from './experimentLogicType'
import { experimentsLogic } from './experimentsLogic'
import { holdoutsLogic } from './holdoutsLogic'
import { getMinimumDetectableEffect, transformFiltersForWinningVariant } from './utils'

const NEW_EXPERIMENT: Experiment = {
    id: 'new',
    name: '',
    type: 'product',
    feature_flag_key: '',
    filters: {},
    metrics: [],
    parameters: {
        feature_flag_variants: [
            { key: 'control', rollout_percentage: 50 },
            { key: 'test', rollout_percentage: 50 },
        ],
    },
    secondary_metrics: [],
    created_at: null,
    created_by: null,
    updated_at: null,
    holdout_id: null,
}

export interface ExperimentLogicProps {
    experimentId?: Experiment['id']
}

interface SecondaryMetricResult {
    insightType: InsightType
    result?: number
}

export interface TabularSecondaryMetricResults {
    variant: string
    results?: SecondaryMetricResult[]
}

export interface ExperimentResultCalculationError {
    detail: string
    statusCode: number
}

export const experimentLogic = kea<experimentLogicType>([
    props({} as ExperimentLogicProps),
    key((props) => props.experimentId || 'new'),
    path((key) => ['scenes', 'experiment', 'experimentLogic', key]),
    connect(() => ({
        values: [
            teamLogic,
            ['currentTeamId'],
            groupsModel,
            ['aggregationLabel', 'groupTypes', 'showGroupsOptions'],
            sceneLogic,
            ['activeScene'],
            funnelDataLogic({ dashboardItemId: EXPERIMENT_INSIGHT_ID }),
            ['results as funnelResults', 'conversionMetrics'],
            trendsDataLogic({ dashboardItemId: EXPERIMENT_INSIGHT_ID }),
            ['results as trendResults'],
            insightDataLogic({ dashboardItemId: EXPERIMENT_INSIGHT_ID }),
            ['insightDataLoading as goalInsightDataLoading'],
            featureFlagLogic,
            ['featureFlags'],
            holdoutsLogic,
            ['holdouts'],
        ],
        actions: [
            experimentsLogic,
            ['updateExperiments', 'addToExperiments'],
            eventUsageLogic,
            [
                'reportExperimentCreated',
                'reportExperimentViewed',
                'reportExperimentLaunched',
                'reportExperimentCompleted',
                'reportExperimentArchived',
                'reportExperimentReset',
                'reportExperimentExposureCohortCreated',
                'reportExperimentVariantShipped',
                'reportExperimentVariantScreenshotUploaded',
                'reportExperimentResultsLoadingTimeout',
                'reportExperimentReleaseConditionsViewed',
            ],
            insightDataLogic({ dashboardItemId: EXPERIMENT_INSIGHT_ID }),
            ['setQuery'],
            insightVizDataLogic({ dashboardItemId: EXPERIMENT_INSIGHT_ID }),
            ['updateQuerySource'],
            insightDataLogic({ dashboardItemId: EXPERIMENT_EXPOSURE_INSIGHT_ID }),
            ['setQuery as setExposureQuery'],
            insightVizDataLogic({ dashboardItemId: EXPERIMENT_EXPOSURE_INSIGHT_ID }),
            ['updateQuerySource as updateExposureQuerySource'],
        ],
    })),
    actions({
        setExperimentMissing: true,
        setExperiment: (experiment: Partial<Experiment>) => ({ experiment }),
        createExperiment: (draft?: boolean) => ({ draft }),
        setNewExperimentInsight: (filters?: Partial<FilterType>) => ({ filters }),
        setExperimentType: (type?: string) => ({ type }),
        setExperimentExposureInsight: (filters?: Partial<FilterType>) => ({ filters }),
        removeExperimentGroup: (idx: number) => ({ idx }),
        setEditExperiment: (editing: boolean) => ({ editing }),
        setExperimentResultCalculationError: (error: ExperimentResultCalculationError) => ({ error }),
        setFlagImplementationWarning: (warning: boolean) => ({ warning }),
        setExposureAndSampleSize: (exposure: number, sampleSize: number) => ({ exposure, sampleSize }),
        updateExperimentGoal: (filters: Partial<FilterType>) => ({ filters }),
        updateExperimentCollectionGoal: true,
        updateExperimentExposure: (filters: Partial<FilterType> | null) => ({ filters }),
        updateExperimentSecondaryMetrics: (metrics: SecondaryExperimentMetric[]) => ({ metrics }),
        changeExperimentStartDate: (startDate: string) => ({ startDate }),
        launchExperiment: true,
        endExperiment: true,
        addExperimentGroup: true,
        archiveExperiment: true,
        resetRunningExperiment: true,
        checkFlagImplementationWarning: true,
        openExperimentGoalModal: true,
        closeExperimentGoalModal: true,
        openExperimentExposureModal: true,
        closeExperimentExposureModal: true,
        openExperimentCollectionGoalModal: true,
        closeExperimentCollectionGoalModal: true,
        openShipVariantModal: true,
        closeShipVariantModal: true,
        openDistributionModal: true,
        closeDistributionModal: true,
        openReleaseConditionsModal: true,
        closeReleaseConditionsModal: true,
<<<<<<< HEAD
        setCurrentFormStep: (stepIndex: number) => ({ stepIndex }),
        moveToNextFormStep: true,
        updateExperimentVariantImages: (variantPreviewMediaIds: Record<string, Record<string, string>>) => ({
            variantPreviewMediaIds,
        }),
=======
        updateExperimentVariantImages: (variantPreviewMediaIds: Record<string, string>) => ({ variantPreviewMediaIds }),
>>>>>>> 92b8b469
        setTabKey: (tabKey: string) => ({ tabKey }),
    }),
    reducers({
        experiment: [
            { ...NEW_EXPERIMENT } as Experiment,
            {
                setExperiment: (state, { experiment }) => {
                    if (experiment.filters) {
                        return { ...state, ...experiment, filters: experiment.filters }
                    }

                    // assuming setExperiment isn't called with new filters & parameters at the same time
                    if (experiment.parameters) {
                        const newParameters = { ...state?.parameters, ...experiment.parameters }
                        return { ...state, ...experiment, parameters: newParameters }
                    }
                    return { ...state, ...experiment }
                },
                addExperimentGroup: (state) => {
                    if (state?.parameters?.feature_flag_variants) {
                        const newRolloutPercentages = percentageDistribution(
                            state.parameters.feature_flag_variants.length + 1
                        )
                        const updatedRolloutPercentageVariants = state.parameters.feature_flag_variants.map(
                            (variant: MultivariateFlagVariant, i: number) => ({
                                ...variant,
                                rollout_percentage: newRolloutPercentages[i],
                            })
                        )
                        return {
                            ...state,
                            parameters: {
                                ...state.parameters,
                                feature_flag_variants: [
                                    ...updatedRolloutPercentageVariants,
                                    {
                                        key: `test_group_${state.parameters.feature_flag_variants.length}`,
                                        rollout_percentage: newRolloutPercentages[newRolloutPercentages.length - 1],
                                    },
                                ],
                            },
                        }
                    }
                    return state
                },
                removeExperimentGroup: (state, { idx }) => {
                    if (!state) {
                        return state
                    }
                    const variants = [...(state.parameters?.feature_flag_variants || [])]
                    variants.splice(idx, 1)
                    const newRolloutPercentages = percentageDistribution(
                        (state?.parameters?.feature_flag_variants || []).length - 1
                    )
                    const updatedVariants = variants.map((variant: MultivariateFlagVariant, i: number) => ({
                        ...variant,
                        rollout_percentage: newRolloutPercentages[i],
                    }))

                    return {
                        ...state,
                        parameters: {
                            ...state.parameters,
                            feature_flag_variants: updatedVariants,
                        },
                    }
                },
            },
        ],
        experimentMissing: [
            false,
            {
                setExperimentMissing: () => true,
            },
        ],
        editingExistingExperiment: [
            false,
            {
                setEditExperiment: (_, { editing }) => editing,
            },
        ],
        changingGoalMetric: [
            false,
            {
                updateExperimentGoal: () => true,
                updateExperimentExposure: () => true,
                changeExperimentStartDate: () => true,
                loadExperimentResults: () => false,
            },
        ],
        changingSecondaryMetrics: [
            false,
            {
                updateExperimentSecondaryMetrics: () => true,
                loadSecondaryMetricResults: () => false,
            },
        ],
        experimentResultCalculationError: [
            null as ExperimentResultCalculationError | null,
            {
                setExperimentResultCalculationError: (_, { error }) => error,
            },
        ],
        flagImplementationWarning: [
            false as boolean,
            {
                setFlagImplementationWarning: (_, { warning }) => warning,
            },
        ],
        // TODO: delete with the old UI
        exposureAndSampleSize: [
            { exposure: 0, sampleSize: 0 } as { exposure: number; sampleSize: number },
            {
                setExposureAndSampleSize: (_, { exposure, sampleSize }) => ({ exposure, sampleSize }),
            },
        ],
        isExperimentGoalModalOpen: [
            false,
            {
                openExperimentGoalModal: () => true,
                closeExperimentGoalModal: () => false,
            },
        ],
        isExperimentExposureModalOpen: [
            false,
            {
                openExperimentExposureModal: () => true,
                closeExperimentExposureModal: () => false,
            },
        ],
        isExperimentCollectionGoalModalOpen: [
            false,
            {
                openExperimentCollectionGoalModal: () => true,
                closeExperimentCollectionGoalModal: () => false,
            },
        ],
        isShipVariantModalOpen: [
            false,
            {
                openShipVariantModal: () => true,
                closeShipVariantModal: () => false,
            },
        ],
        isDistributionModalOpen: [
            false,
            {
                openDistributionModal: () => true,
                closeDistributionModal: () => false,
            },
        ],
        isReleaseConditionsModalOpen: [
            false,
            {
                openReleaseConditionsModal: () => true,
                closeReleaseConditionsModal: () => false,
            },
        ],
        experimentValuesChangedLocally: [
            false,
            {
                setExperiment: () => true,
                loadExperiment: () => false,
                updateExperiment: () => false,
            },
        ],
        tabKey: [
            'results',
            {
                setTabKey: (_, { tabKey }) => tabKey,
            },
        ],
    }),
    listeners(({ values, actions }) => ({
        createExperiment: async ({ draft }) => {
            const { recommendedRunningTime, recommendedSampleSize, minimumDetectableEffect } = values

            actions.touchExperimentField('name')
            actions.touchExperimentField('feature_flag_key')
            values.experiment.parameters.feature_flag_variants.forEach((_, i) =>
                actions.touchExperimentField(`parameters.feature_flag_variants.${i}.key`)
            )

            if (hasFormErrors(values.experimentErrors)) {
                return
            }

            // Minimum Detectable Effect is calculated based on a loaded insight
            // Terminate if the insight did not manage to load in time
            if (!minimumDetectableEffect) {
                eventUsageLogic.actions.reportExperimentInsightLoadFailed()
                return lemonToast.error(
                    'Failed to load insight. Experiment cannot be saved without this value. Try changing the experiment goal.'
                )
            }

            let response: Experiment | null = null
            const isUpdate = !!values.experimentId && values.experimentId !== 'new'
            try {
                if (isUpdate) {
                    response = await api.update(
                        `api/projects/${values.currentTeamId}/experiments/${values.experimentId}`,
                        {
                            ...values.experiment,
                            parameters: {
                                ...values.experiment?.parameters,
                                recommended_running_time: recommendedRunningTime,
                                recommended_sample_size: recommendedSampleSize,
                                minimum_detectable_effect: minimumDetectableEffect,
                            },
                            ...(!draft && { start_date: dayjs() }),
                            // backwards compatibility: Remove any global properties set on the experiment.
                            // These were used to change feature flag targeting, but this is controlled directly
                            // on the feature flag now.
                            filters: {
                                events: [],
                                actions: [],
                                ...values.experiment.filters,
                                properties: [],
                            },
                        }
                    )
                    if (response?.id) {
                        actions.updateExperiments(response)
                        actions.setEditExperiment(false)
                        actions.loadExperimentSuccess(response)
                        return
                    }
                } else {
                    response = await api.create(`api/projects/${values.currentTeamId}/experiments`, {
                        ...values.experiment,
                        parameters: {
                            ...values.experiment?.parameters,
                            recommended_running_time: recommendedRunningTime,
                            recommended_sample_size: recommendedSampleSize,
                            minimum_detectable_effect: minimumDetectableEffect,
                        },
                        ...(!draft && { start_date: dayjs() }),
                    })
                    response && actions.reportExperimentCreated(response)
                }
            } catch (error: any) {
                lemonToast.error(error.detail || 'Failed to create experiment')
                return
            }

            if (response?.id) {
                const experimentId = response.id
                router.actions.push(urls.experiment(experimentId))
                actions.addToExperiments(response)
                lemonToast.success(`Experiment ${isUpdate ? 'updated' : 'created'}`, {
                    button: {
                        label: 'View it',
                        action: () => {
                            router.actions.push(urls.experiment(experimentId))
                        },
                    },
                })
            }
        },
        setExperimentType: async ({ type }) => {
            actions.setExperiment({ type: type })
        },
        setNewExperimentInsight: async ({ filters }) => {
            let newInsightFilters
            const aggregationGroupTypeIndex = values.experiment.parameters?.aggregation_group_type_index
            if (filters?.insight === InsightType.TRENDS) {
                const groupAggregation =
                    aggregationGroupTypeIndex !== undefined
                        ? { math: 'unique_group', math_group_type_index: aggregationGroupTypeIndex }
                        : {}
                const eventAddition =
                    filters?.actions || filters?.events
                        ? {}
                        : { events: [{ ...getDefaultEvent(), ...groupAggregation }] }
                newInsightFilters = cleanFilters({
                    insight: InsightType.TRENDS,
                    date_from: dayjs().subtract(EXPERIMENT_DEFAULT_DURATION, 'day').format('YYYY-MM-DDTHH:mm'),
                    date_to: dayjs().endOf('d').format('YYYY-MM-DDTHH:mm'),
                    ...eventAddition,
                    ...filters,
                })
            } else {
                newInsightFilters = cleanFilters({
                    insight: InsightType.FUNNELS,
                    funnel_viz_type: FunnelVizType.Steps,
                    date_from: dayjs().subtract(EXPERIMENT_DEFAULT_DURATION, 'day').format('YYYY-MM-DDTHH:mm'),
                    date_to: dayjs().endOf('d').format('YYYY-MM-DDTHH:mm'),
                    layout: FunnelLayout.horizontal,
                    aggregation_group_type_index: aggregationGroupTypeIndex,
                    ...filters,
                })
            }

            // This allows switching between insight types. It's necessary as `updateQuerySource` merges
            // the new query with any existing query and that causes validation problems when there are
            // unsupported properties in the now merged query.
            const newQuery = filtersToQueryNode(newInsightFilters)
            if (newInsightFilters?.insight === InsightType.FUNNELS) {
                ;(newQuery as TrendsQuery).trendsFilter = undefined
            } else {
                ;(newQuery as FunnelsQuery).funnelsFilter = undefined
            }

            // TRICKY: We always know what the group type index should be for funnel queries, so we don't care
            // what the previous value was. Hence, instead of a partial update with `updateQuerySource`, we always
            // explicitly set it to what it should be
            if (isFunnelsQuery(newQuery)) {
                newQuery.aggregation_group_type_index = aggregationGroupTypeIndex
            }

            actions.updateQuerySource(newQuery)
        },
        // sync form value `filters` with query
        setQuery: ({ query }) => {
            actions.setExperiment({ filters: queryNodeToFilter((query as InsightVizNode).source) })
        },
        setExperimentExposureInsight: async ({ filters }) => {
            const newInsightFilters = cleanFilters({
                insight: InsightType.TRENDS,
                date_from: dayjs().subtract(EXPERIMENT_DEFAULT_DURATION, 'day').format('YYYY-MM-DDTHH:mm'),
                date_to: dayjs().endOf('d').format('YYYY-MM-DDTHH:mm'),
                ...filters,
            })

            actions.updateExposureQuerySource(filtersToQueryNode(newInsightFilters))
        },
        // sync form value `filters` with query
        setExposureQuery: ({ query }) => {
            actions.setExperiment({
                parameters: {
                    custom_exposure_filter: queryNodeToFilter((query as InsightVizNode).source),
                    feature_flag_variants: values.experiment?.parameters?.feature_flag_variants,
                },
            })
        },
        loadExperimentSuccess: async ({ experiment }) => {
            experiment && actions.reportExperimentViewed(experiment)

            if (experiment?.start_date) {
                actions.loadExperimentResults()
                actions.loadSecondaryMetricResults()
            }
        },
        launchExperiment: async () => {
            const startDate = dayjs()
            actions.updateExperiment({ start_date: startDate.toISOString() })
            values.experiment && eventUsageLogic.actions.reportExperimentLaunched(values.experiment, startDate)
        },
        changeExperimentStartDate: async ({ startDate }) => {
            actions.updateExperiment({ start_date: startDate })
            values.experiment && eventUsageLogic.actions.reportExperimentStartDateChange(values.experiment, startDate)
        },
        endExperiment: async () => {
            const endDate = dayjs()
            actions.updateExperiment({ end_date: endDate.toISOString() })
            const duration = endDate.diff(values.experiment?.start_date, 'second')
            values.experiment &&
                actions.reportExperimentCompleted(values.experiment, endDate, duration, values.areResultsSignificant)
        },
        archiveExperiment: async () => {
            actions.updateExperiment({ archived: true })
            values.experiment && actions.reportExperimentArchived(values.experiment)
        },
        updateExperimentGoal: async ({ filters }) => {
            // Reset MDE to the recommended setting
            actions.setExperiment({
                parameters: {
                    ...values.experiment.parameters,
                    minimum_detectable_effect: undefined,
                },
            })

            const { recommendedRunningTime, recommendedSampleSize, minimumDetectableEffect } = values
            if (!minimumDetectableEffect) {
                eventUsageLogic.actions.reportExperimentInsightLoadFailed()
                return lemonToast.error(
                    'Failed to load insight. Experiment cannot be saved without this value. Try changing the experiment goal.'
                )
            }

            const filtersToUpdate = { ...filters }
            delete filtersToUpdate.properties

            actions.updateExperiment({
                filters: filtersToUpdate,
                parameters: {
                    ...values.experiment?.parameters,
                    recommended_running_time: recommendedRunningTime,
                    recommended_sample_size: recommendedSampleSize,
                    minimum_detectable_effect: minimumDetectableEffect,
                },
            })
            actions.closeExperimentGoalModal()
        },
        updateExperimentCollectionGoal: async () => {
            const { recommendedRunningTime, recommendedSampleSize, minimumDetectableEffect } = values

            actions.updateExperiment({
                parameters: {
                    ...values.experiment?.parameters,
                    recommended_running_time: recommendedRunningTime,
                    recommended_sample_size: recommendedSampleSize,
                    minimum_detectable_effect: minimumDetectableEffect || 0,
                },
            })
            actions.closeExperimentCollectionGoalModal()
        },
        updateExperimentExposure: async ({ filters }) => {
            actions.updateExperiment({
                parameters: {
                    custom_exposure_filter: filters ?? undefined,
                    feature_flag_variants: values.experiment?.parameters?.feature_flag_variants,
                },
            })
            actions.closeExperimentExposureModal()
        },
        updateExperimentSecondaryMetrics: async ({ metrics }) => {
            actions.updateExperiment({ secondary_metrics: metrics })
        },
        closeExperimentGoalModal: () => {
            if (values.experimentValuesChangedLocally) {
                actions.loadExperiment()
            }
        },
        closeExperimentExposureModal: () => {
            if (values.experimentValuesChangedLocally) {
                actions.loadExperiment()
            }
        },
        closeExperimentCollectionGoalModal: () => {
            if (values.experimentValuesChangedLocally) {
                actions.loadExperiment()
            }
        },
        resetRunningExperiment: async () => {
            actions.updateExperiment({ start_date: null, end_date: null, archived: false })
            values.experiment && actions.reportExperimentReset(values.experiment)

            actions.loadExperimentResultsSuccess(null)
            actions.loadSecondaryMetricResultsSuccess([])
        },
        updateExperimentSuccess: async ({ experiment }) => {
            actions.updateExperiments(experiment)
            if (values.changingGoalMetric) {
                actions.loadExperimentResults()
            }
            if (values.changingSecondaryMetrics && values.experiment?.start_date) {
                actions.loadSecondaryMetricResults()
            }
            if (values.experiment?.start_date) {
                actions.loadExperimentResults()
            }
        },
        setExperiment: async ({ experiment }) => {
            const experimentEntitiesChanged =
                (experiment.filters?.events && experiment.filters.events.length > 0) ||
                (experiment.filters?.actions && experiment.filters.actions.length > 0)

            if (!experiment.filters || Object.keys(experiment.filters).length === 0) {
                return
            }

            if (experimentEntitiesChanged) {
                actions.checkFlagImplementationWarning()
            }
        },
        setExperimentValue: async ({ name, value }, breakpoint) => {
            await breakpoint(100)

            if (name === 'filters') {
                const experimentEntitiesChanged =
                    (value?.events && value.events.length > 0) || (value?.actions && value.actions.length > 0)

                if (!value || Object.keys(value).length === 0) {
                    return
                }

                if (experimentEntitiesChanged) {
                    actions.checkFlagImplementationWarning()
                }
            }
        },
        setExperimentValues: async ({ values }, breakpoint) => {
            await breakpoint(100)

            const experiment = values

            const experimentEntitiesChanged =
                (experiment.filters?.events && experiment.filters.events.length > 0) ||
                (experiment.filters?.actions && experiment.filters.actions.length > 0)

            if (!experiment.filters || Object.keys(experiment.filters).length === 0) {
                return
            }

            if (experimentEntitiesChanged) {
                actions.checkFlagImplementationWarning()
            }
        },
        checkFlagImplementationWarning: async (_, breakpoint) => {
            const experiment = values.experiment
            const experimentEntitiesChanged =
                (experiment.filters?.events && experiment.filters.events.length > 0) ||
                (experiment.filters?.actions && experiment.filters.actions.length > 0)

            if (!experiment.filters || Object.keys(experiment.filters).length === 0) {
                return
            }

            if (experimentEntitiesChanged) {
                const url = `/api/projects/${values.currentTeamId}/experiments/requires_flag_implementation?${toParams(
                    experiment.filters || {}
                )}`
                await breakpoint(100)

                try {
                    const response = await api.get(url)
                    actions.setFlagImplementationWarning(response.result)
                } catch (e) {
                    // default to not showing the warning
                    actions.setFlagImplementationWarning(false)
                }
            }
        },
        openExperimentGoalModal: async () => {
            actions.setNewExperimentInsight(values.experiment?.filters)
        },
        openExperimentExposureModal: async () => {
            actions.setExperimentExposureInsight(values.experiment?.parameters?.custom_exposure_filter)
        },
        createExposureCohortSuccess: ({ exposureCohort }) => {
            if (exposureCohort && exposureCohort.id !== 'new') {
                cohortsModel.actions.cohortCreated(exposureCohort)
                actions.reportExperimentExposureCohortCreated(values.experiment, exposureCohort)
                actions.setExperiment({ exposure_cohort: exposureCohort.id })
                lemonToast.success('Exposure cohort created successfully', {
                    button: {
                        label: 'View cohort',
                        action: () => router.actions.push(urls.cohort(exposureCohort.id)),
                    },
                })
            }
        },
        shipVariantSuccess: ({ payload }) => {
            lemonToast.success('The selected variant has been shipped')
            actions.closeShipVariantModal()
            if (payload.shouldStopExperiment && !values.isExperimentStopped) {
                actions.endExperiment()
            }
            actions.loadExperiment()
            actions.reportExperimentVariantShipped(values.experiment)
        },
        shipVariantFailure: ({ error }) => {
            lemonToast.error(error)
            actions.closeShipVariantModal()
        },
        updateExperimentVariantImages: async ({ variantPreviewMediaIds }) => {
            try {
                const updatedParameters = {
                    ...values.experiment.parameters,
                    variant_screenshot_media_ids: variantPreviewMediaIds,
                }
                await api.update(`api/projects/${values.currentTeamId}/experiments/${values.experimentId}`, {
                    parameters: updatedParameters,
                })
                actions.setExperiment({
                    parameters: updatedParameters,
                })
            } catch (error) {
                lemonToast.error('Failed to update experiment variant images')
            }
        },
    })),
    loaders(({ actions, props, values }) => ({
        experiment: {
            loadExperiment: async () => {
                if (props.experimentId && props.experimentId !== 'new') {
                    try {
                        const response = await api.get(
                            `api/projects/${values.currentTeamId}/experiments/${props.experimentId}`
                        )
                        return response as Experiment
                    } catch (error: any) {
                        if (error.status === 404) {
                            actions.setExperimentMissing()
                        } else {
                            throw error
                        }
                    }
                }
                return NEW_EXPERIMENT
            },
            updateExperiment: async (update: Partial<Experiment>) => {
                const response: Experiment = await api.update(
                    `api/projects/${values.currentTeamId}/experiments/${values.experimentId}`,
                    update
                )
                return response
            },
        },
        experimentResults: [
            null as
                | ExperimentResults['result']
                | CachedExperimentTrendsQueryResponse
                | CachedExperimentFunnelsQueryResponse
                | null,
            {
                loadExperimentResults: async (
                    refresh?: boolean
                ): Promise<
                    | ExperimentResults['result']
                    | CachedExperimentTrendsQueryResponse
                    | CachedExperimentFunnelsQueryResponse
                    | null
                > => {
                    try {
                        if (values.featureFlags[FEATURE_FLAGS.EXPERIMENTS_HOGQL]) {
                            const query = values.experiment.metrics[0].query

                            const response: ExperimentResults = await api.create(
                                `api/projects/${values.currentTeamId}/query`,
                                { query }
                            )

                            return {
                                ...response,
                                fakeInsightId: Math.random().toString(36).substring(2, 15),
                                last_refresh: response.last_refresh || '',
                            } as unknown as CachedExperimentTrendsQueryResponse | CachedExperimentFunnelsQueryResponse
                        }

                        const refreshParam = refresh ? '?refresh=true' : ''
                        const response: ExperimentResults = await api.get(
                            `api/projects/${values.currentTeamId}/experiments/${values.experimentId}/results${refreshParam}`
                        )
                        return {
                            ...response.result,
                            fakeInsightId: Math.random().toString(36).substring(2, 15),
                            last_refresh: response.last_refresh,
                        }
                    } catch (error: any) {
                        actions.setExperimentResultCalculationError({ detail: error.detail, statusCode: error.status })
                        if (error.status === 504) {
                            actions.reportExperimentResultsLoadingTimeout(values.experimentId)
                        }
                        return null
                    }
                },
            },
        ],
        secondaryMetricResults: [
            null as
                | SecondaryMetricResults[]
                | (CachedExperimentTrendsQueryResponse | CachedExperimentFunnelsQueryResponse)[]
                | null,
            {
                loadSecondaryMetricResults: async (
                    refresh?: boolean
                ): Promise<
                    | SecondaryMetricResults[]
                    | (CachedExperimentTrendsQueryResponse | CachedExperimentFunnelsQueryResponse)[]
                    | null
                > => {
                    if (values.featureFlags[FEATURE_FLAGS.EXPERIMENTS_HOGQL]) {
                        const secondaryMetrics =
                            values.experiment?.metrics?.filter((metric) => metric.type === 'secondary') || []

                        return (await Promise.all(
                            secondaryMetrics.map(async (metric) => {
                                try {
                                    const response: ExperimentResults = await api.create(
                                        `api/projects/${values.currentTeamId}/query`,
                                        { query: metric.query }
                                    )

                                    return {
                                        ...response,
                                        fakeInsightId: Math.random().toString(36).substring(2, 15),
                                        last_refresh: response.last_refresh || '',
                                    }
                                } catch (error) {
                                    return {}
                                }
                            })
                        )) as unknown as (CachedExperimentTrendsQueryResponse | CachedExperimentFunnelsQueryResponse)[]
                    }

                    const refreshParam = refresh ? '&refresh=true' : ''

                    return await Promise.all(
                        (values.experiment?.secondary_metrics || []).map(async (_, index) => {
                            try {
                                const secResults = await api.get(
                                    `api/projects/${values.currentTeamId}/experiments/${values.experimentId}/secondary_results?id=${index}${refreshParam}`
                                )
                                // :TRICKY: Maintain backwards compatibility for cached responses, remove after cache period has expired
                                if (secResults && secResults.result && !secResults.result.hasOwnProperty('result')) {
                                    return {
                                        result: { ...secResults.result },
                                        fakeInsightId: Math.random().toString(36).substring(2, 15),
                                        last_refresh: secResults.last_refresh,
                                    }
                                }

                                return {
                                    ...secResults.result,
                                    fakeInsightId: Math.random().toString(36).substring(2, 15),
                                    last_refresh: secResults.last_refresh,
                                }
                            } catch (error) {
                                return {}
                            }
                        })
                    )
                },
            },
        ],
        exposureCohort: [
            null as CohortType | null,
            {
                createExposureCohort: async () => {
                    if (props.experimentId && props.experimentId !== 'new' && props.experimentId !== 'web') {
                        return (await api.experiments.createExposureCohort(props.experimentId)).cohort
                    }
                    return null
                },
            },
        ],
        featureFlag: [
            null as FeatureFlagType | null,
            {
                shipVariant: async ({ selectedVariantKey, shouldStopExperiment }) => {
                    if (!values.experiment.feature_flag) {
                        throw new Error('Experiment does not have a feature flag linked')
                    }

                    const currentFlagFilters = values.experiment.feature_flag?.filters
                    const newFilters = transformFiltersForWinningVariant(currentFlagFilters, selectedVariantKey)

                    await api.update(
                        `api/projects/${values.currentTeamId}/feature_flags/${values.experiment.feature_flag?.id}`,
                        { filters: newFilters }
                    )

                    return shouldStopExperiment
                },
            },
        ],
    })),
    selectors({
        props: [() => [(_, props) => props], (props) => props],
        experimentId: [
            () => [(_, props) => props.experimentId ?? 'new'],
            (experimentId): Experiment['id'] => experimentId,
        ],
        experimentInsightType: [
            (s) => [s.experiment, s.featureFlags],
            (experiment, featureFlags): InsightType => {
                if (featureFlags[FEATURE_FLAGS.EXPERIMENTS_HOGQL]) {
                    const query = experiment?.metrics?.[0]?.query
                    return query?.kind === NodeKind.ExperimentTrendsQuery ? InsightType.TRENDS : InsightType.FUNNELS
                }

                return experiment?.filters?.insight || InsightType.FUNNELS
            },
        ],
        isExperimentRunning: [
            (s) => [s.experiment],
            (experiment): boolean => {
                return !!experiment?.start_date
            },
        ],
        isExperimentStopped: [
            (s) => [s.experiment],
            (experiment): boolean => {
                return (
                    !!experiment?.end_date &&
                    dayjs().isSameOrAfter(dayjs(experiment.end_date), 'day') &&
                    !experiment.archived
                )
            },
        ],
        breadcrumbs: [
            (s) => [s.experiment, s.experimentId],
            (experiment, experimentId): Breadcrumb[] => [
                {
                    key: Scene.Experiments,
                    name: 'Experiments',
                    path: urls.experiments(),
                },
                {
                    key: [Scene.Experiment, experimentId],
                    name: experiment?.name || '',
                    onRename: async (name: string) => {
                        // :KLUDGE: work around a type error when using asyncActions accessed via a callback passed to selectors()
                        const logic = experimentLogic({ experimentId })
                        await logic.asyncActions.updateExperiment({ name })
                    },
                },
            ],
        ],
        variants: [
            (s) => [s.experiment],
            (experiment): MultivariateFlagVariant[] => {
                return experiment?.parameters?.feature_flag_variants || []
            },
        ],
        experimentMathAggregationForTrends: [
            (s) => [s.experiment, s.featureFlags],
            (experiment, featureFlags) => (): PropertyMathType | CountPerActorMathType | undefined => {
                let entities: { math?: string }[] = []

                if (featureFlags[FEATURE_FLAGS.EXPERIMENTS_HOGQL]) {
                    const query = experiment?.metrics?.[0]?.query as ExperimentTrendsQuery
                    if (!query) {
                        return undefined
                    }
                    entities = query.count_query?.series || []
                } else {
                    const filters = experiment?.filters
                    if (!filters) {
                        return undefined
                    }
                    entities = [...(filters?.events || []), ...(filters?.actions || [])] as ActionFilterType[]
                }

                // Find out if we're using count per actor math aggregates averages per user
                const userMathValue = entities.filter((entity) =>
                    Object.values(CountPerActorMathType).includes(entity?.math as CountPerActorMathType)
                )[0]?.math

                // alternatively, if we're using property math
                // remove 'sum' property math from the list of math types
                // since we can handle that as a regular case
                const targetValues = Object.values(PropertyMathType).filter((value) => value !== PropertyMathType.Sum)

                const propertyMathValue = entities.filter((entity) =>
                    targetValues.includes(entity?.math as PropertyMathType)
                )[0]?.math

                return (userMathValue ?? propertyMathValue) as PropertyMathType | CountPerActorMathType | undefined
            },
        ],
        minimumDetectableEffect: [
            (s) => [s.experiment, s.experimentInsightType, s.conversionMetrics, s.trendResults],
            (newExperiment, experimentInsightType, conversionMetrics, trendResults): number => {
                return (
                    newExperiment?.parameters?.minimum_detectable_effect ||
                    // :KLUDGE: extracted the method due to difficulties with logic tests
                    getMinimumDetectableEffect(experimentInsightType, conversionMetrics, trendResults) ||
                    0
                )
            },
        ],
        minimumSampleSizePerVariant: [
            (s) => [s.minimumDetectableEffect],
            (mde) => (conversionRate: number) => {
                // Using the rule of thumb: sampleSize = 16 * sigma^2 / (mde^2)
                // refer https://en.wikipedia.org/wiki/Sample_size_determination with default beta and alpha
                // The results are same as: https://www.evanmiller.org/ab-testing/sample-size.html
                // and also: https://marketing.dynamicyield.com/ab-test-duration-calculator/
                if (!mde) {
                    return 0
                }

                return Math.ceil((1600 * conversionRate * (1 - conversionRate / 100)) / (mde * mde))
            },
        ],
        areResultsSignificant: [
            (s) => [s.experimentResults],
            (experimentResults): boolean => {
                return experimentResults?.significant || false
            },
        ],
        // TODO: remove with the old UI
        significanceBannerDetails: [
            (s) => [s.experimentResults],
            (experimentResults): string | ReactElement => {
                if (experimentResults?.significance_code === SignificanceCode.HighLoss) {
                    return (
                        <>
                            This is because the expected loss in conversion is greater than 1%
                            <Tooltip
                                placement="right"
                                title={
                                    <>Current value is {((experimentResults?.expected_loss || 0) * 100)?.toFixed(2)}%</>
                                }
                            >
                                <IconInfo className="ml-1 text-muted text-xl" />
                            </Tooltip>
                            .
                        </>
                    )
                }

                if (experimentResults?.significance_code === SignificanceCode.HighPValue) {
                    return (
                        <>
                            This is because the p value is greater than 0.05
                            <Tooltip
                                placement="right"
                                title={<>Current value is {experimentResults?.p_value?.toFixed(3) || 1}.</>}
                            >
                                <IconInfo className="ml-1 text-muted text-xl" />
                            </Tooltip>
                            .
                        </>
                    )
                }

                if (experimentResults?.significance_code === SignificanceCode.LowWinProbability) {
                    return 'This is because the win probability of all test variants combined is less than 90%.'
                }

                if (experimentResults?.significance_code === SignificanceCode.NotEnoughExposure) {
                    return 'This is because we need at least 100 people per variant to declare significance.'
                }

                return ''
            },
        ],
        significanceDetails: [
            (s) => [s.experimentResults],
            (experimentResults): string => {
                if (experimentResults?.significance_code === SignificanceCode.HighLoss) {
                    return `This is because the expected loss in conversion is greater than 1% (current value is ${(
                        (experimentResults?.expected_loss || 0) * 100
                    )?.toFixed(2)}%).`
                }

                if (experimentResults?.significance_code === SignificanceCode.HighPValue) {
                    return `This is because the p value is greater than 0.05 (current value is ${
                        experimentResults?.p_value?.toFixed(3) || 1
                    }).`
                }

                if (experimentResults?.significance_code === SignificanceCode.LowWinProbability) {
                    return 'This is because the win probability of all test variants combined is less than 90%.'
                }

                if (experimentResults?.significance_code === SignificanceCode.NotEnoughExposure) {
                    return 'This is because we need at least 100 people per variant to declare significance.'
                }

                return ''
            },
        ],
        recommendedSampleSize: [
            (s) => [s.conversionMetrics, s.minimumSampleSizePerVariant, s.variants],
            (conversionMetrics, minimumSampleSizePerVariant, variants): number => {
                const conversionRate = conversionMetrics.totalRate * 100
                const sampleSizePerVariant = minimumSampleSizePerVariant(conversionRate)
                const sampleSize = sampleSizePerVariant * variants.length
                return sampleSize
            },
        ],
        recommendedRunningTime: [
            (s) => [
                s.experiment,
                s.variants,
                s.experimentInsightType,
                s.funnelResults,
                s.conversionMetrics,
                s.expectedRunningTime,
                s.trendResults,
                s.minimumSampleSizePerVariant,
                s.recommendedExposureForCountData,
            ],
            (
                experiment,
                variants,
                experimentInsightType,
                funnelResults,
                conversionMetrics,
                expectedRunningTime,
                trendResults,
                minimumSampleSizePerVariant,
                recommendedExposureForCountData
            ): number => {
                if (experimentInsightType === InsightType.FUNNELS) {
                    const currentDuration = dayjs().diff(dayjs(experiment?.start_date), 'hour')
                    const funnelEntrants = funnelResults?.[0]?.count

                    const conversionRate = conversionMetrics.totalRate * 100
                    const sampleSizePerVariant = minimumSampleSizePerVariant(conversionRate)
                    const funnelSampleSize = sampleSizePerVariant * variants.length
                    if (experiment?.start_date) {
                        return expectedRunningTime(funnelEntrants || 1, funnelSampleSize || 0, currentDuration)
                    }
                    return expectedRunningTime(funnelEntrants || 1, funnelSampleSize || 0)
                }

                const trendCount = trendResults[0]?.count
                const runningTime = recommendedExposureForCountData(trendCount)
                return runningTime
            },
        ],
        recommendedExposureForCountData: [
            (s) => [s.minimumDetectableEffect],
            (mde) =>
                (baseCountData: number): number => {
                    // http://www.columbia.edu/~cjd11/charles_dimaggio/DIRE/styled-4/code-12/
                    if (!mde) {
                        return 0
                    }

                    const minCountData = (baseCountData * mde) / 100
                    const lambda1 = baseCountData
                    const lambda2 = minCountData + baseCountData

                    // This is exposure in units of days
                    return parseFloat(
                        (
                            4 /
                            Math.pow(
                                Math.sqrt(lambda1 / EXPERIMENT_DEFAULT_DURATION) -
                                    Math.sqrt(lambda2 / EXPERIMENT_DEFAULT_DURATION),
                                2
                            )
                        ).toFixed(1)
                    )
                },
        ],
        expectedRunningTime: [
            () => [],
            () =>
                (entrants: number, sampleSize: number, duration: number = EXPERIMENT_DEFAULT_DURATION): number => {
                    // recommended people / (actual people / day) = expected days
                    return parseFloat((sampleSize / (entrants / duration)).toFixed(1))
                },
        ],
        conversionRateForVariant: [
            () => [],
            () =>
                (
                    experimentResults:
                        | Partial<ExperimentResults['result']>
                        | CachedExperimentFunnelsQueryResponse
                        | CachedExperimentTrendsQueryResponse
                        | null,
                    variantKey: string
                ): number | null => {
                    if (!experimentResults || !experimentResults.insight) {
                        return null
                    }
                    const variantResults = (experimentResults.insight as FunnelStep[][]).find(
                        (variantFunnel: FunnelStep[]) => {
                            const breakdownValue = variantFunnel[0]?.breakdown_value
                            return Array.isArray(breakdownValue) && breakdownValue[0] === variantKey
                        }
                    )

                    if (!variantResults) {
                        return null
                    }
                    return (variantResults[variantResults.length - 1].count / variantResults[0].count) * 100
                },
        ],
        getIndexForVariant: [
            (s) => [s.experimentInsightType],
            (experimentInsightType) =>
                (
                    experimentResults:
                        | Partial<ExperimentResults['result']>
                        | CachedExperimentTrendsQueryResponse
                        | CachedExperimentFunnelsQueryResponse
                        | null,
                    variant: string
                ): number | null => {
                    // Ensures we get the right index from results, so the UI can
                    // display the right colour for the variant
                    if (!experimentResults || !experimentResults.insight) {
                        return null
                    }

                    let index = -1
                    if (experimentInsightType === InsightType.FUNNELS) {
                        // Funnel Insight is displayed in order of decreasing count
                        index = (Array.isArray(experimentResults.insight) ? [...experimentResults.insight] : [])
                            .sort((a, b) => {
                                const aCount = (a && Array.isArray(a) && a[0]?.count) || 0
                                const bCount = (b && Array.isArray(b) && b[0]?.count) || 0
                                return bCount - aCount
                            })
                            .findIndex((variantFunnel) => {
                                if (!Array.isArray(variantFunnel) || !variantFunnel[0]?.breakdown_value) {
                                    return false
                                }
                                const breakdownValue = variantFunnel[0].breakdown_value
                                return Array.isArray(breakdownValue) && breakdownValue[0] === variant
                            })
                    } else {
                        index = (experimentResults.insight as TrendResult[]).findIndex(
                            (variantTrend: TrendResult) => variantTrend.breakdown_value === variant
                        )
                    }
                    const result = index === -1 ? null : index

                    if (result !== null && experimentInsightType === InsightType.FUNNELS) {
                        return result + 1
                    }
                    return result
                },
        ],
        countDataForVariant: [
            (s) => [s.experimentMathAggregationForTrends],
            (experimentMathAggregationForTrends) =>
                (
                    experimentResults:
                        | Partial<ExperimentResults['result']>
                        | CachedExperimentTrendsQueryResponse
                        | CachedExperimentFunnelsQueryResponse
                        | null,
                    variant: string,
                    type: 'primary' | 'secondary' = 'primary'
                ): number | null => {
                    const usingMathAggregationType = type === 'primary' ? experimentMathAggregationForTrends() : false
                    if (!experimentResults || !experimentResults.insight) {
                        return null
                    }
                    const variantResults = (experimentResults.insight as TrendResult[]).find(
                        (variantTrend: TrendResult) => variantTrend.breakdown_value === variant
                    )
                    if (!variantResults) {
                        return null
                    }

                    let result = variantResults.count

                    if (usingMathAggregationType) {
                        // TODO: Aggregate end result appropriately for nth percentile
                        if (
                            [
                                CountPerActorMathType.Average,
                                CountPerActorMathType.Median,
                                PropertyMathType.Average,
                                PropertyMathType.Median,
                            ].includes(usingMathAggregationType)
                        ) {
                            result = variantResults.count / variantResults.data.length
                        } else if (
                            [CountPerActorMathType.Maximum, PropertyMathType.Maximum].includes(usingMathAggregationType)
                        ) {
                            result = Math.max(...variantResults.data)
                        } else if (
                            [CountPerActorMathType.Minimum, PropertyMathType.Minimum].includes(usingMathAggregationType)
                        ) {
                            result = Math.min(...variantResults.data)
                        }
                    }

                    return result
                },
        ],
        exposureCountDataForVariant: [
            () => [],
            () =>
                (
                    experimentResults:
                        | Partial<ExperimentResults['result']>
                        | CachedExperimentTrendsQueryResponse
                        | CachedExperimentFunnelsQueryResponse
                        | null,
                    variant: string
                ): number | null => {
                    if (!experimentResults || !experimentResults.variants) {
                        return null
                    }
                    const variantResults = (experimentResults.variants as TrendExperimentVariant[]).find(
                        (variantTrend: TrendExperimentVariant) => variantTrend.key === variant
                    )
                    if (!variantResults || !variantResults.absolute_exposure) {
                        return null
                    }

                    const result = variantResults.absolute_exposure

                    return result
                },
        ],
        getHighestProbabilityVariant: [
            () => [],
            () =>
                (
                    results:
                        | ExperimentResults['result']
                        | CachedExperimentTrendsQueryResponse
                        | CachedExperimentFunnelsQueryResponse
                        | null
                ) => {
                    if (results && results.probability) {
                        const maxValue = Math.max(...Object.values(results.probability))
                        return Object.keys(results.probability).find(
                            (key) => Math.abs(results.probability[key] - maxValue) < Number.EPSILON
                        )
                    }
                },
        ],
        sortedExperimentResultVariants: [
            (s) => [s.experimentResults, s.experiment],
            (experimentResults, experiment): string[] => {
                if (experimentResults) {
                    const sortedResults = Object.keys(experimentResults.probability).sort(
                        (a, b) => experimentResults.probability[b] - experimentResults.probability[a]
                    )

                    experiment?.parameters?.feature_flag_variants?.forEach((variant) => {
                        if (!sortedResults.includes(variant.key)) {
                            sortedResults.push(variant.key)
                        }
                    })
                    return sortedResults
                }
                return []
            },
        ],
        tabularExperimentResults: [
            (s) => [s.experiment, s.experimentResults, s.experimentInsightType],
            (experiment, experimentResults, experimentInsightType): any => {
                const tabularResults = []

                if (experimentResults) {
                    for (const variantObj of experimentResults.variants) {
                        if (experimentInsightType === InsightType.FUNNELS) {
                            const { key, success_count, failure_count } = variantObj as FunnelExperimentVariant
                            tabularResults.push({ key, success_count, failure_count })
                        } else if (experimentInsightType === InsightType.TRENDS) {
                            const { key, count, exposure, absolute_exposure } = variantObj as TrendExperimentVariant
                            tabularResults.push({ key, count, exposure, absolute_exposure })
                        }
                    }
                }

                if (experiment.feature_flag?.filters.multivariate?.variants) {
                    for (const { key } of experiment.feature_flag.filters.multivariate.variants) {
                        if (tabularResults.find((variantObj) => variantObj.key === key)) {
                            continue
                        }

                        if (experimentInsightType === InsightType.FUNNELS) {
                            tabularResults.push({ key, success_count: null, failure_count: null })
                        } else if (experimentInsightType === InsightType.TRENDS) {
                            tabularResults.push({ key, count: null, exposure: null, absolute_exposure: null })
                        }
                    }
                }

                return tabularResults
            },
        ],
        tabularSecondaryMetricResults: [
            (s) => [s.experiment, s.secondaryMetricResults, s.conversionRateForVariant, s.countDataForVariant],
            (
                experiment,
                secondaryMetricResults,
                conversionRateForVariant,
                countDataForVariant
            ): TabularSecondaryMetricResults[] => {
                if (!secondaryMetricResults) {
                    return []
                }

                const variantsWithResults: TabularSecondaryMetricResults[] = []
                experiment?.parameters?.feature_flag_variants?.forEach((variant) => {
                    const metricResults: SecondaryMetricResult[] = []
                    experiment?.secondary_metrics?.forEach((metric, idx) => {
                        let result
                        if (metric.filters.insight === InsightType.FUNNELS) {
                            result = conversionRateForVariant(secondaryMetricResults?.[idx], variant.key)
                        } else {
                            result = countDataForVariant(secondaryMetricResults?.[idx], variant.key, 'secondary')
                        }

                        metricResults.push({
                            insightType: metric.filters.insight || InsightType.TRENDS,
                            result: result || undefined,
                        })
                    })

                    variantsWithResults.push({
                        variant: variant.key,
                        results: metricResults,
                    })
                })
                return variantsWithResults
            },
        ],
        sortedWinProbabilities: [
            (s) => [s.experimentResults, s.conversionRateForVariant],
            (
                experimentResults,
                conversionRateForVariant
            ): { key: string; winProbability: number; conversionRate: number | null }[] => {
                if (!experimentResults) {
                    return []
                }

                return Object.keys(experimentResults.probability)
                    .map((key) => ({
                        key,
                        winProbability: experimentResults.probability[key],
                        conversionRate: conversionRateForVariant(experimentResults, key),
                    }))
                    .sort((a, b) => b.winProbability - a.winProbability)
            },
        ],
        funnelResultsPersonsTotal: [
            (s) => [s.experimentResults, s.experimentInsightType],
            (experimentResults: ExperimentResults['result'], experimentInsightType: InsightType): number => {
                if (experimentInsightType !== InsightType.FUNNELS || !experimentResults?.insight) {
                    return 0
                }

                let sum = 0
                experimentResults.insight.forEach((variantResult) => {
                    if (variantResult[0]?.count) {
                        sum += variantResult[0].count
                    }
                })
                return sum
            },
        ],
        actualRunningTime: [
            (s) => [s.experiment],
            (experiment: Experiment): number => {
                if (!experiment.start_date) {
                    return 0
                }

                if (experiment.end_date) {
                    return dayjs(experiment.end_date).diff(experiment.start_date, 'day')
                }

                return dayjs().diff(experiment.start_date, 'day')
            },
        ],
        isSingleVariantShipped: [
            (s) => [s.experiment],
            (experiment: Experiment): boolean => {
                const filters = experiment.feature_flag?.filters

                return (
                    !!filters &&
                    Array.isArray(filters.groups?.[0]?.properties) &&
                    filters.groups?.[0]?.properties?.length === 0 &&
                    filters.groups?.[0]?.rollout_percentage === 100 &&
                    (filters.multivariate?.variants?.some(({ rollout_percentage }) => rollout_percentage === 100) ||
                        false)
                )
            },
        ],
        hasGoalSet: [
            (s) => [s.experiment],
            (experiment): boolean => {
                const filters = experiment?.filters
                return !!(
                    (filters?.actions && filters.actions.length > 0) ||
                    (filters?.events && filters.events.length > 0) ||
                    (filters?.data_warehouse && filters.data_warehouse.length > 0)
                )
            },
        ],
    }),
    forms(({ actions }) => ({
        experiment: {
            options: { showErrorsOnTouch: true },
            defaults: { ...NEW_EXPERIMENT } as Experiment,
            errors: ({ name, feature_flag_key, parameters }) => ({
                name: !name && 'Please enter a name',
                feature_flag_key: validateFeatureFlagKey(feature_flag_key),
                parameters: {
                    feature_flag_variants: parameters.feature_flag_variants?.map(({ key }) => ({
                        key: !key.match?.(/^([A-z]|[a-z]|[0-9]|-|_)+$/)
                            ? 'Only letters, numbers, hyphens (-) & underscores (_) are allowed.'
                            : undefined,
                    })),
                },
            }),
            submit: () => actions.createExperiment(true),
        },
    })),
    urlToAction(({ actions, values }) => ({
        '/experiments/:id': ({ id }, _, __, currentLocation, previousLocation) => {
            const didPathChange = currentLocation.initial || currentLocation.pathname !== previousLocation?.pathname

            actions.setEditExperiment(false)

            if (id && didPathChange) {
                const parsedId = id === 'new' ? 'new' : parseInt(id)
                if (parsedId === 'new') {
                    actions.resetExperiment()
                }

                if (parsedId !== 'new' && parsedId === values.experimentId) {
                    actions.loadExperiment()
                }
            }
        },
    })),
])

function percentageDistribution(variantCount: number): number[] {
    const percentageRounded = Math.round(100 / variantCount)
    const totalRounded = percentageRounded * variantCount
    const delta = totalRounded - 100
    const percentages = new Array(variantCount).fill(percentageRounded)
    percentages[variantCount - 1] = percentageRounded - delta
    return percentages
}<|MERGE_RESOLUTION|>--- conflicted
+++ resolved
@@ -190,15 +190,11 @@
         closeDistributionModal: true,
         openReleaseConditionsModal: true,
         closeReleaseConditionsModal: true,
-<<<<<<< HEAD
         setCurrentFormStep: (stepIndex: number) => ({ stepIndex }),
         moveToNextFormStep: true,
         updateExperimentVariantImages: (variantPreviewMediaIds: Record<string, Record<string, string>>) => ({
             variantPreviewMediaIds,
         }),
-=======
-        updateExperimentVariantImages: (variantPreviewMediaIds: Record<string, string>) => ({ variantPreviewMediaIds }),
->>>>>>> 92b8b469
         setTabKey: (tabKey: string) => ({ tabKey }),
     }),
     reducers({
