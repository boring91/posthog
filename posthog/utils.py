--- conflicted
+++ resolved
@@ -9,7 +9,6 @@
 import time
 import uuid
 from itertools import count
-from pathlib import Path
 from typing import (
     Any,
     Dict,
@@ -618,15 +617,6 @@
         return False
 
 
-<<<<<<< HEAD
-# List of generic emails that we don't want to use to filter out test accounts
-class GenericEmails:
-    def __init__(self):
-        path = Path(Path().absolute() / "posthog/helpers/")
-        with open(path / "generic_emails.txt", "r") as f:
-            dd = [x.rstrip() for x in f]
-            print(len(dd))
-=======
 def get_absolute_path(to: str) -> str:
     """
     Returns an absolute path in the FS based on posthog/posthog (back-end root folder)
@@ -642,7 +632,6 @@
     def __init__(self):
         with open(get_absolute_path("helpers/generic_emails.txt"), "r") as f:
             dd = [x.rstrip() for x in f]
->>>>>>> d4d27f19
             self.emails = dd
 
     def is_generic(self, email: str) -> bool:
