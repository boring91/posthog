import { LemonSelectOptions } from '@posthog/lemon-ui'

import { ChartDisplayType, Region, SSOProvider } from '../types'

/** Display types which don't allow grouping by unit of time. Sync with backend NON_TIME_SERIES_DISPLAY_TYPES. */
export const NON_TIME_SERIES_DISPLAY_TYPES = [
    ChartDisplayType.ActionsTable,
    ChartDisplayType.ActionsPie,
    ChartDisplayType.ActionsBarValue,
    ChartDisplayType.WorldMap,
    ChartDisplayType.BoldNumber,
]
/** Display types for which `breakdown` is hidden and ignored. Sync with backend NON_BREAKDOWN_DISPLAY_TYPES. */
export const NON_BREAKDOWN_DISPLAY_TYPES = [ChartDisplayType.BoldNumber]
/** Display types which only work with a single series. */
export const SINGLE_SERIES_DISPLAY_TYPES = [ChartDisplayType.WorldMap, ChartDisplayType.BoldNumber]

export const NON_VALUES_ON_SERIES_DISPLAY_TYPES = [
    ChartDisplayType.ActionsTable,
    ChartDisplayType.WorldMap,
    ChartDisplayType.BoldNumber,
]

/** Display types for which a percent stack view is available. */
export const PERCENT_STACK_VIEW_DISPLAY_TYPE = [
    ChartDisplayType.ActionsBar,
    ChartDisplayType.ActionsAreaGraph,
    ChartDisplayType.ActionsPie,
]

export enum OrganizationMembershipLevel {
    Member = 1,
    Admin = 8,
    Owner = 15,
}

export enum TeamMembershipLevel {
    Member = 1,
    Admin = 8,
}

export type EitherMembershipLevel = OrganizationMembershipLevel | TeamMembershipLevel

/** See posthog/api/organization.py for details. */
export enum PluginsAccessLevel {
    None = 0,
    Config = 3,
    Install = 6,
    Root = 9,
}

/** Collaboration restriction level (which is a dashboard setting). Sync with DashboardPrivilegeLevel. */
export enum DashboardRestrictionLevel {
    EveryoneInProjectCanEdit = 21,
    OnlyCollaboratorsCanEdit = 37,
}

/** Collaboration privilege level (which is a user property). Sync with DashboardRestrictionLevel. */
export enum DashboardPrivilegeLevel {
    CanView = 21,
    CanEdit = 37,
    /** This is not a value that can be set in the DB – it's inferred. */
    _ProjectAdmin = 888,
    /** This is not a value that can be set in the DB – it's inferred. */
    _Owner = 999,
}

export const privilegeLevelToName: Record<DashboardPrivilegeLevel, string> = {
    [DashboardPrivilegeLevel.CanView]: 'can view',
    [DashboardPrivilegeLevel.CanEdit]: 'can edit',
    [DashboardPrivilegeLevel._Owner]: 'owner',
    [DashboardPrivilegeLevel._ProjectAdmin]: 'can edit',
}

// Persons
export const PERSON_DISTINCT_ID_MAX_SIZE = 3
// Sync with .../api/person.py and .../ingestion/hooks.ts
export const PERSON_DEFAULT_DISPLAY_NAME_PROPERTIES = [
    'email',
    'Email',
    'name',
    'Name',
    'username',
    'Username',
    'UserName',
]

// Feature Flags & Experiments
export const INSTANTLY_AVAILABLE_PROPERTIES = [
    '$geoip_city_name',
    '$geoip_country_name',
    '$geoip_country_code',
    '$geoip_continent_name',
    '$geoip_continent_code',
    '$geoip_postal_code',
    '$geoip_time_zone',
    // Person and group identifiers
    '$group_key',
    'distinct_id',
]
export const MAX_EXPERIMENT_VARIANTS = 10

// Event constants
export const ACTION_TYPE = 'action_type'
export const EVENT_TYPE = 'event_type'
export const STALE_EVENT_SECONDS = 30 * 24 * 60 * 60 // 30 days

/** @deprecated: should be removed once backend is updated */
export enum ShownAsValue {
    VOLUME = 'Volume',
    STICKINESS = 'Stickiness',
    LIFECYCLE = 'Lifecycle',
}

// Retention constants
export const RETENTION_RECURRING = 'retention_recurring'
export const RETENTION_FIRST_TIME = 'retention_first_time'

export const WEBHOOK_SERVICES: Record<string, string> = {
    Slack: 'slack.com',
    Discord: 'discord.com',
    Teams: 'office.com',
}

// NOTE: Run `DEBUG=1 python manage.py sync_feature_flags` locally to sync these flags into your local project
// By default all flags are boolean but you can add `multivariate` to the comment to have it created as multivariate with "test" and "control" values

export const FEATURE_FLAGS = {
    // Cloud-only
    CLOUD_ANNOUNCEMENT: 'cloud-announcement',
    // Experiments / beta features
    FUNNELS_CUE_OPT_OUT: 'funnels-cue-opt-out-7301', // owner: @neilkakkar
    RETENTION_BREAKDOWN: 'retention-breakdown', // TODO: Dropped, remove
    SMOOTHING_INTERVAL: 'smoothing-interval', // owner: @timgl
    BILLING_LIMIT: 'billing-limit', // owner: @timgl
    KAFKA_INSPECTOR: 'kafka-inspector', // owner: @yakkomajuri
    HISTORICAL_EXPORTS_V2: 'historical-exports-v2', // owner @macobo
    PERSON_ON_EVENTS_ENABLED: 'person-on-events-enabled', //owner: @EDsCODE
    REGION_SELECT: 'region-select', // TODO: Rolled out, unflag
    INGESTION_WARNINGS_ENABLED: 'ingestion-warnings-enabled', // owner: @tiina303
    SESSION_RESET_ON_LOAD: 'session-reset-on-load', // owner: @benjackwhite
    DEBUG_REACT_RENDERS: 'debug-react-renders', // owner: @benjackwhite
    AUTO_ROLLBACK_FEATURE_FLAGS: 'auto-rollback-feature-flags', // owner: @EDsCODE
    ONBOARDING_V2_DEMO: 'onboarding-v2-demo', // owner: #team-growth
    QUERY_RUNNING_TIME: 'query_running_time', // owner: @mariusandra
    QUERY_TIMINGS: 'query-timings', // owner: @mariusandra
    QUERY_ASYNC: 'query-async', // owner: @webjunkie
    POSTHOG_3000_NAV: 'posthog-3000-nav', // owner: @Twixes
    HEDGEHOG_MODE: 'hedgehog-mode', // owner: @benjackwhite
    HEDGEHOG_MODE_DEBUG: 'hedgehog-mode-debug', // owner: @benjackwhite
    GENERIC_SIGNUP_BENEFITS: 'generic-signup-benefits', // experiment, owner: @raquelmsmith
    WEB_ANALYTICS: 'web-analytics', // owner @robbie-c #team-web-analytics
    WEB_ANALYTICS_SAMPLING: 'web-analytics-sampling', // owner @robbie-c #team-web-analytics
    HIGH_FREQUENCY_BATCH_EXPORTS: 'high-frequency-batch-exports', // owner: @tomasfarias
    // owner: #team-replay, only to be enabled for PostHog team testing
    EXCEPTION_AUTOCAPTURE: 'exception-autocapture',
    DATA_WAREHOUSE: 'data-warehouse', // owner: @EDsCODE
    DATA_WAREHOUSE_POSTGRES_IMPORT: 'data-warehouse-postgres-import', // owner: @EDsCODE
    FF_DASHBOARD_TEMPLATES: 'ff-dashboard-templates', // owner: @EDsCODE
    SHOW_PRODUCT_INTRO_EXISTING_PRODUCTS: 'show-product-intro-existing-products', // owner: @raquelmsmith
    ARTIFICIAL_HOG: 'artificial-hog', // owner: @Twixes
    CS_DASHBOARDS: 'cs-dashboards', // owner: @pauldambra
    PRODUCT_SPECIFIC_ONBOARDING: 'product-specific-onboarding', // owner: @raquelmsmith
    REDIRECT_SIGNUPS_TO_INSTANCE: 'redirect-signups-to-instance', // owner: @raquelmsmith
    APPS_AND_EXPORTS_UI: 'apps-and-exports-ui', // owner: @benjackwhite
    HOGQL_INSIGHTS_LIFECYCLE: 'hogql-insights-lifecycle', // owner: @mariusandra
    HOGQL_INSIGHTS_PATHS: 'hogql-insights-paths', // owner: @webjunkie
    HOGQL_INSIGHTS_RETENTION: 'hogql-insights-retention', // owner: @webjunkie
    HOGQL_INSIGHTS_TRENDS: 'hogql-insights-trends', // owner: @Gilbert09
    HOGQL_INSIGHTS_STICKINESS: 'hogql-insights-stickiness', // owner: @Gilbert09
    HOGQL_INSIGHTS_FUNNELS: 'hogql-insights-funnels', // owner: @thmsobrmlr
    HOGQL_INSIGHT_LIVE_COMPARE: 'hogql-insight-live-compare', // owner: @mariusandra
    BI_VIZ: 'bi_viz', // owner: @Gilbert09
    HOGQL_AUTOCOMPLETE: 'hogql-autocomplete', // owner: @Gilbert09
    WEBHOOKS_DENYLIST: 'webhooks-denylist', // owner: #team-pipeline
    PERSONS_HOGQL_QUERY: 'persons-hogql-query', // owner: @mariusandra
    PIPELINE_UI: 'pipeline-ui', // owner: #team-pipeline
    SESSION_RECORDING_SAMPLING: 'session-recording-sampling', // owner: #team-replay
    PERSON_FEED_CANVAS: 'person-feed-canvas', // owner: #project-canvas
    FEATURE_FLAG_COHORT_CREATION: 'feature-flag-cohort-creation', // owner: @neilkakkar #team-feature-success
    INSIGHT_HORIZONTAL_CONTROLS: 'insight-horizontal-controls', // owner: @benjackwhite
    SURVEYS_WIDGETS: 'surveys-widgets', // owner: @liyiy
<<<<<<< HEAD
    SESSION_REPLAY_MOBILE: 'session-replay-mobile', // owner: #team-replay
=======
    SCHEDULED_CHANGES_FEATURE_FLAGS: 'scheduled-changes-feature-flags', // owner: @jurajmajerik #team-feature-success
>>>>>>> 30bafdd3
    INVITE_TEAM_MEMBER_ONBOARDING: 'invite-team-member-onboarding', // owner: @biancayang
    YEAR_IN_HOG: 'year-in-hog', // owner: #team-replay
    SESSION_REPLAY_EXPORT_MOBILE_DATA: 'session-replay-export-mobile-data', // owner: #team-replay
    DISCUSSIONS: 'discussions', // owner: #team-replay
    REDIRECT_INSIGHT_CREATION_PRODUCT_ANALYTICS_ONBOARDING: 'redirect-insight-creation-product-analytics-onboarding', // owner: @biancayang
    SIDEPANEL_STATUS: 'sidepanel-status', // owner: @benjackwhite
    AI_SESSION_SUMMARY: 'ai-session-summary', // owner: #team-replay
    AI_SESSION_PERMISSIONS: 'ai-session-permissions', // owner: #team-replay
    PRODUCT_INTRO_PAGES: 'product-intro-pages', // owner: @raquelmsmith
    DATANODE_CONCURRENCY_LIMIT: 'datanode-concurrency-limit', // owner: @robbie-c
    SESSION_REPLAY_DOCTOR: 'session-replay-doctor', // owner: #team-replay
    REPLAY_SIMILAR_RECORDINGS: 'session-replay-similar-recordings', // owner: #team-replay
    SAVED_NOT_PINNED: 'saved-not-pinned', // owner: #team-replay
    EXPORTS_SIDEPANEL: 'exports-sidepanel', // owner: #team-product-analytics
    BILLING_UPGRADE_LANGUAGE: 'billing-upgrade-language', // owner: @biancayang
    NEW_EXPERIMENTS_UI: 'new-experiments-ui', // owner: @jurajmajerik #team-feature-success
    SESSION_REPLAY_V3_INGESTION_PLAYBACK: 'session-replay-v3-ingestion-playback', // owner: @benjackwhite
    SESSION_REPLAY_FILTER_ORDERING: 'session-replay-filter-ordering', // owner: #team-replay
    SESSION_REPLAY_LINKED_VARIANTS: 'session-replay-linked-variants', // owner: #team-replay
    REPLAY_ERROR_CLUSTERING: 'session-replay-error-clustering', // owner: #team-replay
    AUDIT_LOGS_ACCESS: 'audit-logs-access', // owner: #team-growth
    SUBSCRIBE_FROM_PAYGATE: 'subscribe-from-paygate', // owner: #team-growth
    REVERSE_PROXY_ONBOARDING: 'reverse-proxy-onboarding', // owner: @zlwaterfield
} as const
export type FeatureFlagKey = (typeof FEATURE_FLAGS)[keyof typeof FEATURE_FLAGS]

export const ENTITY_MATCH_TYPE = 'entities'
export const PROPERTY_MATCH_TYPE = 'properties'

export enum FunnelLayout {
    horizontal = 'horizontal',
    vertical = 'vertical',
}

export const BIN_COUNT_AUTO = 'auto' as const

// Cohort types
export enum CohortTypeEnum {
    Static = 'static',
    Dynamic = 'dynamic',
}

/**
 * Mock Node.js `process`, which is required by VFile that is used by ReactMarkdown.
 * See https://github.com/remarkjs/react-markdown/issues/339.
 */
export const MOCK_NODE_PROCESS = { cwd: () => '', env: {} } as unknown as NodeJS.Process

export const SSO_PROVIDER_NAMES: Record<SSOProvider, string> = {
    'google-oauth2': 'Google',
    github: 'GitHub',
    gitlab: 'GitLab',
    saml: 'Single sign-on (SAML)',
}

export const DOMAIN_REGEX = /^([a-z0-9]+(-[a-z0-9]+)*\.)+[a-z]{2,}$/
export const SECURE_URL_REGEX = /^(?:http(s)?:\/\/)[\w.-]+(?:\.[\w.-]+)+[\w\-._~:/?#[\]@!$&'()*+,;=]+$/gi

export const CLOUD_HOSTNAMES = {
    [Region.US]: 'us.posthog.com',
    [Region.EU]: 'eu.posthog.com',
}

export const SESSION_RECORDINGS_PLAYLIST_FREE_COUNT = 5

// If _any_ item on a dashboard is older than this, dashboard is automatically reloaded
export const AUTO_REFRESH_DASHBOARD_THRESHOLD_HOURS = 20

export const GENERATED_DASHBOARD_PREFIX = 'Generated Dashboard'

export const ACTIVITY_PAGE_SIZE = 20
export const EVENT_DEFINITIONS_PER_PAGE = 50
export const PROPERTY_DEFINITIONS_PER_EVENT = 5
export const EVENT_PROPERTY_DEFINITIONS_PER_PAGE = 50
export const LOGS_PORTION_LIMIT = 50

export const SESSION_REPLAY_MINIMUM_DURATION_OPTIONS: LemonSelectOptions<number | null> = [
    {
        label: 'no minimum',
        value: null,
    },
    {
        label: '1',
        value: 1000,
    },
    {
        label: '2',
        value: 2000,
    },
    {
        label: '5',
        value: 5000,
    },
    {
        label: '10',
        value: 10000,
    },
    {
        label: '15',
        value: 15000,
    },
]

export const UNSUBSCRIBE_SURVEY_ID = '018b6e13-590c-0000-decb-c727a2b3f462'<|MERGE_RESOLUTION|>--- conflicted
+++ resolved
@@ -180,11 +180,6 @@
     FEATURE_FLAG_COHORT_CREATION: 'feature-flag-cohort-creation', // owner: @neilkakkar #team-feature-success
     INSIGHT_HORIZONTAL_CONTROLS: 'insight-horizontal-controls', // owner: @benjackwhite
     SURVEYS_WIDGETS: 'surveys-widgets', // owner: @liyiy
-<<<<<<< HEAD
-    SESSION_REPLAY_MOBILE: 'session-replay-mobile', // owner: #team-replay
-=======
-    SCHEDULED_CHANGES_FEATURE_FLAGS: 'scheduled-changes-feature-flags', // owner: @jurajmajerik #team-feature-success
->>>>>>> 30bafdd3
     INVITE_TEAM_MEMBER_ONBOARDING: 'invite-team-member-onboarding', // owner: @biancayang
     YEAR_IN_HOG: 'year-in-hog', // owner: #team-replay
     SESSION_REPLAY_EXPORT_MOBILE_DATA: 'session-replay-export-mobile-data', // owner: #team-replay
