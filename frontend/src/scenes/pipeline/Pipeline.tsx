import { useValues } from 'kea'
import { router } from 'kea-router'
import { PageHeader } from 'lib/components/PageHeader'
import { LemonTabs } from 'lib/lemon-ui/LemonTabs'
import { SceneExport } from 'scenes/sceneTypes'
import { urls } from 'scenes/urls'

import { PipelineTab } from '~/types'

import { AppsManagement } from './AppsManagement'
import { Destinations } from './Destinations'
import { NewButton } from './NewButton'
<<<<<<< HEAD
import { Overview } from './Overview'
=======
import { PIPELINE_TAB_TO_APP_KIND } from './PipelineApp'
>>>>>>> afffba17
import { humanFriendlyTabName, pipelineLogic } from './pipelineLogic'
import { Transformations } from './Transformations'

export function Pipeline(): JSX.Element {
    const { currentTab } = useValues(pipelineLogic)

<<<<<<< HEAD
    const tabToContent: Record<PipelineTabs, JSX.Element> = {
        [PipelineTabs.Overview]: <Overview />,
        [PipelineTabs.Filters]: <div>Coming soon</div>,
        [PipelineTabs.Transformations]: <Transformations />,
        [PipelineTabs.Destinations]: <Destinations />,
        [PipelineTabs.AppsManagement]: <AppsManagement />,
=======
    const tabToContent: Record<PipelineTab, JSX.Element> = {
        [PipelineTab.Filters]: <div>Coming soon</div>,
        [PipelineTab.Transformations]: <Transformations />,
        [PipelineTab.Destinations]: <Destinations />,
        [PipelineTab.AppsManagement]: <AppsManagement />,
>>>>>>> afffba17
    }

    const maybeKind = PIPELINE_TAB_TO_APP_KIND[currentTab]

    return (
        <div className="pipeline-scene">
            <PageHeader
                caption="Add filters or transformations to the events sent to PostHog or export them to other tools."
                buttons={maybeKind ? <NewButton kind={maybeKind} /> : undefined}
            />
            <LemonTabs
                activeKey={currentTab}
                onChange={(tab) => router.actions.push(urls.pipeline(tab as PipelineTab))}
                tabs={Object.values(PipelineTab).map((tab) => ({
                    // TODO: Hide admin management based on `canGloballyManagePlugins` permission
                    label: humanFriendlyTabName(tab),
                    key: tab,
                    content: tabToContent[tab],
                }))}
            />
        </div>
    )
}

export const scene: SceneExport = {
    component: Pipeline,
    logic: pipelineLogic,
}<|MERGE_RESOLUTION|>--- conflicted
+++ resolved
@@ -10,31 +10,20 @@
 import { AppsManagement } from './AppsManagement'
 import { Destinations } from './Destinations'
 import { NewButton } from './NewButton'
-<<<<<<< HEAD
 import { Overview } from './Overview'
-=======
 import { PIPELINE_TAB_TO_APP_KIND } from './PipelineApp'
->>>>>>> afffba17
 import { humanFriendlyTabName, pipelineLogic } from './pipelineLogic'
 import { Transformations } from './Transformations'
 
 export function Pipeline(): JSX.Element {
     const { currentTab } = useValues(pipelineLogic)
 
-<<<<<<< HEAD
-    const tabToContent: Record<PipelineTabs, JSX.Element> = {
-        [PipelineTabs.Overview]: <Overview />,
-        [PipelineTabs.Filters]: <div>Coming soon</div>,
-        [PipelineTabs.Transformations]: <Transformations />,
-        [PipelineTabs.Destinations]: <Destinations />,
-        [PipelineTabs.AppsManagement]: <AppsManagement />,
-=======
     const tabToContent: Record<PipelineTab, JSX.Element> = {
+        [PipelineTab.Overview]: <Overview />,
         [PipelineTab.Filters]: <div>Coming soon</div>,
         [PipelineTab.Transformations]: <Transformations />,
         [PipelineTab.Destinations]: <Destinations />,
         [PipelineTab.AppsManagement]: <AppsManagement />,
->>>>>>> afffba17
     }
 
     const maybeKind = PIPELINE_TAB_TO_APP_KIND[currentTab]
