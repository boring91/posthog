import * as fs from 'fs'
import * as path from 'path'

import { Hub, PluginConfig, PluginJsonConfig } from '../../types'
import { processError } from '../../utils/db/error'
import { status } from '../../utils/status'
import { getFileFromArchive, pluginDigest } from '../../utils/utils'
import { transpileFrontend } from '../frontend/transpile'

export async function loadPlugin(hub: Hub, pluginConfig: PluginConfig): Promise<boolean> {
    const { plugin } = pluginConfig

    if (!plugin) {
        pluginConfig.vm?.failInitialization!()
        return false
    }

    try {
        let getFile = (file: string): Promise<string | null> => Promise.resolve(null)
        if (plugin.url?.startsWith('file:')) {
            const pluginPath = path.resolve(hub.BASE_DIR, plugin.url.substring(5))
            getFile = (file) => {
                const fullPath = path.resolve(pluginPath, file)
                return Promise.resolve(fs.existsSync(fullPath) ? fs.readFileSync(fullPath).toString() : null)
            }
        } else if (plugin.archive) {
            const archive = Buffer.from(plugin.archive)
            getFile = (file) => getFileFromArchive(archive, file)
        } else if (plugin.plugin_type === 'source') {
<<<<<<< HEAD
            getFile = (file) => hub.db.getPluginSource(plugin.id, file)
=======
            getFile = async (file) => {
                if (file === 'index.ts' && plugin.source) {
                    return file
                }
                return await server.db.getPluginSource(plugin.id, file)
            }
>>>>>>> c7894c6b
        } else {
            pluginConfig.vm?.failInitialization!()
            await processError(
                hub,
                pluginConfig,
                `Plugin ${pluginDigest(plugin)} is not a local, remote or source plugin. Can not load.`
            )
            return false
        }

        // load config json
        const configJson: string | null = await getFile('plugin.json')
        let config: PluginJsonConfig = {}
        if (configJson) {
            try {
                config = JSON.parse(configJson)
            } catch (e) {
                pluginConfig.vm?.failInitialization!()
                await processError(hub, pluginConfig, `Could not load "plugin.json" for ${pluginDigest(plugin)}`)
                return false
            }
        }

        // transpile "frontend" app if needed
        const frontendFilename = 'frontend.tsx'
        const pluginFrontend = await getFile(frontendFilename)
        if (pluginFrontend) {
            if (await hub.db.getPluginTranspilationLock(plugin.id, frontendFilename)) {
                status.info('🔌', `Transpiling plugin ${pluginDigest(plugin)}`)
                const transpilationStartTimer = new Date()
                try {
                    const transpiled = transpileFrontend(pluginFrontend)
                    await hub.db.setPluginTranspiled(plugin.id, frontendFilename, transpiled)
                } catch (error: any) {
                    await processError(hub, pluginConfig, error)
                    await hub.db.setPluginTranspiledError(
                        plugin.id,
                        frontendFilename,
                        typeof error === 'string' ? error : [error.message, error.stack].filter((a) => !!a).join('\n')
                    )
                    hub.statsd?.increment(`transpile_frontend.ERROR`, {
                        plugin: plugin.name ?? '?',
                        pluginId: `${plugin.id ?? '?'}`,
                    })
                }
                hub.statsd?.timing(`transpile_frontend`, transpilationStartTimer, {
                    plugin: plugin.name ?? '?',
                    pluginId: `${plugin.id ?? '?'}`,
                })
            }
        }

        // setup "backend" app
        const pluginSource = config['main']
            ? await getFile(config['main'])
            : (await getFile('index.ts')) || (await getFile('index.js'))
        if (pluginSource) {
            void pluginConfig.vm?.initialize!(pluginSource, pluginDigest(plugin))
            return true
        } else {
            // always call this if no backend app present, will signal that the VM is done
            pluginConfig.vm?.failInitialization!()

            // if we transpiled a frontend app, don't save an error if no backend app
            if (!pluginFrontend) {
                await processError(
                    hub,
                    pluginConfig,
                    `Could not load source code for ${pluginDigest(plugin)}. Tried: ${
                        config['main'] || 'index.ts, index.js'
                    }`
                )
            }
        }
    } catch (error) {
        pluginConfig.vm?.failInitialization!()
        await processError(hub, pluginConfig, error)
    }
    return false
}<|MERGE_RESOLUTION|>--- conflicted
+++ resolved
@@ -27,16 +27,12 @@
             const archive = Buffer.from(plugin.archive)
             getFile = (file) => getFileFromArchive(archive, file)
         } else if (plugin.plugin_type === 'source') {
-<<<<<<< HEAD
-            getFile = (file) => hub.db.getPluginSource(plugin.id, file)
-=======
             getFile = async (file) => {
                 if (file === 'index.ts' && plugin.source) {
                     return file
                 }
-                return await server.db.getPluginSource(plugin.id, file)
+                return await hub.db.getPluginSource(plugin.id, file)
             }
->>>>>>> c7894c6b
         } else {
             pluginConfig.vm?.failInitialization!()
             await processError(
