import re
from datetime import datetime
from typing import Any, Dict, List, Optional, Union

from dateutil import parser
from django.conf import settings
from django.http import HttpResponse, JsonResponse
from django.utils import timezone
from django.views.decorators.csrf import csrf_exempt

from posthog.auth import PersonalAPIKeyAuthentication
from posthog.ee import check_ee_enabled
from posthog.models import Team
from posthog.tasks.process_event import process_event_with_plugins
from posthog.utils import cors_response, get_ip_address, load_data_from_request

if settings.EE_AVAILABLE:
    from ee.clickhouse.process_event import log_event, process_event_ee


def _datetime_from_seconds_or_millis(timestamp: str) -> datetime:
    if len(timestamp) > 11:  # assuming milliseconds / update "11" to "12" if year > 5138 (set a reminder!)
        timestamp_number = float(timestamp) / 1000
    else:
        timestamp_number = int(timestamp)

    return datetime.fromtimestamp(timestamp_number, timezone.utc)


def _get_sent_at(data, request) -> Optional[datetime]:
    if request.GET.get("_"):  # posthog-js
        sent_at = request.GET["_"]
    elif isinstance(data, dict) and data.get("sent_at"):  # posthog-android, posthog-ios
        sent_at = data["sent_at"]
    elif request.POST.get("sent_at"):  # when urlencoded body and not JSON (in some test)
        sent_at = request.POST["sent_at"]
    else:
        return None

    if re.match(r"^[0-9]+$", sent_at):
        return _datetime_from_seconds_or_millis(sent_at)

    return parser.isoparse(sent_at)


def _get_token(data, request) -> Optional[str]:
    if request.POST.get("api_key"):
        return request.POST["api_key"]
    if isinstance(data, list) and len(data) > 0:
        return data[0]["properties"]["token"]  # Mixpanel Swift SDK
    if data.get("$token"):
        return data["$token"]  # JS identify call
    if data.get("api_key"):
        return data["api_key"]  # server-side libraries like posthog-python and posthog-ruby
    if data.get("properties") and data["properties"].get("token"):
        return data["properties"]["token"]  # JS capture call
    return None


def _get_distinct_id(data: Dict[str, Any]) -> str:
    try:
        return str(data["$distinct_id"])[0:200]
    except KeyError:
        try:
            return str(data["properties"]["distinct_id"])[0:200]
        except KeyError:
            return str(data["distinct_id"])[0:200]


@csrf_exempt
def get_event(request):
    now = timezone.now()
    try:
        data_from_request = load_data_from_request(request)
        data = data_from_request["data"]
    except TypeError:
        return cors_response(
            request,
            JsonResponse(
                {"code": "validation", "message": "Malformed request data. Make sure you're sending valid JSON.",},
                status=400,
            ),
        )
    if not data:
        return cors_response(
            request,
            JsonResponse(
                {
                    "code": "validation",
                    "message": "No data found. Make sure to use a POST request when sending the payload in the body of the request.",
                },
                status=400,
            ),
        )
    sent_at = _get_sent_at(data, request)

    token = _get_token(data, request)
    is_personal_api_key = False
    if not token:
        token = PersonalAPIKeyAuthentication.find_key(
            request, data_from_request["body"], data if isinstance(data, dict) else None
        )
        is_personal_api_key = True
    if not token:
        return cors_response(
            request,
            JsonResponse(
                {
                    "code": "validation",
                    "message": "Neither api_key nor personal_api_key set. You can find your project API key in PostHog project settings.",
                },
                status=400,
            ),
        )

    team = Team.objects.get_team_from_token(token, is_personal_api_key)
    if team is None:
        return cors_response(
            request,
            JsonResponse(
                {
                    "code": "validation",
                    "message": "Project or personal API key invalid. You can find your project API key in PostHog project settings.",
                },
                status=400,
            ),
        )

    if isinstance(data, dict):
        if data.get("batch"):  # posthog-python and posthog-ruby
            data = data["batch"]
            assert data is not None
        elif "engage" in request.path_info:  # JS identify call
            data["event"] = "$identify"  # make sure it has an event name

    if isinstance(data, list):
        events = data
    else:
        events = [data]

    for event in events:
        try:
            distinct_id = _get_distinct_id(event)
        except KeyError:
            return cors_response(
                request,
                JsonResponse(
                    {
                        "code": "validation",
                        "message": "You need to set user distinct ID field `distinct_id`.",
                        "item": event,
                    },
                    status=400,
                ),
            )
        if "event" not in event:
            return cors_response(
                request,
                JsonResponse(
                    {"code": "validation", "message": "You need to set event name field `event`.", "item": event,},
                    status=400,
                ),
            )

<<<<<<< HEAD
        celery_queue = settings.PLUGINS_CELERY_QUEUE if settings.PLUGINS_ENABLED else settings.CELERY_DEFAULT_QUEUE
        process_event_with_plugins.apply_async(
            args=[
                distinct_id,
                get_ip_address(request),
                request.build_absolute_uri("/")[:-1],
                event,
                team.id,
                now.isoformat(),
                sent_at,
            ],
            queue=celery_queue,
        )

=======
>>>>>>> ff78a41b
        if check_ee_enabled():
            process_event_ee.delay(
                distinct_id=distinct_id,
                ip=get_ip_address(request),
                site_url=request.build_absolute_uri("/")[:-1],
                data=event,
                team_id=team.id,
                now=now,
                sent_at=sent_at,
            )
            # log the event to kafka write ahead log for processing
            log_event(
                distinct_id=distinct_id,
                ip=get_ip_address(request),
                site_url=request.build_absolute_uri("/")[:-1],
                data=event,
                team_id=team.id,
                now=now,
                sent_at=sent_at,
            )

        # Selectively block certain teams from having events published to Postgres on Posthog Cloud
        if not getattr(settings, "MULTI_TENANCY", False) or team.id not in [536, 572]:
            process_event.delay(
                distinct_id=distinct_id,
                ip=get_ip_address(request),
                site_url=request.build_absolute_uri("/")[:-1],
                data=event,
                team_id=team.id,
                now=now,
                sent_at=sent_at,
            )

    return cors_response(request, JsonResponse({"status": 1}))<|MERGE_RESOLUTION|>--- conflicted
+++ resolved
@@ -162,23 +162,6 @@
                 ),
             )
 
-<<<<<<< HEAD
-        celery_queue = settings.PLUGINS_CELERY_QUEUE if settings.PLUGINS_ENABLED else settings.CELERY_DEFAULT_QUEUE
-        process_event_with_plugins.apply_async(
-            args=[
-                distinct_id,
-                get_ip_address(request),
-                request.build_absolute_uri("/")[:-1],
-                event,
-                team.id,
-                now.isoformat(),
-                sent_at,
-            ],
-            queue=celery_queue,
-        )
-
-=======
->>>>>>> ff78a41b
         if check_ee_enabled():
             process_event_ee.delay(
                 distinct_id=distinct_id,
@@ -202,14 +185,18 @@
 
         # Selectively block certain teams from having events published to Postgres on Posthog Cloud
         if not getattr(settings, "MULTI_TENANCY", False) or team.id not in [536, 572]:
-            process_event.delay(
-                distinct_id=distinct_id,
-                ip=get_ip_address(request),
-                site_url=request.build_absolute_uri("/")[:-1],
-                data=event,
-                team_id=team.id,
-                now=now,
-                sent_at=sent_at,
+            celery_queue = settings.PLUGINS_CELERY_QUEUE if settings.PLUGINS_ENABLED else settings.CELERY_DEFAULT_QUEUE
+            process_event_with_plugins.apply_async(
+                args=[
+                    distinct_id,
+                    get_ip_address(request),
+                    request.build_absolute_uri("/")[:-1],
+                    event,
+                    team.id,
+                    now.isoformat(),
+                    sent_at,
+                ],
+                queue=celery_queue,
             )
 
     return cors_response(request, JsonResponse({"status": 1}))