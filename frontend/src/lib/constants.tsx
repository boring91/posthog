--- conflicted
+++ resolved
@@ -115,11 +115,8 @@
     AND_OR_FILTERING: 'and-or-filtering', // owner: @edscode
     PROJECT_HOMEPAGE: 'project-homepage', // owner: @rcmarron
     FEATURE_FLAGS_ACTIVITY_LOG: '8545-ff-activity-log', // owner: @pauldambra
-<<<<<<< HEAD
     SMOOTHING_INTERVAL: 'smoothing-interval', // owner: @timgl
-=======
     TUNE_RECORDING_SNAPSHOT_LIMIT: 'tune-recording-snapshot-limit', // owner: @rcmarron
->>>>>>> 126f9ce6
 }
 
 /** Which self-hosted plan's features are available with Cloud's "Standard" plan (aka card attached). */
