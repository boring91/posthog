--- conflicted
+++ resolved
@@ -10,11 +10,7 @@
 import { ChartDisplayType } from '~/types'
 
 import './FunnelHistogram.scss'
-<<<<<<< HEAD
-import { FUNNELS_TIME_TO_CONVERT } from 'lib/constants'
 import { ChartParams } from '~/types'
-=======
->>>>>>> d9973c7e
 
 export function FunnelHistogramHeader(): JSX.Element | null {
     const { stepsWithCount, stepReference, histogramStepsDropdown } = useValues(funnelLogic)
@@ -65,17 +61,12 @@
     )
 }
 
-<<<<<<< HEAD
 export function FunnelHistogram({ filters, dashboardItemId }: Omit<ChartParams, 'view'>): JSX.Element {
     const logic = funnelLogic({ dashboardItemId, filters })
     const { histogramGraphData, barGraphLayout } = useValues(logic)
-=======
-export function FunnelHistogram(): JSX.Element {
-    const { histogramGraphData, barGraphLayout } = useValues(funnelLogic)
     const ref = useRef(null)
     const [width] = useSize(ref)
 
->>>>>>> d9973c7e
     return (
         <div ref={ref}>
             <Histogram data={histogramGraphData} layout={barGraphLayout} width={width} />
