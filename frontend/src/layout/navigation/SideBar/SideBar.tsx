import clsx from 'clsx'
import { useActions, useValues } from 'kea'
import { Link } from 'lib/components/Link'
import React, { useState } from 'react'
import { sceneConfigurations } from 'scenes/scenes'
import { PushpinOutlined } from '@ant-design/icons'
import { ProjectSwitcherOverlay } from '~/layout/navigation/ProjectSwitcher'
import {
    EventStackGearIcon,
    IconBarChart,
    IconCohort,
    IconComment,
    IconExperiment,
    IconExtension,
    IconFlag,
    IconGauge,
    IconPerson,
    IconPlus,
    IconRecording,
    IconSettings,
    IconTools,
    LiveIcon,
} from 'lib/components/icons'
import { LemonButton, LemonButtonProps, LemonButtonWithSideAction, SideAction } from 'lib/components/LemonButton'
import { LemonDivider } from 'lib/components/LemonDivider'
import { Lettermark } from 'lib/components/Lettermark/Lettermark'
import { dashboardsModel } from '~/models/dashboardsModel'
import { organizationLogic } from '~/scenes/organizationLogic'
import { canViewPlugins } from '~/scenes/plugins/access'
import { sceneLogic } from '~/scenes/sceneLogic'
import { Scene } from '~/scenes/sceneTypes'
import { teamLogic } from '~/scenes/teamLogic'
import { urls } from '~/scenes/urls'
import { AvailableFeature } from '~/types'
import './SideBar.scss'
import { navigationLogic } from '../navigationLogic'
import { FEATURE_FLAGS } from 'lib/constants'
import { featureFlagLogic } from 'lib/logic/featureFlagLogic'
import { groupsModel } from '~/models/groupsModel'
import { LemonTag } from 'lib/components/LemonTag/LemonTag'
import { CoffeeOutlined } from '@ant-design/icons'
import { userLogic } from 'scenes/userLogic'
import { preflightLogic } from 'scenes/PreflightCheck/preflightLogic'
import { pluginsLogic } from 'scenes/plugins/pluginsLogic'
import { router } from 'kea-router'
interface PageButtonProps extends Pick<LemonButtonProps, 'icon' | 'onClick' | 'popup' | 'to'> {
    /** Used for highlighting the active scene. `identifier` of type number means dashboard ID instead of scene. */
    identifier: string | number
    sideAction?: Omit<SideAction, 'type'> & { identifier?: string }
    title?: React.ReactNode
    highlight?: 'beta' | 'new'
}

function PageButton({ title, sideAction, identifier, highlight, ...buttonProps }: PageButtonProps): JSX.Element {
    const { aliasedActiveScene, activeScene } = useValues(sceneLogic)
    const { hideSideBarMobile } = useActions(navigationLogic)
    const { lastDashboardId } = useValues(dashboardsModel)

    const isActiveSide: boolean = sideAction?.identifier === aliasedActiveScene
    const isActive: boolean =
        isActiveSide ||
        (typeof identifier === 'string'
            ? identifier === aliasedActiveScene
            : activeScene === Scene.Dashboard && identifier === lastDashboardId)

    return sideAction ? (
        <LemonButtonWithSideAction
            fullWidth
            type={isActive ? 'highlighted' : 'stealth'}
            onClick={hideSideBarMobile}
            sideAction={{
                ...sideAction,
                type: isActiveSide ? 'highlighted' : isActive ? undefined : 'stealth',
                'data-attr': sideAction.identifier ? `menu-item-${sideAction.identifier.toLowerCase()}` : undefined,
            }}
            data-attr={`menu-item-${identifier.toString().toLowerCase()}`}
            {...buttonProps}
        >
            {title || sceneConfigurations[identifier].name}
        </LemonButtonWithSideAction>
    ) : (
        <LemonButton
            fullWidth
            type={isActive ? 'highlighted' : 'stealth'}
            data-attr={`menu-item-${identifier.toString().toLowerCase()}`}
            onClick={hideSideBarMobile}
            {...buttonProps}
        >
            <span style={{ flexGrow: 1 }}>{title || sceneConfigurations[identifier].name}</span>
            {highlight === 'beta' ? (
                <LemonTag type="warning" style={{ marginLeft: 4, float: 'right' }}>
                    Beta
                </LemonTag>
            ) : highlight === 'new' ? (
                <LemonTag type="success" style={{ marginLeft: 4, float: 'right' }}>
                    New
                </LemonTag>
            ) : null}
        </LemonButton>
    )
}

function Pages(): JSX.Element {
    const { currentOrganization } = useValues(organizationLogic)
    const { hideSideBarMobile, toggleProjectSwitcher, hideProjectSwitcher } = useActions(navigationLogic)
    const { isProjectSwitcherShown } = useValues(navigationLogic)
    const { frontendPlugins } = useValues(pluginsLogic)
    const { pinnedDashboards } = useValues(dashboardsModel)
    const { featureFlags } = useValues(featureFlagLogic)
    const { showGroupsOptions } = useValues(groupsModel)
    const { hasAvailableFeature } = useValues(userLogic)
    const { preflight } = useValues(preflightLogic)
    const { currentTeam } = useValues(teamLogic)
    const { currentLocation } = useValues(router)

    const [arePinnedDashboardsShown, setArePinnedDashboardsShown] = useState(false)

    return (
        <div className="Pages">
            <div className="SideBar__heading">Project</div>
            <PageButton
                title={currentTeam?.name ?? 'Choose project'}
                icon={<Lettermark name={currentOrganization?.name} />}
                identifier={Scene.ProjectHomepage}
                to={urls.projectHomepage()}
                sideAction={{
                    onClick: () => toggleProjectSwitcher(),
                    popup: {
                        visible: isProjectSwitcherShown,
                        onClickOutside: hideProjectSwitcher,
                        overlay: <ProjectSwitcherOverlay />,
                        actionable: true,
                    },
                }}
            />
            {currentTeam && (
                <>
                    <LemonDivider />
                    <PageButton
                        icon={<IconGauge />}
                        identifier={Scene.Dashboards}
                        to={urls.dashboards()}
                        sideAction={{
                            identifier: 'pinned-dashboards',
                            tooltip: 'Pinned dashboards',
                            onClick: () => setArePinnedDashboardsShown((state) => !state),
                            popup: {
                                visible: arePinnedDashboardsShown,
                                onClickOutside: () => setArePinnedDashboardsShown(false),
                                onClickInside: hideSideBarMobile,
                                overlay: (
                                    <div className="SideBar__pinned-dashboards">
                                        <h5>Pinned dashboards</h5>
                                        <LemonDivider />
                                        {pinnedDashboards.length > 0 ? (
                                            pinnedDashboards.map((dashboard) => (
                                                <PageButton
                                                    key={dashboard.id}
                                                    title={dashboard.name || <i>Untitled</i>}
                                                    identifier={dashboard.id}
                                                    onClick={() => setArePinnedDashboardsShown(false)}
                                                    to={urls.dashboard(dashboard.id)}
                                                />
                                            ))
                                        ) : (
                                            <div className="text-muted text-center" style={{ maxWidth: 220 }}>
                                                <PushpinOutlined style={{ marginRight: 4 }} /> Pinned dashboards will
                                                show here.{' '}
                                                <Link
                                                    onClick={() => setArePinnedDashboardsShown(false)}
                                                    to={urls.dashboards()}
                                                >
                                                    Go to dashboards
                                                </Link>
                                                .
                                            </div>
                                        )}
                                    </div>
                                ),
                            },
                        }}
                    />
                    <PageButton
                        icon={<IconBarChart />}
                        identifier={Scene.SavedInsights}
                        to={urls.savedInsights()}
                        sideAction={{
                            icon: <IconPlus />,
                            to: urls.insightNew(),
                            tooltip: 'New insight',
                            identifier: Scene.Insight,
                            onClick: hideSideBarMobile,
                        }}
                    />
                    <PageButton
                        icon={<IconRecording />}
                        identifier={Scene.SessionRecordings}
                        to={urls.sessionRecordings()}
                    />
                    <PageButton icon={<IconFlag />} identifier={Scene.FeatureFlags} to={urls.featureFlags()} />
                    {(hasAvailableFeature(AvailableFeature.EXPERIMENTATION) ||
                        !preflight?.instance_preferences?.disable_paid_fs) && (
                        <PageButton icon={<IconExperiment />} identifier={Scene.Experiments} to={urls.experiments()} />
                    )}
                    {featureFlags[FEATURE_FLAGS.WEB_PERFORMANCE] && (
                        <PageButton
                            icon={<CoffeeOutlined />}
                            identifier={Scene.WebPerformance}
                            to={urls.webPerformance()}
                        />
                    )}
                    <LemonDivider />
                    <PageButton icon={<LiveIcon />} identifier={Scene.Events} to={urls.events()} />
                    <PageButton
                        icon={<EventStackGearIcon />}
                        identifier={Scene.DataManagement}
                        to={urls.eventDefinitions()}
                    />
                    <PageButton
                        icon={<IconPerson />}
                        identifier={Scene.Persons}
                        to={urls.persons()}
                        title={`Persons${showGroupsOptions ? ' & Groups' : ''}`}
                    />
                    <PageButton icon={<IconCohort />} identifier={Scene.Cohorts} to={urls.cohorts()} />
                    <PageButton icon={<IconComment />} identifier={Scene.Annotations} to={urls.annotations()} />
<<<<<<< HEAD
                    <LemonSpacer />
                    {frontendPlugins.map((frontendPlugin) => (
                        <PageButton
                            key={frontendPlugin.id}
                            icon={<IconComment />}
                            title={frontendPlugin.scene?.title || 'Title'}
                            identifier={
                                currentLocation.pathname === urls.frontendPlugin(frontendPlugin.id)
                                    ? Scene.FrontendPlugin
                                    : 'nope'
                            }
                            to={urls.frontendPlugin(frontendPlugin.id)}
                        />
                    ))}
=======
                    <LemonDivider />
>>>>>>> e531d0dc
                    {canViewPlugins(currentOrganization) && (
                        <PageButton icon={<IconExtension />} identifier={Scene.Plugins} to={urls.plugins()} />
                    )}
                    <PageButton icon={<IconTools />} identifier={Scene.ToolbarLaunch} to={urls.toolbarLaunch()} />
                    <PageButton
                        icon={<IconSettings />}
                        identifier={Scene.ProjectSettings}
                        to={urls.projectSettings()}
                    />
                </>
            )}
        </div>
    )
}

export function SideBar({ children }: { children: React.ReactNode }): JSX.Element {
    const { isSideBarShown } = useValues(navigationLogic)
    const { hideSideBarMobile } = useActions(navigationLogic)

    return (
        <div className={clsx('SideBar', 'SideBar__layout', !isSideBarShown && 'SideBar--hidden')}>
            <div className="SideBar__slider">
                <div className="SideBar__content">
                    <Pages />
                </div>
            </div>
            <div className="SideBar__overlay" onClick={hideSideBarMobile} />
            {children}
        </div>
    )
}<|MERGE_RESOLUTION|>--- conflicted
+++ resolved
@@ -224,8 +224,7 @@
                     />
                     <PageButton icon={<IconCohort />} identifier={Scene.Cohorts} to={urls.cohorts()} />
                     <PageButton icon={<IconComment />} identifier={Scene.Annotations} to={urls.annotations()} />
-<<<<<<< HEAD
-                    <LemonSpacer />
+                    <LemonDivider />
                     {frontendPlugins.map((frontendPlugin) => (
                         <PageButton
                             key={frontendPlugin.id}
@@ -239,9 +238,6 @@
                             to={urls.frontendPlugin(frontendPlugin.id)}
                         />
                     ))}
-=======
-                    <LemonDivider />
->>>>>>> e531d0dc
                     {canViewPlugins(currentOrganization) && (
                         <PageButton icon={<IconExtension />} identifier={Scene.Plugins} to={urls.plugins()} />
                     )}
