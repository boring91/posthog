# name: TestPropFormat.test_parse_groups
  '
  SELECT uuid
  FROM events
  WHERE team_id = 2
    AND ((has(['val_1'], replaceRegexpAll(JSONExtractRaw(properties, 'attr_1'), '^"|"$', ''))
          AND has(['val_2'], replaceRegexpAll(JSONExtractRaw(properties, 'attr_2'), '^"|"$', '')))
         OR (has(['val_2'], replaceRegexpAll(JSONExtractRaw(properties, 'attr_1'), '^"|"$', ''))))
  '
---
# name: TestPropFormat.test_parse_groups_persons
  '
  SELECT uuid
  FROM events
  WHERE team_id = 2
    AND ((distinct_id IN
            (SELECT distinct_id
             FROM
               (SELECT distinct_id,
                       argMax(person_id, version) as person_id
                FROM person_distinct_id2
                WHERE team_id = 2
                GROUP BY distinct_id
                HAVING argMax(is_deleted, version) = 0)
             WHERE person_id IN
                 (SELECT id
                  FROM
                    (SELECT id,
                            argMax(properties, person._timestamp) as properties,
                            max(is_deleted) as is_deleted
                     FROM person
                     WHERE team_id = 2
                     GROUP BY id
                     HAVING is_deleted = 0)
                  WHERE has(['1@posthog.com'], replaceRegexpAll(JSONExtractRaw(properties, 'email'), '^"|"$', '')) ) ))
         OR (distinct_id IN
               (SELECT distinct_id
                FROM
                  (SELECT distinct_id,
                          argMax(person_id, version) as person_id
                   FROM person_distinct_id2
                   WHERE team_id = 2
                   GROUP BY distinct_id
                   HAVING argMax(is_deleted, version) = 0)
                WHERE person_id IN
                    (SELECT id
                     FROM
                       (SELECT id,
                               argMax(properties, person._timestamp) as properties,
                               max(is_deleted) as is_deleted
                        FROM person
                        WHERE team_id = 2
                        GROUP BY id
                        HAVING is_deleted = 0)
                     WHERE has(['2@posthog.com'], replaceRegexpAll(JSONExtractRaw(properties, 'email'), '^"|"$', '')) ) )))
  '
---
# name: test_parse_groups_persons_edge_case_with_single_filter
  <class 'tuple'> (
    'AND (  has(%(vglobalperson_0)s, "pmat_email"))',
    <class 'dict'> {
      'kglobalperson_0': 'email',
      'vglobalperson_0': <class 'list'> [
        '1@posthog.com',
      ],
    },
  )
---
# name: test_parse_prop_clauses_defaults
  <class 'tuple'> (
    '
      AND (   has(%(vglobal_0)s, replaceRegexpAll(JSONExtractRaw(properties, %(kglobal_0)s), '^"|"$', ''))  AND distinct_id IN (
      SELECT distinct_id
      FROM (
          
      SELECT distinct_id, argMax(person_id, version) as person_id
      FROM person_distinct_id2
      WHERE team_id = 1
      GROUP BY distinct_id
      HAVING argMax(is_deleted, version) = 0
      
      )
      WHERE person_id IN
      (
          SELECT id
          FROM (
              SELECT id, argMax(properties, person._timestamp) as properties, max(is_deleted) as is_deleted
              FROM person
              WHERE team_id = %(team_id)s
              GROUP BY id
              HAVING is_deleted = 0
          )
          WHERE   replaceRegexpAll(JSONExtractRaw(properties, %(kglobalperson_1)s), '^"|"$', '') ILIKE %(vglobalperson_1)s
      )
      ))
    ',
    <class 'dict'> {
      'kglobal_0': 'event_prop',
      'kglobalperson_1': 'email',
      'vglobal_0': <class 'list'> [
        'value',
      ],
      'vglobalperson_1': '%posthog%',
    },
  )
---
# name: test_parse_prop_clauses_defaults.1
  <class 'tuple'> (
    'AND (   has(%(vglobal_0)s, replaceRegexpAll(JSONExtractRaw(properties, %(kglobal_0)s), \'^"|"$\', \'\'))  AND replaceRegexpAll(JSONExtractRaw(person_props, %(kglobalperson_1)s), \'^"|"$\', \'\') ILIKE %(vglobalperson_1)s)',
    <class 'dict'> {
      'kglobal_0': 'event_prop',
      'kglobalperson_1': 'email',
      'vglobal_0': <class 'list'> [
        'value',
      ],
      'vglobalperson_1': '%posthog%',
    },
  )
---
# name: test_parse_prop_clauses_defaults.2
  <class 'tuple'> (
    'AND (   has(%(vglobal_0)s, replaceRegexpAll(JSONExtractRaw(properties, %(kglobal_0)s), \'^"|"$\', \'\'))  AND argMax(person."pmat_email", version) ILIKE %(vpersonquery_global_1)s)',
    <class 'dict'> {
      'kglobal_0': 'event_prop',
      'kpersonquery_global_1': 'email',
      'vglobal_0': <class 'list'> [
        'value',
      ],
      'vpersonquery_global_1': '%posthog%',
    },
  )
---
# name: test_parse_prop_clauses_funnel_step_element_prepend_regression
  <class 'tuple'> (
    'AND ( ((match(elements_chain, %(PREPEND__text_0_attributes_regex)s))))',
    <class 'dict'> {
      'PREPEND__text_0_attributes_regex': '(text="Insights1")',
    },
  )
---
# name: test_parse_prop_clauses_precalculated_cohort
  <class 'tuple'> (
    '
      AND ( pdi.person_id IN (
      SELECT DISTINCT person_id FROM cohortpeople WHERE team_id = %(team_id)s AND cohort_id = %(global_cohort_id_0)s AND version = %(global_version_0)s
      ))
    ',
    <class 'dict'> {
<<<<<<< HEAD
      'global_cohort_id_0': 25,
=======
      'global_cohort_id_0': 38,
>>>>>>> bfae851b
      'global_version_0': None,
    },
  )
---<|MERGE_RESOLUTION|>--- conflicted
+++ resolved
@@ -146,11 +146,7 @@
       ))
     ',
     <class 'dict'> {
-<<<<<<< HEAD
-      'global_cohort_id_0': 25,
-=======
       'global_cohort_id_0': 38,
->>>>>>> bfae851b
       'global_version_0': None,
     },
   )
