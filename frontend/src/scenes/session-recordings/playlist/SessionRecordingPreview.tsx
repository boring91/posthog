--- conflicted
+++ resolved
@@ -196,12 +196,7 @@
                 <div className="grow overflow-hidden space-y-px">
                     <div className="flex items-center justify-between gap-2">
                         <div className="flex items-center gap-1 shrink overflow-hidden">
-<<<<<<< HEAD
-                            <PinnedIndicator pinnedCount={recording.pinned_count} />
                             <div className="truncate font-medium text-link ph-no-capture">
-=======
-                            <div className="truncate font-medium text-primary ph-no-capture">
->>>>>>> 7d9b95a1
                                 {asDisplay(recording.person)}
                             </div>
                         </div>
