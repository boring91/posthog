[workspace]
resolver = "2"

members = [
    "property-defs-rs",
    "batch-import-worker",
    "capture",
    "common/alloc",
    "common/cookieless",
    "common/dns",
    "common/health",
    "common/metrics",
<<<<<<< HEAD
    "common/dns",
    "common/alloc",
    "common/types",
    "common/limiters",
=======
>>>>>>> df4c0f7b
    "common/symbol_data",
    "common/types",
    "feature-flags",
    "hook-api",
    "hook-common",
    "hook-janitor",
    "hook-worker",
    "cyclotron-core",
    "cyclotron-node",
    "cyclotron-janitor",
    "cyclotron-fetch",
    "cymbal",
    "posthog-cli",
]

[workspace.lints.rust]
# See https://doc.rust-lang.org/stable/rustc/lints/listing/allowed-by-default.html
unstable_features = "forbid"
macro_use_extern_crate = "forbid"
let_underscore_drop = "deny"
non_ascii_idents = "deny"
trivial_casts = "deny"
trivial_numeric_casts = "deny"
unit_bindings = "deny"

[workspace.lints.clippy]
# See https://rust-lang.github.io/rust-clippy/, we might want to add more
enum_glob_use = "deny"

[workspace.dependencies]
anyhow = "1.0"
assert-json-diff = "2.0.2"
async-trait = "0.1.74"
axum = { version = "0.7.5", features = ["http2", "macros", "matched-path"] }
axum-client-ip = "0.6.0"
base64 = "0.22.0"
bytes = "1"
chrono = { version = "0.4.38", features = ["default", "serde"] }
envconfig = "0.10.0"
eyre = "0.6.9"
flate2 = "1.0"
futures = { version = "0.3.29" }
governor = { version = "0.5.1", features = ["dashmap"] }
http = { version = "1.1.0" }
http-body-util = "0.1.0"
httpmock = "0.7.0"
itoa = "1.0.15"
metrics = "0.22.0"
metrics-exporter-prometheus = "0.14.0"
once_cell = "1.18.0"
opentelemetry = { version = "0.22.0", features = ["trace"] }
opentelemetry-otlp = "0.15.0"
opentelemetry_sdk = { version = "0.22.1", features = ["trace", "rt-tokio"] }
rand = "0.8.5"
rdkafka = { version = "0.37.0", features = ["cmake-build", "ssl", "tracing"] }
reqwest = { version = "0.12.3", features = ["json", "stream"] }
serde = { version = "1.0", features = ["derive"] }
serde_derive = { version = "1.0" }
serde_json = { version = "1.0" }
serde_urlencoded = "0.7.1"
sqlx = { version = "0.8.2", features = [
    "chrono",
    "json",
    "migrate",
    "postgres",
    "runtime-tokio",
    "tls-native-tls",
    "uuid",
] }
time = { version = "0.3.36", features = [
    "formatting",
    "macros",
    "parsing",
    "serde",
] }
thiserror = { version = "1.0" }
tokio = { version = "1.34.0", features = ["full"] }
tower = { version = "0.4.13", features = ["default", "limit"] }
tower-http = { version = "0.5.2", features = ["cors", "limit", "trace"] }
tracing = "0.1.40"
tracing-opentelemetry = "0.23.0"
tracing-subscriber = { version = "0.3.18", features = ["env-filter"] }
url = "2.5.0"
uuid = { version = "1.6.1", features = ["v7", "serde"] }
neon = "1"
quick_cache = "0.6.9"
ahash = "0.8.11"
aws-config = { version = "1.1.7", features = ["behavior-version-latest"] }
aws-sdk-s3 = "1.58.0"
mockall = "0.13.0"
moka = { version = "0.12.8", features = ["sync", "future"] }
posthog-rs = { version = "0.3.5", features = ["async-client"] }

# Used for decrypting django encrypted fields
fernet = "0.2"<|MERGE_RESOLUTION|>--- conflicted
+++ resolved
@@ -9,14 +9,8 @@
     "common/cookieless",
     "common/dns",
     "common/health",
+    "common/limiters",
     "common/metrics",
-<<<<<<< HEAD
-    "common/dns",
-    "common/alloc",
-    "common/types",
-    "common/limiters",
-=======
->>>>>>> df4c0f7b
     "common/symbol_data",
     "common/types",
     "feature-flags",
