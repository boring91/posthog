import uuid
from datetime import datetime, timedelta, timezone
from unittest.mock import ANY, patch
from urllib.parse import urlencode

from dateutil.parser import parse
from dateutil.relativedelta import relativedelta
from django.utils.timezone import now
from freezegun import freeze_time
from rest_framework import status

from posthog.api.session_recording import DEFAULT_RECORDING_CHUNK_LIMIT
from posthog.api.test.test_team import create_team
from posthog.models import Organization, Person, SessionRecording
from posthog.models.filters.session_recordings_filter import SessionRecordingsFilter
from posthog.models.session_recording_event import SessionRecordingViewed
from posthog.models.team import Team
from posthog.queries.session_recordings.test.session_replay_sql import produce_replay_summary
from posthog.session_recordings.test.test_factory import create_session_recording_events
from posthog.test.base import (
    APIBaseTest,
    ClickhouseTestMixin,
    QueryMatchingTest,
    flush_persons_and_events,
    snapshot_postgres_queries,
    FuzzyInt,
)


class TestSessionRecordings(APIBaseTest, ClickhouseTestMixin, QueryMatchingTest):
    def setUp(self):
        super().setUp()

        # Create a new team each time to ensure no clashing between tests
        self.team = Team.objects.create(organization=self.organization, name="New Team")

    def create_snapshot(
        self,
        distinct_id,
        session_id,
        timestamp,
        team_id=None,
        window_id="",
        source=0,
        has_full_snapshot=True,
        type=2,
        snapshot_data=None,
    ):
        if team_id is None:
            team_id = self.team.pk

        snapshot = {
            "timestamp": timestamp.timestamp() * 1000,
            "has_full_snapshot": has_full_snapshot,
            "type": type,
            "data": {"source": source},
        }

        if snapshot_data:
            snapshot.update(snapshot_data)

        create_session_recording_events(
            team_id=team_id,
            distinct_id=distinct_id,
            timestamp=timestamp,
            session_id=session_id,
            window_id=window_id,
            snapshots=[snapshot],
        )

    def create_snapshots(
        self, snapshot_count, distinct_id, session_id, timestamp, has_full_snapshot=True, window_id=""
    ):
        snapshots = []
        for index in range(snapshot_count):
            snapshots.append(
                {
                    "type": 2 if has_full_snapshot else 3,
                    "data": {
                        "source": 0,
                        "texts": [],
                        "attributes": [],
                        "removes": [],
                        "adds": [
                            {
                                "parentId": 4,
                                "nextId": 386,
                                "node": {
                                    "type": 2,
                                    "tagName": "style",
                                    "attributes": {"data-emotion": "css"},
                                    "childNodes": [],
                                    "id": 729,
                                },
                            }
                        ],
                    },
                    "timestamp": (timestamp + timedelta(seconds=index)).timestamp() * 1000,
                }
            )

        create_session_recording_events(
            team_id=self.team.pk,
            distinct_id=distinct_id,
            timestamp=timestamp,
            session_id=session_id,
            window_id=window_id,
            snapshots=snapshots,
        )

    def test_get_session_recordings(self):
        p = Person.objects.create(
            team=self.team, distinct_ids=["user"], properties={"$some_prop": "something", "email": "bob@bob.com"}
        )
        Person.objects.create(
            team=self.team, distinct_ids=["user2"], properties={"$some_prop": "something", "email": "bob@bob.com"}
        )
        base_time = (now() - relativedelta(days=1)).replace(microsecond=0)

        produce_replay_summary(
            session_id="1",
            team_id=self.team.pk,
            first_timestamp=base_time.isoformat(),
            last_timestamp=(base_time + relativedelta(seconds=30)).isoformat(),
            distinct_id="user",
            first_url="https://example.io/home",
            click_count=2,
            keypress_count=2,
            mouse_activity_count=2,
            active_milliseconds=50 * 1000 * 0.5,
        )

        produce_replay_summary(
            session_id="2",
            team_id=self.team.pk,
            first_timestamp=(base_time + relativedelta(seconds=20)).isoformat(),
            last_timestamp=(base_time + relativedelta(seconds=40)).isoformat(),
            distinct_id="user2",
            first_url="https://example.io/home",
            click_count=2,
            keypress_count=2,
            mouse_activity_count=2,
            active_milliseconds=50 * 1000 * 0.5,
        )
        response = self.client.get(f"/api/projects/{self.team.id}/session_recordings")
        self.assertEqual(response.status_code, status.HTTP_200_OK)
        response_data = response.json()

        self.assertEqual(len(response_data["results"]), 2)
        first_session = response_data["results"][0]
        second_session = response_data["results"][1]

        self.assertEqual(first_session["id"], "2")
        self.assertEqual(first_session["distinct_id"], "user2")
        self.assertEqual(parse(first_session["start_time"]), (base_time + relativedelta(seconds=20)))
        self.assertEqual(parse(first_session["end_time"]), (base_time + relativedelta(seconds=40)))
        self.assertEqual(first_session["recording_duration"], 20)
        self.assertEqual(first_session["viewed"], False)

        self.assertEqual(second_session["id"], "1")
        self.assertEqual(second_session["distinct_id"], "user")
        self.assertEqual(parse(second_session["start_time"]), (base_time))
        self.assertEqual(parse(second_session["end_time"]), (base_time + relativedelta(seconds=30)))
        self.assertEqual(second_session["recording_duration"], 30)
        self.assertEqual(second_session["viewed"], False)
        self.assertEqual(second_session["person"]["id"], p.pk)

    @patch("posthog.api.session_recording.SessionRecordingListFromReplaySummary")
    def test_console_log_filters_are_correctly_passed_to_listing(self, mock_summary_lister):
        self.client.get(f'/api/projects/{self.team.id}/session_recordings?version=3&console_logs=["warn", "error"]')
        assert len(mock_summary_lister.call_args_list) == 1
        filter_passed_to_mock: SessionRecordingsFilter = mock_summary_lister.call_args_list[0].kwargs["filter"]
        assert filter_passed_to_mock.console_logs_filter == ["warn", "error"]

    @snapshot_postgres_queries
    def test_listing_recordings_is_not_nplus1_for_persons(self):
        with freeze_time("2022-06-03T12:00:00.000Z"):
            # request once without counting queries to cache an ee.license lookup that makes results vary otherwise
            self.client.get(f"/api/projects/{self.team.id}/session_recordings")

            base_time = (now() - relativedelta(days=1)).replace(microsecond=0)
            num_queries = FuzzyInt(12, 15)  # PoE on or off adds queries here :shrug:

            self._person_with_snapshots(base_time=base_time, distinct_id="user", session_id="1")
            with self.assertNumQueries(num_queries):
                self.client.get(f"/api/projects/{self.team.id}/session_recordings")

            self._person_with_snapshots(base_time=base_time, distinct_id="user2", session_id="2")
            with self.assertNumQueries(num_queries):
                self.client.get(f"/api/projects/{self.team.id}/session_recordings")

            self._person_with_snapshots(base_time=base_time, distinct_id="user3", session_id="3")
            with self.assertNumQueries(num_queries):
                self.client.get(f"/api/projects/{self.team.id}/session_recordings")

    def _person_with_snapshots(self, base_time: datetime, distinct_id: str = "user", session_id: str = "1") -> None:
        Person.objects.create(
            team=self.team, distinct_ids=[distinct_id], properties={"$some_prop": "something", "email": "bob@bob.com"}
        )
        self.create_snapshot(distinct_id, session_id, base_time)
        self.create_snapshot(distinct_id, session_id, base_time + relativedelta(seconds=10))

        produce_replay_summary(
            session_id=session_id,
            team_id=self.team.pk,
            first_timestamp=base_time.isoformat(),
            last_timestamp=(base_time + relativedelta(seconds=10)).isoformat(),
            distinct_id=distinct_id,
            first_url="https://example.io/home",
            click_count=2,
            keypress_count=2,
            mouse_activity_count=2,
            active_milliseconds=50 * 1000 * 0.5,
        )

        flush_persons_and_events()

    def test_session_recordings_dont_leak_teams(self):
        another_team = Team.objects.create(organization=self.organization)
        Person.objects.create(
            team=another_team, distinct_ids=["user"], properties={"$some_prop": "something", "email": "bob@bob.com"}
        )
        Person.objects.create(
            team=self.team, distinct_ids=["user"], properties={"$some_prop": "something", "email": "bob@bob.com"}
        )

        base_time = (now() - relativedelta(days=1)).replace(microsecond=0)
        self.create_snapshot("user", "1", base_time, team_id=another_team.pk)
        self.create_snapshot("user", "2", base_time)

        response = self.client.get(f"/api/projects/{self.team.id}/session_recordings")
        self.assertEqual(response.status_code, status.HTTP_200_OK)
        response_data = response.json()
        self.assertEqual(len(response_data["results"]), 1)
        self.assertEqual(response_data["results"][0]["id"], "2")

    def test_session_recording_for_user_with_multiple_distinct_ids(self):
        base_time = (now() - timedelta(days=1)).replace(microsecond=0)
        p = Person.objects.create(
            team=self.team,
            distinct_ids=["d1", "d2"],
            properties={"$some_prop": "something", "email": "bob@bob.com"},
        )
        self.create_snapshot("d1", "1", base_time)
        self.create_snapshot("d2", "2", base_time + relativedelta(seconds=30))
        response = self.client.get(f"/api/projects/{self.team.id}/session_recordings")
        response_data = response.json()
        self.assertEqual(len(response_data["results"]), 2)
        self.assertEqual(response_data["results"][0]["person"]["id"], p.pk)
        self.assertEqual(response_data["results"][1]["person"]["id"], p.pk)

    def test_viewed_state_of_session_recording(self):
        Person.objects.create(
            team=self.team, distinct_ids=["u1"], properties={"$some_prop": "something", "email": "bob@bob.com"}
        )
        base_time = (now() - timedelta(days=1)).replace(microsecond=0)
        SessionRecordingViewed.objects.create(team=self.team, user=self.user, session_id="1")

        produce_replay_summary(
            session_id="1",
            team_id=self.team.pk,
            first_timestamp=base_time.isoformat(),
            last_timestamp=base_time.isoformat(),
            distinct_id="u1",
            first_url="https://example.io/home",
            click_count=2,
            keypress_count=2,
            mouse_activity_count=2,
            active_milliseconds=50 * 1000 * 0.5,
        )
        produce_replay_summary(
            session_id="2",
            team_id=self.team.pk,
            first_timestamp=(base_time + relativedelta(seconds=30)).isoformat(),
            last_timestamp=(base_time + relativedelta(seconds=30)).isoformat(),
            distinct_id="u1",
            first_url="https://example.io/home",
            click_count=2,
            keypress_count=2,
            mouse_activity_count=2,
            active_milliseconds=50 * 1000 * 0.5,
        )

        response = self.client.get(f"/api/projects/{self.team.id}/session_recordings")
        response_data = response.json()
        self.assertEqual(len(response_data["results"]), 2)
        self.assertEqual(response_data["results"][0]["id"], "2")
        self.assertEqual(response_data["results"][0]["viewed"], False)
        self.assertEqual(response_data["results"][1]["id"], "1")
        self.assertEqual(response_data["results"][1]["viewed"], True)

    def test_setting_viewed_state_of_session_recording(self):
        Person.objects.create(
            team=self.team, distinct_ids=["u1"], properties={"$some_prop": "something", "email": "bob@bob.com"}
        )
        base_time = (now() - relativedelta(days=1)).replace(microsecond=0)

        produce_replay_summary(
            session_id="1",
            team_id=self.team.pk,
            first_timestamp=base_time.isoformat(),
            last_timestamp=base_time.isoformat(),
            distinct_id="u1",
            first_url="https://example.io/home",
            click_count=2,
            keypress_count=2,
            mouse_activity_count=2,
            active_milliseconds=50 * 1000 * 0.5,
        )

<<<<<<< HEAD
        response = self.client.get(f"/api/projects/{self.team.id}/session_recordings")
=======
        response = self.client.get(f"/api/projects/{self.team.id}/session_recordings?version=3")
>>>>>>> 085029cd
        response_data = response.json()
        # Make sure it starts not viewed
        assert response_data["results"][0]["viewed"] is False
        assert response_data["results"][0]["id"] == "1"

        # can get it directly
        get_session_response = self.client.get(f"/api/projects/{self.team.id}/session_recordings/1")
        assert get_session_response.status_code == 200
        assert get_session_response.json()["viewed"] is False
        assert get_session_response.json()["id"] == "1"

        # being loaded doesn't mark it as viewed
<<<<<<< HEAD
        all_sessions_response = self.client.get(f"/api/projects/{self.team.id}/session_recordings")
=======
        all_sessions_response = self.client.get(f"/api/projects/{self.team.id}/session_recordings?version=3")
>>>>>>> 085029cd
        response_data = all_sessions_response.json()
        # Make sure it remains not viewed
        assert response_data["results"][0]["viewed"] is False
        assert response_data["results"][0]["id"] == "1"

        # can set it to viewed
        save_as_viewed_response = self.client.get(f"/api/projects/{self.team.id}/session_recordings/1?save_view=True")
        assert save_as_viewed_response.status_code == 200

<<<<<<< HEAD
        final_view_response = self.client.get(f"/api/projects/{self.team.id}/session_recordings")
=======
        final_view_response = self.client.get(f"/api/projects/{self.team.id}/session_recordings?version=3")
>>>>>>> 085029cd
        response_data = final_view_response.json()
        # Make sure the query param sets it to viewed
        assert response_data["results"][0]["viewed"] is True
        assert response_data["results"][0]["id"] == "1"

        response = self.client.get(f"/api/projects/{self.team.id}/session_recordings/1")
        response_data = response.json()
        # In the metadata response too
        self.assertEqual(response_data["viewed"], True)

    def test_get_single_session_recording_metadata(self):
        with freeze_time("2023-01-01T12:00:00.000Z"):
            p = Person.objects.create(
                team=self.team, distinct_ids=["d1"], properties={"$some_prop": "something", "email": "bob@bob.com"}
            )
            session_recording_id = "session_1"
            base_time = (now() - relativedelta(days=1)).replace(microsecond=0)
            produce_replay_summary(
                session_id=session_recording_id,
                team_id=self.team.pk,
                first_timestamp=base_time.isoformat(),
                last_timestamp=(base_time + relativedelta(seconds=30)).isoformat(),
                distinct_id="d1",
            )

        response = self.client.get(f"/api/projects/{self.team.id}/session_recordings/{session_recording_id}")
        response_data = response.json()

        assert response_data == {
            "id": "session_1",
            "distinct_id": "d1",
            "viewed": False,
            "pinned_count": 0,
            "recording_duration": 30,
            "start_time": base_time.replace(tzinfo=timezone.utc).strftime("%Y-%m-%dT%H:%M:%SZ"),
            "end_time": (base_time + relativedelta(seconds=30)).strftime("%Y-%m-%dT%H:%M:%SZ"),
            "click_count": 0,
            "keypress_count": 0,
            "start_url": None,
            "matching_events": None,
            "mouse_activity_count": None,
            "inactive_seconds": None,
            "active_seconds": None,
            "console_error_count": None,
            "console_log_count": None,
            "console_warn_count": None,
            "person": {
                "id": p.id,
                "name": "bob@bob.com",
                "distinct_ids": ["d1"],
                "properties": {"email": "bob@bob.com", "$some_prop": "something"},
                "created_at": "2023-01-01T12:00:00Z",
                "uuid": ANY,
            },
            "storage": "clickhouse",
        }

    def test_get_default_limit_of_chunks(self):
        base_time = now()
        num_snapshots = DEFAULT_RECORDING_CHUNK_LIMIT + 10

        for _ in range(num_snapshots):
            self.create_snapshot("user", "1", base_time)

        response = self.client.get(f"/api/projects/{self.team.id}/session_recordings/1/snapshots")
        response_data = response.json()
        self.assertEqual(len(response_data["snapshot_data_by_window_id"][""]), DEFAULT_RECORDING_CHUNK_LIMIT)

    def test_get_snapshots_is_compressed(self):
        base_time = now()
        num_snapshots = 2  # small contents aren't compressed, needs to be enough data to trigger compression

        for _ in range(num_snapshots):
            self.create_snapshot("user", "1", base_time)

        custom_headers = {"HTTP_ACCEPT_ENCODING": "gzip"}
        response = self.client.get(
            f"/api/projects/{self.team.id}/session_recordings/1/snapshots",
            data=None,
            follow=False,
            secure=False,
            **custom_headers,
        )

        self.assertEqual(response.status_code, status.HTTP_200_OK)
        self.assertEqual(response.headers.get("Content-Encoding", None), "gzip")

    def test_get_snapshots_for_chunked_session_recording(self):
        chunked_session_id = "chunk_id"
        expected_num_requests = 3
        num_chunks = 60
        snapshots_per_chunk = 2

        with freeze_time("2020-09-13T12:26:40.000Z"):
            start_time = now()
            for index, s in enumerate(range(num_chunks)):
                self.create_snapshots(
                    snapshots_per_chunk,
                    "user",
                    chunked_session_id,
                    start_time + relativedelta(minutes=s),
                    window_id="1" if index % 2 == 0 else "2",
                )

            next_url = f"/api/projects/{self.team.id}/session_recordings/{chunked_session_id}/snapshots"

            for i in range(expected_num_requests):
                response = self.client.get(next_url)
                response_data = response.json()

                self.assertEqual(
                    len(response_data["snapshot_data_by_window_id"]["1"]),
                    snapshots_per_chunk * DEFAULT_RECORDING_CHUNK_LIMIT / 2,
                )
                self.assertEqual(
                    len(response_data["snapshot_data_by_window_id"]["2"]),
                    snapshots_per_chunk * DEFAULT_RECORDING_CHUNK_LIMIT / 2,
                )
                if i == expected_num_requests - 1:
                    self.assertIsNone(response_data["next"])
                else:
                    self.assertIsNotNone(response_data["next"])

                next_url = response_data["next"]

    def test_single_session_recording_doesnt_leak_teams(self):
        another_team = Team.objects.create(organization=self.organization)
        self.create_snapshot("user", "id_no_team_leaking", now() - relativedelta(days=1), team_id=another_team.pk)
        response = self.client.get(f"/api/projects/{self.team.id}/session_recordings/id_no_team_leaking")
        self.assertEqual(response.status_code, status.HTTP_404_NOT_FOUND)

        response = self.client.get(f"/api/projects/{self.team.id}/session_recordings/id_no_team_leaking/snapshots")
        self.assertEqual(response.status_code, status.HTTP_404_NOT_FOUND)

    def test_session_recording_with_no_person(self):
        produce_replay_summary(
            session_id="id_no_person",
            team_id=self.team.pk,
            first_timestamp=(now() - relativedelta(days=1)).isoformat(),
            last_timestamp=(now() - relativedelta(days=1)).isoformat(),
            distinct_id="d1",
        )

        response = self.client.get(f"/api/projects/{self.team.id}/session_recordings/id_no_person")
        response_data = response.json()
        self.assertEqual(response_data["person"], None)

    def test_session_recording_doesnt_exist(self):
        response = self.client.get(f"/api/projects/{self.team.id}/session_recordings/non_existent_id")
        self.assertEqual(response.status_code, status.HTTP_404_NOT_FOUND)

        response = self.client.get(f"/api/projects/{self.team.id}/session_recordings/non_existent_id/snapshots")
        self.assertEqual(response.status_code, status.HTTP_404_NOT_FOUND)

    def test_request_to_another_teams_endpoint_returns_401(self):
        org = Organization.objects.create(name="Separate Org")
        another_team = Team.objects.create(organization=org)
        self.create_snapshot("user", "id_no_team_leaking", now() - relativedelta(days=1), team_id=another_team.pk)
        response = self.client.get(f"/api/projects/{another_team.pk}/session_recordings/id_no_team_leaking")
        self.assertEqual(response.status_code, status.HTTP_403_FORBIDDEN)

    def test_session_ids_filter(self):
        with freeze_time("2020-09-13T12:26:40.000Z"):
            Person.objects.create(
                team=self.team, distinct_ids=["user"], properties={"$some_prop": "something", "email": "bob@bob.com"}
            )
            self.create_snapshot("user", "1", now() - relativedelta(days=1))
            self.create_snapshot("user", "2", now() - relativedelta(days=2))
            self.create_snapshot("user", "3", now() - relativedelta(days=3))

            # Fetch playlist
            params_string = urlencode({"session_ids": '["1", "2", "3"]'})
            response = self.client.get(f"/api/projects/{self.team.id}/session_recordings?{params_string}")
            self.assertEqual(response.status_code, status.HTTP_200_OK)
            response_data = response.json()

            self.assertEqual(len(response_data["results"]), 3)
            self.assertEqual(response_data["results"][0]["id"], "1")
            self.assertEqual(response_data["results"][1]["id"], "2")
            self.assertEqual(response_data["results"][2]["id"], "3")

    def test_empty_list_session_ids_filter_returns_no_recordings(self):
        with freeze_time("2020-09-13T12:26:40.000Z"):
            Person.objects.create(
                team=self.team, distinct_ids=["user"], properties={"$some_prop": "something", "email": "bob@bob.com"}
            )
            self.create_snapshot("user", "1", now() - relativedelta(days=1))
            self.create_snapshot("user", "2", now() - relativedelta(days=2))
            self.create_snapshot("user", "3", now() - relativedelta(days=3))

            # Fetch playlist
            params_string = urlencode({"session_ids": "[]"})
            response = self.client.get(f"/api/projects/{self.team.id}/session_recordings?{params_string}")
            self.assertEqual(response.status_code, status.HTTP_200_OK)
            response_data = response.json()

            self.assertEqual(len(response_data["results"]), 0)

    def test_regression_encoded_emojis_dont_crash(self):

        Person.objects.create(
            team=self.team, distinct_ids=["user"], properties={"$some_prop": "something", "email": "bob@bob.com"}
        )
        with freeze_time("2022-01-01T12:00:00.000Z"):
            self.create_snapshot(
                "user",
                "1",
                now() - relativedelta(days=1),
                snapshot_data={"texts": ["\\ud83d\udc83\\ud83c\\udffb"]},  # This is an invalid encoded emoji
            )

        response = self.client.get(f"/api/projects/{self.team.id}/session_recordings/1/snapshots")
        self.assertEqual(response.status_code, status.HTTP_200_OK)
        response_data = response.json()

        assert not response_data["next"]
        assert response_data["snapshot_data_by_window_id"] == {
            "": [
                {
                    "texts": ["\\ud83d\udc83\\ud83c\\udffb"],
                    "timestamp": 1640952000000.0,
                    "has_full_snapshot": True,
                    "type": 2,
                    "data": {"source": 0},
                }
            ]
        }

    def test_delete_session_recording(self):
        self.create_snapshot("user", "1", now() - relativedelta(days=1), team_id=self.team.pk)
        response = self.client.delete(f"/api/projects/{self.team.id}/session_recordings/1")
        self.assertEqual(response.status_code, status.HTTP_204_NO_CONTENT)
        # Trying to delete same recording again returns 404
        response = self.client.delete(f"/api/projects/{self.team.id}/session_recordings/1")
        self.assertEqual(response.status_code, status.HTTP_404_NOT_FOUND)

    # New snapshot loading method
    @freeze_time("2023-01-01T00:00:00Z")
    @patch("posthog.api.session_recording.object_storage.list_objects")
    def test_get_snapshots_v2_default_response(self, mock_list_objects) -> None:
        session_id = str(uuid.uuid4())
        timestamp = round(now().timestamp() * 1000)
        mock_list_objects.return_value = [
            f"session_recordings/team_id/{self.team.pk}/session_id/{session_id}/data/{timestamp - 10000}-{timestamp - 5000}",
            f"session_recordings/team_id/{self.team.pk}/session_id/{session_id}/data/{timestamp - 5000}-{timestamp}",
        ]
        response = self.client.get(f"/api/projects/{self.team.id}/session_recordings/{session_id}/snapshots?version=2")
        response_data = response.json()

        assert response_data == {
            "sources": [
                {
                    "source": "blob",
                    "start_timestamp": "2022-12-31T23:59:50Z",
                    "end_timestamp": "2022-12-31T23:59:55Z",
                    "blob_key": "1672531190000-1672531195000",
                },
                {
                    "source": "blob",
                    "start_timestamp": "2022-12-31T23:59:55Z",
                    "end_timestamp": "2023-01-01T00:00:00Z",
                    "blob_key": "1672531195000-1672531200000",
                },
                {
                    "source": "realtime",
                    "start_timestamp": "2022-12-31T23:59:55Z",
                    "end_timestamp": None,
                    "blob_key": None,
                },
            ]
        }
        mock_list_objects.assert_called_with(f"session_recordings/team_id/{self.team.pk}/session_id/{session_id}/data/")

    @freeze_time("2023-01-01T00:00:00Z")
    @patch("posthog.api.session_recording.object_storage.list_objects")
    def test_get_snapshots_v2_default_response_no_realtime_if_old(self, mock_list_objects) -> None:
        session_id = str(uuid.uuid4())
        old_timestamp = round((now() - timedelta(hours=26)).timestamp() * 1000)

        mock_list_objects.return_value = [
            f"session_recordings/team_id/{self.team.pk}/session_id/{session_id}/data/{old_timestamp - 10000}-{old_timestamp}",
        ]
        response = self.client.get(f"/api/projects/{self.team.id}/session_recordings/{session_id}/snapshots?version=2")
        response_data = response.json()

        assert response_data == {
            "sources": [
                {
                    "source": "blob",
                    "start_timestamp": "2022-12-30T21:59:50Z",
                    "end_timestamp": "2022-12-30T22:00:00Z",
                    "blob_key": "1672437590000-1672437600000",
                }
            ]
        }

    @patch("posthog.api.session_recording.SessionRecording.get_or_build")
    @patch("posthog.api.session_recording.object_storage.get_presigned_url")
    @patch("posthog.api.session_recording.requests")
    def test_can_get_session_recording_blob(
        self, _mock_requests, mock_presigned_url, mock_get_session_recording
    ) -> None:
        session_id = str(uuid.uuid4())
        """API will add session_recordings/team_id/{self.team.pk}/session_id/{session_id}"""
        blob_key = f"1682608337071"
        url = f"/api/projects/{self.team.pk}/session_recordings/{session_id}/snapshots/?version=2&source=blob&blob_key={blob_key}"

        # by default a session recording is deleted, so we have to explicitly mark the mock as not deleted
        mock_get_session_recording.return_value = SessionRecording(session_id=session_id, team=self.team, deleted=False)

        def presigned_url_sideeffect(key: str, **kwargs):
            if key == f"session_recordings/team_id/{self.team.pk}/session_id/{session_id}/data/{blob_key}":
                return f"https://test.com/"
            else:
                return None

        mock_presigned_url.side_effect = presigned_url_sideeffect

        response = self.client.get(url)
        assert response.status_code == status.HTTP_200_OK

    @patch("posthog.api.session_recording.SessionRecording.get_or_build")
    @patch("posthog.api.session_recording.object_storage.get_presigned_url")
    @patch("posthog.api.session_recording.requests")
    def test_cannot_get_session_recording_blob_for_made_up_sessions(
        self, _mock_requests, mock_presigned_url, mock_get_session_recording
    ) -> None:
        session_id = str(uuid.uuid4())
        blob_key = f"1682608337071"
        url = f"/api/projects/{self.team.pk}/session_recordings/{session_id}/snapshots/?version=2&source=blob&blob_key={blob_key}"

        # by default a session recording is deleted, and _that_ is what we check for to see if it exists
        # so, we have to explicitly mark the mock as deleted
        mock_get_session_recording.return_value = SessionRecording(session_id=session_id, team=self.team, deleted=True)

        response = self.client.get(url)
        assert response.status_code == status.HTTP_404_NOT_FOUND
        assert mock_presigned_url.call_count == 0

    @patch("posthog.api.session_recording.object_storage.get_presigned_url")
    def test_can_not_get_session_recording_blob_that_does_not_exist(self, mock_presigned_url) -> None:
        session_id = str(uuid.uuid4())
        blob_key = f"session_recordings/team_id/{self.team.pk}/session_id/{session_id}/data/1682608337071"
        url = f"/api/projects/{self.team.pk}/session_recordings/{session_id}/snapshots/?version=2&source=blob&blob_key={blob_key}"

        mock_presigned_url.return_value = None

        response = self.client.get(url)
        assert response.status_code == status.HTTP_404_NOT_FOUND

    def test_get_via_sharing_token(self):
        other_team = create_team(organization=self.organization)

        session_id = str(uuid.uuid4())
        with freeze_time("2023-01-01T12:00:00Z"):
            produce_replay_summary(
                session_id=session_id,
                team_id=self.team.pk,
                first_timestamp=(now() - relativedelta(days=1)).isoformat(),
                last_timestamp=(now() - relativedelta(days=1)).isoformat(),
                distinct_id="user",
            )
            self.create_snapshot("user", session_id, now() - relativedelta(days=1), team_id=self.team.pk)

        token = self.client.patch(
            f"/api/projects/{self.team.id}/session_recordings/{session_id}/sharing", {"enabled": True}
        ).json()["access_token"]

        self.client.logout()

        # Unallowed routes
        response = self.client.get(f"/api/projects/{self.team.id}/session_recordings/2?sharing_access_token={token}")
        self.assertEqual(response.status_code, status.HTTP_403_FORBIDDEN)
        response = self.client.get(f"/api/projects/{self.team.id}/session_recordings?sharing_access_token={token}")
        self.assertEqual(response.status_code, status.HTTP_403_FORBIDDEN)
        response = self.client.get(f"/api/projects/12345/session_recordings?sharing_access_token={token}")
        response = self.client.get(
            f"/api/projects/{other_team.id}/session_recordings/{session_id}?sharing_access_token={token}"
        )
        self.assertEqual(response.status_code, status.HTTP_403_FORBIDDEN)

        response = self.client.get(
            f"/api/projects/{self.team.id}/session_recordings/{session_id}?sharing_access_token={token}"
        )
        self.assertEqual(response.status_code, status.HTTP_200_OK)

        assert response.json() == {
            "id": session_id,
            "recording_duration": 0,
            "start_time": "2022-12-31T12:00:00Z",
            "end_time": "2022-12-31T12:00:00Z",
        }

        response = self.client.get(
            f"/api/projects/{self.team.id}/session_recordings/{session_id}/snapshots?sharing_access_token={token}"
        )
        self.assertEqual(response.status_code, status.HTTP_200_OK)<|MERGE_RESOLUTION|>--- conflicted
+++ resolved
@@ -308,11 +308,7 @@
             active_milliseconds=50 * 1000 * 0.5,
         )
 
-<<<<<<< HEAD
-        response = self.client.get(f"/api/projects/{self.team.id}/session_recordings")
-=======
         response = self.client.get(f"/api/projects/{self.team.id}/session_recordings?version=3")
->>>>>>> 085029cd
         response_data = response.json()
         # Make sure it starts not viewed
         assert response_data["results"][0]["viewed"] is False
@@ -325,11 +321,7 @@
         assert get_session_response.json()["id"] == "1"
 
         # being loaded doesn't mark it as viewed
-<<<<<<< HEAD
-        all_sessions_response = self.client.get(f"/api/projects/{self.team.id}/session_recordings")
-=======
         all_sessions_response = self.client.get(f"/api/projects/{self.team.id}/session_recordings?version=3")
->>>>>>> 085029cd
         response_data = all_sessions_response.json()
         # Make sure it remains not viewed
         assert response_data["results"][0]["viewed"] is False
@@ -339,11 +331,7 @@
         save_as_viewed_response = self.client.get(f"/api/projects/{self.team.id}/session_recordings/1?save_view=True")
         assert save_as_viewed_response.status_code == 200
 
-<<<<<<< HEAD
-        final_view_response = self.client.get(f"/api/projects/{self.team.id}/session_recordings")
-=======
         final_view_response = self.client.get(f"/api/projects/{self.team.id}/session_recordings?version=3")
->>>>>>> 085029cd
         response_data = final_view_response.json()
         # Make sure the query param sets it to viewed
         assert response_data["results"][0]["viewed"] is True
