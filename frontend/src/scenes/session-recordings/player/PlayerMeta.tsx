import './PlayerMeta.scss'

import { LemonSelect, LemonSelectOption, Link } from '@posthog/lemon-ui'
import clsx from 'clsx'
import { useActions, useValues } from 'kea'
import { CopyToClipboardInline } from 'lib/components/CopyToClipboard'
import { useResizeBreakpoints } from 'lib/hooks/useResizeObserver'
import { LemonSkeleton } from 'lib/lemon-ui/LemonSkeleton'
import { Tooltip } from 'lib/lemon-ui/Tooltip'
import { isObject } from 'lib/utils'
import { DraggableToNotebook } from 'scenes/notebooks/AddToNotebook/DraggableToNotebook'
import { IconWindow } from 'scenes/session-recordings/player/icons'
import { PlayerMetaLinks } from 'scenes/session-recordings/player/PlayerMetaLinks'
import { playerMetaLogic } from 'scenes/session-recordings/player/playerMetaLogic'
import { urls } from 'scenes/urls'

import { getCurrentExporterData } from '~/exporter/exporterViewLogic'
import { Logo } from '~/toolbar/assets/Logo'

<<<<<<< HEAD
import { PlayerBottomSettings } from './controller/PlayerController'
=======
import { PlayerInspector } from './PlayerInspector'
>>>>>>> 6f052c6a
import { PlayerPersonMeta } from './PlayerPersonMeta'
import { sessionRecordingPlayerLogic, SessionRecordingPlayerMode } from './sessionRecordingPlayerLogic'

function URLOrScreen({ lastUrl }: { lastUrl: string | undefined }): JSX.Element | null {
    if (isObject(lastUrl) && 'href' in lastUrl) {
        // regression protection, we saw a user whose site was sometimes sending the string-ified location object
        // this is a best-effort attempt to show the href in that case
        lastUrl = lastUrl['href'] as string | undefined
    }

    if (!lastUrl) {
        return null
    }

    // re-using the rrweb web schema means that this might be a mobile replay screen name
    let isValidUrl = false
    try {
        new URL(lastUrl || '')
        isValidUrl = true
    } catch (_e) {
        // no valid url
    }

    return (
        <span className="flex items-center gap-2 truncate">
            <span>·</span>
            <span className="flex items-center gap-1 truncate">
                {isValidUrl ? (
                    <Tooltip title="Click to open url">
                        <Link to={lastUrl} target="_blank" className="truncate">
                            {lastUrl}
                        </Link>
                    </Tooltip>
                ) : (
                    lastUrl
                )}
                <span className="flex items-center">
                    <CopyToClipboardInline
                        description={lastUrl}
                        explicitValue={lastUrl}
                        iconStyle={{ color: 'var(--muted-alt)' }}
                        selectable={true}
                    />
                </span>
            </span>
        </span>
    )
}

export function ResolutionView(): JSX.Element {
    const { logicProps } = useValues(sessionRecordingPlayerLogic)

    const { resolutionDisplay, scaleDisplay, loading } = useValues(playerMetaLogic(logicProps))

    return loading ? (
        <LemonSkeleton className="w-1/3 h-4" />
    ) : (
        <Tooltip
            placement="bottom"
            title={
                <>
                    The resolution of the page as it was captured was <b>{resolutionDisplay}</b>
                    <br />
                    You are viewing the replay at <b>{scaleDisplay}</b> of the original size
                </>
            }
        >
            <span className="text-muted-alt text-xs">
                <span className="hidden @[30rem]:inline-block">{resolutionDisplay} </span>
                <span>({scaleDisplay})</span>
            </span>
        </Tooltip>
    )
}

export function PlayerMeta({ iconsOnly }: { iconsOnly: boolean }): JSX.Element {
    const { logicProps, isFullScreen } = useValues(sessionRecordingPlayerLogic)

    const { windowIds, trackedWindow, lastPageviewEvent, lastUrl, currentWindowIndex, loading } = useValues(
        playerMetaLogic(logicProps)
    )

    const { setTrackedWindow } = useActions(playerMetaLogic(logicProps))

    const { ref, size } = useResizeBreakpoints({
        0: 'compact',
        550: 'normal',
    })

    const isSmallPlayer = size === 'compact'

    const mode = logicProps.mode ?? SessionRecordingPlayerMode.Standard
    const whitelabel = getCurrentExporterData()?.whitelabel ?? false

    if (mode === SessionRecordingPlayerMode.Sharing) {
        if (whitelabel) {
            return <></>
        }
        return (
            <div className="PlayerMeta">
                <div className="flex justify-between items-center m-2">
                    {!whitelabel ? (
                        <Tooltip title="Powered by PostHog" placement="right">
                            <Link to="https://posthog.com" className="flex items-center" target="blank">
                                <Logo />
                            </Link>
                        </Tooltip>
                    ) : null}
                    <ResolutionView />
                </div>
            </div>
        )
    }

    const windowOptions: LemonSelectOption<string | null>[] = [
        {
            label: <IconWindow value={currentWindowIndex} className="text-muted-alt" />,
            value: null,
            labelInMenu: <>Follow the user</>,
        },
    ]
    windowIds.forEach((windowId, index) => {
        windowOptions.push({
            label: <IconWindow value={index + 1} className="text-muted-alt" />,
            labelInMenu: (
                <div className="flex flex-row gap-2 space-between items-center">
                    Follow window: <IconWindow value={index + 1} className="text-muted-alt" />
                </div>
            ),
            value: windowId,
        })
    })

    return (
        <DraggableToNotebook href={urls.replaySingle(logicProps.sessionRecordingId)} onlyWithModifierKey>
            <div
                ref={ref}
                className={clsx('PlayerMeta', {
                    'PlayerMeta--fullscreen': isFullScreen,
                })}
            >
                <div className="flex items-center justify-between gap-1 whitespace-nowrap overflow-hidden px-1 py-0.5 text-xs @container">
                    {loading ? (
                        <LemonSkeleton className="w-1/3 h-4 my-1" />
                    ) : (
                        <>
                            <LemonSelect
                                size="xsmall"
                                options={windowOptions}
                                value={trackedWindow}
                                disabledReason={windowIds.length <= 1 ? "There's only one window" : undefined}
                                onSelect={(value) => setTrackedWindow(value)}
                            />

                            <URLOrScreen lastUrl={lastUrl} />
                            {lastPageviewEvent?.properties?.['$screen_name'] && (
                                <span className="flex items-center gap-2 truncate">
                                    <span>·</span>
                                    <span className="flex items-center gap-1 truncate">
                                        {lastPageviewEvent?.properties['$screen_name']}
                                    </span>
                                </span>
                            )}
                        </>
                    )}
                    <div className={clsx('flex-1', isSmallPlayer ? 'min-w-[1rem]' : 'min-w-[5rem]')} />
                    <PlayerMetaLinks iconsOnly={iconsOnly} />
                    <ResolutionView />
                    <div className="flex items-center gap-x-1 ml-2">
                        <PlayerPersonMeta />
<<<<<<< HEAD
=======
                        <PlayerInspector />
>>>>>>> 6f052c6a
                    </div>
                </div>
                <PlayerBottomSettings />
            </div>
        </DraggableToNotebook>
    )
}<|MERGE_RESOLUTION|>--- conflicted
+++ resolved
@@ -17,11 +17,7 @@
 import { getCurrentExporterData } from '~/exporter/exporterViewLogic'
 import { Logo } from '~/toolbar/assets/Logo'
 
-<<<<<<< HEAD
 import { PlayerBottomSettings } from './controller/PlayerController'
-=======
-import { PlayerInspector } from './PlayerInspector'
->>>>>>> 6f052c6a
 import { PlayerPersonMeta } from './PlayerPersonMeta'
 import { sessionRecordingPlayerLogic, SessionRecordingPlayerMode } from './sessionRecordingPlayerLogic'
 
@@ -190,12 +186,8 @@
                     <div className={clsx('flex-1', isSmallPlayer ? 'min-w-[1rem]' : 'min-w-[5rem]')} />
                     <PlayerMetaLinks iconsOnly={iconsOnly} />
                     <ResolutionView />
-                    <div className="flex items-center gap-x-1 ml-2">
+                    <div className="ml-2">
                         <PlayerPersonMeta />
-<<<<<<< HEAD
-=======
-                        <PlayerInspector />
->>>>>>> 6f052c6a
                     </div>
                 </div>
                 <PlayerBottomSettings />
