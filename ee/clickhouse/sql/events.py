--- conflicted
+++ resolved
@@ -149,50 +149,26 @@
 
 SELECT_EVENT_WITH_ARRAY_PROPS_SQL = """
 SELECT
-<<<<<<< HEAD
     ewap.*
 FROM
     events_with_array_props_view ewap
 where ewap.team_id = %(team_id)s
 AND ewap.uuid IN (select uuid from events WHERE team_id = %(team_id)s {conditions})
-ORDER BY timestamp desc {limit}
-=======
-    ewap.*,
-    person.properties
-FROM
-    events_with_array_props_view ewap
-INNER JOIN person_distinct_id as pid ON ewap.distinct_id = pid.distinct_id
-INNER JOIN person ON pid.person_id = person.id
-where ewap.team_id = %(team_id)s
-AND ewap.uuid IN (SELECT uuid FROM events WHERE team_id = %(team_id)s {conditions})
 ORDER BY ewap.timestamp DESC {limit}
->>>>>>> 095dca9e
 """
 
 SELECT_EVENT_WITH_PROP_SQL = """
 SELECT
-<<<<<<< HEAD
     ewap.*
-=======
-    ewap.*,
-    person.properties
->>>>>>> 095dca9e
 FROM events_with_array_props_view AS ewap
-INNER JOIN person_distinct_id as pid ON ewap.distinct_id = pid.distinct_id
-INNER JOIN person ON pid.person_id = person.id
 WHERE uuid IN
 (
     SELECT event_id
     FROM events_properties_view AS ep
     WHERE team_id = %(team_id)s AND {filters}
 )
-<<<<<<< HEAD
-AND ewap.uuid IN (select uuid from events WHERE team_id = %(team_id)s {conditions})
-ORDER BY timestamp DESC {limit}
-=======
 AND ewap.uuid IN (SELECT uuid FROM events WHERE team_id = %(team_id)s {conditions})
 ORDER BY ewap.timestamp DESC {limit}
->>>>>>> 095dca9e
 """
 
 SELECT_ONE_EVENT_SQL = """
