
// Generated from HogQLParser.g4 by ANTLR 4.13.2

#pragma once


#include "antlr4-runtime.h"
#include "HogQLParserVisitor.h"


/**
 * This class provides an empty implementation of HogQLParserVisitor, which can be
 * extended to create a visitor which only needs to handle a subset of the available methods.
 */
class  HogQLParserBaseVisitor : public HogQLParserVisitor {
public:

  virtual std::any visitProgram(HogQLParser::ProgramContext *ctx) override {
    return visitChildren(ctx);
  }

  virtual std::any visitDeclaration(HogQLParser::DeclarationContext *ctx) override {
    return visitChildren(ctx);
  }

  virtual std::any visitExpression(HogQLParser::ExpressionContext *ctx) override {
    return visitChildren(ctx);
  }

  virtual std::any visitVarDecl(HogQLParser::VarDeclContext *ctx) override {
    return visitChildren(ctx);
  }

  virtual std::any visitIdentifierList(HogQLParser::IdentifierListContext *ctx) override {
    return visitChildren(ctx);
  }

  virtual std::any visitStatement(HogQLParser::StatementContext *ctx) override {
    return visitChildren(ctx);
  }

  virtual std::any visitReturnStmt(HogQLParser::ReturnStmtContext *ctx) override {
    return visitChildren(ctx);
  }

  virtual std::any visitThrowStmt(HogQLParser::ThrowStmtContext *ctx) override {
    return visitChildren(ctx);
  }

  virtual std::any visitCatchBlock(HogQLParser::CatchBlockContext *ctx) override {
    return visitChildren(ctx);
  }

  virtual std::any visitTryCatchStmt(HogQLParser::TryCatchStmtContext *ctx) override {
    return visitChildren(ctx);
  }

  virtual std::any visitIfStmt(HogQLParser::IfStmtContext *ctx) override {
    return visitChildren(ctx);
  }

  virtual std::any visitWhileStmt(HogQLParser::WhileStmtContext *ctx) override {
    return visitChildren(ctx);
  }

  virtual std::any visitForStmt(HogQLParser::ForStmtContext *ctx) override {
    return visitChildren(ctx);
  }

  virtual std::any visitForInStmt(HogQLParser::ForInStmtContext *ctx) override {
    return visitChildren(ctx);
  }

  virtual std::any visitFuncStmt(HogQLParser::FuncStmtContext *ctx) override {
    return visitChildren(ctx);
  }

  virtual std::any visitVarAssignment(HogQLParser::VarAssignmentContext *ctx) override {
    return visitChildren(ctx);
  }

  virtual std::any visitExprStmt(HogQLParser::ExprStmtContext *ctx) override {
    return visitChildren(ctx);
  }

  virtual std::any visitEmptyStmt(HogQLParser::EmptyStmtContext *ctx) override {
    return visitChildren(ctx);
  }

  virtual std::any visitBlock(HogQLParser::BlockContext *ctx) override {
    return visitChildren(ctx);
  }

  virtual std::any visitKvPair(HogQLParser::KvPairContext *ctx) override {
    return visitChildren(ctx);
  }

  virtual std::any visitKvPairList(HogQLParser::KvPairListContext *ctx) override {
    return visitChildren(ctx);
  }

  virtual std::any visitSelect(HogQLParser::SelectContext *ctx) override {
    return visitChildren(ctx);
  }

  virtual std::any visitSelectStmtWithParens(HogQLParser::SelectStmtWithParensContext *ctx) override {
    return visitChildren(ctx);
  }

<<<<<<< HEAD
  virtual std::any visitSelectUnionStmt(HogQLParser::SelectUnionStmtContext *ctx) override {
=======
  virtual std::any visitSubsequentSelectSetClause(HogQLParser::SubsequentSelectSetClauseContext *ctx) override {
    return visitChildren(ctx);
  }

  virtual std::any visitSelectSetStmt(HogQLParser::SelectSetStmtContext *ctx) override {
>>>>>>> 08386e43
    return visitChildren(ctx);
  }

  virtual std::any visitSelectStmt(HogQLParser::SelectStmtContext *ctx) override {
    return visitChildren(ctx);
  }

  virtual std::any visitWithClause(HogQLParser::WithClauseContext *ctx) override {
    return visitChildren(ctx);
  }

  virtual std::any visitTopClause(HogQLParser::TopClauseContext *ctx) override {
    return visitChildren(ctx);
  }

  virtual std::any visitFromClause(HogQLParser::FromClauseContext *ctx) override {
    return visitChildren(ctx);
  }

  virtual std::any visitArrayJoinClause(HogQLParser::ArrayJoinClauseContext *ctx) override {
    return visitChildren(ctx);
  }

  virtual std::any visitWindowClause(HogQLParser::WindowClauseContext *ctx) override {
    return visitChildren(ctx);
  }

  virtual std::any visitPrewhereClause(HogQLParser::PrewhereClauseContext *ctx) override {
    return visitChildren(ctx);
  }

  virtual std::any visitWhereClause(HogQLParser::WhereClauseContext *ctx) override {
    return visitChildren(ctx);
  }

  virtual std::any visitGroupByClause(HogQLParser::GroupByClauseContext *ctx) override {
    return visitChildren(ctx);
  }

  virtual std::any visitHavingClause(HogQLParser::HavingClauseContext *ctx) override {
    return visitChildren(ctx);
  }

  virtual std::any visitOrderByClause(HogQLParser::OrderByClauseContext *ctx) override {
    return visitChildren(ctx);
  }

  virtual std::any visitProjectionOrderByClause(HogQLParser::ProjectionOrderByClauseContext *ctx) override {
    return visitChildren(ctx);
  }

  virtual std::any visitLimitAndOffsetClause(HogQLParser::LimitAndOffsetClauseContext *ctx) override {
    return visitChildren(ctx);
  }

  virtual std::any visitOffsetOnlyClause(HogQLParser::OffsetOnlyClauseContext *ctx) override {
    return visitChildren(ctx);
  }

  virtual std::any visitSettingsClause(HogQLParser::SettingsClauseContext *ctx) override {
    return visitChildren(ctx);
  }

  virtual std::any visitJoinExprOp(HogQLParser::JoinExprOpContext *ctx) override {
    return visitChildren(ctx);
  }

  virtual std::any visitJoinExprTable(HogQLParser::JoinExprTableContext *ctx) override {
    return visitChildren(ctx);
  }

  virtual std::any visitJoinExprParens(HogQLParser::JoinExprParensContext *ctx) override {
    return visitChildren(ctx);
  }

  virtual std::any visitJoinExprCrossOp(HogQLParser::JoinExprCrossOpContext *ctx) override {
    return visitChildren(ctx);
  }

  virtual std::any visitJoinOpInner(HogQLParser::JoinOpInnerContext *ctx) override {
    return visitChildren(ctx);
  }

  virtual std::any visitJoinOpLeftRight(HogQLParser::JoinOpLeftRightContext *ctx) override {
    return visitChildren(ctx);
  }

  virtual std::any visitJoinOpFull(HogQLParser::JoinOpFullContext *ctx) override {
    return visitChildren(ctx);
  }

  virtual std::any visitJoinOpCross(HogQLParser::JoinOpCrossContext *ctx) override {
    return visitChildren(ctx);
  }

  virtual std::any visitJoinConstraintClause(HogQLParser::JoinConstraintClauseContext *ctx) override {
    return visitChildren(ctx);
  }

  virtual std::any visitSampleClause(HogQLParser::SampleClauseContext *ctx) override {
    return visitChildren(ctx);
  }

  virtual std::any visitOrderExprList(HogQLParser::OrderExprListContext *ctx) override {
    return visitChildren(ctx);
  }

  virtual std::any visitOrderExpr(HogQLParser::OrderExprContext *ctx) override {
    return visitChildren(ctx);
  }

  virtual std::any visitRatioExpr(HogQLParser::RatioExprContext *ctx) override {
    return visitChildren(ctx);
  }

  virtual std::any visitSettingExprList(HogQLParser::SettingExprListContext *ctx) override {
    return visitChildren(ctx);
  }

  virtual std::any visitSettingExpr(HogQLParser::SettingExprContext *ctx) override {
    return visitChildren(ctx);
  }

  virtual std::any visitWindowExpr(HogQLParser::WindowExprContext *ctx) override {
    return visitChildren(ctx);
  }

  virtual std::any visitWinPartitionByClause(HogQLParser::WinPartitionByClauseContext *ctx) override {
    return visitChildren(ctx);
  }

  virtual std::any visitWinOrderByClause(HogQLParser::WinOrderByClauseContext *ctx) override {
    return visitChildren(ctx);
  }

  virtual std::any visitWinFrameClause(HogQLParser::WinFrameClauseContext *ctx) override {
    return visitChildren(ctx);
  }

  virtual std::any visitFrameStart(HogQLParser::FrameStartContext *ctx) override {
    return visitChildren(ctx);
  }

  virtual std::any visitFrameBetween(HogQLParser::FrameBetweenContext *ctx) override {
    return visitChildren(ctx);
  }

  virtual std::any visitWinFrameBound(HogQLParser::WinFrameBoundContext *ctx) override {
    return visitChildren(ctx);
  }

  virtual std::any visitExpr(HogQLParser::ExprContext *ctx) override {
    return visitChildren(ctx);
  }

  virtual std::any visitColumnTypeExprSimple(HogQLParser::ColumnTypeExprSimpleContext *ctx) override {
    return visitChildren(ctx);
  }

  virtual std::any visitColumnTypeExprNested(HogQLParser::ColumnTypeExprNestedContext *ctx) override {
    return visitChildren(ctx);
  }

  virtual std::any visitColumnTypeExprEnum(HogQLParser::ColumnTypeExprEnumContext *ctx) override {
    return visitChildren(ctx);
  }

  virtual std::any visitColumnTypeExprComplex(HogQLParser::ColumnTypeExprComplexContext *ctx) override {
    return visitChildren(ctx);
  }

  virtual std::any visitColumnTypeExprParam(HogQLParser::ColumnTypeExprParamContext *ctx) override {
    return visitChildren(ctx);
  }

  virtual std::any visitColumnExprList(HogQLParser::ColumnExprListContext *ctx) override {
    return visitChildren(ctx);
  }

  virtual std::any visitColumnExprTernaryOp(HogQLParser::ColumnExprTernaryOpContext *ctx) override {
    return visitChildren(ctx);
  }

  virtual std::any visitColumnExprAlias(HogQLParser::ColumnExprAliasContext *ctx) override {
    return visitChildren(ctx);
  }

  virtual std::any visitColumnExprNegate(HogQLParser::ColumnExprNegateContext *ctx) override {
    return visitChildren(ctx);
  }

  virtual std::any visitColumnExprDict(HogQLParser::ColumnExprDictContext *ctx) override {
    return visitChildren(ctx);
  }

  virtual std::any visitColumnExprSubquery(HogQLParser::ColumnExprSubqueryContext *ctx) override {
    return visitChildren(ctx);
  }

  virtual std::any visitColumnExprLiteral(HogQLParser::ColumnExprLiteralContext *ctx) override {
    return visitChildren(ctx);
  }

  virtual std::any visitColumnExprArray(HogQLParser::ColumnExprArrayContext *ctx) override {
    return visitChildren(ctx);
  }

  virtual std::any visitColumnExprSubstring(HogQLParser::ColumnExprSubstringContext *ctx) override {
    return visitChildren(ctx);
  }

  virtual std::any visitColumnExprCast(HogQLParser::ColumnExprCastContext *ctx) override {
    return visitChildren(ctx);
  }

  virtual std::any visitColumnExprOr(HogQLParser::ColumnExprOrContext *ctx) override {
    return visitChildren(ctx);
  }

  virtual std::any visitColumnExprNullTupleAccess(HogQLParser::ColumnExprNullTupleAccessContext *ctx) override {
    return visitChildren(ctx);
  }

  virtual std::any visitColumnExprPrecedence1(HogQLParser::ColumnExprPrecedence1Context *ctx) override {
    return visitChildren(ctx);
  }

  virtual std::any visitColumnExprPrecedence2(HogQLParser::ColumnExprPrecedence2Context *ctx) override {
    return visitChildren(ctx);
  }

  virtual std::any visitColumnExprPrecedence3(HogQLParser::ColumnExprPrecedence3Context *ctx) override {
    return visitChildren(ctx);
  }

  virtual std::any visitColumnExprInterval(HogQLParser::ColumnExprIntervalContext *ctx) override {
    return visitChildren(ctx);
  }

  virtual std::any visitColumnExprIsNull(HogQLParser::ColumnExprIsNullContext *ctx) override {
    return visitChildren(ctx);
  }

  virtual std::any visitColumnExprWinFunctionTarget(HogQLParser::ColumnExprWinFunctionTargetContext *ctx) override {
    return visitChildren(ctx);
  }

  virtual std::any visitColumnExprNullPropertyAccess(HogQLParser::ColumnExprNullPropertyAccessContext *ctx) override {
    return visitChildren(ctx);
  }

  virtual std::any visitColumnExprTrim(HogQLParser::ColumnExprTrimContext *ctx) override {
    return visitChildren(ctx);
  }

  virtual std::any visitColumnExprTagElement(HogQLParser::ColumnExprTagElementContext *ctx) override {
    return visitChildren(ctx);
  }

  virtual std::any visitColumnExprTemplateString(HogQLParser::ColumnExprTemplateStringContext *ctx) override {
    return visitChildren(ctx);
  }

  virtual std::any visitColumnExprTuple(HogQLParser::ColumnExprTupleContext *ctx) override {
    return visitChildren(ctx);
  }

  virtual std::any visitColumnExprCall(HogQLParser::ColumnExprCallContext *ctx) override {
    return visitChildren(ctx);
  }

  virtual std::any visitColumnExprArrayAccess(HogQLParser::ColumnExprArrayAccessContext *ctx) override {
    return visitChildren(ctx);
  }

  virtual std::any visitColumnExprBetween(HogQLParser::ColumnExprBetweenContext *ctx) override {
    return visitChildren(ctx);
  }

  virtual std::any visitColumnExprPropertyAccess(HogQLParser::ColumnExprPropertyAccessContext *ctx) override {
    return visitChildren(ctx);
  }

  virtual std::any visitColumnExprParens(HogQLParser::ColumnExprParensContext *ctx) override {
    return visitChildren(ctx);
  }

  virtual std::any visitColumnExprNullArrayAccess(HogQLParser::ColumnExprNullArrayAccessContext *ctx) override {
    return visitChildren(ctx);
  }

  virtual std::any visitColumnExprTimestamp(HogQLParser::ColumnExprTimestampContext *ctx) override {
    return visitChildren(ctx);
  }

  virtual std::any visitColumnExprNullish(HogQLParser::ColumnExprNullishContext *ctx) override {
    return visitChildren(ctx);
  }

  virtual std::any visitColumnExprAnd(HogQLParser::ColumnExprAndContext *ctx) override {
    return visitChildren(ctx);
  }

  virtual std::any visitColumnExprTupleAccess(HogQLParser::ColumnExprTupleAccessContext *ctx) override {
    return visitChildren(ctx);
  }

  virtual std::any visitColumnExprCase(HogQLParser::ColumnExprCaseContext *ctx) override {
    return visitChildren(ctx);
  }

  virtual std::any visitColumnExprDate(HogQLParser::ColumnExprDateContext *ctx) override {
    return visitChildren(ctx);
  }

  virtual std::any visitColumnExprNot(HogQLParser::ColumnExprNotContext *ctx) override {
    return visitChildren(ctx);
  }

  virtual std::any visitColumnExprWinFunction(HogQLParser::ColumnExprWinFunctionContext *ctx) override {
    return visitChildren(ctx);
  }

  virtual std::any visitColumnExprLambda(HogQLParser::ColumnExprLambdaContext *ctx) override {
    return visitChildren(ctx);
  }

  virtual std::any visitColumnExprIdentifier(HogQLParser::ColumnExprIdentifierContext *ctx) override {
    return visitChildren(ctx);
  }

  virtual std::any visitColumnExprFunction(HogQLParser::ColumnExprFunctionContext *ctx) override {
    return visitChildren(ctx);
  }

  virtual std::any visitColumnExprAsterisk(HogQLParser::ColumnExprAsteriskContext *ctx) override {
    return visitChildren(ctx);
  }

  virtual std::any visitColumnLambdaExpr(HogQLParser::ColumnLambdaExprContext *ctx) override {
    return visitChildren(ctx);
  }

  virtual std::any visitHogqlxTagElementClosed(HogQLParser::HogqlxTagElementClosedContext *ctx) override {
    return visitChildren(ctx);
  }

  virtual std::any visitHogqlxTagElementNested(HogQLParser::HogqlxTagElementNestedContext *ctx) override {
    return visitChildren(ctx);
  }

  virtual std::any visitHogqlxTagAttribute(HogQLParser::HogqlxTagAttributeContext *ctx) override {
    return visitChildren(ctx);
  }

  virtual std::any visitWithExprList(HogQLParser::WithExprListContext *ctx) override {
    return visitChildren(ctx);
  }

  virtual std::any visitWithExprSubquery(HogQLParser::WithExprSubqueryContext *ctx) override {
    return visitChildren(ctx);
  }

  virtual std::any visitWithExprColumn(HogQLParser::WithExprColumnContext *ctx) override {
    return visitChildren(ctx);
  }

  virtual std::any visitColumnIdentifier(HogQLParser::ColumnIdentifierContext *ctx) override {
    return visitChildren(ctx);
  }

  virtual std::any visitNestedIdentifier(HogQLParser::NestedIdentifierContext *ctx) override {
    return visitChildren(ctx);
  }

  virtual std::any visitTableExprTag(HogQLParser::TableExprTagContext *ctx) override {
    return visitChildren(ctx);
  }

  virtual std::any visitTableExprIdentifier(HogQLParser::TableExprIdentifierContext *ctx) override {
    return visitChildren(ctx);
  }

  virtual std::any visitTableExprPlaceholder(HogQLParser::TableExprPlaceholderContext *ctx) override {
    return visitChildren(ctx);
  }

  virtual std::any visitTableExprSubquery(HogQLParser::TableExprSubqueryContext *ctx) override {
    return visitChildren(ctx);
  }

  virtual std::any visitTableExprAlias(HogQLParser::TableExprAliasContext *ctx) override {
    return visitChildren(ctx);
  }

  virtual std::any visitTableExprFunction(HogQLParser::TableExprFunctionContext *ctx) override {
    return visitChildren(ctx);
  }

  virtual std::any visitTableFunctionExpr(HogQLParser::TableFunctionExprContext *ctx) override {
    return visitChildren(ctx);
  }

  virtual std::any visitTableIdentifier(HogQLParser::TableIdentifierContext *ctx) override {
    return visitChildren(ctx);
  }

  virtual std::any visitTableArgList(HogQLParser::TableArgListContext *ctx) override {
    return visitChildren(ctx);
  }

  virtual std::any visitDatabaseIdentifier(HogQLParser::DatabaseIdentifierContext *ctx) override {
    return visitChildren(ctx);
  }

  virtual std::any visitFloatingLiteral(HogQLParser::FloatingLiteralContext *ctx) override {
    return visitChildren(ctx);
  }

  virtual std::any visitNumberLiteral(HogQLParser::NumberLiteralContext *ctx) override {
    return visitChildren(ctx);
  }

  virtual std::any visitLiteral(HogQLParser::LiteralContext *ctx) override {
    return visitChildren(ctx);
  }

  virtual std::any visitInterval(HogQLParser::IntervalContext *ctx) override {
    return visitChildren(ctx);
  }

  virtual std::any visitKeyword(HogQLParser::KeywordContext *ctx) override {
    return visitChildren(ctx);
  }

  virtual std::any visitKeywordForAlias(HogQLParser::KeywordForAliasContext *ctx) override {
    return visitChildren(ctx);
  }

  virtual std::any visitAlias(HogQLParser::AliasContext *ctx) override {
    return visitChildren(ctx);
  }

  virtual std::any visitIdentifier(HogQLParser::IdentifierContext *ctx) override {
    return visitChildren(ctx);
  }

  virtual std::any visitEnumValue(HogQLParser::EnumValueContext *ctx) override {
    return visitChildren(ctx);
  }

  virtual std::any visitPlaceholder(HogQLParser::PlaceholderContext *ctx) override {
    return visitChildren(ctx);
  }

  virtual std::any visitString(HogQLParser::StringContext *ctx) override {
    return visitChildren(ctx);
  }

  virtual std::any visitTemplateString(HogQLParser::TemplateStringContext *ctx) override {
    return visitChildren(ctx);
  }

  virtual std::any visitStringContents(HogQLParser::StringContentsContext *ctx) override {
    return visitChildren(ctx);
  }

  virtual std::any visitFullTemplateString(HogQLParser::FullTemplateStringContext *ctx) override {
    return visitChildren(ctx);
  }

  virtual std::any visitStringContentsFull(HogQLParser::StringContentsFullContext *ctx) override {
    return visitChildren(ctx);
  }


};
<|MERGE_RESOLUTION|>--- conflicted
+++ resolved
@@ -107,15 +107,11 @@
     return visitChildren(ctx);
   }
 
-<<<<<<< HEAD
-  virtual std::any visitSelectUnionStmt(HogQLParser::SelectUnionStmtContext *ctx) override {
-=======
   virtual std::any visitSubsequentSelectSetClause(HogQLParser::SubsequentSelectSetClauseContext *ctx) override {
     return visitChildren(ctx);
   }
 
   virtual std::any visitSelectSetStmt(HogQLParser::SelectSetStmtContext *ctx) override {
->>>>>>> 08386e43
     return visitChildren(ctx);
   }
 
