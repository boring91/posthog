--- conflicted
+++ resolved
@@ -574,11 +574,7 @@
     renderer_classes = tuple(api_settings.DEFAULT_RENDERER_CLASSES) + (csvrenderers.CSVRenderer,)
     filter_backends = [DjangoFilterBackend]
     filterset_fields = ["short_id", "created_by"]
-<<<<<<< HEAD
-=======
-    include_in_docs = True
     sharing_enabled_actions = ["retrieve", "list"]
->>>>>>> 37169b47
 
     retention_query_class = Retention
     stickiness_query_class = Stickiness
