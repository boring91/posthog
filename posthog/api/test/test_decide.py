import base64
import json
import random
import time
from unittest.mock import patch

import pytest
from django.conf import settings
from django.core.cache import cache
from django.db import connection, connections
from django.test import TransactionTestCase, TestCase
from django.test.client import Client
from freezegun import freeze_time
from rest_framework import status
from rest_framework.test import APIClient

from posthog import redis
from posthog.api.decide import label_for_team_id_to_track
from posthog.api.test.test_feature_flag import QueryTimeoutWrapper
from posthog.database_healthcheck import postgres_healthcheck
from posthog.models import (
    FeatureFlag,
    GroupTypeMapping,
    Person,
    PersonalAPIKey,
    Plugin,
    PluginConfig,
    PluginSourceFile,
)
from posthog.models.cohort.cohort import Cohort
from posthog.models.feature_flag.feature_flag import FeatureFlagHashKeyOverride
from posthog.models.group.group import Group
from posthog.models.organization import Organization, OrganizationMembership
from posthog.models.person import PersonDistinctId
from posthog.models.personal_api_key import hash_key_value
from posthog.models.plugin import sync_team_inject_web_apps
from posthog.models.team.team import Team
from posthog.models.user import User
from posthog.models.utils import generate_random_token_personal
from posthog.test.base import BaseTest, QueryMatchingTest, snapshot_postgres_queries, snapshot_postgres_queries_context


@patch(
    "posthog.models.feature_flag.flag_matching.postgres_healthcheck.is_connected",
    return_value=True,
)
class TestDecide(BaseTest, QueryMatchingTest):
    """
    Tests the `/decide` endpoint.
    We use Django's base test class instead of DRF's because we need granular control over the Content-Type sent over.
    """

    def setUp(self, *args):
        cache.clear()

        # delete all keys in redis
        r = redis.get_client()
        for key in r.scan_iter("*"):
            r.delete(key)

        super().setUp()
        # it is really important to know that /decide is CSRF exempt. Enforce checking in the client
        self.client = Client(enforce_csrf_checks=True)
        self.client.force_login(self.user)

    def _dict_to_b64(self, data: dict) -> str:
        return base64.b64encode(json.dumps(data).encode("utf-8")).decode("utf-8")

    def _post_decide(
        self,
        data=None,
        origin="http://127.0.0.1:8000",
        api_version=1,
        distinct_id="example_id",
        groups={},
        geoip_disable=False,
        ip="127.0.0.1",
        disable_flags=False,
    ):
        return self.client.post(
            f"/decide/?v={api_version}",
            {
                "data": self._dict_to_b64(
                    data
                    or {
                        "token": self.team.api_token,
                        "distinct_id": distinct_id,
                        "groups": groups,
                        "geoip_disable": geoip_disable,
                        "disable_flags": disable_flags,
                    },
                )
            },
            HTTP_ORIGIN=origin,
            REMOTE_ADDR=ip,
        )

    def _update_team(self, data, expected_status_code: int = status.HTTP_200_OK):
        # use a non-csrf client to make requests
        client = Client()
        client.force_login(self.user)

        response = client.patch("/api/projects/@current/", data, content_type="application/json")
        self.assertEqual(response.status_code, expected_status_code)

        client.logout()

    def test_defaults_to_v2_if_conflicting_parameters(self, *args):
        """
        regression test for https://sentry.io/organizations/posthog2/issues/2738865125/?project=1899813
        posthog-js version 1.19.0 (but not versions before or after)
        mistakenly sent two `v` parameters to the decide endpoint
        one was correct "2"
        the other incorrect "1.19.0"

        as a result, if there is a value error reading the `v` param, decide now defaults to 2
        """

        response = self.client.post(
            f"/decide/?v=2&v=1.19.0",
            {
                "data": self._dict_to_b64(
                    {
                        "token": self.team.api_token,
                        "distinct_id": "example_id",
                        "groups": {},
                    }
                )
            },
            HTTP_ORIGIN="http://127.0.0.1:8000",
        )
        self.assertEqual(response.status_code, status.HTTP_200_OK)

    def test_user_on_evil_site(self, *args):
        user = self.organization.members.first()
        user.toolbar_mode = "toolbar"
        user.save()

        self.team.app_urls = ["https://example.com"]
        self.team.save()
        response = self.client.get("/decide/", HTTP_ORIGIN="https://evilsite.com").json()
        self.assertEqual(response["isAuthenticated"], False)
        self.assertIsNone(response["toolbarParams"].get("toolbarVersion", None))

    def test_user_session_recording_opt_in(self, *args):
        # :TRICKY: Test for regression around caching
        response = self._post_decide().json()
        self.assertEqual(response["sessionRecording"], False)

        self._update_team({"session_recording_opt_in": True})

        response = self._post_decide().json()
        assert response["sessionRecording"] == {
            "endpoint": "/s/",
            "recorderVersion": "v2",
            "consoleLogRecordingEnabled": False,
            "sampleRate": None,
            "linkedFlag": None,
            "minimumDurationMilliseconds": None,
            "networkPayloadCapture": None,
        }
        self.assertEqual(response["supportedCompression"], ["gzip", "gzip-js"])

    def test_user_console_log_opt_in(self, *args):
        # :TRICKY: Test for regression around caching
        response = self._post_decide().json()
        self.assertEqual(response["sessionRecording"], False)

        self._update_team({"session_recording_opt_in": True, "capture_console_log_opt_in": True})

        response = self._post_decide().json()
        assert response["sessionRecording"] == {
            "endpoint": "/s/",
            "recorderVersion": "v2",
            "consoleLogRecordingEnabled": True,
            "sampleRate": None,
            "linkedFlag": None,
            "minimumDurationMilliseconds": None,
            "networkPayloadCapture": None,
        }

    def test_user_performance_opt_in(self, *args):
        # :TRICKY: Test for regression around caching
        response = self._post_decide().json()
        self.assertEqual(response["capturePerformance"], False)

        self._update_team({"capture_performance_opt_in": True})

        response = self._post_decide().json()
        self.assertEqual(response["capturePerformance"], True)

    def test_session_recording_sample_rate(self, *args):
        # :TRICKY: Test for regression around caching

        self._update_team(
            {
                "session_recording_opt_in": True,
            }
        )

        response = self._post_decide().json()
        assert response["sessionRecording"]["sampleRate"] is None

        self._update_team({"session_recording_sample_rate": 0.8})

        response = self._post_decide().json()
        self.assertEqual(response["sessionRecording"]["sampleRate"], "0.80")

    def test_session_recording_sample_rate_of_1_is_treated_as_no_sampling(self, *args):
        # :TRICKY: Test for regression around caching

        self._update_team(
            {
                "session_recording_opt_in": True,
            }
        )

        response = self._post_decide().json()
        assert response["sessionRecording"]["sampleRate"] is None

        self._update_team({"session_recording_sample_rate": 1.0})

        response = self._post_decide().json()
        self.assertEqual(response["sessionRecording"]["sampleRate"], None)

    def test_session_recording_minimum_duration(self, *args):
        # :TRICKY: Test for regression around caching

        self._update_team(
            {
                "session_recording_opt_in": True,
            }
        )

        response = self._post_decide().json()
        assert response["sessionRecording"]["minimumDurationMilliseconds"] is None

        self._update_team({"session_recording_minimum_duration_milliseconds": 800})

        response = self._post_decide().json()
        self.assertEqual(response["sessionRecording"]["minimumDurationMilliseconds"], 800)

    def test_session_recording_sample_rate_of_0_is_treated_as_no_sampling(self, *args):
        # :TRICKY: Test for regression around caching

        self._update_team(
            {
                "session_recording_opt_in": True,
            }
        )

        response = self._post_decide().json()
        assert response["sessionRecording"]["sampleRate"] is None

        self._update_team({"session_recording_minimum_duration_milliseconds": 0})

        response = self._post_decide().json()
        self.assertEqual(response["sessionRecording"]["minimumDurationMilliseconds"], None)

    def test_session_recording_linked_flag(self, *args):
        # :TRICKY: Test for regression around caching

        self._update_team(
            {
                "session_recording_opt_in": True,
            }
        )

        response = self._post_decide().json()
        assert response["sessionRecording"]["linkedFlag"] is None

        self._update_team({"session_recording_linked_flag": {"id": 12, "key": "my-flag"}})

        response = self._post_decide().json()
        self.assertEqual(response["sessionRecording"]["linkedFlag"], "my-flag")

    def test_session_recording_network_payload_capture_config(self, *args):
        # :TRICKY: Test for regression around caching

        self._update_team(
            {
                "session_recording_opt_in": True,
            }
        )

        response = self._post_decide().json()
        assert response["sessionRecording"]["networkPayloadCapture"] is None

        self._update_team(
            {
                "session_recording_network_payload_capture_config": {"recordHeaders": True},
            }
        )

        response = self._post_decide().json()
        self.assertEqual(response["sessionRecording"]["networkPayloadCapture"], {"recordHeaders": True})

    def test_session_recording_empty_linked_flag(self, *args):
        # :TRICKY: Test for regression around caching

        self._update_team(
            {
                "session_recording_opt_in": True,
            }
        )

        response = self._post_decide().json()
        assert response["sessionRecording"]["linkedFlag"] is None

        self._update_team(
            {"session_recording_linked_flag": {}},
            expected_status_code=status.HTTP_400_BAD_REQUEST,
        )

    def test_exception_autocapture_opt_in(self, *args):
        # :TRICKY: Test for regression around caching
        response = self._post_decide().json()
        self.assertEqual(response["autocaptureExceptions"], False)

        self._update_team({"autocapture_exceptions_opt_in": True})

        response = self._post_decide().json()
        self.assertEqual(
            response["autocaptureExceptions"],
            {"errors_to_ignore": [], "endpoint": "/e/"},
        )

    def test_exception_autocapture_errors_to_ignore(self, *args):
        # :TRICKY: Test for regression around caching
        response = self._post_decide().json()
        self.assertEqual(response["autocaptureExceptions"], False)

        self._update_team({"autocapture_exceptions_opt_in": True})
        self._update_team(
            {
                "autocapture_exceptions_errors_to_ignore": [
                    "ResizeObserver loop limit exceeded",
                    ".* bot .*",
                ]
            }
        )

        response = self._post_decide().json()
        self.assertEqual(
            response["autocaptureExceptions"],
            {
                "errors_to_ignore": ["ResizeObserver loop limit exceeded", ".* bot .*"],
                "endpoint": "/e/",
            },
        )

    def test_user_session_recording_opt_in_wildcard_domain(self, *args):
        # :TRICKY: Test for regression around caching
        response = self._post_decide().json()
        self.assertEqual(response["sessionRecording"], False)

        self._update_team(
            {
                "session_recording_opt_in": True,
                "recording_domains": ["https://*.example.com"],
            }
        )

        response = self._post_decide(origin="https://random.example.com").json()
        assert response["sessionRecording"] == {
            "endpoint": "/s/",
            "recorderVersion": "v2",
            "consoleLogRecordingEnabled": False,
            "sampleRate": None,
            "linkedFlag": None,
            "minimumDurationMilliseconds": None,
            "networkPayloadCapture": None,
        }
        self.assertEqual(response["supportedCompression"], ["gzip", "gzip-js"])

        # Make sure the domain matches exactly
        response = self._post_decide(origin="https://random.example.com.evilsite.com").json()
        self.assertEqual(response["sessionRecording"], False)

    def test_user_session_recording_evil_site(self, *args):
        self._update_team(
            {
                "session_recording_opt_in": True,
                "recording_domains": ["https://example.com"],
            }
        )

        response = self._post_decide(origin="evil.site.com").json()
        assert response["sessionRecording"] is False

        response = self._post_decide(origin="https://example.com").json()
        assert response["sessionRecording"] == {
            "endpoint": "/s/",
            "recorderVersion": "v2",
            "consoleLogRecordingEnabled": False,
            "sampleRate": None,
            "linkedFlag": None,
            "minimumDurationMilliseconds": None,
            "networkPayloadCapture": None,
        }

    def test_user_autocapture_opt_out(self, *args):
        # :TRICKY: Test for regression around caching
        response = self._post_decide().json()
        self.assertEqual(response["autocapture_opt_out"], False)

        self._update_team({"autocapture_opt_out": True})

        response = self._post_decide().json()
        self.assertEqual(response["autocapture_opt_out"], True)

    def test_user_session_recording_allowed_when_no_permitted_domains_are_set(self, *args):
        self._update_team({"session_recording_opt_in": True, "recording_domains": []})

        response = self._post_decide(origin="any.site.com").json()
        assert response["sessionRecording"] == {
            "endpoint": "/s/",
            "recorderVersion": "v2",
            "consoleLogRecordingEnabled": False,
            "sampleRate": None,
            "linkedFlag": None,
            "minimumDurationMilliseconds": None,
            "networkPayloadCapture": None,
        }

    def test_user_session_recording_allowed_when_permitted_domains_are_not_http_based(self, *args):
        self._update_team(
            {
                "session_recording_opt_in": True,
                "recording_domains": ["capacitor://localhost"],
            }
        )

        response = self._post_decide(origin="capacitor://localhost:8000/home").json()
        assert response["sessionRecording"] == {
            "endpoint": "/s/",
            "recorderVersion": "v2",
            "consoleLogRecordingEnabled": False,
            "sampleRate": None,
            "linkedFlag": None,
            "minimumDurationMilliseconds": None,
            "networkPayloadCapture": None,
        }

    @snapshot_postgres_queries
    def test_web_app_queries(self, *args):
        with self.assertNumQueries(2):
            response = self._post_decide()
            self.assertEqual(response.status_code, status.HTTP_200_OK)

        plugin = Plugin.objects.create(organization=self.team.organization, name="My Plugin", plugin_type="source")
        PluginSourceFile.objects.create(
            plugin=plugin,
            filename="site.ts",
            source="export function inject (){}",
            transpiled="function inject(){}",
            status=PluginSourceFile.Status.TRANSPILED,
        )
        PluginConfig.objects.create(
            plugin=plugin,
            enabled=True,
            order=1,
            team=self.team,
            config={},
            web_token="tokentoken",
        )
        sync_team_inject_web_apps(self.team)

        # caching flag definitions in the above mean fewer queries
        # 3 of these queries are just for setting transaction scope
        with self.assertNumQueries(4):
            response = self._post_decide()
            self.assertEqual(response.status_code, status.HTTP_200_OK)
            injected = response.json()["siteApps"]
            self.assertEqual(len(injected), 1)

    def test_site_app_injection(self, *args):
        plugin = Plugin.objects.create(organization=self.team.organization, name="My Plugin", plugin_type="source")
        PluginSourceFile.objects.create(
            plugin=plugin,
            filename="site.ts",
            source="export function inject (){}",
            transpiled="function inject(){}",
            status=PluginSourceFile.Status.TRANSPILED,
        )
        plugin_config = PluginConfig.objects.create(
            plugin=plugin,
            enabled=True,
            order=1,
            team=self.team,
            config={},
            web_token="tokentoken",
        )
        self.team.refresh_from_db()
        self.assertTrue(self.team.inject_web_apps)
        with self.assertNumQueries(5):
            response = self._post_decide()
            self.assertEqual(response.status_code, status.HTTP_200_OK)
            injected = response.json()["siteApps"]
            self.assertEqual(len(injected), 1)
            self.assertTrue(injected[0]["url"].startswith(f"/site_app/{plugin_config.id}/{plugin_config.web_token}/"))

    def test_feature_flags(self, *args):
        self.team.app_urls = ["https://example.com"]
        self.team.save()
        self.client.logout()
        Person.objects.create(
            team=self.team,
            distinct_ids=["example_id"],
            properties={"email": "tim@posthog.com"},
        )
        FeatureFlag.objects.create(
            team=self.team,
            rollout_percentage=50,
            name="Beta feature",
            key="beta-feature",
            created_by=self.user,
        )
        FeatureFlag.objects.create(
            team=self.team,
            filters={"groups": [{"properties": [], "rollout_percentage": None}]},
            name="This is a feature flag with default params, no filters.",
            key="default-flag",
            created_by=self.user,
        )  # Should be enabled for everyone

        # Test number of queries with multiple property filter feature flags
        FeatureFlag.objects.create(
            team=self.team,
            filters={"properties": [{"key": "email", "value": "tim@posthog.com", "type": "person"}]},
            rollout_percentage=50,
            name="Filter by property",
            key="filer-by-property",
            created_by=self.user,
        )
        FeatureFlag.objects.create(
            team=self.team,
            filters={
                "groups": [
                    {
                        "properties": [
                            {
                                "key": "email",
                                "value": "tim@posthog.com",
                                "type": "person",
                            }
                        ]
                    }
                ]
            },
            name="Filter by property 2",
            key="filer-by-property-2",
            created_by=self.user,
        )

        with self.assertNumQueries(4):
            response = self._post_decide()
            self.assertEqual(response.status_code, status.HTTP_200_OK)
        self.assertIn("default-flag", response.json()["featureFlags"])
        self.assertIn("beta-feature", response.json()["featureFlags"])
        self.assertIn("filer-by-property-2", response.json()["featureFlags"])

        # caching flag definitions in the above query mean fewer queries
        with self.assertNumQueries(4):
            response = self._post_decide({"token": self.team.api_token, "distinct_id": "another_id"})
            self.assertEqual(response.status_code, status.HTTP_200_OK)
        self.assertEqual(response.json()["featureFlags"], ["default-flag"])

    def test_feature_flags_v3_json(self, *args):
        self.team.app_urls = ["https://example.com"]
        self.team.save()
        self.client.logout()
        Person.objects.create(
            team=self.team,
            distinct_ids=["example_id"],
            properties={"email": "tim@posthog.com"},
        )

        FeatureFlag.objects.create(
            team=self.team,
            filters={
                "groups": [
                    {
                        "properties": [
                            {
                                "key": "email",
                                "value": "tim@posthog.com",
                                "type": "person",
                            }
                        ],
                        "rollout_percentage": None,
                    }
                ],
                "payloads": {"true": {"color": "blue"}},
            },
            name="Filter by property",
            key="filter-by-property",
            created_by=self.user,
        )

        with self.assertNumQueries(4):
            response = self._post_decide(api_version=3)
            self.assertEqual(response.status_code, status.HTTP_200_OK)

        self.assertEqual(
            {"color": "blue"},
            response.json()["featureFlagPayloads"]["filter-by-property"],
        )

    def test_feature_flags_v3_json_multivariate(self, *args):
        self.team.app_urls = ["https://example.com"]
        self.team.save()
        self.client.logout()
        Person.objects.create(
            team=self.team,
            distinct_ids=["example_id"],
            properties={"email": "tim@posthog.com"},
        )
        FeatureFlag.objects.create(
            team=self.team,
            rollout_percentage=50,
            name="Beta feature",
            key="beta-feature",
            created_by=self.user,
        )
        FeatureFlag.objects.create(
            team=self.team,
            filters={"groups": [{"properties": [], "rollout_percentage": None}]},
            name="This is a feature flag with default params, no filters.",
            key="default-flag",
            created_by=self.user,
        )  # Should be enabled for everyone
        FeatureFlag.objects.create(
            team=self.team,
            filters={
                "groups": [{"properties": [], "rollout_percentage": None}],
                "multivariate": {
                    "variants": [
                        {
                            "key": "first-variant",
                            "name": "First Variant",
                            "rollout_percentage": 50,
                        },
                        {
                            "key": "second-variant",
                            "name": "Second Variant",
                            "rollout_percentage": 25,
                        },
                        {
                            "key": "third-variant",
                            "name": "Third Variant",
                            "rollout_percentage": 25,
                        },
                    ]
                },
                "payloads": {"first-variant": {"color": "blue"}},
            },
            name="This is a feature flag with multiple variants.",
            key="multivariate-flag",
            created_by=self.user,
        )

        # caching flag definitions mean fewer queries
        with self.assertNumQueries(0):
            response = self._post_decide(api_version=2)
            self.assertEqual(response.status_code, status.HTTP_200_OK)
            self.assertIn("beta-feature", response.json()["featureFlags"])
            self.assertEqual("first-variant", response.json()["featureFlags"]["multivariate-flag"])

        with self.assertNumQueries(0):
            response = self._post_decide(api_version=3)
            self.assertEqual(response.status_code, status.HTTP_200_OK)
            self.assertEqual("first-variant", response.json()["featureFlags"]["multivariate-flag"])
            self.assertEqual(
                {"color": "blue"},
                response.json()["featureFlagPayloads"]["multivariate-flag"],
            )

    def test_feature_flags_v2(self, *args):
        self.team.app_urls = ["https://example.com"]
        self.team.save()
        self.client.logout()
        Person.objects.create(
            team=self.team,
            distinct_ids=["example_id"],
            properties={"email": "tim@posthog.com"},
        )
        FeatureFlag.objects.create(
            team=self.team,
            rollout_percentage=50,
            name="Beta feature",
            key="beta-feature",
            created_by=self.user,
        )
        FeatureFlag.objects.create(
            team=self.team,
            filters={"groups": [{"properties": [], "rollout_percentage": None}]},
            name="This is a feature flag with default params, no filters.",
            key="default-flag",
            created_by=self.user,
        )  # Should be enabled for everyone
        FeatureFlag.objects.create(
            team=self.team,
            filters={
                "groups": [{"properties": [], "rollout_percentage": None}],
                "multivariate": {
                    "variants": [
                        {
                            "key": "first-variant",
                            "name": "First Variant",
                            "rollout_percentage": 50,
                        },
                        {
                            "key": "second-variant",
                            "name": "Second Variant",
                            "rollout_percentage": 25,
                        },
                        {
                            "key": "third-variant",
                            "name": "Third Variant",
                            "rollout_percentage": 25,
                        },
                    ]
                },
            },
            name="This is a feature flag with multiple variants.",
            key="multivariate-flag",
            created_by=self.user,
        )

        with self.assertNumQueries(0):
            response = self._post_decide(api_version=1)  # v1 functionality should not break
            self.assertEqual(response.status_code, status.HTTP_200_OK)
            self.assertIn("beta-feature", response.json()["featureFlags"])
            self.assertIn("default-flag", response.json()["featureFlags"])

        # caching flag definitions in the above query mean fewer queries
        with self.assertNumQueries(0):
            response = self._post_decide(api_version=2)
            self.assertTrue(response.json()["featureFlags"]["beta-feature"])
            self.assertTrue(response.json()["featureFlags"]["default-flag"])
            self.assertEqual(
                "first-variant", response.json()["featureFlags"]["multivariate-flag"]
            )  # assigned by distinct_id hash

        with self.assertNumQueries(0):
            response = self._post_decide(api_version=2, distinct_id="other_id")
            self.assertTrue(response.json()["featureFlags"]["beta-feature"])
            self.assertTrue(response.json()["featureFlags"]["default-flag"])
            self.assertEqual(
                "third-variant", response.json()["featureFlags"]["multivariate-flag"]
            )  # different hash, different variant assigned

    def test_feature_flags_v2_with_property_overrides(self, *args):
        self.team.app_urls = ["https://example.com"]
        self.team.save()
        self.client.logout()
        Person.objects.create(
            team=self.team,
            distinct_ids=["example_id"],
            properties={"$geoip_country_name": "India"},
        )
        Person.objects.create(team=self.team, distinct_ids=["other_id"], properties={})

        australia_ip = "13.106.122.3"

        FeatureFlag.objects.create(
            team=self.team,
            rollout_percentage=50,
            name="Beta feature",
            key="beta-feature",
            created_by=self.user,
            filters={
                "groups": [
                    {
                        "properties": [
                            {
                                "key": "$geoip_country_name",
                                "value": "Australia",
                                "type": "person",
                            }
                        ],
                        "rollout_percentage": 100,
                    }
                ]
            },
        )
        FeatureFlag.objects.create(
            team=self.team,
            filters={
                "groups": [
                    {
                        "properties": [
                            {
                                "key": "$geoip_country_name",
                                "value": "India",
                                "type": "person",
                            }
                        ],
                        "rollout_percentage": None,
                    }
                ],
                "multivariate": {
                    "variants": [
                        {
                            "key": "first-variant",
                            "name": "First Variant",
                            "rollout_percentage": 50,
                        },
                        {
                            "key": "second-variant",
                            "name": "Second Variant",
                            "rollout_percentage": 25,
                        },
                        {
                            "key": "third-variant",
                            "name": "Third Variant",
                            "rollout_percentage": 25,
                        },
                    ]
                },
            },
            name="This is a feature flag with multiple variants.",
            key="multivariate-flag",
            created_by=self.user,
        )

        with self.assertNumQueries(0):
            response = self._post_decide(api_version=2, ip=australia_ip)
            self.assertTrue(response.json()["featureFlags"]["beta-feature"])
            self.assertTrue("multivariate-flag" not in response.json()["featureFlags"])

        # caching flag definitions in the above mean fewer queries
        with self.assertNumQueries(0):
            response = self._post_decide(api_version=2, distinct_id="other_id", ip=australia_ip)
            self.assertTrue(response.json()["featureFlags"]["beta-feature"])
            self.assertTrue("multivariate-flag" not in response.json()["featureFlags"])

    def test_feature_flags_v2_with_geoip_error(self, *args):
        self.team.app_urls = ["https://example.com"]
        self.team.save()
        self.client.logout()
        Person.objects.create(
            team=self.team,
            distinct_ids=["example_id"],
            properties={"$geoip_country_name": "India"},
        )
        Person.objects.create(team=self.team, distinct_ids=["other_id"], properties={})

        FeatureFlag.objects.create(
            team=self.team,
            rollout_percentage=50,
            name="Beta feature",
            key="beta-feature",
            created_by=self.user,
            filters={
                "groups": [
                    {
                        "properties": [
                            {
                                "key": "$geoip_country_name",
                                "value": "Australia",
                                "type": "person",
                            }
                        ],
                        "rollout_percentage": 100,
                    }
                ]
            },
        )
        FeatureFlag.objects.create(
            team=self.team,
            filters={
                "groups": [
                    {
                        "properties": [
                            {
                                "key": "$geoip_country_name",
                                "value": "India",
                                "type": "person",
                            }
                        ],
                        "rollout_percentage": None,
                    }
                ],
                "multivariate": {
                    "variants": [
                        {
                            "key": "first-variant",
                            "name": "First Variant",
                            "rollout_percentage": 50,
                        },
                        {
                            "key": "second-variant",
                            "name": "Second Variant",
                            "rollout_percentage": 25,
                        },
                        {
                            "key": "third-variant",
                            "name": "Third Variant",
                            "rollout_percentage": 25,
                        },
                    ]
                },
            },
            name="This is a feature flag with multiple variants.",
            key="multivariate-flag",
            created_by=self.user,
        )

        # caching flag definitions mean fewer queries
        with self.assertNumQueries(4):
            # One to compute properties for all flags
            response = self._post_decide(api_version=2, distinct_id="example_id")
            self.assertTrue("beta-feature" not in response.json()["featureFlags"])
            self.assertEqual("first-variant", response.json()["featureFlags"]["multivariate-flag"])

        with self.assertNumQueries(4):
            response = self._post_decide(api_version=2, distinct_id="other_id")
            self.assertTrue("beta-feature" not in response.json()["featureFlags"])
            self.assertTrue("multivariate-flag" not in response.json()["featureFlags"])

    def test_feature_flags_v2_consistent_flags(self, *args):
        self.team.app_urls = ["https://example.com"]
        self.team.save()
        self.client.logout()
        person = Person.objects.create(
            team=self.team,
            distinct_ids=["example_id"],
            properties={"email": "tim@posthog.com"},
        )
        FeatureFlag.objects.create(
            team=self.team,
            rollout_percentage=30,
            name="Beta feature",
            key="beta-feature",
            created_by=self.user,
            ensure_experience_continuity=True,
        )
        FeatureFlag.objects.create(
            team=self.team,
            filters={"groups": [{"properties": [], "rollout_percentage": None}]},
            name="This is a feature flag with default params, no filters.",
            key="default-flag",
            created_by=self.user,
        )  # Should be enabled for everyone
        FeatureFlag.objects.create(
            team=self.team,
            filters={
                "groups": [{"properties": [], "rollout_percentage": None}],
                "multivariate": {
                    "variants": [
                        {
                            "key": "first-variant",
                            "name": "First Variant",
                            "rollout_percentage": 50,
                        },
                        {
                            "key": "second-variant",
                            "name": "Second Variant",
                            "rollout_percentage": 25,
                        },
                        {
                            "key": "third-variant",
                            "name": "Third Variant",
                            "rollout_percentage": 25,
                        },
                    ]
                },
            },
            name="This is a feature flag with multiple variants.",
            key="multivariate-flag",
            created_by=self.user,
            ensure_experience_continuity=True,
        )

        # caching flag definitions mean fewer queries
        with self.assertNumQueries(5):
            response = self._post_decide(api_version=2)
            self.assertTrue(response.json()["featureFlags"]["beta-feature"])
            self.assertTrue(response.json()["featureFlags"]["default-flag"])
            self.assertEqual(
                "first-variant", response.json()["featureFlags"]["multivariate-flag"]
            )  # assigned by distinct_id hash

        # new person, merged from old distinct ID
        # person.delete()
        # person2 = Person.objects.create(team=self.team, distinct_ids=["example_id", "other_id"], properties={"email": "tim@posthog.com"})
        person.add_distinct_id("other_id")

        with self.assertNumQueries(13):
            response = self._post_decide(
                api_version=2,
                data={
                    "token": self.team.api_token,
                    "distinct_id": "other_id",
                    "$anon_distinct_id": "example_id",
                },
            )
            self.assertTrue(response.json()["featureFlags"]["beta-feature"])
            self.assertTrue(response.json()["featureFlags"]["default-flag"])
            self.assertEqual(
                "first-variant", response.json()["featureFlags"]["multivariate-flag"]
            )  # different hash, overridden by distinct_id, same variant assigned

    def test_feature_flags_v3_consistent_flags_with_numeric_distinct_ids(self, *args):
        self.team.app_urls = ["https://example.com"]
        self.team.save()
        self.client.logout()
        Person.objects.create(
            team=self.team,
            distinct_ids=["example_id"],
            properties={"email": "tim@posthog.com"},
        )
        Person.objects.create(team=self.team, distinct_ids=[1], properties={"email": "tim@posthog.com"})
        Person.objects.create(
            team=self.team,
            distinct_ids=[12345, "xyz"],
            properties={"email": "tim@posthog.com"},
        )
        FeatureFlag.objects.create(
            team=self.team,
            rollout_percentage=30,
            name="Beta feature",
            key="beta-feature",
            created_by=self.user,
            ensure_experience_continuity=True,
        )
        FeatureFlag.objects.create(
            team=self.team,
            filters={"groups": [{"properties": [], "rollout_percentage": None}]},
            name="This is a feature flag with default params, no filters.",
            key="default-flag",
            created_by=self.user,
        )  # Should be enabled for everyone

        # caching flag definitions mean fewer queries
        with self.assertNumQueries(5):
            response = self._post_decide(api_version=2)
            self.assertTrue(response.json()["featureFlags"]["beta-feature"])
            self.assertTrue(response.json()["featureFlags"]["default-flag"])

        with self.assertNumQueries(13):
            response = self._post_decide(
                api_version=2,
                data={
                    "token": self.team.api_token,
                    "distinct_id": 12345,
                    "$anon_distinct_id": "example_id",
                },
            )
            self.assertTrue(response.json()["featureFlags"]["beta-feature"])
            self.assertTrue(response.json()["featureFlags"]["default-flag"])

        with self.assertNumQueries(9):
            response = self._post_decide(
                api_version=2,
                data={
                    "token": self.team.api_token,
                    "distinct_id": "xyz",
                    "$anon_distinct_id": 12345,
                },
            )
            self.assertTrue(response.json()["featureFlags"]["beta-feature"])
            self.assertTrue(response.json()["featureFlags"]["default-flag"])

        with self.assertNumQueries(9):
            response = self._post_decide(
                api_version=2,
                data={
                    "token": self.team.api_token,
                    "distinct_id": 5,
                    "$anon_distinct_id": 12345,
                },
            )
            self.assertTrue(response.json()["featureFlags"]["beta-feature"])
            self.assertTrue(response.json()["featureFlags"]["default-flag"])

    def test_feature_flags_v2_consistent_flags_with_ingestion_delays(self, *args):
        self.team.app_urls = ["https://example.com"]
        self.team.save()
        self.client.logout()
        # We're simulating ingestion delays, so this person below we expect to be created isn't created yet
        # person = Person.objects.create(team=self.team, distinct_ids=["example_id"], properties={"email": "tim@posthog.com"})

        FeatureFlag.objects.create(
            team=self.team,
            rollout_percentage=30,
            name="Beta feature",
            key="beta-feature",
            created_by=self.user,
            ensure_experience_continuity=True,
        )
        FeatureFlag.objects.create(
            team=self.team,
            filters={"groups": [{"properties": [], "rollout_percentage": None}]},
            name="This is a feature flag with default params, no filters.",
            key="default-flag",
            created_by=self.user,
        )  # Should be enabled for everyone
        FeatureFlag.objects.create(
            team=self.team,
            filters={
                "groups": [{"properties": [], "rollout_percentage": None}],
                "multivariate": {
                    "variants": [
                        {
                            "key": "first-variant",
                            "name": "First Variant",
                            "rollout_percentage": 50,
                        },
                        {
                            "key": "second-variant",
                            "name": "Second Variant",
                            "rollout_percentage": 25,
                        },
                        {
                            "key": "third-variant",
                            "name": "Third Variant",
                            "rollout_percentage": 25,
                        },
                    ]
                },
            },
            name="This is a feature flag with multiple variants.",
            key="multivariate-flag",
            created_by=self.user,
            ensure_experience_continuity=True,
        )

        # caching flag definitions mean fewer queries
        with self.assertNumQueries(4):
            response = self._post_decide(api_version=2)
            self.assertTrue(response.json()["featureFlags"]["beta-feature"])
            self.assertTrue(response.json()["featureFlags"]["default-flag"])
            self.assertEqual(
                "first-variant", response.json()["featureFlags"]["multivariate-flag"]
            )  # assigned by distinct_id hash

        # identify event is sent, but again, ingestion delays, so no entry in personDistinctID table
        # person.add_distinct_id("other_id")
        # in which case, we're pretty much trashed
        with self.assertNumQueries(12):
            response = self._post_decide(
                api_version=2,
                data={
                    "token": self.team.api_token,
                    "distinct_id": "other_id",
                    "$anon_distinct_id": "example_id",
                },
            )
            # self.assertTrue(response.json()["featureFlags"]["beta-feature"])
            self.assertTrue(response.json()["featureFlags"]["default-flag"])
            self.assertEqual(
                "third-variant", response.json()["featureFlags"]["multivariate-flag"]
            )  # different hash, should've been overridden by distinct_id, but ingestion delays mean different variant assigned

    def test_feature_flags_v2_consistent_flags_with_merged_persons(self, *args):
        self.team.app_urls = ["https://example.com"]
        self.team.save()
        self.client.logout()
        person = Person.objects.create(
            team=self.team,
            distinct_ids=["example_id"],
            properties={"email": "tim@posthog.com"},
        )
        FeatureFlag.objects.create(
            team=self.team,
            rollout_percentage=30,
            name="Beta feature",
            key="beta-feature",
            created_by=self.user,
            ensure_experience_continuity=True,
        )
        FeatureFlag.objects.create(
            team=self.team,
            filters={"groups": [{"properties": [], "rollout_percentage": None}]},
            name="This is a feature flag with default params, no filters.",
            key="default-flag",
            created_by=self.user,
        )  # Should be enabled for everyone
        FeatureFlag.objects.create(
            team=self.team,
            filters={
                "groups": [{"properties": [], "rollout_percentage": None}],
                "multivariate": {
                    "variants": [
                        {
                            "key": "first-variant",
                            "name": "First Variant",
                            "rollout_percentage": 50,
                        },
                        {
                            "key": "second-variant",
                            "name": "Second Variant",
                            "rollout_percentage": 25,
                        },
                        {
                            "key": "third-variant",
                            "name": "Third Variant",
                            "rollout_percentage": 25,
                        },
                    ]
                },
            },
            name="This is a feature flag with multiple variants.",
            key="multivariate-flag",
            created_by=self.user,
            ensure_experience_continuity=True,
        )

        # caching flag definitions mean fewer queries
        with self.assertNumQueries(5):
            response = self._post_decide(api_version=2)
            self.assertTrue(response.json()["featureFlags"]["beta-feature"])
            self.assertTrue(response.json()["featureFlags"]["default-flag"])
            self.assertEqual(
                "first-variant", response.json()["featureFlags"]["multivariate-flag"]
            )  # assigned by distinct_id hash

        # new person, created separately before "example_id" came into the picture.
        # on identify, this will trigger a merge with person.id being deleted, and
        # `example_id` becoming a part of person2.
        person2 = Person.objects.create(
            team=self.team,
            distinct_ids=["other_id"],
            properties={"email": "tim@posthog.com"},
        )

        # caching flag definitions in the above mean fewer queries
        with self.assertNumQueries(13):
            response = self._post_decide(
                api_version=2,
                data={
                    "token": self.team.api_token,
                    "distinct_id": "other_id",
                    "$anon_distinct_id": "example_id",
                },
            )
            self.assertTrue(response.json()["featureFlags"]["beta-feature"])
            self.assertTrue(response.json()["featureFlags"]["default-flag"])
            self.assertEqual(
                "first-variant", response.json()["featureFlags"]["multivariate-flag"]
            )  # different hash, overridden by distinct_id, same variant assigned

        # now let's say a merge happens with a call like: identify(distinct_id='example_id', anon_distinct_id='other_id')
        # that is, person2 is going to get merged into person. (Could've been vice versa, but the following code assumes this, it's symmetric.)
        new_person_id = person.id
        old_person_id = person2.id
        # this happens in the plugin server
        # https://github.com/PostHog/posthog/blob/master/plugin-server/src/utils/db/db.ts (updateCohortsAndFeatureFlagsForMerge)
        # at which point we run the query
        query = f"""
            WITH deletions AS (
                    DELETE FROM posthog_featureflaghashkeyoverride WHERE team_id = {self.team.pk} AND person_id = {old_person_id}
                    RETURNING team_id, person_id, feature_flag_key, hash_key
                )
            INSERT INTO posthog_featureflaghashkeyoverride (team_id, person_id, feature_flag_key, hash_key)
                SELECT team_id, {new_person_id}, feature_flag_key, hash_key
                FROM deletions
                ON CONFLICT DO NOTHING
        """
        with connection.cursor() as cursor:
            cursor.execute(query)

        person2.delete()
        person.add_distinct_id("other_id")

        # caching flag definitions in the above mean fewer queries
        with self.assertNumQueries(5):
            response = self._post_decide(
                api_version=2,
                data={"token": self.team.api_token, "distinct_id": "other_id"},
            )
            self.assertTrue(response.json()["featureFlags"]["beta-feature"])
            self.assertTrue(response.json()["featureFlags"]["default-flag"])
            self.assertEqual(
                "first-variant", response.json()["featureFlags"]["multivariate-flag"]
            )  # different hash, overridden by distinct_id, same variant assigned

    def test_feature_flags_v2_consistent_flags_with_delayed_new_identified_person(self, *args):
        self.team.app_urls = ["https://example.com"]
        self.team.save()
        self.client.logout()
        person = Person.objects.create(
            team=self.team,
            distinct_ids=["example_id"],
            properties={"email": "tim@posthog.com"},
        )
        FeatureFlag.objects.create(
            team=self.team,
            rollout_percentage=30,
            name="Beta feature",
            key="beta-feature",
            created_by=self.user,
            ensure_experience_continuity=True,
        )
        FeatureFlag.objects.create(
            team=self.team,
            filters={"groups": [{"properties": [], "rollout_percentage": None}]},
            name="This is a feature flag with default params, no filters.",
            key="default-flag",
            created_by=self.user,
        )  # Should be enabled for everyone
        FeatureFlag.objects.create(
            team=self.team,
            filters={
                "groups": [{"properties": [], "rollout_percentage": None}],
                "multivariate": {
                    "variants": [
                        {
                            "key": "first-variant",
                            "name": "First Variant",
                            "rollout_percentage": 50,
                        },
                        {
                            "key": "second-variant",
                            "name": "Second Variant",
                            "rollout_percentage": 25,
                        },
                        {
                            "key": "third-variant",
                            "name": "Third Variant",
                            "rollout_percentage": 25,
                        },
                    ]
                },
            },
            name="This is a feature flag with multiple variants.",
            key="multivariate-flag",
            created_by=self.user,
            ensure_experience_continuity=True,
        )

        # caching flag definitions mean fewer queries
        with self.assertNumQueries(5):
            response = self._post_decide(api_version=2)
            self.assertTrue(response.json()["featureFlags"]["beta-feature"])
            self.assertTrue(response.json()["featureFlags"]["default-flag"])
            self.assertEqual(
                "first-variant", response.json()["featureFlags"]["multivariate-flag"]
            )  # assigned by distinct_id hash

        # new person with "other_id" is yet to be created

        # caching flag definitions in the above mean fewer queries
        with self.assertNumQueries(13):
            # one extra query to find person_id for $anon_distinct_id
            response = self._post_decide(
                api_version=2,
                data={
                    "token": self.team.api_token,
                    "distinct_id": "other_id",
                    "$anon_distinct_id": "example_id",
                },
            )
            self.assertTrue(response.json()["featureFlags"]["beta-feature"])
            self.assertTrue(response.json()["featureFlags"]["default-flag"])
            self.assertEqual(
                "first-variant", response.json()["featureFlags"]["multivariate-flag"]
            )  # different hash, overridden by distinct_id, same variant assigned

        # calling a simple decide call, while 'other_id' is still missing a person creation.
        # In this case, we are over our grace period for ingestion, and there's
        # no quick decent way to find how 'other_id' is to be treated.
        # So, things appear like a completely new person with distinct-id = other_id.
        # And this person can't have any hash key overrides (since the person doesn't yet exist)
        # So one fewer query to not get overrides.
        with self.assertNumQueries(4):
            # caching flag definitions in the above mean fewer queries

            response = self._post_decide(
                api_version=2,
                data={"token": self.team.api_token, "distinct_id": "other_id"},
            )
            # self.assertTrue(response.json()["featureFlags"]["beta-feature"])
            self.assertTrue(response.json()["featureFlags"]["default-flag"])
            self.assertEqual("third-variant", response.json()["featureFlags"]["multivariate-flag"])  # variant changed

        person.add_distinct_id("other_id")
        # Finally, 'other_id' is merged. The result goes back to its overridden values

        # caching flag definitions in the above mean fewer queries
        with self.assertNumQueries(5):
            response = self._post_decide(
                api_version=2,
                data={"token": self.team.api_token, "distinct_id": "other_id"},
            )
            self.assertTrue(response.json()["featureFlags"]["beta-feature"])
            self.assertTrue(response.json()["featureFlags"]["default-flag"])
            self.assertEqual(
                "first-variant", response.json()["featureFlags"]["multivariate-flag"]
            )  # different hash, overridden by distinct_id, same variant assigned

    def test_feature_flags_v2_complex(self, *args):
        self.team.app_urls = ["https://example.com"]
        self.team.save()
        self.client.logout()
        Person.objects.create(
            team=self.team,
            distinct_ids=["example_id"],
            properties={"email": "tim@posthog.com", "realm": "cloud"},
        )
        Person.objects.create(
            team=self.team,
            distinct_ids=["hosted_id"],
            properties={"email": "sam@posthog.com", "realm": "hosted"},
        )
        FeatureFlag.objects.create(
            team=self.team,
            filters={"groups": [{"properties": [], "rollout_percentage": None}]},
            name="This is a feature flag with default params, no filters.",
            key="default-flag",
            created_by=self.user,
        )  # Should be enabled for everyone
        FeatureFlag.objects.create(
            team=self.team,
            filters={
                "groups": [
                    {
                        "properties": [{"key": "realm", "type": "person", "value": "cloud"}],
                        "rollout_percentage": 80,
                    }
                ],
                "multivariate": {
                    "variants": [
                        {
                            "key": "first-variant",
                            "name": "First Variant",
                            "rollout_percentage": 25,
                        },
                        {
                            "key": "second-variant",
                            "name": "Second Variant",
                            "rollout_percentage": 25,
                        },
                        {
                            "key": "third-variant",
                            "name": "Third Variant",
                            "rollout_percentage": 25,
                        },
                        {
                            "key": "fourth-variant",
                            "name": "Fourth Variant",
                            "rollout_percentage": 25,
                        },
                    ]
                },
            },
            name="This is a feature flag with top-level property filtering and percentage rollout.",
            key="multivariate-flag",
            created_by=self.user,
        )

        # caching flag definitions mean fewer queries
        with self.assertNumQueries(4):
            response = self._post_decide(api_version=2, distinct_id="hosted_id")
            self.assertIsNone(
                (response.json()["featureFlags"]).get("multivariate-flag", None)
            )  # User is does not have realm == "cloud". Value is None.
            self.assertTrue(
                (response.json()["featureFlags"]).get("default-flag")
            )  # User still receives the default flag

        with self.assertNumQueries(4):
            response = self._post_decide(api_version=2, distinct_id="example_id")
            self.assertIsNotNone(
                response.json()["featureFlags"]["multivariate-flag"]
            )  # User has an 80% chance of being assigned any non-empty value.
            self.assertEqual(
                "second-variant", response.json()["featureFlags"]["multivariate-flag"]
            )  # If the user falls in the rollout group, they have a 25% chance of being assigned any particular variant.
            # Their overall probability is therefore 80% * 25% = 20%.
            # To give another example, if n = 100 Cloud users and rollout_percentage = 80:
            # None:           20 (100 * (100% - 80%))
            # first-variant:  20 (100 * 80% * 25% = 20 users)
            # second-variant: 20 (100 * 80% * 25% = 20 users)
            # third-variant:  20 (100 * 80% * 25% = 20 users)
            # fourth-variant: 20 (100 * 80% * 25% = 20 users)

    def test_feature_flags_v3(self, *args):
        self.team.app_urls = ["https://example.com"]
        self.team.save()
        self.client.logout()

        Person.objects.create(
            team=self.team,
            distinct_ids=["example_id"],
            properties={"email": "tim@posthog.com"},
        )

        # use a non-csrf client to make requests to add feature flags
        client = Client()
        client.force_login(self.user)

        response = client.post(
            f"/api/projects/{self.team.id}/feature_flags/",
            {
                "filters": {"groups": [{"rollout_percentage": 50}]},
                "name": "Beta feature",
                "key": "beta-feature",
            },
            content_type="application/json",
            format="json",
        )
        self.assertEqual(response.status_code, status.HTTP_201_CREATED)

        response = client.post(
            f"/api/projects/{self.team.id}/feature_flags/",
            {
                "name": "Alpha feature",
                "key": "default-flag",
                "filters": {"groups": [{"properties": [], "rollout_percentage": None}]},
            },
            format="json",
            content_type="application/json",
        )  # Should be enabled for everyone
        self.assertEqual(response.status_code, status.HTTP_201_CREATED)

        response = client.post(
            f"/api/projects/{self.team.id}/feature_flags/",
            {
                "name": "Alpha feature",
                "key": "multivariate-flag",
                "filters": {
                    "groups": [{"properties": [], "rollout_percentage": None}],
                    "multivariate": {
                        "variants": [
                            {
                                "key": "first-variant",
                                "name": "First Variant",
                                "rollout_percentage": 50,
                            },
                            {
                                "key": "second-variant",
                                "name": "Second Variant",
                                "rollout_percentage": 25,
                            },
                            {
                                "key": "third-variant",
                                "name": "Third Variant",
                                "rollout_percentage": 25,
                            },
                        ]
                    },
                },
            },
            format="json",
            content_type="application/json",
        )
        self.assertEqual(response.status_code, status.HTTP_201_CREATED)
        # At this stage, our cache should have all 3 flags

        # also adding team to cache
        self._post_decide(api_version=3)
        client.logout()

        with self.assertNumQueries(0):
            response = self._post_decide(api_version=3)
            self.assertTrue(response.json()["featureFlags"]["beta-feature"])
            self.assertTrue(response.json()["featureFlags"]["default-flag"])
            self.assertEqual(
                "first-variant", response.json()["featureFlags"]["multivariate-flag"]
            )  # assigned by distinct_id hash
            self.assertFalse(response.json()["errorsWhileComputingFlags"])

        with self.assertNumQueries(0):
            response = self._post_decide(api_version=3, distinct_id="other_id")
            self.assertTrue(response.json()["featureFlags"]["beta-feature"])
            self.assertTrue(response.json()["featureFlags"]["default-flag"])
            self.assertEqual(
                "third-variant", response.json()["featureFlags"]["multivariate-flag"]
            )  # different hash, different variant assigned
            self.assertFalse(response.json()["errorsWhileComputingFlags"])

    @patch("posthog.models.feature_flag.flag_matching.FLAG_EVALUATION_ERROR_COUNTER")
    def test_feature_flags_v3_with_database_errors(self, mock_counter, *args):
        self.team.app_urls = ["https://example.com"]
        self.team.save()
        self.client.logout()

        Person.objects.create(
            team=self.team,
            distinct_ids=["example_id"],
            properties={"email": "tim@posthog.com"},
        )

        # use a non-csrf client to make requests to add feature flags
        client = Client()
        client.force_login(self.user)

        response = client.post(
            f"/api/projects/{self.team.id}/feature_flags/",
            {
                "filters": {
                    "groups": [
                        {
                            "properties": [
                                {
                                    "key": "email",
                                    "value": "tim",
                                    "type": "person",
                                    "operator": "icontains",
                                }
                            ],
                            "rollout_percentage": 50,
                        }
                    ]
                },
                "name": "Beta feature",
                "key": "beta-feature",
            },
            content_type="application/json",
            format="json",
        )
        self.assertEqual(response.status_code, status.HTTP_201_CREATED)

        response = client.post(
            f"/api/projects/{self.team.id}/feature_flags/",
            {
                "name": "Alpha feature",
                "key": "default-flag",
                "filters": {"groups": [{"properties": [], "rollout_percentage": None}]},
            },
            format="json",
            content_type="application/json",
        )  # Should be enabled for everyone
        self.assertEqual(response.status_code, status.HTTP_201_CREATED)

        response = client.post(
            f"/api/projects/{self.team.id}/feature_flags/",
            {
                "name": "Alpha feature",
                "key": "multivariate-flag",
                "filters": {
                    "groups": [{"properties": [], "rollout_percentage": None}],
                    "multivariate": {
                        "variants": [
                            {
                                "key": "first-variant",
                                "name": "First Variant",
                                "rollout_percentage": 50,
                            },
                            {
                                "key": "second-variant",
                                "name": "Second Variant",
                                "rollout_percentage": 25,
                            },
                            {
                                "key": "third-variant",
                                "name": "Third Variant",
                                "rollout_percentage": 25,
                            },
                        ]
                    },
                },
            },
            format="json",
            content_type="application/json",
        )
        self.assertEqual(response.status_code, status.HTTP_201_CREATED)
        # At this stage, our cache should have all 3 flags

        # also adding team to cache
        self._post_decide(api_version=3)

        client.logout()

        with self.assertNumQueries(4):
            response = self._post_decide(api_version=3)
            self.assertTrue(response.json()["featureFlags"]["beta-feature"])
            self.assertTrue(response.json()["featureFlags"]["default-flag"])
            self.assertEqual(
                "first-variant", response.json()["featureFlags"]["multivariate-flag"]
            )  # assigned by distinct_id hash
            self.assertFalse(response.json()["errorsWhileComputingFlags"])

        # now database is down
        with connection.execute_wrapper(QueryTimeoutWrapper()):
            response = self._post_decide(api_version=3, distinct_id="example_id")
            self.assertTrue("beta-feature" not in response.json()["featureFlags"])
            self.assertTrue(response.json()["featureFlags"]["default-flag"])
            self.assertEqual("first-variant", response.json()["featureFlags"]["multivariate-flag"])
            self.assertTrue(response.json()["errorsWhileComputingFlags"])

            mock_counter.labels.assert_called_once_with(reason="timeout")

    @patch("posthog.models.feature_flag.flag_matching.FLAG_HASH_KEY_WRITES_COUNTER")
    @patch("posthog.api.decide.FLAG_EVALUATION_COUNTER")
    @patch("posthog.models.feature_flag.flag_matching.FLAG_EVALUATION_ERROR_COUNTER")
    def test_feature_flags_v3_metric_counter(self, mock_error_counter, mock_counter, mock_hash_key_counter, *args):
        self.team.app_urls = ["https://example.com"]
        self.team.save()
        self.client.logout()

        Person.objects.create(
            team=self.team,
            distinct_ids=["example_id"],
            properties={"email": "tim@posthog.com"},
        )

        # use a non-csrf client to make requests to add feature flags
        client = Client()
        client.force_login(self.user)

        response = client.post(
            f"/api/projects/{self.team.id}/feature_flags/",
            {
                "filters": {
                    "groups": [
                        {
                            "properties": [
                                {
                                    "key": "email",
                                    "value": "tim",
                                    "type": "person",
                                    "operator": "icontains",
                                }
                            ],
                            "rollout_percentage": 50,
                        }
                    ]
                },
                "name": "Beta feature",
                "key": "beta-feature",
            },
            content_type="application/json",
            format="json",
        )
        self.assertEqual(response.status_code, status.HTTP_201_CREATED)

        response = client.post(
            f"/api/projects/{self.team.id}/feature_flags/",
            {
                "name": "Alpha feature",
                "key": "default-flag",
                "filters": {"groups": [{"properties": [], "rollout_percentage": None}]},
            },
            format="json",
            content_type="application/json",
        )  # Should be enabled for everyone
        self.assertEqual(response.status_code, status.HTTP_201_CREATED)

        response = client.post(
            f"/api/projects/{self.team.id}/feature_flags/",
            {
                "name": "Alpha feature",
                "key": "multivariate-flag",
                "filters": {
                    "groups": [{"properties": [], "rollout_percentage": None}],
                    "multivariate": {
                        "variants": [
                            {
                                "key": "first-variant",
                                "name": "First Variant",
                                "rollout_percentage": 50,
                            },
                            {
                                "key": "second-variant",
                                "name": "Second Variant",
                                "rollout_percentage": 25,
                            },
                            {
                                "key": "third-variant",
                                "name": "Third Variant",
                                "rollout_percentage": 25,
                            },
                        ]
                    },
                },
                "ensure_experience_continuity": True,
            },
            format="json",
            content_type="application/json",
        )
        self.assertEqual(response.status_code, status.HTTP_201_CREATED)
        # At this stage, our cache should have all 3 flags

        with self.settings(DECIDE_TRACK_TEAM_IDS=["all"]):
            # also adding team to cache
            response = self._post_decide(
                api_version=3,
                data={
                    "token": self.team.api_token,
                    "distinct_id": "other_id",
                    "$anon_distinct_id": "example_id",
                },
            )

            mock_counter.labels.assert_called_once_with(
                team_id=str(self.team.pk),
                errors_computing=False,
                has_hash_key_override=True,
            )
            mock_counter.labels.return_value.inc.assert_called_once()
            mock_error_counter.labels.assert_not_called()
            mock_hash_key_counter.labels.assert_called_once_with(team_id=str(self.team.pk), successful_write=True)
            client.logout()

            mock_counter.reset_mock()
            mock_hash_key_counter.reset_mock()

            with self.assertNumQueries(9):
                response = self._post_decide(api_version=3)
                self.assertTrue(response.json()["featureFlags"]["beta-feature"])
                self.assertTrue(response.json()["featureFlags"]["default-flag"])
                self.assertEqual(
                    "first-variant",
                    response.json()["featureFlags"]["multivariate-flag"],
                )  # assigned by distinct_id hash
                self.assertFalse(response.json()["errorsWhileComputingFlags"])

            mock_counter.labels.assert_called_once_with(
                team_id=str(self.team.pk),
                errors_computing=False,
                has_hash_key_override=False,
            )
            mock_counter.labels.return_value.inc.assert_called_once()
            mock_error_counter.labels.assert_not_called()
            mock_hash_key_counter.labels.assert_not_called()

            mock_counter.reset_mock()

            # now database is down
            with connection.execute_wrapper(QueryTimeoutWrapper()):
                response = self._post_decide(api_version=3, distinct_id="example_id")
                self.assertTrue("beta-feature" not in response.json()["featureFlags"])
                self.assertTrue(response.json()["featureFlags"]["default-flag"])
                self.assertTrue("multivariate-flag" not in response.json()["featureFlags"])
                self.assertTrue(response.json()["errorsWhileComputingFlags"])

                mock_counter.labels.assert_called_once_with(
                    team_id=str(self.team.pk),
                    errors_computing=True,
                    has_hash_key_override=False,
                )
                mock_counter.labels.return_value.inc.assert_called_once()
                mock_error_counter.labels.assert_any_call(reason="healthcheck_failed")
                mock_error_counter.labels.assert_any_call(reason="timeout")
                self.assertEqual(mock_error_counter.labels.call_count, 2)

                mock_hash_key_counter.labels.assert_not_called()

    def test_feature_flags_v3_with_database_errors_and_no_flags(self, *args):
        self.team.app_urls = ["https://example.com"]
        self.team.save()
        self.client.logout()

        Person.objects.create(
            team=self.team,
            distinct_ids=["example_id"],
            properties={"email": "tim@posthog.com"},
        )

        # adding team to cache
        self._post_decide(api_version=3)

        with self.assertNumQueries(0):
            response = self._post_decide(api_version=3)
            self.assertEqual(response.json()["featureFlags"], {})
            self.assertFalse(response.json()["errorsWhileComputingFlags"])

        # now database is down
        with connection.execute_wrapper(QueryTimeoutWrapper()):
            response = self._post_decide(api_version=3, distinct_id="example_id")
            self.assertEqual(response.json()["featureFlags"], {})
            self.assertFalse(response.json()["errorsWhileComputingFlags"])

    def test_feature_flags_v3_with_database_errors_and_geoip_properties(self, *args):
        self.team.app_urls = ["https://example.com"]
        self.team.save()
        self.client.logout()

        australia_ip = "13.106.122.3"

        Person.objects.create(team=self.team, distinct_ids=["example_id"], properties={})

        # use a non-csrf client to make requests to add feature flags
        client = Client()
        client.force_login(self.user)

        response = client.post(
            f"/api/projects/{self.team.id}/feature_flags/",
            {
                "filters": {
                    "groups": [
                        {
                            "properties": [
                                {
                                    "key": "$geoip_country_name",
                                    "value": "Australia",
                                    "type": "person",
                                    "operator": "icontains",
                                }
                            ],
                            "rollout_percentage": 100,
                        }
                    ]
                },
                "name": "Beta feature",
                "key": "beta-feature",
            },
            content_type="application/json",
            format="json",
        )
        self.assertEqual(response.status_code, status.HTTP_201_CREATED)

        response = client.post(
            f"/api/projects/{self.team.id}/feature_flags/",
            {
                "name": "Alpha feature",
                "key": "default-flag",
                "filters": {"groups": [{"properties": [], "rollout_percentage": None}]},
            },
            format="json",
            content_type="application/json",
        )  # Should be enabled for everyone
        self.assertEqual(response.status_code, status.HTTP_201_CREATED)

        # At this stage, our cache should have both flags

        # also adding team to cache
        self._post_decide(api_version=3)

        client.logout()

        with self.assertNumQueries(0):
            response = self._post_decide(api_version=3, ip=australia_ip)
            self.assertTrue(response.json()["featureFlags"]["beta-feature"])
            self.assertTrue(response.json()["featureFlags"]["default-flag"])
            self.assertFalse(response.json()["errorsWhileComputingFlags"])

        # now database is down
        with connection.execute_wrapper(QueryTimeoutWrapper()):
            response = self._post_decide(api_version=3, distinct_id="example_id", ip=australia_ip)
            self.assertTrue(response.json()["featureFlags"]["beta-feature"])
            self.assertTrue(response.json()["featureFlags"]["default-flag"])
            self.assertFalse(response.json()["errorsWhileComputingFlags"])

    def test_feature_flags_v3_consistent_flags_with_database_errors(self, *args):
        self.team.app_urls = ["https://example.com"]
        self.team.save()
        self.client.logout()
        person = Person.objects.create(
            team=self.team,
            distinct_ids=["example_id"],
            properties={"email": "tim@posthog.com"},
        )
        FeatureFlag.objects.create(
            team=self.team,
            rollout_percentage=30,
            name="Beta feature",
            key="beta-feature",
            created_by=self.user,
            ensure_experience_continuity=True,
        )
        FeatureFlag.objects.create(
            team=self.team,
            filters={"groups": [{"properties": [], "rollout_percentage": None}]},
            name="This is a feature flag with default params, no filters.",
            key="default-flag",
            created_by=self.user,
        )  # Should be enabled for everyone
        FeatureFlag.objects.create(
            team=self.team,
            filters={
                "groups": [{"properties": [], "rollout_percentage": None}],
                "multivariate": {
                    "variants": [
                        {
                            "key": "first-variant",
                            "name": "First Variant",
                            "rollout_percentage": 50,
                        },
                        {
                            "key": "second-variant",
                            "name": "Second Variant",
                            "rollout_percentage": 25,
                        },
                        {
                            "key": "third-variant",
                            "name": "Third Variant",
                            "rollout_percentage": 25,
                        },
                    ]
                },
            },
            name="This is a feature flag with multiple variants.",
            key="multivariate-flag",
            created_by=self.user,
            ensure_experience_continuity=True,
        )
        # make sure caches are populated
        response = self._post_decide(api_version=3)

        with self.assertNumQueries(5):
            # effectively 3 queries, wrapped around by an atomic transaction
            # E   1. SAVEPOINT "s4379526528_x103"
            # E   2. SET LOCAL statement_timeout = 1000
            # E   3. SELECT "posthog_persondistinctid"."person_id", "posthog_persondistinctid"."distinct_id" FROM "posthog_persondistinctid"
            #           WHERE ("posthog_persondistinctid"."distinct_id" IN ('example_id') AND "posthog_persondistinctid"."team_id" = 1)
            # E   4. SELECT "posthog_featureflaghashkeyoverride"."feature_flag_key", "posthog_featureflaghashkeyoverride"."hash_key", "posthog_featureflaghashkeyoverride"."person_id" FROM "posthog_featureflaghashkeyoverride"
            #            WHERE ("posthog_featureflaghashkeyoverride"."person_id" IN (7) AND "posthog_featureflaghashkeyoverride"."team_id" = 1)
            # E   5. RELEASE SAVEPOINT "s4379526528_x103"
            response = self._post_decide(api_version=3)
            self.assertTrue(response.json()["featureFlags"]["beta-feature"])
            self.assertTrue(response.json()["featureFlags"]["default-flag"])
            self.assertEqual(
                "first-variant", response.json()["featureFlags"]["multivariate-flag"]
            )  # assigned by distinct_id hash

        # new person, merged from old distinct ID
        person.add_distinct_id("other_id")

        # now database is down
        with connection.execute_wrapper(QueryTimeoutWrapper()):
            response = self._post_decide(
                api_version=3,
                data={
                    "token": self.team.api_token,
                    "distinct_id": "other_id",
                    "$anon_distinct_id": "example_id",
                },
            )
            self.assertTrue("beta-feature" not in response.json()["featureFlags"])
            self.assertTrue(response.json()["featureFlags"]["default-flag"])
            self.assertTrue(response.json()["errorsWhileComputingFlags"])

    def test_feature_flags_v2_with_groups(self, *args):
        # More in-depth tests in posthog/api/test/test_feature_flag.py

        self.team.app_urls = ["https://example.com"]
        self.team.save()
        self.client.logout()
        GroupTypeMapping.objects.create(team=self.team, group_type="organization", group_type_index=0)
        Person.objects.create(
            team=self.team,
            distinct_ids=["example_id"],
            properties={"email": "tim@posthog.com", "realm": "cloud"},
        )
        FeatureFlag.objects.create(
            team=self.team,
            filters={
                "aggregation_group_type_index": 0,
                "groups": [{"rollout_percentage": 100}],
            },
            name="This is a group-based flag",
            key="groups-flag",
            created_by=self.user,
        )

        # caching flag definitions mean fewer queries
        with self.assertNumQueries(4):
            response = self._post_decide(api_version=2, distinct_id="example_id")
            self.assertEqual(response.json()["featureFlags"], {})

        with self.assertNumQueries(4):
            response = self._post_decide(api_version=2, distinct_id="example_id", groups={"organization": "foo"})
            self.assertEqual(response.json()["featureFlags"], {"groups-flag": True})

    def test_feature_flags_with_personal_api_key(self, *args):
        key_value = generate_random_token_personal()
        PersonalAPIKey.objects.create(label="X", user=self.user, secure_value=hash_key_value(key_value))
        Person.objects.create(team=self.team, distinct_ids=["example_id"])
        FeatureFlag.objects.create(
            team=self.team,
            rollout_percentage=100,
            name="Test",
            key="test",
            created_by=self.user,
        )
        FeatureFlag.objects.create(
            team=self.team,
            rollout_percentage=100,
            name="Disabled",
            key="disabled",
            created_by=self.user,
            active=False,
        )  # disabled flag
        FeatureFlag.objects.create(
            team=self.team,
            filters={"groups": [{"properties": [], "rollout_percentage": None}]},
            key="default-flag",
            created_by=self.user,
        )  # enabled for everyone
        response = self._post_decide(
            {
                "distinct_id": "example_id",
                "api_key": key_value,
                "project_id": self.team.id,
            }
        ).json()
        self.assertEqual(response["featureFlags"], ["test", "default-flag"])

    @snapshot_postgres_queries
    def test_flag_with_regular_cohorts(self, *args):
        self.team.app_urls = ["https://example.com"]
        self.team.save()
        self.client.logout()

        Person.objects.create(
            team=self.team,
            distinct_ids=["example_id_1"],
            properties={"$some_prop_1": "something_1"},
        )
        cohort = Cohort.objects.create(
            team=self.team,
            groups=[
                {
                    "properties": [
                        {
                            "key": "$some_prop_1",
                            "value": "something_1",
                            "type": "person",
                        }
                    ]
                }
            ],
            name="cohort1",
        )
        # no calculation for cohort

        FeatureFlag.objects.create(
            team=self.team,
            filters={"groups": [{"properties": [{"key": "id", "value": cohort.pk, "type": "cohort"}]}]},
            name="This is a cohort-based flag",
            key="cohort-flag",
            created_by=self.user,
        )

        with self.assertNumQueries(5):
            response = self._post_decide(api_version=3, distinct_id="example_id_1")
            self.assertEqual(response.json()["featureFlags"], {"cohort-flag": True})
            self.assertEqual(response.json()["errorsWhileComputingFlags"], False)

        with self.assertNumQueries(5):
            # get cohort, get person filter
            response = self._post_decide(api_version=3, distinct_id="another_id")
            self.assertEqual(response.json()["featureFlags"], {"cohort-flag": False})
            self.assertEqual(response.json()["errorsWhileComputingFlags"], False)

    @snapshot_postgres_queries
    def test_flag_with_behavioural_cohorts(self, *args):
        self.team.app_urls = ["https://example.com"]
        self.team.save()
        self.client.logout()

        Person.objects.create(
            team=self.team,
            distinct_ids=["example_id_1"],
            properties={"$some_prop_1": "something_1"},
        )
        cohort = Cohort.objects.create(
            team=self.team,
            groups=[
                {"event_id": "$pageview", "days": 7},
                {
                    "properties": [
                        {
                            "key": "$some_prop_1",
                            "value": "something_1",
                            "type": "person",
                        }
                    ]
                },
            ],
            name="cohort1",
        )
        # no calculation for cohort

        FeatureFlag.objects.create(
            team=self.team,
            filters={"groups": [{"properties": [{"key": "id", "value": cohort.pk, "type": "cohort"}]}]},
            name="This is a cohort-based flag",
            key="cohort-flag",
            created_by=self.user,
        )

        with self.assertNumQueries(5):
            response = self._post_decide(api_version=3, distinct_id="example_id_1")
            self.assertEqual(response.json()["featureFlags"], {})
            self.assertEqual(response.json()["errorsWhileComputingFlags"], True)

        with self.assertNumQueries(5):
            response = self._post_decide(api_version=3, distinct_id="another_id")
            self.assertEqual(response.json()["featureFlags"], {})
            self.assertEqual(response.json()["errorsWhileComputingFlags"], True)

    def test_personal_api_key_without_project_id(self, *args):
        key_value = generate_random_token_personal()
        PersonalAPIKey.objects.create(label="X", user=self.user, secure_value=hash_key_value(key_value))
        Person.objects.create(team=self.team, distinct_ids=["example_id"])

        response = self._post_decide({"distinct_id": "example_id", "api_key": key_value})
        self.assertEqual(response.status_code, status.HTTP_401_UNAUTHORIZED)
        self.assertEqual(
            response.json(),
            {
                "type": "authentication_error",
                "code": "invalid_api_key",
                "detail": "Project API key invalid. You can find your project API key in PostHog project settings.",
                "attr": None,
            },
        )

    def test_missing_token(self, *args):
        Person.objects.create(team=self.team, distinct_ids=["example_id"])
        FeatureFlag.objects.create(
            team=self.team,
            rollout_percentage=100,
            name="Test",
            key="test",
            created_by=self.user,
        )
        response = self._post_decide({"distinct_id": "example_id", "api_key": None, "project_id": self.team.id})
        self.assertEqual(response.status_code, status.HTTP_401_UNAUTHORIZED)

    def test_invalid_payload_on_decide_endpoint(self, *args):
        invalid_payloads = [
            base64.b64encode(b"1-1").decode("utf-8"),
            "1==1",
            "{distinct_id-1}",
        ]

        for payload in invalid_payloads:
            response = self.client.post("/decide/", {"data": payload}, HTTP_ORIGIN="http://127.0.0.1:8000")
            self.assertEqual(response.status_code, status.HTTP_400_BAD_REQUEST)
            response_data = response.json()
            detail = response_data.pop("detail")
            self.assertEqual(
                response.json(),
                {"type": "validation_error", "code": "malformed_data", "attr": None},
            )
            self.assertIn("Malformed request data:", detail)

    def test_invalid_gzip_payload_on_decide_endpoint(self, *args):
        response = self.client.post(
            "/decide/?compression=gzip",
            data=b"\x1f\x8b\x08\x00\x00\x00\x00\x00\x00\x03",
            HTTP_ORIGIN="http://127.0.0.1:8000",
            content_type="text/plain",
        )
        self.assertEqual(response.status_code, status.HTTP_400_BAD_REQUEST)
        response_data = response.json()
        detail = response_data.pop("detail")
        self.assertEqual(
            response.json(),
            {"type": "validation_error", "code": "malformed_data", "attr": None},
        )
        self.assertIn("Malformed request data:", detail)

    def test_geoip_disable(self, *args):
        self.team.app_urls = ["https://example.com"]
        self.team.save()
        self.client.logout()

        Person.objects.create(
            team=self.team,
            distinct_ids=["example_id"],
            properties={"$geoip_country_name": "India"},
        )

        australia_ip = "13.106.122.3"

        FeatureFlag.objects.create(
            team=self.team,
            rollout_percentage=100,
            name="Beta feature 1",
            key="australia-feature",
            created_by=self.user,
            filters={
                "groups": [
                    {
                        "properties": [
                            {
                                "key": "$geoip_country_name",
                                "value": "Australia",
                                "type": "person",
                            }
                        ],
                        "rollout_percentage": 100,
                    }
                ]
            },
        )

        FeatureFlag.objects.create(
            team=self.team,
            rollout_percentage=100,
            name="Beta feature 2",
            key="india-feature",
            created_by=self.user,
            filters={
                "groups": [
                    {
                        "properties": [
                            {
                                "key": "$geoip_country_name",
                                "value": "India",
                                "type": "person",
                            }
                        ],
                        "rollout_percentage": 100,
                    }
                ]
            },
        )

        with self.assertNumQueries(4):
            geoip_not_disabled_res = self._post_decide(api_version=3, ip=australia_ip, geoip_disable=False)
            geoip_disabled_res = self._post_decide(api_version=3, ip=australia_ip, geoip_disable=True)

            # person has geoip_country_name set to India, but australia-feature is true, because geoip resolution of current IP is enabled
            self.assertEqual(
                geoip_not_disabled_res.json()["featureFlags"],
                {"australia-feature": True, "india-feature": False},
            )
            # person has geoip_country_name set to India, and australia-feature is false, because geoip resolution of current IP is disabled
            self.assertEqual(
                geoip_disabled_res.json()["featureFlags"],
                {"australia-feature": False, "india-feature": True},
            )

        # test for falsy/truthy values
        geoip_not_disabled_res = self._post_decide(api_version=3, ip=australia_ip, geoip_disable="0")
        geoip_disabled_res = self._post_decide(api_version=3, ip=australia_ip, geoip_disable="yes")

        # person has geoip_country_name set to India, but australia-feature is true, because geoip resolution of current IP is enabled
        self.assertEqual(
            geoip_not_disabled_res.json()["featureFlags"],
            {"australia-feature": True, "india-feature": False},
        )
        # person has geoip_country_name set to India, and australia-feature is false, because geoip resolution of current IP is disabled
        self.assertEqual(
            geoip_disabled_res.json()["featureFlags"],
            {"australia-feature": False, "india-feature": True},
        )

    def test_disable_flags(self, *args):
        self.team.app_urls = ["https://example.com"]
        self.team.save()
        self.client.logout()

        Person.objects.create(
            team=self.team,
            distinct_ids=["example_id"],
            properties={"$geoip_country_name": "India"},
        )

        australia_ip = "13.106.122.3"

        FeatureFlag.objects.create(
            team=self.team,
            rollout_percentage=100,
            name="Beta feature 1",
            key="australia-feature",
            created_by=self.user,
            filters={
                "groups": [
                    {
                        "properties": [
                            {
                                "key": "$geoip_country_name",
                                "value": "Australia",
                                "type": "person",
                            }
                        ],
                        "rollout_percentage": 100,
                    }
                ]
            },
        )

        FeatureFlag.objects.create(
            team=self.team,
            rollout_percentage=100,
            name="Beta feature 2",
            key="india-feature",
            created_by=self.user,
            filters={
                "groups": [
                    {
                        "properties": [
                            {
                                "key": "$geoip_country_name",
                                "value": "India",
                                "type": "person",
                            }
                        ],
                        "rollout_percentage": 100,
                    }
                ]
            },
        )

        with self.assertNumQueries(0):
            flag_disabled_res = self._post_decide(api_version=3, ip=australia_ip, disable_flags=True)
            self.assertEqual(flag_disabled_res.json()["featureFlags"], {})

        # test for falsy/truthy values
        flags_not_disabled_res = self._post_decide(api_version=3, ip=australia_ip, disable_flags="0")
        flags_disabled_res = self._post_decide(api_version=3, ip=australia_ip, disable_flags="yes")

        # person has geoip_country_name set to India, but australia-feature is true, because geoip resolution of current IP is enabled
        self.assertEqual(
            flags_not_disabled_res.json()["featureFlags"],
            {"australia-feature": True, "india-feature": False},
        )
        # person has geoip_country_name set to India, and australia-feature is false, because geoip resolution of current IP is disabled
        self.assertEqual(flags_disabled_res.json()["featureFlags"], {})

    @snapshot_postgres_queries
    def test_decide_doesnt_error_out_when_database_is_down(self, *args):
        ALL_TEAM_PARAMS_FOR_DECIDE = {
            "session_recording_opt_in": True,
            "session_recording_sample_rate": 0.2,
            "capture_console_log_opt_in": True,
            "inject_web_apps": True,
            "recording_domains": ["https://*.example.com"],
            "capture_performance_opt_in": True,
            "autocapture_exceptions_opt_in": True,
        }
        self._update_team(ALL_TEAM_PARAMS_FOR_DECIDE)

        response = self._post_decide(api_version=2, origin="https://random.example.com").json()

        self.assertEqual(
            response["sessionRecording"],
            {
                "endpoint": "/s/",
                "recorderVersion": "v2",
                "consoleLogRecordingEnabled": True,
                "sampleRate": "0.20",
                "linkedFlag": None,
                "minimumDurationMilliseconds": None,
                "networkPayloadCapture": None,
            },
        )
        self.assertEqual(response["supportedCompression"], ["gzip", "gzip-js"])
        self.assertEqual(response["siteApps"], [])
        self.assertEqual(response["capturePerformance"], True)
        self.assertEqual(response["featureFlags"], {})
        self.assertEqual(
            response["autocaptureExceptions"],
            {"errors_to_ignore": [], "endpoint": "/e/"},
        )

        # now database is down
        with connection.execute_wrapper(QueryTimeoutWrapper()):
            response = self._post_decide(api_version=2, origin="https://random.example.com").json()

            self.assertEqual(
                response["sessionRecording"],
                {
                    "endpoint": "/s/",
                    "recorderVersion": "v2",
                    "consoleLogRecordingEnabled": True,
                    "sampleRate": "0.20",
                    "linkedFlag": None,
                    "minimumDurationMilliseconds": None,
                    "networkPayloadCapture": None,
                },
            )
            self.assertEqual(response["supportedCompression"], ["gzip", "gzip-js"])
            self.assertEqual(response["siteApps"], [])
            self.assertEqual(response["capturePerformance"], True)
            self.assertEqual(
                response["autocaptureExceptions"],
                {"errors_to_ignore": [], "endpoint": "/e/"},
            )
            self.assertEqual(response["featureFlags"], {})

    def test_decide_with_json_and_numeric_distinct_ids(self, *args):
        self.client.logout()
        Person.objects.create(
            team=self.team,
            distinct_ids=[
                "a",
                "{'id': 33040, 'shopify_domain': 'xxx.myshopify.com', 'shopify_token': 'shpat_xxxx', 'created_at': '2023-04-17T08:55:34.624Z', 'updated_at': '2023-04-21T08:43:34.479'}",
                "{'x': 'y'}",
                '{"x": "z"}',
            ],
            properties={"email": "tim@posthog.com", "realm": "cloud"},
        )
        FeatureFlag.objects.create(
            team=self.team,
            filters={"groups": [{"rollout_percentage": 100}]},
            name="This is a group-based flag",
            key="random-flag",
            created_by=self.user,
        )
        FeatureFlag.objects.create(
            team=self.team,
            filters={"properties": [{"key": "email", "value": "tim@posthog.com", "type": "person"}]},
            rollout_percentage=100,
            name="Filter by property",
            key="filer-by-property",
            created_by=self.user,
        )

        self._post_decide(api_version=2, distinct_id="a")

        # caching flag definitions mean fewer queries
        with self.assertNumQueries(4):
            response = self._post_decide(api_version=2, distinct_id=12345)
            self.assertEqual(response.json()["featureFlags"], {"random-flag": True})

        with self.assertNumQueries(4):
            response = self._post_decide(
                api_version=2,
                distinct_id={
                    "id": 33040,
                    "shopify_domain": "xxx.myshopify.com",
                    "shopify_token": "shpat_xxxx",
                    "created_at": "2023-04-17T08:55:34.624Z",
                    "updated_at": "2023-04-21T08:43:34.479",
                },
            )
            self.assertEqual(
                response.json()["featureFlags"],
                {"random-flag": True, "filer-by-property": True},
            )

        with self.assertNumQueries(4):
            response = self._post_decide(
                api_version=2,
                distinct_id="{'id': 33040, 'shopify_domain': 'xxx.myshopify.com', 'shopify_token': 'shpat_xxxx', 'created_at': '2023-04-17T08:55:34.624Z', 'updated_at': '2023-04-21T08:43:34.479'",
            )
            self.assertEqual(response.json()["featureFlags"], {"random-flag": True})

        with self.assertNumQueries(4):
            response = self._post_decide(api_version=2, distinct_id={"x": "y"})
            self.assertEqual(
                response.json()["featureFlags"],
                {"random-flag": True, "filer-by-property": True},
            )

        with self.assertNumQueries(4):
            response = self._post_decide(api_version=2, distinct_id={"x": "z"})
            self.assertEqual(response.json()["featureFlags"], {"random-flag": True})
            # need to pass in exact string to get the property flag

    def test_rate_limits(self, *args):
        with self.settings(
            DECIDE_RATE_LIMIT_ENABLED="y",
            DECIDE_BUCKET_REPLENISH_RATE=0.1,
            DECIDE_BUCKET_CAPACITY=3,
        ):
            self.client.logout()
            Person.objects.create(
                team=self.team,
                distinct_ids=["example_id"],
                properties={"email": "tim@posthog.com"},
            )
            FeatureFlag.objects.create(
                team=self.team,
                rollout_percentage=50,
                name="Beta feature",
                key="beta-feature",
                created_by=self.user,
            )
            FeatureFlag.objects.create(
                team=self.team,
                filters={"groups": [{"properties": [], "rollout_percentage": None}]},
                name="This is a feature flag with default params, no filters.",
                key="default-flag",
                created_by=self.user,
            )  # Should be enabled for everyone

            for i in range(3):
                response = self._post_decide(api_version=i + 1)
                self.assertEqual(response.status_code, 200)

            response = self._post_decide(api_version=2)
            self.assertEqual(response.status_code, 429)
            self.assertEqual(
                response.json(),
                {
                    "type": "validation_error",
                    "code": "rate_limit_exceeded",
                    "detail": "Rate limit exceeded ",
                    "attr": None,
                },
            )

    def test_rate_limits_replenish_over_time(self, *args):
        with self.settings(
            DECIDE_RATE_LIMIT_ENABLED="y",
            DECIDE_BUCKET_REPLENISH_RATE=1,
            DECIDE_BUCKET_CAPACITY=1,
        ):
            self.client.logout()
            Person.objects.create(
                team=self.team,
                distinct_ids=["example_id"],
                properties={"email": "tim@posthog.com"},
            )
            FeatureFlag.objects.create(
                team=self.team,
                rollout_percentage=50,
                name="Beta feature",
                key="beta-feature",
                created_by=self.user,
            )
            FeatureFlag.objects.create(
                team=self.team,
                filters={"groups": [{"properties": [], "rollout_percentage": None}]},
                name="This is a feature flag with default params, no filters.",
                key="default-flag",
                created_by=self.user,
            )  # Should be enabled for everyone

            response = self._post_decide(api_version=3)
            self.assertEqual(response.status_code, 200)

            response = self._post_decide(api_version=3)
            self.assertEqual(response.status_code, 429)

            # wait for bucket to replenish
            time.sleep(1)

            response = self._post_decide(api_version=2)
            self.assertEqual(response.status_code, 200)

            response = self._post_decide(api_version=3)
            self.assertEqual(response.status_code, 429)

    def test_rate_limits_work_with_invalid_tokens(self, *args):
        self.client.logout()
        with self.settings(
            DECIDE_RATE_LIMIT_ENABLED="y",
            DECIDE_BUCKET_REPLENISH_RATE=0.01,
            DECIDE_BUCKET_CAPACITY=3,
        ):
            for _ in range(3):
                response = self._post_decide(api_version=3, data={"token": "aloha?", "distinct_id": "123"})
                self.assertEqual(response.status_code, 401)

            response = self._post_decide(api_version=3, data={"token": "aloha?", "distinct_id": "123"})
            self.assertEqual(response.status_code, 429)
            self.assertEqual(
                response.json(),
                {
                    "type": "validation_error",
                    "code": "rate_limit_exceeded",
                    "detail": "Rate limit exceeded ",
                    "attr": None,
                },
            )

    def test_rate_limits_work_with_missing_tokens(self, *args):
        self.client.logout()
        with self.settings(
            DECIDE_RATE_LIMIT_ENABLED="y",
            DECIDE_BUCKET_REPLENISH_RATE=0.1,
            DECIDE_BUCKET_CAPACITY=3,
        ):
            for _ in range(3):
                response = self._post_decide(api_version=3, data={"distinct_id": "123"})
                self.assertEqual(response.status_code, 401)

            response = self._post_decide(api_version=3, data={"distinct_id": "123"})
            self.assertEqual(response.status_code, 429)
            self.assertEqual(
                response.json(),
                {
                    "type": "validation_error",
                    "code": "rate_limit_exceeded",
                    "detail": "Rate limit exceeded ",
                    "attr": None,
                },
            )

    def test_rate_limits_work_with_malformed_request(self, *args):
        self.client.logout()
        with self.settings(
            DECIDE_RATE_LIMIT_ENABLED="y",
            DECIDE_BUCKET_REPLENISH_RATE=0.1,
            DECIDE_BUCKET_CAPACITY=4,
        ):

            def invalid_request():
                return self.client.post("/decide/", {"data": "1==1"}, HTTP_ORIGIN="http://127.0.0.1:8000")

            for _ in range(4):
                response = invalid_request()
                self.assertEqual(response.status_code, 400)

            response = invalid_request()
            self.assertEqual(response.status_code, 429)
            self.assertEqual(
                response.json(),
                {
                    "type": "validation_error",
                    "code": "rate_limit_exceeded",
                    "detail": "Rate limit exceeded ",
                    "attr": None,
                },
            )

    def test_rate_limits_dont_apply_when_disabled(self, *args):
        with self.settings(DECIDE_RATE_LIMIT_ENABLED="n"):
            self.client.logout()

            for _ in range(3):
                response = self._post_decide(api_version=3)
                self.assertEqual(response.status_code, 200)

            response = self._post_decide(api_version=2)
            self.assertEqual(response.status_code, 200)

    def test_rate_limits_dont_mix_teams(self, *args):
        new_token = "bazinga"
        Team.objects.create(
            organization=self.organization,
            api_token=new_token,
            test_account_filters=[
                {
                    "key": "email",
                    "value": "@posthog.com",
                    "operator": "not_icontains",
                    "type": "person",
                }
            ],
        )
        self.client.logout()
        with self.settings(
            DECIDE_RATE_LIMIT_ENABLED="y",
            DECIDE_BUCKET_REPLENISH_RATE=0.1,
            DECIDE_BUCKET_CAPACITY=3,
        ):
            for _ in range(3):
                response = self._post_decide(api_version=3)
                self.assertEqual(response.status_code, 200)

            response = self._post_decide(api_version=2)
            self.assertEqual(response.status_code, 429)

            # other team is fine
            for _ in range(3):
                response = self._post_decide(api_version=3, data={"token": new_token, "distinct_id": "123"})
                self.assertEqual(response.status_code, 200)

            response = self._post_decide(api_version=3, data={"token": new_token, "distinct_id": "other id"})
            self.assertEqual(response.status_code, 429)

    @patch("posthog.models.feature_flag.flag_analytics.CACHE_BUCKET_SIZE", 10)
    def test_decide_analytics_only_fires_when_enabled(self, *args):
        FeatureFlag.objects.create(
            team=self.team,
            rollout_percentage=50,
            name="Beta feature",
            key="beta-feature",
            created_by=self.user,
        )
        self.client.logout()
        with self.settings(DECIDE_BILLING_SAMPLING_RATE=0):
            response = self._post_decide(api_version=3)
            self.assertEqual(response.status_code, 200)

            client = redis.get_client()
            # check that no increments made it to redis
            self.assertEqual(client.hgetall(f"posthog:decide_requests:{self.team.pk}"), {})

        with self.settings(DECIDE_BILLING_SAMPLING_RATE=1), freeze_time("2022-05-07 12:23:07"):
            response = self._post_decide(api_version=3)
            self.assertEqual(response.status_code, 200)

            client = redis.get_client()
            # check that single increment made it to redis
            self.assertEqual(
                client.hgetall(f"posthog:decide_requests:{self.team.pk}"),
                {b"165192618": b"1"},
            )

    @patch("posthog.models.feature_flag.flag_analytics.CACHE_BUCKET_SIZE", 10)
    def test_decide_analytics_samples_appropriately(self, *args):
        random.seed(12345)
        FeatureFlag.objects.create(
            team=self.team,
            rollout_percentage=50,
            name="Beta feature",
            key="beta-feature",
            created_by=self.user,
        )
        self.client.logout()
        with self.settings(DECIDE_BILLING_SAMPLING_RATE=0.5), freeze_time("2022-05-07 12:23:07"):
            for _ in range(5):
                # given the seed, 4 out of 5 are sampled
                response = self._post_decide(api_version=3)
                self.assertEqual(response.status_code, 200)

            client = redis.get_client()
            # check that no increments made it to redis
            self.assertEqual(
                client.hgetall(f"posthog:decide_requests:{self.team.pk}"),
                {b"165192618": b"8"},
            )

    @patch("posthog.models.feature_flag.flag_analytics.CACHE_BUCKET_SIZE", 10)
    def test_decide_analytics_samples_appropriately_with_small_sample_rate(self, *args):
        random.seed(12345)
        FeatureFlag.objects.create(
            team=self.team,
            rollout_percentage=50,
            name="Beta feature",
            key="beta-feature",
            created_by=self.user,
        )
        self.client.logout()
        with self.settings(DECIDE_BILLING_SAMPLING_RATE=0.02), freeze_time("2022-05-07 12:23:07"):
            for _ in range(5):
                # given the seed, 1 out of 5 are sampled
                response = self._post_decide(api_version=3)
                self.assertEqual(response.status_code, 200)

            client = redis.get_client()
            # check that no increments made it to redis
            self.assertEqual(
                client.hgetall(f"posthog:decide_requests:{self.team.pk}"),
                {b"165192618": b"50"},
            )

    @patch("posthog.models.feature_flag.flag_analytics.CACHE_BUCKET_SIZE", 10)
    def test_decide_analytics_samples_dont_break_with_zero_sampling(self, *args):
        random.seed(12345)
        FeatureFlag.objects.create(
            team=self.team,
            rollout_percentage=50,
            name="Beta feature",
            key="beta-feature",
            created_by=self.user,
        )
        self.client.logout()
        with self.settings(DECIDE_BILLING_SAMPLING_RATE=0), freeze_time("2022-05-07 12:23:07"):
            for _ in range(5):
                # 0 out of 5 are sampled
                response = self._post_decide(api_version=3)
                self.assertEqual(response.status_code, 200)

            client = redis.get_client()
            # check that no increments made it to redis
            self.assertEqual(client.hgetall(f"posthog:decide_requests:{self.team.pk}"), {})

    @patch("posthog.models.feature_flag.flag_analytics.CACHE_BUCKET_SIZE", 10)
    def test_decide_analytics_only_fires_with_non_survey_targeting_flags(self, *args):
        ff = FeatureFlag.objects.create(
            team=self.team,
            rollout_percentage=50,
            name="Beta feature",
            key="beta-feature",
            created_by=self.user,
        )
        # use a non-csrf client to make requests
        req_client = Client()
        req_client.force_login(self.user)
        response = req_client.post(
            f"/api/projects/{self.team.id}/surveys/",
            data={
                "name": "Notebooks power users survey",
                "type": "popover",
                "questions": [
                    {
                        "type": "open",
                        "question": "What would you want to improve from notebooks?",
                    }
                ],
                "linked_flag_id": ff.id,
                "targeting_flag_filters": {
                    "groups": [
                        {
                            "variant": None,
                            "rollout_percentage": None,
                            "properties": [
                                {
                                    "key": "billing_plan",
                                    "value": ["cloud"],
                                    "operator": "exact",
                                    "type": "person",
                                }
                            ],
                        }
                    ]
                },
                "conditions": {"url": "https://app.posthog.com/notebooks"},
            },
            format="json",
            content_type="application/json",
        )

        response_data = response.json()
        assert response.status_code == status.HTTP_201_CREATED, response_data
        req_client.logout()
        self.client.logout()

        with self.settings(DECIDE_BILLING_SAMPLING_RATE=1), freeze_time("2022-05-07 12:23:07"):
            response = self._post_decide(api_version=3)
            self.assertEqual(response.status_code, 200)

            client = redis.get_client()
            # check that single increment made it to redis
            self.assertEqual(
                client.hgetall(f"posthog:decide_requests:{self.team.pk}"),
                {b"165192618": b"1"},
            )

    @patch("posthog.models.feature_flag.flag_analytics.CACHE_BUCKET_SIZE", 10)
    def test_decide_analytics_does_not_fire_for_survey_targeting_flags(self, *args):
        FeatureFlag.objects.create(
            team=self.team,
            rollout_percentage=50,
            name="Beta feature",
            key="survey-targeting-random",
            created_by=self.user,
        )
        # use a non-csrf client to make requests
        req_client = Client()
        req_client.force_login(self.user)
        response = req_client.post(
            f"/api/projects/{self.team.id}/surveys/",
            data={
                "name": "Notebooks power users survey",
                "type": "popover",
                "questions": [
                    {
                        "type": "open",
                        "question": "What would you want to improve from notebooks?",
                    }
                ],
                "targeting_flag_filters": {
                    "groups": [
                        {
                            "variant": None,
                            "rollout_percentage": None,
                            "properties": [
                                {
                                    "key": "billing_plan",
                                    "value": ["cloud"],
                                    "operator": "exact",
                                    "type": "person",
                                }
                            ],
                        }
                    ]
                },
                "conditions": {"url": "https://app.posthog.com/notebooks"},
            },
            format="json",
            content_type="application/json",
        )

        response_data = response.json()
        assert response.status_code == status.HTTP_201_CREATED, response_data
        req_client.logout()
        self.client.logout()

        with self.settings(DECIDE_BILLING_SAMPLING_RATE=1), freeze_time("2022-05-07 12:23:07"):
            response = self._post_decide(api_version=3)
            self.assertEqual(response.status_code, 200)

            client = redis.get_client()
            # check that single increment made it to redis
            self.assertEqual(client.hgetall(f"posthog:decide_requests:{self.team.pk}"), {})

    @patch("posthog.models.feature_flag.flag_analytics.CACHE_BUCKET_SIZE", 10)
    def test_decide_new_capture_activation(self, *args):
        self.client.logout()
        with self.settings(NEW_ANALYTICS_CAPTURE_TEAM_IDS={str(self.team.id)}, NEW_ANALYTICS_CAPTURE_SAMPLING_RATE=1.0):
            response = self._post_decide(api_version=3)
            self.assertEqual(response.status_code, 200)
            self.assertTrue("analytics" in response.json())
            self.assertEqual(response.json()["analytics"]["endpoint"], "/i/v0/e/")

        with self.settings(
            NEW_ANALYTICS_CAPTURE_TEAM_IDS={str(self.team.id)},
            NEW_ANALYTICS_CAPTURE_SAMPLING_RATE=1.0,
            NEW_ANALYTICS_CAPTURE_ENDPOINT="/custom",
        ):
            response = self._post_decide(api_version=3)
            self.assertEqual(response.status_code, 200)
            self.assertTrue("analytics" in response.json())
            self.assertEqual(response.json()["analytics"]["endpoint"], "/custom")

        with self.settings(NEW_ANALYTICS_CAPTURE_TEAM_IDS={"0"}, NEW_ANALYTICS_CAPTURE_SAMPLING_RATE=1.0):
            response = self._post_decide(api_version=3)
            self.assertEqual(response.status_code, 200)
            self.assertFalse("analytics" in response.json())

        with self.settings(NEW_ANALYTICS_CAPTURE_TEAM_IDS={str(self.team.id)}, NEW_ANALYTICS_CAPTURE_SAMPLING_RATE=0):
            response = self._post_decide(api_version=3)
            self.assertEqual(response.status_code, 200)
            self.assertFalse("analytics" in response.json())

<<<<<<< HEAD
    @patch("posthog.models.feature_flag.flag_analytics.CACHE_BUCKET_SIZE", 10)
    def test_decide_element_chain_as_string(self, *args):
        self.client.logout()
        with self.settings(ELEMENT_CHAIN_AS_STRING_TEAMS={str(self.team.id)}):
            response = self._post_decide(api_version=3)
            self.assertEqual(response.status_code, 200)
            self.assertTrue("elementsChainAsString" in response.json())
            self.assertTrue(response.json()["elementsChainAsString"])

        with self.settings(ELEMENT_CHAIN_AS_STRING_TEAMS={"0"}):
            response = self._post_decide(api_version=3)
            self.assertEqual(response.status_code, 200)
            self.assertFalse("elementsChainAsString" in response.json())
=======
        with self.settings(NEW_ANALYTICS_CAPTURE_TEAM_IDS={"0", "*"}, NEW_ANALYTICS_CAPTURE_SAMPLING_RATE=1.0):
            response = self._post_decide(api_version=3)
            self.assertEqual(response.status_code, 200)
            self.assertTrue("analytics" in response.json())
            self.assertEqual(response.json()["analytics"]["endpoint"], "/i/v0/e/")

        with self.settings(
            NEW_ANALYTICS_CAPTURE_TEAM_IDS={"*"},
            NEW_ANALYTICS_CAPTURE_EXCLUDED_TEAM_IDS={str(self.team.id)},
            NEW_ANALYTICS_CAPTURE_SAMPLING_RATE=1.0,
        ):
            response = self._post_decide(api_version=3)
            self.assertEqual(response.status_code, 200)
            self.assertFalse("analytics" in response.json())
>>>>>>> 2a3945be


class TestDatabaseCheckForDecide(BaseTest, QueryMatchingTest):
    """
    Tests that the database check for decide works as expected.
    Does not patch it.
    """

    def setUp(self, *args):
        cache.clear()

        postgres_healthcheck.cache_clear()
        super().setUp(*args)
        # it is really important to know that /decide is CSRF exempt. Enforce checking in the client
        self.client = Client(enforce_csrf_checks=True)
        self.client.force_login(self.user)

    def _dict_to_b64(self, data: dict) -> str:
        return base64.b64encode(json.dumps(data).encode("utf-8")).decode("utf-8")

    def _post_decide(
        self,
        data=None,
        origin="http://127.0.0.1:8000",
        api_version=1,
        distinct_id="example_id",
        groups={},
        geoip_disable=False,
        ip="127.0.0.1",
    ):
        return self.client.post(
            f"/decide/?v={api_version}",
            {
                "data": self._dict_to_b64(
                    data
                    or {
                        "token": self.team.api_token,
                        "distinct_id": distinct_id,
                        "groups": groups,
                        "geoip_disable": geoip_disable,
                    },
                )
            },
            HTTP_ORIGIN=origin,
            REMOTE_ADDR=ip,
        )

    def _update_team(self, data):
        # use a non-csrf client to make requests
        client = Client()
        client.force_login(self.user)

        response = client.patch("/api/projects/@current/", data, content_type="application/json")
        self.assertEqual(response.status_code, status.HTTP_200_OK)

        client.logout()

    def test_database_check_doesnt_interfere_with_regular_computation(self, *args):
        self.client.logout()
        Person.objects.create(
            team=self.team,
            distinct_ids=[
                "a",
                "{'id': 33040, 'shopify_domain': 'xxx.myshopify.com', 'shopify_token': 'shpat_xxxx', 'created_at': '2023-04-17T08:55:34.624Z', 'updated_at': '2023-04-21T08:43:34.479'}",
                "{'x': 'y'}",
                '{"x": "z"}',
            ],
            properties={"email": "tim@posthog.com", "realm": "cloud"},
        )
        FeatureFlag.objects.create(
            team=self.team,
            filters={"groups": [{"rollout_percentage": 100}]},
            name="This is a group-based flag",
            key="random-flag",
            created_by=self.user,
        )
        FeatureFlag.objects.create(
            team=self.team,
            filters={"properties": [{"key": "email", "value": "tim@posthog.com", "type": "person"}]},
            rollout_percentage=100,
            name="Filter by property",
            key="filer-by-property",
            created_by=self.user,
        )

        with freeze_time("2022-05-07 12:23:07"):
            # one extra query to select 1 to check db is alive
            # one extra query to select team because not in cache
            with self.assertNumQueries(6):
                response = self._post_decide(api_version=3, distinct_id=12345)
                self.assertEqual(
                    response.json()["featureFlags"],
                    {"random-flag": True, "filer-by-property": False},
                )

            with self.assertNumQueries(4):
                response = self._post_decide(
                    api_version=3,
                    distinct_id={
                        "id": 33040,
                        "shopify_domain": "xxx.myshopify.com",
                        "shopify_token": "shpat_xxxx",
                        "created_at": "2023-04-17T08:55:34.624Z",
                        "updated_at": "2023-04-21T08:43:34.479",
                    },
                )
                self.assertEqual(
                    response.json()["featureFlags"],
                    {"random-flag": True, "filer-by-property": True},
                )

    def test_decide_doesnt_error_out_when_database_is_down_and_database_check_isnt_cached(self, *args):
        ALL_TEAM_PARAMS_FOR_DECIDE = {
            "session_recording_opt_in": True,
            "session_recording_sample_rate": 0.4,
            "capture_console_log_opt_in": True,
            "inject_web_apps": True,
            "recording_domains": ["https://*.example.com"],
            "capture_performance_opt_in": True,
        }
        self._update_team(ALL_TEAM_PARAMS_FOR_DECIDE)
        FeatureFlag.objects.create(
            team=self.team,
            filters={"properties": [{"key": "email", "value": "tim@posthog.com", "type": "person"}]},
            rollout_percentage=100,
            name="Filter by property",
            key="filer-by-property",
            created_by=self.user,
        )
        FeatureFlag.objects.create(
            team=self.team,
            filters={"properties": []},
            rollout_percentage=100,
            name="Filter by property",
            key="no-props",
            created_by=self.user,
        )
        # populate redis caches
        self._post_decide(api_version=3, origin="https://random.example.com")

        # remove database check cache values
        postgres_healthcheck.cache_clear()

        with connection.execute_wrapper(QueryTimeoutWrapper()), snapshot_postgres_queries_context(
            self
        ), self.assertNumQueries(1):
            response = self._post_decide(api_version=3, origin="https://random.example.com").json()
            response = self._post_decide(api_version=3, origin="https://random.example.com").json()
            response = self._post_decide(api_version=3, origin="https://random.example.com").json()

            self.assertEqual(
                response["sessionRecording"],
                {
                    "endpoint": "/s/",
                    "recorderVersion": "v2",
                    "consoleLogRecordingEnabled": True,
                    "sampleRate": "0.40",
                    "linkedFlag": None,
                    "minimumDurationMilliseconds": None,
                    "networkPayloadCapture": None,
                },
            )
            self.assertEqual(response["supportedCompression"], ["gzip", "gzip-js"])
            self.assertEqual(response["siteApps"], [])
            self.assertEqual(response["capturePerformance"], True)
            self.assertEqual(response["featureFlags"], {"no-props": True})
            self.assertEqual(response["errorsWhileComputingFlags"], True)


@pytest.mark.skipif(
    "decide" not in settings.READ_REPLICA_OPT_IN,
    reason="This test requires READ_REPLICA_OPT_IN=decide",
)
class TestDecideUsesReadReplica(TransactionTestCase):
    """
    A cheat sheet for creating a READ-ONLY fake replica when local testing:

    docker compose -f docker-compose.dev.yml exec db bash
    psql -U posthog
    CREATE USER posthog2 WITH PASSWORD 'posthog';
    # this user will be the one used to connect to the replica^^

    # switch to the db on which you want to give permissions
    \c test_posthog
    GRANT SELECT ON ALL TABLES IN SCHEMA public TO posthog2;
    ALTER DEFAULT PRIVILEGES IN SCHEMA public GRANT SELECT ON TABLES TO posthog2;

    then run this test:

    POSTHOG_DB_NAME='posthog' READ_REPLICA_OPT_IN='decide,PersonalAPIKey,local_evaluation' POSTHOG_POSTGRES_READ_HOST='localhost'  POSTHOG_DB_PASSWORD='posthog' POSTHOG_DB_USER='posthog'  ./bin/tests posthog/api/test/test_decide.py::TestDecideUsesReadReplica

    or run locally with the same env vars.
    For local run, also change postgres_config in data_stores.py so you can have a different user for the read replica.

    POSTHOG_DB_NAME='posthog' READ_REPLICA_OPT_IN='decide' POSTHOG_POSTGRES_READ_HOST='localhost'  POSTHOG_DB_PASSWORD='posthog' POSTHOG_DB_USER='posthog' POSTHOG_DB_PASSWORD_READ_REPLICA='password' POSTHOG_DB_USER_READ_REPLICA='posthog2' ./bin/start

    This test suite aims to be comprehensive, covering all decide code paths so we can catch if something is hitting the main db
    when it shouldn't be.
    """  # noqa: W605

    databases = {"default", "replica"}

    def setup_user_and_team_in_db(self, dbname: str = "default"):
        organization = Organization.objects.using(dbname).create(
            name="Org 1", slug=f"org-{dbname}-{random.randint(1, 1000000)}"
        )
        team = Team.objects.using(dbname).create(organization=organization, name="Team 1 org 1")
        user = User.objects.using(dbname).create(
            email=f"test-{random.randint(1, 100000)}@posthog.com",
            password="password",
            first_name="first_name",
        )
        OrganizationMembership.objects.using(dbname).create(
            user=user,
            organization=organization,
            level=OrganizationMembership.Level.OWNER,
        )

        return organization, team, user

    def setup_flags_in_db(self, dbname, team, user, flags, persons):
        created_flags = []
        created_persons = []
        for flag in flags:
            f = FeatureFlag.objects.using(dbname).create(
                team=team,
                rollout_percentage=flag.get("rollout_percentage") or None,
                filters=flag.get("filters") or {},
                name=flag["name"],
                key=flag["key"],
                ensure_experience_continuity=flag.get("ensure_experience_continuity") or False,
                created_by=user,
            )
            created_flags.append(f)
        for person in persons:
            p = Person.objects.using(dbname).create(
                team=team,
                properties=person["properties"],
            )
            created_persons.append(p)
            for distinct_id in person["distinct_ids"]:
                PersonDistinctId.objects.using(dbname).create(person=p, distinct_id=distinct_id, team=team)

        return created_flags, created_persons

    def setUp(self):
        cache.clear()
        super().setUp()

        # it is really important to know that /decide is CSRF exempt. Enforce checking in the client
        self.client = Client(enforce_csrf_checks=True)

    def _dict_to_b64(self, data: dict) -> str:
        return base64.b64encode(json.dumps(data).encode("utf-8")).decode("utf-8")

    def _post_decide(
        self,
        data=None,
        origin="http://127.0.0.1:8000",
        api_version=3,
        distinct_id="example_id",
        groups={},
        person_props={},
        geoip_disable=False,
        ip="127.0.0.1",
    ):
        return self.client.post(
            f"/decide/?v={api_version}",
            {
                "data": self._dict_to_b64(
                    data
                    or {
                        "token": self.team.api_token,
                        "distinct_id": distinct_id,
                        "groups": groups,
                        "geoip_disable": geoip_disable,
                        "person_properties": person_props,
                    },
                )
            },
            HTTP_ORIGIN=origin,
            REMOTE_ADDR=ip,
        )

    def test_healthcheck_uses_read_replica(self):
        org, team, user = self.setup_user_and_team_in_db("replica")
        self.organization, self.team, self.user = org, team, user
        # this create fills up team cache^

        with freeze_time("2021-01-01T00:00:00Z"), self.assertNumQueries(1, using="replica"), self.assertNumQueries(
            1, using="default"
        ):
            response = self._post_decide()
            # Replica queries:
            # E   1. SELECT 1
            # Main DB queries:
            # E   1. SELECT "posthog_featureflag"."id", -- fill up feature flags cache

            self.assertEqual(response.status_code, status.HTTP_200_OK)
            self.assertEqual({}, response.json()["featureFlags"])

    @patch(
        "posthog.models.feature_flag.flag_matching.postgres_healthcheck.is_connected",
        return_value=True,
    )
    def test_decide_uses_read_replica(self, mock_is_connected):
        org, team, user = self.setup_user_and_team_in_db("default")
        self.organization, self.team, self.user = org, team, user

        persons = [{"distinct_ids": ["example_id"], "properties": {"email": "tim@posthog.com"}}]
        flags = [
            {
                "rollout_percentage": 50,
                "name": "Beta feature",
                "key": "beta-feature",
            },
            {
                "filters": {"groups": [{"properties": [], "rollout_percentage": None}]},
                "name": "This is a feature flag with default params, no filters.",
                "key": "default-no-prop-flag",
            },  # Should be enabled for everyone
            {
                "filters": {
                    "groups": [
                        {
                            "properties": [
                                {
                                    "key": "email",
                                    "value": "posthog",
                                    "operator": "icontains",
                                    "type": "person",
                                }
                            ],
                            "rollout_percentage": None,
                        }
                    ]
                },
                "name": "This is a feature flag with default params, no filters.",
                "key": "default-flag",
            },
        ]
        self.setup_flags_in_db("default", team, user, flags, persons)

        # make sure we have the flags in cache
        response = self._post_decide(api_version=3)

        with self.assertNumQueries(2, using="replica"), self.assertNumQueries(0, using="default"):
            response = self._post_decide(api_version=3)
            # Replica queries:
            # E   1. SET LOCAL statement_timeout = 600
            # E   2. SELECT (true) AS "flag_41_condition_0", (true) AS "flag_42_condition_0" -- i.e. flag selection

            self.assertEqual(response.status_code, status.HTTP_200_OK)
            self.assertEqual(
                response.json()["featureFlags"],
                {
                    "default-flag": True,
                    "default-no-prop-flag": True,
                    "beta-feature": True,
                },
            )

        # same query with property overrides, shouldn't go to db
        with self.assertNumQueries(0, using="replica"), self.assertNumQueries(0, using="default"):
            response = self._post_decide(person_props={"email": "tom@hi.com"})
            self.assertEqual(response.status_code, status.HTTP_200_OK)
            self.assertEqual(
                response.json()["featureFlags"],
                {
                    "default-flag": False,
                    "default-no-prop-flag": True,
                    "beta-feature": True,
                },
            )

    @patch(
        "posthog.models.feature_flag.flag_matching.postgres_healthcheck.is_connected",
        return_value=True,
    )
    def test_decide_uses_read_replica_for_cohorts_based_flags(self, mock_is_connected):
        org, team, user = self.setup_user_and_team_in_db("default")
        self.organization, self.team, self.user = org, team, user

        cohort_dynamic = Cohort.objects.create(
            team=self.team,
            filters={
                "properties": {
                    "type": "OR",
                    "values": [
                        {
                            "type": "OR",
                            "values": [
                                {
                                    "key": "email",
                                    "value": "tim@posthog.com",
                                    "type": "person",
                                },
                                {
                                    "key": "email",
                                    "value": "tim3@posthog.com",
                                    "type": "person",
                                },
                            ],
                        }
                    ],
                }
            },
            name="cohort1",
        )

        cohort_static = Cohort.objects.create(
            team=self.team,
            is_static=True,
            name="cohort2",
        )

        persons = [
            {
                "distinct_ids": ["example_id"],
                "properties": {"email": "tim@posthog.com"},
            },
            {
                "distinct_ids": ["cohort_founder"],
                "properties": {"email": "tim2@posthog.com"},
            },
            {
                "distinct_ids": ["cohort_secondary"],
                "properties": {"email": "tim3@posthog.com"},
            },
        ]
        flags = [
            {
                "filters": {
                    "groups": [
                        {
                            "properties": [
                                {
                                    "key": "id",
                                    "value": cohort_static.pk,
                                    "type": "cohort",
                                }
                            ]
                        }
                    ]
                },
                "name": "This is a feature flag with default params, no filters.",
                "key": "static-flag",
            },
            {
                "filters": {
                    "groups": [
                        {
                            "properties": [
                                {
                                    "key": "id",
                                    "value": cohort_dynamic.pk,
                                    "type": "cohort",
                                }
                            ],
                            "rollout_percentage": None,
                        }
                    ]
                },
                "name": "This is a feature flag with default params, no filters.",
                "key": "dynamic-flag",
            },
            {
                "filters": {
                    "groups": [
                        {
                            "properties": [
                                {
                                    "key": "id",
                                    "value": cohort_dynamic.pk,
                                    "type": "cohort",
                                },
                                {
                                    "key": "id",
                                    "value": cohort_static.pk,
                                    "type": "cohort",
                                },
                            ],
                            "rollout_percentage": None,
                        }
                    ]
                },
                "name": "This is a feature flag with default params, no filters.",
                "key": "both-flag",
            },
            {
                "filters": {
                    "groups": [
                        {
                            "properties": [
                                {
                                    "key": "id",
                                    "value": cohort_dynamic.pk,
                                    "type": "cohort",
                                }
                            ],
                        },
                        {
                            "properties": [
                                {
                                    "key": "id",
                                    "value": cohort_static.pk,
                                    "type": "cohort",
                                }
                            ],
                        },
                    ]
                },
                "name": "This is a feature flag with default params, no filters.",
                "key": "either-flag",
            },
        ]
        self.setup_flags_in_db("default", team, user, flags, persons)

        cohort_static.insert_users_by_list(["cohort_founder", "cohort_secondary"])

        # make sure we have the flags in cache
        response = self._post_decide(api_version=3)

        with self.assertNumQueries(3, using="replica"), self.assertNumQueries(0, using="default"):
            response = self._post_decide(api_version=3, distinct_id="cohort_founder")
            # Replica queries:
            # E   1. SET LOCAL statement_timeout = 600
            # E   2. SELECT "posthog_cohort"."id", "posthog_cohort"."name", -- i.e. select all cohorts
            # E   3. SELECT EXISTS(SELECT (1) AS "a" FROM "posthog_cohortpeople" U0 WHERE (U0."cohort_id" = 28 AND U0."cohort_id" = 28 AND U0."person_id" = "posthog_person"."id") LIMIT 1) AS "flag_47_condition_0",  -- a.k.a flag selection query

            self.assertEqual(response.status_code, status.HTTP_200_OK)
            self.assertEqual(
                response.json()["featureFlags"],
                {
                    "static-flag": True,
                    "dynamic-flag": False,
                    "both-flag": False,
                    "either-flag": True,
                },
            )

        with self.assertNumQueries(3, using="replica"), self.assertNumQueries(0, using="default"):
            response = self._post_decide(api_version=3, distinct_id="example_id")
            # Replica queries:
            # E   1. SET LOCAL statement_timeout = 600
            # E   2. SELECT "posthog_cohort"."id", "posthog_cohort"."name", -- i.e. select all cohorts
            # E   3. SELECT EXISTS(SELECT (1) AS "a" FROM "posthog_cohortpeople" U0 WHERE (U0."cohort_id" = 28 AND U0."cohort_id" = 28 AND U0."person_id" = "posthog_person"."id") LIMIT 1) AS "flag_47_condition_0",  -- a.k.a flag selection query

            self.assertEqual(response.status_code, status.HTTP_200_OK)
            self.assertEqual(
                response.json()["featureFlags"],
                {
                    "static-flag": False,
                    "dynamic-flag": True,
                    "both-flag": False,
                    "either-flag": True,
                },
            )

        with self.assertNumQueries(3, using="replica"), self.assertNumQueries(0, using="default"):
            response = self._post_decide(api_version=3, distinct_id="cohort_secondary")
            # Replica queries:
            # E   1. SET LOCAL statement_timeout = 600
            # E   2. SELECT "posthog_cohort"."id", "posthog_cohort"."name", -- i.e. select all cohorts
            # E   3. SELECT EXISTS(SELECT (1) AS "a" FROM "posthog_cohortpeople" U0 WHERE (U0."cohort_id" = 28 AND U0."cohort_id" = 28 AND U0."person_id" = "posthog_person"."id") LIMIT 1) AS "flag_47_condition_0",  -- a.k.a flag selection query

            self.assertEqual(response.status_code, status.HTTP_200_OK)
            self.assertEqual(
                response.json()["featureFlags"],
                {
                    "static-flag": True,
                    "dynamic-flag": True,
                    "both-flag": True,
                    "either-flag": True,
                },
            )

    @patch(
        "posthog.models.feature_flag.flag_matching.postgres_healthcheck.is_connected",
        return_value=True,
    )
    def test_feature_flags_v3_consistent_flags(self, mock_is_connected):
        org, team, user = self.setup_user_and_team_in_db("default")
        self.organization, self.team, self.user = org, team, user

        persons = [{"distinct_ids": ["example_id"], "properties": {"email": "tim@posthog.com"}}]
        flags = [
            {
                "rollout_percentage": 30,
                "name": "Beta feature",
                "key": "beta-feature",
                "ensure_experience_continuity": True,
            },
            {
                "filters": {"groups": [{"properties": [], "rollout_percentage": None}]},
                "name": "This is a feature flag with default params, no filters.",
                "key": "default-no-prop-flag",
            },  # Should be enabled for everyone
            {
                "filters": {
                    "groups": [
                        {
                            "properties": [
                                {
                                    "key": "email",
                                    "value": "posthog",
                                    "operator": "icontains",
                                    "type": "person",
                                }
                            ],
                            "rollout_percentage": None,
                        }
                    ]
                },
                "name": "This is a feature flag with default params, no filters.",
                "key": "default-flag",
            },
            {
                "filters": {
                    "groups": [{"properties": [], "rollout_percentage": None}],
                    "multivariate": {
                        "variants": [
                            {
                                "key": "first-variant",
                                "name": "First Variant",
                                "rollout_percentage": 50,
                            },
                            {
                                "key": "second-variant",
                                "name": "Second Variant",
                                "rollout_percentage": 25,
                            },
                            {
                                "key": "third-variant",
                                "name": "Third Variant",
                                "rollout_percentage": 25,
                            },
                        ]
                    },
                },
                "name": "This is a flag with multiple variants",
                "key": "multivariate-flag",
                "ensure_experience_continuity": True,
            },
        ]
        _, created_persons = self.setup_flags_in_db("default", team, user, flags, persons)

        person = created_persons[0]

        # make sure caches are populated
        response = self._post_decide()

        with self.assertNumQueries(5, using="replica"), self.assertNumQueries(0, using="default"):
            # E   1. SET LOCAL statement_timeout = 300
            # E   2. SELECT "posthog_persondistinctid"."person_id", "posthog_persondistinctid"."distinct_id" FROM "posthog_persondistinctid"
            #           WHERE ("posthog_persondistinctid"."distinct_id" IN ('example_id') AND "posthog_persondistinctid"."team_id" = 1)
            # E   3. SELECT "posthog_featureflaghashkeyoverride"."feature_flag_key", "posthog_featureflaghashkeyoverride"."hash_key", "posthog_featureflaghashkeyoverride"."person_id" FROM "posthog_featureflaghashkeyoverride"
            #            WHERE ("posthog_featureflaghashkeyoverride"."person_id" IN (7) AND "posthog_featureflaghashkeyoverride"."team_id" = 1)

            # E   4. SET LOCAL statement_timeout = 600
            # E   5. SELECT (true) AS "flag_28_condition_0",  -- flag matching query because one flag requires properties
            response = self._post_decide(api_version=3)
            self.assertTrue(response.json()["featureFlags"]["beta-feature"])
            self.assertTrue(response.json()["featureFlags"]["default-flag"])
            self.assertEqual(
                "first-variant", response.json()["featureFlags"]["multivariate-flag"]
            )  # assigned by distinct_id hash

        # new person, merged from old distinct ID
        PersonDistinctId.objects.using("default").create(person=person, distinct_id="other_id", team=self.team)
        # hash key override already exists
        FeatureFlagHashKeyOverride.objects.using("default").create(
            team=self.team,
            person=person,
            hash_key="example_id",
            feature_flag_key="beta-feature",
        )
        FeatureFlagHashKeyOverride.objects.using("default").create(
            team=self.team,
            person=person,
            hash_key="example_id",
            feature_flag_key="multivariate-flag",
        )

        # new request with hash key overrides but not writes should not go to main database
        with self.assertNumQueries(7, using="replica"), self.assertNumQueries(0, using="default"):
            # Replica queries:
            # E   1. SET LOCAL statement_timeout = 300
            # E   2. WITH some CTEs,
            #           SELECT key FROM posthog_featureflag WHERE team_id = 13
            # E         AND key NOT IN (SELECT feature_flag_key FROM existing_overrides)
            # E   3. SET LOCAL statement_timeout = 300
            # E   4. SELECT "posthog_persondistinctid"."person_id", "posthog_persondistinctid"."distinct_id" FROM "posthog_persondistinctid" -- a.k.a select the person ids.
            #        We select person overrides from replica DB when no inserts happened
            # E   5. SELECT "posthog_featureflaghashkeyoverride"."feature_flag_key",  - a.k.a select the flag overrides

            # E   6. SET LOCAL statement_timeout = 600
            # E   7. SELECT (true) AS "flag_28_condition_0",  -- flag matching query because one flag requires properties

            response = self._post_decide(
                api_version=3,
                data={
                    "token": self.team.api_token,
                    "distinct_id": "other_id",
                    "$anon_distinct_id": "example22_id",
                },
            )
            self.assertTrue(response.json()["featureFlags"]["beta-feature"])
            self.assertTrue(response.json()["featureFlags"]["default-flag"])
            self.assertFalse(response.json()["errorsWhileComputingFlags"])

        # now main database is down, but does not affect replica

        with connections["default"].execute_wrapper(QueryTimeoutWrapper()), self.assertNumQueries(
            7, using="replica"
        ), self.assertNumQueries(0, using="default"):
            # Replica queries:
            # E   1. SET LOCAL statement_timeout = 300
            # E   2. WITH some CTEs,
            #           SELECT key FROM posthog_featureflag WHERE team_id = 13
            # E         AND key NOT IN (SELECT feature_flag_key FROM existing_overrides)
            # E   3. SET LOCAL statement_timeout = 300
            # E   4. SELECT "posthog_persondistinctid"."person_id", -- i.e person from distinct ids
            # E   5. SELECT "posthog_featureflaghashkeyoverride"."feature_flag_key", -- i.e. hash key overrides (note this would've gone to main db if insert did not fail)
            # E   6. SET LOCAL statement_timeout = 600
            # E   7. SELECT (true) AS "flag_13_condition_0", (true) AS "flag_14_condition_0", -- flag matching

            response = self._post_decide(
                api_version=3,
                data={
                    "token": self.team.api_token,
                    "distinct_id": "other_id",
                    "$anon_distinct_id": "example22_id",
                },
            )
            self.assertTrue(response.json()["featureFlags"]["beta-feature"])
            self.assertTrue(response.json()["featureFlags"]["default-flag"])
            self.assertFalse(response.json()["errorsWhileComputingFlags"])

        # now replica is down, so errors computing flags should be true
        with connections["replica"].execute_wrapper(QueryTimeoutWrapper()):
            response = self._post_decide(
                api_version=3,
                data={
                    "token": self.team.api_token,
                    "distinct_id": "other_id",
                    "$anon_distinct_id": "example22_id",
                },
            )
            self.assertTrue("beta-feature" not in response.json()["featureFlags"])
            self.assertTrue("default-flag" not in response.json()["featureFlags"])
            self.assertTrue(response.json()["featureFlags"]["default-no-prop-flag"])
            self.assertTrue(response.json()["errorsWhileComputingFlags"])

    @patch(
        "posthog.models.feature_flag.flag_matching.postgres_healthcheck.is_connected",
        return_value=True,
    )
    def test_feature_flags_v3_consistent_flags_with_write_on_hash_key_overrides(self, mock_is_connected):
        org, team, user = self.setup_user_and_team_in_db("default")
        self.organization, self.team, self.user = org, team, user

        persons = [{"distinct_ids": ["example_id"], "properties": {"email": "tim@posthog.com"}}]
        flags = [
            {
                "rollout_percentage": 30,
                "name": "Beta feature",
                "key": "beta-feature",
                "ensure_experience_continuity": True,
            },
            {
                "filters": {
                    "groups": [
                        {
                            "properties": [
                                {
                                    "key": "email",
                                    "value": "posthog",
                                    "operator": "icontains",
                                    "type": "person",
                                }
                            ],
                            "rollout_percentage": None,
                        }
                    ]
                },
                "name": "This is a feature flag with default params, no filters.",
                "key": "default-flag",
            },  # Should be enabled for everyone
            {
                "filters": {
                    "groups": [{"properties": [], "rollout_percentage": None}],
                    "multivariate": {
                        "variants": [
                            {
                                "key": "first-variant",
                                "name": "First Variant",
                                "rollout_percentage": 50,
                            },
                            {
                                "key": "second-variant",
                                "name": "Second Variant",
                                "rollout_percentage": 25,
                            },
                            {
                                "key": "third-variant",
                                "name": "Third Variant",
                                "rollout_percentage": 25,
                            },
                        ]
                    },
                },
                "name": "This is a flag with multiple variants",
                "key": "multivariate-flag",
                "ensure_experience_continuity": True,
            },
        ]
        _, created_persons = self.setup_flags_in_db("default", team, user, flags, persons)

        person = created_persons[0]

        # make sure caches are populated
        response = self._post_decide(api_version=3)

        with self.assertNumQueries(5, using="replica"), self.assertNumQueries(0, using="default"):
            # E   1. SET LOCAL statement_timeout = 300
            # E   2. SELECT "posthog_persondistinctid"."person_id", "posthog_persondistinctid"."distinct_id" FROM "posthog_persondistinctid"
            #           WHERE ("posthog_persondistinctid"."distinct_id" IN ('example_id') AND "posthog_persondistinctid"."team_id" = 1)
            # E   3. SELECT "posthog_featureflaghashkeyoverride"."id", "posthog_featureflaghashkeyoverride"."team_id", -- hash key overrides

            # E   4. SET LOCAL statement_timeout = 600
            # E   5. SELECT (true) AS "flag_28_condition_0",  -- flag matching query because one flag requires properties
            response = self._post_decide(api_version=3)
            self.assertTrue(response.json()["featureFlags"]["beta-feature"])
            self.assertTrue(response.json()["featureFlags"]["default-flag"])
            self.assertEqual(
                "first-variant", response.json()["featureFlags"]["multivariate-flag"]
            )  # assigned by distinct_id hash

        # new person, merged from old distinct ID
        PersonDistinctId.objects.using("default").create(person=person, distinct_id="other_id", team=self.team)

        # request with hash key overrides and _new_ writes should go to main database
        with self.assertNumQueries(4, using="replica"), self.assertNumQueries(5, using="default"):
            # Replica queries:
            # E   1. SET LOCAL statement_timeout = 300
            # E   2. WITH some CTEs,
            #           SELECT key FROM posthog_featureflag WHERE team_id = 13
            # E         AND key NOT IN (SELECT feature_flag_key FROM existing_overrides) -- checks whether we need to write
            # E   3. SET LOCAL statement_timeout = 600
            # E   4. SELECT (true) AS "flag_28_condition_0",  -- flag matching query because one flag requires properties
            # Main queries:
            # E   1. SET LOCAL statement_timeout = 300
            # E   2. (The insert hashkey overrides query)
            # E                       WITH some CTEs,
            # E                       INSERT INTO posthog_featureflaghashkeyoverride (team_id, person_id, feature_flag_key, hash_key)
            # E                           SELECT team_id, person_id, key, 'example_id'
            # E                           FROM flags_to_override, target_person_ids
            # E                           WHERE EXISTS (SELECT 1 FROM posthog_person WHERE id = person_id AND team_id = 7)
            # E                           ON CONFLICT DO NOTHING

            # E   3. SET LOCAL statement_timeout = 300
            # E   4. SELECT "posthog_persondistinctid"."person_id", "posthog_persondistinctid"."distinct_id" FROM "posthog_persondistinctid" -- a.k.a select the person for overrides.
            #        We select person overrides from main DB in this case to prevent replication lag from giving us the wrong override values.
            # E   5. SELECT "posthog_featureflaghashkeyoverride"."feature_flag_key",  -- a.k.a get hash key overrides

            response = self._post_decide(
                api_version=3,
                data={
                    "token": self.team.api_token,
                    "distinct_id": "other_id",
                    "$anon_distinct_id": "example_id",
                },
            )
            self.assertTrue(response.json()["featureFlags"]["beta-feature"])
            self.assertTrue(response.json()["featureFlags"]["default-flag"])
            self.assertFalse(response.json()["errorsWhileComputingFlags"])
            self.assertEqual(
                "first-variant", response.json()["featureFlags"]["multivariate-flag"]
            )  # assigned by distinct_id hash

    @patch(
        "posthog.models.feature_flag.flag_matching.postgres_healthcheck.is_connected",
        return_value=True,
    )
    def test_feature_flags_v2_with_groups(self, mock_is_connected):
        org, team, user = self.setup_user_and_team_in_db("replica")
        self.organization, self.team, self.user = org, team, user

        persons = [{"distinct_ids": ["example_id"], "properties": {"email": "tim@posthog.com"}}]
        flags = [
            {
                "filters": {
                    "aggregation_group_type_index": 1,
                    "groups": [{"properties": [], "rollout_percentage": None}],
                },
                "name": "This is a feature flag with default params, no filters.",
                "key": "default-no-prop-group-flag",
            },  # Should be enabled for everyone
            {
                "filters": {
                    "aggregation_group_type_index": 0,
                    "groups": [
                        {
                            "properties": [
                                {
                                    "key": "email",
                                    "value": "posthog",
                                    "operator": "icontains",
                                    "type": "group",
                                    "group_type_index": 0,
                                }
                            ],
                            "rollout_percentage": None,
                        }
                    ],
                },
                "name": "This is a group-based flag",
                "key": "groups-flag",
            },
        ]
        self.setup_flags_in_db("replica", team, user, flags, persons)

        GroupTypeMapping.objects.using("replica").create(team=self.team, group_type="organization", group_type_index=0)
        GroupTypeMapping.objects.using("default").create(team=self.team, group_type="project", group_type_index=1)

        Group.objects.using("replica").create(
            team_id=self.team.pk,
            group_type_index=0,
            group_key="foo",
            group_properties={"email": "a@posthog.com"},
            version=0,
        )

        with self.assertNumQueries(2, using="replica"), self.assertNumQueries(0, using="default"):
            # E   1. SET LOCAL statement_timeout = 300
            # E   2. SELECT "posthog_grouptypemapping"."id", -- a.k.a. get group type mappings
            response = self._post_decide(distinct_id="example_id")
            self.assertEqual(
                response.json()["featureFlags"],
                {"default-no-prop-group-flag": False, "groups-flag": False},
            )
            self.assertFalse(response.json()["errorsWhileComputingFlags"])

        with self.assertNumQueries(5, using="replica"), self.assertNumQueries(0, using="default"):
            # E   1. SET LOCAL statement_timeout = 300
            # E   2. SELECT "posthog_grouptypemapping"."id", "posthog_grouptypemapping"."team_id", -- a.k.a get group type mappings

            # E   3. SET LOCAL statement_timeout = 600
            # E   4. SELECT (UPPER(("posthog_group"."group_properties" ->> 'email')::text) AS "flag_182_condition_0" FROM "posthog_group" -- a.k.a get group0 conditions
            # E   5. SELECT (true) AS "flag_181_condition_0" FROM "posthog_group" WHERE ("posthog_group"."team_id" = 91 -- a.k.a get group1 conditions
            response = self._post_decide(
                distinct_id="example_id",
                groups={"organization": "foo2", "project": "bar"},
            )
            self.assertEqual(
                response.json()["featureFlags"],
                {"groups-flag": False, "default-no-prop-group-flag": True},
            )
            self.assertFalse(response.json()["errorsWhileComputingFlags"])

        with self.assertNumQueries(5, using="replica"), self.assertNumQueries(0, using="default"):
            # E   2. SET LOCAL statement_timeout = 300
            # E   3. SELECT "posthog_grouptypemapping"."id", "posthog_grouptypemapping"."team_id", -- a.k.a get group type mappings

            # E   6. SET LOCAL statement_timeout = 600
            # E   7. SELECT (UPPER(("posthog_group"."group_properties" ->> 'email')::text) AS "flag_182_condition_0" FROM "posthog_group" -- a.k.a get group0 conditions
            # E   8. SELECT (true) AS "flag_181_condition_0" FROM "posthog_group" WHERE ("posthog_group"."team_id" = 91 -- a.k.a get group1 conditions
            response = self._post_decide(
                distinct_id="example_id",
                groups={"organization": "foo", "project": "bar"},
            )
            self.assertEqual(
                response.json()["featureFlags"],
                {"groups-flag": True, "default-no-prop-group-flag": True},
            )
            self.assertFalse(response.json()["errorsWhileComputingFlags"])

    @patch(
        "posthog.models.feature_flag.flag_matching.postgres_healthcheck.is_connected",
        return_value=True,
    )
    def test_site_apps_in_decide_use_replica(self, mock_is_connected):
        org, team, user = self.setup_user_and_team_in_db("default")
        self.organization, self.team, self.user = org, team, user

        plugin = Plugin.objects.create(organization=self.team.organization, name="My Plugin", plugin_type="source")
        PluginSourceFile.objects.create(
            plugin=plugin,
            filename="site.ts",
            source="export function inject (){}",
            transpiled="function inject(){}",
            status=PluginSourceFile.Status.TRANSPILED,
        )
        PluginConfig.objects.create(
            plugin=plugin,
            enabled=True,
            order=1,
            team=self.team,
            config={},
            web_token="tokentoken",
        )
        sync_team_inject_web_apps(self.team)

        # update caches
        self._post_decide(api_version=3)

        with self.assertNumQueries(2, using="replica"), self.assertNumQueries(0, using="default"):
            response = self._post_decide(api_version=3)
            self.assertEqual(response.status_code, status.HTTP_200_OK)
            injected = response.json()["siteApps"]
            self.assertEqual(len(injected), 1)

    # Adding local evaluation tests for read replica in one place for now, until we move to a separate CI flow for all read replica tests
    # since code-level overrides don't work for theses tests, as they affect the DATABASES setting
    @patch("posthog.api.feature_flag.report_user_action")
    @patch("posthog.rate_limit.is_rate_limit_enabled", return_value=True)
    def test_local_evaluation(self, mock_rate_limit, mock_capture):
        org, team, user = self.setup_user_and_team_in_db("replica")
        self.organization, self.team, self.user = org, team, user

        FeatureFlag.objects.all().delete()
        GroupTypeMapping.objects.create(team=self.team, group_type="organization", group_type_index=0)
        GroupTypeMapping.objects.create(team=self.team, group_type="company", group_type_index=1)

        client = APIClient()
        client.force_login(self.user)

        client.post(
            f"/api/projects/{self.team.id}/feature_flags/",
            {
                "name": "Alpha feature",
                "key": "alpha-feature",
                "filters": {
                    "groups": [{"rollout_percentage": 20}],
                    "multivariate": {
                        "variants": [
                            {
                                "key": "first-variant",
                                "name": "First Variant",
                                "rollout_percentage": 50,
                            },
                            {
                                "key": "second-variant",
                                "name": "Second Variant",
                                "rollout_percentage": 25,
                            },
                            {
                                "key": "third-variant",
                                "name": "Third Variant",
                                "rollout_percentage": 25,
                            },
                        ]
                    },
                },
            },
            format="json",
        )

        client.post(
            f"/api/projects/{self.team.id}/feature_flags/",
            {
                "name": "Group feature",
                "key": "group-feature",
                "filters": {
                    "aggregation_group_type_index": 0,
                    "groups": [{"rollout_percentage": 21}],
                },
            },
            format="json",
        )

        # old style feature flags
        FeatureFlag.objects.create(
            name="Beta feature",
            key="beta-feature",
            team=self.team,
            rollout_percentage=51,
            filters={"properties": [{"key": "beta-property", "value": "beta-value"}]},
            created_by=self.user,
        )
        # and inactive flag
        FeatureFlag.objects.create(
            name="Inactive feature",
            key="inactive-flag",
            team=self.team,
            active=False,
            rollout_percentage=100,
            filters={"properties": []},
            created_by=self.user,
        )

        personal_api_key = generate_random_token_personal()
        PersonalAPIKey.objects.create(label="X", user=self.user, secure_value=hash_key_value(personal_api_key))

        client.logout()
        self.client.logout()
        cache.clear()

        # `local_evaluation` is called by logged out clients!

        # missing API key
        with self.assertNumQueries(0, using="replica"), self.assertNumQueries(0, using="default"):
            response = self.client.get(f"/api/feature_flag/local_evaluation?token={self.team.api_token}")
            self.assertEqual(response.status_code, status.HTTP_401_UNAUTHORIZED)

        with self.assertNumQueries(0, using="replica"), self.assertNumQueries(0, using="default"):
            response = self.client.get(f"/api/feature_flag/local_evaluation")
            self.assertEqual(response.status_code, status.HTTP_401_UNAUTHORIZED)

        with self.assertNumQueries(3, using="replica"), self.assertNumQueries(3, using="default"):
            # Captured queries for write DB:
            # E   1. UPDATE "posthog_personalapikey" SET "last_used_at" = '2023-08-01T11:26:50.728057+00:00'
            # E   2. SELECT "posthog_team"."id", "posthog_team"."uuid", "posthog_team"."organization_id"
            # E   3. SELECT "posthog_organizationmembership"."id", "posthog_organizationmembership"."organization_id", - user org permissions check
            # Captured queries for replica DB:
            # E   1. SELECT "posthog_personalapikey"."id", "posthog_personalapikey"."user_id", "posthog_personalapikey"."label", "posthog_personalapikey"."value", -- check API key, joined with user
            # E   2. SELECT "posthog_featureflag"."id", "posthog_featureflag"."key", "posthog_featureflag"."name", "posthog_featureflag"."filters", -- get flags
            # E   3. SELECT "posthog_grouptypemapping"."id", "posthog_grouptypemapping"."team_id", -- get groups

            response = self.client.get(
                f"/api/feature_flag/local_evaluation?token={self.team.api_token}",
                HTTP_AUTHORIZATION=f"Bearer {personal_api_key}",
            )
            self.assertEqual(response.status_code, status.HTTP_200_OK)
        response_data = response.json()
        self.assertTrue("flags" in response_data and "group_type_mapping" in response_data)
        self.assertEqual(len(response_data["flags"]), 3)

        sorted_flags = sorted(response_data["flags"], key=lambda x: x["key"])

        self.assertDictContainsSubset(
            {
                "name": "Alpha feature",
                "key": "alpha-feature",
                "filters": {
                    "groups": [{"rollout_percentage": 20}],
                    "multivariate": {
                        "variants": [
                            {
                                "key": "first-variant",
                                "name": "First Variant",
                                "rollout_percentage": 50,
                            },
                            {
                                "key": "second-variant",
                                "name": "Second Variant",
                                "rollout_percentage": 25,
                            },
                            {
                                "key": "third-variant",
                                "name": "Third Variant",
                                "rollout_percentage": 25,
                            },
                        ]
                    },
                },
                "deleted": False,
                "active": True,
                "ensure_experience_continuity": False,
            },
            sorted_flags[0],
        )
        self.assertDictContainsSubset(
            {
                "name": "Beta feature",
                "key": "beta-feature",
                "filters": {
                    "groups": [
                        {
                            "properties": [{"key": "beta-property", "value": "beta-value"}],
                            "rollout_percentage": 51,
                        }
                    ]
                },
                "deleted": False,
                "active": True,
                "ensure_experience_continuity": False,
            },
            sorted_flags[1],
        )
        self.assertDictContainsSubset(
            {
                "name": "Group feature",
                "key": "group-feature",
                "filters": {
                    "groups": [{"rollout_percentage": 21}],
                    "aggregation_group_type_index": 0,
                },
                "deleted": False,
                "active": True,
                "ensure_experience_continuity": False,
            },
            sorted_flags[2],
        )

        self.assertEqual(response_data["group_type_mapping"], {"0": "organization", "1": "company"})

    @patch("posthog.api.feature_flag.report_user_action")
    @patch("posthog.rate_limit.is_rate_limit_enabled", return_value=True)
    def test_local_evaluation_for_cohorts(self, mock_rate_limit, mock_capture):
        FeatureFlag.objects.all().delete()

        org, team, user = self.setup_user_and_team_in_db("replica")
        self.organization, self.team, self.user = org, team, user

        client = APIClient()
        client.force_login(self.user)

        cohort_valid_for_ff = Cohort.objects.create(
            team=self.team,
            filters={
                "properties": {
                    "type": "OR",
                    "values": [
                        {
                            "type": "OR",
                            "values": [
                                {
                                    "key": "$some_prop",
                                    "value": "nomatchihope",
                                    "type": "person",
                                },
                                {
                                    "key": "$some_prop2",
                                    "value": "nomatchihope2",
                                    "type": "person",
                                },
                            ],
                        }
                    ],
                }
            },
            name="cohort1",
        )

        other_cohort1 = Cohort.objects.create(
            team=self.team,
            filters={
                "properties": {
                    "type": "OR",
                    "values": [
                        {
                            "type": "OR",
                            "values": [
                                {
                                    "key": "$some_prop",
                                    "value": "nomatchihope",
                                    "type": "person",
                                },
                            ],
                        }
                    ],
                }
            },
            name="cohort2",
        )

        Cohort.objects.create(
            team=self.team,
            filters={
                "properties": {
                    "type": "OR",
                    "values": [
                        {
                            "type": "OR",
                            "values": [
                                {
                                    "key": "$some_prop",
                                    "value": "nomatchihope",
                                    "type": "person",
                                },
                            ],
                        }
                    ],
                }
            },
            name="cohort2 -unrelated",
        )

        client.post(
            f"/api/projects/{self.team.id}/feature_flags/",
            {
                "name": "Alpha feature",
                "key": "alpha-feature",
                "filters": {
                    "groups": [
                        {
                            "rollout_percentage": 20,
                            "properties": [
                                {
                                    "key": "id",
                                    "type": "cohort",
                                    "value": cohort_valid_for_ff.pk,
                                }
                            ],
                        }
                    ],
                    "multivariate": {
                        "variants": [
                            {
                                "key": "first-variant",
                                "name": "First Variant",
                                "rollout_percentage": 50,
                            },
                            {
                                "key": "second-variant",
                                "name": "Second Variant",
                                "rollout_percentage": 25,
                            },
                            {
                                "key": "third-variant",
                                "name": "Third Variant",
                                "rollout_percentage": 25,
                            },
                        ]
                    },
                },
            },
            format="json",
        )
        client.post(
            f"/api/projects/{self.team.id}/feature_flags/",
            {
                "name": "Beta feature",
                "key": "beta-feature",
                "filters": {
                    "groups": [
                        {
                            "rollout_percentage": 20,
                            "properties": [
                                {
                                    "key": "id",
                                    "type": "cohort",
                                    "value": other_cohort1.pk,
                                }
                            ],
                        }
                    ],
                },
            },
            format="json",
        )

        client.logout()
        self.client.logout()

        personal_api_key = generate_random_token_personal()
        PersonalAPIKey.objects.create(label="X", user=self.user, secure_value=hash_key_value(personal_api_key))
        cache.clear()

        with self.assertNumQueries(4, using="replica"), self.assertNumQueries(3, using="default"):
            # Captured queries for write DB:
            # E   1. UPDATE "posthog_personalapikey" SET "last_used_at" = '2023-08-01T11:26:50.728057+00:00'
            # E   2. SELECT "posthog_team"."id", "posthog_team"."uuid", "posthog_team"."organization_id"
            # E   3. SELECT "posthog_organizationmembership"."id", "posthog_organizationmembership"."organization_id", - user org permissions check
            # Captured queries for replica DB:
            # E   1. SELECT "posthog_personalapikey"."id", "posthog_personalapikey"."user_id", "posthog_personalapikey"."label", "posthog_personalapikey"."value", -- check API key, joined with user
            # E   2. SELECT "posthog_featureflag"."id", "posthog_featureflag"."key", "posthog_featureflag"."name", "posthog_featureflag"."filters", -- get flags
            # E   3. SELECT "posthog_cohort"."id", "posthog_cohort"."name", "posthog_cohort"."description", -- select all cohorts
            # E   5. SELECT "posthog_grouptypemapping"."id", "posthog_grouptypemapping"."team_id", -- get groups

            response = self.client.get(
                f"/api/feature_flag/local_evaluation?token={self.team.api_token}&send_cohorts",
                HTTP_AUTHORIZATION=f"Bearer {personal_api_key}",
            )
            self.assertEqual(response.status_code, status.HTTP_200_OK)
            response_data = response.json()
            self.assertTrue(
                "flags" in response_data and "group_type_mapping" in response_data and "cohorts" in response_data
            )
            self.assertEqual(len(response_data["flags"]), 2)

        sorted_flags = sorted(response_data["flags"], key=lambda x: x["key"])

        self.assertDictContainsSubset(
            {
                "name": "Alpha feature",
                "key": "alpha-feature",
                "filters": {
                    "groups": [
                        {
                            "properties": [
                                {
                                    "key": "id",
                                    "type": "cohort",
                                    "value": cohort_valid_for_ff.pk,
                                }
                            ],
                            "rollout_percentage": 20,
                        },
                    ],
                    "multivariate": {
                        "variants": [
                            {
                                "key": "first-variant",
                                "name": "First Variant",
                                "rollout_percentage": 50,
                            },
                            {
                                "key": "second-variant",
                                "name": "Second Variant",
                                "rollout_percentage": 25,
                            },
                            {
                                "key": "third-variant",
                                "name": "Third Variant",
                                "rollout_percentage": 25,
                            },
                        ]
                    },
                },
                "deleted": False,
                "active": True,
                "ensure_experience_continuity": False,
            },
            sorted_flags[0],
        )

        self.assertDictContainsSubset(
            {
                "name": "Beta feature",
                "key": "beta-feature",
                "filters": {
                    "groups": [
                        {
                            "properties": [
                                {
                                    "key": "id",
                                    "type": "cohort",
                                    "value": other_cohort1.pk,
                                }
                            ],
                            "rollout_percentage": 20,
                        },
                    ],
                },
                "deleted": False,
                "active": True,
                "ensure_experience_continuity": False,
            },
            sorted_flags[1],
        )

        # When send_cohorts is true, no transformations happen, so all relevant cohorts are returned
        self.assertEqual(
            response_data["cohorts"],
            {
                str(cohort_valid_for_ff.pk): {
                    "type": "OR",
                    "values": [
                        {
                            "type": "OR",
                            "values": [
                                {
                                    "key": "$some_prop",
                                    "type": "person",
                                    "value": "nomatchihope",
                                },
                                {
                                    "key": "$some_prop2",
                                    "type": "person",
                                    "value": "nomatchihope2",
                                },
                            ],
                        }
                    ],
                },
                str(other_cohort1.pk): {
                    "type": "OR",
                    "values": [
                        {
                            "type": "OR",
                            "values": [
                                {
                                    "key": "$some_prop",
                                    "type": "person",
                                    "value": "nomatchihope",
                                },
                            ],
                        }
                    ],
                },
            },
        )

    @patch("posthog.api.feature_flag.report_user_action")
    @patch("posthog.rate_limit.is_rate_limit_enabled", return_value=True)
    def test_local_evaluation_for_arbitrary_cohorts(self, mock_rate_limit, mock_capture):
        FeatureFlag.objects.all().delete()

        org, team, user = self.setup_user_and_team_in_db("replica")
        self.organization, self.team, self.user = org, team, user

        cohort_valid_for_ff = Cohort.objects.create(
            team=self.team,
            filters={
                "properties": {
                    "type": "OR",
                    "values": [
                        {
                            "type": "OR",
                            "values": [
                                {
                                    "key": "$some_prop",
                                    "value": "nomatchihope",
                                    "type": "person",
                                },
                                {
                                    "key": "$some_prop2",
                                    "value": "nomatchihope2",
                                    "type": "person",
                                },
                            ],
                        }
                    ],
                }
            },
            name="cohort1",
        )

        cohort2 = Cohort.objects.create(
            team=self.team,
            filters={
                "properties": {
                    "type": "OR",
                    "values": [
                        {
                            "type": "OR",
                            "values": [
                                {
                                    "key": "$some_prop",
                                    "value": "nomatchihope",
                                    "type": "person",
                                },
                                {
                                    "key": "$some_prop2",
                                    "value": "nomatchihope2",
                                    "type": "person",
                                },
                                {
                                    "key": "id",
                                    "value": cohort_valid_for_ff.pk,
                                    "type": "cohort",
                                    "negation": True,
                                },
                            ],
                        }
                    ],
                }
            },
            name="cohort2",
        )

        client = APIClient()
        client.force_login(self.user)
        client.post(
            f"/api/projects/{self.team.id}/feature_flags/",
            {
                "name": "Alpha feature",
                "key": "alpha-feature",
                "filters": {
                    "groups": [
                        {
                            "rollout_percentage": 20,
                            "properties": [{"key": "id", "type": "cohort", "value": cohort2.pk}],
                        }
                    ],
                    "multivariate": {
                        "variants": [
                            {
                                "key": "first-variant",
                                "name": "First Variant",
                                "rollout_percentage": 50,
                            },
                            {
                                "key": "second-variant",
                                "name": "Second Variant",
                                "rollout_percentage": 25,
                            },
                            {
                                "key": "third-variant",
                                "name": "Third Variant",
                                "rollout_percentage": 25,
                            },
                        ]
                    },
                },
            },
            format="json",
        )

        client.post(
            f"/api/projects/{self.team.id}/feature_flags/",
            {
                "name": "Alpha feature",
                "key": "alpha-feature-2",
                "filters": {
                    "groups": [
                        {
                            "rollout_percentage": 20,
                            "properties": [
                                {
                                    "key": "id",
                                    "type": "cohort",
                                    "value": cohort_valid_for_ff.pk,
                                }
                            ],
                        }
                    ],
                },
            },
            format="json",
        )

        personal_api_key = generate_random_token_personal()
        PersonalAPIKey.objects.create(label="X", user=self.user, secure_value=hash_key_value(personal_api_key))

        client.logout()
        self.client.logout()

        with self.assertNumQueries(4, using="replica"), self.assertNumQueries(3, using="default"):
            # Captured queries for write DB:
            # E   1. UPDATE "posthog_personalapikey" SET "last_used_at" = '2023-08-01T11:26:50.728057+00:00'
            # E   2. SELECT "posthog_team"."id", "posthog_team"."uuid", "posthog_team"."organization_id"
            # E   3. SELECT "posthog_organizationmembership"."id", "posthog_organizationmembership"."organization_id", - user org permissions check
            # Captured queries for replica DB:
            # E   1. SELECT "posthog_personalapikey"."id", "posthog_personalapikey"."user_id", "posthog_personalapikey"."label", "posthog_personalapikey"."value", -- check API key, joined with user
            # E   2. SELECT feature flags
            # E   3. SELECT "posthog_cohort"."id", "posthog_cohort"."name", "posthog_cohort"."description", -- select all cohorts
            # E   5. SELECT "posthog_grouptypemapping"."id", "posthog_grouptypemapping"."team_id", -- get groups

            response = self.client.get(
                f"/api/feature_flag/local_evaluation?token={self.team.api_token}&send_cohorts",
                HTTP_AUTHORIZATION=f"Bearer {personal_api_key}",
            )
            self.assertEqual(response.status_code, status.HTTP_200_OK)
            response_data = response.json()
            self.assertTrue(
                "flags" in response_data and "group_type_mapping" in response_data and "cohorts" in response_data
            )
            self.assertEqual(len(response_data["flags"]), 2)

        sorted_flags = sorted(response_data["flags"], key=lambda x: x["key"])

        self.assertEqual(
            response_data["cohorts"],
            {
                str(cohort_valid_for_ff.pk): {
                    "type": "OR",
                    "values": [
                        {
                            "type": "OR",
                            "values": [
                                {
                                    "key": "$some_prop",
                                    "type": "person",
                                    "value": "nomatchihope",
                                },
                                {
                                    "key": "$some_prop2",
                                    "type": "person",
                                    "value": "nomatchihope2",
                                },
                            ],
                        }
                    ],
                },
                str(cohort2.pk): {
                    "type": "OR",
                    "values": [
                        {
                            "type": "OR",
                            "values": [
                                {
                                    "key": "$some_prop",
                                    "type": "person",
                                    "value": "nomatchihope",
                                },
                                {
                                    "key": "$some_prop2",
                                    "type": "person",
                                    "value": "nomatchihope2",
                                },
                                {
                                    "key": "id",
                                    "type": "cohort",
                                    "value": cohort_valid_for_ff.pk,
                                    "negation": True,
                                },
                            ],
                        }
                    ],
                },
            },
        )

        self.assertDictContainsSubset(
            {
                "name": "Alpha feature",
                "key": "alpha-feature",
                "filters": {
                    "groups": [
                        {
                            "rollout_percentage": 20,
                            "properties": [{"key": "id", "type": "cohort", "value": cohort2.pk}],
                        }
                    ],
                    "multivariate": {
                        "variants": [
                            {
                                "key": "first-variant",
                                "name": "First Variant",
                                "rollout_percentage": 50,
                            },
                            {
                                "key": "second-variant",
                                "name": "Second Variant",
                                "rollout_percentage": 25,
                            },
                            {
                                "key": "third-variant",
                                "name": "Third Variant",
                                "rollout_percentage": 25,
                            },
                        ]
                    },
                },
                "deleted": False,
                "active": True,
                "ensure_experience_continuity": False,
            },
            sorted_flags[0],
        )

        self.assertDictContainsSubset(
            {
                "name": "Alpha feature",
                "key": "alpha-feature-2",
                "filters": {
                    "groups": [
                        {
                            "properties": [
                                {
                                    "key": "id",
                                    "type": "cohort",
                                    "value": cohort_valid_for_ff.pk,
                                }
                            ],
                            "rollout_percentage": 20,
                        },
                    ],
                },
                "deleted": False,
                "active": True,
                "ensure_experience_continuity": False,
            },
            sorted_flags[1],
        )


class TestDecideMetricLabel(TestCase):
    def test_simple_team_ids(self):
        with self.settings(DECIDE_TRACK_TEAM_IDS=["1", "2", "3"]):
            self.assertEqual(label_for_team_id_to_track(3), "3")
            self.assertEqual(label_for_team_id_to_track(2), "2")
            self.assertEqual(label_for_team_id_to_track(1), "1")
            self.assertEqual(label_for_team_id_to_track(0), "unknown")
            self.assertEqual(label_for_team_id_to_track(4), "unknown")
            self.assertEqual(label_for_team_id_to_track(40), "unknown")
            self.assertEqual(label_for_team_id_to_track(10), "unknown")
            self.assertEqual(label_for_team_id_to_track(20), "unknown")
            self.assertEqual(label_for_team_id_to_track(31), "unknown")

    def test_all_team_ids(self):
        with self.settings(DECIDE_TRACK_TEAM_IDS=["1", "2", "3", "all"]):
            self.assertEqual(label_for_team_id_to_track(3), "3")
            self.assertEqual(label_for_team_id_to_track(2), "2")
            self.assertEqual(label_for_team_id_to_track(1), "1")
            self.assertEqual(label_for_team_id_to_track(0), "0")
            self.assertEqual(label_for_team_id_to_track(4), "4")
            self.assertEqual(label_for_team_id_to_track(40), "40")
            self.assertEqual(label_for_team_id_to_track(10), "10")
            self.assertEqual(label_for_team_id_to_track(20), "20")
            self.assertEqual(label_for_team_id_to_track(31), "31")

    def test_range_team_ids(self):
        with self.settings(DECIDE_TRACK_TEAM_IDS=["1", "2", "1:3", "10:20", "30:40"]):
            self.assertEqual(label_for_team_id_to_track(3), "3")
            self.assertEqual(label_for_team_id_to_track(2), "2")
            self.assertEqual(label_for_team_id_to_track(1), "1")
            self.assertEqual(label_for_team_id_to_track(0), "unknown")
            self.assertEqual(label_for_team_id_to_track(4), "unknown")
            self.assertEqual(label_for_team_id_to_track(40), "40")
            self.assertEqual(label_for_team_id_to_track(41), "unknown")
            self.assertEqual(label_for_team_id_to_track(10), "10")
            self.assertEqual(label_for_team_id_to_track(9), "unknown")
            self.assertEqual(label_for_team_id_to_track(20), "20")
            self.assertEqual(label_for_team_id_to_track(25), "unknown")
            self.assertEqual(label_for_team_id_to_track(31), "31")<|MERGE_RESOLUTION|>--- conflicted
+++ resolved
@@ -2991,21 +2991,6 @@
             self.assertEqual(response.status_code, 200)
             self.assertFalse("analytics" in response.json())
 
-<<<<<<< HEAD
-    @patch("posthog.models.feature_flag.flag_analytics.CACHE_BUCKET_SIZE", 10)
-    def test_decide_element_chain_as_string(self, *args):
-        self.client.logout()
-        with self.settings(ELEMENT_CHAIN_AS_STRING_TEAMS={str(self.team.id)}):
-            response = self._post_decide(api_version=3)
-            self.assertEqual(response.status_code, 200)
-            self.assertTrue("elementsChainAsString" in response.json())
-            self.assertTrue(response.json()["elementsChainAsString"])
-
-        with self.settings(ELEMENT_CHAIN_AS_STRING_TEAMS={"0"}):
-            response = self._post_decide(api_version=3)
-            self.assertEqual(response.status_code, 200)
-            self.assertFalse("elementsChainAsString" in response.json())
-=======
         with self.settings(NEW_ANALYTICS_CAPTURE_TEAM_IDS={"0", "*"}, NEW_ANALYTICS_CAPTURE_SAMPLING_RATE=1.0):
             response = self._post_decide(api_version=3)
             self.assertEqual(response.status_code, 200)
@@ -3020,7 +3005,19 @@
             response = self._post_decide(api_version=3)
             self.assertEqual(response.status_code, 200)
             self.assertFalse("analytics" in response.json())
->>>>>>> 2a3945be
+
+    def test_decide_element_chain_as_string(self, *args):
+        self.client.logout()
+        with self.settings(ELEMENT_CHAIN_AS_STRING_TEAMS={str(self.team.id)}):
+            response = self._post_decide(api_version=3)
+            self.assertEqual(response.status_code, 200)
+            self.assertTrue("elementsChainAsString" in response.json())
+            self.assertTrue(response.json()["elementsChainAsString"])
+
+        with self.settings(ELEMENT_CHAIN_AS_STRING_TEAMS={"0"}):
+            response = self._post_decide(api_version=3)
+            self.assertEqual(response.status_code, 200)
+            self.assertFalse("elementsChainAsString" in response.json())
 
 
 class TestDatabaseCheckForDecide(BaseTest, QueryMatchingTest):
