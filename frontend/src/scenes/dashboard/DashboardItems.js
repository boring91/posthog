import './DashboardItems.scss'

<<<<<<< HEAD
import { Dropdown, Menu } from 'antd'
import { combineUrl, router } from 'kea-router'
import { deleteWithUndo, Loading } from 'lib/utils'
import { Link } from 'lib/components/Link'
import React, { useState } from 'react'
=======
import React, { useEffect, useState } from 'react'
>>>>>>> bc7eabc3
import { useActions, useValues } from 'kea'
import { Responsive, WidthProvider } from 'react-grid-layout'

import DashboardItem from 'scenes/dashboard/DashboardItem'
import { triggerResize, triggerResizeAfterADelay } from 'lib/utils'

const ReactGridLayout = WidthProvider(Responsive)

export function DashboardItems({ logic }) {
    const { items, layouts, breakpoints, cols } = useValues(logic)
    const { loadDashboardItems, renameDashboardItem, updateLayouts, updateItemColor } = useActions(logic)

    // make sure the dashboard takes up the right size
    useEffect(() => triggerResizeAfterADelay(), [])

    return (
        <ReactGridLayout
            className="layout"
            layouts={layouts}
            rowHeight={50}
            margin={[20, 20]}
            containerPadding={[0, 0]}
            onLayoutChange={(layout, layouts) => {
                updateLayouts(layouts)
                triggerResize()
            }}
            breakpoints={breakpoints}
            cols={cols}
            onResize={(layout, oldItem, newItem) => {
                // Trigger the resize event for funnels, as they won't update their dimensions
                // when their container is resized and must be recalculated.
                // Skip this for other types as it slows down the interactions a bit.
                const item = items.find(i => i.id === parseInt(newItem.i))
                if (item?.type === 'FunnelViz') {
                    triggerResize()
                }
            }}
            onResizeStop={triggerResizeAfterADelay}
            draggableCancel=".anticon,.ant-dropdown"
        >
            {items.map(item => (
                <div key={item.id} className={`dashboard-item ${item.color || 'white'}`}>
                    <DashboardItem
                        key={item.id}
                        item={item}
                        loadDashboardItems={loadDashboardItems}
                        renameDashboardItem={renameDashboardItem}
                        updateItemColor={updateItemColor}
                    />
                </div>
            ))}
        </ReactGridLayout>
    )
}<|MERGE_RESOLUTION|>--- conflicted
+++ resolved
@@ -1,14 +1,6 @@
 import './DashboardItems.scss'
 
-<<<<<<< HEAD
-import { Dropdown, Menu } from 'antd'
-import { combineUrl, router } from 'kea-router'
-import { deleteWithUndo, Loading } from 'lib/utils'
-import { Link } from 'lib/components/Link'
-import React, { useState } from 'react'
-=======
-import React, { useEffect, useState } from 'react'
->>>>>>> bc7eabc3
+import React, { useEffect } from 'react'
 import { useActions, useValues } from 'kea'
 import { Responsive, WidthProvider } from 'react-grid-layout'
 
