--- conflicted
+++ resolved
@@ -1333,7 +1333,16 @@
     return timeValue
 }
 
-<<<<<<< HEAD
+export function range(startOrEnd: number, end?: number): number[] {
+    let length = startOrEnd
+    let start = 0
+    if (typeof end == 'number') {
+        start = startOrEnd
+        length = end - start
+    }
+    return Array.from({ length }, (_, i) => i + start)
+}
+
 export function processCohort(cohort: CohortType, isNewCohortFilterEnabled: boolean = false): CohortType {
     return {
         ...cohort,
@@ -1381,14 +1390,4 @@
                       })) ?? [],
               }),
     }
-=======
-export function range(startOrEnd: number, end?: number): number[] {
-    let length = startOrEnd
-    let start = 0
-    if (typeof end == 'number') {
-        start = startOrEnd
-        length = end - start
-    }
-    return Array.from({ length }, (_, i) => i + start)
->>>>>>> cb68eec2
 }