import { Message, MessageHeader } from 'node-rdkafka'
import { Counter } from 'prom-client'
import { z } from 'zod'

import { HogTransformerService } from '../cdp/hog-transformations/hog-transformer.service'
import { KafkaConsumer, parseKafkaHeaders } from '../kafka/consumer'
import { KafkaProducerWrapper } from '../kafka/producer'
import { ingestionOverflowingMessagesTotal } from '../main/ingestion-queues/batch-processing/metrics'
import {
    eventDroppedCounter,
    latestOffsetTimestampGauge,
    setUsageInNonPersonEventsCounter,
} from '../main/ingestion-queues/metrics'
import { runInstrumentedFunction } from '../main/utils'
import {
    Hub,
    KafkaConsumerBreadcrumb,
    KafkaConsumerBreadcrumbSchema,
    PipelineEvent,
    PluginServerService,
    PluginsServerConfig,
} from '../types'
import { normalizeEvent } from '../utils/event'
import { EventIngestionRestrictionManager } from '../utils/event-ingestion-restriction-manager'
import { parseJSON } from '../utils/json-parse'
import { logger } from '../utils/logger'
import { captureException } from '../utils/posthog'
import { PromiseScheduler } from '../utils/promise-scheduler'
import { retryIfRetriable } from '../utils/retries'
import { EventPipelineResult, EventPipelineRunner } from '../worker/ingestion/event-pipeline/runner'
import { MeasuringPersonsStore } from '../worker/ingestion/persons/measuring-person-store'
import { PersonsStoreForDistinctIdBatch } from '../worker/ingestion/persons/persons-store-for-distinct-id-batch'
import { MemoryRateLimiter } from './utils/overflow-detector'

const ingestionEventOverflowed = new Counter({
    name: 'ingestion_event_overflowed',
    help: 'Indicates that a given event has overflowed capacity and been redirected to a different topic.',
})

const forcedOverflowEventsCounter = new Counter({
    name: 'ingestion_forced_overflow_events_total',
    help: 'Number of events that were routed to overflow because they matched the force overflow tokens list',
})

type IncomingEvent = { message: Message; event: PipelineEvent }

type EventsForDistinctId = {
    token: string
    distinctId: string
    events: IncomingEvent[]
}

type IncomingEventsByDistinctId = {
    [key: string]: EventsForDistinctId
}

const PERSON_EVENTS = new Set(['$set', '$identify', '$create_alias', '$merge_dangerously', '$groupidentify'])
const KNOWN_SET_EVENTS = new Set([
    '$feature_interaction',
    '$feature_enrollment_update',
    'survey dismissed',
    'survey sent',
])

const trackIfNonPersonEventUpdatesPersons = (event: PipelineEvent) => {
    if (
        !PERSON_EVENTS.has(event.event) &&
        !KNOWN_SET_EVENTS.has(event.event) &&
        (event.properties?.$set || event.properties?.$set_once || event.properties?.$unset)
    ) {
        setUsageInNonPersonEventsCounter.inc()
    }
}

export class IngestionConsumer {
    protected name = 'ingestion-consumer'
    protected groupId: string
    protected topic: string
    protected dlqTopic: string
    protected overflowTopic?: string
    protected testingTopic?: string
    protected kafkaConsumer: KafkaConsumer
    isStopping = false
<<<<<<< HEAD
    public readonly promises: Set<Promise<any>> = new Set()
=======

>>>>>>> e62aa4c3
    protected kafkaProducer?: KafkaProducerWrapper
    protected kafkaOverflowProducer?: KafkaProducerWrapper
    public hogTransformer: HogTransformerService
    private overflowRateLimiter: MemoryRateLimiter
    private ingestionWarningLimiter: MemoryRateLimiter
    private tokenDistinctIdsToDrop: string[] = []
    private tokenDistinctIdsToSkipPersons: string[] = []
    private tokenDistinctIdsToForceOverflow: string[] = []
    private personStore: MeasuringPersonsStore
    private eventIngestionRestrictionManager: EventIngestionRestrictionManager
    public readonly promiseScheduler = new PromiseScheduler()

    constructor(
        private hub: Hub,
        overrides: Partial<
            Pick<
                PluginsServerConfig,
                | 'INGESTION_CONSUMER_GROUP_ID'
                | 'INGESTION_CONSUMER_CONSUME_TOPIC'
                | 'INGESTION_CONSUMER_OVERFLOW_TOPIC'
                | 'INGESTION_CONSUMER_DLQ_TOPIC'
                | 'INGESTION_CONSUMER_TESTING_TOPIC'
            >
        > = {}
    ) {
        // The group and topic are configurable allowing for multiple ingestion consumers to be run in parallel
        this.groupId = overrides.INGESTION_CONSUMER_GROUP_ID ?? hub.INGESTION_CONSUMER_GROUP_ID
        this.topic = overrides.INGESTION_CONSUMER_CONSUME_TOPIC ?? hub.INGESTION_CONSUMER_CONSUME_TOPIC
        this.overflowTopic = overrides.INGESTION_CONSUMER_OVERFLOW_TOPIC ?? hub.INGESTION_CONSUMER_OVERFLOW_TOPIC
        this.dlqTopic = overrides.INGESTION_CONSUMER_DLQ_TOPIC ?? hub.INGESTION_CONSUMER_DLQ_TOPIC
        this.tokenDistinctIdsToDrop = hub.DROP_EVENTS_BY_TOKEN_DISTINCT_ID.split(',').filter((x) => !!x)
        this.tokenDistinctIdsToSkipPersons = hub.SKIP_PERSONS_PROCESSING_BY_TOKEN_DISTINCT_ID.split(',').filter(
            (x) => !!x
        )
        this.tokenDistinctIdsToForceOverflow = hub.INGESTION_FORCE_OVERFLOW_BY_TOKEN_DISTINCT_ID.split(',').filter(
            (x) => !!x
        )
        this.eventIngestionRestrictionManager = new EventIngestionRestrictionManager(hub, {
            staticDropEventTokens: this.tokenDistinctIdsToDrop,
            staticSkipPersonTokens: this.tokenDistinctIdsToSkipPersons,
            staticForceOverflowTokens: this.tokenDistinctIdsToForceOverflow,
        })
        this.testingTopic = overrides.INGESTION_CONSUMER_TESTING_TOPIC ?? hub.INGESTION_CONSUMER_TESTING_TOPIC

        this.name = `ingestion-consumer-${this.topic}`
        this.overflowRateLimiter = new MemoryRateLimiter(
            this.hub.EVENT_OVERFLOW_BUCKET_CAPACITY,
            this.hub.EVENT_OVERFLOW_BUCKET_REPLENISH_RATE
        )

        this.ingestionWarningLimiter = new MemoryRateLimiter(1, 1.0 / 3600)
        this.hogTransformer = new HogTransformerService(hub)

        this.personStore = new MeasuringPersonsStore(this.hub.db, {
            personCacheEnabledForUpdates: this.hub.PERSON_CACHE_ENABLED_FOR_UPDATES,
            personCacheEnabledForChecks: this.hub.PERSON_CACHE_ENABLED_FOR_CHECKS,
        })
        this.kafkaConsumer = new KafkaConsumer({ groupId: this.groupId, topic: this.topic })
    }

    public get service(): PluginServerService {
        return {
            id: this.name,
            onShutdown: async () => await this.stop(),
            healthcheck: () => this.isHealthy() ?? false,
        }
    }

    public async start(): Promise<void> {
        await Promise.all([
            this.hogTransformer.start(),
            KafkaProducerWrapper.create(this.hub).then((producer) => {
                this.kafkaProducer = producer
            }),
            // TRICKY: When we produce overflow events they are back to the kafka we are consuming from
            KafkaProducerWrapper.create(this.hub, 'CONSUMER').then((producer) => {
                this.kafkaOverflowProducer = producer
            }),
        ])

        await this.kafkaConsumer.connect(async (messages) => {
            return await runInstrumentedFunction({
                statsKey: `ingestionConsumer.handleEachBatch`,
                sendException: false,
                func: async () => await this.handleKafkaBatch(messages),
            })
        })
    }

    public async stop(): Promise<void> {
        logger.info('🔁', `${this.name} - stopping`)
        this.isStopping = true

        // Mark as stopping so that we don't actually process any more incoming messages, but still keep the process alive
        logger.info('🔁', `${this.name} - stopping batch consumer`)
        await this.kafkaConsumer?.disconnect()
        logger.info('🔁', `${this.name} - stopping kafka producer`)
        await this.kafkaProducer?.disconnect()
        logger.info('🔁', `${this.name} - stopping kafka overflow producer`)
        await this.kafkaOverflowProducer?.disconnect()
        logger.info('🔁', `${this.name} - stopping hog transformer`)
        await this.hogTransformer.stop()
        logger.info('👍', `${this.name} - stopped!`)
    }

    public isHealthy() {
        return this.kafkaConsumer?.isHealthy()
    }

    private runInstrumented<T>(name: string, func: () => Promise<T>): Promise<T> {
        return runInstrumentedFunction<T>({ statsKey: `ingestionConsumer.${name}`, func })
    }

    private createBreadcrumb(message: Message): KafkaConsumerBreadcrumb {
        return {
            topic: message.topic,
            partition: message.partition,
            offset: message.offset,
            processed_at: new Date().toISOString(),
            consumer_id: this.groupId,
        }
    }

    private getExistingBreadcrumbsFromHeaders(message: Message): KafkaConsumerBreadcrumb[] {
        const existingBreadcrumbs: KafkaConsumerBreadcrumb[] = []
        if (message.headers) {
            for (const header of message.headers) {
                if ('kafka-consumer-breadcrumbs' in header) {
                    try {
                        const headerValue = header['kafka-consumer-breadcrumbs']
                        const valueString = headerValue instanceof Buffer ? headerValue.toString() : headerValue
                        const parsedValue = parseJSON(valueString)
                        if (Array.isArray(parsedValue)) {
                            const validatedBreadcrumbs = z.array(KafkaConsumerBreadcrumbSchema).safeParse(parsedValue)
                            if (validatedBreadcrumbs.success) {
                                existingBreadcrumbs.push(...validatedBreadcrumbs.data)
                            } else {
                                logger.warn('Failed to validated breadcrumbs array from header', {
                                    error: validatedBreadcrumbs.error.format(),
                                })
                            }
                        } else {
                            const validatedBreadcrumb = KafkaConsumerBreadcrumbSchema.safeParse(parsedValue)
                            if (validatedBreadcrumb.success) {
                                existingBreadcrumbs.push(validatedBreadcrumb.data)
                            } else {
                                logger.warn('Failed to validate breadcrumb from header', {
                                    error: validatedBreadcrumb.error.format(),
                                })
                            }
                        }
                    } catch (e) {
                        logger.warn('Failed to parse breadcrumb from header', { error: e })
                    }
                }
            }
        }

        return existingBreadcrumbs
    }

    public async handleKafkaBatch(messages: Message[]): Promise<{ backgroundTask?: Promise<any> }> {
        const parsedMessages = await this.runInstrumented('parseKafkaMessages', () => this.parseKafkaBatch(messages))

        // Check if hogwatcher should be used (using the same sampling logic as in the transformer)
        const shouldRunHogWatcher = Math.random() < this.hub.CDP_HOG_WATCHER_SAMPLE_RATE

        // Get hog function IDs for all teams and cache function states only if hogwatcher is enabled
        if (shouldRunHogWatcher) {
            await this.fetchAndCacheHogFunctionStates(parsedMessages)
        }

        const personsStoreForBatch = this.personStore.forBatch()

        await this.runInstrumented('processBatch', async () => {
            await Promise.all(
                Object.values(parsedMessages).map(async (events) => {
                    const eventsToProcess = this.redirectEvents(events)

                    const personsStoreForDistinctId = personsStoreForBatch.forDistinctID(
                        events.token,
                        events.distinctId
                    )

                    return await this.runInstrumented('processEventsForDistinctId', () =>
                        this.processEventsForDistinctId(eventsToProcess, personsStoreForDistinctId)
                    )
                })
            )
        })

        personsStoreForBatch.reportBatch()

        for (const message of messages) {
            if (message.timestamp) {
                latestOffsetTimestampGauge
                    .labels({ partition: message.partition, topic: message.topic, groupId: this.groupId })
                    .set(message.timestamp)
            }
        }

<<<<<<< HEAD
        return {
            backgroundTask: this.runInstrumented('awaitScheduledWork', () => {
                return Promise.all([...this.promises, ...this.hogTransformer.promises])
            }),
        }
=======
        // TODO: Return this for the consumer to wait for in the background
        logger.debug('🔁', `Waiting for promises`, { promises: this.promiseScheduler.promises.size })
        await this.runInstrumented('awaitScheduledWork', () => {
            return Promise.all([this.promiseScheduler.waitForAll(), this.hogTransformer.promiseScheduler.waitForAll()])
        })
        logger.debug('🔁', `Processed batch`)
>>>>>>> e62aa4c3
    }

    /**
     * Redirect events to overflow or testing topic based on their configuration
     * returning events that have not been redirected
     */
    private redirectEvents(eventsForDistinctId: EventsForDistinctId): EventsForDistinctId {
        if (!eventsForDistinctId.events.length) {
            return eventsForDistinctId
        }

        if (this.testingTopic) {
            void this.promiseScheduler.schedule(
                this.emitToTestingTopic(eventsForDistinctId.events.map((x) => x.message))
            )
            return {
                ...eventsForDistinctId,
                events: [],
            }
        }

        // NOTE: We know at this point that all these events are the same token distinct_id
        const token = eventsForDistinctId.token
        const distinctId = eventsForDistinctId.distinctId
        const kafkaTimestamp = eventsForDistinctId.events[0].message.timestamp
        const eventKey = `${token}:${distinctId}`

        // Check if this token is in the force overflow static/dynamic config list
        const shouldForceOverflow = this.shouldForceOverflow(token, distinctId)

        // Check the rate limiter and emit to overflow if necessary
        const isBelowRateLimit = this.overflowRateLimiter.consume(
            eventKey,
            eventsForDistinctId.events.length,
            kafkaTimestamp
        )

        if (this.overflowEnabled() && (shouldForceOverflow || !isBelowRateLimit)) {
            ingestionEventOverflowed.inc(eventsForDistinctId.events.length)

            if (shouldForceOverflow) {
                forcedOverflowEventsCounter.inc()
            } else if (this.ingestionWarningLimiter.consume(eventKey, eventsForDistinctId.events.length)) {
                logger.warn('🪣', `Local overflow detection triggered on key ${eventKey}`)
            }

            // NOTE: If we are forcing to overflow we typically want to keep the partition key
            // If the event is marked for skipping persons however locality doesn't matter so we would rather have the higher throughput
            // of random partitioning.
            const preserveLocality = shouldForceOverflow && !this.shouldSkipPerson(token, distinctId) ? true : undefined

            void this.promiseScheduler.schedule(
                this.emitToOverflow(
                    eventsForDistinctId.events.map((x) => x.message),
                    preserveLocality
                )
            )

            return {
                ...eventsForDistinctId,
                events: [],
            }
        }

        return eventsForDistinctId
    }

    /**
     * Fetches and caches hog function states for all teams in the batch
     */
    private async fetchAndCacheHogFunctionStates(parsedMessages: IncomingEventsByDistinctId): Promise<void> {
        await this.runInstrumented('fetchAndCacheHogFunctionStates', async () => {
            // Clear cached hog function states before fetching new ones
            this.hogTransformer.clearHogFunctionStates()

            const tokensToFetch = new Set<string>()
            Object.values(parsedMessages).forEach((eventsForDistinctId) => tokensToFetch.add(eventsForDistinctId.token))

            if (tokensToFetch.size === 0) {
                return // No teams to process
            }

            const teams = await this.hub.teamManager.getTeamsByTokens(Array.from(tokensToFetch))

            const teamIdsArray = Object.values(teams)
                .map((x) => x?.id)
                .filter(Boolean) as number[]

            // Get hog function IDs for transformations
            const teamHogFunctionIds = await this.hogTransformer['hogFunctionManager'].getHogFunctionIdsForTeams(
                teamIdsArray,
                ['transformation']
            )

            // Flatten all hog function IDs into a single array
            const allHogFunctionIds = Object.values(teamHogFunctionIds).flat()

            if (allHogFunctionIds.length > 0) {
                // Cache the hog function states
                await this.hogTransformer.fetchAndCacheHogFunctionStates(allHogFunctionIds)
            }
        })
    }

    private async processEventsForDistinctId(
        eventsForDistinctId: EventsForDistinctId,
        personsStoreForDistinctId: PersonsStoreForDistinctIdBatch
    ): Promise<void> {
        // Process every message sequentially, stash promises to await on later
        for (const incomingEvent of eventsForDistinctId.events) {
            // Track $set usage in events that aren't known to use it, before ingestion adds anything there
            trackIfNonPersonEventUpdatesPersons(incomingEvent.event)
            await this.runEventRunnerV1(incomingEvent, personsStoreForDistinctId)
        }
    }

    private async runEventRunnerV1(
        incomingEvent: IncomingEvent,
        personsStoreForDistinctId: PersonsStoreForDistinctIdBatch
    ): Promise<EventPipelineResult | undefined> {
        const { event, message } = incomingEvent

        const existingBreadcrumbs = this.getExistingBreadcrumbsFromHeaders(message)
        const currentBreadcrumb = this.createBreadcrumb(message)
        const allBreadcrumbs = existingBreadcrumbs.concat(currentBreadcrumb)

        try {
            const result = await this.runInstrumented('runEventPipeline', () =>
                retryIfRetriable(async () => {
                    const runner = this.getEventPipelineRunnerV1(event, allBreadcrumbs, personsStoreForDistinctId)
                    return await runner.runEventPipeline(event)
                })
            )

            // This contains the Kafka producer ACKs & message promises, to avoid blocking after every message.
            result.ackPromises?.forEach((promise) => {
                void this.promiseScheduler.schedule(
                    promise.catch(async (error) => {
                        await this.handleProcessingErrorV1(error, message, event)
                    })
                )
            })

            return result
        } catch (error) {
            await this.handleProcessingErrorV1(error, message, event)
        }
    }

    private async handleProcessingErrorV1(error: any, message: Message, event: PipelineEvent) {
        logger.error('🔥', `Error processing message`, {
            stack: error.stack,
            error: error,
        })

        // If the error is a non-retriable error, push to the dlq and commit the offset. Else raise the
        // error.
        //
        // NOTE: there is behavior to push to a DLQ at the moment within EventPipelineRunner. This
        // doesn't work so well with e.g. messages that when sent to the DLQ is it's self too large.
        // Here we explicitly do _not_ add any additional metadata to the message. We might want to add
        // some metadata to the message e.g. in the header or reference e.g. the event id.
        //
        // TODO: properly abstract out this `isRetriable` error logic. This is currently relying on the
        // fact that node-rdkafka adheres to the `isRetriable` interface.

        if (error?.isRetriable === false) {
            captureException(error)
            try {
                await this.kafkaProducer!.produce({
                    topic: this.dlqTopic,
                    value: message.value,
                    key: message.key ?? null, // avoid undefined, just to be safe
                    headers: {
                        'event-id': event.uuid,
                    },
                })
            } catch (error) {
                // If we can't send to the DLQ and it's not retriable, just continue. We'll commit the
                // offset and move on.
                if (error?.isRetriable === false) {
                    logger.error('🔥', `Error pushing to DLQ`, {
                        stack: error.stack,
                        error: error,
                    })
                    return
                }

                // If we can't send to the DLQ and it is retriable, raise the error.
                throw error
            }
        } else {
            throw error
        }
    }

    private getEventPipelineRunnerV1(
        event: PipelineEvent,
        breadcrumbs: KafkaConsumerBreadcrumb[] = [],
        personsStoreForDistinctId: PersonsStoreForDistinctIdBatch
    ): EventPipelineRunner {
        return new EventPipelineRunner(this.hub, event, this.hogTransformer, breadcrumbs, personsStoreForDistinctId)
    }

    private parseKafkaBatch(messages: Message[]): Promise<IncomingEventsByDistinctId> {
        const batches: IncomingEventsByDistinctId = {}

        for (const message of messages) {
            let distinctId: string | undefined
            let token: string | undefined

            // Parse the headers so we can early exit if found and should be dropped
            message.headers?.forEach((header) => {
                if (header.key === 'distinct_id') {
                    distinctId = header.value.toString()
                }
                if (header.key === 'token') {
                    token = header.value.toString()
                }
            })

            if (this.shouldDropEvent(token, distinctId)) {
                this.logDroppedEvent(token, distinctId)
                continue
            }

            // Parse the message payload into the event object
            const { data: dataStr, ...rawEvent } = parseJSON(message.value!.toString())
            const combinedEvent: PipelineEvent = { ...parseJSON(dataStr), ...rawEvent }
            const event: PipelineEvent = normalizeEvent({
                ...combinedEvent,
            })

            // In case the headers were not set we check the parsed message now
            if (this.shouldDropEvent(combinedEvent.token, combinedEvent.distinct_id)) {
                this.logDroppedEvent(combinedEvent.token, combinedEvent.distinct_id)
                continue
            }

            const eventKey = `${event.token}:${event.distinct_id}`

            if (this.shouldSkipPerson(event.token, event.distinct_id)) {
                event.properties = {
                    ...(event.properties ?? {}),
                    $process_person_profile: false,
                }
            }

            // We collect the events grouped by token and distinct_id so that we can process batches in parallel whilst keeping the order of events
            // for a given distinct_id
            if (!batches[eventKey]) {
                batches[eventKey] = {
                    token: event.token ?? '',
                    distinctId: event.distinct_id ?? '',
                    events: [],
                }
            }

            batches[eventKey].events.push({ message, event })
        }

        return Promise.resolve(batches)
    }

    private logDroppedEvent(token?: string, distinctId?: string) {
        logger.debug('🔁', `Dropped event`, {
            token,
            distinctId,
        })
        eventDroppedCounter
            .labels({
                event_type: 'analytics',
                drop_cause: 'blocked_token',
            })
            .inc()
    }

    private shouldDropEvent(token?: string, distinctId?: string) {
        if (!token) {
            return false
        }
        return this.eventIngestionRestrictionManager.shouldDropEvent(token, distinctId)
    }

    private shouldSkipPerson(token?: string, distinctId?: string) {
        if (!token) {
            return false
        }
        return this.eventIngestionRestrictionManager.shouldSkipPerson(token, distinctId)
    }

    private shouldForceOverflow(token?: string, distinctId?: string) {
        if (!token) {
            return false
        }
        return this.eventIngestionRestrictionManager.shouldForceOverflow(token, distinctId)
    }

    private overflowEnabled() {
        return (
            !!this.hub.INGESTION_CONSUMER_OVERFLOW_TOPIC &&
            this.hub.INGESTION_CONSUMER_OVERFLOW_TOPIC !== this.topic &&
            !this.testingTopic
        )
    }

    private async emitToOverflow(kafkaMessages: Message[], preservePartitionLocalityOverride?: boolean) {
        const overflowTopic = this.hub.INGESTION_CONSUMER_OVERFLOW_TOPIC
        if (!overflowTopic) {
            throw new Error('No overflow topic configured')
        }

        ingestionOverflowingMessagesTotal.inc(kafkaMessages.length)

        const preservePartitionLocality =
            preservePartitionLocalityOverride !== undefined
                ? preservePartitionLocalityOverride
                : this.hub.INGESTION_OVERFLOW_PRESERVE_PARTITION_LOCALITY

        await Promise.all(
            kafkaMessages.map((message) => {
                const headers: MessageHeader[] = message.headers ?? []
                const existingBreadcrumbs = this.getExistingBreadcrumbsFromHeaders(message)
                const breadcrumb = this.createBreadcrumb(message)
                const allBreadcrumbs = [...existingBreadcrumbs, breadcrumb]
                headers.push({
                    'kafka-consumer-breadcrumbs': Buffer.from(JSON.stringify(allBreadcrumbs)),
                })
                return this.kafkaOverflowProducer!.produce({
                    topic: this.overflowTopic!,
                    value: message.value,
                    // ``message.key`` should not be undefined here, but in the
                    // (extremely) unlikely event that it is, set it to ``null``
                    // instead as that behavior is safer.
                    key: preservePartitionLocality ? message.key ?? null : null,
                    headers: parseKafkaHeaders(headers),
                })
            })
        )
    }

    private async emitToTestingTopic(kafkaMessages: Message[]) {
        const testingTopic = this.testingTopic
        if (!testingTopic) {
            throw new Error('No testing topic configured')
        }

        await Promise.all(
            kafkaMessages.map((message) =>
                this.kafkaOverflowProducer!.produce({
                    topic: this.testingTopic!,
                    value: message.value,
                    key: message.key ?? null,
                    headers: parseKafkaHeaders(message.headers),
                })
            )
        )
    }
}<|MERGE_RESOLUTION|>--- conflicted
+++ resolved
@@ -81,11 +81,6 @@
     protected testingTopic?: string
     protected kafkaConsumer: KafkaConsumer
     isStopping = false
-<<<<<<< HEAD
-    public readonly promises: Set<Promise<any>> = new Set()
-=======
-
->>>>>>> e62aa4c3
     protected kafkaProducer?: KafkaProducerWrapper
     protected kafkaOverflowProducer?: KafkaProducerWrapper
     public hogTransformer: HogTransformerService
@@ -287,20 +282,14 @@
             }
         }
 
-<<<<<<< HEAD
         return {
-            backgroundTask: this.runInstrumented('awaitScheduledWork', () => {
-                return Promise.all([...this.promises, ...this.hogTransformer.promises])
+            backgroundTask: await this.runInstrumented('awaitScheduledWork', () => {
+                return Promise.all([
+                    this.promiseScheduler.waitForAll(),
+                    this.hogTransformer.promiseScheduler.waitForAll(),
+                ])
             }),
         }
-=======
-        // TODO: Return this for the consumer to wait for in the background
-        logger.debug('🔁', `Waiting for promises`, { promises: this.promiseScheduler.promises.size })
-        await this.runInstrumented('awaitScheduledWork', () => {
-            return Promise.all([this.promiseScheduler.waitForAll(), this.hogTransformer.promiseScheduler.waitForAll()])
-        })
-        logger.debug('🔁', `Processed batch`)
->>>>>>> e62aa4c3
     }
 
     /**
