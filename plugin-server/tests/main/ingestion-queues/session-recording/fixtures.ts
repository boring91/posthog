--- conflicted
+++ resolved
@@ -21,12 +21,8 @@
         distinct_id: 'distinct_id',
         session_id: 'session_id_1',
         window_id: 'window_id_1',
-<<<<<<< HEAD
         events: [snapshotEvent],
         replayIngestionConsumer: 'v2',
-=======
-        events: [{ ...jsonFullSnapshot }],
->>>>>>> 8759f287
         ...partialIncomingMessage,
 
         metadata: {
