--- conflicted
+++ resolved
@@ -40,9 +40,6 @@
         parser.add_argument(
             "--check", action="store_true", help="Exits with a non-zero status if required unapplied migrations exist."
         )
-<<<<<<< HEAD
-        parser.add_argument("--plan", action="store_true", help="Show the async migrations that will run")
-=======
         parser.add_argument(
             "--plan", action="store_true", help="Show the async migrations that will run",
         )
@@ -51,7 +48,6 @@
             action="store_true",
             help="For any migrations that would be no-ops to apply, mark them as complete.",
         )
->>>>>>> 37b8792c
 
     def handle(self, *args, **options):
         setup_async_migrations(ignore_posthog_version=True)
