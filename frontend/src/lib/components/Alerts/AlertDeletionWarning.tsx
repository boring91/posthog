import { useValues } from 'kea'
import { LemonBanner } from 'lib/lemon-ui/LemonBanner'
import { insightLogic } from 'scenes/insights/insightLogic'

import { alertsLogic } from './alertsLogic'

export function AlertDeletionWarning(): JSX.Element | null {
    const { insightProps, insight } = useValues(insightLogic)

    const { shouldShowAlertDeletionWarning } = useValues(
<<<<<<< HEAD
        alertsLogic({
            insightShortId: insight.short_id ?? '',
            insightId: insight.id,
            insightLogicProps: insightProps,
        })
=======
        alertsLogic({ insightShortId: insight.short_id!, insightLogicProps: insightProps })
>>>>>>> 3558c9bc
    )

    if (!shouldShowAlertDeletionWarning || !insight.short_id) {
        return null
    }

    return (
        <LemonBanner type="warning" className="mb-4">
            There are alerts set up for the insight. The selected chart type of the insight doesn't support alerts, so
            the existing alerts will be deleted when you save.
        </LemonBanner>
    )
}<|MERGE_RESOLUTION|>--- conflicted
+++ resolved
@@ -8,15 +8,11 @@
     const { insightProps, insight } = useValues(insightLogic)
 
     const { shouldShowAlertDeletionWarning } = useValues(
-<<<<<<< HEAD
         alertsLogic({
             insightShortId: insight.short_id ?? '',
             insightId: insight.id,
             insightLogicProps: insightProps,
         })
-=======
-        alertsLogic({ insightShortId: insight.short_id!, insightLogicProps: insightProps })
->>>>>>> 3558c9bc
     )
 
     if (!shouldShowAlertDeletionWarning || !insight.short_id) {
