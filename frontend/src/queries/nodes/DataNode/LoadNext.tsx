--- conflicted
+++ resolved
@@ -68,23 +68,11 @@
 }
 
 export function LoadPreviewText(): JSX.Element {
-<<<<<<< HEAD
-    const { cachedResponse, hasMoreData, responseLoading } = useValues(dataNodeLogic)
-=======
     const { response, hasMoreData, responseLoading } = useValues(dataNodeLogic)
->>>>>>> f759f8a0
 
     if (responseLoading) {
         return <div />
     }
-<<<<<<< HEAD
-
-    return (
-        <>
-            Showing {hasMoreData && (cachedResponse?.results?.length ?? 0) > 1 ? 'first ' : ' '}
-            {cachedResponse?.results?.length === 1 ? 'one' : cachedResponse?.results?.length}{' '}
-            {cachedResponse?.results?.length === 1 ? 'entry' : 'entries'}
-=======
 
     const resultCount = response?.results?.length ?? 0
     const isSingleEntry = resultCount === 1
@@ -94,7 +82,6 @@
         <>
             Showing {showFirstPrefix ? 'first ' : ' '}
             {isSingleEntry ? 'one' : resultCount} {isSingleEntry ? 'entry' : 'entries'}
->>>>>>> f759f8a0
         </>
     )
 }