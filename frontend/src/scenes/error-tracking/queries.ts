--- conflicted
+++ resolved
@@ -142,10 +142,7 @@
         source: eventsQuery,
         showActions: false,
         showTimings: false,
-<<<<<<< HEAD
-=======
         columns: columns,
->>>>>>> dc7d0552
         expandable: false,
         embedded: true,
         showHeader: false,
