import { KafkaOffsetManager } from '../kafka/offset-manager'
import { SessionBatchFileWriter } from './session-batch-file-writer'
import { SessionBatchManager } from './session-batch-manager'
import { SessionBatchRecorder } from './session-batch-recorder'

jest.setTimeout(1000)
jest.mock('./session-batch-recorder')

describe('SessionBatchManager', () => {
    let manager: SessionBatchManager
    let currentBatch: jest.Mocked<SessionBatchRecorder>
    let mockOffsetManager: jest.Mocked<KafkaOffsetManager>
    let mockWriter: jest.Mocked<SessionBatchFileWriter>

    const createMockBatch = (): jest.Mocked<SessionBatchRecorder> =>
        ({
            record: jest.fn(),
            flush: jest.fn().mockResolvedValue(undefined),
            get size() {
                return 0
            },
            discardPartition: jest.fn(),
        } as unknown as jest.Mocked<SessionBatchRecorder>)

    beforeEach(() => {
        jest.mocked(SessionBatchRecorder).mockImplementation(() => {
            currentBatch = createMockBatch()
            return currentBatch
        })

        mockOffsetManager = {
            commit: jest.fn().mockResolvedValue(undefined),
            trackOffset: jest.fn(),
            discardPartition: jest.fn(),
        } as unknown as jest.Mocked<KafkaOffsetManager>

        mockWriter = {
            open: jest.fn(),
        } as unknown as jest.Mocked<SessionBatchFileWriter>

        manager = new SessionBatchManager({
            maxBatchSizeBytes: 100,
            maxBatchAgeMs: 1000,
            offsetManager: mockOffsetManager,
            writer: mockWriter,
        })
    })

    afterEach(() => {
        jest.clearAllMocks()
    })

<<<<<<< HEAD
    it('should create new batch on flush', async () => {
        const firstBatch = manager.getCurrentBatch()
        await manager.flush()
        const secondBatch = manager.getCurrentBatch()

        expect(secondBatch).not.toBe(firstBatch)
        expect(firstBatch.flush).toHaveBeenCalled()
=======
    const waitForNextTick = () => new Promise((resolve) => process.nextTick(resolve))

    const waitFor = async (condition: () => boolean) => {
        while (!condition()) {
            await waitForNextTick()
        }
    }

    const waitForValue = async (array: number[], value: number) => {
        await waitFor(() => array.includes(value))
    }

    it('should execute callbacks sequentially', async () => {
        const promise1 = manager.withBatch(async () => {
            executionOrder.push(1)
            await waitForValue(executionOrder, 1)
            executionOrder.push(2)
        })

        const promise2 = manager.withBatch(async () => {
            executionOrder.push(3)
            await waitForValue(executionOrder, 3)
            executionOrder.push(4)
        })

        const promise3 = manager.withBatch(async () => {
            executionOrder.push(5)
            executionOrder.push(6)
            return Promise.resolve()
        })

        await Promise.all([promise1, promise2, promise3])

        expect(executionOrder).toEqual([1, 2, 3, 4, 5, 6])
    })

    it('should handle errors without breaking the queue', async () => {
        const errorSpy = jest.fn()

        const promise1 = manager
            .withBatch(async () => {
                executionOrder.push(1)
                throw new Error('test error')
                return Promise.resolve()
            })
            .catch(errorSpy)

        const promise2 = manager.withBatch(async () => {
            executionOrder.push(2)
            return Promise.resolve()
        })

        await Promise.all([promise1, promise2])

        expect(executionOrder).toEqual([1, 2])
        expect(errorSpy).toHaveBeenCalled()
    })

    it('should maintain order even with immediate callbacks', async () => {
        const results: number[] = []
        const promises: Promise<void>[] = []

        for (let i = 0; i < 10; i++) {
            promises.push(
                manager.withBatch(async () => {
                    results.push(i)
                    return Promise.resolve()
                })
            )
        }

        await Promise.all(promises)

        expect(results).toEqual([0, 1, 2, 3, 4, 5, 6, 7, 8, 9])
    })

    it('should process new callbacks added during execution', async () => {
        const results: number[] = []
        let nestedPromise: Promise<void> | null = null
        let promise2: Promise<void> | null = null
        const promise1 = manager.withBatch(async () => {
            results.push(1)
            // Add a new callback while this one is executing
            nestedPromise = manager.withBatch(async () => {
                await waitFor(() => promise2 !== null)
                results.push(2)
                return Promise.resolve()
            })
            return Promise.resolve()
        })

        await waitFor(() => nestedPromise !== null)
        promise2 = manager.withBatch(async () => {
            results.push(3)
            return Promise.resolve()
        })

        await Promise.all([promise1, promise2, nestedPromise!])

        expect(results).toEqual([1, 2, 3])
>>>>>>> 9b30f8da
    })

    it('should create new batch with correct params on flush', async () => {
        const firstBatch = manager.getCurrentBatch()
        await manager.flush()

<<<<<<< HEAD
        expect(firstBatch.flush).toHaveBeenCalled()
        expect(SessionBatchRecorder).toHaveBeenCalledWith(mockOffsetManager)
=======
        expect(firstBatch!.flush).toHaveBeenCalled()
        expect(SessionBatchRecorder).toHaveBeenCalledWith(mockOffsetManager, mockWriter)
>>>>>>> 9b30f8da

        const secondBatch = manager.getCurrentBatch()
        expect(secondBatch).not.toBe(firstBatch)
        expect(secondBatch.size).toBe(0)
    })

    describe('size-based flushing', () => {
        it('should indicate flush needed when buffer is full', () => {
            jest.spyOn(currentBatch, 'size', 'get').mockReturnValue(150)
            expect(manager.shouldFlush()).toBe(true)
        })

        it('should not indicate flush needed when buffer is under limit', () => {
            jest.spyOn(currentBatch, 'size', 'get').mockReturnValue(50)
            expect(manager.shouldFlush()).toBe(false)
        })
    })

    describe('time-based flushing', () => {
        beforeEach(() => {
            jest.useFakeTimers()
        })

        afterEach(() => {
            jest.useRealTimers()
        })

        it('should not indicate flush needed when buffer is under limit and timeout not reached', () => {
            jest.spyOn(currentBatch, 'size', 'get').mockReturnValue(50)
            jest.advanceTimersByTime(500)
            expect(manager.shouldFlush()).toBe(false)
        })

        it('should indicate flush needed when timeout is reached', () => {
            jest.spyOn(currentBatch, 'size', 'get').mockReturnValue(50)
            jest.advanceTimersByTime(1500)
            expect(manager.shouldFlush()).toBe(true)
        })

        it('should not indicate flush needed immediately after flushing', async () => {
            jest.spyOn(currentBatch, 'size', 'get').mockReturnValue(50)
            jest.advanceTimersByTime(1500)
            expect(manager.shouldFlush()).toBe(true)

            await manager.flush()
            expect(manager.shouldFlush()).toBe(false)
        })
    })

    describe('partition handling', () => {
        it('should discard partitions on current batch', () => {
            const batch = manager.getCurrentBatch()
            manager.discardPartitions([1, 2])

            expect(batch.discardPartition).toHaveBeenCalledWith(1)
            expect(batch.discardPartition).toHaveBeenCalledWith(2)
            expect(batch.discardPartition).toHaveBeenCalledTimes(2)
        })

        it('should handle empty partition array', () => {
            const batch = manager.getCurrentBatch()
            manager.discardPartitions([])
            expect(batch.discardPartition).not.toHaveBeenCalled()
        })
    })

    describe('constructor', () => {
        it('should create a new batch recorder with the writer', () => {
            expect(SessionBatchRecorder).toHaveBeenCalledWith(mockOffsetManager, mockWriter)
        })
    })
})<|MERGE_RESOLUTION|>--- conflicted
+++ resolved
@@ -50,129 +50,12 @@
         jest.clearAllMocks()
     })
 
-<<<<<<< HEAD
-    it('should create new batch on flush', async () => {
-        const firstBatch = manager.getCurrentBatch()
-        await manager.flush()
-        const secondBatch = manager.getCurrentBatch()
-
-        expect(secondBatch).not.toBe(firstBatch)
-        expect(firstBatch.flush).toHaveBeenCalled()
-=======
-    const waitForNextTick = () => new Promise((resolve) => process.nextTick(resolve))
-
-    const waitFor = async (condition: () => boolean) => {
-        while (!condition()) {
-            await waitForNextTick()
-        }
-    }
-
-    const waitForValue = async (array: number[], value: number) => {
-        await waitFor(() => array.includes(value))
-    }
-
-    it('should execute callbacks sequentially', async () => {
-        const promise1 = manager.withBatch(async () => {
-            executionOrder.push(1)
-            await waitForValue(executionOrder, 1)
-            executionOrder.push(2)
-        })
-
-        const promise2 = manager.withBatch(async () => {
-            executionOrder.push(3)
-            await waitForValue(executionOrder, 3)
-            executionOrder.push(4)
-        })
-
-        const promise3 = manager.withBatch(async () => {
-            executionOrder.push(5)
-            executionOrder.push(6)
-            return Promise.resolve()
-        })
-
-        await Promise.all([promise1, promise2, promise3])
-
-        expect(executionOrder).toEqual([1, 2, 3, 4, 5, 6])
-    })
-
-    it('should handle errors without breaking the queue', async () => {
-        const errorSpy = jest.fn()
-
-        const promise1 = manager
-            .withBatch(async () => {
-                executionOrder.push(1)
-                throw new Error('test error')
-                return Promise.resolve()
-            })
-            .catch(errorSpy)
-
-        const promise2 = manager.withBatch(async () => {
-            executionOrder.push(2)
-            return Promise.resolve()
-        })
-
-        await Promise.all([promise1, promise2])
-
-        expect(executionOrder).toEqual([1, 2])
-        expect(errorSpy).toHaveBeenCalled()
-    })
-
-    it('should maintain order even with immediate callbacks', async () => {
-        const results: number[] = []
-        const promises: Promise<void>[] = []
-
-        for (let i = 0; i < 10; i++) {
-            promises.push(
-                manager.withBatch(async () => {
-                    results.push(i)
-                    return Promise.resolve()
-                })
-            )
-        }
-
-        await Promise.all(promises)
-
-        expect(results).toEqual([0, 1, 2, 3, 4, 5, 6, 7, 8, 9])
-    })
-
-    it('should process new callbacks added during execution', async () => {
-        const results: number[] = []
-        let nestedPromise: Promise<void> | null = null
-        let promise2: Promise<void> | null = null
-        const promise1 = manager.withBatch(async () => {
-            results.push(1)
-            // Add a new callback while this one is executing
-            nestedPromise = manager.withBatch(async () => {
-                await waitFor(() => promise2 !== null)
-                results.push(2)
-                return Promise.resolve()
-            })
-            return Promise.resolve()
-        })
-
-        await waitFor(() => nestedPromise !== null)
-        promise2 = manager.withBatch(async () => {
-            results.push(3)
-            return Promise.resolve()
-        })
-
-        await Promise.all([promise1, promise2, nestedPromise!])
-
-        expect(results).toEqual([1, 2, 3])
->>>>>>> 9b30f8da
-    })
-
     it('should create new batch with correct params on flush', async () => {
         const firstBatch = manager.getCurrentBatch()
         await manager.flush()
 
-<<<<<<< HEAD
         expect(firstBatch.flush).toHaveBeenCalled()
-        expect(SessionBatchRecorder).toHaveBeenCalledWith(mockOffsetManager)
-=======
-        expect(firstBatch!.flush).toHaveBeenCalled()
         expect(SessionBatchRecorder).toHaveBeenCalledWith(mockOffsetManager, mockWriter)
->>>>>>> 9b30f8da
 
         const secondBatch = manager.getCurrentBatch()
         expect(secondBatch).not.toBe(firstBatch)
