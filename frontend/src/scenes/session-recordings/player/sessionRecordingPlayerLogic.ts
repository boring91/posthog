--- conflicted
+++ resolved
@@ -748,35 +748,6 @@
     windowValues({
         isSmallScreen: (window: any) => window.innerWidth < getBreakpoint('md'),
     }),
-<<<<<<< HEAD
-    events(({ props, values, actions, cache }) => ({
-        beforeUnmount: () => {
-            cache.resetConsoleWarn?.()
-            clearTimeout(cache.consoleWarnDebounceTimer)
-            values.player?.replayer?.pause()
-            actions.setPlayer(null)
-            actions.reportRecordingViewedSummary({
-                viewed_time_ms: cache.openTime !== undefined ? performance.now() - cache.openTime : undefined,
-                recording_duration_ms: values.sessionPlayerData ? values.sessionPlayerData.durationMs : undefined,
-                // TODO: Validate this is correct
-                recording_age_days:
-                    values.sessionPlayerData && values.sessionPlayerData.segments.length > 0
-                        ? Math.floor(values.sessionPlayerData.start?.diff(new Date(), 'days') ?? 0)
-                        : undefined,
-                rrweb_warning_count: values.warningCount,
-                error_count_during_recording_playback: values.errorCount,
-            })
-        },
-        afterMount: () => {
-            if (props.sessionRecordingId) {
-                actions.loadRecording(props.autoPlay)
-            }
-            // if (!values.sessionPlayerSnapshotDataLoading || !values.sessionPlayerMetaDataLoading) {
-            //     // If either value is not loading that indicates we have already loaded and should trigger it
-            //     actions.updateFromMetadata()
-            // }
-=======
->>>>>>> 1590c60e
 
     beforeUnmount(({ values, actions, cache }) => {
         cache.resetConsoleWarn?.()
