--- conflicted
+++ resolved
@@ -5,14 +5,9 @@
 import { useActions, useValues } from 'kea'
 import { teamLogic } from 'scenes/teamLogic'
 import { SceneExport } from 'scenes/sceneTypes'
-<<<<<<< HEAD
 import { DashboardPlacement, SessionRecordingType } from '~/types'
-import { Button, Row, Skeleton, Typography } from 'antd'
+import { Row, Skeleton, Typography } from 'antd'
 import { PlayCircleOutlined } from '@ant-design/icons'
-=======
-import { DashboardPlacement } from '~/types'
-import { Row, Skeleton, Typography } from 'antd'
->>>>>>> 426d36e1
 import { inviteLogic } from 'scenes/organization/Settings/inviteLogic'
 import { router } from 'kea-router'
 import { urls } from 'scenes/urls'
@@ -21,7 +16,6 @@
 import { primaryDashboardModalLogic } from './primaryDashboardModalLogic'
 import { IconCottage } from 'lib/components/icons'
 import { projectHomepageLogic } from 'scenes/project-homepage/projectHomepageLogic'
-<<<<<<< HEAD
 import { featureFlagLogic } from 'lib/logic/featureFlagLogic'
 import { FEATURE_FLAGS } from 'lib/constants'
 import { CompactList } from 'lib/components/CompactList/CompactList'
@@ -56,9 +50,6 @@
         </LemonButton>
     )
 }
-=======
-import { LemonButton } from 'lib/components/LemonButton'
->>>>>>> 426d36e1
 
 export function ProjectHomepage(): JSX.Element {
     const { dashboardLogic, recordings, recordingsLoading, sessionRecordingId } = useValues(projectHomepageLogic)
