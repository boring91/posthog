import { LemonInputProps, LemonTableColumns } from '@posthog/lemon-ui'
import { PluginConfigSchema } from '@posthog/plugin-scaffold'
import { eventWithTime } from '@rrweb/types'
import { ChartDataset, ChartType, InteractionItem } from 'chart.js'
import { LogicWrapper } from 'kea'
import { DashboardCompatibleScenes } from 'lib/components/SceneDashboardChoice/sceneDashboardChoiceModalLogic'
import { TaxonomicFilterGroupType } from 'lib/components/TaxonomicFilter/types'
import {
    BIN_COUNT_AUTO,
    DashboardPrivilegeLevel,
    DashboardRestrictionLevel,
    ENTITY_MATCH_TYPE,
    FunnelLayout,
    OrganizationMembershipLevel,
    PluginsAccessLevel,
    PROPERTY_MATCH_TYPE,
    RETENTION_FIRST_TIME,
    RETENTION_RECURRING,
    ShownAsValue,
    TeamMembershipLevel,
} from 'lib/constants'
import { Dayjs, dayjs } from 'lib/dayjs'
import { PopoverProps } from 'lib/lemon-ui/Popover/Popover'
import type { PostHog, SupportedWebVitalsMetrics } from 'posthog-js'
import { Layout } from 'react-grid-layout'
import { LogLevel } from 'rrweb'
import { BehavioralFilterKey, BehavioralFilterType } from 'scenes/cohorts/CohortFilters/types'
import { Holdout } from 'scenes/experiments/holdoutsLogic'
import { AggregationAxisFormat } from 'scenes/insights/aggregationAxisFormat'
import { JSONContent } from 'scenes/notebooks/Notebook/utils'
import { Scene } from 'scenes/sceneTypes'

import { QueryContext } from '~/queries/types'

import type {
    DashboardFilter,
    DatabaseSchemaField,
    ExperimentFunnelsQuery,
    ExperimentTrendsQuery,
    HogQLQuery,
    HogQLQueryModifiers,
    HogQLVariable,
    InsightVizNode,
    Node,
    QueryStatus,
    RecordingOrder,
    RecordingsQuery,
} from './queries/schema'
import { NodeKind } from './queries/schema'

// Type alias for number to be reflected as integer in json-schema.
/** @asType integer */
type integer = number

export type Optional<T, K extends string | number | symbol> = Omit<T, K> & { [K in keyof T]?: T[K] }

// Keep this in sync with backend constants/features/{product_name}.yml

export enum AvailableFeature {
    APPS = 'apps',
    SLACK_INTEGRATION = 'slack_integration',
    MICROSOFT_TEAMS_INTEGRATION = 'microsoft_teams_integration',
    DISCORD_INTEGRATION = 'discord_integration',
    ZAPIER = 'zapier',
    APP_METRICS = 'app_metrics',
    DATA_PIPELINES = 'data_pipelines',
    RECORDINGS_PLAYLISTS = 'recordings_playlists',
    SESSION_REPLAY_DATA_RETENTION = 'session_replay_data_retention',
    CONSOLE_LOGS = 'console_logs',
    RECORDINGS_PERFORMANCE = 'recordings_performance',
    SESSION_REPLAY_NETWORK_PAYLOADS = 'session_replay_network_payloads',
    RECORDINGS_FILE_EXPORT = 'recordings_file_export',
    SESSION_REPLAY_SAMPLING = 'session_replay_sampling',
    REPLAY_RECORDING_DURATION_MINIMUM = 'replay_recording_duration_minimum',
    REPLAY_FEATURE_FLAG_BASED_RECORDING = 'replay_feature_flag_based_recording',
    REPLAY_MASK_SENSITIVE_DATA = 'replay_mask_sensitive_data',
    REPLAY_SHARING_EMBEDDING = 'replay_sharing_embedding',
    REPLAY_PRODUCT_ANALYTICS_INTEGRATION = 'replay_product_analytics_integration',
    REPLAY_FILTER_PERSON_PROPERTIES = 'replay_filter_person_properties',
    REPLAY_FILTER_EVENTS = 'replay_filter_events',
    REPLAY_DOM_EXPLORER = 'replay_dom_explorer',
    WORKS_WITH_POSTHOG_JS = 'works_with_posthog_js',
    REPLAY_AUTOMATIC_PLAYLISTS = 'replay_automatic_playlists',
    GROUP_ANALYTICS = 'group_analytics',
    SURVEYS_UNLIMITED_SURVEYS = 'surveys_unlimited_surveys',
    SURVEYS_ALL_QUESTION_TYPES = 'surveys_all_question_types',
    SURVEYS_MULTIPLE_QUESTIONS = 'surveys_multiple_questions',
    SURVEYS_USER_TARGETING = 'surveys_user_targeting',
    SURVEYS_USER_SAMPLING = 'surveys_user_sampling',
    SURVEYS_STYLING = 'surveys_styling',
    SURVEYS_TEXT_HTML = 'surveys_text_html',
    SURVEYS_API_MODE = 'surveys_api_mode',
    SURVEYS_RESULTS_ANALYSIS = 'surveys_results_analysis',
    SURVEYS_TEMPLATES = 'surveys_templates',
    SURVEYS_DATA_RETENTION = 'surveys_data_retention',
    SURVEYS_LINK_QUESTION_TYPE = 'surveys_link_question_type',
    SURVEYS_SLACK_NOTIFICATIONS = 'surveys_slack_notifications',
    SURVEYS_WAIT_PERIODS = 'surveys_wait_periods',
    SURVEYS_RECURRING = 'surveys_recurring',
    SURVEYS_EVENTS = 'surveys_events',
    SURVEYS_ACTIONS = 'surveys_actions',
    TRACKED_USERS = 'tracked_users',
    TEAM_MEMBERS = 'team_members',
    API_ACCESS = 'api_access',
    ORGANIZATIONS_PROJECTS = 'organizations_projects',
    ROLE_BASED_ACCESS = 'role_based_access',
    SOCIAL_SSO = 'social_sso',
    PROJECT_BASED_PERMISSIONING = 'project_based_permissioning',
    SAML = 'saml',
    SSO_ENFORCEMENT = 'sso_enforcement',
    WHITE_LABELLING = 'white_labelling',
    COMMUNITY_SUPPORT = 'community_support',
    DEDICATED_SUPPORT = 'dedicated_support',
    EMAIL_SUPPORT = 'email_support',
    ACCOUNT_MANAGER = 'account_manager',
    TRAINING = 'training',
    CONFIGURATION_SUPPORT = 'configuration_support',
    TERMS_AND_CONDITIONS = 'terms_and_conditions',
    SECURITY_ASSESSMENT = 'security_assessment',
    BESPOKE_PRICING = 'bespoke_pricing',
    INVOICE_PAYMENTS = 'invoice_payments',
    BOOLEAN_FLAGS = 'boolean_flags',
    FEATURE_FLAGS_DATA_RETENTION = 'feature_flags_data_retention',
    MULTIVARIATE_FLAGS = 'multivariate_flags',
    PERSIST_FLAGS_CROSS_AUTHENTICATION = 'persist_flags_cross_authentication',
    FEATURE_FLAG_PAYLOADS = 'feature_flag_payloads',
    MULTIPLE_RELEASE_CONDITIONS = 'multiple_release_conditions',
    RELEASE_CONDITION_OVERRIDES = 'release_condition_overrides',
    TARGETING_BY_GROUP = 'targeting_by_group',
    LOCAL_EVALUATION_AND_BOOTSTRAPPING = 'local_evaluation_and_bootstrapping',
    FLAG_USAGE_STATS = 'flag_usage_stats',
    MULTIPLE_ENVIRONMENTS = 'multiple_environments',
    USER_OPT_IN = 'user_opt_in',
    INSTANT_ROLLBACKS = 'instant_rollbacks',
    EXPERIMENTATION = 'experimentation',
    GROUP_EXPERIMENTS = 'group_experiments',
    FUNNEL_EXPERIMENTS = 'funnel_experiments',
    SECONDARY_METRICS = 'secondary_metrics',
    STATISTICAL_ANALYSIS = 'statistical_analysis',
    PRODUCT_ANALYTICS_DATA_RETENTION = 'product_analytics_data_retention',
    DASHBOARDS = 'dashboards',
    FUNNELS = 'funnels',
    GRAPHS_TRENDS = 'graphs_trends',
    PATHS = 'paths',
    INSIGHTS = 'insights',
    SUBSCRIPTIONS = 'subscriptions',
    ADVANCED_PERMISSIONS = 'advanced_permissions',
    INGESTION_TAXONOMY = 'ingestion_taxonomy',
    PATHS_ADVANCED = 'paths_advanced',
    CORRELATION_ANALYSIS = 'correlation_analysis',
    TAGGING = 'tagging',
    BEHAVIORAL_COHORT_FILTERING = 'behavioral_cohort_filtering',
    PRODUCT_ANALYTICS_RETENTION = 'product_analytics_retention',
    PRODUCT_ANALYTICS_STICKINESS = 'product_analytics_stickiness',
    AUTOCAPTURE = 'autocapture',
    DATA_VISUALIZATION = 'data_visualization',
    PRODUCT_ANALYTICS_SQL_QUERIES = 'product_analytics_sql_queries',
    TWOFA_ENFORCEMENT = '2fa_enforcement',
    AUDIT_LOGS = 'audit_logs',
    HIPAA_BAA = 'hipaa_baa',
    CUSTOM_MSA = 'custom_msa',
    TWOFA = '2fa',
    PRIORITY_SUPPORT = 'priority_support',
    SUPPORT_RESPONSE_TIME = 'support_response_time',
    DATA_PIPELINES_TRANSFORMATIONS = 'data_pipelines_transformations',
    AUTOMATIC_PROVISIONING = 'automatic_provisioning',
    MANAGED_REVERSE_PROXY = 'managed_reverse_proxy',
    ALERTS = 'alerts',
}

type AvailableFeatureUnion = `${AvailableFeature}`

export enum ProductKey {
    COHORTS = 'cohorts',
    ACTIONS = 'actions',
    ALERTS = 'alerts',
    EXPERIMENTS = 'experiments',
    FEATURE_FLAGS = 'feature_flags',
    ANNOTATIONS = 'annotations',
    HISTORY = 'history',
    HEATMAPS = 'heatmaps',
    INGESTION_WARNINGS = 'ingestion_warnings',
    PERSONS = 'persons',
    SURVEYS = 'surveys',
    SESSION_REPLAY = 'session_replay',
    DATA_WAREHOUSE = 'data_warehouse',
    DATA_WAREHOUSE_SAVED_QUERY = 'data_warehouse_saved_queries',
    EARLY_ACCESS_FEATURES = 'early_access_features',
    PRODUCT_ANALYTICS = 'product_analytics',
    PIPELINE_TRANSFORMATIONS = 'pipeline_transformations',
    PIPELINE_DESTINATIONS = 'pipeline_destinations',
    SITE_APPS = 'site_apps',
    DATA_PIPELINES = 'data_pipelines',
    GROUP_ANALYTICS = 'group_analytics',
    INTEGRATIONS = 'integrations',
    PLATFORM_AND_SUPPORT = 'platform_and_support',
    TEAMS = 'teams',
    WEB_ANALYTICS = 'web_analytics',
    ERROR_TRACKING = 'error_tracking',
}

type ProductKeyUnion = `${ProductKey}`

export enum LicensePlan {
    Scale = 'scale',
    Enterprise = 'enterprise',
    Dev = 'dev',
    Cloud = 'cloud',
}

export enum Realm {
    Cloud = 'cloud',
    Demo = 'demo',
    SelfHostedPostgres = 'hosted',
    SelfHostedClickHouse = 'hosted-clickhouse',
}

export enum Region {
    US = 'US',
    EU = 'EU',
}

export type SSOProvider = 'google-oauth2' | 'github' | 'gitlab' | 'saml'

export interface AuthBackends {
    'google-oauth2'?: boolean
    gitlab?: boolean
    github?: boolean
}

export type ColumnChoice = string[] | 'DEFAULT'

export interface ColumnConfig {
    active: ColumnChoice
}

export type WithAccessControl = {
    user_access_level: 'none' | 'member' | 'admin' | 'viewer' | 'editor'
}

interface UserBaseType {
    uuid: string
    distinct_id: string
    first_name: string
    last_name?: string
    email: string
}

/* Type for User objects in nested serializers (e.g. created_by) */
export interface UserBasicType extends UserBaseType {
    is_email_verified?: any
    id: number
    hedgehog_config?: MinimalHedgehogConfig
}

/**
 * A user can have scene dashboard choices for multiple teams
 * TODO does this only have the current team's choices?
 */
export interface SceneDashboardChoice {
    scene: DashboardCompatibleScenes
    dashboard: number | DashboardBasicType
}

export type UserTheme = 'light' | 'dark' | 'system'

/** Full User model. */
export interface UserType extends UserBaseType {
    date_joined: string
    notification_settings: NotificationSettings
    events_column_config: ColumnConfig
    anonymize_data: boolean
    toolbar_mode: 'disabled' | 'toolbar'
    has_password: boolean
    is_staff: boolean
    is_impersonated: boolean
    is_impersonated_until?: string
    sensitive_session_expires_at: string
    organization: OrganizationType | null
    team: TeamBasicType | null
    organizations: OrganizationBasicType[]
    realm?: Realm
    is_email_verified?: boolean | null
    pending_email?: string | null
    is_2fa_enabled: boolean
    has_social_auth: boolean
    has_seen_product_intro_for?: Record<string, boolean>
    scene_personalisation?: SceneDashboardChoice[]
    theme_mode?: UserTheme | null
    hedgehog_config?: Partial<HedgehogConfig>
}

export type HedgehogColorOptions =
    | 'green'
    | 'red'
    | 'blue'
    | 'purple'
    | 'dark'
    | 'light'
    | 'sepia'
    | 'invert'
    | 'invert-hue'
    | 'greyscale'

export interface MinimalHedgehogConfig {
    use_as_profile: boolean
    color: HedgehogColorOptions | null
    accessories: string[]
}

export type HedgehogSkin = 'default' | 'spiderhog'

export interface HedgehogConfig extends MinimalHedgehogConfig {
    enabled: boolean
    color: HedgehogColorOptions | null
    skin?: HedgehogSkin
    accessories: string[]
    walking_enabled: boolean
    interactions_enabled: boolean
    controls_enabled: boolean
    party_mode_enabled: boolean
}

export interface NotificationSettings {
    plugin_disabled: boolean
}

export interface PluginAccess {
    view: boolean
    install: boolean
    configure: boolean
}

export interface PersonalAPIKeyType {
    id: string
    label: string
    value?: string
    mask_value?: string | null
    created_at: string
    last_used_at: string
    team_id: number
    user_id: string
    scopes: string[]
    scoped_organizations?: OrganizationType['id'][] | null
    scoped_teams?: TeamType['id'][] | null
}

export interface OrganizationBasicType {
    id: string
    name: string
    slug: string
    logo_media_id: string | null
    membership_level: OrganizationMembershipLevel | null
}

interface OrganizationMetadata {
    instance_tag?: string
}

export interface OrganizationType extends OrganizationBasicType {
    created_at: string
    updated_at: string
    plugins_access_level: PluginsAccessLevel
    teams: TeamBasicType[]
    projects: ProjectBasicType[]
    available_product_features: BillingFeatureType[]
    is_member_join_email_enabled: boolean
    customer_id: string | null
    enforce_2fa: boolean | null
    metadata?: OrganizationMetadata
    member_count: number
}

export interface OrganizationDomainType {
    id: string
    domain: string
    is_verified: boolean
    verified_at: string // Datetime
    verification_challenge: string
    jit_provisioning_enabled: boolean
    sso_enforcement: SSOProvider | ''
    has_saml: boolean
    saml_entity_id: string
    saml_acs_url: string
    saml_x509_cert: string
}

/** Member properties relevant at both organization and project level. */
export interface BaseMemberType {
    id: string
    user: UserBasicType
    last_login: string | null
    joined_at: string
    updated_at: string
    is_2fa_enabled: boolean
    has_social_auth: boolean
}

export interface OrganizationMemberType extends BaseMemberType {
    /** Level at which the user is in the organization. */
    level: OrganizationMembershipLevel
    is_2fa_enabled: boolean
}

export interface ExplicitTeamMemberType extends BaseMemberType {
    /** Level at which the user explicitly is in the project. */
    level: TeamMembershipLevel
    /** Level at which the user is in the organization. */
    parent_level: OrganizationMembershipLevel
    /** Effective level of the user within the project, which may be higher than parent level, but not lower. */
    effective_level: OrganizationMembershipLevel
}

export type EitherMemberType = OrganizationMemberType | ExplicitTeamMemberType

/**
 * While OrganizationMemberType and ExplicitTeamMemberType refer to actual Django models,
 * this interface is only used in the frontend for fusing the data from these models together.
 */
export interface FusedTeamMemberType extends BaseMemberType {
    /**
     * Level at which the user explicitly is in the project.
     * Null means that membership is implicit (when showing permitted members)
     * or that there's no membership at all (when showing addable members).
     */
    explicit_team_level: TeamMembershipLevel | null
    /** Level at which the user is in the organization. */
    organization_level: OrganizationMembershipLevel
    /** Effective level of the user within the project. */
    level: OrganizationMembershipLevel
}

export interface ListOrganizationMembersParams {
    offset?: number
    limit?: number
    updated_after?: string
}

export interface APIErrorType {
    type: 'authentication_error' | 'invalid_request' | 'server_error' | 'throttled_error' | 'validation_error'
    code: string
    detail: string
    attr: string | null
}

export interface EventUsageType {
    event: string
    usage_count: number
    volume: number
}

export interface PropertyUsageType {
    key: string
    usage_count: number
    volume: number
}

export interface ProjectBasicType {
    id: number
    organization_id: string
    name: string
}

export interface TeamBasicType extends WithAccessControl {
    id: number
    uuid: string
    organization: string // Organization ID
    project_id: number
    api_token: string
    name: string
    completed_snippet_onboarding: boolean
    has_completed_onboarding_for?: Record<string, boolean>
    ingested_event: boolean
    is_demo: boolean
    timezone: string
    /** Whether the project is private. */
    access_control: boolean
}

export interface CorrelationConfigType {
    excluded_person_property_names?: string[]
    excluded_event_property_names?: string[]
    excluded_event_names?: string[]
}

export interface SessionRecordingAIConfig {
    opt_in: boolean
    preferred_events: string[]
    excluded_events: string[]
    included_event_properties: string[]
    important_user_properties: string[]
}

export interface ProjectType extends ProjectBasicType {
    product_description: string | null
    created_at: string
}

export interface TeamSurveyConfigType {
    appearance?: SurveyAppearance
}

export interface TeamType extends TeamBasicType {
    created_at: string
    updated_at: string
    anonymize_ips: boolean
    app_urls: string[]
    recording_domains: string[]
    slack_incoming_webhook: string
    autocapture_opt_out: boolean
    session_recording_opt_in: boolean
    // These fields in the database accept null values and were previously set to NULL by default
    capture_console_log_opt_in: boolean | null
    capture_performance_opt_in: boolean | null
    capture_dead_clicks: boolean | null
    // a string representation of the decimal value between 0 and 1
    session_recording_sample_rate: string
    session_recording_minimum_duration_milliseconds: number | null
    session_recording_linked_flag: ({ variant?: string | null } & Pick<FeatureFlagBasicType, 'id' | 'key'>) | null
    session_recording_network_payload_capture_config:
        | { recordHeaders?: boolean; recordBody?: boolean }
        | undefined
        | null
    session_replay_config: { record_canvas?: boolean; ai_config?: SessionRecordingAIConfig } | undefined | null
    survey_config?: TeamSurveyConfigType
    autocapture_exceptions_opt_in: boolean
    autocapture_web_vitals_opt_in?: boolean
    autocapture_web_vitals_allowed_metrics?: SupportedWebVitalsMetrics[]
    session_recording_url_trigger_config?: SessionReplayUrlTriggerConfig[]
    session_recording_url_blocklist_config?: SessionReplayUrlTriggerConfig[]
    session_recording_event_trigger_config?: string[]
    surveys_opt_in?: boolean
    heatmaps_opt_in?: boolean
    autocapture_exceptions_errors_to_ignore: string[]
    test_account_filters: AnyPropertyFilter[]
    test_account_filters_default_checked: boolean
    /** 0 or unset for Sunday, 1 for Monday. */
    week_start_day?: number
    path_cleaning_filters: PathCleaningFilter[]
    data_attributes: string[]
    person_display_name_properties: string[]
    has_group_types: boolean
    primary_dashboard: number // Dashboard shown on the project homepage
    live_events_columns: string[] | null // Custom columns shown on the Live Events page
    live_events_token: string
    cookieless_server_hash_mode?: CookielessServerHashMode

    /** Effective access level of the user in this specific team. Null if user has no access. */
    effective_membership_level: OrganizationMembershipLevel | null

    /** Used to exclude person properties from correlation analysis results.
     *
     * For example can be used to exclude properties that have trivial causation.
     * This field should have a default value of `{}`, but it IS nullable and can be `null` in some cases.
     */
    correlation_config: CorrelationConfigType | null
    person_on_events_querying_enabled: boolean
    extra_settings?: Record<string, string | number | boolean | undefined>
    modifiers?: HogQLQueryModifiers
    default_modifiers?: HogQLQueryModifiers
    product_intents?: ProductIntentType[]
    default_data_theme?: number
}

export interface ProductIntentType {
    product_type: string
    created_at: string
    onboarding_completed_at?: string
}

// This type would be more correct without `Partial<TeamType>`, but it's only used in the shared dashboard/insight
// scenes, so not worth the refactor to use the `isAuthenticatedTeam()` check
export type TeamPublicType = Partial<TeamType> & Pick<TeamType, 'id' | 'uuid' | 'name' | 'timezone'>

export interface ActionType {
    count?: number
    created_at: string
    deleted?: boolean
    id: number
    is_calculating?: boolean
    last_calculated_at?: string
    last_updated_at?: string // alias for last_calculated_at to achieve event and action parity
    name: string | null
    description?: string
    post_to_slack?: boolean
    slack_message_format?: string
    steps?: ActionStepType[]
    created_by: UserBasicType | null
    tags?: string[]
    verified?: boolean
    is_action?: true
    action_id?: number // alias of id to make it compatible with event definitions uuid
    bytecode?: any[]
    bytecode_error?: string
    pinned_at: string | null
}

/** Sync with plugin-server/src/types.ts */
export type ActionStepStringMatching = 'contains' | 'exact' | 'regex'

export interface ActionStepType {
    event?: string | null
    properties?: AnyPropertyFilter[]
    selector?: string | null
    /** @deprecated Only `selector` should be used now. */
    tag_name?: string
    text?: string | null
    /** @default StringMatching.Exact */
    text_matching?: ActionStepStringMatching | null
    href?: string | null
    /** @default ActionStepStringMatching.Exact */
    href_matching?: ActionStepStringMatching | null
    url?: string | null
    /** @default StringMatching.Contains */
    url_matching?: ActionStepStringMatching | null
    name?: string | null
}

export interface ElementType {
    attr_class?: string[]
    attr_id?: string
    attributes: Record<string, string>
    href?: string
    nth_child?: number
    nth_of_type?: number
    order?: number
    tag_name: string
    text?: string
}

export type ToolbarUserIntent = 'add-action' | 'edit-action' | 'heatmaps' | 'add-experiment' | 'edit-experiment'
export type ToolbarSource = 'url' | 'localstorage'
export type ToolbarVersion = 'toolbar'

export type ExperimentIdType = number | 'new' | 'web'
/* sync with posthog-js */
export interface ToolbarParams {
    apiURL?: string
    token?: string /** public posthog-js token */
    temporaryToken?: string /** private temporary user token */
    actionId?: number
    experimentId?: ExperimentIdType
    userIntent?: ToolbarUserIntent
    source?: ToolbarSource
    toolbarVersion?: ToolbarVersion
    instrument?: boolean
    distinctId?: string
    userEmail?: string
    dataAttributes?: string[]
    featureFlags?: Record<string, string | boolean>
}

export interface ToolbarProps extends ToolbarParams {
    posthog?: PostHog
    disableExternalStyles?: boolean
}

export type PathCleaningFilter = { alias?: string; regex?: string }

export type PropertyFilterValue = string | number | (string | number)[] | null

/** Sync with plugin-server/src/types.ts */
export enum PropertyOperator {
    Exact = 'exact',
    IsNot = 'is_not',
    IContains = 'icontains',
    NotIContains = 'not_icontains',
    Regex = 'regex',
    NotRegex = 'not_regex',
    GreaterThan = 'gt',
    GreaterThanOrEqual = 'gte',
    LessThan = 'lt',
    LessThanOrEqual = 'lte',
    IsSet = 'is_set',
    IsNotSet = 'is_not_set',
    IsDateExact = 'is_date_exact',
    IsDateBefore = 'is_date_before',
    IsDateAfter = 'is_date_after',
    Between = 'between',
    NotBetween = 'not_between',
    Minimum = 'min',
    Maximum = 'max',
    In = 'in',
    NotIn = 'not_in',
}

export enum SavedInsightsTabs {
    All = 'all',
    Yours = 'yours',
    Favorites = 'favorites',
    History = 'history',
    Alerts = 'alerts',
}

export enum ReplayTabs {
    Templates = 'templates',
    Home = 'home',
    Playlists = 'playlists',
}

export enum ExperimentsTabs {
    All = 'all',
    Yours = 'yours',
    Archived = 'archived',
    Holdouts = 'holdouts',
    SavedMetrics = 'saved-metrics',
}

export enum ActivityTab {
    ExploreEvents = 'explore',
    LiveEvents = 'live',
}

export enum PipelineTab {
    Overview = 'overview',
    Transformations = 'transformations',
    Destinations = 'destinations',
    SiteApps = 'site-apps',
    Sources = 'sources',
    ImportApps = 'legacy-sources',
    AppsManagement = 'apps-management',
    History = 'history',
}

export enum PipelineStage {
    Transformation = 'transformation',
    Destination = 'destination',
    Source = 'source',
    SiteApp = 'site-app',
    ImportApp = 'legacy-source',
}

export enum PipelineNodeTab {
    Configuration = 'configuration',
    Runs = 'runs',
    Logs = 'logs',
    Metrics = 'metrics',
    History = 'history',
    Schemas = 'schemas',
    Syncs = 'syncs',
    SourceConfiguration = 'source configuration',
}

export enum ProgressStatus {
    Draft = 'draft',
    Running = 'running',
    Complete = 'complete',
}

export enum PropertyFilterType {
    /** Event metadata and fields on the clickhouse events table */
    Meta = 'meta',
    /** Event properties */
    Event = 'event',
    /** Person properties */
    Person = 'person',
    Element = 'element',
    /** Event property with "$feature/" prepended */
    Feature = 'feature',
    Session = 'session',
    Cohort = 'cohort',
    Recording = 'recording',
    LogEntry = 'log_entry',
    Group = 'group',
    HogQL = 'hogql',
    DataWarehouse = 'data_warehouse',
    DataWarehousePersonProperty = 'data_warehouse_person_property',
}

/** Sync with plugin-server/src/types.ts */
interface BasePropertyFilter {
    key: string
    value?: PropertyFilterValue
    label?: string
    type?: PropertyFilterType
}

/** Sync with plugin-server/src/types.ts */
export interface EventPropertyFilter extends BasePropertyFilter {
    type: PropertyFilterType.Event
    /** @default 'exact' */
    operator: PropertyOperator
}

/** Sync with plugin-server/src/types.ts */
export interface PersonPropertyFilter extends BasePropertyFilter {
    type: PropertyFilterType.Person
    operator: PropertyOperator
}

export interface DataWarehousePropertyFilter extends BasePropertyFilter {
    type: PropertyFilterType.DataWarehouse
    operator: PropertyOperator
}

export interface DataWarehousePersonPropertyFilter extends BasePropertyFilter {
    type: PropertyFilterType.DataWarehousePersonProperty
    operator: PropertyOperator
}

/** Sync with plugin-server/src/types.ts */
export interface ElementPropertyFilter extends BasePropertyFilter {
    type: PropertyFilterType.Element
    key: 'tag_name' | 'text' | 'href' | 'selector'
    operator: PropertyOperator
}

export interface SessionPropertyFilter extends BasePropertyFilter {
    type: PropertyFilterType.Session
    operator: PropertyOperator
}

/** Sync with plugin-server/src/types.ts */
export interface CohortPropertyFilter extends BasePropertyFilter {
    type: PropertyFilterType.Cohort
    key: 'id'
    /**  @asType integer */
    value: number
    /** @default 'in' */
    operator: PropertyOperator
}

export interface GroupPropertyFilter extends BasePropertyFilter {
    type: PropertyFilterType.Group
    group_type_index?: integer | null
    operator: PropertyOperator
}

export interface FeaturePropertyFilter extends BasePropertyFilter {
    type: PropertyFilterType.Feature
    operator: PropertyOperator
    key: string
}

export interface HogQLPropertyFilter extends BasePropertyFilter {
    type: PropertyFilterType.HogQL
    key: string
}

export interface EmptyPropertyFilter {
    type?: never
    value?: never
    operator?: never
    key?: never
}

export type AnyPropertyFilter =
    | EventPropertyFilter
    | PersonPropertyFilter
    | ElementPropertyFilter
    | SessionPropertyFilter
    | CohortPropertyFilter
    | RecordingPropertyFilter
    | LogEntryPropertyFilter
    | GroupPropertyFilter
    | FeaturePropertyFilter
    | HogQLPropertyFilter
    | EmptyPropertyFilter
    | DataWarehousePropertyFilter
    | DataWarehousePersonPropertyFilter

/** Any filter type supported by `property_to_expr(scope="person", ...)`. */
export type AnyPersonScopeFilter =
    | PersonPropertyFilter
    | CohortPropertyFilter
    | HogQLPropertyFilter
    | EmptyPropertyFilter

export type AnyFilterLike = AnyPropertyFilter | PropertyGroupFilter | PropertyGroupFilterValue

export type SessionRecordingId = SessionRecordingType['id']

export interface RRWebRecordingConsoleLogPayload {
    level: LogLevel
    payload: (string | null)[]
    trace: string[]
}

export interface RRWebRecordingNetworkPayload {
    [key: number]: any
}

export interface RecordingConsoleLogBase {
    parsedPayload: string
    hash?: string // md5() on parsedPayload. Used for deduping console logs.
    count?: number // Number of duplicate console logs
    previewContent?: React.ReactNode // Content to show in first line
    fullContent?: React.ReactNode // Full content to show when item is expanded
    traceContent?: React.ReactNode // Url content to show on right side
    rawString: string // Raw text used for fuzzy search
    level: LogLevel
}

export type RecordingConsoleLog = RecordingConsoleLogBase & RecordingTimeMixinType

export type RecordingConsoleLogV2 = {
    timestamp: number
    windowId: string | undefined
    windowNumber?: number | '?' | undefined
    level: LogLevel
    content: string
    // JS code associated with the log - implicitly the empty array when not provided
    lines?: string[]
    // stack trace associated with the log - implicitly the empty array when not provided
    trace?: string[]
    // number of times this log message was seen - implicitly 1 when not provided
    count?: number
}

export interface RecordingSegment {
    kind: 'window' | 'buffer' | 'gap'
    startTimestamp: number // Epoch time that the segment starts
    endTimestamp: number // Epoch time that the segment ends
    durationMs: number
    windowId?: string
    isActive: boolean
}

export type EncodedRecordingSnapshot = {
    windowId: string
    data: eventWithTime[]
}

// we can duplicate the name SnapshotSourceType for the object and the type
// since one only exists to be used in the other
// this way if we want to reference one of the valid string values for SnapshotSourceType
// we have a strongly typed way to do it
export const SnapshotSourceType = {
    blob: 'blob',
    realtime: 'realtime',
    file: 'file',
} as const

export type SnapshotSourceType = (typeof SnapshotSourceType)[keyof typeof SnapshotSourceType]

export interface SessionRecordingSnapshotSource {
    source: SnapshotSourceType
    start_timestamp?: string
    end_timestamp?: string
    blob_key?: string
}

export type SessionRecordingSnapshotParams =
    | {
          source: 'blob'
          blob_key?: string
      }
    | {
          source: 'realtime'
          // originally realtime snapshots were returned in a different format than blob snapshots
          // since version 2024-04-30 they are returned in the same format
          version: '2024-04-30'
      }

export interface SessionRecordingSnapshotSourceResponse {
    source: Pick<SessionRecordingSnapshotSource, 'source' | 'blob_key'>
    snapshots?: RecordingSnapshot[]
    untransformed_snapshots?: RecordingSnapshot[]
}

export interface SessionRecordingSnapshotResponse {
    sources?: SessionRecordingSnapshotSource[]
    snapshots?: EncodedRecordingSnapshot[]
}

export type RecordingSnapshot = eventWithTime & {
    windowId: string
}

export interface SessionPlayerSnapshotData {
    snapshots?: RecordingSnapshot[]
    sources?: SessionRecordingSnapshotSource[]
    blob_keys?: string[]
    // used for a debug signal only for PostHog team, controlled by a feature flag
    // DO NOT RELY ON THIS FOR NON DEBUG PURPOSES
    untransformed_snapshots?: RecordingSnapshot[]
}

export interface SessionPlayerData {
    person: PersonType | null
    segments: RecordingSegment[]
    bufferedToTime: number | null
    snapshotsByWindowId: Record<string, eventWithTime[]>
    durationMs: number
    start: Dayjs | null
    end: Dayjs | null
    fullyLoaded: boolean
    sessionRecordingId: SessionRecordingId
}

export enum SessionRecordingUsageType {
    VIEWED = 'viewed',
    ANALYZED = 'analyzed',
    LOADED = 'loaded',
}

export enum SessionRecordingSidebarTab {
    OVERVIEW = 'overview',
    INSPECTOR = 'inspector',
    DEBUGGER = 'debugger',
}

export enum SessionRecordingSidebarStacking {
    Vertical = 'vertical',
    Horizontal = 'horizontal',
}

export enum FilterableInspectorListItemTypes {
    EVENTS = 'events',
    CONSOLE = 'console',
    NETWORK = 'network',
    DOCTOR = 'doctor',
}

export enum SessionPlayerState {
    READY = 'ready',
    BUFFER = 'buffer',
    PLAY = 'play',
    PAUSE = 'pause',
    SCRUB = 'scrub',
    SKIP = 'skip',
    ERROR = 'error',
}

export type AutoplayDirection = 'newer' | 'older' | null

/** Sync with plugin-server/src/types.ts */
export type ActionStepProperties =
    | EventPropertyFilter
    | PersonPropertyFilter
    | ElementPropertyFilter
    | CohortPropertyFilter

export interface RecordingPropertyFilter extends BasePropertyFilter {
    type: PropertyFilterType.Recording
    key: DurationType | 'snapshot_source' | 'visited_page'
    operator: PropertyOperator
}

export interface RecordingDurationFilter extends RecordingPropertyFilter {
    key: DurationType
    value: number
}

export interface LogEntryPropertyFilter extends BasePropertyFilter {
    type: PropertyFilterType.LogEntry
    operator: PropertyOperator
}

export interface LogEntryPropertyFilter extends BasePropertyFilter {
    type: PropertyFilterType.LogEntry
    operator: PropertyOperator
}

export interface LogEntryLevelFilter extends LogEntryPropertyFilter {
    key: 'level'
    value: FilterableLogLevel[]
}
export interface LogEntryMessageFilter extends LogEntryPropertyFilter {
    key: 'message'
    value: string
}

export type DurationType = 'duration' | 'active_seconds' | 'inactive_seconds'
export type FilterableLogLevel = 'info' | 'warn' | 'error'

export interface LegacyRecordingFilters {
    date_from?: string | null
    date_to?: string | null
    events?: FilterType['events']
    actions?: FilterType['actions']
    properties?: AnyPropertyFilter[]
    session_recording_duration?: RecordingDurationFilter
    duration_type_filter?: DurationType
    console_search_query?: LogEntryMessageFilter['value']
    console_logs?: LogEntryLevelFilter['value']
    snapshot_source?: AnyPropertyFilter | null
    filter_test_accounts?: boolean
    operand?: FilterLogicalOperator
}

export interface RecordingUniversalFilters {
    date_from?: string | null
    date_to?: string | null
    duration: RecordingDurationFilter[]
    filter_test_accounts?: boolean
    filter_group: UniversalFiltersGroup
    order?: RecordingsQuery['order']
}

export interface UniversalFiltersGroup {
    type: FilterLogicalOperator
    values: UniversalFiltersGroupValue[]
}

export type UniversalFiltersGroupValue = UniversalFiltersGroup | UniversalFilterValue
export type UniversalFilterValue = AnyPropertyFilter | ActionFilter

export type ErrorCluster = {
    cluster: number
    sample: string
    occurrences: number
    session_ids: string[]
    sparkline: Record<string, number>
    unique_sessions: number
    viewed: number
}
export type ErrorClusterResponse = ErrorCluster[] | null

export type EntityType = 'actions' | 'events' | 'data_warehouse' | 'new_entity'

export interface Entity {
    id: string | number
    name: string
    custom_name?: string
    order: number
    type: EntityType
}

export enum EntityTypes {
    ACTIONS = 'actions',
    EVENTS = 'events',
    DATA_WAREHOUSE = 'data_warehouse',
}

export type EntityFilter = {
    type?: EntityType
    id: Entity['id'] | null
    name?: string | null
    custom_name?: string | null
    index?: number
    order?: number
}

export interface ActionFilter extends EntityFilter {
    math?: string
    math_property?: string
    math_property_type?: TaxonomicFilterGroupType
    math_group_type_index?: integer | null
    math_hogql?: string
    properties?: AnyPropertyFilter[]
    type: EntityType
    days?: string[] // TODO: why was this added here?
}

export interface DataWarehouseFilter extends ActionFilter {
    id_field: string
    timestamp_field: string
    distinct_id_field: string
    table_name: string
}

export const isDataWarehouseFilter = (filter: EntityFilter): filter is DataWarehouseFilter =>
    filter.type === EntityTypes.DATA_WAREHOUSE

export interface FunnelExclusionLegacy extends Partial<EntityFilter> {
    funnel_from_step: number
    funnel_to_step: number
}

export type EntityFilterTypes = EntityFilter | ActionFilter | null

export interface PersonType {
    id?: string
    uuid?: string
    name?: string
    distinct_ids: string[]
    properties: Record<string, any>
    created_at?: string
    is_identified?: boolean
}

export interface PersonListParams {
    properties?: AnyPropertyFilter[]
    search?: string
    cohort?: number
    distinct_id?: string
    include_total?: boolean // PostHog 3000-only
}

export type SearchableEntity =
    | 'action'
    | 'cohort'
    | 'insight'
    | 'dashboard'
    | 'event_definition'
    | 'experiment'
    | 'feature_flag'
    | 'notebook'
    | 'survey'

export type SearchListParams = { q: string; entities?: SearchableEntity[] }

export type SearchResultType = {
    result_id: string
    type: SearchableEntity
    rank: number | null
    extra_fields: Record<string, unknown>
}

export type SearchResponse = {
    results: SearchResultType[]
    counts: Record<SearchableEntity, number | null>
}

export type GroupListParams = { group_type_index: GroupTypeIndex; search: string }

export interface MatchedRecordingEvent {
    uuid: string
}

export interface MatchedRecording {
    session_id?: string
    events: MatchedRecordingEvent[]
}

export interface CommonActorType {
    id: string | number
    properties: Record<string, any>
    /** @format date-time */
    created_at: string
    matched_recordings: MatchedRecording[]
    value_at_data_point: number | null
}

export interface PersonActorType extends CommonActorType {
    type: 'person'
    /** Serial ID (NOT UUID). */
    id: number
    uuid: string
    name?: string
    distinct_ids: string[]
    is_identified: boolean
}

export interface GroupActorType extends CommonActorType {
    type: 'group'
    /** Group key. */
    id: string
    group_key: string
    group_type_index: integer
}

export type ActorType = PersonActorType | GroupActorType

export interface CohortGroupType {
    id: string
    days?: string
    action_id?: number
    event_id?: string
    label?: string
    count?: number
    count_operator?: string
    properties?: AnyPropertyFilter[]
    matchType: MatchType
    name?: string
}

// Synced with `posthog/models/property.py`
export interface CohortCriteriaType {
    id: string // Criteria filter id
    key: string
    value: BehavioralFilterType
    type: BehavioralFilterKey
    operator?: PropertyOperator | null
    group_type_index?: integer | null
    event_type?: TaxonomicFilterGroupType | null
    operator_value?: PropertyFilterValue
    time_value?: number | string | null
    time_interval?: TimeUnitType | null
    explicit_datetime?: string | null
    total_periods?: number | null
    min_periods?: number | null
    seq_event_type?: TaxonomicFilterGroupType | null
    seq_event?: string | number | null
    seq_time_value?: number | string | null
    seq_time_interval?: TimeUnitType | null
    negation?: boolean
    value_property?: string | null // Transformed into 'value' for api calls
    event_filters?: AnyPropertyFilter[] | null
}

export type EmptyCohortGroupType = Partial<CohortGroupType>

export type EmptyCohortCriteriaType = Partial<CohortCriteriaType>

export type AnyCohortGroupType = CohortGroupType | EmptyCohortGroupType

export type AnyCohortCriteriaType = CohortCriteriaType | EmptyCohortCriteriaType

export type MatchType = typeof ENTITY_MATCH_TYPE | typeof PROPERTY_MATCH_TYPE

export interface CohortType {
    count?: number
    description?: string
    created_by?: UserBasicType | null
    created_at?: string
    deleted?: boolean
    id: number | 'new'
    is_calculating?: boolean
    errors_calculating?: number
    last_calculation?: string
    is_static?: boolean
    name?: string
    csv?: File
    groups: CohortGroupType[] // To be deprecated once `filter` takes over
    filters: {
        properties: CohortCriteriaGroupFilter
    }
    experiment_set?: number[]
}

export interface InsightHistory {
    id: number
    filters: Record<string, any>
    name?: string
    createdAt: string
    saved: boolean
    type: InsightType
}

export interface SavedFunnel extends InsightHistory {
    created_by: string
}

export type BinCountValue = number | typeof BIN_COUNT_AUTO

// https://github.com/PostHog/posthog/blob/master/posthog/constants.py#L106
export enum StepOrderValue {
    STRICT = 'strict',
    UNORDERED = 'unordered',
    ORDERED = 'ordered',
}

export enum PersonsTabType {
    FEED = 'feed',
    EVENTS = 'events',
    SESSION_RECORDINGS = 'sessionRecordings',
    PROPERTIES = 'properties',
    COHORTS = 'cohorts',
    RELATED = 'related',
    HISTORY = 'history',
    FEATURE_FLAGS = 'featureFlags',
    DASHBOARD = 'dashboard',
}

export enum LayoutView {
    Card = 'card',
    List = 'list',
}

export interface EventsTableAction {
    name: string
    id: string
}

export interface EventsTableRowItem {
    event?: EventType
    date_break?: string
    new_events?: boolean
}

export interface EventType {
    // fields from the API
    id: string
    distinct_id: string
    properties: Record<string, any>
    event: string
    timestamp: string
    person?: Pick<PersonType, 'is_identified' | 'distinct_ids' | 'properties'>
    elements: ElementType[]
    elements_chain?: string | null
    uuid?: string
}

export interface LiveEvent {
    uuid: string
    event: string
    properties: Record<string, any>
    timestamp: string
    team_id: number
    distinct_id: string
    created_at: string
}

export interface RecordingTimeMixinType {
    playerTime: number | null
}

export interface RecordingEventType
    extends Pick<EventType, 'id' | 'event' | 'properties' | 'timestamp' | 'elements'>,
        RecordingTimeMixinType {
    fullyLoaded: boolean
}

export interface SessionRecordingPlaylistType {
    /** The primary key in the database, used as well in API endpoints */
    id: number
    short_id: string
    name: string
    derived_name?: string | null
    description?: string
    pinned?: boolean
    deleted: boolean
    created_at: string
    created_by: UserBasicType | null
    last_modified_at: string
    last_modified_by: UserBasicType | null
    filters?: LegacyRecordingFilters
}

export interface SessionRecordingSegmentType {
    start_time: string
    end_time: string
    window_id: string
    is_active: boolean
}

export interface SessionRecordingType {
    id: string
    /** Whether this recording has been viewed already. */
    viewed: boolean
    /** Length of recording in seconds. */
    recording_duration: number
    active_seconds?: number
    inactive_seconds?: number
    /** When the recording starts in ISO format. */
    start_time: string
    /** When the recording ends in ISO format. */
    end_time: string
    /** List of matching events. **/
    matching_events?: MatchedRecording[]
    distinct_id?: string
    email?: string
    person?: PersonType
    click_count?: number
    keypress_count?: number
    /** count of all mouse activity in the recording, not just clicks */
    mouse_activity_count?: number
    start_url?: string
    console_log_count?: number
    console_warn_count?: number
    console_error_count?: number
    /** Where this recording information was loaded from  */
    storage?: 'object_storage_lts' | 'object_storage'
    summary?: string
    snapshot_source: 'web' | 'mobile' | 'unknown'
    /** whether we have received data for this recording in the last 5 minutes
     * (assumes the recording was loaded from ClickHouse)
     * **/
    ongoing?: boolean
    /**
     * calculated on the backend so that we can sort by it, definition may change over time
     */
    activity_score?: number
}

export interface SessionRecordingUpdateType {
    viewed?: boolean
    analyzed?: boolean
    player_metadata?: Record<string, any> | null
    durations?: Record<string, any> | null
}

export interface SessionRecordingPropertiesType {
    id: string
    properties?: Record<string, any>
}

export interface PerformancePageView {
    session_id: string
    pageview_id: string
    timestamp: string
}
export interface RecentPerformancePageView extends PerformancePageView {
    page_url: string
    duration: number
}

// copied from rrweb/network@1
export type Body =
    | string
    | Document
    | Blob
    | ArrayBufferView
    | ArrayBuffer
    | FormData
    | URLSearchParams
    | ReadableStream<Uint8Array>
    | null

/**
 * This is our base type for tracking network requests.
 * It sticks relatively closely to the spec for the web
 * see https://developer.mozilla.org/en-US/docs/Web/API/Performance_API
 * we have renamed/added a few fields for the benefit of ClickHouse
 * but don't yet clash with the spec
 */
export interface PerformanceEvent {
    uuid: string
    timestamp: string | number
    distinct_id: string
    session_id: string
    window_id: string
    pageview_id: string
    current_url: string

    // BASE_EVENT_COLUMNS
    time_origin?: string
    entry_type?: string
    name?: string

    // RESOURCE_EVENT_COLUMNS
    start_time?: number
    duration?: number
    redirect_start?: number
    redirect_end?: number
    worker_start?: number
    fetch_start?: number
    domain_lookup_start?: number
    domain_lookup_end?: number
    connect_start?: number
    secure_connection_start?: number
    connect_end?: number
    request_start?: number
    response_start?: number
    response_end?: number
    decoded_body_size?: number
    encoded_body_size?: number

    initiator_type?:
        | 'navigation'
        | 'css'
        | 'script'
        | 'xmlhttprequest'
        | 'fetch'
        | 'beacon'
        | 'video'
        | 'audio'
        | 'track'
        | 'img'
        | 'image'
        | 'input'
        | 'a'
        | 'iframe'
        | 'frame'
        | 'link'
        | 'other'
    next_hop_protocol?: string
    render_blocking_status?: string
    response_status?: number
    // see https://developer.mozilla.org/en-US/docs/Web/API/PerformanceResourceTiming/transferSize
    // zero has meaning for this field so should not be used unless the transfer size was known to be zero
    transfer_size?: number

    // LARGEST_CONTENTFUL_PAINT_EVENT_COLUMNS
    largest_contentful_paint_element?: string
    largest_contentful_paint_render_time?: number
    largest_contentful_paint_load_time?: number
    largest_contentful_paint_size?: number
    largest_contentful_paint_id?: string
    largest_contentful_paint_url?: string

    // NAVIGATION_EVENT_COLUMNS
    dom_complete?: number
    dom_content_loaded_event?: number
    dom_interactive?: number
    load_event_end?: number
    load_event_start?: number
    redirect_count?: number
    navigation_type?: string
    unload_event_end?: number
    unload_event_start?: number

    // Performance summary fields calculated on frontend
    first_contentful_paint?: number // https://web.dev/fcp/
    time_to_interactive?: number // https://web.dev/tti/
    total_blocking_time?: number // https://web.dev/tbt/
    web_vitals?: Set<RecordingEventType>

    // request/response capture - merged in from rrweb/network@1 payloads
    request_headers?: Record<string, string>
    response_headers?: Record<string, string>
    request_body?: Body
    response_body?: Body
    method?: string
    // normally, can rely on performance event values like duration,
    // but they may be absent in which case the SDK may have sent start and end time
    end_time?: number

    //rrweb/network@1 - i.e. not in ClickHouse table
    is_initial?: boolean
    raw?: Record<string, any>

    //server timings - reported as separate events but added back in here on the front end
    server_timings?: PerformanceEvent[]
}

export type AssetType = 'CSS' | 'JS' | 'Fetch' | 'Image' | 'Link' | 'XHR' | 'HTML'

export interface CurrentBillCycleType {
    current_period_start: number
    current_period_end: number
}

export type BillingFeatureType = {
    key: AvailableFeatureUnion
    name: string
    description?: string | null
    docsUrl?: string | null
    limit?: number | null
    note?: string | null
    unit?: string | null
    images?: {
        light: string
        dark: string
    } | null
    icon_key?: string | null
    entitlement_only?: boolean
    type?: 'primary' | 'secondary' | null
}

export interface BillingTierType {
    flat_amount_usd: string
    unit_amount_usd: string
    current_amount_usd: string | null
    current_usage: number
    projected_usage: number | null
    projected_amount_usd: string | null
    up_to: number | null
}

export interface BillingTrialType {
    length: number
}

export interface BillingProductV2Type {
    type: string
    usage_key: string | null
    name: string
    headline: string | null
    description: string
    price_description?: string | null
    icon_key?: string | null
    image_url?: string | null
    screenshot_url: string | null
    docs_url: string
    free_allocation?: number | null
    subscribed: boolean | null
    tiers?: BillingTierType[] | null
    tiered: boolean
    current_usage?: number
    projected_amount_usd?: string | null
    projected_usage?: number
    percentage_usage: number
    current_amount_usd_before_addons: string | null
    current_amount_usd: string | null
    usage_limit: number | null
    has_exceeded_limit: boolean
    unit: string | null
    unit_amount_usd: string | null
    plans: BillingPlanType[]
    contact_support: boolean | null
    inclusion_only: any
    features: BillingFeatureType[]
    addons: BillingProductV2AddonType[]
    // addons-only: if this addon is included with the base product and not subscribed individually. for backwards compatibility.
    included_with_main_product?: boolean
    trial?: BillingTrialType
}

export interface BillingProductV2AddonType {
    name: string
    description: string
    price_description: string | null
    image_url: string | null
    icon_key?: string
    docs_url: string | null
    type: string
    tiers: BillingTierType[] | null
    tiered: boolean
    subscribed: boolean
    // sometimes addons are included with the base product, but they aren't subscribed individually
    included_with_main_product?: boolean
    inclusion_only: boolean | null
    contact_support: boolean | null
    unit: string | null
    unit_amount_usd: string | null
    current_amount_usd: string | null
    current_usage: number
    projected_usage: number | null
    projected_amount_usd: string | null
    plans: BillingPlanType[]
    usage_key?: string
    free_allocation?: number | null
    percentage_usage?: number
    features: BillingFeatureType[]
    included_if?: 'no_active_subscription' | 'has_subscription' | null
    usage_limit?: number | null
    trial?: BillingTrialType
}
export interface BillingType {
    customer_id: string
    has_active_subscription: boolean
    subscription_level: 'free' | 'paid' | 'custom'
    free_trial_until?: Dayjs
    stripe_portal_url?: string
    deactivated?: boolean
    current_total_amount_usd?: string
    current_total_amount_usd_after_discount?: string
    products: BillingProductV2Type[]

    custom_limits_usd?: {
        [key: string]: number | null
    }
    billing_period?: {
        current_period_start: Dayjs
        current_period_end: Dayjs
        interval: 'month' | 'year'
    }
    license?: {
        plan: LicensePlan
    }
    available_plans?: BillingPlanType[]
    discount_percent?: number
    discount_amount_usd?: string
    amount_off_expires_at?: Dayjs
    trial?: {
        type: 'autosubscribe' | 'standard'
        status: 'active' | 'expired' | 'cancelled' | 'converted'
        target: 'paid' | 'teams' | 'enterprise'
        expires_at: string
    }
}

export interface BillingPlanType {
    free_allocation?: number | null
    features: BillingFeatureType[]
    name: string
    description: string
    is_free?: boolean
    plan_key?: string
    image_url: string | null
    docs_url: string | null
    note: string | null
    unit: string | null
    flat_rate: boolean
    product_key: ProductKeyUnion
    current_plan?: boolean | null
    tiers?: BillingTierType[] | null
    unit_amount_usd: string | null
    included_if?: 'no_active_subscription' | 'has_subscription' | null
    initial_billing_limit?: number | null
    contact_support: boolean | null
}

export interface PlanInterface {
    key: string
    name: string
    custom_setup_billing_message: string
    image_url: string
    self_serve: boolean
    is_metered_billing: boolean
    event_allowance: number
    price_string: string
}

// Creating a nominal type: https://github.com/microsoft/TypeScript/issues/202#issuecomment-961853101
export type InsightShortId = string & { readonly '': unique symbol }

export enum InsightColor {
    White = 'white',
    Black = 'black',
    Blue = 'blue',
    Green = 'green',
    Purple = 'purple',
}

export interface Cacheable {
    last_refresh: string | null
    next_allowed_client_refresh?: string | null
    cache_target_age?: string | null
}

export interface TileLayout extends Omit<Layout, 'i'> {
    i?: string // we use `i` in the front end but not in the API
}

export interface Tileable {
    layouts: Record<DashboardLayoutSize, TileLayout> | Record<string, never> // allow an empty object or one with DashboardLayoutSize keys
    color: InsightColor | null
}

export interface DashboardTile<T = InsightModel> extends Tileable {
    id: number
    insight?: T
    text?: TextModel
    deleted?: boolean
    is_cached?: boolean
}

export interface DashboardTileBasicType {
    id: number
    dashboard_id: number
    deleted?: boolean
}

export interface TextModel {
    body: string
    created_by?: UserBasicType
    last_modified_by?: UserBasicType
    last_modified_at: string
}

export interface InsightModel extends Cacheable {
    /** The unique key we use when communicating with the user, e.g. in URLs */
    short_id: InsightShortId
    /** The primary key in the database, used as well in API endpoints */
    id: number
    name: string
    derived_name?: string | null
    description?: string
    favorited?: boolean
    order: number | null
    result: any
    deleted: boolean
    saved: boolean
    created_at: string
    created_by: UserBasicType | null
    is_sample: boolean
    /** @deprecated Use `dashboard_tiles` instead */
    dashboards: number[] | null
    dashboard_tiles: DashboardTileBasicType[] | null
    updated_at: string
    tags?: string[]
    last_modified_at: string
    last_modified_by: UserBasicType | null
    effective_restriction_level: DashboardRestrictionLevel
    effective_privilege_level: DashboardPrivilegeLevel
    timezone?: string | null
    /** Only used in the frontend to store the next breakdown url */
    next?: string
    /** Only used in the frontend to toggle showing Baseline in funnels or not */
    disable_baseline?: boolean
    filters: Partial<FilterType>
    query?: Node | null
    query_status?: QueryStatus
}

export interface QueryBasedInsightModel extends Omit<InsightModel, 'filters'> {
    query: Node | null
}

export interface DashboardBasicType {
    id: number
    name: string
    description: string
    pinned: boolean
    created_at: string
    created_by: UserBasicType | null
    is_shared: boolean
    deleted: boolean
    creation_mode: 'default' | 'template' | 'duplicate'
    restriction_level: DashboardRestrictionLevel
    effective_restriction_level: DashboardRestrictionLevel
    effective_privilege_level: DashboardPrivilegeLevel
    tags?: string[]
    /** Purely local value to determine whether the dashboard should be highlighted, e.g. as a fresh duplicate. */
    _highlight?: boolean
}

export interface DashboardTemplateListParams {
    scope?: DashboardTemplateScope
    // matches on template name, description, and tags
    search?: string
}

export type DashboardTemplateScope = 'team' | 'global' | 'feature_flag'

export interface DashboardType<T = InsightModel> extends DashboardBasicType {
    tiles: DashboardTile<T>[]
    filters: DashboardFilter
    variables?: Record<string, HogQLVariable>
}

export enum TemplateAvailabilityContext {
    GENERAL = 'general',
    ONBOARDING = 'onboarding',
}

export interface DashboardTemplateType<T = InsightModel> {
    id: string
    team_id?: number
    created_at?: string
    template_name: string
    dashboard_description?: string
    dashboard_filters?: DashboardFilter
    tiles: DashboardTile<T>[]
    variables?: DashboardTemplateVariableType[]
    tags?: string[]
    image_url?: string
    scope?: DashboardTemplateScope
    availability_contexts?: TemplateAvailabilityContext[]
}

export interface MonacoMarker {
    message: string
}

// makes the DashboardTemplateType properties optional and the tiles properties optional
export type DashboardTemplateEditorType = Partial<Omit<DashboardTemplateType, 'tiles'>> & {
    tiles: Partial<DashboardTile>[]
}

export interface DashboardTemplateVariableType {
    id: string
    name: string
    description: string
    type: 'event'
    default: TemplateVariableStep
    required: boolean
    touched?: boolean
    selector?: string
    href?: string
    url?: string
}

export type DashboardLayoutSize = 'sm' | 'xs'

/** Explicit dashboard collaborator, based on DashboardPrivilege. */
export interface DashboardCollaboratorType {
    id: string
    dashboard_id: DashboardType['id']
    user: UserBasicType
    level: DashboardPrivilegeLevel
    added_at: string
    updated_at: string
}

/** Explicit (dashboard privilege) OR implicit (project admin) dashboard collaborator. */
export type FusedDashboardCollaboratorType = Pick<DashboardCollaboratorType, 'user' | 'level'>

export interface OrganizationInviteType {
    id: string
    target_email: string
    first_name: string
    level: OrganizationMembershipLevel
    is_expired: boolean
    emailing_attempt_made: boolean
    created_by: UserBasicType | null
    created_at: string
    updated_at: string
    message?: string
}

export enum PluginInstallationType {
    Local = 'local',
    Custom = 'custom',
    Repository = 'repository',
    Source = 'source',
    Inline = 'inline',
}

export interface PluginType {
    id: number
    plugin_type: PluginInstallationType
    name: string
    description?: string
    url?: string
    tag?: string
    icon?: string
    latest_tag?: string // apps management page: The latest git hash for the repo behind the url
    config_schema: Record<string, PluginConfigSchema> | PluginConfigSchema[]
    source?: string
    maintainer?: string
    is_global: boolean
    organization_id: string
    organization_name: string
    metrics?: Record<string, StoredMetricMathOperations>
    capabilities?: Record<'jobs' | 'methods' | 'scheduled_tasks', string[] | undefined>
    public_jobs?: Record<string, JobSpec>
    hog_function_migration_available?: boolean
}

export type AppType = PluginType

/** Config passed to app component and logic as props. Sent in Django's app context */
export interface FrontendAppConfig {
    pluginId: number
    pluginConfigId: number
    pluginType: PluginInstallationType | null
    name: string
    url: string
    config: Record<string, any>
}

/** Frontend app created after receiving a bundle via import('').getFrontendApp() */
export interface FrontendApp {
    id: number
    pluginId: number
    error?: any
    title?: string
    logic?: LogicWrapper
    component?: (props: FrontendAppConfig) => JSX.Element
    onInit?: (props: FrontendAppConfig) => void
}

export interface JobPayloadFieldOptions {
    type: 'string' | 'boolean' | 'json' | 'number' | 'date' | 'daterange'
    title?: string
    required?: boolean
    default?: any
    staff_only?: boolean
}

export interface JobSpec {
    payload?: Record<string, JobPayloadFieldOptions>
}

/** @deprecated in favor of PluginConfigTypeNew */
export interface PluginConfigType {
    id?: number
    plugin: number
    team_id: number
    enabled: boolean
    order: number

    config: Record<string, any>
    error?: PluginErrorType
    delivery_rate_24h?: number | null
    created_at?: string
}

/** @deprecated in favor of PluginConfigWithPluginInfoNew */
export interface PluginConfigWithPluginInfo extends PluginConfigType {
    id: number
    plugin_info: PluginType
}

// TODO: Rename to PluginConfigType once the legacy PluginConfigType are removed from the frontend
export interface PluginConfigTypeNew {
    id: number
    plugin: number
    team_id: number
    enabled: boolean
    order: number
    name: string
    description?: string
    updated_at: string
    delivery_rate_24h?: number | null
    config: Record<string, any>
}

// TODO: Rename to PluginConfigWithPluginInfo once the are removed from the frontend
export interface PluginConfigWithPluginInfoNew extends PluginConfigTypeNew {
    plugin_info: PluginType
}

export interface PluginErrorType {
    message: string
    time: string
    stack?: string
    name?: string
    event?: Record<string, any>
}

export type LogEntryLevel = 'DEBUG' | 'LOG' | 'INFO' | 'WARN' | 'WARNING' | 'ERROR'

// The general log entry format that eventually everything should match
export type LogEntry = {
    log_source_id: string
    instance_id: string
    timestamp: string
    level: LogEntryLevel
    message: string
}

export type LogEntryRequestParams = {
    limit?: number
    after?: string
    before?: string
    // Comma separated list of log levels
    level?: string
    search?: string
    instance_id?: string
}

export interface PluginLogEntry {
    id: string
    team_id: number
    plugin_id: number
    plugin_config_id: number
    timestamp: string
    source: string
    type: LogEntryLevel
    is_system: boolean
    message: string
    instance_id: string
}

export enum AnnotationScope {
    Insight = 'dashboard_item',
    Dashboard = 'dashboard',
    Project = 'project',
    Organization = 'organization',
}

export interface RawAnnotationType {
    id: number
    scope: AnnotationScope
    content: string | null
    date_marker: string | null
    created_by?: UserBasicType | null
    created_at: string
    updated_at: string
    dashboard_item?: number | null
    insight_short_id?: QueryBasedInsightModel['short_id'] | null
    insight_name?: QueryBasedInsightModel['name'] | null
    insight_derived_name?: QueryBasedInsightModel['derived_name'] | null
    dashboard_id?: DashboardBasicType['id'] | null
    dashboard_name?: DashboardBasicType['name'] | null
    deleted?: boolean
    creation_type?: 'USR' | 'GIT'
}

export interface AnnotationType extends Omit<RawAnnotationType, 'created_at' | 'date_marker'> {
    date_marker: dayjs.Dayjs | null
    created_at: dayjs.Dayjs
}

export interface DatedAnnotationType extends Omit<AnnotationType, 'date_marker'> {
    date_marker: dayjs.Dayjs
}

export enum ChartDisplayType {
    ActionsLineGraph = 'ActionsLineGraph',
    ActionsBar = 'ActionsBar',
    ActionsStackedBar = 'ActionsStackedBar',
    ActionsAreaGraph = 'ActionsAreaGraph',
    ActionsLineGraphCumulative = 'ActionsLineGraphCumulative',
    BoldNumber = 'BoldNumber',
    ActionsPie = 'ActionsPie',
    ActionsBarValue = 'ActionsBarValue',
    ActionsTable = 'ActionsTable',
    WorldMap = 'WorldMap',
}
export enum ChartDisplayCategory {
    TimeSeries = 'TimeSeries',
    CumulativeTimeSeries = 'CumulativeTimeSeries',
    TotalValue = 'TotalValue',
}

export type BreakdownType =
    | 'cohort'
    | 'person'
    | 'event'
    | 'group'
    | 'session'
    | 'hogql'
    | 'data_warehouse'
    | 'data_warehouse_person_property'
export type IntervalType = 'minute' | 'hour' | 'day' | 'week' | 'month'
export type SmoothingType = number

export enum InsightType {
    TRENDS = 'TRENDS',
    STICKINESS = 'STICKINESS',
    LIFECYCLE = 'LIFECYCLE',
    FUNNELS = 'FUNNELS',
    RETENTION = 'RETENTION',
    PATHS = 'PATHS',
    JSON = 'JSON',
    SQL = 'SQL',
    HOG = 'HOG',
}

export enum PathType {
    PageView = '$pageview',
    Screen = '$screen',
    CustomEvent = 'custom_event',
    HogQL = 'hogql',
}

export enum FunnelPathType {
    before = 'funnel_path_before_step',
    between = 'funnel_path_between_steps',
    after = 'funnel_path_after_step',
}

export enum FunnelVizType {
    Steps = 'steps',
    TimeToConvert = 'time_to_convert',
    Trends = 'trends',
}

export type RetentionType = typeof RETENTION_RECURRING | typeof RETENTION_FIRST_TIME

export enum RetentionPeriod {
    Hour = 'Hour',
    Day = 'Day',
    Week = 'Week',
    Month = 'Month',
}

// eslint-disable-next-line @typescript-eslint/no-duplicate-type-constituents
export type BreakdownKeyType = integer | string | number | (integer | string | number)[] | null

/**
 * Legacy breakdown.
 */
export interface Breakdown {
    property: string | number
    type: BreakdownType
    normalize_url?: boolean
    histogram_bin_count?: number
    group_type_index?: number
}

export interface FilterType {
    // used by all
    from_dashboard?: boolean | number
    insight?: InsightType
    filter_test_accounts?: boolean
    properties?: AnyPropertyFilter[] | PropertyGroupFilter
    sampling_factor?: number | null

    date_from?: string | null
    date_to?: string | null
    /**
     * Whether the `date_from` and `date_to` should be used verbatim. Disables rounding to the start and end of period.
     * Strings are cast to bools, e.g. "true" -> true.
     */
    explicit_date?: boolean | string | null

    events?: Record<string, any>[]
    actions?: Record<string, any>[]
    data_warehouse?: Record<string, any>[]
    new_entity?: Record<string, any>[]

    // persons modal
    entity_id?: string | number
    entity_type?: EntityType
    entity_math?: string

    // used by trends and stickiness
    interval?: IntervalType
    // TODO: extract into TrendsFunnelsCommonFilterType
    breakdown_type?: BreakdownType | null
    breakdown?: BreakdownKeyType
    breakdown_normalize_url?: boolean
    breakdowns?: Breakdown[]
    breakdown_group_type_index?: integer | null
    breakdown_hide_other_aggregation?: boolean | null
    breakdown_limit?: integer | null
    aggregation_group_type_index?: integer // Groups aggregation
}

export interface TemplateVariableStep {
    id?: string
    math?: BaseMathType
    name?: string | null
    order?: number
    type?: EntityTypes
    event?: string
    selector?: string | null
    href?: string | null
    url?: string | null
    properties?: Record<string, any>[]
    custom_name?: string
    custom_event?: boolean
}

export interface PropertiesTimelineFilterType {
    date_from?: string | null // DateMixin
    date_to?: string | null // DateMixin
    interval?: IntervalType // IntervalMixin
    properties?: AnyPropertyFilter[] | PropertyGroupFilter // PropertyMixin
    events?: Record<string, any>[] // EntitiesMixin
    actions?: Record<string, any>[] // EntitiesMixin
    aggregation_group_type_index?: number // GroupsAggregationMixin
    display?: ChartDisplayType // DisplayDerivedMixin
    breakdown_type?: BreakdownType | null
    breakdown?: BreakdownKeyType
}

export interface TrendsFilterType extends FilterType {
    // Specifies that we want to smooth the aggregation over the specified
    // number of intervals, e.g. for a day interval, we may want to smooth over
    // 7 days to remove weekly variation. Smoothing is performed as a moving average.
    smoothing_intervals?: number
    formula?: string
    compare_to?: string
    compare?: boolean
    /** @deprecated */
    shown_as?: ShownAsValue
    display?: ChartDisplayType
    breakdown_histogram_bin_count?: number // trends breakdown histogram bin count

    // frontend only
    show_alert_threshold_lines?: boolean // used to show/hide horizontal lines on insight representing alert thresholds set on the insight
    show_legend?: boolean // used to show/hide legend next to insights graph
    hidden_legend_keys?: Record<string, boolean | undefined> // used to toggle visibilities in table and legend
    aggregation_axis_format?: AggregationAxisFormat // a fixed format like duration that needs calculation
    aggregation_axis_prefix?: string // a prefix to add to the aggregation axis e.g. £
    aggregation_axis_postfix?: string // a postfix to add to the aggregation axis e.g. %
    decimal_places?: number
    show_values_on_series?: boolean
    show_labels_on_series?: boolean
    show_percent_stack_view?: boolean
    y_axis_scale_type?: 'log10' | 'linear'
}

export interface StickinessFilterType extends FilterType {
    compare_to?: string
    compare?: boolean
    /** @deprecated */
    shown_as?: ShownAsValue
    display?: ChartDisplayType

    // frontend only
    show_legend?: boolean // used to show/hide legend next to insights graph
    hidden_legend_keys?: Record<string, boolean | undefined> // used to toggle visibilities in table and legend
    show_values_on_series?: boolean

    // persons only
    stickiness_days?: number
}

export interface FunnelsFilterType extends FilterType {
    funnel_viz_type?: FunnelVizType // parameter sent to funnels API for time conversion code path
    funnel_from_step?: number // used in time to convert: initial step index to compute time to convert
    funnel_to_step?: number // used in time to convert: ending step index to compute time to convert
    breakdown_attribution_type?: BreakdownAttributionType // funnels breakdown attribution type
    breakdown_attribution_value?: number // funnels breakdown attribution specific step value
    bin_count?: BinCountValue // used in time to convert: number of bins to show in histogram
    funnel_window_interval_unit?: FunnelConversionWindowTimeUnit // minutes, days, weeks, etc. for conversion window
    funnel_window_interval?: number | undefined // length of conversion window
    funnel_order_type?: StepOrderValue
    exclusions?: FunnelExclusionLegacy[] // used in funnel exclusion filters
    funnel_aggregate_by_hogql?: string

    // frontend only
    layout?: FunnelLayout // used only for funnels
    funnel_step_reference?: FunnelStepReference // whether conversion shown in graph should be across all steps or just from the previous step
    hidden_legend_keys?: Record<string, boolean | undefined> // used to toggle visibilities in table and legend

    // persons only
    entrance_period_start?: string // this and drop_off is used for funnels time conversion date for the persons modal
    drop_off?: boolean
    funnel_step?: number
    funnel_step_breakdown?: string | number[] | number | null // used in steps breakdown: persons modal
    funnel_custom_steps?: number[] // used to provide custom steps for which to get people in a funnel - primarily for correlation use
    funnel_correlation_person_entity?: Record<string, any> // Funnel Correlation Persons Filter
    funnel_correlation_person_converted?: 'true' | 'false' // Funnel Correlation Persons Converted - success or failure counts
}
export interface PathsFilterType extends FilterType {
    path_type?: PathType
    paths_hogql_expression?: string
    include_event_types?: PathType[]
    start_point?: string
    end_point?: string
    path_groupings?: string[]
    funnel_paths?: FunnelPathType
    funnel_filter?: Record<string, any> // Funnel Filter used in Paths
    exclude_events?: string[] // Paths Exclusion type
    /** @asType integer */
    step_limit?: number // Paths Step Limit
    path_replacements?: boolean
    local_path_cleaning_filters?: PathCleaningFilter[] | null
    /** @asType integer */
    edge_limit?: number | undefined // Paths edge limit
    /** @asType integer */
    min_edge_weight?: number | undefined // Paths
    /** @asType integer */
    max_edge_weight?: number | undefined // Paths

    // persons only
    path_start_key?: string // Paths People Start Key
    path_end_key?: string // Paths People End Key
    path_dropoff_key?: string // Paths People Dropoff Key
}

export type RetentionEntityKind = NodeKind.ActionsNode | NodeKind.EventsNode

export interface RetentionEntity {
    id?: string | number // TODO: Fix weird typing issues
    kind?: RetentionEntityKind
    name?: string
    type?: EntityType
    /**  @asType integer */
    order?: number
    uuid?: string
    custom_name?: string
}

export interface RetentionFilterType extends FilterType {
    retention_type?: RetentionType
    retention_reference?: 'total' | 'previous' // retention wrt cohort size or previous period
    /**
     * @asType integer
     */
    total_intervals?: number
    returning_entity?: RetentionEntity
    target_entity?: RetentionEntity
    period?: RetentionPeriod
    cumulative?: boolean

    //frontend only
    show_mean?: boolean
}
export interface LifecycleFilterType extends FilterType {
    /** @deprecated */
    shown_as?: ShownAsValue

    // frontend only
    show_legend?: boolean
    show_values_on_series?: boolean
    toggledLifecycles?: LifecycleToggle[]
}

export type LifecycleToggle = 'new' | 'resurrecting' | 'returning' | 'dormant'
export type AnyFilterType =
    | TrendsFilterType
    | StickinessFilterType
    | FunnelsFilterType
    | PathsFilterType
    | RetentionFilterType
    | LifecycleFilterType
    | FilterType

export type AnyPartialFilterType =
    | Partial<TrendsFilterType>
    | Partial<StickinessFilterType>
    | Partial<FunnelsFilterType>
    | Partial<PathsFilterType>
    | Partial<RetentionFilterType>
    | Partial<LifecycleFilterType>
    | Partial<FilterType>

export interface EventsListQueryParams {
    event?: string
    properties?: AnyPropertyFilter[] | PropertyGroupFilter
    orderBy?: string[]
    action_id?: number
    after?: string
    before?: string
    limit?: number
    offset?: number
}

export interface RecordingEventsFilters {
    query: string
}

export interface RecordingConsoleLogsFilters {
    query: string
}

export enum RecordingWindowFilter {
    All = 'all',
}

export interface EditorFilterProps {
    insightProps: InsightLogicProps
}

export interface InsightEditorFilter {
    key: string
    label?: string | ((props: EditorFilterProps) => JSX.Element | null)
    tooltip?: JSX.Element
    showOptional?: boolean
    position?: 'left' | 'right'
    valueSelector?: (insight: Partial<QueryBasedInsightModel>) => any
    /** Editor filter component. Cannot be an anonymous function or the key would not work! */
    component?: (props: EditorFilterProps) => JSX.Element | null
}

export type InsightEditorFilterGroup = {
    title?: string
    count?: number
    editorFilters: InsightEditorFilter[]
    defaultExpanded?: boolean
}

export interface SystemStatusSubrows {
    columns: string[]
    rows: string[][]
}

export interface SystemStatusRow {
    metric: string
    value: boolean | string | number | null
    key: string
    description?: string
    subrows?: SystemStatusSubrows
}

export interface SystemStatus {
    overview: SystemStatusRow[]
}

export type QuerySummary = { duration: string } & Record<string, string>

export interface SystemStatusQueriesResult {
    postgres_running: QuerySummary[]
    clickhouse_running?: QuerySummary[]
    clickhouse_slow_log?: QuerySummary[]
}

export interface SystemStatusAnalyzeResult {
    query: string
    timing: {
        query_id: string
        event_time: string
        query_duration_ms: number
        read_rows: number
        read_size: string
        result_rows: number
        result_size: string
        memory_usage: string
    }
    flamegraphs: Record<string, string>
}

export interface TrendAPIResponse<ResultType = TrendResult[]> {
    type: 'Trends'
    is_cached: boolean
    last_refresh: string | null
    result: ResultType
    timezone: string
    next: string | null
}

export interface TrendResult {
    action: ActionFilter
    actions?: ActionFilter[]
    count: number
    data: number[]
    days: string[]
    dates?: string[]
    label: string
    labels: string[]
    breakdown_value?: string | number | string[]
    aggregated_value: number
    status?: string
    compare_label?: CompareLabelType
    compare?: boolean
    persons_urls?: { url: string }[]
    persons?: Person
    filter?: TrendsFilterType
}

interface Person {
    url: string
    filter: Partial<FilterType>
}

export interface FunnelStep {
    // The type returned from the API.
    action_id: string
    average_conversion_time: number | null
    median_conversion_time: number | null
    count: number
    name: string
    custom_name?: string | null
    order: number
    people?: string[]
    type: EntityType
    labels?: string[]
    breakdown?: BreakdownKeyType
    breakdowns?: BreakdownKeyType[]
    breakdown_value?: BreakdownKeyType
    data?: number[]
    days?: string[]

    /** Url that you can GET to retrieve the people that converted in this step */
    converted_people_url: string

    /** Url that you can GET to retrieve the people that dropped in this step  */
    dropped_people_url: string | null
}

export interface FunnelsTimeConversionBins {
    bins: [number, number][]
    average_conversion_time: number | null
}

export type FunnelResultType = FunnelStep[] | FunnelStep[][] | FunnelsTimeConversionBins

export interface FunnelAPIResponse<ResultType = FunnelResultType> {
    is_cached: boolean
    last_refresh: string | null
    result: ResultType
    timezone: string
}

export interface FunnelStepWithNestedBreakdown extends FunnelStep {
    nested_breakdown?: FunnelStep[]
}

export interface FunnelTimeConversionMetrics {
    averageTime: number
    stepRate: number
    totalRate: number
}

export interface FunnelConversionWindow {
    funnelWindowIntervalUnit: FunnelConversionWindowTimeUnit
    funnelWindowInterval: number
}

// https://github.com/PostHog/posthog/blob/master/posthog/models/filters/mixins/funnel.py#L100
export enum FunnelConversionWindowTimeUnit {
    Second = 'second',
    Minute = 'minute',
    Hour = 'hour',
    Day = 'day',
    Week = 'week',
    Month = 'month',
}

export enum FunnelStepReference {
    total = 'total',
    previous = 'previous',
}

export interface FunnelStepWithConversionMetrics extends FunnelStep {
    droppedOffFromPrevious: number
    conversionRates: {
        fromPrevious: number
        total: number
        fromBasisStep: number // either fromPrevious or total, depending on FunnelStepReference
    }
    nested_breakdown?: Omit<FunnelStepWithConversionMetrics, 'nested_breakdown'>[]
    rowKey?: number | string
    significant?: {
        fromPrevious: boolean
        total: boolean
        fromBasisStep: boolean // either fromPrevious or total, depending on FunnelStepReference
    }
}

export interface FlattenedFunnelStepByBreakdown {
    rowKey: number | string
    isBaseline?: boolean
    breakdown?: BreakdownKeyType
    // :KLUDGE: Data transforms done in `getBreakdownStepValues`
    breakdown_value?: Array<string | number>
    breakdownIndex?: number
    conversionRates?: {
        total: number
    }
    steps?: FunnelStepWithConversionMetrics[]
    significant?: boolean
}

export interface FunnelCorrelation {
    event: Pick<EventType, 'elements' | 'event' | 'properties'>
    odds_ratio: number
    success_count: number
    success_people_url: string
    failure_count: number
    failure_people_url: string
    correlation_type: FunnelCorrelationType.Failure | FunnelCorrelationType.Success
    result_type:
        | FunnelCorrelationResultsType.Events
        | FunnelCorrelationResultsType.Properties
        | FunnelCorrelationResultsType.EventWithProperties
}

export enum FunnelCorrelationType {
    Success = 'success',
    Failure = 'failure',
}

export enum FunnelCorrelationResultsType {
    Events = 'events',
    Properties = 'properties',
    EventWithProperties = 'event_with_properties',
}

export enum BreakdownAttributionType {
    FirstTouch = 'first_touch',
    LastTouch = 'last_touch',
    AllSteps = 'all_events',
    Step = 'step',
}

export interface ChartParams {
    inCardView?: boolean
    inSharedMode?: boolean
    showPersonsModal?: boolean
    /** allows overriding by queries, e.g. setting empty state text*/
    context?: QueryContext
}

export interface HistogramGraphDatum {
    id: number
    bin0: number
    bin1: number
    count: number
    label: string
}

// Shared between insightLogic, dashboardItemLogic, trendsLogic, funnelLogic, pathsLogic, retentionLogic
export interface InsightLogicProps<T = InsightVizNode> {
    /** currently persisted insight */
    dashboardItemId?: InsightShortId | 'new' | `new-${string}` | null
    /** id of the dashboard the insight is on (when the insight is being displayed on a dashboard) **/
    dashboardId?: DashboardType['id']
    /** cached insight */
    cachedInsight?: Partial<QueryBasedInsightModel> | null
    /** enable this to avoid API requests */
    doNotLoad?: boolean
    loadPriority?: number
    onData?: (data: Record<string, unknown> | null | undefined) => void
    /** query when used as ad-hoc insight */
    query?: T
    setQuery?: (node: T) => void

    /** Used to group DataNodes into a collection for group operations like refreshAll **/
    dataNodeCollectionId?: string

    /** Dashboard filters to override the ones in the query */
    filtersOverride?: DashboardFilter | null
    /** Dashboard variables to override the ones in the query */
    variablesOverride?: Record<string, HogQLVariable> | null
}

export interface SetInsightOptions {
    /** this overrides the in-flight filters on the page, which may not equal the last returned API response */
    overrideQuery?: boolean
    /** calling with this updates the "last saved" filters */
    fromPersistentApi?: boolean
}

export interface Survey {
    /** UUID */
    id: string
    name: string
    type: SurveyType
    description: string
    linked_flag_id: number | null
    linked_flag: FeatureFlagBasicType | null
    targeting_flag: FeatureFlagBasicType | null
    targeting_flag_filters?: FeatureFlagFilters
    conditions: {
        url: string
        selector: string
        seenSurveyWaitPeriodInDays?: number
        urlMatchType?: SurveyUrlMatchType
        actions: {
            values: {
                id: number
                name: string
            }[]
        } | null
        events: {
            repeatedActivation?: boolean
            values: {
                name: string
            }[]
        } | null
    } | null
    appearance: SurveyAppearance | null
    questions: (BasicSurveyQuestion | LinkSurveyQuestion | RatingSurveyQuestion | MultipleSurveyQuestion)[]
    created_at: string
    created_by: UserBasicType | null
    start_date: string | null
    end_date: string | null
    archived: boolean
    remove_targeting_flag?: boolean
    responses_limit: number | null
    iteration_count?: number | null
    iteration_frequency_days?: number | null
    iteration_start_dates?: string[]
    current_iteration?: number | null
    current_iteration_start_date?: string
    response_sampling_start_date?: string | null
    response_sampling_interval_type?: string | null
    response_sampling_interval?: number | null
    response_sampling_limit?: number | null
    response_sampling_daily_limits?: string[] | null
}

export enum SurveyUrlMatchType {
    Exact = PropertyOperator.Exact,
    IsNot = PropertyOperator.IsNot,
    Contains = PropertyOperator.IContains,
    NotIContains = PropertyOperator.NotIContains,
    Regex = PropertyOperator.Regex,
    NotRegex = PropertyOperator.NotRegex,
}

export enum SurveyType {
    Popover = 'popover',
    Widget = 'widget',
    FullScreen = 'full_screen',
    Email = 'email',
    API = 'api',
}

export type SurveyQuestionDescriptionContentType = 'html' | 'text'

export interface SurveyAppearance {
    backgroundColor?: string
    submitButtonColor?: string
    // TODO: remove submitButtonText in favor of buttonText once it's more deprecated
    submitButtonText?: string
    submitButtonTextColor?: string
    ratingButtonColor?: string
    ratingButtonActiveColor?: string
    borderColor?: string
    placeholder?: string
    whiteLabel?: boolean
    displayThankYouMessage?: boolean
    thankYouMessageHeader?: string
    thankYouMessageDescription?: string
    thankYouMessageDescriptionContentType?: SurveyQuestionDescriptionContentType
    thankYouMessageCloseButtonText?: string
    autoDisappear?: boolean
    position?: string
    zIndex?: string
    shuffleQuestions?: boolean
    surveyPopupDelaySeconds?: number
    // widget only
    widgetType?: 'button' | 'tab' | 'selector'
    widgetSelector?: string
    widgetLabel?: string
    widgetColor?: string
}

export interface SurveyQuestionBase {
    question: string
    description?: string | null
    descriptionContentType?: SurveyQuestionDescriptionContentType
    optional?: boolean
    buttonText?: string
    branching?:
        | NextQuestionBranching
        | ConfirmationMessageBranching
        | ResponseBasedBranching
        | SpecificQuestionBranching
}

export interface BasicSurveyQuestion extends SurveyQuestionBase {
    type: SurveyQuestionType.Open
}

export interface LinkSurveyQuestion extends SurveyQuestionBase {
    type: SurveyQuestionType.Link
    link: string | null
}

export interface RatingSurveyQuestion extends SurveyQuestionBase {
    type: SurveyQuestionType.Rating
    display: 'number' | 'emoji'
    scale: number
    lowerBoundLabel: string
    upperBoundLabel: string
    branching?:
        | NextQuestionBranching
        | ConfirmationMessageBranching
        | ResponseBasedBranching
        | SpecificQuestionBranching
}

export interface MultipleSurveyQuestion extends SurveyQuestionBase {
    type: SurveyQuestionType.SingleChoice | SurveyQuestionType.MultipleChoice
    choices: string[]
    shuffleOptions?: boolean
    hasOpenChoice?: boolean
    branching?:
        | NextQuestionBranching
        | ConfirmationMessageBranching
        | ResponseBasedBranching
        | SpecificQuestionBranching
}

export type SurveyQuestion = BasicSurveyQuestion | LinkSurveyQuestion | RatingSurveyQuestion | MultipleSurveyQuestion

export enum SurveyQuestionType {
    Open = 'open',
    MultipleChoice = 'multiple_choice',
    SingleChoice = 'single_choice',
    Rating = 'rating',
    Link = 'link',
}

export enum SurveyQuestionBranchingType {
    NextQuestion = 'next_question',
    End = 'end',
    ResponseBased = 'response_based',
    SpecificQuestion = 'specific_question',
}

interface NextQuestionBranching {
    type: SurveyQuestionBranchingType.NextQuestion
}

interface ConfirmationMessageBranching {
    type: SurveyQuestionBranchingType.End
}

interface ResponseBasedBranching {
    type: SurveyQuestionBranchingType.ResponseBased
    responseValues: Record<string, any>
}

interface SpecificQuestionBranching {
    type: SurveyQuestionBranchingType.SpecificQuestion
    index: number
}

export interface FeatureFlagGroupType {
    properties?: AnyPropertyFilter[]
    rollout_percentage?: number | null
    variant?: string | null
    users_affected?: number
}

export interface MultivariateFlagVariant {
    key: string
    name?: string | null
    rollout_percentage: number
}

export interface MultivariateFlagOptions {
    variants: MultivariateFlagVariant[]
}

export interface FeatureFlagFilters {
    groups: FeatureFlagGroupType[]
    multivariate: MultivariateFlagOptions | null
    aggregation_group_type_index?: integer | null
    payloads: Record<string, JsonType>
    super_groups?: FeatureFlagGroupType[]
}

export interface FeatureFlagBasicType {
    id: number
    team_id: TeamType['id']
    key: string
    /* The description field (the name is a misnomer because of its legacy). */
    name: string
    filters: FeatureFlagFilters
    deleted: boolean
    active: boolean
    ensure_experience_continuity: boolean | null
}

export interface FeatureFlagType extends Omit<FeatureFlagBasicType, 'id' | 'team_id'>, WithAccessControl {
    /** Null means that the flag has never been saved yet (it's new). */
    id: number | null
    created_by: UserBasicType | null
    created_at: string | null
    is_simple_flag: boolean
    rollout_percentage: number | null
    experiment_set: number[] | null
    features: EarlyAccessFeatureType[] | null
    surveys: Survey[] | null
    rollback_conditions: FeatureFlagRollbackConditions[]
    performed_rollback: boolean
    can_edit: boolean
    tags: string[]
    usage_dashboard?: number
    analytics_dashboards?: number[] | null
    has_enriched_analytics?: boolean
}

export interface OrganizationFeatureFlag {
    flag_id: number | null
    team_id: number | null
    created_by: UserBasicType | null
    created_at: string | null
    is_simple_flag: boolean
    rollout_percentage: number | null
    filters: FeatureFlagFilters
    active: boolean
}

export interface OrganizationFeatureFlagsCopyBody {
    feature_flag_key: FeatureFlagType['key']
    from_project: TeamType['id']
    target_project_ids: TeamType['id'][]
}

export type OrganizationFeatureFlags = {
    flag_id: FeatureFlagType['id']
    team_id: TeamType['id']
    active: FeatureFlagType['active']
}[]

export interface FeatureFlagRollbackConditions {
    threshold: number
    threshold_type: string
    threshold_metric?: FilterType
    operator?: string
}

export enum FeatureFlagStatus {
    ACTIVE = 'active',
    INACTIVE = 'inactive',
    STALE = 'stale',
    DELETED = 'deleted',
    UNKNOWN = 'unknown',
}

export interface FeatureFlagStatusResponse {
    status: FeatureFlagStatus
    reason: string
}

export interface CombinedFeatureFlagAndValueType {
    feature_flag: FeatureFlagType
    value: boolean | string
}

export interface Feature {
    id: number | null
    name: string
}

export enum EarlyAccessFeatureStage {
    Draft = 'draft',
    Concept = 'concept',
    Alpha = 'alpha',
    Beta = 'beta',
    GeneralAvailability = 'general-availability',
    Archived = 'archived',
}

export enum EarlyAccessFeatureTabs {
    OptedIn = 'opted-in',
    OptedOut = 'opted-out',
}

export interface EarlyAccessFeatureType {
    /** UUID */
    id: string
    feature_flag: FeatureFlagBasicType
    name: string
    description: string
    stage: EarlyAccessFeatureStage
    /** Documentation URL. Can be empty. */
    documentation_url: string
    created_at: string
}

export interface NewEarlyAccessFeatureType extends Omit<EarlyAccessFeatureType, 'id' | 'created_at' | 'feature_flag'> {
    feature_flag_id: number | undefined
}

export interface UserBlastRadiusType {
    users_affected: number
    total_users: number
}

export enum ScheduledChangeModels {
    FeatureFlag = 'FeatureFlag',
}

export enum ScheduledChangeOperationType {
    UpdateStatus = 'update_status',
    AddReleaseCondition = 'add_release_condition',
}

export type ScheduledChangePayload =
    | { operation: ScheduledChangeOperationType.UpdateStatus; value: boolean }
    | { operation: ScheduledChangeOperationType.AddReleaseCondition; value: FeatureFlagFilters }

export interface ScheduledChangeType {
    id: number
    team_id: number
    record_id: number | string
    model_name: ScheduledChangeModels
    payload: ScheduledChangePayload
    scheduled_at: string
    executed_at: string | null
    failure_reason: string | null
    created_at: string | null
    created_by: UserBasicType
}

export interface PrevalidatedInvite {
    id: string
    target_email: string
    first_name: string
    organization_name: string
}

interface InstancePreferencesInterface {
    /** Whether debug queries option should be shown on the command palette. */
    debug_queries: boolean
    /** Whether paid features showcasing / upsells are completely disabled throughout the app. */
    disable_paid_fs: boolean
}

export interface PreflightStatus {
    // Attributes that accept undefined values (i.e. `?`) are not received when unauthenticated
    django: boolean
    plugins: boolean
    redis: boolean
    db: boolean
    clickhouse: boolean
    kafka: boolean
    /** An initiated instance is one that already has any organization(s). */
    initiated: boolean
    /** Org creation is allowed on Cloud OR initiated self-hosted organizations with a license and MULTI_ORG_ENABLED. */
    can_create_org: boolean
    /** Whether this is PostHog Cloud. */
    cloud: boolean
    /** Whether this is a managed demo environment. */
    demo: boolean
    celery: boolean
    realm: Realm
    region: Region | null
    available_social_auth_providers: AuthBackends
    available_timezones?: Record<string, number>
    opt_out_capture?: boolean
    email_service_available: boolean
    slack_service: {
        available: boolean
        client_id?: string
    }
    data_warehouse_integrations: {
        hubspot: {
            client_id?: string
        }
        salesforce: {
            client_id?: string
        }
    }
    /** Whether PostHog is running in DEBUG mode. */
    is_debug?: boolean
    licensed_users_available?: number | null
    openai_available?: boolean
    site_url?: string
    instance_preferences?: InstancePreferencesInterface
    buffer_conversion_seconds?: number
    object_storage: boolean
    public_egress_ip_addresses?: string[]
    dev_disable_navigation_hooks?: boolean
}

export enum ItemMode { // todo: consolidate this and dashboardmode
    Edit = 'edit',
    View = 'view',
    Subscriptions = 'subscriptions',
    Sharing = 'sharing',
    Alerts = 'alerts',
}

export enum DashboardPlacement {
    Dashboard = 'dashboard', // When on the standard dashboard page
    ProjectHomepage = 'project-homepage', // When embedded on the project homepage
    FeatureFlag = 'feature-flag',
    Public = 'public', // When viewing the dashboard publicly
    Export = 'export', // When the dashboard is being exported (alike to being printed)
    Person = 'person', // When the dashboard is being viewed on a person page
    Group = 'group', // When the dashboard is being viewed on a group page
}

export enum DashboardMode { // Default mode is null
    Edit = 'edit', // When the dashboard is being edited
    Fullscreen = 'fullscreen', // When the dashboard is on full screen (presentation) mode
    Sharing = 'sharing', // When the sharing configuration is opened
}

// Hotkeys for local (component) actions
export type HotKey =
    | 'a'
    | 'b'
    | 'c'
    | 'd'
    | 'e'
    | 'f'
    | 'h'
    | 'i'
    | 'j'
    | 'k'
    | 'l'
    | 'm'
    | 'n'
    | 'o'
    | 'p'
    | 'q'
    | 'r'
    | 's'
    | 't'
    | 'u'
    | 'v'
    | 'w'
    | 'x'
    | 'y'
    | 'z'
    | 'escape'
    | 'enter'
    | 'space'
    | 'tab'
    | 'arrowleft'
    | 'arrowright'
    | 'arrowdown'
    | 'arrowup'
    | 'forwardslash'

export type HotKeyOrModifier = HotKey | 'shift' | 'option' | 'command'

export interface EventDefinition {
    id: string
    name: string
    description?: string
    tags?: string[]
    owner?: UserBasicType | null
    created_at?: string
    last_seen_at?: string
    last_updated_at?: string // alias for last_seen_at to achieve event and action parity
    updated_at?: string
    updated_by?: UserBasicType | null
    verified?: boolean
    verified_at?: string
    verified_by?: string
    is_action?: boolean
}

// TODO duplicated from plugin server. Follow-up to de-duplicate
export enum PropertyType {
    DateTime = 'DateTime',
    String = 'String',
    Numeric = 'Numeric',
    Boolean = 'Boolean',
    Duration = 'Duration',
    Selector = 'Selector',
    Cohort = 'Cohort',
}

export enum PropertyDefinitionType {
    Event = 'event',
    Person = 'person',
    Group = 'group',
    Session = 'session',
    LogEntry = 'log_entry',
    Meta = 'meta',
}

export interface PropertyDefinition {
    id: string
    name: string
    description?: string
    tags?: string[]
    updated_at?: string
    updated_by?: UserBasicType | null
    is_numerical?: boolean // Marked as optional to allow merge of EventDefinition & PropertyDefinition
    is_seen_on_filtered_events?: boolean // Indicates whether this property has been seen for a particular set of events (when `eventNames` query string is sent); calculated at query time, not stored in the db
    property_type?: PropertyType
    type?: PropertyDefinitionType
    created_at?: string // TODO: Implement
    last_seen_at?: string // TODO: Implement
    example?: string
    is_action?: boolean
    verified?: boolean
    verified_at?: string
    verified_by?: string
}

export enum PropertyDefinitionState {
    Pending = 'pending',
    Loading = 'loading',
    Missing = 'missing',
    Error = 'error',
}

export type Definition = EventDefinition | PropertyDefinition

export interface PersonProperty {
    id: number
    name: string
    count: number
}

export type GroupTypeIndex = 0 | 1 | 2 | 3 | 4

export interface GroupType {
    group_type: string
    group_type_index: GroupTypeIndex
    name_singular?: string | null
    name_plural?: string | null
}

export type GroupTypeProperties = Record<number, Array<PersonProperty>>

export interface Group {
    group_type_index: GroupTypeIndex
    group_key: string
    created_at: string
    group_properties: Record<string, any>
}

export interface ExperimentMetric {
    type: string
    query: ExperimentTrendsQuery | ExperimentFunnelsQuery
}

export interface Experiment {
    id: ExperimentIdType
    name: string
    type?: string
    description?: string
    feature_flag_key: string
    feature_flag?: FeatureFlagBasicType
    exposure_cohort?: number
    filters: TrendsFilterType | FunnelsFilterType
    metrics: (ExperimentTrendsQuery | ExperimentFunnelsQuery)[]
    metrics_secondary: (ExperimentTrendsQuery | ExperimentFunnelsQuery)[]
    saved_metrics_ids: { id: number; metadata: { type: 'primary' | 'secondary' } }[]
    saved_metrics: any[]
    parameters: {
        minimum_detectable_effect?: number
        recommended_running_time?: number
        recommended_sample_size?: number
        feature_flag_variants: MultivariateFlagVariant[]
        custom_exposure_filter?: FilterType
        aggregation_group_type_index?: integer
        variant_screenshot_media_ids?: Record<string, string[]>
    }
    start_date?: string | null
    end_date?: string | null
    archived?: boolean
    secondary_metrics: SecondaryExperimentMetric[]
    created_at: string | null
    created_by: UserBasicType | null
    updated_at: string | null
    holdout_id?: number | null
    holdout?: Holdout
}

export interface FunnelExperimentVariant {
    key: string
    success_count: number
    failure_count: number
}

export interface TrendExperimentVariant {
    key: string
    count: number
    exposure: number
    absolute_exposure: number
}

interface BaseExperimentResults {
    probability: Record<string, number>
    fakeInsightId: string
    significant: boolean
    noData?: boolean
    significance_code: SignificanceCode
    expected_loss?: number
    p_value?: number
}

export interface _TrendsExperimentResults extends BaseExperimentResults {
    insight: Record<string, any>[]
    filters: TrendsFilterType
    exposure_filters: TrendsFilterType
    variants: TrendExperimentVariant[]
    last_refresh?: string | null
    credible_intervals: { [key: string]: [number, number] }
}

export interface _FunnelExperimentResults extends BaseExperimentResults {
    insight: Record<string, any>[]
    filters: FunnelsFilterType
    variants: FunnelExperimentVariant[]
    last_refresh?: string | null
    credible_intervals: { [key: string]: [number, number] }
}

export interface TrendsExperimentResults {
    result: _TrendsExperimentResults
    is_cached?: boolean
    last_refresh?: string | null
}
export interface FunnelExperimentResults {
    result: _FunnelExperimentResults
    is_cached?: boolean
    last_refresh?: string | null
}

export type ExperimentResults = TrendsExperimentResults | FunnelExperimentResults

export type SecondaryMetricResults = ExperimentResults['result'] & {
    result?: Record<string, number>
}
export interface SecondaryExperimentMetric {
    name: string
    filters: Partial<FilterType>
}

export interface SelectOption {
    value: string
    label?: string
}

export enum FilterLogicalOperator {
    And = 'AND',
    Or = 'OR',
}

export interface PropertyGroupFilter {
    type: FilterLogicalOperator
    values: PropertyGroupFilterValue[]
}

export interface PropertyGroupFilterValue {
    type: FilterLogicalOperator
    values: (AnyPropertyFilter | PropertyGroupFilterValue)[]
}

export interface CohortCriteriaGroupFilter {
    id?: string
    type: FilterLogicalOperator
    values: AnyCohortCriteriaType[] | CohortCriteriaGroupFilter[]
}

export interface SelectOptionWithChildren extends SelectOption {
    children: React.ReactChildren
    ['data-attr']: string
    key: string
}

export interface CoreFilterDefinition {
    label: string
    description?: string | JSX.Element
    examples?: (string | number)[]
    /** System properties are hidden in properties table by default. */
    system?: boolean
}

export interface TileParams {
    title: string
    targetPath: string
    openInNewTab?: boolean
    hoverText?: string
    icon: JSX.Element
    class?: string
}

export interface TiledIconModuleProps {
    tiles: TileParams[]
    header?: string
    subHeader?: string
    analyticsModuleKey?: string
}

export type EventOrPropType = EventDefinition & PropertyDefinition

export interface AppContext {
    current_user: UserType | null
    current_project: ProjectType | null
    current_team: TeamType | TeamPublicType | null
    preflight: PreflightStatus
    default_event_name: string
    persisted_feature_flags?: string[]
    anonymous: boolean
    frontend_apps?: Record<number, FrontendAppConfig>
    commit_sha?: string
    /** Whether the user was autoswitched to the current item's team. */
    switched_team: TeamType['id'] | null
    year_in_hog_url?: string
    /** Support flow aid: a staff-only list of users who may be impersonated to access this resource. */
    suggested_users_with_access?: UserBasicType[]
}

export type StoredMetricMathOperations = 'max' | 'min' | 'sum'

export interface PathEdgeParameters {
    edgeLimit?: number | undefined
    minEdgeWeight?: number | undefined
    maxEdgeWeight?: number | undefined
}

export enum SignificanceCode {
    Significant = 'significant',
    NotEnoughExposure = 'not_enough_exposure',
    LowWinProbability = 'low_win_probability',
    HighLoss = 'high_loss',
    HighPValue = 'high_p_value',
}

export enum HelpType {
    Slack = 'slack',
    GitHub = 'github',
    Email = 'email',
    Docs = 'docs',
    Updates = 'updates',
    SupportForm = 'support_form',
}

export interface DateMappingOption {
    key: string
    inactive?: boolean // Options removed due to low usage (see relevant PR); will not show up for new insights but will be kept for existing
    values: string[]
    getFormattedDate?: (date: dayjs.Dayjs, format?: string) => string
    defaultInterval?: IntervalType
}

interface BreadcrumbBase {
    /** E.g. scene, tab, or scene with item ID. Particularly important for `onRename`. */
    key: string | number | [scene: Scene, key: string | number]
    /** Whether to show a custom popover */
    popover?: Pick<PopoverProps, 'overlay' | 'matchWidth'>
}
interface LinkBreadcrumb extends BreadcrumbBase {
    /** Name to display. */
    name: string | null | undefined
    symbol?: never
    /** Path to link to. */
    path?: string
    /** Extra tag shown next to name. */
    tag?: string | null
    onRename?: never
}
interface RenamableBreadcrumb extends BreadcrumbBase {
    /** Name to display. */
    name: string | null | undefined
    symbol?: never
    path?: never
    /** When this is set, an "Edit" button shows up next to the title */
    onRename?: (newName: string) => Promise<void>
    /** When this is true, the name is always in edit mode, and `onRename` runs on every input change. */
    forceEditMode?: boolean
}
interface SymbolBreadcrumb extends BreadcrumbBase {
    name?: never
    /** Symbol, e.g. a lettermark or a profile picture. */
    symbol: React.ReactElement
    path?: never
}
export type Breadcrumb = LinkBreadcrumb | RenamableBreadcrumb | SymbolBreadcrumb

export enum GraphType {
    Bar = 'bar',
    HorizontalBar = 'horizontalBar',
    Line = 'line',
    Histogram = 'histogram',
    Pie = 'doughnut',
}

export type GraphDataset = ChartDataset<ChartType> &
    Partial<
        Pick<
            TrendResult,
            | 'count'
            | 'label'
            | 'days'
            | 'labels'
            | 'data'
            | 'compare'
            | 'compare_label'
            | 'status'
            | 'action'
            | 'actions'
            | 'breakdown_value'
            | 'persons_urls'
            | 'persons'
            | 'filter'
        >
    > & {
        /** Used in filtering out visibility of datasets. Set internally by chart.js */
        id: number
        /** Toggled on to draw incompleteness lines in LineGraph.tsx */
        dotted?: boolean
        /** Array of breakdown values used only in ActionsHorizontalBar/ActionsPie.tsx data */
        breakdownValues?: (string | number | string[] | undefined)[]
        /** Array of breakdown labels used only in ActionsHorizontalBar/ActionsPie.tsx data */
        breakdownLabels?: (string | number | undefined)[]
        /** Array of compare labels used only in ActionsHorizontalBar/ActionsPie.tsx data */
        compareLabels?: (CompareLabelType | undefined)[]
        /** Array of persons used only in (ActionsHorizontalBar|ActionsPie).tsx */
        personsValues?: (Person | undefined)[]
        index?: number
        /** Value (count) for specific data point; only valid in the context of an xy intercept */
        pointValue?: number
        /** Value (count) for specific data point; only valid in the context of an xy intercept */
        personUrl?: string
        /** Action/event filter defition */
        action?: ActionFilter | null
    }

export type GraphPoint = InteractionItem & { dataset: GraphDataset }

interface PointsPayload {
    pointsIntersectingLine: GraphPoint[]
    pointsIntersectingClick: GraphPoint[]
    clickedPointNotLine: boolean
    referencePoint: GraphPoint
}

export interface GraphPointPayload {
    points: PointsPayload
    index: number
    value?: number
    /** Contains the dataset for all the points in the same x-axis point; allows switching between matching points in the x-axis */
    crossDataset?: GraphDataset[]
    /** ID for the currently selected series */
    seriesId?: number
}

export enum CompareLabelType {
    Current = 'current',
    Previous = 'previous',
}

export interface InstanceSetting {
    key: string
    value: boolean | string | number | null
    value_type: 'bool' | 'str' | 'int'
    description?: string
    editable: boolean
    is_secret: boolean
}

export enum FunnelMathType {
    AnyMatch = 'total',
    FirstTimeForUser = 'first_time_for_user',
    FirstTimeForUserWithFilters = 'first_time_for_user_with_filters',
}

export enum BaseMathType {
    TotalCount = 'total',
    UniqueUsers = 'dau',
    WeeklyActiveUsers = 'weekly_active',
    MonthlyActiveUsers = 'monthly_active',
    UniqueSessions = 'unique_session',
    FirstTimeForUser = 'first_time_for_user',
    FirstMatchingEventForUser = 'first_matching_event_for_user',
}

export enum PropertyMathType {
    Average = 'avg',
    Sum = 'sum',
    Minimum = 'min',
    Maximum = 'max',
    Median = 'median',
    P90 = 'p90',
    P95 = 'p95',
    P99 = 'p99',
}

export enum CountPerActorMathType {
    Average = 'avg_count_per_actor',
    Minimum = 'min_count_per_actor',
    Maximum = 'max_count_per_actor',
    Median = 'median_count_per_actor',
    P90 = 'p90_count_per_actor',
    P95 = 'p95_count_per_actor',
    P99 = 'p99_count_per_actor',
}

export enum HogQLMathType {
    HogQL = 'hogql',
}
export enum GroupMathType {
    UniqueGroup = 'unique_group',
}

export enum ActorGroupType {
    Person = 'person',
    GroupPrefix = 'group',
}

export enum BehavioralEventType {
    PerformEvent = 'performed_event',
    PerformMultipleEvents = 'performed_event_multiple',
    PerformSequenceEvents = 'performed_event_sequence',
    NotPerformedEvent = 'not_performed_event',
    NotPerformSequenceEvents = 'not_performed_event_sequence',
    HaveProperty = 'have_property',
    NotHaveProperty = 'not_have_property',
}

export enum BehavioralCohortType {
    InCohort = 'in_cohort',
    NotInCohort = 'not_in_cohort',
}

export enum BehavioralLifecycleType {
    PerformEventFirstTime = 'performed_event_first_time',
    PerformEventRegularly = 'performed_event_regularly',
    StopPerformEvent = 'stopped_performing_event',
    StartPerformEventAgain = 'restarted_performing_event',
}

export enum TimeUnitType {
    Day = 'day',
    Week = 'week',
    Month = 'month',
    Year = 'year',
}

export enum DateOperatorType {
    BeforeTheLast = 'before_the_last',
    Between = 'between',
    NotBetween = 'not_between',
    OnTheDate = 'on_the_date',
    NotOnTheDate = 'not_on_the_date',
    Since = 'since',
    Before = 'before',
    IsSet = 'is_set',
    IsNotSet = 'is_not_set',
}

export enum SingleFieldDateType {
    IsDateExact = 'is_date_exact',
    IsDateBefore = 'is_date_before',
    IsDateAfter = 'is_date_after',
}

export enum ValueOptionType {
    MostRecent = 'most_recent',
    Previous = 'previous',
    OnDate = 'on_date',
}

export type WeekdayType = 'monday' | 'tuesday' | 'wednesday' | 'thursday' | 'friday' | 'saturday' | 'sunday'

export interface SubscriptionType {
    id: number
    insight?: number
    dashboard?: number
    target_type: string
    target_value: string
    frequency: 'daily' | 'weekly' | 'monthly' | 'yearly'
    interval: number
    byweekday: WeekdayType[] | null
    bysetpos: number | null
    start_date: string
    until_date?: string
    title: string
    summary: string
    created_by?: UserBasicType | null
    created_at: string
    updated_at: string
    deleted?: boolean
}

export type SmallTimeUnit = 'hours' | 'minutes' | 'seconds'

export type Duration = {
    timeValue: number
    unit: SmallTimeUnit
}

export enum EventDefinitionType {
    Event = 'event',
    EventCustom = 'event_custom',
    EventPostHog = 'event_posthog',
}

export type IntegrationKind =
    | 'slack'
    | 'salesforce'
    | 'hubspot'
    | 'google-pubsub'
    | 'google-cloud-storage'
    | 'google-ads'
    | 'snapchat'

export interface IntegrationType {
    id: number
    kind: IntegrationKind
    display_name: string
    icon_url: string
    config: any
    created_by?: UserBasicType | null
    created_at: string
    errors?: string
}

export interface SlackChannelType {
    id: string
    name: string
    is_private: boolean
    is_ext_shared: boolean
    is_member: boolean
}

export interface SharingConfigurationType {
    enabled: boolean
    access_token: string
    created_at: string
}

export enum ExporterFormat {
    PNG = 'image/png',
    CSV = 'text/csv',
    PDF = 'application/pdf',
    JSON = 'application/json',
    XLSX = 'application/vnd.openxmlformats-officedocument.spreadsheetml.sheet',
}

/** Exporting directly from the browser to a file */
export type LocalExportContext = {
    localData: string
    filename: string
    mediaType: ExporterFormat
}

export type OnlineExportContext = {
    method?: string
    path: string
    query?: any
    body?: any
    filename?: string
}

export type QueryExportContext = {
    source: Record<string, any>
    filename?: string
}

export type ExportContext = OnlineExportContext | LocalExportContext | QueryExportContext

export interface ExportedAssetType {
    id: number
    export_format: ExporterFormat
    dashboard?: number
    insight?: number
    export_context?: ExportContext
    has_content: boolean
    filename: string
    created_at: string
    expires_after?: string
}

export enum FeatureFlagReleaseType {
    ReleaseToggle = 'Release toggle',
    Variants = 'Multiple variants',
}

export interface MediaUploadResponse {
    id: string
    image_location: string
    name: string
}

export enum RolloutConditionType {
    Insight = 'insight',
    Sentry = 'sentry',
}

export enum Resource {
    FEATURE_FLAGS = 'feature flags',
}

export enum AccessLevel {
    READ = 21,
    WRITE = 37,
}

export interface RoleType {
    id: string
    name: string
    feature_flags_access_level: AccessLevel
    members: RoleMemberType[]
    created_at: string
    created_by: UserBasicType | null
}

export interface RolesListParams {
    feature_flags_access_level?: AccessLevel
}

export interface RoleMemberType {
    id: string
    user: UserBaseType
    role_id: string
    joined_at: string
    updated_at: string
    user_uuid: string
}

export type APIScopeObject =
    | 'action'
    | 'activity_log'
    | 'annotation'
    | 'batch_export'
    | 'cohort'
    | 'dashboard'
    | 'dashboard_template'
    | 'early_access_feature'
    | 'event_definition'
    | 'experiment'
    | 'export'
    | 'feature_flag'
    | 'group'
    | 'insight'
    | 'query'
    | 'notebook'
    | 'organization'
    | 'organization_member'
    | 'person'
    | 'plugin'
    | 'project'
    | 'property_definition'
    | 'session_recording'
    | 'session_recording_playlist'
    | 'sharing_configuration'
    | 'subscription'
    | 'survey'
    | 'user'
    | 'webhook'

export interface AccessControlTypeBase {
    created_by: UserBasicType | null
    created_at: string
    updated_at: string
    resource: APIScopeObject
    access_level: string | null // TODO: Change to enum
    organization_member?: OrganizationMemberType['id'] | null
    role?: RoleType['id'] | null
}

export interface AccessControlTypeProject extends AccessControlTypeBase {}

export interface AccessControlTypeMember extends AccessControlTypeBase {
    organization_member: OrganizationMemberType['id']
}

export interface AccessControlTypeRole extends AccessControlTypeBase {
    role: RoleType['id']
}

export type AccessControlType = AccessControlTypeProject | AccessControlTypeMember | AccessControlTypeRole

export type AccessControlUpdateType = Pick<AccessControlType, 'access_level' | 'organization_member' | 'role'> & {
    resource?: AccessControlType['resource']
}

export type AccessControlResponseType = {
    access_controls: AccessControlType[]
    available_access_levels: string[] // TODO: Change to enum
    user_access_level: string
    default_access_level: string
    user_can_edit_access_levels: boolean
}

// TODO: To be deprecated
export interface FeatureFlagAssociatedRoleType {
    id: string
    feature_flag: FeatureFlagType | null
    role: RoleType
    updated_at: string
    added_at: string
}
// TODO: To be deprecated

export interface OrganizationResourcePermissionType {
    id: string
    resource: Resource
    access_level: AccessLevel
    created_at: string
    updated_at: string
    created_by: UserBaseType | null
}

export interface RecordingReportLoadTimes {
    metadata: number
    snapshots: number
    events: number
    firstPaint: number
}

export type JsonType = string | number | boolean | null | { [key: string]: JsonType } | Array<JsonType>

export type PromptButtonType = 'primary' | 'secondary'
export type PromptType = 'modal' | 'popup'

export type PromptPayload = {
    title: string
    body: string
    type: PromptType
    image?: string
    url_match?: string
    primaryButtonText?: string
    secondaryButtonText?: string
    primaryButtonURL?: string
}

export type PromptFlag = {
    flag: string
    payload: PromptPayload
    showingPrompt: boolean
    locationCSS?: Partial<CSSStyleDeclaration>
    tooltipCSS?: Partial<CSSStyleDeclaration>
}

// Should be kept in sync with "posthog/models/activity_logging/activity_log.py"
export enum ActivityScope {
    ACTION = 'Action',
    FEATURE_FLAG = 'FeatureFlag',
    PERSON = 'Person',
    INSIGHT = 'Insight',
    PLUGIN = 'Plugin',
    PLUGIN_CONFIG = 'PluginConfig',
    HOG_FUNCTION = 'HogFunction',
    DATA_MANAGEMENT = 'DataManagement',
    EVENT_DEFINITION = 'EventDefinition',
    PROPERTY_DEFINITION = 'PropertyDefinition',
    NOTEBOOK = 'Notebook',
    DASHBOARD = 'Dashboard',
    REPLAY = 'Replay',
    EXPERIMENT = 'Experiment',
    SURVEY = 'Survey',
    EARLY_ACCESS_FEATURE = 'EarlyAccessFeature',
    COMMENT = 'Comment',
    COHORT = 'Cohort',
    TEAM = 'Team',
}

export type CommentType = {
    id: string
    content: string
    version: number
    created_at: string
    created_by: UserBasicType | null
    source_comment?: string | null
    scope: ActivityScope
    item_id?: string
    item_context: Record<string, any> | null
}

export type NotebookListItemType = {
    id: string
    short_id: string
    title?: string
    is_template?: boolean
    created_at: string
    created_by: UserBasicType | null
    last_modified_at?: string
    last_modified_by?: UserBasicType | null
}

export type NotebookType = NotebookListItemType &
    WithAccessControl & {
        content: JSONContent | null
        version: number
        // used to power text-based search
        text_content?: string | null
    }

export enum NotebookNodeType {
    Mention = 'ph-mention',
    Query = 'ph-query',
    Recording = 'ph-recording',
    RecordingPlaylist = 'ph-recording-playlist',
    FeatureFlag = 'ph-feature-flag',
    FeatureFlagCodeExample = 'ph-feature-flag-code-example',
    Experiment = 'ph-experiment',
    EarlyAccessFeature = 'ph-early-access-feature',
    Survey = 'ph-survey',
    Person = 'ph-person',
    Group = 'ph-group',
    Cohort = 'ph-cohort',
    Backlink = 'ph-backlink',
    ReplayTimestamp = 'ph-replay-timestamp',
    Image = 'ph-image',
    PersonFeed = 'ph-person-feed',
    Properties = 'ph-properties',
    Map = 'ph-map',
    Embed = 'ph-embed',
}

export type NotebookNodeResource = {
    attrs: Record<string, any>
    type: NotebookNodeType
}

export enum NotebookTarget {
    Popover = 'popover',
    Scene = 'scene',
}

export type NotebookSyncStatus = 'synced' | 'saving' | 'unsaved' | 'local'

export type NotebookPopoverVisibility = 'hidden' | 'visible' | 'peek'

export interface DataWarehouseCredential {
    access_key: string
    access_secret: string
}
export interface DataWarehouseTable {
    /** UUID */
    id: string
    name: string
    format: DataWarehouseTableTypes
    url_pattern: string
    credential: DataWarehouseCredential
    external_data_source?: ExternalDataSource
    external_schema?: SimpleExternalDataSourceSchema
}

export type DataWarehouseTableTypes = 'CSV' | 'Parquet' | 'JSON' | 'CSVWithNames'

export interface DataWarehouseSavedQuery {
    /** UUID */
    id: string
    name: string
    query: HogQLQuery
    columns: DatabaseSchemaField[]
    last_run_at?: string
    status?: string
}

export interface DataWarehouseViewLink {
    id: string
    source_table_name?: string
    source_table_key?: string
    joining_table_name?: string
    joining_table_key?: string
    field_name?: string
    created_by?: UserBasicType | null
    created_at?: string | null
    configuration?: {
        experiments_optimized?: boolean
        experiments_timestamp_key?: string | null
    }
}

export enum DataWarehouseSettingsTab {
    Managed = 'managed',
    SelfManaged = 'self-managed',
}

export const externalDataSources = [
    'Stripe',
    'Hubspot',
    'Postgres',
    'MySQL',
    'MSSQL',
    'Zendesk',
    'Snowflake',
    'Salesforce',
    'Vitally',
    'BigQuery',
    'Chargebee',
] as const

export type ExternalDataSourceType = (typeof externalDataSources)[number]

export const manualLinkSources = ['aws', 'google-cloud', 'cloudflare-r2', 'azure']

export type ManualLinkSourceType = (typeof manualLinkSources)[number]

export interface ExternalDataSourceCreatePayload {
    source_type: ExternalDataSourceType
    prefix: string
    payload: Record<string, any>
}
export interface ExternalDataSource {
    id: string
    source_id: string
    connection_id: string
    status: string
    source_type: ExternalDataSourceType
    prefix: string
    last_run_at?: Dayjs
    schemas: ExternalDataSourceSchema[]
    sync_frequency: DataWarehouseSyncInterval
    job_inputs: Record<string, any>
}
export interface SimpleExternalDataSourceSchema {
    id: string
    name: string
    should_sync: boolean
    last_synced_at?: Dayjs
}

export type SchemaIncrementalFieldsResponse = IncrementalField[]

export interface IncrementalField {
    label: string
    type: string
    field: string
    field_type: string
}

export interface ExternalDataSourceSyncSchema {
    table: string
    should_sync: boolean
    incremental_field: string | null
    incremental_field_type: string | null
    sync_type: 'full_refresh' | 'incremental' | null
    incremental_fields: IncrementalField[]
    incremental_available: boolean
}

export interface ExternalDataSourceSchema extends SimpleExternalDataSourceSchema {
    table?: SimpleDataWarehouseTable
    incremental: boolean
    sync_type: 'incremental' | 'full_refresh' | null
    status?: string
    incremental_field: string | null
    incremental_field_type: string | null
    sync_frequency: DataWarehouseSyncInterval
}

export interface ExternalDataJob {
    id: string
    created_at: string
    status: 'Running' | 'Failed' | 'Completed' | 'Billing limits'
    schema: SimpleExternalDataSourceSchema
    rows_synced: number
    latest_error: string
    workflow_run_id?: string
}

export interface SimpleDataWarehouseTable {
    id: string
    name: string
    columns: DatabaseSchemaField[]
    row_count: number
}

export type BatchExportServiceS3 = {
    type: 'S3'
    config: {
        bucket_name: string
        region: string
        prefix: string
        aws_access_key_id: string
        aws_secret_access_key: string
        exclude_events: string[]
        include_events: string[]
        compression: string | null
        encryption: string | null
        kms_key_id: string | null
        endpoint_url: string | null
        file_format: string
    }
}

export type BatchExportServicePostgres = {
    type: 'Postgres'
    config: {
        user: string
        password: string
        host: string
        port: number
        database: string
        schema: string
        table_name: string
        has_self_signed_cert: boolean
        exclude_events: string[]
        include_events: string[]
    }
}

export type BatchExportServiceSnowflake = {
    type: 'Snowflake'
    config: {
        account: string
        database: string
        warehouse: string
        user: string
        password: string
        schema: string
        table_name: string
        role: string | null
        exclude_events: string[]
        include_events: string[]
    }
}

export type BatchExportServiceBigQuery = {
    type: 'BigQuery'
    config: {
        project_id: string
        private_key: string
        private_key_id: string
        client_email: string
        token_uri: string
        dataset_id: string
        table_id: string
        exclude_events: string[]
        include_events: string[]
        use_json_type: boolean
    }
}

export type BatchExportServiceHTTP = {
    type: 'HTTP'
    config: {
        url: string
        token: string
        exclude_events: string[]
        include_events: string[]
    }
}

export type BatchExportServiceRedshift = {
    type: 'Redshift'
    config: {
        user: string
        password: string
        host: string
        port: number
        database: string
        schema: string
        table_name: string
        properties_data_type: boolean
        exclude_events: string[]
        include_events: string[]
    }
}

// When adding a new option here also add a icon for it to
// src/scenes/pipeline/icons/
// and update RenderBatchExportIcon
// and update batchExportServiceNames in pipelineNodeNewLogic
export const BATCH_EXPORT_SERVICE_NAMES: BatchExportService['type'][] = [
    'S3',
    'Snowflake',
    'Postgres',
    'BigQuery',
    'Redshift',
    'HTTP',
]
export type BatchExportService =
    | BatchExportServiceS3
    | BatchExportServiceSnowflake
    | BatchExportServicePostgres
    | BatchExportServiceBigQuery
    | BatchExportServiceRedshift
    | BatchExportServiceHTTP

export type PipelineInterval = 'hour' | 'day' | 'every 5 minutes'

export type DataWarehouseSyncInterval = '5min' | '30min' | '1hour' | '6hour' | '12hour' | '24hour' | '7day' | '30day'

export type BatchExportConfiguration = {
    // User provided data for the export. This is the data that the user
    // provides when creating the export.
    id: string
    team_id: number
    name: string
    destination: BatchExportService
    interval: PipelineInterval
    created_at: string
    start_at: string | null
    end_at: string | null
    paused: boolean
    model: string
    latest_runs?: BatchExportRun[]
}

export type RawBatchExportRun = {
    id: string
    status:
        | 'Cancelled'
        | 'Completed'
        | 'ContinuedAsNew'
        | 'Failed'
        | 'FailedRetryable'
        | 'Terminated'
        | 'TimedOut'
        | 'Running'
        | 'Starting'
    created_at: string
    data_interval_start?: string
    data_interval_end: string
    last_updated_at?: string
}

export type BatchExportRun = {
    id: string
    status:
        | 'Cancelled'
        | 'Completed'
        | 'ContinuedAsNew'
        | 'Failed'
        | 'FailedRetryable'
        | 'Terminated'
        | 'TimedOut'
        | 'Running'
        | 'Starting'
    created_at: Dayjs
    data_interval_start?: Dayjs
    data_interval_end: Dayjs
    last_updated_at?: Dayjs
}

export type GroupedBatchExportRuns = {
    last_run_at: Dayjs
    data_interval_start: Dayjs
    data_interval_end: Dayjs
    runs: BatchExportRun[]
}

export type SDK = {
    name: string
    key: string
    recommended?: boolean
    tags: string[]
    image:
        | string
        | JSX.Element
        // storybook handles require() differently, so we need to support both
        | {
              default: string
          }
    docsLink: string
}

export enum SDKKey {
    ANDROID = 'android',
    ANGULAR = 'angular',
    ASTRO = 'astro',
    API = 'api',
    BUBBLE = 'bubble',
    DJANGO = 'django',
    DOCUSAURUS = 'docusaurus',
    ELIXIR = 'elixir',
    FRAMER = 'framer',
    FLUTTER = 'flutter',
    GATSBY = 'gatsby',
    GO = 'go',
    GOOGLE_TAG_MANAGER = 'google_tag_manager',
    HELICONE = 'helicone',
    HTML_SNIPPET = 'html',
    IOS = 'ios',
    JAVA = 'java',
    JS_WEB = 'javascript_web',
    LARAVEL = 'laravel',
    LANGFUSE = 'langfuse',
    NEXT_JS = 'nextjs',
    NODE_JS = 'nodejs',
    NUXT_JS = 'nuxtjs',
    PHP = 'php',
    PYTHON = 'python',
    REACT = 'react',
    REACT_NATIVE = 'react_native',
    REMIX = 'remix',
    RETOOL = 'retool',
    RUBY = 'ruby',
    RUDDERSTACK = 'rudderstack',
    RUST = 'rust',
    SEGMENT = 'segment',
    SENTRY = 'sentry',
    SHOPIFY = 'shopify',
    SVELTE = 'svelte',
    TRACELOOP = 'traceloop',
    VUE_JS = 'vuejs',
    WEBFLOW = 'webflow',
    WORDPRESS = 'wordpress',
}

export enum SDKTag {
    WEB = 'Web',
    MOBILE = 'Mobile',
    SERVER = 'Server',
    INTEGRATION = 'Integration',
    RECOMMENDED = 'Recommended',
    LLM = 'LLM',
    OTHER = 'Other',
}

export type SDKInstructionsMap = Partial<Record<SDKKey, React.ReactNode>>

export interface AppMetricsUrlParams {
    tab?: AppMetricsTab
    from?: string
    error?: [string, string]
}

export enum AppMetricsTab {
    Logs = 'logs',
    ProcessEvent = 'processEvent',
    OnEvent = 'onEvent',
    ComposeWebhook = 'composeWebhook',
    ExportEvents = 'exportEvents',
    ScheduledTask = 'scheduledTask',
    HistoricalExports = 'historical_exports',
    History = 'history',
}

export enum SidePanelTab {
    Notebooks = 'notebook',
    Support = 'support',
    Docs = 'docs',
    Activation = 'activation',
    Settings = 'settings',
    FeaturePreviews = 'feature-previews',
    Activity = 'activity',
    Discussion = 'discussion',
    Status = 'status',
    Exports = 'exports',
    AccessControl = 'access-control',
}

export interface SourceFieldOauthConfig {
    type: 'oauth'
    name: string
    label: string
    required: boolean
}

export interface SourceFieldInputConfig {
    type: LemonInputProps['type'] | 'textarea'
    name: string
    label: string
    required: boolean
    placeholder: string
}

export interface SourceFieldSelectConfig {
    type: 'select'
    name: string
    label: string
    required: boolean
    defaultValue: string
    options: { label: string; value: string; fields?: SourceFieldConfig[] }[]
}

export interface SourceFieldSwitchGroupConfig {
    type: 'switch-group'
    name: string
    label: string
    default: string | number | boolean
    fields: SourceFieldConfig[]
    caption?: string
}

export interface SourceFieldFileUploadConfig {
    type: 'file-upload'
    name: string
    label: string
    fileFormat: string
    required: boolean
}

export type SourceFieldConfig =
    | SourceFieldInputConfig
    | SourceFieldSwitchGroupConfig
    | SourceFieldSelectConfig
    | SourceFieldOauthConfig
    | SourceFieldFileUploadConfig

export interface SourceConfig {
    name: ExternalDataSourceType
    label?: string
    caption: string | React.ReactNode
    fields: SourceFieldConfig[]
    disabledReason?: string | null
    oauthPayload?: string[]
}

export interface ProductPricingTierSubrows {
    columns: LemonTableColumns<BillingTableTierAddonRow>
    rows: BillingTableTierAddonRow[]
}

export type BillingTableTierAddonRow = {
    productName: string
    price: string
    usage: string
    total: string
    projectedTotal: string
    icon?: string
}

export type BillingTableTierRow = {
    volume: string
    basePrice: string
    usage: string
    total: string
    projectedTotal: string
    subrows: ProductPricingTierSubrows
}

export type AvailableOnboardingProducts = Pick<
    {
        [key in ProductKey]: OnboardingProduct
    },
    | ProductKey.PRODUCT_ANALYTICS
    | ProductKey.SESSION_REPLAY
    | ProductKey.FEATURE_FLAGS
    | ProductKey.EXPERIMENTS
    | ProductKey.SURVEYS
    | ProductKey.DATA_WAREHOUSE
    | ProductKey.WEB_ANALYTICS
>

export type OnboardingProduct = {
    name: string
    breadcrumbsName?: string
    icon: string
    iconColor: string
    url: string
    scene: Scene
}

export type HogFunctionInputSchemaType = {
    type: 'string' | 'boolean' | 'dictionary' | 'choice' | 'json' | 'integration' | 'integration_field' | 'email'
    key: string
    label: string
    choices?: { value: string; label: string }[]
    required?: boolean
    default?: any
    secret?: boolean
    description?: string
    integration?: string
    integration_key?: string
    integration_field?: 'slack_channel'
    requiredScopes?: string
}

export type HogFunctionInputType = {
    value: any
    secret?: boolean
    bytecode?: any
}

export type HogFunctionMasking = {
    ttl: number | null
    threshold?: number | null
    hash: string
    bytecode?: any
}

// subset of EntityFilter
export interface HogFunctionFilterBase {
    id: string
    name?: string | null
    order?: number
    properties?: (EventPropertyFilter | PersonPropertyFilter | ElementPropertyFilter)[]
}

export interface HogFunctionFilterEvents extends HogFunctionFilterBase {
    type: 'events'
}

export interface HogFunctionFilterActions extends HogFunctionFilterBase {
    type: 'actions'
}

export type HogFunctionFilterPropertyFilter = (
    | EventPropertyFilter
    | PersonPropertyFilter
    | ElementPropertyFilter
    | GroupPropertyFilter
    | FeaturePropertyFilter
    | HogQLPropertyFilter
)[]

export interface HogFunctionFiltersType {
    events?: HogFunctionFilterEvents[]
    actions?: HogFunctionFilterActions[]
    properties?: HogFunctionFilterPropertyFilter[]
    filter_test_accounts?: boolean
    bytecode?: any[]
    bytecode_error?: string
}

export interface HogFunctionMappingType {
    inputs_schema?: HogFunctionInputSchemaType[]
    inputs?: Record<string, HogFunctionInputType> | null
    filters?: HogFunctionFiltersType | null
}
export interface HogFunctionMappingTemplateType extends HogFunctionMappingType {
    name: string
    include_by_default?: boolean
}

export type HogFunctionTypeType =
    | 'destination'
    | 'internal_destination'
    | 'site_destination'
    | 'site_app'
    | 'transformation'
    | 'email'
    | 'sms'
    | 'push'
    | 'activity'
    | 'alert'
    | 'broadcast'

export type HogFunctionType = {
    id: string
    type: HogFunctionTypeType
    icon_url?: string
    name: string
    description: string
    created_by: UserBasicType | null
    created_at: string
    updated_at: string
    enabled: boolean
    hog: string

    inputs_schema?: HogFunctionInputSchemaType[]
    inputs?: Record<string, HogFunctionInputType> | null
    mappings?: HogFunctionMappingType[] | null
    masking?: HogFunctionMasking | null
    filters?: HogFunctionFiltersType | null
    template?: HogFunctionTemplateType
    status?: HogFunctionStatus
}

export type HogFunctionTemplateStatus = 'alpha' | 'beta' | 'stable' | 'free' | 'deprecated' | 'client-side'
export type HogFunctionSubTemplateIdType = 'early-access-feature-enrollment' | 'survey-response' | 'activity-log'

export type HogFunctionConfigurationType = Omit<
    HogFunctionType,
    'id' | 'created_at' | 'created_by' | 'updated_at' | 'status' | 'hog'
> & {
    hog?: HogFunctionType['hog'] // In the config it can be empty if using a template
    sub_template_id?: HogFunctionSubTemplateIdType
}

export type HogFunctionSubTemplateType = Pick<HogFunctionType, 'filters' | 'inputs' | 'masking' | 'mappings'> & {
    id: HogFunctionSubTemplateIdType
    name: string
    description: string | null
}

export type HogFunctionTemplateType = Pick<
    HogFunctionType,
    'id' | 'type' | 'name' | 'description' | 'hog' | 'inputs_schema' | 'filters' | 'icon_url' | 'masking' | 'mappings'
> & {
    status: HogFunctionTemplateStatus
    sub_templates?: HogFunctionSubTemplateType[]
    mapping_templates?: HogFunctionMappingTemplateType[]
}

export type HogFunctionIconResponse = {
    id: string
    name: string
    url: string
}

export enum HogWatcherState {
    healthy = 1,
    overflowed = 2,
    disabledForPeriod = 3,
    disabledIndefinitely = 4,
}

export type HogFunctionStatus = {
    state: HogWatcherState
    rating: number
    tokens: number
}

export type HogFunctionInvocationGlobals = {
    project: {
        id: number
        name: string
        url: string
    }
    source?: {
        name: string
        url: string
    }
    event: {
        uuid: string
        event: string
        elements_chain: string
        distinct_id: string
        properties: Record<string, any>
        timestamp: string
        url: string
    }
    person?: {
        id: string
        properties: Record<string, any>
        name: string
        url: string
    }
    groups?: Record<
        string,
        {
            id: string // the "key" of the group
            type: string
            index: number
            url: string
            properties: Record<string, any>
        }
    >
}

export type AppMetricsV2Response = {
    labels: string[]
    series: {
        name: string
        values: number[]
    }[]
}

export type AppMetricsTotalsV2Response = {
    totals: Record<string, number>
}

export type AppMetricsV2RequestParams = {
    after?: string
    before?: string
    // Comma separated list of log levels
    name?: string
    kind?: string
    interval?: 'hour' | 'day' | 'week'
    breakdown_by?: 'name' | 'kind'
}

export type SessionReplayUrlTriggerConfig = {
    url: string
    matching: 'regex'
}

export type ReplayTemplateType = {
    key: string
    name: string
    description: string
    variables?: ReplayTemplateVariableType[]
    categories: ReplayTemplateCategory[]
    icon?: React.ReactNode
    order?: RecordingOrder
}
export type ReplayTemplateCategory = 'B2B' | 'B2C' | 'More'

export type ReplayTemplateVariableType = {
    type: 'event' | 'flag' | 'pageview' | 'person-property' | 'snapshot_source'
    name: string
    key: string
    touched?: boolean
    value?: string
    description?: string
    filterGroup?: UniversalFiltersGroupValue
    noTouch?: boolean
}

<<<<<<< HEAD
export type DataColorThemeModel = {
    id: number
    name: string
    colors: string[]
    is_global: boolean
}

export type DataColorThemeModelPayload = Omit<DataColorThemeModel, 'id' | 'is_global'> & {
    id?: number
    is_global?: boolean
=======
export enum CookielessServerHashMode {
    Disabled = 0,
    Stateless = 1,
    Stateful = 2,
>>>>>>> 9b81d456
}

/**
 * Assistant Conversation
 */
export interface Conversation {
    id: string
}<|MERGE_RESOLUTION|>--- conflicted
+++ resolved
@@ -4836,7 +4836,6 @@
     noTouch?: boolean
 }
 
-<<<<<<< HEAD
 export type DataColorThemeModel = {
     id: number
     name: string
@@ -4847,12 +4846,12 @@
 export type DataColorThemeModelPayload = Omit<DataColorThemeModel, 'id' | 'is_global'> & {
     id?: number
     is_global?: boolean
-=======
+}
+
 export enum CookielessServerHashMode {
     Disabled = 0,
     Stateless = 1,
     Stateful = 2,
->>>>>>> 9b81d456
 }
 
 /**
