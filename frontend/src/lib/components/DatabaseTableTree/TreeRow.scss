--- conflicted
+++ resolved
@@ -1,9 +1,6 @@
 .TreeRow {
     display: flex;
-<<<<<<< HEAD
-=======
     flex-direction: row;
->>>>>>> 4b1c2537
 
     &:hover {
         cursor: pointer;
