--- conflicted
+++ resolved
@@ -1,12 +1,7 @@
 import { DateTime } from 'luxon'
 
 import { PluginsServerConfig } from '../../types'
-<<<<<<< HEAD
 import { secureRequest, SecureRequestOptions } from '../../utils/request'
-=======
-import { trackedFetch } from '../../utils/fetch'
-import { logger } from '../../utils/logger'
->>>>>>> 38460326
 import {
     CyclotronFetchFailureInfo,
     CyclotronFetchFailureKind,
@@ -106,12 +101,7 @@
             if (!['GET', 'HEAD'].includes(method) && params.body) {
                 fetchParams.body = params.body
             }
-<<<<<<< HEAD
             const fetchResponse = await secureRequest(params.url, fetchParams)
-=======
-
-            const fetchResponse = await trackedFetch(params.url, fetchParams)
->>>>>>> 38460326
 
             responseBody = fetchResponse.body
 
