--- conflicted
+++ resolved
@@ -1,16 +1,12 @@
 import { afterMount, kea, path, selectors } from 'kea'
 import { loaders } from 'kea-loaders'
 import api from 'lib/api'
+import { Scene } from 'scenes/sceneTypes'
 import { urls } from 'scenes/urls'
 
 import { Breadcrumb, EarlyAccessFeatureType } from '~/types'
 
 import type { earlyAccessFeaturesLogicType } from './earlyAccessFeaturesLogicType'
-<<<<<<< HEAD
-=======
-import { urls } from 'scenes/urls'
-import { Scene } from 'scenes/sceneTypes'
->>>>>>> 897a4584
 
 export const earlyAccessFeaturesLogic = kea<earlyAccessFeaturesLogicType>([
     path(['scenes', 'features', 'featuresLogic']),
