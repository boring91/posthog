--- conflicted
+++ resolved
@@ -49,11 +49,7 @@
             )
             return instance
 
-<<<<<<< HEAD
-        elif validated_data["kind"] == "mail":
-=======
         elif validated_data["kind"] == "email":
->>>>>>> 5ba443e8
             config = validated_data.get("config", {})
             if config.get("vendor") == "mailjet" and not (config.get("api_key") and config.get("secret_key")):
                 raise ValidationError("Both api_key and secret_key are required for Mail integration")
