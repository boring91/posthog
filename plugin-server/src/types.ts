--- conflicted
+++ resolved
@@ -114,7 +114,8 @@
     CLICKHOUSE_DISABLE_EXTERNAL_SCHEMAS: boolean
     CLICKHOUSE_DISABLE_EXTERNAL_SCHEMAS_TEAMS: string
     CLICKHOUSE_JSON_EVENTS_KAFKA_TOPIC: string
-<<<<<<< HEAD
+    PERSON_INFO_TO_REDIS_TEAMS: string
+    PERSON_INFO_CACHE_TTL: number
     OBJECT_STORAGE_ENABLED: boolean
     OBJECT_STORAGE_HOST: string
     OBJECT_STORAGE_PORT: number
@@ -122,10 +123,6 @@
     OBJECT_STORAGE_SECRET_ACCESS_KEY: string
     OBJECT_STORAGE_SESSION_RECORDING_FOLDER: string
     OBJECT_STORAGE_BUCKET: string
-=======
-    PERSON_INFO_TO_REDIS_TEAMS: string
-    PERSON_INFO_CACHE_TTL: number
->>>>>>> bc2a48e6
 }
 
 export interface Hub extends PluginsServerConfig {
