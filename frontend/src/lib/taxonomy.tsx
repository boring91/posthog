<<<<<<< HEAD
import { KeyMapping, PropertyFilterValue } from '~/types'

=======
import { KeyMapping, KeyMappingInterface, PropertyFilterValue } from '~/types'
>>>>>>> 897a4584
import { Link } from './lemon-ui/Link'

// If adding event properties with labels, check whether they should be added to
// PROPERTY_NAME_ALIASES in posthog/api/property_definition.py
// see code to output JSON below this
export const KEY_MAPPING: KeyMappingInterface = {
    event: {
        '': {
            label: 'All events',
            description: 'This is a wildcard that matches all events.',
        },
        $timestamp: {
            label: 'Timestamp',
            description: 'Time the event happened.',
            examples: [new Date().toISOString()],
        },
        $sent_at: {
            label: 'Sent At',
            description:
                'Time the event was sent to PostHog. Used for correcting the event timestamp when the device clock is off.',
            examples: [new Date().toISOString()],
        },
        $browser: {
            label: 'Browser',
            description: 'Name of the browser the user has used.',
            examples: ['Chrome', 'Firefox'],
        },
        $initial_browser: {
            label: 'Initial Browser',
            description: 'Name of the browser the user first used (first-touch).',
            examples: ['Chrome', 'Firefox'],
        },
        $os: {
            label: 'OS',
            description: 'The operating system of the user.',
            examples: ['Windows', 'Mac OS X'],
        },
        $initial_os: {
            label: 'Initial OS',
            description: 'The operating system that the user first used (first-touch).',
            examples: ['Windows', 'Mac OS X'],
        },
        $browser_language: {
            label: 'Browser Language',
            description: 'Language.',
            examples: ['en', 'en-US', 'cn', 'pl-PL'],
        },
        $current_url: {
            label: 'Current URL',
            description: 'The URL visited at the time of the event.',
            examples: ['https://example.com/interesting-article?parameter=true'],
        },
        $initial_current_url: {
            label: 'Initial Current URL',
            description: 'The first URL the user visited.',
            examples: ['https://example.com/interesting-article?parameter=true'],
        },
        $browser_version: {
            label: 'Browser Version',
            description: 'The version of the browser that was used. Used in combination with Browser.',
            examples: ['70', '79'],
        },
        $initial_browser_version: {
            label: 'Initial Browser Version',
            description:
                'The version of the browser that the user first used (first-touch). Used in combination with Browser.',
            examples: ['70', '79'],
        },
        $raw_user_agent: {
            label: 'Raw User Agent',
            description:
                'PostHog process information like browser, OS, and device type from the user agent string. This is the raw user agent string.',
            examples: ['Mozilla/5.0 (Macintosh; Intel Mac OS X 10_15_7) AppleWebKit/537.36 (KHTML, like Gecko)'],
        },
        $screen_height: {
            label: 'Screen Height',
            description: "The height of the user's entire screen (in pixels).",
            examples: ['2160', '1050'],
        },
        $screen_width: {
            label: 'Screen Width',
            description: "The width of the user's entire screen (in pixels).",
            examples: ['1440', '1920'],
        },
        $screen_name: {
            label: 'Screen Name',
            description: 'The name of the active screen.',
        },
        $viewport_height: {
            label: 'Viewport Height',
            description: "The height of the user's actual browser window (in pixels).",
            examples: ['2094', '1031'],
        },
        $viewport_width: {
            label: 'Viewport Width',
            description: "The width of the user's actual browser window (in pixels).",
            examples: ['1439', '1915'],
        },
        $lib: {
            label: 'Library',
            description: 'What library was used to send the event.',
            examples: ['web', 'posthog-ios'],
        },
        $lib_version: {
            label: 'Library Version',
            description: 'Version of the library used to send the event. Used in combination with Library.',
            examples: ['1.0.3'],
        },
        $lib_version__major: {
            label: 'Library Version (Major)',
            description: 'Major version of the library used to send the event.',
            examples: [1],
        },
        $lib_version__minor: {
            label: 'Library Version (Minor)',
            description: 'Minor version of the library used to send the event.',
            examples: [0],
        },
        $lib_version__patch: {
            label: 'Library Version (Patch)',
            description: 'Patch version of the library used to send the event.',
            examples: [3],
        },
        $referrer: {
            label: 'Referrer URL',
            description: 'URL of where the user came from most recently (last-touch).',
            examples: ['https://google.com/search?q=posthog&rlz=1C...'],
        },
        $referring_domain: {
            label: 'Referring Domain',
            description: 'Domain of where the user came from most recently (last-touch).',
            examples: ['google.com', 'facebook.com'],
        },
        $user_id: {
            label: 'User ID',
            description: (
                <span>
                    This variable will be set to the distinct ID if you've called{' '}
                    <pre className="inline">posthog.identify('distinct id')</pre>. If the user is anonymous, it'll be
                    empty.
                </span>
            ),
        },
        $ip: {
            label: 'IP Address',
            description: 'IP address for this user when the event was sent.',
            examples: ['203.0.113.0'],
        },
        $host: {
            label: 'Host',
            description: 'The hostname of the Current URL.',
            examples: ['example.com', 'localhost:8000'],
        },
        $pathname: {
            label: 'Path Name',
            description: 'The path of the Current URL, which means everything in the url after the domain.',
            examples: ['/pricing', '/about-us/team'],
        },
        $search_engine: {
            label: 'Search Engine',
            description: 'The search engine the user came in from (if any). This is last-touch.',
            examples: ['Google', 'DuckDuckGo'],
        },
        $active_feature_flags: {
            label: 'Active Feature Flags',
            description: 'Keys of the feature flags that were active while this event was sent.',
            examples: ["['beta-feature']"],
        },
        $enabled_feature_flags: {
            label: 'Enabled Feature Flags',
            description:
                'Keys and multivariate values of the feature flags that were active while this event was sent.',
            examples: ['{"flag": "value"}'],
        },
        $feature_flag_response: {
            label: 'Feature Flag Response',
            description: 'What the call to feature flag responded with.',
            examples: ['true', 'false'],
        },
        $feature_flag: {
            label: 'Feature Flag',
            description: (
                <>
                    The feature flag that was called.
                    <br />
                    <br />
                    Warning! This only works in combination with the $feature_flag_called event. If you want to filter
                    other events, try "Active Feature Flags".
                </>
            ),
            examples: ['beta-feature'],
        },
        $survey_response: {
            label: 'Survey Response',
            description: 'The response value for the first question in the survey.',
            examples: ['I love it!', 5, "['choice 1', 'choice 3']"],
        },
        $survey_name: {
            label: 'Survey Name',
            description: 'The name of the survey.',
            examples: ['Product Feedback for New Product', 'Home page NPS'],
        },
        $survey_questions: {
            label: 'Survey Questions',
            description: 'The questions asked in the survey.',
        },
        $survey_id: {
            label: 'Survey ID',
            description: 'The unique identifier for the survey.',
        },
        $device: {
            label: 'Device',
            description: 'The mobile device that was used.',
            examples: ['iPad', 'iPhone', 'Android'],
        },
        $sentry_url: {
            label: 'Sentry URL',
            description: 'Direct link to the exception in Sentry',
            examples: ['https://sentry.io/...'],
        },
        $device_type: {
            label: 'Device Type',
            description: 'The type of device that was used (last-touch).',
            examples: ['Mobile', 'Tablet', 'Desktop'],
        },
        $initial_device_type: {
            label: 'Initial Device Type',
            description: 'The initial type of device that was used (first-touch).',
            examples: ['Mobile', 'Tablet', 'Desktop'],
        },
        $pageview: {
            label: 'Pageview',
            description: 'When a user loads (or reloads) a page.',
        },
        $pageview_id: {
            label: 'Pageview ID',
            description: "PostHog's internal ID for matching events to a pageview.",
            system: true,
        },
        $pageleave: {
            label: 'Pageleave',
            description: 'When a user leaves a page.',
        },
        $autocapture: {
            label: 'Autocapture',
            description: 'User interactions that were automatically captured.',
            examples: ['clicked button'],
        },
        $autocapture_disabled_server_side: {
            label: 'Autocapture Disabled Server-Side',
            description: 'If autocapture has been disabled server-side.',
            system: true,
        },
        $console_log_recording_enabled_server_side: {
            label: 'Console Log Recording Enabled Server-Side',
            description: 'If console log recording has been enabled server-side.',
            system: true,
        },
        $session_recording_recorder_version_server_side: {
            label: 'Session Recording Recorder Version Server-Side',
            description: 'The version of the session recording recorder that is enabled server-side.',
            examples: ['v2'],
            system: true,
        },
        $screen: {
            label: 'Screen',
            description: 'When a user loads a screen in a mobile app.',
        },
        $feature_flag_called: {
            label: 'Feature Flag Called',
            description: (
                <>
                    The feature flag that was called.
                    <br />
                    <br />
                    Warning! This only works in combination with the $feature_flag event. If you want to filter other
                    events, try "Active Feature Flags".
                </>
            ),
            examples: ['beta-feature'],
        },
        $feature_flag_payloads: {
            label: 'Feature Flag Payloads',
            description: 'Feature flag payloads active in the environment.',
        },
        $feature_view: {
            label: 'Feature View',
            description: 'When a user views a feature.',
        },
        $feature_interaction: {
            label: 'Feature Interaction',
            description: 'When a user interacts with a feature.',
        },
        $capture_metrics: {
            label: 'Capture Metrics',
            description: 'Metrics captured with values pertaining to your systems at a specific point in time',
        },
        $identify: {
            label: 'Identify',
            description: 'A user has been identified with properties',
        },
        $create_alias: {
            label: 'Alias',
            description: 'An alias ID has been added to a user',
        },
        $merge_dangerously: {
            label: 'Merge',
            description: 'An alias ID has been added to a user',
        },
        $groupidentify: {
            label: 'Group Identify',
            description: 'A group has been identified with properties',
        },
        $groups: {
            label: 'Groups',
            description: 'Relevant groups',
        },
        // There are at most 5 group types per project, so indexes 0, 1, 2, 3, and 4
        $group_0: {
            label: 'Group 1',
            system: true,
        },
        $group_1: {
            label: 'Group 2',
            system: true,
        },
        $group_2: {
            label: 'Group 3',
            system: true,
        },
        $group_3: {
            label: 'Group 4',
            system: true,
        },
        $group_4: {
            label: 'Group 5',
            system: true,
        },
        $group_set: {
            label: 'Group Set',
            description: 'Group properties to be set',
        },
        $group_key: {
            label: 'Group Key',
            description: 'Specified group key',
        },
        $group_type: {
            label: 'Group Type',
            description: 'Specified group type',
        },
        $window_id: {
            label: 'Window ID',
            description: 'Unique window ID for session recording disambiguation',
            system: true,
        },
        $session_id: {
            label: 'Session ID',
            description: 'Unique session ID for session recording disambiguation',
            system: true,
        },
        $rageclick: {
            label: 'Rageclick',
            description: 'A user has rapidly and repeatedly clicked in a single place',
        },
        $set: {
            label: 'Set',
            description: 'Person properties to be set',
        },
        $set_once: {
            label: 'Set Once',
            description: 'Person properties to be set if not set already (i.e. first-touch)',
        },
        $capture_failed_request: {
            label: 'Capture Failed Request',
            description: '',
        },
        $plugins_succeeded: {
            label: 'Plugins Succeeded',
            description: (
                <>
                    Plugins that successfully processed the event, e.g. edited properties (plugin method{' '}
                    <code>processEvent</code>).
                </>
            ),
        },
        $plugins_failed: {
            label: 'Plugins Failed',
            description: (
                <>
                    Plugins that failed to process the event (plugin method <code>processEvent</code>).
                </>
            ),
        },
        $plugins_deferred: {
            label: 'Plugins Deferred',
            description: (
                <>
                    Plugins to which the event was handed off post-ingestion, e.g. for export (plugin method{' '}
                    <code>onEvent</code>).
                </>
            ),
        },
        $$plugin_metrics: {
            label: 'Plugin Metric',
            description: 'Performance metrics for a given plugin.',
        },
        $creator_event_uuid: {
            label: 'Creator Event ID',
            description: 'Unique ID for the event, which created this person.',
            examples: ['16ff262c4301e5-0aa346c03894bc-39667c0e-1aeaa0-16ff262c431767'],
        },

        // UTM tags
        utm_source: {
            label: 'UTM Source',
            description: 'UTM source tag (last-touch).',
            examples: ['Google', 'Bing', 'Twitter', 'Facebook'],
        },
        $initial_utm_source: {
            label: 'Initial UTM Source',
            description: 'UTM source tag (first-touch).',
            examples: ['Google', 'Bing', 'Twitter', 'Facebook'],
        },
        utm_medium: {
            label: 'UTM Medium',
            description: 'UTM medium tag (last-touch).',
            examples: ['Social', 'Organic', 'Paid', 'Email'],
        },
        $initial_utm_medium: {
            label: 'Initial UTM Medium',
            description: 'UTM medium tag (first-touch).',
            examples: ['Social', 'Organic', 'Paid', 'Email'],
        },
        utm_campaign: {
            label: 'UTM Campaign',
            description: 'UTM campaign tag (last-touch).',
            examples: ['feature launch', 'discount'],
        },
        utm_name: {
            label: 'UTM Name',
            description: 'UTM campaign tag, sent via Segment (last-touch).',
            examples: ['feature launch', 'discount'],
        },
        $initial_utm_name: {
            label: 'Initial UTM Name',
            description: 'UTM campaign tag, sent via Segment (first-touch).',
            examples: ['feature launch', 'discount'],
        },
        $initial_utm_campaign: {
            label: 'Initial UTM Campaign',
            description: 'UTM campaign tag (first-touch).',
            examples: ['feature launch', 'discount'],
        },
        utm_content: {
            label: 'UTM Content',
            description: 'UTM content tag (last-touch).',
            examples: ['bottom link', 'second button'],
        },
        $initial_utm_content: {
            label: 'Initial UTM Content',
            description: 'UTM content tag (first-touch).',
            examples: ['bottom link', 'second button'],
        },
        utm_term: {
            label: 'UTM Term',
            description: 'UTM term tag (last-touch).',
            examples: ['free goodies'],
        },
        $initial_utm_term: {
            label: 'Initial UTM Term',
            description: 'UTM term tag (first-touch).',
            examples: ['free goodies'],
        },
        $performance_page_loaded: {
            label: 'Page Loaded',
            description: "The time taken until the browser's page load event in milliseconds.",
        },
        $performance_raw: {
            label: 'Browser Performance',
            description:
                'The browser performance entries for navigation (the page), paint, and resources. That were available when the page view event fired',
            system: true,
        },
        $had_persisted_distinct_id: {
            label: '$had_persisted_distinct_id',
            description: '',
            system: true,
        },
        $sentry_event_id: {
            label: 'Sentry Event ID',
            description: 'This is the Sentry key for an event.',
            examples: ['byroc2ar9ee4ijqp'],
            system: true,
        },
        $sentry_exception: {
            label: 'Sentry exception',
            description: 'Raw Sentry exception data',
            system: true,
        },
        $sentry_exception_message: {
            label: 'Sentry exception message',
        },
        $sentry_exception_type: {
            label: 'Sentry exception type',
            description: 'Class name of the exception object',
        },
        $sentry_tags: {
            label: 'Sentry tags',
            description: 'Tags sent to Sentry along with the exception',
        },
        $exception_type: {
            label: 'Exception type',
            description: 'Exception categorized into types. E.g. "Error"',
        },
        $exception_message: {
            label: 'Exception Message',
            description: 'The message detected on the error.',
        },
        $exception_source: {
            label: 'Exception source',
            description: 'The source of the exception. E.g. JS file.',
        },
        $exception_lineno: {
            label: 'Exception source line number',
            description: 'Which line in the exception source that caused the exception.',
        },
        $exception_colno: {
            label: 'Exception source column number',
            description: 'Which column of the line in the exception source that caused the exception.',
        },
        $exception_DOMException_code: {
            label: 'DOMException code',
            description: 'If a DOMException was thrown, it also has a DOMException code.',
        },
        $exception_is_synthetic: {
            label: 'Exception is synthetic',
            description: 'Whether this was detected as a synthetic exception',
        },
        $exception_stack_trace_raw: {
            label: 'Exception raw stack trace',
            description: "The exception's stack trace, as a string.",
        },
        $exception_handled: {
            label: 'Exception was handled',
            description: 'Whether this was a handled or unhandled exception',
        },
        $exception_personURL: {
            label: 'Exception person URL',
            description: 'The PostHog person that experienced the exception',
        },
        $ce_version: {
            label: '$ce_version',
            description: '',
            system: true,
        },
        $anon_distinct_id: {
            label: 'Anon Distinct ID',
            description: 'If the user was previously anonymous, their anonymous ID will be set here.',
            examples: ['16ff262c4301e5-0aa346c03894bc-39667c0e-1aeaa0-16ff262c431767'],
            system: true,
        },
        $event_type: {
            label: 'Event Type',
            description:
                'When the event is an $autocapture event, this specifies what the action was against the element.',
            examples: ['click', 'submit', 'change'],
        },
        $insert_id: {
            label: 'Insert ID',
            description: 'Unique insert ID for the event.',
            system: true,
        },
        $time: {
            label: '$time (deprecated)',
            description:
                'Use the HogQL field `timestamp` instead. This field was previously set on some client side events.',
            system: true,
            examples: ['1681211521.345'],
        },
        $device_id: {
            label: 'Device ID',
            description: 'Unique ID for that device, consistent even if users are logging in/out.',
            examples: ['16ff262c4301e5-0aa346c03894bc-39667c0e-1aeaa0-16ff262c431767'],
            system: true,
        },
        // GeoIP
        $geoip_city_name: {
            label: 'City Name',
            description: `Name of the city matched to this event's IP address.`,
            examples: ['Sydney', 'Chennai', 'Brooklyn'],
        },
        $geoip_country_name: {
            label: 'Country Name',
            description: `Name of the country matched to this event's IP address.`,
            examples: ['Australia', 'India', 'United States'],
        },
        $geoip_country_code: {
            label: 'Country Code',
            description: `Code of the country matched to this event's IP address.`,
            examples: ['AU', 'IN', 'US'],
        },
        $geoip_continent_name: {
            label: 'Continent Name',
            description: `Name of the continent matched to this event's IP address.`,
            examples: ['Oceania', 'Asia', 'North America'],
        },
        $geoip_continent_code: {
            label: 'Continent Code',
            description: `Code of the continent matched to this event's IP address.`,
            examples: ['OC', 'AS', ' NA'],
        },
        $geoip_postal_code: {
            label: 'Postal Code',
            description: `Approximated postal code matched to this event's IP address.`,
            examples: ['2000', '600004', '11211'],
        },
        $geoip_latitude: {
            label: 'Latitude',
            description: `Approximated latitude matched to this event's IP address.`,
            examples: ['-33.8591', '13.1337', '40.7'],
        },
        $geoip_longitude: {
            label: 'Longitude',
            description: `Approximated longitude matched to this event's IP address.`,
            examples: ['151.2', '80.8008', '-73.9'],
        },
        $geoip_time_zone: {
            label: 'Timezone',
            description: `Timezone matched to this event's IP address.`,
            examples: ['Australia/Sydney', 'Asia/Kolkata', 'America/New_York'],
        },
        $geoip_subdivision_1_name: {
            label: 'Subdivision 1 Name',
            description: `Name of the subdivision matched to this event's IP address.`,
            examples: ['New South Wales', 'Tamil Nadu', 'New York'],
        },
        $geoip_subdivision_1_code: {
            label: 'Subdivision 1 Code',
            description: `Code of the subdivision matched to this event's IP address.`,
            examples: ['NSW', 'TN', 'NY'],
        },
        $geoip_subdivision_2_name: {
            label: 'Subdivision 2 Name',
            description: `Name of the second subdivision matched to this event's IP address.`,
        },
        $geoip_subdivision_2_code: {
            label: 'Subdivision 2 Code',
            description: `Code of the second subdivision matched to this event's IP address.`,
        },
        $geoip_subdivision_3_name: {
            label: 'Subdivision 3 Name',
            description: `Name of the third subdivision matched to this event's IP address.`,
        },
        $geoip_subdivision_3_code: {
            label: 'Subdivision 3 Code',
            description: `Code of the third subdivision matched to this event's IP address.`,
        },
        $geoip_disable: {
            label: 'GeoIP Disabled',
            description: `Whether to skip GeoIP processing for the event.`,
        },
        // NOTE: This is a hack. $session_duration is a session property, not an event property
        // but we don't do a good job of tracking property types, so making it a session property
        // would require a large refactor, and this works (because all properties are treated as
        // event properties if they're not elements)
        $session_duration: {
            label: 'Session duration',
            description: (
                <span>
                    The duration of the session being tracked. Learn more about how PostHog tracks sessions in{' '}
                    <Link to="https://posthog.com/docs/user-guides/sessions">our documentation.</Link>
                    <br /> <br />
                    Note, if the duration is formatted as a single number (not 'HH:MM:SS'), it's in seconds.
                </span>
            ),
            examples: ['01:04:12'],
        },
        $app_build: {
            label: 'App Build',
            description: 'The build number for the app',
        },
        $app_name: {
            label: 'App Name',
            description: 'The name of the app',
        },
        $app_namespace: {
            label: 'App Namespace',
            description: 'The namespace of the app as identified in the app store',
            examples: ['com.posthog.app'],
        },
        $app_version: {
            label: 'App Version',
            description: 'The version of the app',
        },
        $device_manufacturer: {
            label: 'Device Manufacturer',
            description: 'The manufacturer of the device',
            examples: ['Apple', 'Samsung'],
        },
        $device_name: {
            label: 'Device Name',
            description: 'Name of the device',
            examples: ['iPhone 12 Pro', 'Samsung Galaxy 10'],
        },
        $locale: {
            label: 'Locale',
            description: 'The locale of the device',
            examples: ['en-US', 'de-DE'],
        },
        $os_name: {
            label: 'OS Name',
            description: 'The Operating System name',
            examples: ['iOS', 'Android'],
        },
        $os_version: {
            label: 'OS Version',
            description: 'The Operating System version',
            examples: ['15.5'],
        },
        $timezone: {
            label: 'Timezone',
            description: 'The timezone as reported by the device',
        },

        $touch_x: {
            label: 'Touch X',
            description: 'The location of a Touch event on the X axis',
        },
        $touch_y: {
            label: 'Touch Y',
            description: 'The location of a Touch event on the Y axis',
        },
        $exception: {
            label: 'Exception',
            description: 'Automatically captured exceptions from the client Sentry integration',
        },
        $client_session_initial_referring_host: {
            label: 'Referrer Host',
            description: 'Host that the user came from. (First-touch, session-scoped)',
            examples: ['google.com', 'facebook.com'],
        },
        $client_session_initial_pathname: {
            label: 'Initial Path',
            description: 'Path that the user started their session on. (First-touch, session-scoped)',
            examples: ['/register', '/some/landing/page'],
        },
        $client_session_initial_utm_source: {
            label: 'Initial UTM Source',
            description: 'UTM Source. (First-touch, session-scoped)',
            examples: ['Google', 'Bing', 'Twitter', 'Facebook'],
        },
        $client_session_initial_utm_campaign: {
            label: 'Initial UTM Campaign',
            description: 'UTM Campaign. (First-touch, session-scoped)',
            examples: ['feature launch', 'discount'],
        },
        $client_session_initial_utm_medium: {
            label: 'Initial UTM Medium',
            description: 'UTM Medium. (First-touch, session-scoped)',
            examples: ['Social', 'Organic', 'Paid', 'Email'],
        },
        $client_session_initial_utm_content: {
            label: 'Initial UTM Source',
            description: 'UTM Source. (First-touch, session-scoped)',
            examples: ['bottom link', 'second button'],
        },
        $client_session_initial_utm_term: {
            label: 'Initial UTM Source',
            description: 'UTM Source. (First-touch, session-scoped)',
            examples: ['free goodies'],
        },
    },
    element: {
        tag_name: {
            label: 'Tag Name',
            description: 'HTML tag name of the element which you want to filter.',
            examples: ['a', 'button', 'input'],
        },
        selector: {
            label: 'CSS Selector',
            description: 'Select any element by CSS selector.',
            examples: ['div > a', 'table td:nth-child(2)', '.my-class'],
        },
        text: {
            label: 'Text',
            description: 'Filter on the inner text of the HTML element.',
        },
        href: {
            label: 'Target (href)',
            description: (
                <span>
                    Filter on the <code>href</code> attribute of the element.
                </span>
            ),
            examples: ['https://posthog.com/about'],
        },
    },
}

export const keyMappingKeys = Object.keys(KEY_MAPPING.event)

export function isPostHogProp(key: string): boolean {
    /*
    Returns whether a given property is a PostHog-defined property. If the property is custom-defined,
        function will return false.
    */
    if (Object.keys(KEY_MAPPING.event).includes(key) || Object.keys(KEY_MAPPING.element).includes(key)) {
        return true
    }
    return false
}

export type PropertyKey = string | null | undefined
export type PropertyType = 'event' | 'element'

export function getKeyMapping(
    value: string | PropertyFilterValue | undefined,
    type: 'event' | 'element'
): KeyMapping | null {
    if (value == undefined) {
        return null
    }

    value = value.toString()
    let data = null
    if (value in KEY_MAPPING[type]) {
        return { ...KEY_MAPPING[type][value] }
    } else if (value.startsWith('$initial_') && value.replace(/^\$initial_/, '$') in KEY_MAPPING[type]) {
        data = { ...KEY_MAPPING[type][value.replace(/^\$initial_/, '$')] }
        if (data.description) {
            data.label = `Initial ${data.label}`
            data.description = `${String(data.description)} Data from the first time this user was seen.`
        }
        return data
    } else if (value.startsWith('$survey_responded/')) {
        const surveyId = value.replace(/^\$survey_responded\//, '')
        if (surveyId) {
            return {
                label: `Survey Responded: ${surveyId}`,
                description: `Whether the user responded to survey with ID: "${surveyId}".`,
            }
        }
    } else if (value.startsWith('$survey_dismissed/')) {
        const surveyId = value.replace(/^\$survey_dismissed\//, '')
        if (surveyId) {
            return {
                label: `Survey Dismissed: ${surveyId}`,
                description: `Whether the user dismissed survey with ID: "${surveyId}".`,
            }
        }
    } else if (value.startsWith('$survey_response_')) {
        const surveyIndex = value.replace(/^\$survey_response_/, '')
        if (surveyIndex) {
            const index = Number(surveyIndex) + 1
            // yes this will return 21th, but I'm applying the domain logic of
            // it being very unlikely that someone will have more than 20 questions,
            // rather than hyper optimising the suffix.
            const suffix = index === 1 ? 'st' : index === 2 ? 'nd' : index === 3 ? 'rd' : 'th'
            return {
                label: `Survey Response Question ID: ${surveyIndex}`,
                description: `The response value for the ${index}${suffix} question in the survey.`,
            }
        }
    } else if (value.startsWith('$feature/')) {
        const featureFlagKey = value.replace(/^\$feature\//, '')
        if (featureFlagKey) {
            return {
                label: `Feature: ${featureFlagKey}`,
                description: `Value for the feature flag "${featureFlagKey}" when this event was sent.`,
                examples: ['true', 'variant-1a'],
            }
        }
    } else if (value.startsWith('$feature_enrollment/')) {
        const featureFlagKey = value.replace(/^\$feature_enrollment\//, '')
        if (featureFlagKey) {
            return {
                label: `Feature Enrollment: ${featureFlagKey}`,
                description: `Whether the user has opted into the "${featureFlagKey}" beta program.`,
                examples: ['true', 'false'],
            }
        }
    } else if (value.startsWith('$feature_interaction/')) {
        const featureFlagKey = value.replace(/^\$feature_interaction\//, '')
        if (featureFlagKey) {
            return {
                label: `Feature Interaction: ${featureFlagKey}`,
                description: `Whether the user has interacted with "${featureFlagKey}".`,
                examples: ['true', 'false'],
            }
        }
    }
    return null
}

export function getPropertyLabel(value: PropertyKey, type: PropertyType = 'event'): string {
    const data = getKeyMapping(value, type)
    return (data ? data.label : value)?.trim() ?? '(empty string)'
}<|MERGE_RESOLUTION|>--- conflicted
+++ resolved
@@ -1,9 +1,5 @@
-<<<<<<< HEAD
-import { KeyMapping, PropertyFilterValue } from '~/types'
+import { KeyMapping, KeyMappingInterface, PropertyFilterValue } from '~/types'
 
-=======
-import { KeyMapping, KeyMappingInterface, PropertyFilterValue } from '~/types'
->>>>>>> 897a4584
 import { Link } from './lemon-ui/Link'
 
 // If adding event properties with labels, check whether they should be added to
