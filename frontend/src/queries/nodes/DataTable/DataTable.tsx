--- conflicted
+++ resolved
@@ -33,10 +33,7 @@
 import { extractExpressionComment, removeExpressionComment } from '~/queries/nodes/DataTable/utils'
 import { InsightEmptyState, InsightErrorState } from 'scenes/insights/EmptyStates'
 import { EventType } from '~/types'
-<<<<<<< HEAD
-=======
 import { SavedQueries } from '~/queries/nodes/DataTable/SavedQueries'
->>>>>>> 25164f49
 
 interface DataTableProps {
     query: DataTableNode
@@ -282,17 +279,10 @@
                       render: function RenderMore(_: any, { label, result }: DataTableRow) {
                           if (label) {
                               return { props: { colSpan: 0 } }
-<<<<<<< HEAD
                           }
                           if (result && isEventsQuery(query.source) && columnsInResponse?.includes('*')) {
                               return <EventRowActions event={result[columnsInResponse.indexOf('*')]} />
                           }
-=======
-                          }
-                          if (result && isEventsQuery(query.source) && columnsInResponse?.includes('*')) {
-                              return <EventRowActions event={result[columnsInResponse.indexOf('*')]} />
-                          }
->>>>>>> 25164f49
                           return null
                       },
                       width: 0,
@@ -306,11 +296,7 @@
         [setQuery]
     )
 
-<<<<<<< HEAD
-    const firstRow = [
-=======
     const firstRowLeft = [
->>>>>>> 25164f49
         showDateRange && isEventsQuery(query.source) ? (
             <DateRange query={query.source} setQuery={setQuerySource} />
         ) : null,
@@ -354,13 +340,9 @@
                 <div className="space-y-4 relative">
                     {showFirstRow && (
                         <div className="flex gap-4 items-center">
-<<<<<<< HEAD
-                            {firstRow}
-=======
                             {firstRowLeft}
                             <div className="flex-1" />
                             {firstRowRight}
->>>>>>> 25164f49
                             {inlineEditorButtonOnRow === 1 ? (
                                 <InlineEditorButton query={query} setQuery={setQuery as (node: Node) => void} />
                             ) : null}
