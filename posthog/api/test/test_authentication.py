--- conflicted
+++ resolved
@@ -487,7 +487,124 @@
         self.assertEqual(response.status_code, status.HTTP_204_NO_CONTENT)
 
 
-<<<<<<< HEAD
+class TestPersonalAPIKeyAuthentication(APIBaseTest):
+    def test_personal_api_key_updates_last_used_at_hourly(self):
+        self.client.logout()
+
+        personal_api_key = generate_random_token_personal()
+        PersonalAPIKey.objects.create(
+            label="X", user=self.user, last_used_at="2021-08-25T21:09:14", secure_value=hash_key_value(personal_api_key)
+        )
+
+        with freeze_time("2021-08-25T22:10:14.252"):
+            response = self.client.get(
+                f"/api/projects/{self.team.pk}/feature_flags/",
+                HTTP_AUTHORIZATION=f"Bearer {personal_api_key}",
+            )
+
+            self.assertEqual(response.status_code, status.HTTP_200_OK)
+
+            model_key = PersonalAPIKey.objects.get(secure_value=hash_key_value(personal_api_key))
+
+            self.assertEqual(str(model_key.last_used_at), "2021-08-25 22:10:14.252000+00:00")
+
+    def test_personal_api_key_updates_last_used_at_outside_the_year(self):
+        self.client.logout()
+
+        personal_api_key = generate_random_token_personal()
+        PersonalAPIKey.objects.create(
+            label="X", user=self.user, last_used_at="2021-08-25T21:09:14", secure_value=hash_key_value(personal_api_key)
+        )
+
+        with freeze_time("2022-08-25T22:00:14.252"):
+            response = self.client.get(
+                f"/api/projects/{self.team.pk}/feature_flags/",
+                HTTP_AUTHORIZATION=f"Bearer {personal_api_key}",
+            )
+
+            self.assertEqual(response.status_code, status.HTTP_200_OK)
+
+            model_key = PersonalAPIKey.objects.get(secure_value=hash_key_value(personal_api_key))
+
+            self.assertEqual(str(model_key.last_used_at), "2022-08-25 22:00:14.252000+00:00")
+
+    def test_personal_api_key_updates_last_used_at_outside_the_day(self):
+        self.client.logout()
+
+        personal_api_key = generate_random_token_personal()
+        PersonalAPIKey.objects.create(
+            label="X", user=self.user, last_used_at="2021-08-25T21:09:14", secure_value=hash_key_value(personal_api_key)
+        )
+
+        with freeze_time("2021-08-26T22:00:14.252"):
+            response = self.client.get(
+                f"/api/projects/{self.team.pk}/feature_flags/",
+                HTTP_AUTHORIZATION=f"Bearer {personal_api_key}",
+            )
+
+            self.assertEqual(response.status_code, status.HTTP_200_OK)
+
+            model_key = PersonalAPIKey.objects.get(secure_value=hash_key_value(personal_api_key))
+
+            self.assertEqual(str(model_key.last_used_at), "2021-08-26 22:00:14.252000+00:00")
+
+    def test_personal_api_key_updates_last_used_when_none(self):
+        self.client.logout()
+
+        personal_api_key = generate_random_token_personal()
+        PersonalAPIKey.objects.create(label="X", user=self.user, secure_value=hash_key_value(personal_api_key))
+
+        with freeze_time("2022-08-25T22:00:14.252"):
+            response = self.client.get(
+                f"/api/projects/{self.team.pk}/feature_flags/",
+                HTTP_AUTHORIZATION=f"Bearer {personal_api_key}",
+            )
+
+            self.assertEqual(response.status_code, status.HTTP_200_OK)
+
+            model_key = PersonalAPIKey.objects.get(secure_value=hash_key_value(personal_api_key))
+
+            self.assertEqual(str(model_key.last_used_at), "2022-08-25 22:00:14.252000+00:00")
+
+    def test_personal_api_key_does_not_update_last_used_at_within_the_hour(self):
+        self.client.logout()
+
+        personal_api_key = generate_random_token_personal()
+        PersonalAPIKey.objects.create(
+            label="X", user=self.user, last_used_at="2021-08-25T21:09:14", secure_value=hash_key_value(personal_api_key)
+        )
+
+        with freeze_time("2021-08-25T21:14:14.252"):
+            response = self.client.get(
+                f"/api/projects/{self.team.pk}/feature_flags/",
+                HTTP_AUTHORIZATION=f"Bearer {personal_api_key}",
+            )
+
+            self.assertEqual(response.status_code, status.HTTP_200_OK)
+
+            model_key = PersonalAPIKey.objects.get(secure_value=hash_key_value(personal_api_key))
+            self.assertEqual(str(model_key.last_used_at), "2021-08-25 21:09:14+00:00")
+
+    def test_personal_api_key_does_not_update_last_used_at_when_in_the_past(self):
+        self.client.logout()
+
+        personal_api_key = generate_random_token_personal()
+        PersonalAPIKey.objects.create(
+            label="X", user=self.user, last_used_at="2021-08-25T21:09:14", secure_value=hash_key_value(personal_api_key)
+        )
+
+        with freeze_time("2021-08-24T21:14:14.252"):
+            response = self.client.get(
+                f"/api/projects/{self.team.pk}/feature_flags/",
+                HTTP_AUTHORIZATION=f"Bearer {personal_api_key}",
+            )
+
+            self.assertEqual(response.status_code, status.HTTP_200_OK)
+
+            model_key = PersonalAPIKey.objects.get(secure_value=hash_key_value(personal_api_key))
+            self.assertEqual(str(model_key.last_used_at), "2021-08-25 21:09:14+00:00")
+
+
 class TestEmailVerificationAPI(APIBaseTest):
     CONFIG_AUTO_LOGIN = False
 
@@ -583,122 +700,4 @@
                     "detail": "This verification token is invalid or has expired.",
                     "attr": "token",
                 },
-            )
-=======
-class TestPersonalAPIKeyAuthentication(APIBaseTest):
-    def test_personal_api_key_updates_last_used_at_hourly(self):
-        self.client.logout()
-
-        personal_api_key = generate_random_token_personal()
-        PersonalAPIKey.objects.create(
-            label="X", user=self.user, last_used_at="2021-08-25T21:09:14", secure_value=hash_key_value(personal_api_key)
-        )
-
-        with freeze_time("2021-08-25T22:10:14.252"):
-            response = self.client.get(
-                f"/api/projects/{self.team.pk}/feature_flags/",
-                HTTP_AUTHORIZATION=f"Bearer {personal_api_key}",
-            )
-
-            self.assertEqual(response.status_code, status.HTTP_200_OK)
-
-            model_key = PersonalAPIKey.objects.get(secure_value=hash_key_value(personal_api_key))
-
-            self.assertEqual(str(model_key.last_used_at), "2021-08-25 22:10:14.252000+00:00")
-
-    def test_personal_api_key_updates_last_used_at_outside_the_year(self):
-        self.client.logout()
-
-        personal_api_key = generate_random_token_personal()
-        PersonalAPIKey.objects.create(
-            label="X", user=self.user, last_used_at="2021-08-25T21:09:14", secure_value=hash_key_value(personal_api_key)
-        )
-
-        with freeze_time("2022-08-25T22:00:14.252"):
-            response = self.client.get(
-                f"/api/projects/{self.team.pk}/feature_flags/",
-                HTTP_AUTHORIZATION=f"Bearer {personal_api_key}",
-            )
-
-            self.assertEqual(response.status_code, status.HTTP_200_OK)
-
-            model_key = PersonalAPIKey.objects.get(secure_value=hash_key_value(personal_api_key))
-
-            self.assertEqual(str(model_key.last_used_at), "2022-08-25 22:00:14.252000+00:00")
-
-    def test_personal_api_key_updates_last_used_at_outside_the_day(self):
-        self.client.logout()
-
-        personal_api_key = generate_random_token_personal()
-        PersonalAPIKey.objects.create(
-            label="X", user=self.user, last_used_at="2021-08-25T21:09:14", secure_value=hash_key_value(personal_api_key)
-        )
-
-        with freeze_time("2021-08-26T22:00:14.252"):
-            response = self.client.get(
-                f"/api/projects/{self.team.pk}/feature_flags/",
-                HTTP_AUTHORIZATION=f"Bearer {personal_api_key}",
-            )
-
-            self.assertEqual(response.status_code, status.HTTP_200_OK)
-
-            model_key = PersonalAPIKey.objects.get(secure_value=hash_key_value(personal_api_key))
-
-            self.assertEqual(str(model_key.last_used_at), "2021-08-26 22:00:14.252000+00:00")
-
-    def test_personal_api_key_updates_last_used_when_none(self):
-        self.client.logout()
-
-        personal_api_key = generate_random_token_personal()
-        PersonalAPIKey.objects.create(label="X", user=self.user, secure_value=hash_key_value(personal_api_key))
-
-        with freeze_time("2022-08-25T22:00:14.252"):
-            response = self.client.get(
-                f"/api/projects/{self.team.pk}/feature_flags/",
-                HTTP_AUTHORIZATION=f"Bearer {personal_api_key}",
-            )
-
-            self.assertEqual(response.status_code, status.HTTP_200_OK)
-
-            model_key = PersonalAPIKey.objects.get(secure_value=hash_key_value(personal_api_key))
-
-            self.assertEqual(str(model_key.last_used_at), "2022-08-25 22:00:14.252000+00:00")
-
-    def test_personal_api_key_does_not_update_last_used_at_within_the_hour(self):
-        self.client.logout()
-
-        personal_api_key = generate_random_token_personal()
-        PersonalAPIKey.objects.create(
-            label="X", user=self.user, last_used_at="2021-08-25T21:09:14", secure_value=hash_key_value(personal_api_key)
-        )
-
-        with freeze_time("2021-08-25T21:14:14.252"):
-            response = self.client.get(
-                f"/api/projects/{self.team.pk}/feature_flags/",
-                HTTP_AUTHORIZATION=f"Bearer {personal_api_key}",
-            )
-
-            self.assertEqual(response.status_code, status.HTTP_200_OK)
-
-            model_key = PersonalAPIKey.objects.get(secure_value=hash_key_value(personal_api_key))
-            self.assertEqual(str(model_key.last_used_at), "2021-08-25 21:09:14+00:00")
-
-    def test_personal_api_key_does_not_update_last_used_at_when_in_the_past(self):
-        self.client.logout()
-
-        personal_api_key = generate_random_token_personal()
-        PersonalAPIKey.objects.create(
-            label="X", user=self.user, last_used_at="2021-08-25T21:09:14", secure_value=hash_key_value(personal_api_key)
-        )
-
-        with freeze_time("2021-08-24T21:14:14.252"):
-            response = self.client.get(
-                f"/api/projects/{self.team.pk}/feature_flags/",
-                HTTP_AUTHORIZATION=f"Bearer {personal_api_key}",
-            )
-
-            self.assertEqual(response.status_code, status.HTTP_200_OK)
-
-            model_key = PersonalAPIKey.objects.get(secure_value=hash_key_value(personal_api_key))
-            self.assertEqual(str(model_key.last_used_at), "2021-08-25 21:09:14+00:00")
->>>>>>> 3546bd4a
+            )