--- conflicted
+++ resolved
@@ -40,7 +40,6 @@
                 }
 
                 return (
-<<<<<<< HEAD
                     <div
                         style={{
                             display: 'flex',
@@ -57,14 +56,6 @@
                         >
                             {featureFlag.key}
                         </div>
-=======
-                    <div style={{ display: 'flex', alignItems: 'center' }}>
-                        {!featureFlag.active && (
-                            <Tooltip title="This feature flag is disabled.">
-                                <DisconnectOutlined style={{ marginRight: 4 }} />
-                            </Tooltip>
-                        )}
->>>>>>> eb559c8c
                         <div onClick={(e) => e.stopPropagation()}>
                             <CopyToClipboardInline
                                 iconStyle={{ color: 'var(--primary)' }}
