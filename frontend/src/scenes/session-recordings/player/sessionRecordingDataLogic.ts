--- conflicted
+++ resolved
@@ -196,13 +196,8 @@
             // Not always accurate that recording is playable after first chunk is loaded, but good guesstimate for now
             if (values.chunkPaginationIndex === 1) {
                 cache.firstPaintDurationRow = {
-<<<<<<< HEAD
                     size: Object.keys(values.sessionPlayerSnapshotData?.snapshotsByWindowId || {}).length,
-                    duration: cache.snapshotsStartTime - performance.now(),
-=======
-                    size: Object.keys(values.sessionPlayerSnapshotData.snapshotsByWindowId).length,
                     duration: Math.round(performance.now() - cache.snapshotsStartTime),
->>>>>>> 7af00a96
                 }
 
                 actions.reportUsage(SessionRecordingUsageType.VIEWED)
