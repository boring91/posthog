// eslint-disable-next-line simple-import-sort/imports
import { getProducedKafkaMessages, mockProducer } from '../../../tests/helpers/mocks/producer.mock'

import { HogWatcherState } from '../../../src/cdp/services/hog-watcher.service'
import { HogFunctionInvocationGlobals, HogFunctionType } from '../../../src/cdp/types'
import { Hub, Team } from '../../../src/types'
import { closeHub, createHub } from '../../../src/utils/db/hub'
import { getFirstTeam, resetTestDatabase } from '../../helpers/sql'
import { HOG_EXAMPLES, HOG_FILTERS_EXAMPLES, HOG_INPUTS_EXAMPLES } from '../examples'
import { createHogExecutionGlobals, insertHogFunction as _insertHogFunction } from '../fixtures'
import { CdpProcessedEventsConsumer } from '../../../src/cdp/consumers/cdp-processed-events.consumer'
import { CdpInternalEventsConsumer } from '../../../src/cdp/consumers/cdp-internal-event.consumer'

const mockConsumer = {
    on: jest.fn(),
    commitSync: jest.fn(),
    commit: jest.fn(),
    queryWatermarkOffsets: jest.fn(),
    committed: jest.fn(),
    assignments: jest.fn(),
    isConnected: jest.fn(() => true),
    getMetadata: jest.fn(),
}

jest.mock('../../../src/kafka/batch-consumer', () => {
    return {
        startBatchConsumer: jest.fn(() =>
            Promise.resolve({
                join: () => ({
                    finally: jest.fn(),
                }),
                stop: jest.fn(),
                consumer: mockConsumer,
            })
        ),
    }
})

jest.mock('../../../src/utils/fetch', () => {
    return {
        trackedFetch: jest.fn(() =>
            Promise.resolve({
                status: 200,
                text: () => Promise.resolve(JSON.stringify({ success: true })),
                json: () => Promise.resolve({ success: true }),
            })
        ),
    }
})

const mockFetch: jest.Mock = require('../../../src/utils/fetch').trackedFetch

jest.setTimeout(1000)

<<<<<<< HEAD
type DecodedKafkaMessage = {
    topic: string
    key?: any
    value: Record<string, unknown>
}

const decodeAllKafkaMessages = (): DecodedKafkaMessage[] => {
    const queuedMessages = getParsedQueuedMessages()

    const result: DecodedKafkaMessage[] = []

    for (const topicMessage of queuedMessages) {
        for (const message of topicMessage.messages) {
            result.push({
                topic: topicMessage.topic,
                key: message.key,
                value: message.value ?? {},
            })
        }
    }

    return result
}

// Add mock for CyclotronManager
const mockBulkCreateJobs = jest.fn()
jest.mock('@posthog/cyclotron', () => ({
    CyclotronManager: jest.fn().mockImplementation(() => ({
        connect: jest.fn(),
        bulkCreateJobs: mockBulkCreateJobs,
    })),
}))

=======
>>>>>>> 44624e50
/**
 * NOTE: The internal and normal events consumers are very similar so we can test them together
 */
describe.each([
    [CdpProcessedEventsConsumer.name, CdpProcessedEventsConsumer, 'destination' as const],
    [CdpInternalEventsConsumer.name, CdpInternalEventsConsumer, 'internal_destination' as const],
])('%s', (_name, Consumer, hogType) => {
    let processor: CdpProcessedEventsConsumer | CdpInternalEventsConsumer
    let hub: Hub
    let team: Team

    const insertHogFunction = async (hogFunction: Partial<HogFunctionType>) => {
        const item = await _insertHogFunction(hub.postgres, team.id, {
            ...hogFunction,
            type: hogType,
        })
        // Trigger the reload that django would do
        await processor.hogFunctionManager.reloadAllHogFunctions()
        return item
    }

    beforeEach(async () => {
        await resetTestDatabase()
        hub = await createHub()

        team = await getFirstTeam(hub)

        processor = new Consumer(hub)
        await processor.start()

        mockFetch.mockClear()
        mockBulkCreateJobs.mockClear()
    })

    afterEach(async () => {
        jest.setTimeout(10000)
        await processor.stop()
        await closeHub(hub)
    })

    afterAll(() => {
        jest.useRealTimers()
    })

    describe('general event processing', () => {
        describe('common processing', () => {
            let fnFetchNoFilters: HogFunctionType
            let fnPrinterPageviewFilters: HogFunctionType
            let globals: HogFunctionInvocationGlobals

            beforeEach(async () => {
                fnFetchNoFilters = await insertHogFunction({
                    ...HOG_EXAMPLES.simple_fetch,
                    ...HOG_INPUTS_EXAMPLES.simple_fetch,
                    ...HOG_FILTERS_EXAMPLES.no_filters,
                })

                fnPrinterPageviewFilters = await insertHogFunction({
                    ...HOG_EXAMPLES.input_printer,
                    ...HOG_INPUTS_EXAMPLES.secret_inputs,
                    ...HOG_FILTERS_EXAMPLES.pageview_or_autocapture_filter,
                })

                globals = createHogExecutionGlobals({
                    project: {
                        id: team.id,
                    } as any,
                    event: {
                        uuid: 'b3a1fe86-b10c-43cc-acaf-d208977608d0',
                        event: '$pageview',
                        properties: {
                            $current_url: 'https://posthog.com',
                            $lib_version: '1.0.0',
                        },
                    } as any,
                })
            })

            const matchInvocation = (hogFunction: HogFunctionType, globals: HogFunctionInvocationGlobals) => {
                return {
                    hogFunction: {
                        id: hogFunction.id,
                    },
                    globals: {
                        event: globals.event,
                    },
                }
            }

            it('should process events', async () => {
                const invocations = await processor.processBatch([globals])

                expect(invocations).toHaveLength(2)
                expect(invocations).toMatchObject([
                    matchInvocation(fnFetchNoFilters, globals),
                    matchInvocation(fnPrinterPageviewFilters, globals),
                ])

<<<<<<< HEAD
                // Verify Cyclotron jobs
                expect(mockBulkCreateJobs).toHaveBeenCalledWith(
                    expect.arrayContaining([
                        expect.objectContaining({
                            teamId: team.id,
                            functionId: fnFetchNoFilters.id,
                            queueName: 'hog',
                            priority: 1,
                            vmState: expect.objectContaining({
                                hogFunctionId: fnFetchNoFilters.id,
                                teamId: team.id,
                                queue: 'hog',
                                globals: expect.any(Object),
                            }),
                        }),
                        expect.objectContaining({
                            teamId: team.id,
                            functionId: fnPrinterPageviewFilters.id,
                            queueName: 'hog',
                            priority: 1,
                            vmState: expect.objectContaining({
                                hogFunctionId: fnPrinterPageviewFilters.id,
                                teamId: team.id,
                                queue: 'hog',
                                globals: expect.any(Object),
                            }),
                        }),
                    ])
                )
=======
                expect(getProducedKafkaMessages()).toMatchObject([
                    {
                        topic: 'log_entries_test',
                        value: {
                            message: 'Executing function',
                            log_source_id: fnFetchNoFilters.id,
                        },
                    },
                    {
                        topic: 'log_entries_test',
                        value: {
                            message:
                                "Suspending function due to async function call 'fetch'. Payload: 2035 bytes. Event: b3a1fe86-b10c-43cc-acaf-d208977608d0",
                            log_source_id: fnFetchNoFilters.id,
                        },
                    },
                    {
                        topic: 'clickhouse_app_metrics2_test',
                        value: {
                            app_source: 'hog_function',
                            team_id: 2,
                            app_source_id: fnPrinterPageviewFilters.id,
                            metric_kind: 'success',
                            metric_name: 'succeeded',
                            count: 1,
                        },
                    },
                    {
                        topic: 'log_entries_test',
                        value: {
                            message: 'Executing function',
                            log_source_id: fnPrinterPageviewFilters.id,
                        },
                    },
                    {
                        topic: 'log_entries_test',
                        value: {
                            message: 'test',
                            log_source_id: fnPrinterPageviewFilters.id,
                        },
                    },
                    {
                        topic: 'log_entries_test',
                        value: {
                            message: '{"nested":{"foo":"***REDACTED***","bool":false,"null":null}}',
                            log_source_id: fnPrinterPageviewFilters.id,
                        },
                    },
                    {
                        topic: 'log_entries_test',
                        value: {
                            message: '{"foo":"***REDACTED***","bool":false,"null":null}',
                            log_source_id: fnPrinterPageviewFilters.id,
                        },
                    },
                    {
                        topic: 'log_entries_test',
                        value: {
                            message: 'substring: ***REDACTED***',
                            log_source_id: fnPrinterPageviewFilters.id,
                        },
                    },
                    {
                        topic: 'log_entries_test',
                        value: {
                            message:
                                '{"input_1":"test","secret_input_2":{"foo":"***REDACTED***","bool":false,"null":null},"secret_input_3":"***REDACTED***"}',
                            log_source_id: fnPrinterPageviewFilters.id,
                        },
                    },
                    {
                        topic: 'log_entries_test',
                        value: {
                            message: expect.stringContaining('Function completed'),
                            log_source_id: fnPrinterPageviewFilters.id,
                        },
                    },
                    {
                        topic: 'clickhouse_app_metrics2_test',
                        value: {
                            app_source: 'hog_function',
                            count: 1,
                            metric_kind: 'other',
                            metric_name: 'fetch',
                        },
                    },
                    {
                        topic: 'cdp_function_callbacks_test',
                        value: {
                            state: expect.any(String),
                        },
                        key: expect.stringContaining(fnFetchNoFilters.id.toString()),
                    },
                ])
>>>>>>> 44624e50
            })

            it("should filter out functions that don't match the filter", async () => {
                globals.event.properties.$current_url = 'https://nomatch.com'

                const invocations = await processor.processBatch([globals])

                expect(invocations).toHaveLength(1)
                expect(invocations).toMatchObject([matchInvocation(fnFetchNoFilters, globals)])

<<<<<<< HEAD
                // Verify only one Cyclotron job is created (for fnFetchNoFilters)
                expect(mockBulkCreateJobs).toHaveBeenCalledWith(
                    expect.arrayContaining([
                        expect.objectContaining({
                            teamId: team.id,
                            functionId: fnFetchNoFilters.id,
                            queueName: 'hog',
                            priority: 1,
                            vmState: expect.objectContaining({
                                hogFunctionId: fnFetchNoFilters.id,
                                teamId: team.id,
                                queue: 'hog',
                                globals: expect.any(Object),
                            }),
                        }),
                    ])
                )

                // Still verify the metric for the filtered function
                expect(decodeAllKafkaMessages()).toMatchObject([
=======
                expect(getProducedKafkaMessages()).toMatchObject([
>>>>>>> 44624e50
                    {
                        key: expect.any(String),
                        topic: 'clickhouse_app_metrics2_test',
                        value: {
                            app_source: 'hog_function',
                            app_source_id: fnPrinterPageviewFilters.id,
                            count: 1,
                            metric_kind: 'other',
                            metric_name: 'filtered',
                            team_id: 2,
                            timestamp: expect.any(String),
                        },
                    },
                ])
            })

            it.each([
                [HogWatcherState.disabledForPeriod, 'disabled_temporarily'],
                [HogWatcherState.disabledIndefinitely, 'disabled_permanently'],
            ])('should filter out functions that are disabled', async (state, metric_name) => {
                await processor.hogWatcher.forceStateChange(fnFetchNoFilters.id, state)
                await processor.hogWatcher.forceStateChange(fnPrinterPageviewFilters.id, state)

                const invocations = await processor.processBatch([globals])

                expect(invocations).toHaveLength(0)
                expect(mockProducer.queueMessages).toHaveBeenCalledTimes(1)

                expect(getProducedKafkaMessages()).toMatchObject([
                    {
                        topic: 'clickhouse_app_metrics2_test',
                        value: {
                            app_source: 'hog_function',
                            app_source_id: fnFetchNoFilters.id,
                            count: 1,
                            metric_kind: 'failure',
                            metric_name: metric_name,
                            team_id: 2,
                        },
                    },
                    {
                        topic: 'clickhouse_app_metrics2_test',
                        value: {
                            app_source: 'hog_function',
                            app_source_id: fnPrinterPageviewFilters.id,
                            count: 1,
                            metric_kind: 'failure',
                            metric_name: metric_name,
                            team_id: 2,
                        },
                    },
                ])
            })
        })

        describe('filtering errors', () => {
            let globals: HogFunctionInvocationGlobals

            beforeEach(() => {
                globals = createHogExecutionGlobals({
                    project: {
                        id: team.id,
                    } as any,
                    event: {
                        uuid: 'b3a1fe86-b10c-43cc-acaf-d208977608d0',
                        event: '$pageview',
                        properties: {
                            $current_url: 'https://posthog.com',
                            $lib_version: '1.0.0',
                        },
                    } as any,
                })
            })

            it('should filter out functions that error while filtering', async () => {
                const erroringFunction = await insertHogFunction({
                    ...HOG_EXAMPLES.input_printer,
                    ...HOG_INPUTS_EXAMPLES.secret_inputs,
                    ...HOG_FILTERS_EXAMPLES.broken_filters,
                })
                await processor.processBatch([globals])
                expect(getProducedKafkaMessages()).toMatchObject([
                    {
                        key: expect.any(String),
                        topic: 'clickhouse_app_metrics2_test',
                        value: {
                            app_source: 'hog_function',
                            app_source_id: erroringFunction.id,
                            count: 1,
                            metric_kind: 'other',
                            metric_name: 'filtering_failed',
                            team_id: 2,
                            timestamp: expect.any(String),
                        },
                    },
                    {
                        topic: 'log_entries_test',
                        value: {
                            message:
                                'Error filtering event b3a1fe86-b10c-43cc-acaf-d208977608d0: Invalid HogQL bytecode, stack is empty, can not pop',
                        },
                    },
                ])
            })
        })
    })
})<|MERGE_RESOLUTION|>--- conflicted
+++ resolved
@@ -1,5 +1,9 @@
 // eslint-disable-next-line simple-import-sort/imports
-import { getProducedKafkaMessages, mockProducer } from '../../../tests/helpers/mocks/producer.mock'
+import {
+    getProducedKafkaMessages,
+    getProducedKafkaMessagesForTopic,
+    mockProducer,
+} from '../../../tests/helpers/mocks/producer.mock'
 
 import { HogWatcherState } from '../../../src/cdp/services/hog-watcher.service'
 import { HogFunctionInvocationGlobals, HogFunctionType } from '../../../src/cdp/types'
@@ -52,31 +56,6 @@
 
 jest.setTimeout(1000)
 
-<<<<<<< HEAD
-type DecodedKafkaMessage = {
-    topic: string
-    key?: any
-    value: Record<string, unknown>
-}
-
-const decodeAllKafkaMessages = (): DecodedKafkaMessage[] => {
-    const queuedMessages = getParsedQueuedMessages()
-
-    const result: DecodedKafkaMessage[] = []
-
-    for (const topicMessage of queuedMessages) {
-        for (const message of topicMessage.messages) {
-            result.push({
-                topic: topicMessage.topic,
-                key: message.key,
-                value: message.value ?? {},
-            })
-        }
-    }
-
-    return result
-}
-
 // Add mock for CyclotronManager
 const mockBulkCreateJobs = jest.fn()
 jest.mock('@posthog/cyclotron', () => ({
@@ -86,8 +65,6 @@
     })),
 }))
 
-=======
->>>>>>> 44624e50
 /**
  * NOTE: The internal and normal events consumers are very similar so we can test them together
  */
@@ -186,7 +163,6 @@
                     matchInvocation(fnPrinterPageviewFilters, globals),
                 ])
 
-<<<<<<< HEAD
                 // Verify Cyclotron jobs
                 expect(mockBulkCreateJobs).toHaveBeenCalledWith(
                     expect.arrayContaining([
@@ -216,102 +192,6 @@
                         }),
                     ])
                 )
-=======
-                expect(getProducedKafkaMessages()).toMatchObject([
-                    {
-                        topic: 'log_entries_test',
-                        value: {
-                            message: 'Executing function',
-                            log_source_id: fnFetchNoFilters.id,
-                        },
-                    },
-                    {
-                        topic: 'log_entries_test',
-                        value: {
-                            message:
-                                "Suspending function due to async function call 'fetch'. Payload: 2035 bytes. Event: b3a1fe86-b10c-43cc-acaf-d208977608d0",
-                            log_source_id: fnFetchNoFilters.id,
-                        },
-                    },
-                    {
-                        topic: 'clickhouse_app_metrics2_test',
-                        value: {
-                            app_source: 'hog_function',
-                            team_id: 2,
-                            app_source_id: fnPrinterPageviewFilters.id,
-                            metric_kind: 'success',
-                            metric_name: 'succeeded',
-                            count: 1,
-                        },
-                    },
-                    {
-                        topic: 'log_entries_test',
-                        value: {
-                            message: 'Executing function',
-                            log_source_id: fnPrinterPageviewFilters.id,
-                        },
-                    },
-                    {
-                        topic: 'log_entries_test',
-                        value: {
-                            message: 'test',
-                            log_source_id: fnPrinterPageviewFilters.id,
-                        },
-                    },
-                    {
-                        topic: 'log_entries_test',
-                        value: {
-                            message: '{"nested":{"foo":"***REDACTED***","bool":false,"null":null}}',
-                            log_source_id: fnPrinterPageviewFilters.id,
-                        },
-                    },
-                    {
-                        topic: 'log_entries_test',
-                        value: {
-                            message: '{"foo":"***REDACTED***","bool":false,"null":null}',
-                            log_source_id: fnPrinterPageviewFilters.id,
-                        },
-                    },
-                    {
-                        topic: 'log_entries_test',
-                        value: {
-                            message: 'substring: ***REDACTED***',
-                            log_source_id: fnPrinterPageviewFilters.id,
-                        },
-                    },
-                    {
-                        topic: 'log_entries_test',
-                        value: {
-                            message:
-                                '{"input_1":"test","secret_input_2":{"foo":"***REDACTED***","bool":false,"null":null},"secret_input_3":"***REDACTED***"}',
-                            log_source_id: fnPrinterPageviewFilters.id,
-                        },
-                    },
-                    {
-                        topic: 'log_entries_test',
-                        value: {
-                            message: expect.stringContaining('Function completed'),
-                            log_source_id: fnPrinterPageviewFilters.id,
-                        },
-                    },
-                    {
-                        topic: 'clickhouse_app_metrics2_test',
-                        value: {
-                            app_source: 'hog_function',
-                            count: 1,
-                            metric_kind: 'other',
-                            metric_name: 'fetch',
-                        },
-                    },
-                    {
-                        topic: 'cdp_function_callbacks_test',
-                        value: {
-                            state: expect.any(String),
-                        },
-                        key: expect.stringContaining(fnFetchNoFilters.id.toString()),
-                    },
-                ])
->>>>>>> 44624e50
             })
 
             it("should filter out functions that don't match the filter", async () => {
@@ -322,7 +202,6 @@
                 expect(invocations).toHaveLength(1)
                 expect(invocations).toMatchObject([matchInvocation(fnFetchNoFilters, globals)])
 
-<<<<<<< HEAD
                 // Verify only one Cyclotron job is created (for fnFetchNoFilters)
                 expect(mockBulkCreateJobs).toHaveBeenCalledWith(
                     expect.arrayContaining([
@@ -342,10 +221,7 @@
                 )
 
                 // Still verify the metric for the filtered function
-                expect(decodeAllKafkaMessages()).toMatchObject([
-=======
-                expect(getProducedKafkaMessages()).toMatchObject([
->>>>>>> 44624e50
+                expect(getProducedKafkaMessagesForTopic('clickhouse_app_metrics2_test')).toMatchObject([
                     {
                         key: expect.any(String),
                         topic: 'clickhouse_app_metrics2_test',
