import { BreakPointFunction, kea } from 'kea'
import equal from 'fast-deep-equal'
import api from 'lib/api'
import { insightLogic } from 'scenes/insights/insightLogic'
import { average, eventToName, successToast, sum } from 'lib/utils'
import { funnelsModel } from '~/models/funnelsModel'
import { eventUsageLogic } from 'lib/utils/eventUsageLogic'
import { funnelLogicType } from './funnelLogicType'
import {
    FilterType,
    FunnelVizType,
    FunnelStep,
    FunnelsTimeConversionBins,
    PersonType,
    ViewType,
    FunnelStepWithNestedBreakdown,
    FunnelTimeConversionMetrics,
    FlattenedFunnelStep,
    FunnelStepWithConversionMetrics,
    BinCountValue,
    FunnelConversionWindowTimeUnit,
    FunnelStepRangeEntityFilter,
    InsightLogicProps,
    FlattenedFunnelStepByBreakdown,
    FunnelCorrelation,
    FunnelCorrelationType,
    FunnelStepReference,
    FunnelAPIResponse,
    TrendResult,
    BreakdownType,
    FunnelCorrelationResultsType,
    AvailableFeature,
} from '~/types'
import { FunnelLayout, BinCountAuto, FEATURE_FLAGS } from 'lib/constants'
import { preflightLogic } from 'scenes/PreflightCheck/logic'
import {
    aggregateBreakdownResult,
    formatDisplayPercentage,
    getClampedStepRangeFilter,
    getLastFilledStep,
    getMeanAndStandardDeviation,
    getReferenceStep,
    getVisibilityIndex,
    isBreakdownFunnelResults,
    isStepsEmpty,
    isValidBreakdownParameter,
} from './funnelUtils'
import { personsModalLogic } from 'scenes/trends/personsModalLogic'
import { dashboardsModel } from '~/models/dashboardsModel'
import { featureFlagLogic } from 'lib/logic/featureFlagLogic'
import { cleanFilters } from 'scenes/insights/utils/cleanFilters'
import { keyForInsightLogicProps } from 'scenes/insights/sharedUtils'
import { teamLogic } from '../teamLogic'
import { personPropertiesModel } from '~/models/personPropertiesModel'
import { userLogic } from 'scenes/userLogic'
import { visibilitySensorLogic } from 'lib/components/VisibilitySensor/visibilitySensorLogic'

const DEVIATION_SIGNIFICANCE_MULTIPLIER = 1.5
// Chosen via heuristics by eyeballing some values
// Assuming a normal distribution, then 90% of values are within 1.5 standard deviations of the mean
// which gives a ballpark of 1 highlighting every 10 breakdown values

// List of events that should be excluded, if we don't have an explicit list of
// excluded properties. Copied from
// https://github.com/PostHog/posthog/issues/6474#issuecomment-952044722
export const DEFAULT_EXCLUDED_PERSON_PROPERTIES = [
    '$initial_geoip_postal_code',
    '$initial_geoip_latitude',
    '$initial_geoip_longitude',
    '$geoip_latitude',
    '$geoip_longitude',
    '$geoip_postal_code',
    '$geoip_continent_code',
    '$geoip_continent_name',
    '$initial_geoip_continent_code',
    '$initial_geoip_continent_name',
    '$geoip_time_zone',
    '$geoip_country_code',
    '$geoip_subdivision_1_code',
    '$initial_geoip_subdivision_1_code',
    '$geoip_subdivision_2_code',
    '$initial_geoip_subdivision_2_code',
    '$geoip_subdivision_name',
    '$initial_geoip_subdivision_name',
]

export const funnelLogic = kea<funnelLogicType>({
    path: (key) => ['scenes', 'funnels', 'funnelLogic', key],
    props: {} as InsightLogicProps,
    key: keyForInsightLogicProps('insight_funnel'),

    connect: (props: InsightLogicProps) => ({
        values: [
            insightLogic(props),
            ['filters', 'insight', 'insightLoading'],
            teamLogic,
            ['currentTeamId', 'currentTeam'],
            personPropertiesModel,
            ['personProperties'],
            userLogic,
            ['hasAvailableFeature'],
        ],
        actions: [insightLogic(props), ['loadResults', 'loadResultsSuccess'], funnelsModel, ['loadFunnels']],
        logic: [eventUsageLogic, dashboardsModel],
    }),

    actions: () => ({
        clearFunnel: true,
        setFilters: (filters: Partial<FilterType>, refresh = false, mergeWithExisting = true) => ({
            filters,
            refresh,
            mergeWithExisting,
        }),
        setEventExclusionFilters: (filters: Partial<FilterType>) => ({ filters }),
        setOneEventExclusionFilter: (eventFilter: FunnelStepRangeEntityFilter, index: number) => ({
            eventFilter,
            index,
        }),
        saveFunnelInsight: (name: string) => ({ name }),
        openPersonsModal: (
            step: FunnelStep | FunnelStepWithNestedBreakdown,
            stepNumber: number,
            breakdown_value?: string | number,
            breakdown?: string,
            breakdown_type?: BreakdownType,
            customSteps?: number[]
        ) => ({
            step,
            stepNumber,
            breakdown_value,
            breakdown,
            breakdown_type,
            customSteps,
        }),
        openCorrelationPersonsModal: (
            entity: Record<string, any>,
            converted: boolean,
            resultType: FunnelCorrelation['result_type']
        ) => ({
            entity,
            converted,
            resultType,
        }),
        setStepReference: (stepReference: FunnelStepReference) => ({ stepReference }),
        changeStepRange: (funnel_from_step?: number, funnel_to_step?: number) => ({
            funnel_from_step,
            funnel_to_step,
        }),
        setIsGroupingOutliers: (isGroupingOutliers) => ({ isGroupingOutliers }),
        setBinCount: (binCount: BinCountValue) => ({ binCount }),
        toggleVisibility: (index: string) => ({ index }),
        toggleVisibilityByBreakdown: (breakdownValue?: number | string) => ({ breakdownValue }),
        setHiddenById: (entry: Record<string, boolean | undefined>) => ({ entry }),

        // Correlation related actions
        setCorrelationTypes: (types: FunnelCorrelationType[]) => ({ types }),
        setPropertyCorrelationTypes: (types: FunnelCorrelationType[]) => ({ types }),
        setCorrelationDetailedFeedback: (comment: string) => ({ comment }),
        setCorrelationFeedbackRating: (rating: number) => ({ rating }),
        setCorrelationDetailedFeedbackVisible: (visible: boolean) => ({ visible }),
        sendCorrelationAnalysisFeedback: true,
        hideSkewWarning: true,
        hideCorrelationAnalysisFeedback: true,

        setPropertyNames: (propertyNames: string[]) => ({ propertyNames }),
        excludePropertyFromProject: (propertyName: string) => ({ propertyName }),
        excludeEvent: (eventName: string) => ({ eventName }),
        excludeEventProperty: (eventName: string, propertyName: string) => ({ eventName, propertyName }),

        addNestedTableExpandedKey: (expandKey: string) => ({ expandKey }),
        removeNestedTableExpandedKey: (expandKey: string) => ({ expandKey }),
    }),

    loaders: ({ values }) => ({
        people: [
            [] as any[],
            {
                loadPeople: async (steps) => {
                    return (await api.get('api/person/?uuid=' + steps[0].people.join(','))).results
                },
            },
        ],
        correlations: [
            { events: [] } as Record<'events', FunnelCorrelation[]>,
            {
                loadCorrelations: async () => {
                    const results: Omit<FunnelCorrelation, 'result_type'>[] = (
                        await api.create(`api/projects/${values.currentTeamId}/insights/funnel/correlation`, {
                            ...values.apiParams,
                            funnel_correlation_type: 'events',
                            funnel_correlation_exclude_event_names: values.excludedEventNames,
                        })
                    ).result?.events

                    return {
                        events: results.map((result) => ({
                            ...result,
                            result_type: FunnelCorrelationResultsType.Events,
                        })),
                    }
                },
            },
        ],
        propertyCorrelations: [
            { events: [] } as Record<'events', FunnelCorrelation[]>,
            {
                loadPropertyCorrelations: async () => {
                    const targetProperties =
                        values.propertyNames.length >= values.allProperties.length ? ['$all'] : values.propertyNames

                    if (targetProperties.length === 0) {
                        return { events: [] }
                    }

                    const results: Omit<FunnelCorrelation, 'result_type'>[] = (
                        await api.create(`api/projects/${values.currentTeamId}/insights/funnel/correlation`, {
                            ...values.apiParams,
                            funnel_correlation_type: 'properties',
                            funnel_correlation_names: targetProperties,
                            funnel_correlation_exclude_names: values.excludedPropertyNames,
                        })
                    ).result?.events

                    return {
                        events: results.map((result) => ({
                            ...result,
                            result_type: FunnelCorrelationResultsType.Properties,
                        })),
                    }
                },
            },
        ],
        eventWithPropertyCorrelations: [
            {} as Record<string, FunnelCorrelation[]>,
            {
                loadEventWithPropertyCorrelations: async (eventName: string) => {
                    const results: Omit<FunnelCorrelation, 'result_type'>[] = (
                        await api.create(`api/projects/${values.currentTeamId}/insights/funnel/correlation`, {
                            ...values.apiParams,
                            funnel_correlation_type: 'event_with_properties',
                            funnel_correlation_event_names: [eventName],
                            funnel_correlation_event_exclude_property_names: values.excludedEventPropertyNames,
                        })
                    ).result?.events

                    eventUsageLogic.actions.reportCorrelationInteraction(
                        FunnelCorrelationResultsType.EventWithProperties,
                        'load event with properties',
                        { name: eventName }
                    )

                    return {
                        [eventName]: results.map((result) => ({
                            ...result,
                            result_type: FunnelCorrelationResultsType.EventWithProperties,
                        })),
                    }
                },
            },
        ],
    }),

    reducers: ({ props }) => ({
        people: {
            clearFunnel: () => [],
        },
        stepReference: [
            FunnelStepReference.total as FunnelStepReference,
            {
                setStepReference: (_, { stepReference }) => stepReference,
            },
        ],
        isGroupingOutliers: [
            true,
            {
                setIsGroupingOutliers: (_, { isGroupingOutliers }) => isGroupingOutliers,
            },
        ],
        error: [
            null as any,
            {
                [insightLogic(props).actionTypes.startQuery]: () => null,
                [insightLogic(props).actionTypes.endQuery]: (_: any, { exception }: any) => exception ?? null,
                [insightLogic(props).actionTypes.abortQuery]: (_: any, { exception }: any) => exception ?? null,
            },
        ],
        correlationTypes: [
            [FunnelCorrelationType.Success, FunnelCorrelationType.Failure] as FunnelCorrelationType[],
            {
                setCorrelationTypes: (_, { types }) => types,
            },
        ],
        propertyCorrelationTypes: [
            [FunnelCorrelationType.Success, FunnelCorrelationType.Failure] as FunnelCorrelationType[],
            {
                setPropertyCorrelationTypes: (_, { types }) => types,
            },
        ],
        skewWarningHidden: [
            false,
            {
                hideSkewWarning: () => true,
            },
        ],
        correlationFeedbackHidden: [
            false,
            {
                sendCorrelationAnalysisFeedback: () => true,
                hideCorrelationAnalysisFeedback: () => true,
            },
        ],
        correlationDetailedFeedbackVisible: [
            false,
            {
                setCorrelationDetailedFeedbackVisible: (_, { visible }) => visible,
            },
        ],
        correlationFeedbackRating: [
            0,
            {
                setCorrelationFeedbackRating: (_, { rating }) => rating,
            },
        ],
        correlationDetailedFeedback: [
            '',
            {
                setCorrelationDetailedFeedback: (_, { comment }) => comment,
            },
        ],
        eventWithPropertyCorrelations: {
            loadEventWithPropertyCorrelationsSuccess: (state, { eventWithPropertyCorrelations }) => {
                return {
                    ...state,
                    ...eventWithPropertyCorrelations,
                }
            },
            loadCorrelationsSuccess: () => {
                return {}
            },
        },

        propertyNames: [
            [] as string[],
            {
                setPropertyNames: (_, { propertyNames }) => propertyNames,
            },
        ],

        excludedEventNames: [
            [] as string[],
            {
                persist: true,
            },
            {
                excludeEvent: (excludedEvents, { eventName }) => [...excludedEvents, eventName],
            },
        ],
        excludedEventPropertyNames: [
            [] as string[],
            {
                persist: true,
            },
            {
                excludeEventProperty: (state, { propertyName }) => [...state, propertyName],
            },
        ],
        nestedTableExpandedKeys: [
            [] as string[],
            {
                removeNestedTableExpandedKey: (state, { expandKey }) => {
                    return state.filter((key) => key !== expandKey)
                },
                addNestedTableExpandedKey: (state, { expandKey }) => {
                    return [...state, expandKey]
                },
                loadCorrelationsSuccess: () => {
                    return []
                },
            },
        ],
    }),

    selectors: ({ selectors }) => ({
        isLoading: [(s) => [s.insightLoading], (insightLoading) => insightLoading],
        loadedFilters: [(s) => [s.insight], ({ filters }) => (filters?.insight === ViewType.FUNNELS ? filters : {})],
        results: [
            (s) => [s.insight],
            ({ filters, result }): FunnelAPIResponse => (filters?.insight === ViewType.FUNNELS ? result : []),
        ],
        resultsLoading: [(s) => [s.insightLoading], (insightLoading) => insightLoading],
        conversionWindow: [
            (s) => [s.filters],
            ({ funnel_window_interval, funnel_window_interval_unit }) => ({
                funnel_window_interval: funnel_window_interval || 14,
                funnel_window_interval_unit: funnel_window_interval_unit || FunnelConversionWindowTimeUnit.Day,
            }),
        ],
        stepResults: [
            (s) => [s.results, s.filters],
            (results, filters) =>
                filters.funnel_viz_type !== FunnelVizType.TimeToConvert
                    ? (results as FunnelStep[] | FunnelStep[][])
                    : [],
        ],
        timeConversionResults: [
            (s) => [s.results, s.filters],
            (results, filters): FunnelsTimeConversionBins | null => {
                return filters.funnel_viz_type === FunnelVizType.TimeToConvert
                    ? (results as FunnelsTimeConversionBins)
                    : null
            },
        ],
        peopleSorted: [
            () => [selectors.stepsWithCount, selectors.people],
            (steps, people) => {
                if (!people) {
                    return null
                }
                const score = (person: PersonType): number => {
                    return steps.reduce(
                        (val, step) => (person.uuid && (step.people?.indexOf(person.uuid) ?? -1) > -1 ? val + 1 : val),
                        0
                    )
                }
                return [...people].sort((a, b) => score(b) - score(a))
            },
        ],
        isStepsEmpty: [() => [selectors.filters], (filters: FilterType) => isStepsEmpty(filters)],
        propertiesForUrl: [() => [selectors.filters], (filters: FilterType) => cleanFilters(filters)],
        isValidFunnel: [
            () => [selectors.filters, selectors.stepsWithCount, selectors.histogramGraphData],
            (filters, stepsWithCount, histogramGraphData) => {
                if (filters.funnel_viz_type === FunnelVizType.Steps || !filters.funnel_viz_type) {
                    return !!(stepsWithCount && stepsWithCount[0] && stepsWithCount[0].count > -1)
                }
                if (filters.funnel_viz_type === FunnelVizType.TimeToConvert) {
                    return (histogramGraphData?.length ?? 0) > 0
                }
                if (filters.funnel_viz_type === FunnelVizType.Trends) {
                    return (stepsWithCount?.length ?? 0) > 0 && stepsWithCount?.[0]?.labels
                }
                return false
            },
        ],
        filtersDirty: [
            () => [selectors.filters, selectors.loadedFilters],
            (filters, lastFilters): boolean => !equal(cleanFilters(filters), cleanFilters(lastFilters)),
        ],
        barGraphLayout: [() => [selectors.filters], ({ layout }): FunnelLayout => layout || FunnelLayout.vertical],
        clickhouseFeaturesEnabled: [
            () => [preflightLogic.selectors.preflight],
            // Controls auto-calculation of results and ability to break down values
            (preflight): boolean => !!preflight?.is_clickhouse_enabled,
        ],
        histogramGraphData: [
            () => [selectors.timeConversionResults],
            (timeConversionResults: FunnelsTimeConversionBins) => {
                if ((timeConversionResults?.bins?.length ?? 0) < 2) {
                    return []
                }
                const binSize = timeConversionResults.bins[1][0] - timeConversionResults.bins[0][0]
                const totalCount = sum(timeConversionResults.bins.map(([, count]) => count))
                return timeConversionResults.bins.map(([id, count]: [id: number, count: number]) => {
                    const value = Math.max(0, id)
                    const percent = count / totalCount
                    return {
                        id: value,
                        bin0: value,
                        bin1: value + binSize,
                        count,
                        label: percent === 0 ? '' : `${formatDisplayPercentage(percent)}%`,
                    }
                })
            },
        ],
        areFiltersValid: [
            () => [selectors.numberOfSeries],
            (numberOfSeries) => {
                return numberOfSeries > 1
            },
        ],
        numberOfSeries: [
            () => [selectors.filters],
            (filters): number => (filters.events?.length || 0) + (filters.actions?.length || 0),
        ],
        conversionMetrics: [
            () => [selectors.stepsWithCount, selectors.loadedFilters, selectors.timeConversionResults],
            (stepsWithCount, loadedFilters, timeConversionResults): FunnelTimeConversionMetrics => {
                // stepsWithCount should be empty in time conversion view. Return metrics precalculated on backend
                if (loadedFilters.funnel_viz_type === FunnelVizType.TimeToConvert) {
                    return {
                        averageTime: timeConversionResults?.average_conversion_time ?? 0,
                        stepRate: 0,
                        totalRate: 0,
                    }
                }

                // Handle metrics for trends
                if (loadedFilters.funnel_viz_type === FunnelVizType.Trends) {
                    return {
                        averageTime: 0,
                        stepRate: 0,
                        totalRate: average((stepsWithCount?.[0] as unknown as TrendResult)?.data ?? []) / 100,
                    }
                }

                // Handle metrics for steps and trends
                if (stepsWithCount.length <= 1) {
                    return {
                        averageTime: 0,
                        stepRate: 0,
                        totalRate: 0,
                    }
                }

                const isAllSteps = loadedFilters.funnel_from_step === -1
                const fromStep = isAllSteps
                    ? getReferenceStep(stepsWithCount, FunnelStepReference.total)
                    : stepsWithCount[loadedFilters.funnel_from_step ?? 0]
                const toStep = isAllSteps
                    ? getLastFilledStep(stepsWithCount)
                    : stepsWithCount[loadedFilters.funnel_to_step ?? 0]

                return {
                    averageTime: toStep?.average_conversion_time || 0,
                    stepRate: toStep.count / fromStep.count,
                    totalRate: stepsWithCount[stepsWithCount.length - 1].count / stepsWithCount[0].count,
                }
            },
        ],
        isSkewed: [
            (s) => [s.conversionMetrics, s.skewWarningHidden],
            (conversionMetrics, skewWarningHidden): boolean => {
                return !skewWarningHidden && (conversionMetrics.totalRate < 0.1 || conversionMetrics.totalRate > 0.9)
            },
        ],
        apiParams: [
            (s) => [s.filters],
            (filters) => {
                /* TODO: Related to #4329. We're mixing `from_dashboard` as both which causes hard to manage code:
                    a) a boolean-based hash param to determine if the insight is saved in a dashboard (when viewing insights page)
                    b) dashboard ID passed as a filter in certain kind of insights when viewing in the dashboard page
                */
                const { from_dashboard } = filters
                const cleanedParams = cleanFilters(filters)
                return {
                    ...(from_dashboard ? { from_dashboard } : {}),
                    ...cleanedParams,
                }
            },
        ],
        filterSteps: [
            () => [selectors.apiParams],
            (apiParams) =>
                [...(apiParams.events ?? []), ...(apiParams.actions ?? [])].sort((a, b) => a.order - b.order),
        ],
        eventCount: [() => [selectors.apiParams], (apiParams) => apiParams.events?.length || 0],
        actionCount: [() => [selectors.apiParams], (apiParams) => apiParams.actions?.length || 0],
        interval: [() => [selectors.apiParams], (apiParams) => apiParams.interval || ''],
        stepsWithNestedBreakdown: [
            () => [selectors.stepResults, selectors.apiParams],
            (results, params) => {
                if (isBreakdownFunnelResults(results) && isValidBreakdownParameter(params.breakdown)) {
                    return aggregateBreakdownResult(results, params.breakdown ?? undefined).sort(
                        (a, b) => a.order - b.order
                    )
                }
                return []
            },
        ],
        steps: [
            () => [selectors.stepResults, selectors.stepsWithNestedBreakdown, selectors.filters],
            (results, stepsWithNestedBreakdown, filters): FunnelStepWithNestedBreakdown[] => {
                if (!Array.isArray(results)) {
                    return []
                }
                return !!filters.breakdown
                    ? stepsWithNestedBreakdown
                    : ([...results] as FunnelStep[]).sort((a, b) => a.order - b.order)
            },
        ],
        stepsWithCount: [() => [selectors.steps], (steps) => steps.filter((step) => typeof step.count === 'number')],
        stepsWithConversionMetrics: [
            () => [selectors.steps, selectors.stepReference],
            (steps, stepReference): FunnelStepWithConversionMetrics[] => {
                const stepsWithConversionMetrics = steps.map((step, i) => {
                    const previousCount = i > 0 ? steps[i - 1].count : step.count // previous is faked for the first step
                    const droppedOffFromPrevious = Math.max(previousCount - step.count, 0)

                    const nestedBreakdown = step.nested_breakdown?.map((breakdown, breakdownIndex) => {
                        const previousBreakdownCount =
                            (i > 0 && steps[i - 1].nested_breakdown?.[breakdownIndex].count) || 0
                        const firstBreakdownCount = steps[0]?.nested_breakdown?.[breakdownIndex].count || 0
                        const _droppedOffFromPrevious = Math.max(previousBreakdownCount - breakdown.count, 0)
                        const conversionRates = {
                            fromPrevious: previousBreakdownCount === 0 ? 0 : breakdown.count / previousBreakdownCount,
                            total: breakdown.count / firstBreakdownCount,
                        }
                        return {
                            ...breakdown,
                            droppedOffFromPrevious: _droppedOffFromPrevious,
                            conversionRates: {
                                ...conversionRates,
                                fromBasisStep:
                                    stepReference === FunnelStepReference.total
                                        ? conversionRates.total
                                        : conversionRates.fromPrevious,
                            },
                        }
                    })
                    const conversionRates = {
                        fromPrevious: previousCount === 0 ? 0 : step.count / previousCount,
                        total: step.count / steps[0].count,
                    }
                    return {
                        ...step,
                        droppedOffFromPrevious,
                        nested_breakdown: nestedBreakdown,
                        conversionRates: {
                            ...conversionRates,
                            fromBasisStep:
                                i > 0
                                    ? stepReference === FunnelStepReference.total
                                        ? conversionRates.total
                                        : conversionRates.fromPrevious
                                    : conversionRates.total,
                        },
                    }
                })

                if (!stepsWithConversionMetrics.length || !stepsWithConversionMetrics[0].nested_breakdown) {
                    return stepsWithConversionMetrics
                }

                return stepsWithConversionMetrics.map((step) => {
                    // Per step breakdown significance
                    const [meanFromPrevious, stdDevFromPrevious] = getMeanAndStandardDeviation(
                        step.nested_breakdown?.map((item) => item.conversionRates.fromPrevious)
                    )
                    const [meanFromBasis, stdDevFromBasis] = getMeanAndStandardDeviation(
                        step.nested_breakdown?.map((item) => item.conversionRates.fromBasisStep)
                    )
                    const [meanTotal, stdDevTotal] = getMeanAndStandardDeviation(
                        step.nested_breakdown?.map((item) => item.conversionRates.total)
                    )

                    const isOutlier = (value: number, mean: number, stdDev: number): boolean => {
                        return (
                            value > mean + stdDev * DEVIATION_SIGNIFICANCE_MULTIPLIER ||
                            value < mean - stdDev * DEVIATION_SIGNIFICANCE_MULTIPLIER
                        )
                    }

                    const nestedBreakdown = step.nested_breakdown?.map((item) => {
                        return {
                            ...item,
                            significant: {
                                fromPrevious: isOutlier(
                                    item.conversionRates.fromPrevious,
                                    meanFromPrevious,
                                    stdDevFromPrevious
                                ),
                                fromBasisStep: isOutlier(
                                    item.conversionRates.fromBasisStep,
                                    meanFromBasis,
                                    stdDevFromBasis
                                ),
                                total: isOutlier(item.conversionRates.total, meanTotal, stdDevTotal),
                            },
                        }
                    })

                    return {
                        ...step,
                        nested_breakdown: nestedBreakdown,
                    }
                })
            },
        ],
        hiddenLegendKeys: [
            () => [selectors.filters],
            (filters) => {
                if (!featureFlagLogic.values.featureFlags[FEATURE_FLAGS.FUNNEL_VERTICAL_BREAKDOWN]) {
                    return {}
                }
                return filters.hiddenLegendKeys ?? {}
            },
        ],
        visibleStepsWithConversionMetrics: [
            () => [
                selectors.stepsWithConversionMetrics,
                selectors.hiddenLegendKeys,
                selectors.flattenedStepsByBreakdown,
            ],
            (steps, hiddenLegendKeys, flattenedStepsByBreakdown) => {
                const baseLineSteps = flattenedStepsByBreakdown.find((b) => b.isBaseline)
                return steps.map((step, stepIndex) => ({
                    ...step,
                    nested_breakdown: (!!baseLineSteps?.steps
                        ? [baseLineSteps.steps[stepIndex], ...(step?.nested_breakdown ?? [])]
                        : step?.nested_breakdown
                    )
                        ?.map((b, breakdownIndex) => ({
                            ...b,
                            order: breakdownIndex,
                        }))
                        ?.filter((b) => {
                            return !hiddenLegendKeys[getVisibilityIndex(step, b.breakdown_value)]
                        }),
                }))
            },
        ],
        flattenedSteps: [
            () => [selectors.stepsWithConversionMetrics],
            (steps): FlattenedFunnelStep[] => {
                const flattenedSteps: FlattenedFunnelStep[] = []
                steps.forEach((step) => {
                    flattenedSteps.push({
                        ...step,
                        rowKey: step.order,
                        nestedRowKeys: step.nested_breakdown
                            ? step.nested_breakdown.map((breakdownStep) =>
                                  getVisibilityIndex(step, breakdownStep.breakdown_value)
                              )
                            : [],
                        isBreakdownParent: !!step.nested_breakdown?.length,
                    })
                    if (step.nested_breakdown?.length) {
                        step.nested_breakdown.forEach((breakdownStep, i) => {
                            flattenedSteps.push({
                                ...breakdownStep,
                                rowKey: getVisibilityIndex(step, breakdownStep.breakdown_value),
                                breakdownIndex: i,
                            })
                        })
                    }
                })
                return flattenedSteps
            },
        ],
        flattenedStepsByBreakdown: [
            () => [selectors.stepsWithConversionMetrics, selectors.barGraphLayout],
            (steps, layout): FlattenedFunnelStepByBreakdown[] => {
                // Initialize with two rows for rendering graph and header
                const flattenedStepsByBreakdown: FlattenedFunnelStepByBreakdown[] = [
                    { rowKey: 'steps-meta' },
                    { rowKey: 'graph' },
                    { rowKey: 'table-header' },
                ]

                if (steps.length > 0) {
                    const baseStep = steps[0]
                    const lastStep = steps[steps.length - 1]
                    const hasBaseline =
                        layout === FunnelLayout.vertical &&
                        (!baseStep.breakdown || (baseStep.nested_breakdown?.length ?? 0) > 1)
                    // Baseline - total step to step metrics, only add if more than 1 breakdown or not breakdown
                    if (hasBaseline) {
                        flattenedStepsByBreakdown.push({
                            rowKey: 'baseline',
                            isBaseline: true,
                            breakdown: (baseStep.breakdown as string) ?? 'baseline',
                            breakdown_value: 'Baseline',
                            breakdownIndex: 0,
                            steps: steps.map((s) =>
                                Object.assign({}, s, { nested_breakdown: undefined, breakdown_value: 'Baseline' })
                            ),
                            conversionRates: {
                                total: (lastStep?.count ?? 0) / (baseStep?.count ?? 1),
                            },
                        })
                    }
                    // Per Breakdown
                    if (baseStep.nested_breakdown?.length) {
                        baseStep.nested_breakdown.forEach((breakdownStep, i) => {
                            const stepsInBreakdown = steps
                                .filter((s) => !!s?.nested_breakdown?.[i])
                                .map((s) => s.nested_breakdown?.[i] as FunnelStepWithConversionMetrics)
                            const offset = hasBaseline ? 1 : 0
                            flattenedStepsByBreakdown.push({
                                rowKey: breakdownStep.breakdown_value ?? i + offset,
                                isBaseline: false,
                                breakdown: (breakdownStep.breakdown as string | number) || 'Other',
                                breakdown_value: breakdownStep.breakdown_value || 'Other',
                                breakdownIndex: i + offset,
                                steps: stepsInBreakdown,
                                conversionRates: {
                                    total:
                                        (stepsInBreakdown[stepsInBreakdown.length - 1]?.count ?? 0) /
                                        (stepsInBreakdown[0]?.count ?? 1),
                                },
                                significant: stepsInBreakdown.some((step) =>
                                    step.significant ? Object.values(step.significant).some((val) => val) : false
                                ),
                            })
                        })
                    }
                }
                return flattenedStepsByBreakdown
            },
        ],
        flattenedBreakdowns: [
            () => [selectors.flattenedStepsByBreakdown],
            (breakdowns): FlattenedFunnelStepByBreakdown[] => {
                return breakdowns.filter((b) => b.breakdown)
            },
        ],
        numericBinCount: [
            () => [selectors.filters, selectors.timeConversionResults],
            (filters, timeConversionResults): number => {
                if (filters.bin_count === BinCountAuto) {
                    return timeConversionResults?.bins?.length ?? 0
                }
                return filters.bin_count ?? 0
            },
        ],
        exclusionDefaultStepRange: [
            () => [selectors.numberOfSeries, selectors.areFiltersValid],
            (numberOfSeries, areFiltersValid): Omit<FunnelStepRangeEntityFilter, 'id' | 'name'> => ({
                funnel_from_step: 0,
                funnel_to_step: areFiltersValid ? numberOfSeries - 1 : 1,
            }),
        ],
        exclusionFilters: [
            () => [selectors.filters],
            (filters: FilterType): FilterType => ({
                events: filters.exclusions,
            }),
        ],
        areExclusionFiltersValid: [
            () => [selectors.error],
            (e: any): boolean => {
                return !(e?.status === 400 && e?.type === 'validation_error')
            },
        ],
        correlationValues: [
            () => [selectors.correlations, selectors.correlationTypes],
            (correlations, correlationTypes): FunnelCorrelation[] => {
                return correlations.events
                    ?.filter((correlation) => correlationTypes.includes(correlation.correlation_type))
                    .map((value) => {
                        return {
                            ...value,
                            odds_ratio:
                                value.correlation_type === FunnelCorrelationType.Success
                                    ? value.odds_ratio
                                    : 1 / value.odds_ratio,
                        }
                    })
                    .sort((first, second) => {
                        return second.odds_ratio - first.odds_ratio
                    })
            },
        ],
        propertyCorrelationValues: [
            () => [selectors.propertyCorrelations, selectors.propertyCorrelationTypes, selectors.excludedPropertyNames],
            (propertyCorrelations, propertyCorrelationTypes, excludedPropertyNames): FunnelCorrelation[] => {
                return propertyCorrelations.events
                    .filter((correlation) => propertyCorrelationTypes.includes(correlation.correlation_type))
                    .filter(
                        (correlation) =>
                            excludedPropertyNames === null ||
                            !excludedPropertyNames.includes(correlation.event.event.split('::')[0])
                    )
                    .map((value) => {
                        return {
                            ...value,
                            odds_ratio:
                                value.correlation_type === FunnelCorrelationType.Success
                                    ? value.odds_ratio
                                    : 1 / value.odds_ratio,
                        }
                    })
                    .sort((first, second) => {
                        return second.odds_ratio - first.odds_ratio
                    })
            },
        ],
        eventWithPropertyCorrelationsValues: [
            () => [selectors.eventWithPropertyCorrelations, selectors.correlationTypes],
            (eventWithPropertyCorrelations, correlationTypes): Record<string, FunnelCorrelation[]> => {
                const eventWithPropertyCorrelationsValues: Record<string, FunnelCorrelation[]> = {}
                for (const key in eventWithPropertyCorrelations) {
                    if (eventWithPropertyCorrelations.hasOwnProperty(key)) {
                        eventWithPropertyCorrelationsValues[key] = eventWithPropertyCorrelations[key]
                            ?.filter((correlation) => correlationTypes.includes(correlation.correlation_type))
                            .map((value) => {
                                return {
                                    ...value,
                                    odds_ratio:
                                        value.correlation_type === FunnelCorrelationType.Success
                                            ? value.odds_ratio
                                            : 1 / value.odds_ratio,
                                }
                            })
                            .sort((first, second) => {
                                return second.odds_ratio - first.odds_ratio
                            })
                    }
                }
                return eventWithPropertyCorrelationsValues
            },
        ],
        eventHasPropertyCorrelations: [
            () => [selectors.eventWithPropertyCorrelationsValues],
            (eventWithPropertyCorrelationsValues): ((eventName: string) => boolean) => {
                return (eventName) => {
                    return !!eventWithPropertyCorrelationsValues[eventName]
                }
            },
        ],
        parseDisplayNameForCorrelation: [
            () => [],
            (): ((record: FunnelCorrelation) => {
                first_value: string
                second_value?: string
            }) => {
                return (record) => {
                    let first_value = undefined
                    let second_value = undefined
                    const values = record.event.event.split('::')

                    if (record.result_type === FunnelCorrelationResultsType.Events) {
                        first_value = record.event.event
                        return { first_value, second_value }
                    } else if (record.result_type === FunnelCorrelationResultsType.Properties) {
                        first_value = values[0]
                        second_value = values[1]
                        return { first_value, second_value }
                    } else if (values[0] === '$autocapture' && values[1] === 'elements_chain') {
                        // special case for autocapture elements_chain
                        first_value = eventToName({ ...record.event, event: '$autocapture' })
                        return { first_value, second_value }
                    } else {
                        // FunnelCorrelationResultsType.EventWithProperties
                        // Events here come in the form of event::property::value
                        return { first_value: values[1], second_value: values[2] }
                    }
                }
            },
        ],
        correlationPropKey: [
            () => [(_, props) => props],
            (props): string => `correlation-${keyForInsightLogicProps('insight_funnel')(props)}`,
        ],

        isPropertyExcludedFromProject: [
            () => [selectors.excludedPropertyNames],
            (excludedPropertyNames) => (propertyName: string) =>
                excludedPropertyNames?.find((name) => name === propertyName) !== undefined,
        ],
        isEventExcluded: [
            () => [selectors.excludedEventNames],
            (excludedEventNames) => (eventName: string) =>
                excludedEventNames.find((name) => name === eventName) !== undefined,
        ],

        isEventPropertyExcluded: [
            () => [selectors.excludedEventPropertyNames],
            (excludedEventPropertyNames) => (propertyName: string) =>
                excludedEventPropertyNames.find((name) => name === propertyName) !== undefined,
        ],
        excludedPropertyNames: [
            () => [selectors.currentTeam],
            (currentTeam) =>
                currentTeam
                    ? currentTeam.correlation_config?.excluded_person_property_names ||
                      DEFAULT_EXCLUDED_PERSON_PROPERTIES
                    : null,
        ],
        inversePropertyNames: [
            (s) => [s.personProperties],
            (personProperties) => (excludedPersonProperties: string[]) => {
                return personProperties
                    .map((property) => property.name)
                    .filter((property) => !excludedPersonProperties.includes(property))
            },
        ],
        correlationAnalysisAvailable: [
            (s) => [s.hasAvailableFeature, s.clickhouseFeaturesEnabled],
            (hasAvailableFeature, clickhouseFeaturesEnabled) =>
                featureFlagLogic.values.featureFlags[FEATURE_FLAGS.CORRELATION_ANALYSIS] &&
                clickhouseFeaturesEnabled &&
                hasAvailableFeature(AvailableFeature.CORRELATION_ANALYSIS),
        ],
        allProperties: [
            (s) => [s.inversePropertyNames, s.excludedPropertyNames],
            (inversePropertyNames, excludedPropertyNames): string[] => {
                return inversePropertyNames(excludedPropertyNames || [])
            },
        ],
    }),

    listeners: ({ actions, values, props }) => ({
        loadResultsSuccess: async ({ insight }) => {
            if (insight.filters?.insight !== ViewType.FUNNELS) {
                return
            }
            // hide all but the first five breakdowns for each step
            values.steps?.forEach((step) => {
                values.flattenedStepsByBreakdown
                    ?.filter((s) => !!s.breakdown)
                    ?.slice(5)
                    .forEach((b) => {
                        actions.setHiddenById({ [getVisibilityIndex(step, b.breakdown_value)]: true })
                    })
            })

            // load the old people table
            if (!values.clickhouseFeaturesEnabled) {
                if ((values.stepsWithCount[0]?.people?.length ?? 0) > 0) {
                    actions.loadPeople(values.stepsWithCount)
                }
            }

            // load correlation table after funnel. Maybe parallel?
            if (values.correlationAnalysisAvailable) {
                actions.loadCorrelations()
                actions.loadPropertyCorrelations()
            }
        },
        toggleVisibilityByBreakdown: ({ breakdownValue }) => {
            values.visibleStepsWithConversionMetrics?.forEach((step) => {
                const key = getVisibilityIndex(step, breakdownValue)
                const currentIsHidden = !!values.hiddenLegendKeys?.[key]

                actions.setHiddenById({ [key]: currentIsHidden ? undefined : true })
            })
        },
        toggleVisibility: ({ index }) => {
            const currentIsHidden = !!values.hiddenLegendKeys?.[index]

            actions.setFilters({
                hiddenLegendKeys: {
                    ...values.hiddenLegendKeys,
                    [`${index}`]: currentIsHidden ? undefined : true,
                },
            })
        },
        setHiddenById: ({ entry }) => {
            const nextEntries = Object.fromEntries(
                Object.entries(entry).map(([index, hiddenState]) => [index, hiddenState ? true : undefined])
            )

            actions.setFilters({
                hiddenLegendKeys: {
                    ...values.hiddenLegendKeys,
                    ...nextEntries,
                },
            })
        },
        setFilters: ({ filters, mergeWithExisting }) => {
            const cleanedParams = cleanFilters(
                mergeWithExisting ? { ...values.filters, ...filters } : filters,
                values.filters
            )
            insightLogic(props).actions.setFilters(cleanedParams)
        },
        setEventExclusionFilters: ({ filters }) => {
            actions.setFilters({
                ...values.filters,
                exclusions: filters.events as FunnelStepRangeEntityFilter[],
            })
        },
        setOneEventExclusionFilter: ({ eventFilter, index }) => {
            actions.setFilters({
                ...values.filters,
                exclusions: values.filters.exclusions
                    ? values.filters.exclusions.map((e, e_i) =>
                          e_i === index
                              ? getClampedStepRangeFilter({ stepRange: eventFilter, filters: values.filters })
                              : e
                      )
                    : [],
            })
        },
        clearFunnel: ({}) => {
            actions.setFilters({ new_entity: values.filters.new_entity }, false, true)
        },
        saveFunnelInsight: async ({ name }) => {
            await api.create(`api/projects/${values.currentTeamId}/insights`, {
                filters: values.filters,
                name,
                saved: true,
            })
            actions.loadFunnels()
        },
        openPersonsModal: ({ step, stepNumber, breakdown_value, breakdown, breakdown_type, customSteps }) => {
            personsModalLogic.actions.loadPeople({
                action: 'session',
                breakdown_value: breakdown_value !== undefined ? breakdown_value : undefined,
                label: step.name,
                date_from: '',
                date_to: '',
                filters: { ...values.filters, breakdown, breakdown_type, funnel_custom_steps: customSteps },
                saveOriginal: true,
                funnelStep: stepNumber,
            })
        },
        openCorrelationPersonsModal: ({ entity, converted, resultType }) => {
            personsModalLogic.actions.loadPeople({
                action: { id: entity.id, name: entity.name, properties: entity.properties, type: entity.type },
                label: entity.id,
                date_from: '',
                date_to: '',
                filters: {
                    ...values.filters,
                    funnel_correlation_person_converted: converted ? 'true' : 'false',
                    funnel_correlation_person_entity: entity,
                },
            })
            eventUsageLogic.actions.reportCorrelationInteraction(resultType, 'person modal', { ...entity, converted })
        },
        changeStepRange: ({ funnel_from_step, funnel_to_step }) => {
            actions.setFilters({
                funnel_from_step,
                funnel_to_step,
            })
        },
        setBinCount: async ({ binCount }) => {
            actions.setFilters(binCount && binCount !== BinCountAuto ? { bin_count: binCount } : {})
        },
<<<<<<< HEAD
        excludeEventProperty: async ({ eventName }) => {
=======
        setConversionWindow: async () => {
            actions.setFilters(values.conversionWindow)
        },

        excludeEventProperty: async ({ eventName, propertyName }) => {
>>>>>>> f6b39690
            actions.loadEventWithPropertyCorrelations(eventName)
            eventUsageLogic.actions.reportCorrelationInteraction(
                FunnelCorrelationResultsType.EventWithProperties,
                'exclude event property',
                { event_name: eventName, property_name: propertyName }
            )
        },

        excludeEvent: async ({ eventName }) => {
            actions.loadCorrelations()
            eventUsageLogic.actions.reportCorrelationInteraction(FunnelCorrelationResultsType.Events, 'exclude event', {
                event_name: eventName,
            })
        },

        excludePropertyFromProject: ({ propertyName }) => {
            // When we exclude a property, we want to update the config stored
            // on the current Team/Project.
            const oldExcludedPropertyNames = values.excludedPropertyNames
            const oldCurrentTeam = teamLogic.values.currentTeam

            eventUsageLogic.actions.reportCorrelationInteraction(
                FunnelCorrelationResultsType.Properties,
                'exclude property from project',
                { property_name: propertyName }
            )
            // If we haven't actually retrieved the current team, we can't
            // update the config.
            if (oldCurrentTeam === null || oldExcludedPropertyNames === null) {
                console.warn('Attempt to update correlation config without first retrieving existing config')
                return
            }

            const oldCorrelationConfig = oldCurrentTeam.correlation_config

            const excludedPropertyNames = [...Array.from(new Set(oldExcludedPropertyNames.concat([propertyName])))]

            const correlationConfig = {
                ...oldCorrelationConfig,
                excluded_person_property_names: excludedPropertyNames,
            }

            teamLogic.actions.updateCurrentTeam({
                correlation_config: correlationConfig,
            })
        },

        hideSkewWarning: () => {
            eventUsageLogic.actions.reportCorrelationInteraction(
                FunnelCorrelationResultsType.Events,
                'hide skew warning'
            )
        },

        setCorrelationTypes: ({ types }) => {
            eventUsageLogic.actions.reportCorrelationInteraction(
                FunnelCorrelationResultsType.Events,
                'set correlation types',
                { types }
            )
        },

        setPropertyCorrelationTypes: ({ types }) => {
            eventUsageLogic.actions.reportCorrelationInteraction(
                FunnelCorrelationResultsType.Properties,
                'set property correlation types',
                { types }
            )
        },

        setPropertyNames: async ({ propertyNames }) => {
            actions.loadPropertyCorrelations()
            eventUsageLogic.actions.reportCorrelationInteraction(
                FunnelCorrelationResultsType.Properties,
                'set property names',
                { property_names: propertyNames.length === values.allProperties.length ? '$all' : propertyNames }
            )
        },

        sendCorrelationAnalysisFeedback: () => {
            eventUsageLogic.actions.reportCorrelationAnalysisDetailedFeedback(
                values.correlationFeedbackRating,
                values.correlationDetailedFeedback
            )
            actions.setCorrelationFeedbackRating(0)
            actions.setCorrelationDetailedFeedback('')
            successToast('Thanks for your feedback!', 'Your comments help us improve.')
        },
        setCorrelationFeedbackRating: ({ rating }) => {
            const feedbackBoxVisible = rating > 0
            actions.setCorrelationDetailedFeedbackVisible(feedbackBoxVisible)
            if (feedbackBoxVisible) {
                // Don't send event when resetting reducer
                eventUsageLogic.actions.reportCorrelationAnalysisFeedback(rating)
            }
        },

        [visibilitySensorLogic({ id: values.correlationPropKey }).actionTypes.setVisible]: async (
            { visible }: { visible: boolean },
            breakpoint: BreakPointFunction
        ) => {
            if (visible) {
                eventUsageLogic.actions.reportCorrelationViewed(values.filters, 0)
            }

            await breakpoint(10000)
            eventUsageLogic.actions.reportCorrelationViewed(values.filters, 10)
        },

        [visibilitySensorLogic({ id: `${values.correlationPropKey}-properties` }).actionTypes.setVisible]: async (
            { visible }: { visible: boolean },
            breakpoint: BreakPointFunction
        ) => {
            if (visible) {
                eventUsageLogic.actions.reportCorrelationViewed(values.filters, 0, true)
            }

            await breakpoint(10000)
            eventUsageLogic.actions.reportCorrelationViewed(values.filters, 10, true)
        },
    }),
})<|MERGE_RESOLUTION|>--- conflicted
+++ resolved
@@ -1120,15 +1120,7 @@
         setBinCount: async ({ binCount }) => {
             actions.setFilters(binCount && binCount !== BinCountAuto ? { bin_count: binCount } : {})
         },
-<<<<<<< HEAD
-        excludeEventProperty: async ({ eventName }) => {
-=======
-        setConversionWindow: async () => {
-            actions.setFilters(values.conversionWindow)
-        },
-
         excludeEventProperty: async ({ eventName, propertyName }) => {
->>>>>>> f6b39690
             actions.loadEventWithPropertyCorrelations(eventName)
             eventUsageLogic.actions.reportCorrelationInteraction(
                 FunnelCorrelationResultsType.EventWithProperties,
