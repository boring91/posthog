import { LemonSelectOptions } from '@posthog/lemon-ui'

import { ChartDisplayCategory, ChartDisplayType, Region, SSOProvider } from '../types'

// Sync with backend DISPLAY_TYPES_TO_CATEGORIES
export const DISPLAY_TYPES_TO_CATEGORIES: Record<ChartDisplayType, ChartDisplayCategory> = {
    [ChartDisplayType.ActionsLineGraph]: ChartDisplayCategory.TimeSeries,
    [ChartDisplayType.ActionsBar]: ChartDisplayCategory.TimeSeries,
    [ChartDisplayType.ActionsAreaGraph]: ChartDisplayCategory.TimeSeries,
    [ChartDisplayType.ActionsLineGraphCumulative]: ChartDisplayCategory.CumulativeTimeSeries,
    [ChartDisplayType.BoldNumber]: ChartDisplayCategory.TotalValue,
    [ChartDisplayType.ActionsPie]: ChartDisplayCategory.TotalValue,
    [ChartDisplayType.ActionsBarValue]: ChartDisplayCategory.TotalValue,
    [ChartDisplayType.ActionsTable]: ChartDisplayCategory.TotalValue,
    [ChartDisplayType.WorldMap]: ChartDisplayCategory.TotalValue,
}
export const NON_TIME_SERIES_DISPLAY_TYPES = Object.entries(DISPLAY_TYPES_TO_CATEGORIES)
    .filter(([, category]) => category === ChartDisplayCategory.TotalValue)
    .map(([displayType]) => displayType as ChartDisplayType)

/** Display types for which `breakdown` is hidden and ignored. Sync with backend NON_BREAKDOWN_DISPLAY_TYPES. */
export const NON_BREAKDOWN_DISPLAY_TYPES = [ChartDisplayType.BoldNumber]
/** Display types which only work with a single series. */
export const SINGLE_SERIES_DISPLAY_TYPES = [ChartDisplayType.WorldMap, ChartDisplayType.BoldNumber]

export const NON_VALUES_ON_SERIES_DISPLAY_TYPES = [
    ChartDisplayType.ActionsTable,
    ChartDisplayType.WorldMap,
    ChartDisplayType.BoldNumber,
]

/** Display types for which a percent stack view is available. */
export const PERCENT_STACK_VIEW_DISPLAY_TYPE = [
    ChartDisplayType.ActionsBar,
    ChartDisplayType.ActionsAreaGraph,
    ChartDisplayType.ActionsPie,
]

export enum OrganizationMembershipLevel {
    Member = 1,
    Admin = 8,
    Owner = 15,
}

export enum TeamMembershipLevel {
    Member = 1,
    Admin = 8,
}

export type EitherMembershipLevel = OrganizationMembershipLevel | TeamMembershipLevel

/** See posthog/api/organization.py for details. */
export enum PluginsAccessLevel {
    None = 0,
    Config = 3,
    Install = 6,
    Root = 9,
}

/** Collaboration restriction level (which is a dashboard setting). Sync with DashboardPrivilegeLevel. */
export enum DashboardRestrictionLevel {
    EveryoneInProjectCanEdit = 21,
    OnlyCollaboratorsCanEdit = 37,
}

/** Collaboration privilege level (which is a user property). Sync with DashboardRestrictionLevel. */
export enum DashboardPrivilegeLevel {
    CanView = 21,
    CanEdit = 37,
    /** This is not a value that can be set in the DB – it's inferred. */
    _ProjectAdmin = 888,
    /** This is not a value that can be set in the DB – it's inferred. */
    _Owner = 999,
}

export const privilegeLevelToName: Record<DashboardPrivilegeLevel, string> = {
    [DashboardPrivilegeLevel.CanView]: 'can view',
    [DashboardPrivilegeLevel.CanEdit]: 'can edit',
    [DashboardPrivilegeLevel._Owner]: 'owner',
    [DashboardPrivilegeLevel._ProjectAdmin]: 'can edit',
}

// Persons
export const PERSON_DISTINCT_ID_MAX_SIZE = 3
// Sync with .../api/person.py and .../ingestion/hooks.ts
export const PERSON_DEFAULT_DISPLAY_NAME_PROPERTIES = [
    'email',
    'Email',
    'name',
    'Name',
    'username',
    'Username',
    'UserName',
]

// Feature Flags & Experiments
export const INSTANTLY_AVAILABLE_PROPERTIES = [
    '$geoip_city_name',
    '$geoip_country_name',
    '$geoip_country_code',
    '$geoip_continent_name',
    '$geoip_continent_code',
    '$geoip_postal_code',
    '$geoip_time_zone',
    // Person and group identifiers
    '$group_key',
    'distinct_id',
]
export const MAX_EXPERIMENT_VARIANTS = 10
export const EXPERIMENT_DEFAULT_DURATION = 14 // days

// Event constants
export const ACTION_TYPE = 'action_type'
export const EVENT_TYPE = 'event_type'
export const STALE_EVENT_SECONDS = 30 * 24 * 60 * 60 // 30 days

/** @deprecated: should be removed once backend is updated */
export enum ShownAsValue {
    VOLUME = 'Volume',
    STICKINESS = 'Stickiness',
    LIFECYCLE = 'Lifecycle',
}

// Retention constants
export const RETENTION_RECURRING = 'retention_recurring'
export const RETENTION_FIRST_TIME = 'retention_first_time'

export const WEBHOOK_SERVICES: Record<string, string> = {
    Slack: 'slack.com',
    Discord: 'discord.com',
    Teams: 'office.com',
}

// NOTE: Run `DEBUG=1 python manage.py sync_feature_flags` locally to sync these flags into your local project
// By default all flags are boolean but you can add `multivariate` to the comment to have it created as multivariate with "test" and "control" values

export const FEATURE_FLAGS = {
    // Cloud-only
    CLOUD_ANNOUNCEMENT: 'cloud-announcement',
    // Experiments / beta features
    FUNNELS_CUE_OPT_OUT: 'funnels-cue-opt-out-7301', // owner: @neilkakkar
    BILLING_LIMIT: 'billing-limit', // owner: @timgl
    KAFKA_INSPECTOR: 'kafka-inspector', // owner: @yakkomajuri
    HISTORICAL_EXPORTS_V2: 'historical-exports-v2', // owner @macobo
    PERSON_ON_EVENTS_ENABLED: 'person-on-events-enabled', //owner: @EDsCODE
    INGESTION_WARNINGS_ENABLED: 'ingestion-warnings-enabled', // owner: @tiina303
    SESSION_RESET_ON_LOAD: 'session-reset-on-load', // owner: @benjackwhite
    DEBUG_REACT_RENDERS: 'debug-react-renders', // owner: @benjackwhite
    AUTO_ROLLBACK_FEATURE_FLAGS: 'auto-rollback-feature-flags', // owner: @EDsCODE
    ONBOARDING_V2_DEMO: 'onboarding-v2-demo', // owner: #team-growth
    QUERY_RUNNING_TIME: 'query_running_time', // owner: @mariusandra
    QUERY_TIMINGS: 'query-timings', // owner: @mariusandra
    QUERY_ASYNC: 'query-async', // owner: @webjunkie
    POSTHOG_3000_NAV: 'posthog-3000-nav', // owner: @Twixes
    HEDGEHOG_MODE: 'hedgehog-mode', // owner: @benjackwhite
    HEDGEHOG_MODE_DEBUG: 'hedgehog-mode-debug', // owner: @benjackwhite
    SIGNUP_BENEFITS: 'signup-benefits', // experiment, owner: @zlwaterfield
    WEB_ANALYTICS: 'web-analytics', // owner @robbie-c #team-web-analytics
    WEB_ANALYTICS_SAMPLING: 'web-analytics-sampling', // owner @robbie-c #team-web-analytics
    HIGH_FREQUENCY_BATCH_EXPORTS: 'high-frequency-batch-exports', // owner: @tomasfarias
    // owner: #team-replay, only to be enabled for PostHog team testing
    EXCEPTION_AUTOCAPTURE: 'exception-autocapture',
    DATA_WAREHOUSE: 'data-warehouse', // owner: @EDsCODE
    DATA_WAREHOUSE_POSTGRES_IMPORT: 'data-warehouse-postgres-import', // owner: @EDsCODE
    FF_DASHBOARD_TEMPLATES: 'ff-dashboard-templates', // owner: @EDsCODE
    SHOW_PRODUCT_INTRO_EXISTING_PRODUCTS: 'show-product-intro-existing-products', // owner: @raquelmsmith
    ARTIFICIAL_HOG: 'artificial-hog', // owner: @Twixes
    CS_DASHBOARDS: 'cs-dashboards', // owner: @pauldambra
    PRODUCT_SPECIFIC_ONBOARDING: 'product-specific-onboarding', // owner: @raquelmsmith
    REDIRECT_SIGNUPS_TO_INSTANCE: 'redirect-signups-to-instance', // owner: @raquelmsmith
    APPS_AND_EXPORTS_UI: 'apps-and-exports-ui', // owner: @benjackwhite
    HOGQL_INSIGHTS: 'hogql-insights-preview', // owner: @mariusandra
    HOGQL_INSIGHTS_LIFECYCLE: 'hogql-insights-lifecycle', // owner: @mariusandra
    HOGQL_INSIGHTS_PATHS: 'hogql-insights-paths', // owner: @webjunkie
    HOGQL_INSIGHTS_RETENTION: 'hogql-insights-retention', // owner: @webjunkie
    HOGQL_INSIGHTS_TRENDS: 'hogql-insights-trends', // owner: @Gilbert09
    HOGQL_INSIGHTS_STICKINESS: 'hogql-insights-stickiness', // owner: @Gilbert09
    HOGQL_INSIGHTS_FUNNELS: 'hogql-insights-funnels', // owner: @thmsobrmlr
    HOGQL_INSIGHT_LIVE_COMPARE: 'hogql-insight-live-compare', // owner: @mariusandra
    BI_VIZ: 'bi_viz', // owner: @Gilbert09
    WEBHOOKS_DENYLIST: 'webhooks-denylist', // owner: #team-pipeline
    PERSONS_HOGQL_QUERY: 'persons-hogql-query', // owner: @mariusandra
    PIPELINE_UI: 'pipeline-ui', // owner: #team-pipeline
    SESSION_RECORDING_SAMPLING: 'session-recording-sampling', // owner: #team-replay
    PERSON_FEED_CANVAS: 'person-feed-canvas', // owner: #project-canvas
    FEATURE_FLAG_COHORT_CREATION: 'feature-flag-cohort-creation', // owner: @neilkakkar #team-feature-success
    INSIGHT_HORIZONTAL_CONTROLS: 'insight-horizontal-controls', // owner: @benjackwhite
    SURVEYS_WIDGETS: 'surveys-widgets', // owner: @liyiy
    INVITE_TEAM_MEMBER_ONBOARDING: 'invite-team-member-onboarding', // owner: @biancayang
    YEAR_IN_HOG: 'year-in-hog', // owner: #team-replay
    SESSION_REPLAY_EXPORT_MOBILE_DATA: 'session-replay-export-mobile-data', // owner: #team-replay
    DISCUSSIONS: 'discussions', // owner: #team-replay
    REDIRECT_INSIGHT_CREATION_PRODUCT_ANALYTICS_ONBOARDING: 'redirect-insight-creation-product-analytics-onboarding', // owner: @biancayang
    AI_SESSION_SUMMARY: 'ai-session-summary', // owner: #team-replay
    AI_SESSION_PERMISSIONS: 'ai-session-permissions', // owner: #team-replay
    PRODUCT_INTRO_PAGES: 'product-intro-pages', // owner: @raquelmsmith
    DATANODE_CONCURRENCY_LIMIT: 'datanode-concurrency-limit', // owner: @robbie-c
    SESSION_REPLAY_DOCTOR: 'session-replay-doctor', // owner: #team-replay
    REPLAY_SIMILAR_RECORDINGS: 'session-replay-similar-recordings', // owner: #team-replay
    SAVED_NOT_PINNED: 'saved-not-pinned', // owner: #team-replay
    BILLING_UPGRADE_LANGUAGE: 'billing-upgrade-language', // owner: @biancayang
    NEW_EXPERIMENTS_UI: 'new-experiments-ui', // owner: @jurajmajerik #team-feature-success
    SESSION_REPLAY_V3_INGESTION_PLAYBACK: 'session-replay-v3-ingestion-playback', // owner: @benjackwhite
    SESSION_REPLAY_FILTER_ORDERING: 'session-replay-filter-ordering', // owner: #team-replay
    SESSION_REPLAY_LINKED_VARIANTS: 'session-replay-linked-variants', // owner: #team-replay
    REPLAY_ERROR_CLUSTERING: 'session-replay-error-clustering', // owner: #team-replay
    AUDIT_LOGS_ACCESS: 'audit-logs-access', // owner: #team-growth
    SUBSCRIBE_FROM_PAYGATE: 'subscribe-from-paygate', // owner: #team-growth
    REVERSE_PROXY_ONBOARDING: 'reverse-proxy-onboarding', // owner: @zlwaterfield
    SESSION_REPLAY_MOBILE_ONBOARDING: 'session-replay-mobile-onboarding', // owner: #team-replay
<<<<<<< HEAD
    IP_ALLOWLIST_SETTING: 'ip-allowlist-setting', // owner: @benjackwhite
=======
    EMAIL_VERIFICATION_TICKET_SUBMISSION: 'email-verification-ticket-submission', // owner: #team-growth
    THEME: 'theme', // owner: @aprilfools
>>>>>>> 487fb612
} as const
export type FeatureFlagKey = (typeof FEATURE_FLAGS)[keyof typeof FEATURE_FLAGS]

export const ENTITY_MATCH_TYPE = 'entities'
export const PROPERTY_MATCH_TYPE = 'properties'

export enum FunnelLayout {
    horizontal = 'horizontal',
    vertical = 'vertical',
}

export const BIN_COUNT_AUTO = 'auto' as const

// Cohort types
export enum CohortTypeEnum {
    Static = 'static',
    Dynamic = 'dynamic',
}

/**
 * Mock Node.js `process`, which is required by VFile that is used by ReactMarkdown.
 * See https://github.com/remarkjs/react-markdown/issues/339.
 */
export const MOCK_NODE_PROCESS = { cwd: () => '', env: {} } as unknown as NodeJS.Process

export const SSO_PROVIDER_NAMES: Record<SSOProvider, string> = {
    'google-oauth2': 'Google',
    github: 'GitHub',
    gitlab: 'GitLab',
    saml: 'Single sign-on (SAML)',
}

export const DOMAIN_REGEX = /^([a-z0-9]+(-[a-z0-9]+)*\.)+[a-z]{2,}$/
export const SECURE_URL_REGEX = /^(?:http(s)?:\/\/)[\w.-]+(?:\.[\w.-]+)+[\w\-._~:/?#[\]@!$&'()*+,;=]+$/gi

export const CLOUD_HOSTNAMES = {
    [Region.US]: 'us.posthog.com',
    [Region.EU]: 'eu.posthog.com',
}

export const SESSION_RECORDINGS_PLAYLIST_FREE_COUNT = 5

// If _any_ item on a dashboard is older than this, dashboard is automatically reloaded
export const AUTO_REFRESH_DASHBOARD_THRESHOLD_HOURS = 20

export const GENERATED_DASHBOARD_PREFIX = 'Generated Dashboard'

export const ACTIVITY_PAGE_SIZE = 20
export const EVENT_DEFINITIONS_PER_PAGE = 50
export const PROPERTY_DEFINITIONS_PER_EVENT = 5
export const EVENT_PROPERTY_DEFINITIONS_PER_PAGE = 50
export const LOGS_PORTION_LIMIT = 50

export const SESSION_REPLAY_MINIMUM_DURATION_OPTIONS: LemonSelectOptions<number | null> = [
    {
        label: 'no minimum',
        value: null,
    },
    {
        label: '1',
        value: 1000,
    },
    {
        label: '2',
        value: 2000,
    },
    {
        label: '5',
        value: 5000,
    },
    {
        label: '10',
        value: 10000,
    },
    {
        label: '15',
        value: 15000,
    },
]

export const UNSUBSCRIBE_SURVEY_ID = '018b6e13-590c-0000-decb-c727a2b3f462'<|MERGE_RESOLUTION|>--- conflicted
+++ resolved
@@ -208,12 +208,9 @@
     SUBSCRIBE_FROM_PAYGATE: 'subscribe-from-paygate', // owner: #team-growth
     REVERSE_PROXY_ONBOARDING: 'reverse-proxy-onboarding', // owner: @zlwaterfield
     SESSION_REPLAY_MOBILE_ONBOARDING: 'session-replay-mobile-onboarding', // owner: #team-replay
-<<<<<<< HEAD
     IP_ALLOWLIST_SETTING: 'ip-allowlist-setting', // owner: @benjackwhite
-=======
     EMAIL_VERIFICATION_TICKET_SUBMISSION: 'email-verification-ticket-submission', // owner: #team-growth
     THEME: 'theme', // owner: @aprilfools
->>>>>>> 487fb612
 } as const
 export type FeatureFlagKey = (typeof FEATURE_FLAGS)[keyof typeof FEATURE_FLAGS]
 
