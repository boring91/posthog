@use 'sass:list';
@use 'sass:map';
@use 'sass:color';

$sm: 576px;
$md: 768px;
$lg: 992px;
$xl: 1200px;
$xxl: 1600px;
$screens: (
    'sm': $sm,
    'md': $md,
    'lg': $lg,
    'xl': $xl,
    'xxl': $xxl,
);
$tiny_spaces: 0, 0.5, 1, 1.5, 2, 2.5, 3, 3.5, 4, 5, 6, 7, 8, 9, 10, 11, 12, 13, 14, 15, 16, 17, 18, 19, 20;
$humongous_spaces: 24, 30, 32, 40, 50, 60, 80, 100, 120, 140, 160, 180, 200;
$all_spaces: list.join($tiny_spaces, $humongous_spaces);
$flex_sizes: 1, 2, 3, 4, 5, 6, 7, 8, 9, 10;
$leadings: 3, 4, 5, 6, 7, 8, 9, 10;
$sides: 'top', 'right', 'bottom', 'left';

// CSS cursors from https://tailwindcss.com/docs/cursor
$cursors: (
    'auto',
    'default',
    'pointer',
    'wait',
    'text',
    'move',
    'help',
    'not-allowed',
    'none',
    'context-menu',
    'progress',
    'cell',
    'crosshair',
    'vertical-text',
    'alias',
    'copy',
    'no-drop',
    'grab',
    'grabbing',
    'all-scroll',
    'col-resize',
    'row-resize',
    'n-resize',
    'e-resize',
    's-resize',
    'w-resize',
    'ne-resize',
    'nw-resize',
    'se-resize',
    'sw-resize',
    'ew-resize',
    'ns-resize',
    'nesw-resize',
    'nwse-resize',
    'zoom-in',
    'zoom-out'
);

// CSS list style types from https://tailwindcss.com/docs/list-style-type
$list_style_types: 'none', 'disc', 'decimal';

// See https://www.figma.com/file/Y9G24U4r04nEjIDGIEGuKI/PostHog-Design-System-One?node-id=2028%3A841
// NOTE: Currently this has to be manually synced wit `tailwind.config.js` to allow IDE auto-completion
$colors: (
    'primary-highlight': rgba(#1d4aff, 0.1),
    'primary-light': #345cff,
    'primary': #1d4aff,
    'primary-dark': #1330a6,
    'danger-highlight': rgba(#db3707, 0.1),
    'danger-lighter': #ffa599,
    'danger-light': #df4b20,
    'danger': #db3707,
    'danger-dark': #992705,
    'warning-highlight': rgba(#f7a501, 0.1),
    'warning-light': #f8b633,
    'warning': #f7a501,
    'warning-dark': #a06b01,
    'success-highlight': rgba(#388600, 0.1),
    'success-light': #5f9d32,
    'success': #388600,
    'success-dark': #245700,
    'primary-alt-highlight': rgba(#35416b, 0.1),
    'primary-alt': #35416b,
    'primary-alt-dark': #222a46,
    'default': #2d2d2d,
    'default-dark': #050505,
    'muted': #5f5f5f,
    'muted-dark': #403939,
    'muted-alt': #747ea1,
    'muted-alt-dark': #515871,
    'mark': hsl(42deg 93% 86% / 80%),
    'white': #fff,
    'bg-light': #fff,
    'side': #fafaf9,
    'mid': #f2f2f2,
    'border': rgb(0 0 0 / 15%),
    'border-light': rgb(0 0 0 / 8%),
    'border-bold': rgb(0 0 0 / 24%),
    'border-active': rgb(0 0 0 / 36%),
    'transparent': transparent,
    'link': var(--primary-3000),
    // Colors of the PostHog logo
    'brand-blue': #1d4aff,
    'brand-red': #f54e00,
    'brand-yellow': #f9bd2b,
    'brand-key': #000,

    // This becomes white in dark mode
    // PostHog 3000
    'text-3000-light': #111,
    'text-secondary-3000-light': rgba(#111, 0.7),
    'muted-3000-light': rgba(#111, 0.5),
    'trace-3000-light': rgba(#111, 0.25),
    'primary-3000-light': #f54e01,
    'primary-3000-highlight-light': rgba(#f54e01, 0.1),
    'primary-3000-hover-light': #f54e01,
    'primary-3000-active-light': #f54e01,

    'secondary-3000-light': rgba(#cfd1c2, 0.6),
    'secondary-3000-hover-light': #cfd1c2,
    'accent-3000-light': #eeefe9,
    'bg-3000-light': #f3f4ef,
    'border-3000-light': #dadbd2,
    'border-bold-3000-light': #c1c2b9,
    'glass-bg-3000-light': #e4e5deb3,
    'glass-border-3000-light': #e4e5de,
<<<<<<< HEAD

    'link-3000-light': #f54e00,
=======
    'link-3000-light': var(--primary),
>>>>>>> 93e20117
    'primary-3000-frame-bg-light': #eb9d2a,
    'primary-3000-frame-border-light': #c28926,
    'primary-3000-button-bg-light': #fff,
    'primary-3000-button-border-light': #b17816,
    'primary-3000-button-border-hover-light': #8e5b03,

    'secondary-3000-frame-bg-light': #e1dddd,
    'secondary-3000-frame-border-light': #d7d7d7,
    'secondary-3000-button-bg-light': #f3f4ef,
    'secondary-3000-button-border-light': #ccc,
    'secondary-3000-button-border-hover-light': #aaa,

<<<<<<< HEAD
    'shadow-elevation-3000-light': 0px 2px 0 var(--border-3000-light),
    'shadow-elevation-3000-dark': 0px 2px 0 var(--border-3000-dark),
=======
    'shadow-elevation-3000-light': 0 2px 0 var(--border-3000-light),
    'shadow-elevation-3000-dark': 0 2px 0 var(--border-3000-dark),
>>>>>>> 93e20117
    'text-3000-dark': #fff,
    'text-secondary-3000-dark': rgba(#fff, 0.7),
    'muted-3000-dark': rgba(#fff, 0.5),
    'trace-3000-dark': rgba(#fff, 0.25),
<<<<<<< HEAD
    'primary-3000-dark': #f7a503,
    'primary-3000-highlight-dark': rgba(#f7a503, 0.1),
    'primary-3000-hover-dark': #f7a503,
    'primary-3000-active-dark': #f7a503,
    'primary-alt-highlight-3000-light': #e5e7e0,

=======
    'primary-3000-dark': var(--primary),
    'primary-3000-hover-dark': var(--primary-light),
>>>>>>> 93e20117
    'secondary-3000-dark': #1d1f27,
    'secondary-3000-hover-dark': #575d77,
    'accent-3000-dark': #232429,
    'bg-3000-dark': #1d1f27,
    'border-3000-dark': #2b2c32,
    'border-bold-3000-dark': #3f4046,
    'glass-bg-3000-dark': #1d1f27b3,
    'glass-border-3000-dark': var(--border-3000-dark),
<<<<<<< HEAD
    'link-3000-dark': #f1a82c,

=======
    'link-3000-dark': rgb(47 129 247),
>>>>>>> 93e20117
    'primary-3000-frame-bg-dark': #926826,
    'primary-3000-frame-border-dark': #a97a2f,
    'primary-3000-button-bg-dark': #e0a045,
    'primary-3000-button-border-dark': #b17816,
    'primary-3000-button-border-hover-dark': #8e5b03,
<<<<<<< HEAD
    'primary-alt-highlight-3000-dark': #232429,
=======
>>>>>>> 93e20117

    'secondary-3000-frame-bg-dark': #323232,
    'secondary-3000-frame-border-dark': #383838,
    'secondary-3000-button-bg-dark': #1d1f27,
    'secondary-3000-button-border-dark': #4a4c52,
    'secondary-3000-button-border-hover-dark': #5e6064,

    // The derived colors
    'text-3000': var(--text-3000),
    'text-secondary-3000': var(--text-secondary-3000),
    'muted-3000': var(--muted-3000),
    'trace-3000': var(--trace-3000),
    'primary-3000': var(--primary-3000),
    'primary-3000-hover': var(--primary-3000-hover),
    'secondary-3000': var(--secondary-3000),
    'secondary-3000-hover': var(--secondary-3000-hover),
    'accent-3000': var(--accent-3000),
    'bg-3000': var(--bg-3000),
    'border-3000': var(--border-3000),
    'border-bold-3000': var(--border-bold-3000),
    'glass-bg-3000': var(--glass-bg-3000),
    'glass-border-3000': var(--glass-border-3000),
    'link-3000': var(--link-3000),
    // 'bg-light': var(--accent-3000),
    'primary-3000-frame-bg': var(--primary-3000-frame-bg),
    'primary-3000-frame-border': var(--primary-3000-frame-border),
    'primary-3000-button-bg': var(--primary-3000-button-bg),
    'primary-3000-button-border': var(--primary-3000-button-border),
    'primary-3000-button-border-hover': var(--primary-3000-button-border-hover),
    'secondary-3000-frame-bg': var(--secondary-3000-frame-bg),
    'secondary-3000-frame-border': var(--secondary-3000-frame-border),
    'secondary-3000-button-bg': var(--secondary-3000-button-bg),
    'secondary-3000-button-border': var(--secondary-3000-button-border),
    'secondary-3000-button-border-hover': var(--secondary-3000-button-border-hover),
);

// These vars are modified via SCSS for legacy reasons (e.g. darken/lighten), so keeping as SCSS vars for now.
$_primary: map.get($colors, 'primary');
$_success: map.get($colors, 'success');
$_danger: map.get($colors, 'danger');
$_primary_bg_hover: rgba($_primary, 0.1);
$_primary_bg_active: rgba($_primary, 0.2);
$_lifecycle_new: $_primary;
$_lifecycle_returning: $_success;
$_lifecycle_resurrecting: #a56eff; // --data-lilac
$_lifecycle_dormant: $_danger;

// root variables are defined as a mixin here because
// the toolbar needs them attached to :host not :root
@mixin root-variables {
    // Design System colors
    @each $name, $hex in $colors {
        --#{$name}: #{$hex};
    }

    // TODO: Remove the primary-bg...
    --primary-bg-hover: var(--primary-highlight);
    --primary-bg-active: #{$_primary_bg_active};
    --bg-charcoal: #2d2d2d;
    --bg-bridge: #ebece8;

    // Non-color vars
    --radius: 4px;
    --shadow-elevation: 0px 16px 16px -16px rgb(0 0 0 / 35%);
    --opacity-disabled: 0.6;
    --font-medium: 500;
    --font-semibold: 600;
    --font-sans: -apple-system, blinkmacsystemfont, 'Inter', 'Segoe UI', 'Roboto', 'Helvetica Neue', helvetica, arial,
        sans-serif, 'Apple Color Emoji', 'Segoe UI Emoji', 'Segoe UI Symbol';
    --font-mono: ui-monospace, 'SFMono-Regular', 'SF Mono', 'Menlo', 'Consolas', 'Liberation Mono', monospace;

    // Dashboard item colors
    --blue: #597dce;
    --purple: #c278cf;
    --green: var(--success);
    --black: var(--default);

    // Tag colors
    --purple-light: #dcb1e3;

    // Data colors (e.g. insight series). Note: colors.ts relies on these values being hexadecimal
    --data-brand-blue: var(--primary);
    --data-purple: #621da6;
    --data-viridian: #42827e;
    --data-magenta: #ce0e74;
    --data-vermilion: #f14f58;
    --data-brown: #7c440e;
    --data-green: #529a0a;
    --data-blue: #0476fb;
    --data-pink: #fe729e;
    --data-navy: var(--primary-alt);
    --data-turquoise: #41cbc4;
    --data-brick: #b64b02;
    --data-yellow: #e4a604;
    --data-lilac: #a56eff;

    // Lifecycle series
    --lifecycle-new: #{$_lifecycle_new};
    --lifecycle-returning: #{$_lifecycle_returning};
    --lifecycle-resurrecting: #{$_lifecycle_resurrecting};
    --lifecycle-dormant: #{$_lifecycle_dormant};
    --lifecycle-new-hover: #{color.adjust($_lifecycle_new, $lightness: -20%)};
    --lifecycle-returning-hover: #{color.adjust($_lifecycle_returning, $lightness: -20%)};
    --lifecycle-resurrecting-hover: #{color.adjust($_lifecycle_resurrecting, $lightness: -20%)};
    --lifecycle-dormant-hover: #{color.adjust($_lifecycle_dormant, $lightness: -20%)};

    // Funnels
    // TODO: unify with lib/colors.ts, getGraphColors()
    --funnel-default: var(--primary-3000);
    --funnel-background: var(--border-light);
    --funnel-axis: var(--border);
    --funnel-grid: #ddd;
    --antd-table-background-dark: #fafafa;

    // Session Recording
    --recording-spacing: calc(2rem / 3);
    --recording-player-container-bg: #797973;
    --recording-buffer-bg: #faaf8c;
    --recording-seekbar-red: var(--brand-red);
    --recording-hover-event: var(--primary-bg-hover);
    --recording-hover-event-mid: var(--primary-bg-active);
    --recording-hover-event-dark: var(--primary-3000);
    --recording-current-event: #eef2ff;
    --recording-current-event-dark: var(--primary-alt);
    --recording-failure-event: #fee9e2;
    --recording-failure-event-dark: #cd3000;
    --recording-highlight-event: var(--mark);
    --recording-highlight-event-dark: #946508;

    // Z-indexes
    --z-bottom-notice: 5100;
    --z-command-palette: 1875;
    --z-force-modal-above-popovers: 1850;
    --z-ant-message: 1070;
    --z-ant-select-dropdown: 1065;
    --z-definition-popover: 1064;
    --z-popover: 1063;
    --z-graph-tooltip: 1062;
    --z-annotation-popover: 1061;
    --z-modal: 1060;
    --z-ant-modal-wrap: 1060;
    --z-hedgehog-buddy: 1059;
    --z-ant-modal-mask: 1050;
    --z-drawer: 950;
    --z-notifications-popover: 949; // below the TZ aware popover but over the main-nav
    --z-main-nav: 948;
    --z-lemon-sidebar: 940;
    --z-lemon-activation-sidebar: 939;
    --z-mobile-nav-overlay: 931;
    --z-top-navigation: 800;
    --z-content-overlay: 488;
    --z-raised: 5;

    // Toasts
    // Update and override from react-toastify
    // which attaches these variables to :root
    // which means they aren't available in the toolbar
    --toastify-color-dark: var(--accent-3000-dark);
    --toastify-color-light: var(--bg-light);
    --toastify-color-info: var(--primary-3000);
    --toastify-color-success: var(--success);
    --toastify-color-warning: var(--warning);
    --toastify-color-error: var(--danger);
    --toastify-toast-background: var(--bg-light);
    --toastify-toast-width: 26rem;
    --toastify-toast-min-height: 3.5rem;
    --toastify-toast-max-height: 16rem;
    --toastify-text-color-light: #757575;
    --toastify-color-progress-success: var(--toastify-color-success);
    --toastify-color-progress-warning: var(--toastify-color-warning);
    --toastify-color-progress-error: var(--toastify-color-error);

    // In-app prompts
    --in-app-prompts-width: 26rem;
    --lettermark-1-bg: #dcb1e3;
    --lettermark-1-text: #572e5e;
    --lettermark-2-bg: #ffc4b2;
    --lettermark-2-text: #3e5891;
    --lettermark-3-bg: #fdedc9;
    --lettermark-3-text: #3e5891;
    --lettermark-4-bg: #3e5891;
    --lettermark-4-text: #ffc4b2;
    --lettermark-5-bg: #8da9e7;
    --lettermark-5-text: #572e5e;
    --lettermark-6-bg: #572e5e;
    --lettermark-6-text: #dcb1e3;
    --lettermark-7-bg: #ffc035;
    --lettermark-7-text: #35416b;
    --lettermark-8-bg: #ff906e;
    --lettermark-8-text: #2a3d65;

    // Modals
    --modal-backdrop-blur: 5px; // Half the value in Figma as blur is calculated differently there it seems
    --modal-backdrop-color: rgb(0 0 0 / 20%);
    --modal-transition-time: 200ms;

    // Notebooks
    --notebook-popover-transition-properties: 150ms cubic-bezier(0, 0.5, 0.5, 1);
    --notebook-column-left-width: 27rem;
    --notebook-column-right-width: 20rem;
}<|MERGE_RESOLUTION|>--- conflicted
+++ resolved
@@ -129,12 +129,8 @@
     'border-bold-3000-light': #c1c2b9,
     'glass-bg-3000-light': #e4e5deb3,
     'glass-border-3000-light': #e4e5de,
-<<<<<<< HEAD
 
     'link-3000-light': #f54e00,
-=======
-    'link-3000-light': var(--primary),
->>>>>>> 93e20117
     'primary-3000-frame-bg-light': #eb9d2a,
     'primary-3000-frame-border-light': #c28926,
     'primary-3000-button-bg-light': #fff,
@@ -147,28 +143,18 @@
     'secondary-3000-button-border-light': #ccc,
     'secondary-3000-button-border-hover-light': #aaa,
 
-<<<<<<< HEAD
-    'shadow-elevation-3000-light': 0px 2px 0 var(--border-3000-light),
-    'shadow-elevation-3000-dark': 0px 2px 0 var(--border-3000-dark),
-=======
     'shadow-elevation-3000-light': 0 2px 0 var(--border-3000-light),
     'shadow-elevation-3000-dark': 0 2px 0 var(--border-3000-dark),
->>>>>>> 93e20117
     'text-3000-dark': #fff,
     'text-secondary-3000-dark': rgba(#fff, 0.7),
     'muted-3000-dark': rgba(#fff, 0.5),
     'trace-3000-dark': rgba(#fff, 0.25),
-<<<<<<< HEAD
     'primary-3000-dark': #f7a503,
     'primary-3000-highlight-dark': rgba(#f7a503, 0.1),
     'primary-3000-hover-dark': #f7a503,
     'primary-3000-active-dark': #f7a503,
     'primary-alt-highlight-3000-light': #e5e7e0,
 
-=======
-    'primary-3000-dark': var(--primary),
-    'primary-3000-hover-dark': var(--primary-light),
->>>>>>> 93e20117
     'secondary-3000-dark': #1d1f27,
     'secondary-3000-hover-dark': #575d77,
     'accent-3000-dark': #232429,
@@ -177,21 +163,14 @@
     'border-bold-3000-dark': #3f4046,
     'glass-bg-3000-dark': #1d1f27b3,
     'glass-border-3000-dark': var(--border-3000-dark),
-<<<<<<< HEAD
     'link-3000-dark': #f1a82c,
 
-=======
-    'link-3000-dark': rgb(47 129 247),
->>>>>>> 93e20117
     'primary-3000-frame-bg-dark': #926826,
     'primary-3000-frame-border-dark': #a97a2f,
     'primary-3000-button-bg-dark': #e0a045,
     'primary-3000-button-border-dark': #b17816,
     'primary-3000-button-border-hover-dark': #8e5b03,
-<<<<<<< HEAD
     'primary-alt-highlight-3000-dark': #232429,
-=======
->>>>>>> 93e20117
 
     'secondary-3000-frame-bg-dark': #323232,
     'secondary-3000-frame-border-dark': #383838,
