import {
    ACTION_TYPE,
    EVENT_TYPE,
    OrganizationMembershipLevel,
    PluginsAccessLevel,
    ShownAsValue,
    RETENTION_RECURRING,
    RETENTION_FIRST_TIME,
} from 'lib/constants'
import { PluginConfigSchema } from '@posthog/plugin-scaffold'
import { PluginInstallationType } from 'scenes/plugins/types'
import { Dayjs } from 'dayjs'

export type Optional<T, K extends string | number | symbol> = Omit<T, K> & { [K in keyof T]?: T[K] }

export type AvailableFeatures =
    | 'zapier'
    | 'organizations_projects'
    | 'google_login'
    | 'dashboard_collaboration'
    | 'clickhouse'
    | 'ingestion_taxonomy'

export interface ColumnConfig {
    active: string[] | 'DEFAULT'
}
export interface UserType {
    uuid: string
    date_joined: string
    first_name: string
    email: string
    email_opt_in: boolean
    events_column_config: ColumnConfig
    anonymize_data: boolean
    distinct_id: string
    toolbar_mode: 'disabled' | 'toolbar'
    has_password: boolean
    is_staff: boolean
    is_impersonated: boolean
    organization: OrganizationType | null
    team: TeamBasicType | null
    organizations: OrganizationBasicType[]
    realm: 'cloud' | 'hosted' | 'hosted-clickhouse'
    posthog_version?: string
}

/* Type for User objects in nested serializers (e.g. created_by) */
export interface UserBasicType {
    id: number
    uuid: string
    distinct_id: string
    first_name: string
    email: string
}

export interface PluginAccess {
    view: boolean
    install: boolean
    configure: boolean
}

export interface PersonalAPIKeyType {
    id: string
    label: string
    value?: string
    created_at: string
    last_used_at: string
    team_id: number
    user_id: string
}

export interface OrganizationBasicType {
    id: string
    name: string
}

export interface OrganizationType extends OrganizationBasicType {
    created_at: string
    updated_at: string
    membership_level: OrganizationMembershipLevel | null
    personalization: PersonalizationData
    setup: SetupState
    setup_section_2_completed: boolean
    plugins_access_level: PluginsAccessLevel
    teams: TeamBasicType[] | null
    available_features: AvailableFeatures[]
    domain_whitelist: string[]
}

export interface OrganizationMemberType {
    id: string
    user: UserBasicType
    level: OrganizationMembershipLevel
    joined_at: string
    updated_at: string
}

export interface APIErrorType {
    type: 'authentication_error' | 'invalid_request' | 'server_error' | 'throttled_error' | 'validation_error'
    code: string
    detail: string
    attr: string | null
}

export interface EventUsageType {
    event: string
    usage_count: number
    volume: number
}

export interface PropertyUsageType {
    key: string
    usage_count: number
    volume: number
}
export interface TeamBasicType {
    id: number
    uuid: string
    organization: string // Organization ID
    api_token: string
    name: string
    completed_snippet_onboarding: boolean
    ingested_event: boolean
    is_demo: boolean
    timezone: string
}

export interface TeamType extends TeamBasicType {
    anonymize_ips: boolean
    app_urls: string[]
    slack_incoming_webhook: string
    session_recording_opt_in: boolean
    session_recording_retention_period_days: number | null
    test_account_filters: AnyPropertyFilter[]
    data_attributes: string[]
}

export interface ActionType {
    count?: number
    created_at: string
    deleted?: boolean
    id: number
    is_calculating?: boolean
    last_calculated_at?: string
    name: string
    post_to_slack?: boolean
    steps?: ActionStepType[]
    created_by: UserBasicType | null
}

/** Sync with plugin-server/src/types.ts */
export enum ActionStepUrlMatching {
    Contains = 'contains',
    Regex = 'regex',
    Exact = 'exact',
}

export interface ActionStepType {
    event?: string
    href?: string
    id?: number
    name?: string
    properties?: []
    selector?: string
    tag_name?: string
    text?: string
    url?: string
    url_matching?: ActionStepUrlMatching
}

export interface ElementType {
    attr_class?: string[]
    attr_id?: string
    attributes: Record<string, string>
    href: string
    nth_child: number
    nth_of_type: number
    order: number
    tag_name: string
    text?: string
}

export type ToolbarUserIntent = 'add-action' | 'edit-action'

export type EditorProps = {
    apiURL?: string
    jsURL?: string
    temporaryToken?: string
    actionId?: number
    userIntent?: ToolbarUserIntent
    instrument?: boolean
    distinctId?: string
    userEmail?: boolean
    dataAttributes?: string[]
}

export type PropertyFilterValue = string | number | (string | number)[] | null

export interface PropertyFilter {
    key: string
    operator: PropertyOperator | null
    type: string
    value: PropertyFilterValue
}

export type EmptyPropertyFilter = Partial<PropertyFilter>

export type AnyPropertyFilter = PropertyFilter | EmptyPropertyFilter

/** Sync with plugin-server/src/types.ts */
export enum PropertyOperator {
    Exact = 'exact',
    IsNot = 'is_not',
    IContains = 'icontains',
    NotIContains = 'not_icontains',
    Regex = 'regex',
    NotRegex = 'not_regex',
    GreaterThan = 'gt',
    LessThan = 'lt',
    IsSet = 'is_set',
    IsNotSet = 'is_not_set',
}

/** Sync with plugin-server/src/types.ts */
interface BasePropertyFilter {
    key: string
    value: PropertyFilterValue
    label?: string
}

/** Sync with plugin-server/src/types.ts */
export interface EventPropertyFilter extends BasePropertyFilter {
    type: 'event'
    operator: PropertyOperator
}

/** Sync with plugin-server/src/types.ts */
export interface PersonPropertyFilter extends BasePropertyFilter {
    type: 'person'
    operator: PropertyOperator
}

/** Sync with plugin-server/src/types.ts */
export interface ElementPropertyFilter extends BasePropertyFilter {
    type: 'element'
    key: 'tag_name' | 'text' | 'href' | 'selector'
    operator: PropertyOperator
}

/** Sync with plugin-server/src/types.ts */
export interface CohortPropertyFilter extends BasePropertyFilter {
    type: 'cohort'
    key: 'id'
    value: number
}

/** Sync with plugin-server/src/types.ts */
export type ActionStepProperties =
    | EventPropertyFilter
    | PersonPropertyFilter
    | ElementPropertyFilter
    | CohortPropertyFilter

export interface RecordingDurationFilter extends BasePropertyFilter {
    type: 'recording'
    key: 'duration'
    value: number
    operator: PropertyOperator
}

interface RecordingNotViewedFilter extends BasePropertyFilter {
    type: 'recording'
    key: 'unseen'
}

export type RecordingPropertyFilter = RecordingDurationFilter | RecordingNotViewedFilter

export interface ActionTypePropertyFilter extends BasePropertyFilter {
    type: typeof ACTION_TYPE
    properties?: Array<EventPropertyFilter>
}

export interface EventTypePropertyFilter extends BasePropertyFilter {
    type: typeof EVENT_TYPE
    properties?: Array<EventPropertyFilter>
}

export type SessionsPropertyFilter =
    | PersonPropertyFilter
    | CohortPropertyFilter
    | RecordingPropertyFilter
    | ActionTypePropertyFilter
    | EventTypePropertyFilter

export type EntityType = 'actions' | 'events' | 'new_entity'
export interface Entity {
    id: string | number
    name: string
    order: number
    type: EntityType
}

export enum EntityTypes {
    ACTIONS = 'actions',
    EVENTS = 'events',
    NEW_ENTITY = 'new_entity',
}

export type EntityFilter = {
    type?: EntityType
    id: Entity['id'] | null
    name: string | null
    index?: number
    order?: number
}

export interface EntityWithProperties extends Entity {
    properties: Record<string, any>
}

export interface PersonType {
    id?: number
    uuid?: string
    name?: string
    distinct_ids: string[]
    properties: Record<string, any>
    is_identified: boolean
    created_at?: string
}

export interface CohortGroupType {
    days?: string
    action_id?: number
    properties?: Record<string, any>
}

export interface CohortType {
    count?: number
    created_by?: UserBasicType | null
    created_at?: string
    deleted?: boolean
    id: number | 'new' | 'personsModalNew'
    is_calculating?: boolean
    last_calculation?: string
    is_static?: boolean
    name?: string
    csv?: File
    groups: CohortGroupType[]
}

export interface InsightHistory {
    id: number
    filters: Record<string, any>
    name?: string
    createdAt: string
    saved: boolean
    type: ViewType
}

export interface SavedFunnel extends InsightHistory {
    created_by: string
}

export enum PersonsTabType {
    EVENTS = 'events',
    SESSIONS = 'sessions',
}

export interface EventType {
    elements: ElementType[]
    elements_hash: string | null
    event: string
    id: number | string
    properties: Record<string, any>
    timestamp: string
    person?: Partial<PersonType> | null
}

export interface EventFormattedType {
    event: EventType
    date_break?: Dayjs
    new_events?: boolean
}

export interface SessionType {
    distinct_id: string
    global_session_id: string
    length: number
    start_time: string
    end_time: string
    session_recordings: SessionTypeSessionRecording[]
    start_url: string | null
    end_url: string | null
    email?: string | null
    matching_events: Array<number | string>
}

export interface SessionTypeSessionRecording {
    id: string
    viewed: boolean
    /** Length of recording in seconds */
    recording_duration: number
}

export interface BillingType {
    should_setup_billing: boolean
    is_billing_active: boolean
    plan: PlanInterface | null
    billing_period_ends: string
    event_allocation: number | null
    current_usage: number | null
    subscription_url: string
    current_bill_amount: number | null
    should_display_current_bill: boolean
}

export interface PlanInterface {
    key: string
    name: string
    custom_setup_billing_message: string
    image_url: string
    self_serve: boolean
    is_metered_billing: boolean
    event_allowance: number
    price_string: string
}

export interface DashboardItemType {
    id: number
    name: string
    short_id: string
    description?: string
    filters: Record<string, any>
    filters_hash: string
    order: number
    deleted: boolean
    saved: boolean
    created_at: string
    layouts: Record<string, any>
    color: string | null
    last_refresh: string
    refreshing: boolean
    created_by: UserBasicType | null
    is_sample: boolean
    dashboard: number
    result: any | null
}

export interface DashboardType {
    id: number
    name: string
    description: string
    pinned: boolean
    items: DashboardItemType[]
    created_at: string
    created_by: UserBasicType | null
    is_shared: boolean
    share_token: string
    deleted: boolean
    filters: Record<string, any>
    creation_mode: 'default' | 'template' | 'duplicate'
    tags: string[]
}

export interface OrganizationInviteType {
    id: string
    target_email: string
    first_name: string
    is_expired: boolean
    emailing_attempt_made: boolean
    created_by: UserBasicType | null
    created_at: string
    updated_at: string
}
export interface PluginType {
    id: number
    plugin_type: PluginInstallationType
    name: string
    description?: string
    url?: string
    tag?: string
    latest_tag?: string
    config_schema: Record<string, PluginConfigSchema> | PluginConfigSchema[]
    source?: string
    maintainer?: string
    is_global: boolean
    organization_id: string
    organization_name: string
    metrics?: Record<string, StoredMetricMathOperations>
    capabilities?: Record<'jobs' | 'methods' | 'scheduled_tasks', string[]>
}

export interface PluginConfigType {
    id?: number
    plugin: number
    team_id: number
    enabled: boolean
    order: number
    config: Record<string, any>
    error?: PluginErrorType
}

export interface PluginErrorType {
    message: string
    time: string
    stack?: string
    name?: string
    event?: Record<string, any>
}

export enum PluginLogEntryType {
    Debug = 'DEBUG',
    Log = 'LOG',
    Info = 'INFO',
    Warn = 'WARN',
    Error = 'ERROR',
}

export interface PluginLogEntry {
    id: string
    team_id: number
    plugin_id: number
    plugin_config_id: number
    timestamp: string
    type: PluginLogEntryType
    is_system: boolean
    message: string
    instance_id: string
}

export enum AnnotationScope {
    DashboardItem = 'dashboard_item',
    Project = 'project',
    Organization = 'organization',
}

export interface AnnotationType {
    id: string
    scope: AnnotationScope
    content: string
    date_marker: string
    created_by?: UserBasicType | 'local' | null
    created_at: string
    updated_at: string
    dashboard_item?: number
    deleted?: boolean
    creation_type?: string
}

export enum ChartDisplayType {
    ActionsLineGraphLinear = 'ActionsLineGraph',
    ActionsLineGraphCumulative = 'ActionsLineGraphCumulative',
    ActionsTable = 'ActionsTable',
    ActionsPieChart = 'ActionsPie',
    ActionsBarChart = 'ActionsBar',
    ActionsBarChartValue = 'ActionsBarValue',
    PathsViz = 'PathsViz',
    FunnelViz = 'FunnelViz',
    FunnelsTimeToConvert = 'FunnelsTimeToConvert',
}

export type ShownAsType = ShownAsValue // DEPRECATED: Remove when releasing `remove-shownas`
export type BreakdownType = 'cohort' | 'person' | 'event'
export type IntervalType = 'minute' | 'hour' | 'day' | 'week' | 'month'

// NB! Keep InsightType and ViewType in sync!
export type InsightType = 'TRENDS' | 'SESSIONS' | 'FUNNELS' | 'RETENTION' | 'PATHS' | 'LIFECYCLE' | 'STICKINESS'
export enum ViewType {
    TRENDS = 'TRENDS',
    STICKINESS = 'STICKINESS',
    LIFECYCLE = 'LIFECYCLE',
    SESSIONS = 'SESSIONS',
    FUNNELS = 'FUNNELS',
    RETENTION = 'RETENTION',
    PATHS = 'PATHS',
    // Views that are not insights:
    HISTORY = 'HISTORY',
}

export enum PathType {
    PageView = '$pageview',
    AutoCapture = '$autocapture',
    Screen = '$screen',
    CustomEvent = 'custom_event',
}

export type RetentionType = typeof RETENTION_RECURRING | typeof RETENTION_FIRST_TIME

export interface FilterType {
    insight?: InsightType
    display?: ChartDisplayType
    interval?: string // TODO: Move to IntervalType
    date_from?: string
    date_to?: string
    properties?: PropertyFilter[]
    events?: Record<string, any>[]
    actions?: Record<string, any>[]
    breakdown_type?: BreakdownType | null
    breakdown?: string | null
    breakdown_value?: string
    shown_as?: ShownAsType
    session?: string
    period?: string
    retentionType?: RetentionType
    new_entity?: Record<string, any>[]
    returning_entity?: Record<string, any>
    target_entity?: Record<string, any>
    path_type?: PathType
    start_point?: string | number
    stickiness_days?: number
    entity_id?: string | number
    entity_type?: EntityType
    entity_math?: string
    people_day?: any
    people_action?: any
    formula?: any
    filter_test_accounts?: boolean
    from_dashboard?: boolean
    funnel_step?: number
    funnel_viz_type?: string // parameter sent to funnels API for time conversion code path
    funnel_from_step?: number // used in time to convert: initial step index to compute time to convert
    funnel_to_step?: number // used in time to convert: ending step index to compute time to convert
    compare?: boolean
}

export interface SystemStatusSubrows {
    columns: string[]
    rows: string[][]
}

export interface SystemStatusRow {
    metric: string
    value: string
    key?: string
    description?: string
    subrows?: SystemStatusSubrows
}

export interface SystemStatus {
    overview: SystemStatusRow[]
    internal_metrics: {
        clickhouse?: {
            id: number
            share_token: string
        }
    }
}

export type QuerySummary = { duration: string } & Record<string, string>

export interface SystemStatusQueriesResult {
    postgres_running: QuerySummary[]
    clickhouse_running?: QuerySummary[]
    clickhouse_slow_log?: QuerySummary[]
}

export type PersonalizationData = Record<string, string | string[] | null>

interface EnabledSetupState {
    is_active: true // Whether the onbarding setup is currently active
    current_section: number
    any_project_ingested_events: boolean
    any_project_completed_snippet_onboarding: boolean
    non_demo_team_id: number | null
    has_invited_team_members: boolean
}

interface DisabledSetupState {
    is_active: false
    current_section: null
}

export type SetupState = EnabledSetupState | DisabledSetupState

export interface ActionFilter extends EntityFilter {
    math?: string
    math_property?: string
    properties: PropertyFilter[]
    type: EntityType
}

export interface TrendResult {
    action: ActionFilter
    count: number
    data: number[]
    days: string[]
    dates?: string[]
    label: string
    labels: string[]
    breakdown_value?: string | number
    aggregated_value: number
    status?: string
}

export interface TrendResultWithAggregate extends TrendResult {
    aggregated_value: number
}

export interface FunnelStep {
    // The type returned from the API.
    action_id: string
    average_conversion_time: number | null
    count: number
    name: string
    order: number
    people: string[]
    type: EntityType
    labels?: string[]
    breakdown?: string
    breakdown_value?: string
}

export interface FunnelStepWithNestedBreakdown extends FunnelStep {
    nested_breakdown?: FunnelStep[]
}

<<<<<<< HEAD
export interface FunnelsTimeConversionBins {
    bins: [number, number][] | []
    average_conversion_time: number
}

export interface FunnelsTimeConversionResult {
    result: FunnelsTimeConversionBins
    last_refresh: string | null
=======
export interface FunnelResult<ResultType = FunnelStep[]> {
>>>>>>> 20ed19a2
    is_cached: boolean
    last_refresh: string | null
    result: ResultType
    type: 'Funnel'
}

// Indexing boundaries = [from_step, to_step)
export interface FunnelTimeConversionStep {
    from_step: number // set this to -1 if querying for all steps
    to_step: number
    label?: string
    average_conversion_time?: number
    count?: number
}

export interface FunnelTimeConversionMetrics {
    averageTime: number
    stepRate: number
    totalRate: number
}

export interface ChartParams {
    dashboardItemId?: number
    color?: string
    filters: Partial<FilterType>
    inSharedMode?: boolean
    showPersonsModal?: boolean
    cachedResults?: TrendResult
    view: ViewType
}

export interface FeatureFlagGroupType {
    properties: AnyPropertyFilter[]
    rollout_percentage: number | null
}
interface FeatureFlagFilters {
    groups: FeatureFlagGroupType[]
}
export interface FeatureFlagType {
    id: number | null
    key: string
    name: string // Used as description
    filters: FeatureFlagFilters
    deleted: boolean
    active: boolean
    created_by: UserBasicType | null
    created_at: string
    is_simple_flag: boolean
    rollout_percentage: number | null
}

export interface PrevalidatedInvite {
    id: string
    target_email: string
    first_name: string
    organization_name: string
}

interface AuthBackends {
    'google-oauth2'?: boolean
    gitlab?: boolean
    github?: boolean
}

export interface PreflightStatus {
    // Attributes that accept undefined values (i.e. `?`) are not received when unauthenticated
    django: boolean
    plugins: boolean
    redis: boolean
    db: boolean
    /** An initiated instance is one that already has any organization(s). */
    initiated: boolean
    /** Org creation is allowed on Cloud OR initiated self-hosted organizations with a license and MULTI_ORG_ENABLED. */
    can_create_org: boolean
    /** Whether this is PostHog Cloud. */
    cloud: boolean
    celery: boolean
    /** Whether EE code is available (but not necessarily a license). */
    ee_available?: boolean
    /** Is ClickHouse used as the analytics database instead of Postgres. */
    is_clickhouse_enabled?: boolean
    realm: 'cloud' | 'hosted' | 'hosted-clickhouse'
    db_backend?: 'postgres' | 'clickhouse'
    available_social_auth_providers: AuthBackends
    available_timezones?: Record<string, number>
    opt_out_capture?: boolean
    posthog_version?: string
    email_service_available?: boolean
    /** Whether PostHog is running in DEBUG mode. */
    is_debug?: boolean
    is_event_property_usage_enabled?: boolean
    licensed_users_available?: number | null
    site_url?: string
}

export enum DashboardMode { // Default mode is null
    Edit = 'edit', // When the dashboard is being edited
    Fullscreen = 'fullscreen', // When the dashboard is on full screen (presentation) mode
    Sharing = 'sharing', // When the sharing configuration is opened
    Public = 'public', // When viewing the dashboard publicly via a shareToken
    Internal = 'internal', // When embedded into another page (e.g. /instance/status)
}

export enum DashboardItemMode {
    Edit = 'edit',
}

// Reserved hotkeys globally available
export type GlobalHotKeys = 'g'

// Hotkeys for local (component) actions
export type HotKeys =
    | 'a'
    | 'b'
    | 'c'
    | 'd'
    | 'e'
    | 'f'
    | 'h'
    | 'i'
    | 'j'
    | 'k'
    | 'l'
    | 'm'
    | 'n'
    | 'o'
    | 'p'
    | 'q'
    | 'r'
    | 's'
    | 't'
    | 'u'
    | 'v'
    | 'w'
    | 'x'
    | 'y'
    | 'z'
    | 'escape'

export interface LicenseType {
    id: number
    key: string
    plan: string
    valid_until: string
    max_users: string | null
    created_at: string
}

export interface EventDefinition {
    id: string
    name: string
    description: string
    tags?: string[]
    volume_30_day: number | null
    query_usage_30_day: number | null
    owner?: UserBasicType | null
    updated_at?: string
    updated_by?: UserBasicType | null
}

export interface PropertyDefinition {
    id: string
    name: string
    description: string
    tags?: string[]
    volume_30_day: number | null
    query_usage_30_day: number | null
    updated_at?: string
    updated_by?: UserBasicType | null
    is_numerical?: boolean // Marked as optional to allow merge of EventDefinition & PropertyDefinition
}

export interface PersonProperty {
    name: string
    count: number
}

export interface SelectOption {
    value: string
    label?: string
}

export interface SelectOptionWithChildren extends SelectOption {
    children: React.ReactChildren
    ['data-attr']: string
    key: string
}

export interface KeyMapping {
    label: string
    description: string | JSX.Element
    examples?: string[]
    hide?: boolean
}

export interface TileParams {
    title: string
    targetPath: string
    openInNewTab?: boolean
    hoverText?: string
    icon: JSX.Element
    class?: string
}

export interface TiledIconModuleProps {
    tiles: TileParams[]
    header?: string
    subHeader?: string
    analyticsModuleKey?: string
}

export type EventOrPropType = EventDefinition & PropertyDefinition
export interface AppContext {
    current_user: UserType | null
    preflight: PreflightStatus
}

export type StoredMetricMathOperations = 'max' | 'min' | 'sum'<|MERGE_RESOLUTION|>--- conflicted
+++ resolved
@@ -714,7 +714,13 @@
     nested_breakdown?: FunnelStep[]
 }
 
-<<<<<<< HEAD
+export interface FunnelResult<ResultType = FunnelStep[]> {
+    is_cached: boolean
+    last_refresh: string | null
+    result: ResultType
+    type: 'Funnel'
+}
+
 export interface FunnelsTimeConversionBins {
     bins: [number, number][] | []
     average_conversion_time: number
@@ -723,12 +729,7 @@
 export interface FunnelsTimeConversionResult {
     result: FunnelsTimeConversionBins
     last_refresh: string | null
-=======
-export interface FunnelResult<ResultType = FunnelStep[]> {
->>>>>>> 20ed19a2
     is_cached: boolean
-    last_refresh: string | null
-    result: ResultType
     type: 'Funnel'
 }
 
@@ -745,6 +746,17 @@
     averageTime: number
     stepRate: number
     totalRate: number
+}
+
+export interface FunnelRequestParams extends FilterType {
+    refresh?: boolean
+    from_dashboard?: boolean
+    funnel_window_days?: number
+}
+
+export interface LoadedRawFunnelResults {
+    results: FunnelStep[] | FunnelStep[][]
+    timeConversionResults: FunnelsTimeConversionBins
 }
 
 export interface ChartParams {
