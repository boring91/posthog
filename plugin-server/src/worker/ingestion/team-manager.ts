--- conflicted
+++ resolved
@@ -14,15 +14,10 @@
 export class TeamManager {
     db: DB
     teamCache: TeamCache<Team | null>
-<<<<<<< HEAD
     eventDefinitionsCache: Map<TeamId, Set<string>>
-    propertyDefinitionsCache: Map<TeamId, Set<string>>
-=======
-    eventNamesCache: Map<TeamId, Set<string>>
     eventLastSeenCache: Map<string, number> // key: ${team_id}_${name}; value: DateTime.valueOf()
     lastFlushAt: DateTime // time when the `eventLastSeenCache` was last flushed
-    eventPropertiesCache: Map<TeamId, Set<string>>
->>>>>>> 18540ac9
+    propertyDefinitionsCache: Map<TeamId, Set<string>>
     instanceSiteUrl: string
     experimentalLastSeenAtEnabled: boolean
     statsd?: StatsD
@@ -32,14 +27,9 @@
         this.db = db
         this.statsd = statsd
         this.teamCache = new Map()
-<<<<<<< HEAD
         this.eventDefinitionsCache = new Map()
+        this.eventLastSeenCache = new Map()
         this.propertyDefinitionsCache = new Map()
-=======
-        this.eventNamesCache = new Map()
-        this.eventLastSeenCache = new Map()
-        this.eventPropertiesCache = new Map()
->>>>>>> 18540ac9
         this.instanceSiteUrl = instanceSiteUrl || 'unknown'
         this.lastFlushAt = DateTime.now()
         this.experimentalLastSeenAtEnabled = experimentalLastSeenAtEnabled ?? false
@@ -118,16 +108,7 @@
 
         await this.cacheEventNamesAndProperties(team.id)
 
-<<<<<<< HEAD
         if (!this.eventDefinitionsCache.get(team.id)?.has(event)) {
-            await this.db.postgresQuery(
-                `INSERT INTO posthog_eventdefinition (id, name, volume_30_day, query_usage_30_day, team_id) VALUES ($1, $2, NULL, NULL, $3) ON CONFLICT DO NOTHING`,
-                [new UUIDT().toString(), event, team.id],
-                'insertEventDefinition'
-            )
-            this.eventDefinitionsCache.get(team.id)?.add(event)
-=======
-        if (!this.eventNamesCache.get(team.id)?.has(event)) {
             // TODO: #7422 Temporary conditional to test experimental feature
             if (this.experimentalLastSeenAtEnabled) {
                 status.info('Inserting new event definition with last_seen_at')
@@ -148,7 +129,7 @@
                     'insertEventDefinition'
                 )
             }
-            this.eventNamesCache.get(team.id)?.add(event)
+            this.eventDefinitionsCache.get(team.id)?.add(event)
         } else {
             // TODO: #7422 Temporary conditional to test experimental feature
             if (this.experimentalLastSeenAtEnabled) {
@@ -163,7 +144,6 @@
                     await this.flushLastSeenAtCache()
                 }
             }
->>>>>>> 18540ac9
         }
 
         for (const [key, value] of Object.entries(properties)) {
@@ -215,26 +195,15 @@
     }
 
     public async cacheEventNamesAndProperties(teamId: number): Promise<void> {
-<<<<<<< HEAD
         let eventDefinitionsCache = this.eventDefinitionsCache.get(teamId)
         if (!eventDefinitionsCache) {
             const eventNames = await this.db.postgresQuery(
-=======
-        let eventNamesCache = this.eventNamesCache.get(teamId)
-        if (!eventNamesCache) {
-            const eventData = await this.db.postgresQuery(
->>>>>>> 18540ac9
                 'SELECT name FROM posthog_eventdefinition WHERE team_id = $1',
                 [teamId],
                 'fetchEventDefinitions'
             )
-<<<<<<< HEAD
             eventDefinitionsCache = new Set(eventNames.rows.map((r) => r.name))
             this.eventDefinitionsCache.set(teamId, eventDefinitionsCache)
-=======
-            eventNamesCache = new Set(eventData.rows.map((r) => r.name))
-            this.eventNamesCache.set(teamId, eventNamesCache)
->>>>>>> 18540ac9
         }
 
         let propertyDefinitionsCache = this.propertyDefinitionsCache.get(teamId)
