import { kea } from 'kea'

import api from 'lib/api'
import { fromParams, toParams } from 'lib/utils'
import { propertiesModel } from '~/models/propertiesModel'
import { actionsModel } from '~/models/actionsModel'
import { eventsModel } from '~/models/eventsModel'

export const EntityTypes = {
    ACTIONS: 'actions',
    EVENTS: 'events',
    NEW: 'new',
}

function cleanFilters(filters) {
    if (filters.breakdown && filters.display !== 'ActionsTable') {
        return {
            ...filters,
            display: 'ActionsTable',
        }
    }
    return filters
}

function filterClientSideParams(filters) {
    const {
        people_day: _skip_this_one,
        people_action: _skip_this_too,
        stickiness_days: __and_this,
        ...newFilters
    } = filters

    return newFilters
}

function filtersFromParams() {
    let filters = fromParams()
    filters.interval = filters.interval ? filters.interval : 'day'
    filters.actions = filters.actions && JSON.parse(filters.actions)
<<<<<<< HEAD
    filters.actions = Array.isArray(filters.actions)
        ? filters.actions.map(f => ({ ...f, type: EntityTypes.ACTIONS, interval: filters.interval }))
        : undefined
    filters.events = filters.events && JSON.parse(filters.events)
    filters.events = Array.isArray(filters.events) ? filters.events.map(f => ({ ...f, type: EntityTypes.EVENTS })) : []
=======
    filters.actions = Array.isArray(filters.actions) ? filters.actions : undefined
    filters.events = filters.events && JSON.parse(filters.events)
    filters.events = Array.isArray(filters.events) ? filters.events : []
>>>>>>> f0585ae3
    filters.properties = filters.properties ? JSON.parse(filters.properties) : {}

    return cleanFilters(filters)
}

export const trendsLogic = kea({
    key: props => props.dashboardItemId || 'all_trends',

    connect: {
        values: [propertiesModel, ['properties'], actionsModel, ['actions'], eventsModel, ['events']],
        actions: [actionsModel, ['loadActionsSuccess']],
    },

    loaders: ({ values }) => ({
        results: {
            loadResults: async () => {
                return await api.get('api/action/trends/?' + toParams(filterClientSideParams(values.filters)))
            },
        },
    }),

    actions: () => ({
        setFilters: (filters, mergeFilters = true) => ({ filters, mergeFilters }),
        setDisplay: display => ({ display }),
        setDefaultActionIfEmpty: true,

        showPeople: (action, day) => ({ action, day }),
        loadPeople: (action, day) => ({ action, day }),
        hidePeople: true,
        setPeople: (people, count) => ({ people, count }),
    }),

    reducers: ({ actions }) => ({
        filters: [
            {},
            {
                [actions.setFilters]: (state, { filters, mergeFilters }) => {
                    return cleanFilters({
                        ...(mergeFilters ? state : {}),
                        ...filters,
                    })
                },
            },
        ],
        people: [
            null,
            {
                [actions.setFilters]: () => null,
                [actions.setPeople]: (_, { people }) => people,
            },
        ],
        peopleCount: [
            null,
            {
                [actions.setFilters]: () => null,
                [actions.setPeople]: (_, { count }) => count,
            },
        ],
    }),

    selectors: ({ selectors }) => ({
        showingPeople: [() => [selectors.filters], filters => !!(filters.people_action && filters.people_day)],
        peopleAction: [
            () => [selectors.filters, selectors.actions],
            (filters, actions) =>
                filters.people_action ? actions.find(a => a.id === parseInt(filters.people_action)) : null,
        ],
        peopleDay: [() => [selectors.filters], (filters, actions) => filters.people_day],
    }),

    listeners: ({ actions, values, props }) => ({
        [actions.loadActionsSuccess]: () => {
            if (!props.dashboardItemId) {
                actions.setDefaultActionIfEmpty()
            }
        },
        [actions.setDefaultActionIfEmpty]: () => {
            if (!values.filters.actions && values.actions.length > 0) {
                actions.setFilters({
                    actions: [
                        {
                            id: values.actions[values.actions.length - 1].id,
                            type: EntityTypes.ACTIONS,
                        },
                    ],
                })
            }
        },
        [actions.setDisplay]: async ({ display }) => {
            actions.setFilters({ display })
        },
        [actions.showPeople]: async ({ action, day }) => {
            actions.setFilters({
                ...values.filters,
                people_day: day,
                people_action: action,
            })
        },
        [actions.hidePeople]: async () => {
            actions.setFilters({
                ...values.filters,
                people_day: '',
                people_action: '',
            })
        },
        [actions.setFilters]: async ({ filters }) => {
            if (filters.people_day && filters.people_action) {
                actions.loadPeople(filters.people_action, filters.people_day)
            }
        },
        [actions.loadPeople]: async ({ day, action }) => {
            const params = filterClientSideParams({
                ...values.filters,
                entityId: action.id,
                type: action.type,
            })

            if (`${day}`.match(/^\d{4}-\d{2}-\d{2}$/)) {
                params.date_from = day
                params.date_to = day
            } else {
                params.stickiness_days = day
            }

            const filterParams = toParams(params)
            const people = await api.get(`api/action/people/?include_last_event=1&${filterParams}`)
            if (day === values.filters.people_day && action === values.filters.people_action) {
                actions.setPeople(people[0]?.people, people[0]?.count)
            }
        },
    }),

    actionToUrl: ({ actions, values, props }) => ({
        [actions.setFilters]: () => {
            if (!props.dashboardItemId) {
                const url = `/trends?${toParams(values.filters)}`
                // temporary check to disable double back button
                // as react-router and kea-router don't sync super well
                if (window.location.pathname + window.location.search !== url) {
                    return url
                }
            }
        },
    }),

    urlToAction: ({ actions, values, props }) => ({
        '/trends': () => {
            if (!props.dashboardItemId) {
                const newFilters = filtersFromParams()
                if (toParams(newFilters) !== toParams(values.filters)) {
                    actions.setFilters(newFilters, false)
                }
            }
        },
    }),

    events: ({ actions, props }) => ({
        afterMount: () => {
            if (props.dashboardItemId) {
                // on dashboard
                actions.setFilters(props.filters, false)
            } else {
                actions.setFilters(filtersFromParams(), false)
                actions.setDefaultActionIfEmpty()
            }
        },
    }),
})<|MERGE_RESOLUTION|>--- conflicted
+++ resolved
@@ -35,19 +35,12 @@
 
 function filtersFromParams() {
     let filters = fromParams()
+    // TODO: need to make this work
     filters.interval = filters.interval ? filters.interval : 'day'
     filters.actions = filters.actions && JSON.parse(filters.actions)
-<<<<<<< HEAD
-    filters.actions = Array.isArray(filters.actions)
-        ? filters.actions.map(f => ({ ...f, type: EntityTypes.ACTIONS, interval: filters.interval }))
-        : undefined
-    filters.events = filters.events && JSON.parse(filters.events)
-    filters.events = Array.isArray(filters.events) ? filters.events.map(f => ({ ...f, type: EntityTypes.EVENTS })) : []
-=======
     filters.actions = Array.isArray(filters.actions) ? filters.actions : undefined
     filters.events = filters.events && JSON.parse(filters.events)
     filters.events = Array.isArray(filters.events) ? filters.events : []
->>>>>>> f0585ae3
     filters.properties = filters.properties ? JSON.parse(filters.properties) : {}
 
     return cleanFilters(filters)
