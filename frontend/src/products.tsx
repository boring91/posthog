/* eslint @typescript-eslint/explicit-module-boundary-types: 0 */
// Generated by @posthog/esbuilder/utils.mjs, based on product folder manifests under products/*/manifest.tsx
// The imports are preserved between builds, so please update if any are missing or extra.

import {
    IconDashboard,
    IconGraph,
    IconMegaphone,
    IconNotebook,
    IconPerson,
    IconPieChart,
    IconRewindPlay,
    IconRocket,
    IconTestTube,
    IconToggle,
} from '@posthog/icons'
import { combineUrl } from 'kea-router'
import { AlertType } from 'lib/components/Alerts/types'
import { toParams } from 'lib/utils'
import { Params } from 'scenes/sceneTypes'
import { urls } from 'scenes/urls'

import {
    ExperimentFunnelsQuery,
    ExperimentTrendsQuery,
    HogQLFilters,
    HogQLVariable,
    Node,
} from '~/queries/schema/schema-general'

import { DashboardType, InsightShortId, InsightType, RecordingUniversalFilters, ReplayTabs } from './types'

/** This const is auto-generated, as is the whole file */
export const productScenes: Record<string, () => Promise<any>> = {
    EarlyAccessFeatures: () => import('../../products/early_access_features/frontend/EarlyAccessFeatures'),
    EarlyAccessFeature: () => import('../../products/early_access_features/frontend/EarlyAccessFeature'),
    LLMObservability: () => import('../../products/llm_observability/frontend/LLMObservabilityScene'),
    LLMObservabilityTrace: () => import('../../products/llm_observability/frontend/LLMObservabilityTraceScene'),
    LLMObservabilityUsers: () => import('../../products/llm_observability/frontend/LLMObservabilityUsers'),
    MessagingBroadcasts: () => import('../../products/messaging/frontend/Broadcasts'),
    MessagingProviders: () => import('../../products/messaging/frontend/Providers'),
}

/** This const is auto-generated, as is the whole file */
export const productRoutes: Record<string, [string, string]> = {
    '/early_access_features': ['EarlyAccessFeatures', 'earlyAccessFeatures'],
    '/early_access_features/:id': ['EarlyAccessFeature', 'earlyAccessFeature'],
    '/llm-observability': ['LLMObservability', 'llmObservability'],
    '/llm-observability/dashboard': ['LLMObservability', 'llmObservabilityDashboard'],
    '/llm-observability/generations': ['LLMObservability', 'llmObservabilityGenerations'],
    '/llm-observability/traces': ['LLMObservability', 'llmObservabilityTraces'],
    '/llm-observability/traces/:id': ['LLMObservabilityTrace', 'llmObservability'],
    '/llm-observability/users': ['LLMObservability', 'llmObservabilityUsers'],
    '/messaging/providers': ['MessagingProviders', 'messagingProviders'],
    '/messaging/providers/:id': ['MessagingProviders', 'messagingProvider'],
    '/messaging/providers/new': ['MessagingProviders', 'messagingProviderNew'],
    '/messaging/providers/new/*': ['MessagingProviders', 'messagingProviderNew'],
    '/messaging/broadcasts': ['MessagingBroadcasts', 'messagingBroadcasts'],
    '/messaging/broadcasts/:id': ['MessagingBroadcasts', 'messagingBroadcast'],
    '/messaging/broadcasts/new': ['MessagingBroadcasts', 'messagingBroadcastNew'],
}

/** This const is auto-generated, as is the whole file */
export const productRedirects: Record<
    string,
    string | ((params: Params, searchParams: Params, hashParams: Params) => string)
> = { '/messaging': '/messaging/broadcasts' }

/** This const is auto-generated, as is the whole file */
export const productConfiguration: Record<string, any> = {
    EarlyAccessFeatures: {
        name: 'Early Access Features',
        projectBased: true,
        defaultDocsPath: '/docs/feature-flags/early-access-feature-management',
        activityScope: 'EarlyAccessFeature',
    },
    EarlyAccessFeature: {
        name: 'Early Access Features',
        projectBased: true,
        defaultDocsPath: '/docs/feature-flags/early-access-feature-management',
        activityScope: 'EarlyAccessFeature',
    },
    LLMObservability: {
        projectBased: true,
        name: 'LLM observability',
        activityScope: 'LLMObservability',
        layout: 'app-container',
        defaultDocsPath: '/docs/ai-engineering/observability',
    },
    LLMObservabilityTrace: {
        projectBased: true,
        name: 'LLM observability trace',
        activityScope: 'LLMObservability',
        layout: 'app-container',
        defaultDocsPath: '/docs/ai-engineering/observability',
    },
    LLMObservabilityUsers: {
        projectBased: true,
        name: 'LLM observability users',
        activityScope: 'LLMObservability',
        layout: 'app-container',
        defaultDocsPath: '/docs/ai-engineering/observability',
    },
    MessagingBroadcasts: { name: 'Messaging', projectBased: true },
    MessagingProviders: { name: 'Messaging', projectBased: true },
}

/** This const is auto-generated, as is the whole file */
export const productUrls = {
    dashboards: (): string => '/dashboard',
    dashboard: (id: string | number, highlightInsightId?: string): string =>
        combineUrl(`/dashboard/${id}`, highlightInsightId ? { highlightInsightId } : {}).url,
    dashboardTextTile: (id: string | number, textTileId: string | number): string =>
        `${urls.dashboard(id)}/text-tiles/${textTileId}`,
    dashboardSharing: (id: string | number): string => `/dashboard/${id}/sharing`,
    dashboardSubscriptions: (id: string | number): string => `/dashboard/${id}/subscriptions`,
    dashboardSubscription: (id: string | number, subscriptionId: string): string =>
        `/dashboard/${id}/subscriptions/${subscriptionId}`,
    sharedDashboard: (shareToken: string): string => `/shared_dashboard/${shareToken}`,
    earlyAccessFeatures: (): string => '/early_access_features',
    earlyAccessFeature: (id: string): string => `/early_access_features/${id}`,
    experiment: (
        id: string | number,
        options?: {
            metric?: ExperimentTrendsQuery | ExperimentFunnelsQuery
            name?: string
        }
    ): string => `/experiments/${id}${options ? `?${toParams(options)}` : ''}`,
    experiments: (): string => '/experiments',
    experimentsSharedMetrics: (): string => '/experiments/shared-metrics',
    experimentsSharedMetric: (id: string | number): string => `/experiments/shared-metrics/${id}`,
    featureFlags: (tab?: string): string => `/feature_flags${tab ? `?tab=${tab}` : ''}`,
    featureFlag: (id: string | number): string => `/feature_flags/${id}`,
    featureFlagDuplicate: (sourceId: number | string | null): string => `/feature_flags/new?sourceId=${sourceId}`,
    groups: (groupTypeIndex: string | number): string => `/groups/${groupTypeIndex}`,
    group: (groupTypeIndex: string | number, groupKey: string, encode: boolean = true, tab?: string | null): string =>
        `/groups/${groupTypeIndex}/${encode ? encodeURIComponent(groupKey) : groupKey}${tab ? `/${tab}` : ''}`,
    llmObservabilityDashboard: (): string => '/llm-observability',
    llmObservabilityGenerations: (): string => '/llm-observability/generations',
    llmObservabilityTraces: (): string => '/llm-observability/traces',
    llmObservabilityTrace: (
        id: string,
        params?: {
            event?: string
            timestamp?: string
        }
    ): string => {
        const queryParams = new URLSearchParams(params)
        const stringifiedParams = queryParams.toString()
        return `/llm-observability/traces/${id}${stringifiedParams ? `?${stringifiedParams}` : ''}`
    },
    llmObservabilityUsers: (): string => '/llm-observability/users',
    messagingBroadcasts: (): string => '/messaging/broadcasts',
    messagingBroadcast: (id?: string): string => `/messaging/broadcasts/${id}`,
    messagingBroadcastNew: (): string => '/messaging/broadcasts/new',
    messagingProviders: (): string => '/messaging/providers',
    messagingProvider: (id?: string): string => `/messaging/providers/${id}`,
    messagingProviderNew: (template?: string): string => '/messaging/providers/new' + (template ? `/${template}` : ''),
    notebooks: (): string => '/notebooks',
    notebook: (shortId: string): string => `/notebooks/${shortId}`,
    canvas: (): string => `/canvas`,
    personByDistinctId: (id: string, encode: boolean = true): string =>
        encode ? `/person/${encodeURIComponent(id)}` : `/person/${id}`,
    personByUUID: (uuid: string, encode: boolean = true): string =>
        encode ? `/persons/${encodeURIComponent(uuid)}` : `/persons/${uuid}`,
    persons: (): string => '/persons',
    insights: (): string => '/insights',
    insightNew: ({
        type,
        dashboardId,
        query,
    }: {
        type?: InsightType
        dashboardId?: DashboardType['id'] | null
        query?: Node
    } = {}): string =>
        combineUrl('/insights/new', dashboardId ? { dashboard: dashboardId } : {}, {
            ...(type ? { insight: type } : {}),
            ...(query ? { q: typeof query === 'string' ? query : JSON.stringify(query) } : {}),
        }).url,
    insightNewHogQL: ({ query, filters }: { query: string; filters?: HogQLFilters }): string =>
        combineUrl(
            `/data-warehouse`,
            {},
            { q: JSON.stringify({ kind: 'DataTableNode', full: true, source: { kind: 'HogQLQuery', query, filters } }) }
        ).url,
    insightEdit: (id: InsightShortId): string => `/insights/${id}/edit`,
    insightView: (
        id: InsightShortId,
        dashboardId?: number,
        variablesOverride?: Record<string, HogQLVariable>
    ): string => {
        const params = [
            { param: 'dashboard', value: dashboardId },
            { param: 'variables_override', value: variablesOverride },
        ]
            .filter((n) => Boolean(n.value))
            .map((n) => `${n.param}=${encodeURIComponent(JSON.stringify(n.value))}`)
            .join('&')
        return `/insights/${id}${params.length ? `?${params}` : ''}`
    },
    insightSubcriptions: (id: InsightShortId): string => `/insights/${id}/subscriptions`,
    insightSubcription: (id: InsightShortId, subscriptionId: string): string =>
        `/insights/${id}/subscriptions/${subscriptionId}`,
    insightSharing: (id: InsightShortId): string => `/insights/${id}/sharing`,
    savedInsights: (tab?: string): string => `/insights${tab ? `?tab=${tab}` : ''}`,
    insightAlerts: (insightShortId: InsightShortId): string => `/insights/${insightShortId}/alerts`,
    insightAlert: (insightShortId: InsightShortId, alertId: AlertType['id']): string =>
        `/insights/${insightShortId}/alerts?alert_id=${alertId}`,
    alert: (alertId: string): string => `/insights?tab=alerts&alert_id=${alertId}`,
    alerts: (): string => `/insights?tab=alerts`,
    replay: (
        tab?: ReplayTabs,
        filters?: Partial<RecordingUniversalFilters>,
        sessionRecordingId?: string,
        order?: string
    ): string =>
        combineUrl(tab ? `/replay/${tab}` : '/replay/home', {
            ...(filters ? { filters } : {}),
            ...(sessionRecordingId ? { sessionRecordingId } : {}),
            ...(order ? { order } : {}),
        }).url,
    replayPlaylist: (id: string): string => `/replay/playlists/${id}`,
    replaySingle: (id: string): string => `/replay/${id}`,
    replayFilePlayback: (): string => '/replay/file-playback',
    webAnalytics: (): string => `/web`,
    webAnalyticsWebVitals: (): string => `/web/web-vitals`,
<<<<<<< HEAD
}

/** This const is auto-generated, as is the whole file */
export const fileSystemTypes = {}

/** This const is auto-generated, as is the whole file */
export const treeItems = []
=======
    webAnalyticsPageReports: (): string => `/web/page-reports`,
}

/** This const is auto-generated, as is the whole file */
export const fileSystemTypes = {
    broadcast: { icon: <IconMegaphone />, href: (ref: string) => urls.messagingBroadcast(ref) },
    dashboard: { icon: <IconDashboard />, href: (ref: string) => urls.dashboard(ref) },
    experiment: { icon: <IconTestTube />, href: (ref: string) => urls.experiment(ref) },
    feature_flag: { icon: <IconToggle />, href: (ref: string) => urls.featureFlag(ref) },
    insight: { icon: <IconGraph />, href: (ref: string) => urls.insightView(ref as InsightShortId) },
    notebook: { icon: <IconNotebook />, href: (ref: string) => urls.notebook(ref) },
}

/** This const is auto-generated, as is the whole file */
export const treeItems = [
    { path: `Create new/Broadcast`, type: 'broadcast', href: () => urls.messagingBroadcastNew() },
    { path: `Create new/Dashboard`, type: 'dashboard', href: () => urls.dashboards() + '#newDashboard=modal' },
    { path: `Create new/Experiment`, type: 'experiment', href: () => urls.experiment('new') },
    { path: `Create new/Feature flag`, type: 'feature_flag', href: () => urls.featureFlag('new') },
    { path: `Create new/Insight/Funnels`, type: 'insight', href: () => urls.insightNew({ type: InsightType.FUNNELS }) },
    {
        path: `Create new/Insight/Lifecycle`,
        type: 'insight',
        href: () => urls.insightNew({ type: InsightType.LIFECYCLE }),
    },
    {
        path: `Create new/Insight/Retention`,
        type: 'insight',
        href: () => urls.insightNew({ type: InsightType.RETENTION }),
    },
    {
        path: `Create new/Insight/Stickiness`,
        type: 'insight',
        href: () => urls.insightNew({ type: InsightType.STICKINESS }),
    },
    { path: `Create new/Insight/Trends`, type: 'insight', href: () => urls.insightNew({ type: InsightType.TRENDS }) },
    {
        path: `Create new/Insight/User paths`,
        type: 'insight',
        href: () => urls.insightNew({ type: InsightType.PATHS }),
    },
    { path: `Create new/Notebook`, type: 'notebook', href: () => urls.notebook('new') },
    { path: 'Explore/Early access features', icon: <IconRocket />, href: () => urls.earlyAccessFeatures() },
    { path: 'Explore/People and groups/People', icon: <IconPerson />, href: () => urls.persons() },
    { path: 'Explore/Recordings/Playlists', href: () => urls.replay(ReplayTabs.Playlists), icon: <IconRewindPlay /> },
    { path: 'Explore/Recordings/Recordings', href: () => urls.replay(ReplayTabs.Home), icon: <IconRewindPlay /> },
    {
        path: 'Explore/Recordings/What to watch',
        href: () => urls.replay(ReplayTabs.Templates),
        icon: <IconRewindPlay />,
    },
    { path: 'Explore/Web Analytics', icon: <IconPieChart />, href: () => urls.webAnalytics() },
]
>>>>>>> 5fafc052
<|MERGE_RESOLUTION|>--- conflicted
+++ resolved
@@ -225,15 +225,6 @@
     replayFilePlayback: (): string => '/replay/file-playback',
     webAnalytics: (): string => `/web`,
     webAnalyticsWebVitals: (): string => `/web/web-vitals`,
-<<<<<<< HEAD
-}
-
-/** This const is auto-generated, as is the whole file */
-export const fileSystemTypes = {}
-
-/** This const is auto-generated, as is the whole file */
-export const treeItems = []
-=======
     webAnalyticsPageReports: (): string => `/web/page-reports`,
 }
 
@@ -286,5 +277,4 @@
         icon: <IconRewindPlay />,
     },
     { path: 'Explore/Web Analytics', icon: <IconPieChart />, href: () => urls.webAnalytics() },
-]
->>>>>>> 5fafc052
+]