--- conflicted
+++ resolved
@@ -141,27 +141,11 @@
         eventDefinitionTags: [
             () => [eventDefinitionsModel.selectors.eventDefinitions],
             (definitions: EventDefinition[]): string[] => {
-<<<<<<< HEAD
-                return uniqueBy(
-                    definitions.flatMap(({ tags }) => tags).filter((tag) => !!tag),
-                    (item) => item
-                ).sort()
-            },
-        ],
-        propertyDefinitionTags: [
-            (selectors) => [selectors.eventProperties],
-            (properties: PropertyDefinition[]): string[] =>
-                uniqueBy(
-                    properties.flatMap(({ tags }) => tags).filter((tag) => !!tag),
-                    (item) => item
-                ).sort(),
-=======
                 const allTags = definitions
                     .flatMap(({ tags }) => tags)
                     .filter((a) => typeof a !== 'undefined') as string[]
                 return uniqueBy(allTags, (item) => item).sort()
             },
->>>>>>> 7a0593f7
         ],
     }),
     listeners: ({ actions, values }) => ({
