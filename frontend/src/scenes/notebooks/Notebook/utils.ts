--- conflicted
+++ resolved
@@ -125,11 +125,8 @@
         'ph-group': customOrTitleSerializer,
         'ph-cohort': customOrTitleSerializer,
         'ph-person-feed': customOrTitleSerializer,
-<<<<<<< HEAD
         'ph-properties': customOrTitleSerializer,
-=======
         'ph-map': customOrTitleSerializer,
->>>>>>> 4412c2cb
     }
 
     return getText(node, {
