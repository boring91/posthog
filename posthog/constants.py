--- conflicted
+++ resolved
@@ -52,15 +52,13 @@
 RETENTION_RECURRING = "retention_recurring"
 RETENTION_FIRST_TIME = "retention_first_time"
 
-<<<<<<< HEAD
 TRENDS = "TRENDS"
 FUNNELS = "FUNNELS"
 PATHS = "PATHS"
 RETENTION = "RETENTION"
 STICKINESS = "Stickiness"
-=======
+
 
 class RDBMS(str, Enum):
     POSTGRES = "postgres"
-    CLICKHOUSE = "clickhouse"
->>>>>>> 16a012d1
+    CLICKHOUSE = "clickhouse"