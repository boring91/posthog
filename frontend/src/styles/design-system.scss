--- conflicted
+++ resolved
@@ -260,6 +260,8 @@
     // Fills
     // Small colourful areas: banners, pills, buttons, etc.
     // //////////////////////////////////////////////////////////
+    --bg-fill-primary: var(--primitive-white);
+    --bg-fill-secondary: var(--primitive-neutral-50);
     --bg-fill-info-overlay: var(--primitive-3000-25); /* bg for info blocks */
     --bg-fill-warning-overlay: var(--primitive-orange-50); /* bg for warning blocks */
     --bg-fill-error-overlay: var(--primitive-red-50); /* bg for error blocks */
@@ -268,9 +270,9 @@
     // Content on fills
     // Texts which are on colourful fills, ensures contrast
     // //////////////////////////////////////////////////////////
-    --text-on-bg-fill-warning: var(--primitive-orange-800); /* On-fill text for warning */
-    --text-on-bg-fill-error: var(--primitive-red-800); /* On-fill text for error */
-    --text-on-bg-fill-success: var(--primitive-green-800); /* On-fill text for success */
+    --text-warning-on-bg-fill: var(--primitive-orange-800); /* On-fill text for warning */
+    --text-error-on-bg-fill: var(--primitive-red-800); /* On-fill text for error */
+    --text-success-on-bg-fill: var(--primitive-green-800); /* On-fill text for success */
 
     // Borders
     // Borders for surfaces/fills (TODO: perhaps we need to do border-fill-primary, border-fill-warning, etc.)
@@ -366,15 +368,9 @@
 
     // Content on fills
     // //////////////////////////////////////////////////////////
-<<<<<<< HEAD
-    --text-on-bg-fill-warning: var(--primitive-orange-100);
-    --text-on-bg-fill-error: var(--primitive-red-100);
-    --text-on-bg-fill-success: var(--primitive-green-50);
-=======
-    --content-on-fill-warning: var(--primitive-orange-100);
-    --content-on-fill-error: var(--primitive-red-100);
-    --content-on-fill-success: var(--primitive-green-50);
->>>>>>> fb7742c3
+    --text-warning-on-bg-fill: var(--primitive-orange-100);
+    --text-error-on-bg-fill: var(--primitive-red-100);
+    --text-success-on-bg-fill: var(--primitive-green-50);
 
     // Borders
     // //////////////////////////////////////////////////////////
