import { Link } from '@posthog/lemon-ui'
import { Meta, StoryFn, StoryObj } from '@storybook/react'
import clsx from 'clsx'
import { useAsyncHandler } from 'lib/hooks/useAsyncHandler'
import { IconCalculate, IconInfo, IconPlus } from 'lib/lemon-ui/icons'
import { LemonBanner } from 'lib/lemon-ui/LemonBanner'
import { LemonDivider } from 'lib/lemon-ui/LemonDivider'
import { capitalizeFirstLetter, delay, range } from 'lib/utils'
import { urls } from 'scenes/urls'

import {
    LemonButton,
    LemonButtonProps,
    LemonButtonWithDropdown,
    LemonButtonWithDropdownProps,
    LemonButtonWithSideAction,
} from './LemonButton'
import { More } from './More'

const statuses: LemonButtonProps['status'][] = ['primary', 'danger', 'primary-alt', 'muted', 'stealth']
const types: LemonButtonProps['type'][] = ['primary', 'secondary', 'tertiary']

type Story = StoryObj<typeof LemonButton>
const meta: Meta<typeof LemonButton> = {
    title: 'Lemon UI/Lemon Button',
    component: LemonButton,
    tags: ['autodocs'],
    argTypes: {
        icon: {
            type: 'function',
        },
    },
    parameters: {
        testOptions: { include3000: true },
    },
}
export default meta
const BasicTemplate: StoryFn<typeof LemonButton> = (props: LemonButtonProps) => {
    return <LemonButton {...props} />
}

export const Default: Story = BasicTemplate.bind({})
Default.args = {
    icon: <IconCalculate />,
    children: 'Click me',
}

const StatusesTemplate = ({
    noText,
    accommodateTooltip,
    ...props
}: LemonButtonProps & { noText?: boolean; accommodateTooltip?: boolean }): JSX.Element => {
    return (
        <div className={clsx('flex gap-2 border rounded-lg p-2 flex-wrap', accommodateTooltip && 'pt-12')}>
            {statuses.map((status, j) => (
                <LemonButton key={j} status={status} icon={<IconCalculate />} {...props}>
                    {!noText ? capitalizeFirstLetter(status || 'default') : undefined}
                </LemonButton>
            ))}
        </div>
    )
}

const TypesAndStatusesTemplate: StoryFn<typeof LemonButton> = (props) => {
    return (
        <div className="space-y-2">
            {types.map((type) => (
                <>
                    <h5>type={capitalizeFirstLetter(type || '')}</h5>
                    <StatusesTemplate {...props} type={type} />
                </>
            ))}
        </div>
    )
}

<<<<<<< HEAD
const ButtonVariants3000 = ({
    tertiary = false,
    additionalProps,
}: {
    tertiary?: boolean
    additionalProps?: LemonButtonProps
}): JSX.Element => {
    const variants: LemonButtonProps[] = tertiary
        ? [
              { type: 'tertiary', children: 'Primary' },
              { type: 'tertiary', status: 'danger', children: 'Danger' },
          ]
        : [
              { type: 'onboarding', children: 'Onboarding' },
              { type: 'primary', children: 'Primary' },
              { type: 'secondary', children: 'Secondary' },
              { type: 'secondary', status: 'danger', children: 'Danger' },
              { type: 'secondary', stealth: true, status: 'primary', children: 'Stealth' },
          ]
    return (
        <div className="flex gap-2 flex-wrap">
            {variants.map((buttonProps, index) => (
                <LemonButton key={index} {...additionalProps} {...buttonProps} icon={<IconCalculate />} />
            ))}
        </div>
    )
}

export const Types3000: Story = () => {
    return (
        <div className="space-y-2">
            <h5>type=3D</h5>
            <div className="border rounded">
                <div className="p-2">
                    <ButtonVariants3000 />
                </div>
                <div className="p-2">
                    <h5>Active</h5>
                    <ButtonVariants3000 additionalProps={{ active: true }} />
=======
export const Types3000: Story = () => {
    return (
        <div className="space-y-2">
            <h5>type=BLOCK</h5>
            <div className="border rounded">
                <div className="flex gap-2 flex-wrap p-2">
                    <LemonButton type={'primary'} icon={<IconCalculate />}>
                        Primary
                    </LemonButton>
                    <LemonButton type={'primary'} status="primary-alt" icon={<IconCalculate />}>
                        Primary Alt
                    </LemonButton>
                    <LemonButton type={'secondary'} icon={<IconCalculate />}>
                        Secondary
                    </LemonButton>
                    <LemonButton type={'secondary'} status="danger" icon={<IconCalculate />}>
                        Destroy
                    </LemonButton>
                    <LemonButton stealth type={'secondary'} status="primary" icon={<IconCalculate />}>
                        Stealth
                    </LemonButton>
                </div>
                <div className="p-2">
                    <h5>Active</h5>
                    <div className="flex gap-2 flex-wrap">
                        <LemonButton active type={'primary'} icon={<IconCalculate />}>
                            Primary
                        </LemonButton>
                        <LemonButton active type={'primary'} status="primary-alt" icon={<IconCalculate />}>
                            Primary Alt
                        </LemonButton>
                        <LemonButton active type={'secondary'} icon={<IconCalculate />}>
                            Secondary
                        </LemonButton>
                        <LemonButton active type={'secondary'} status="danger" icon={<IconCalculate />}>
                            Destroy
                        </LemonButton>
                        <LemonButton active stealth type={'secondary'} status="primary" icon={<IconCalculate />}>
                            Stealth
                        </LemonButton>
                    </div>
>>>>>>> 0ad4564e
                </div>
                <div className="p-2 bg-bg-light rounded-b">
                    <h5>Light background</h5>
                    <div className="flex gap-2 flex-wrap">
<<<<<<< HEAD
                        <ButtonVariants3000 />
                    </div>
                </div>
            </div>
            <h5>type=TERTIARY</h5>
            <div className="flex gap-2 border rourounded p-2 flex-wrap">
                <ButtonVariants3000 tertiary />
=======
                        <LemonButton type={'primary'} icon={<IconCalculate />}>
                            Primary
                        </LemonButton>
                        <LemonButton type={'primary'} status="primary-alt" icon={<IconCalculate />}>
                            Primary Alt
                        </LemonButton>
                        <LemonButton type={'secondary'} icon={<IconCalculate />}>
                            Secondary
                        </LemonButton>
                        <LemonButton type={'secondary'} status="danger" icon={<IconCalculate />}>
                            Destroy
                        </LemonButton>
                        <LemonButton stealth type={'secondary'} status="primary" icon={<IconCalculate />}>
                            Stealth
                        </LemonButton>
                    </div>
                </div>
            </div>
            <h5>type=MENU</h5>
            <div className="flex gap-2 border rourounded p-2 flex-wrap">
                <LemonButton type="tertiary" icon={<IconCalculate />}>
                    Primary
                </LemonButton>
                <LemonButton type="tertiary" status="danger" icon={<IconCalculate />}>
                    Danger
                </LemonButton>
>>>>>>> 0ad4564e
            </div>
        </div>
    )
}
Types3000.args = { ...Default.args }

export const TypesAndStatuses: Story = TypesAndStatusesTemplate.bind({})
TypesAndStatuses.args = { ...Default.args }

type PopoverStory = StoryObj<typeof LemonButtonWithDropdown>
const PopoverTemplate: StoryFn<typeof LemonButtonWithDropdown> = (props: LemonButtonWithDropdownProps) => {
    return <LemonButtonWithDropdown {...props} />
}

export const NoPadding = (): JSX.Element => {
    return <StatusesTemplate noText noPadding />
}

export const TextOnly = (): JSX.Element => {
    return <StatusesTemplate type={'secondary'} icon={null} />
}

export const Sizes = (): JSX.Element => {
    const sizes: LemonButtonProps['size'][] = ['xsmall', 'small', 'medium', 'large']

    return (
        <div className="space-y-2">
            {sizes.map((size) => (
                <>
                    <h5>size={size}</h5>
                    <StatusesTemplate size={size} type="secondary" />
                </>
            ))}
        </div>
    )
}

export const SizesIconOnly = (): JSX.Element => {
    const sizes: LemonButtonProps['size'][] = ['xsmall', 'small', 'medium', 'large']

    return (
        <div className="space-y-2">
            {sizes.map((size) => (
                <>
                    <h5>size={size}</h5>
                    <StatusesTemplate size={size} type="secondary" noText />
                </>
            ))}
        </div>
    )
}

export const DisabledWithReason = (): JSX.Element => {
    return <StatusesTemplate disabledReason="You're not cool enough to click this." accommodateTooltip />
}
// TODO: Add DisabledWithReason.play for a proper snapshot showcasing the tooltip

export const Loading: Story = (): JSX.Element => {
    return <TypesAndStatusesTemplate loading />
}
Loading.parameters = {
    testOptions: {
        waitForLoadersToDisappear: false,
    },
}

export const LoadingViaOnClick = (): JSX.Element => {
    const { loading, onEvent } = useAsyncHandler(async () => await delay(1000))

    return (
        <div className="space-y-2">
            <p>
                For simple use-cases, you may want to use a button click to trigger something async and show a loading
                state. Generally speaking this should exist in a <code>kea logic</code> but for simple cases you can use
                the <code>useAsyncHandler</code>
            </p>
            <div className="flex items-center gap-2">
                <LemonButton type="secondary" loading={loading} onClick={onEvent}>
                    I load for one second
                </LemonButton>
            </div>
        </div>
    )
}

export const Active = (): JSX.Element => {
    return (
        <div className="space-y-2">
            <p>
                Sometimes you may need to keep the LemonButton in it's active state e.g. the hover state. This can be
                done by setting the <code>active</code> property
            </p>
            <div className="flex items-center gap-2">
                <LemonButton>I am not active</LemonButton>
                <LemonButton active>I am active</LemonButton>
            </div>
        </div>
    )
}

export const PseudoStates = (): JSX.Element => {
    return (
        <div className="space-y-2">
            <div>
                <h5>TYPE=3D STATE=DEFAULT</h5>
                <ButtonVariants3000 />
            </div>
            <div id="hover">
                <h5>TYPE=3D STATE=HOVER</h5>
                <ButtonVariants3000 />
            </div>
            <div id="active">
                <h5>TYPE=3D STATE=HOVER,ACTIVE</h5>
                <ButtonVariants3000 />
            </div>
            <div>
                <h5>TYPE=TERTIARY STATE=DEFAULT</h5>
                <ButtonVariants3000 tertiary />
            </div>
            <div id="hover">
                <h5>TYPE=TERTIARY STATE=HOVER</h5>
                <ButtonVariants3000 tertiary />
            </div>
            <div id="active">
                <h5>TYPE=TERTIARY STATE=HOVER,ACTIVE</h5>
                <ButtonVariants3000 tertiary />
            </div>
        </div>
    )
}
PseudoStates.parameters = {
    pseudo: {
        hover: ['#hover .LemonButton', '#active .LemonButton'],
        active: ['#active .LemonButton'],
    },
}

export const MenuButtons = (): JSX.Element => {
    return (
        <div className="space-y-2">
            <p>When a button is used inside a menu item it should have the special status **stealth**</p>
            <div className="border rounded-lg flex flex-col p-2 space-y-1">
                <LemonButton active status="stealth">
                    Active item
                </LemonButton>
                <LemonButton status="stealth">Item 1</LemonButton>
                <LemonButton status="stealth">Item 2</LemonButton>
            </div>
        </div>
    )
}

export const WithSideIcon = (): JSX.Element => {
    return <StatusesTemplate sideIcon={<IconInfo />} />
}

export const FullWidth = (): JSX.Element => {
    return (
        <div className="space-y-2">
            <LemonButton fullWidth>Full Width</LemonButton>
            <LemonButton type="primary" fullWidth>
                Full Width
            </LemonButton>

            <LemonButton type="primary" fullWidth center icon={<IconPlus />}>
                Full Width centered with icon
            </LemonButton>

            <LemonButtonWithSideAction
                type="secondary"
                fullWidth
                icon={<IconCalculate />}
                sideAction={{
                    icon: <IconPlus />,
                    tooltip: 'Create new',
                    onClick: () => alert('Side action!'),
                }}
            >
                Full Width with side action
            </LemonButtonWithSideAction>
        </div>
    )
}

export const WithSideAction = (): JSX.Element => {
    return (
        <div className="space-y-2">
            {types.map((type) => (
                <>
                    <h5>type={capitalizeFirstLetter(type || '')}</h5>
                    <div className="flex items-center gap-2">
                        {statuses.map((status, i) => (
                            <LemonButtonWithSideAction
                                key={i}
                                type={type}
                                sideAction={{
                                    icon: <IconPlus />,
                                    tooltip: 'Create new',
                                    onClick: () => alert('Side action!'),
                                }}
                                status={status}
                            >
                                {capitalizeFirstLetter(status || 'Default')}
                            </LemonButtonWithSideAction>
                        ))}
                    </div>
                </>
            ))}
        </div>
    )
}

export const AsLinks = (): JSX.Element => {
    return (
        <div className="space-y-2">
            <LemonBanner type="info">
                <b>Reminder</b> - if you just want a link, use the{' '}
                <Link to={'/?path=/docs/lemon-ui-link'} disableClientSideRouting>
                    Link component
                </Link>
            </LemonBanner>

            <p>
                Buttons can act as links via the <b>to</b> prop. If this is an internal endpoint it will be routed
                client-side
            </p>
            <LemonButton to={urls.projectHomepage()}>Internal link with "to"</LemonButton>

            <p>External links will be automatically detected and routed to normally</p>
            <LemonButton to="https://posthog.com">External link</LemonButton>

            <p>
                The <code>targetBlank</code> prop will open the link in a new window/tab, setting the appropriate
                attributed like <code>rel="noopener"</code>
            </p>
            <LemonButton to="https://posthog.com" targetBlank>
                External link with "targetBlank"
            </LemonButton>
        </div>
    )
}

export const WithDropdownToTheRight: PopoverStory = PopoverTemplate.bind({})
WithDropdownToTheRight.args = {
    ...Default.args,
    dropdown: {
        overlay: (
            <>
                <LemonButton status="stealth" fullWidth>
                    Kakapo
                </LemonButton>
                <LemonButton status="stealth" fullWidth>
                    Kangaroo
                </LemonButton>
                <LemonButton status="stealth" fullWidth>
                    Kingfisher
                </LemonButton>
                <LemonButton status="stealth" fullWidth>
                    Koala
                </LemonButton>
            </>
        ),
        placement: 'right-start',
    },
}

export const WithDropdownToTheBottom: PopoverStory = PopoverTemplate.bind({})
WithDropdownToTheBottom.args = {
    ...Default.args,
    dropdown: {
        overlay: (
            <>
                <LemonButton status="stealth" fullWidth>
                    Kakapo
                </LemonButton>
                <LemonButton status="stealth" fullWidth>
                    Kangaroo
                </LemonButton>
                <LemonButton status="stealth" fullWidth>
                    Kingfisher
                </LemonButton>
                <LemonButton status="stealth" fullWidth>
                    Koala
                </LemonButton>
            </>
        ),
        placement: 'bottom',
        sameWidth: true,
    },
}

export const WithVeryLongPopoverToTheBottom: PopoverStory = PopoverTemplate.bind({})
WithVeryLongPopoverToTheBottom.args = {
    ...Default.args,
    dropdown: {
        overlay: (
            <>
                {range(200).map((n) => (
                    <LemonButton key={n} status="stealth" fullWidth>
                        {n.toString()}
                    </LemonButton>
                ))}
            </>
        ),
        placement: 'bottom',
        sameWidth: true,
    },
}

export const WithTooltip: Story = BasicTemplate.bind({})
WithTooltip.args = {
    ...Default.args,
    tooltip: 'The flux capacitor will be reloaded. This might take up to 14 hours.',
}

export const More_ = (): JSX.Element => {
    return (
        <More
            overlay={
                <>
                    <LemonButton status="stealth" fullWidth>
                        View
                    </LemonButton>
                    <LemonButton status="stealth" fullWidth>
                        Edit
                    </LemonButton>
                    <LemonDivider />
                    <LemonButton status="danger" fullWidth>
                        Delete
                    </LemonButton>
                </>
            }
        />
    )
}<|MERGE_RESOLUTION|>--- conflicted
+++ resolved
@@ -74,7 +74,6 @@
     )
 }
 
-<<<<<<< HEAD
 const ButtonVariants3000 = ({
     tertiary = false,
     additionalProps,
@@ -114,54 +113,10 @@
                 <div className="p-2">
                     <h5>Active</h5>
                     <ButtonVariants3000 additionalProps={{ active: true }} />
-=======
-export const Types3000: Story = () => {
-    return (
-        <div className="space-y-2">
-            <h5>type=BLOCK</h5>
-            <div className="border rounded">
-                <div className="flex gap-2 flex-wrap p-2">
-                    <LemonButton type={'primary'} icon={<IconCalculate />}>
-                        Primary
-                    </LemonButton>
-                    <LemonButton type={'primary'} status="primary-alt" icon={<IconCalculate />}>
-                        Primary Alt
-                    </LemonButton>
-                    <LemonButton type={'secondary'} icon={<IconCalculate />}>
-                        Secondary
-                    </LemonButton>
-                    <LemonButton type={'secondary'} status="danger" icon={<IconCalculate />}>
-                        Destroy
-                    </LemonButton>
-                    <LemonButton stealth type={'secondary'} status="primary" icon={<IconCalculate />}>
-                        Stealth
-                    </LemonButton>
-                </div>
-                <div className="p-2">
-                    <h5>Active</h5>
-                    <div className="flex gap-2 flex-wrap">
-                        <LemonButton active type={'primary'} icon={<IconCalculate />}>
-                            Primary
-                        </LemonButton>
-                        <LemonButton active type={'primary'} status="primary-alt" icon={<IconCalculate />}>
-                            Primary Alt
-                        </LemonButton>
-                        <LemonButton active type={'secondary'} icon={<IconCalculate />}>
-                            Secondary
-                        </LemonButton>
-                        <LemonButton active type={'secondary'} status="danger" icon={<IconCalculate />}>
-                            Destroy
-                        </LemonButton>
-                        <LemonButton active stealth type={'secondary'} status="primary" icon={<IconCalculate />}>
-                            Stealth
-                        </LemonButton>
-                    </div>
->>>>>>> 0ad4564e
                 </div>
                 <div className="p-2 bg-bg-light rounded-b">
                     <h5>Light background</h5>
                     <div className="flex gap-2 flex-wrap">
-<<<<<<< HEAD
                         <ButtonVariants3000 />
                     </div>
                 </div>
@@ -169,34 +124,6 @@
             <h5>type=TERTIARY</h5>
             <div className="flex gap-2 border rourounded p-2 flex-wrap">
                 <ButtonVariants3000 tertiary />
-=======
-                        <LemonButton type={'primary'} icon={<IconCalculate />}>
-                            Primary
-                        </LemonButton>
-                        <LemonButton type={'primary'} status="primary-alt" icon={<IconCalculate />}>
-                            Primary Alt
-                        </LemonButton>
-                        <LemonButton type={'secondary'} icon={<IconCalculate />}>
-                            Secondary
-                        </LemonButton>
-                        <LemonButton type={'secondary'} status="danger" icon={<IconCalculate />}>
-                            Destroy
-                        </LemonButton>
-                        <LemonButton stealth type={'secondary'} status="primary" icon={<IconCalculate />}>
-                            Stealth
-                        </LemonButton>
-                    </div>
-                </div>
-            </div>
-            <h5>type=MENU</h5>
-            <div className="flex gap-2 border rourounded p-2 flex-wrap">
-                <LemonButton type="tertiary" icon={<IconCalculate />}>
-                    Primary
-                </LemonButton>
-                <LemonButton type="tertiary" status="danger" icon={<IconCalculate />}>
-                    Danger
-                </LemonButton>
->>>>>>> 0ad4564e
             </div>
         </div>
     )
