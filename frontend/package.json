{
    "name": "@posthog/frontend",
    "description": "",
    "version": "0.0.0",
    "repository": {
        "type": "git",
        "url": "https://github.com/posthog/posthog.git"
    },
    "author": "PostHog Inc.",
    "bugs": {
        "url": "https://github.com/posthog/posthog/issues"
    },
    "homepage": "https://github.com/posthog/posthog#readme",
    "license": "MIT",
    "engines": {
        "node": ">=18 <19"
    },
    "packageManager": "pnpm@9.15.5+sha256.8472168c3e1fd0bff287e694b053fccbbf20579a3ff9526b6333beab8df65a8d",
    "scripts": {
        "copy-scripts": "mkdir -p dist/ && ./bin/copy-posthog-js",
        "clean": "rm -rf dist && mkdir dist",
        "build": "pnpm copy-scripts && pnpm build:esbuild",
        "build:esbuild": "DEBUG=0 node ./build.mjs",
        "build:tailwind": "pnpm --filter=@posthog/tailwind build",
        "watch:tailwind": "pnpm --filter=@posthog/tailwind start",
<<<<<<< HEAD
        "start": "concurrently -n ESBUILD,TYPEGEN,TAILWIND -c yellow,green,blue \"pnpm start-http\" \"pnpm run typegen:watch\" \"pnpm watch:tailwind\"",
=======
        "start": "if [ -n \"$SKIP_TYPEGEN\" ]; then pnpm start-no-typegen; else pnpm start-all; fi",
        "start-all": "concurrently -n ESBUILD,TYPEGEN,TAILWIND -c yellow,green,blue \"pnpm start-http\" \"${SKIP_TYPEGEN:-pnpm run typegen:watch}\" \"pnpm watch:tailwind\"",
        "start-no-typegen": "concurrently -n ESBUILD,TAILWIND -c yellow,green,blue \"pnpm start-http\" \"pnpm watch:tailwind\"",
>>>>>>> f45435d1
        "start-http": "pnpm clean && pnpm copy-scripts && pnpm build:esbuild --dev",
        "start-docker": "pnpm start-http --host 0.0.0.0",
        "typegen:write": "cd .. && kea-typegen write --delete --show-ts-errors",
        "typegen:check": "cd .. && kea-typegen check",
        "typegen:watch": "cd .. && kea-typegen watch --delete --show-ts-errors",
        "typegen:clean": "cd .. && find frontend/src products common -type f -name '*Type.ts' -delete",
        "schema:build:json": "ts-node ./bin/build-schema-json.mjs && prettier --write ./src/queries/schema.json",
        "test": "SHARD_IDX=${SHARD_INDEX:-1}; SHARD_TOTAL=${SHARD_COUNT:-1}; echo $SHARD_IDX/$SHARD_TOTAL; jest --testPathPattern='(frontend/|products/|common/)' --runInBand --forceExit --shard=$SHARD_IDX/$SHARD_TOTAL",
        "jest": "jest",
        "prettier": "prettier --write \"../{cypress,products,frontend/src}/**/*.{js,mjs,ts,tsx,json,yaml,yml,css,scss}\"",
        "prettier:check": "prettier --check \"../{cypress,products,frontend/src}/**/*.{js,mjs,ts,tsx,json,yaml,yml,css,scss}\"",
        "typescript:check": "tsc --noEmit && echo \"No errors reported by tsc.\"",
        "lint": "pnpm lint:js && pnpm lint:css",
        "lint:js": "eslint --cache src ../cypress ../products",
        "lint:css": "stylelint \"../(frontend|products)/**/*.{css,scss}\" --ignore-path=frontend/.stylelintignore",
        "format": "pnpm lint:js --fix && pnpm lint:css --fix && pnpm prettier",
        "visualize-toolbar-bundle": "pnpm exec esbuild-visualizer --metadata ./toolbar-esbuild-meta.json --filename=toolbar-esbuild-bundle-visualization.html"
    },
    "dependencies": {
        "@babel/runtime": "^7.24.0",
        "@dnd-kit/core": "^6.0.8",
        "@dnd-kit/modifiers": "^6.0.1",
        "@dnd-kit/sortable": "^7.0.2",
        "@dnd-kit/utilities": "^3.2.1",
        "@floating-ui/react": "^0.26.9",
        "@lottiefiles/react-lottie-player": "^3.4.7",
        "@medv/finder": "^3.1.0",
        "@microlink/react-json-view": "^1.21.3",
        "@microsoft/fetch-event-source": "^2.0.1",
        "@monaco-editor/react": "4.6.0",
        "@posthog/ee": "workspace:*",
        "@posthog/esbuilder": "workspace:*",
        "@posthog/hogvm": "workspace:*",
        "@posthog/icons": "0.11.2",
        "@posthog/plugin-scaffold": "^1.4.4",
        "@posthog/products-early-access-features": "workspace:*",
        "@posthog/products-llm-observability": "workspace:*",
        "@posthog/products-messaging": "workspace:*",
        "@posthog/rrweb": "0.0.8",
        "@posthog/rrweb-plugin-console-record": "0.0.8",
        "@posthog/rrweb-types": "0.0.8",
        "@posthog/tailwind": "workspace:*",
        "@radix-ui/react-accordion": "^1.2.2",
        "@radix-ui/react-context-menu": "^2.2.6",
        "@radix-ui/react-dropdown-menu": "^2.1.6",
        "@radix-ui/react-slot": "^1.1.2",
        "@react-hook/size": "^2.1.2",
        "@sentry/react": "7.112.1",
        "@stripe/react-stripe-js": "^2.8.0",
        "@stripe/stripe-js": "^4.5.0",
        "@tailwindcss/cli": "4.0.11",
        "@testing-library/dom": ">=7.21.4",
        "@tiptap/core": "^2.1.16",
        "@tiptap/extension-document": "^2.1.16",
        "@tiptap/extension-floating-menu": "^2.1.16",
        "@tiptap/extension-placeholder": "^2.1.16",
        "@tiptap/extension-task-item": "^2.1.16",
        "@tiptap/extension-task-list": "^2.1.16",
        "@tiptap/pm": "^2.1.16",
        "@tiptap/react": "^2.1.16",
        "@tiptap/starter-kit": "^2.1.16",
        "@tiptap/suggestion": "^2.1.16",
        "@types/lodash.debounce": "^4.0.9",
        "@types/lodash.isequal": "^4.5.8",
        "@types/md5": "^2.3.0",
        "@types/react-transition-group": "^4.4.5",
        "@types/react-virtualized": "^9.21.23",
        "ajv": "^8.12.0",
        "algoliasearch": "^4.22.1",
        "chart.js": "^4.4.3",
        "chartjs-adapter-dayjs-3": "^1.2.3",
        "chartjs-plugin-annotation": "2.2.1",
        "chartjs-plugin-crosshair": "^1.2.0",
        "chartjs-plugin-datalabels": "^2.2.0",
        "chartjs-plugin-stacked100": "^1.4.0",
        "chartjs-plugin-trendline": "^2.1.2",
        "chokidar": "^3.5.3",
        "classnames": "^2.5.1",
        "clsx": "^1.1.1",
        "core-js": "^3.32.0",
        "crypto-browserify": "^3.12.0",
        "d3": "^7.9.0",
        "d3-sankey": "^0.12.3",
        "dayjs": "1.11.11",
        "dompurify": "^3.0.6",
        "eventsource-parser": "^3.0.0",
        "expr-eval": "^2.0.2",
        "fast-deep-equal": "^3.1.3",
        "fastpriorityqueue": "^0.7.5",
        "fflate": "^0.7.4",
        "fuse.js": "^6.6.2",
        "heatmap.js": "^2.0.5",
        "hls.js": "^1.5.15",
        "husky": "^7.0.4",
        "image-blob-reduce": "^4.1.0",
        "kea": "^3.1.5",
        "kea-forms": "^3.2.0",
        "kea-loaders": "^3.0.0",
        "kea-localstorage": "^3.1.0",
        "kea-router": "^3.2.1",
        "kea-subscriptions": "^3.0.1",
        "kea-test-utils": "^0.2.4",
        "kea-waitfor": "^0.2.1",
        "kea-window-values": "^3.0.0",
        "lodash.debounce": "^4.0.8",
        "lodash.isequal": "^4.5.0",
        "lodash.merge": "^4.6.2",
        "lodash.uniqby": "^4.7.0",
        "maplibre-gl": "^3.5.1",
        "md5": "^2.3.0",
        "monaco-editor": "^0.49.0",
        "natural-orderby": "^3.0.2",
        "openai": "^4.81.0",
        "papaparse": "^5.4.1",
        "pmtiles": "^2.11.0",
        "posthog-js": "1.230.1",
        "posthog-js-lite": "3.0.0",
        "prettier": "^2.8.8",
        "prop-types": "^15.7.2",
        "protomaps-themes-base": "2.0.0-alpha.1",
        "query-selector-shadow-dom": "^1.0.0",
        "rc-trigger": "^5.2.5",
        "re2js": "^0.4.1",
        "react": "^18.2.0",
        "react-color": "^2.19.3",
        "react-data-grid": "7.0.0-beta.47",
        "react-dom": "^18.2.0",
        "react-draggable": "^4.2.0",
        "react-email-editor": "^1.7.11",
        "react-grid-layout": "^1.3.0",
        "react-instantsearch": "^7.6.0",
        "react-intersection-observer": "^9.5.3",
        "react-markdown": "^5.0.3",
        "react-modal": "^3.15.1",
        "react-resizable": "^3.0.5",
        "react-shadow": "^20.3.0",
        "react-syntax-highlighter": "^15.5.0",
        "react-textarea-autosize": "^8.3.3",
        "react-toastify": "^8.2.0",
        "react-transition-group": "^4.4.5",
        "react-virtualized": "^9.22.5",
        "resize-observer-polyfill": "^1.5.1",
        "sass": "^1.26.2",
        "tailwind-merge": "^2.2.2",
        "tailwindcss": "4.0.7",
        "ts-pattern": "4.3",
        "typescript": "~4.9.5",
        "use-debounce": "^9.0.3",
        "use-resize-observer": "^8.0.0",
        "zxcvbn": "^4.4.2"
    },
    "devDependencies": {
        "@parcel/packager-ts": "2.13.3",
        "@parcel/transformer-typescript-types": "2.13.3",
        "@sentry/types": "7.112.1",
        "@storybook/react": "^7.6.4",
        "@storybook/types": "^7.6.4",
        "@sucrase/jest-plugin": "^3.0.0",
        "@testing-library/dom": ">=7.21.4",
        "@testing-library/jest-dom": "^5.16.2",
        "@testing-library/react": "^13.4.0",
        "@testing-library/react-hooks": "^8.0.1",
        "@testing-library/user-event": "^13.5.0",
        "@types/chartjs-plugin-crosshair": "^1.1.1",
        "@types/chartjs-plugin-trendline": "^1.0.4",
        "@types/clone": "^2.1.1",
        "@types/d3": "^7.4.3",
        "@types/d3-sankey": "^0.12.4",
        "@types/dompurify": "^3.0.3",
        "@types/heatmap.js": "^2.0.41",
        "@types/image-blob-reduce": "^4.1.1",
        "@types/jest": "^29.5.12",
        "@types/jest-image-snapshot": "^6.1.0",
        "@types/lodash.merge": "^4.6.9",
        "@types/lodash.uniqby": "^4.7.9",
        "@types/md5": "^2.3.0",
        "@types/node": "^18.11.9",
        "@types/papaparse": "^5.3.8",
        "@types/pixelmatch": "^5.2.4",
        "@types/pngjs": "^6.0.1",
        "@types/prettier": "^2.7.3",
        "@types/query-selector-shadow-dom": "^1.0.0",
        "@types/react": "^17.0.39",
        "@types/react-color": "^3.0.12",
        "@types/react-dom": "^18.2.8",
        "@types/react-grid-layout": "^1.1.2",
        "@types/react-modal": "^3.13.1",
        "@types/react-resizable": "^3.0.4",
        "@types/react-syntax-highlighter": "^15.5.7",
        "@types/react-virtualized": "^9.21.23",
        "@types/testing-library__jest-dom": "^5.14.5",
        "@types/zxcvbn": "^4.4.0",
        "@typescript-eslint/eslint-plugin": "^7.1.1",
        "@typescript-eslint/parser": "^7.1.1",
        "axe-core": "^4.4.3",
        "babel-plugin-import": "^1.13.0",
        "caniuse-lite": "^1.0.30001689",
        "concurrently": "^5.3.0",
        "esbuild-visualizer": "^0.6.0",
        "eslint": "^8.57.0",
        "eslint-config-prettier": "^9.1.0",
        "eslint-plugin-compat": "^4.2.0",
        "eslint-plugin-cypress": "^2.15.1",
        "eslint-plugin-eslint-comments": "^3.2.0",
        "eslint-plugin-import": "^2.29.0",
        "eslint-plugin-jest": "^28.6.0",
        "eslint-plugin-posthog": "workspace:*",
        "eslint-plugin-react": "^7.33.2",
        "eslint-plugin-react-google-translate": "^0.0.114",
        "eslint-plugin-react-hooks": "^4.6.2",
        "eslint-plugin-simple-import-sort": "^10.0.0",
        "eslint-plugin-storybook": "^0.6.15",
        "eslint-plugin-unused-imports": "^3.1.0",
        "givens": "^1.3.6",
        "history": "^5.0.1",
        "jest": "^29.7.0",
        "jest-canvas-mock": "^2.4.0",
        "jest-environment-jsdom": "^29.3.1",
        "jest-image-snapshot": "^6.1.0",
        "kea-typegen": "^3.3.5",
        "less": "^3.12.2",
        "lint-staged": "~15.4.3",
        "mockdate": "^3.0.5",
        "msw": "^0.49.0",
        "path-browserify": "^1.0.1",
        "pixelmatch": "^5.3.0",
        "pngjs": "^6.0.0",
        "process": "^0.11.10",
        "redis": "^4.6.13",
        "safe-stable-stringify": "^2.4.3",
        "stream-browserify": "^3.0.0",
        "stylelint": "^15.11.0",
        "stylelint-config-recess-order": "^4.3.0",
        "stylelint-config-standard-scss": "^11.1.0",
        "stylelint-order": "^6.0.3",
        "sucrase": "^3.29.0",
        "timekeeper": "^2.2.0",
        "ts-json-schema-generator": "^v2.4.0-next.6",
        "ts-node": "^10.9.1",
        "whatwg-fetch": "^3.6.2"
    },
    "optionalDependencies": {
        "fsevents": "^2.3.2"
    },
    "browserslist": {
        "development": [
            "last 2 chrome versions",
            "last 2 firefox versions",
            "last 2 edge versions"
        ],
        "production": [
            "defaults and not op_mini all"
        ]
    },
    "browser": {
        "path": "path-browserify"
    }
}<|MERGE_RESOLUTION|>--- conflicted
+++ resolved
@@ -23,13 +23,9 @@
         "build:esbuild": "DEBUG=0 node ./build.mjs",
         "build:tailwind": "pnpm --filter=@posthog/tailwind build",
         "watch:tailwind": "pnpm --filter=@posthog/tailwind start",
-<<<<<<< HEAD
-        "start": "concurrently -n ESBUILD,TYPEGEN,TAILWIND -c yellow,green,blue \"pnpm start-http\" \"pnpm run typegen:watch\" \"pnpm watch:tailwind\"",
-=======
         "start": "if [ -n \"$SKIP_TYPEGEN\" ]; then pnpm start-no-typegen; else pnpm start-all; fi",
         "start-all": "concurrently -n ESBUILD,TYPEGEN,TAILWIND -c yellow,green,blue \"pnpm start-http\" \"${SKIP_TYPEGEN:-pnpm run typegen:watch}\" \"pnpm watch:tailwind\"",
         "start-no-typegen": "concurrently -n ESBUILD,TAILWIND -c yellow,green,blue \"pnpm start-http\" \"pnpm watch:tailwind\"",
->>>>>>> f45435d1
         "start-http": "pnpm clean && pnpm copy-scripts && pnpm build:esbuild --dev",
         "start-docker": "pnpm start-http --host 0.0.0.0",
         "typegen:write": "cd .. && kea-typegen write --delete --show-ts-errors",
