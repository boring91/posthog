import React, { CSSProperties, PropsWithChildren } from 'react'
import api from './api'
import { toast } from 'react-toastify'
import { Button } from 'antd'
import {
    EventType,
    FilterType,
    ActionFilter,
    IntervalType,
    dateMappingOption,
    GroupActorType,
    ActorType,
    ActionType,
    PropertyFilterValue,
    PropertyType,
<<<<<<< HEAD
    PropertyGroupFilter,
    FilterLogicalOperator,
    AnyPropertyFilter,
    PropertyFilter,
=======
    CohortType,
>>>>>>> 2fb4f6f7
} from '~/types'
import { tagColors } from 'lib/colors'
import { CustomerServiceOutlined, ExclamationCircleOutlined } from '@ant-design/icons'
import { WEBHOOK_SERVICES } from 'lib/constants'
import { KeyMappingInterface } from 'lib/components/PropertyKeyInfo'
import { AlignType } from 'rc-trigger/lib/interface'
import { helpButtonLogic } from './components/HelpButton/HelpButton'
import { dayjs } from 'lib/dayjs'
import { Spinner } from './components/Spinner/Spinner'
import { getAppContext } from './utils/getAppContext'
import { isValidPropertyFilter } from './components/PropertyFilters/utils'

export const ANTD_TOOLTIP_PLACEMENTS: Record<any, AlignType> = {
    // `@yiminghe/dom-align` objects
    // https://github.com/react-component/select/blob/dade915d81069b8d3b3b5679bb9daee7e992faba/src/SelectTrigger.jsx#L11-L28
    bottomLeft: {
        points: ['tl', 'bl'],
        offset: [0, 4],
        overflow: {
            adjustX: 0,
            adjustY: 0,
        },
    },
    bottomRight: {
        points: ['tr', 'br'],
        offset: [0, 4],
        overflow: {
            adjustX: 0,
            adjustY: 0,
        },
    },
    topLeft: {
        points: ['bl', 'tl'],
        offset: [0, -4],
        overflow: {
            adjustX: 0,
            adjustY: 0,
        },
    },
    horizontalPreferRight: {
        points: ['cl', 'cr'],
        offset: [4, 0],
        overflow: {
            adjustX: true,
            adjustY: false,
        },
    },
}

export function uuid(): string {
    return '10000000-1000-4000-8000-100000000000'.replace(/[018]/g, (c) =>
        (
            parseInt(c) ^
            ((typeof window?.crypto !== 'undefined' // in node tests, jsdom doesn't implement window.crypto
                ? window.crypto.getRandomValues(new Uint8Array(1))[0]
                : Math.floor(Math.random() * 256)) &
                (15 >> (parseInt(c) / 4)))
        ).toString(16)
    )
}

export function areObjectValuesEmpty(obj?: Record<string, any>): boolean {
    return (
        !!obj && typeof obj === 'object' && !Object.values(obj).some((x) => x !== null && x !== '' && x !== undefined)
    )
}

// taken from https://stackoverflow.com/questions/10420352/converting-file-size-in-bytes-to-human-readable-string/10420404
export const humanizeBytes = (fileSizeInBytes: number): string => {
    let i = -1
    const byteUnits = [' kB', ' MB', ' GB', ' TB', 'PB', 'EB', 'ZB', 'YB']
    do {
        fileSizeInBytes = fileSizeInBytes / 1024
        i++
    } while (fileSizeInBytes > 1024)

    return Math.max(fileSizeInBytes, 0.1).toFixed(1) + byteUnits[i]
}

export function toParams(obj: Record<string, any>, explodeArrays: boolean = false): string {
    if (!obj) {
        return ''
    }

    function handleVal(val: any): string {
        if (dayjs.isDayjs(val)) {
            return encodeURIComponent(val.format('YYYY-MM-DD'))
        }
        val = typeof val === 'object' ? JSON.stringify(val) : val
        return encodeURIComponent(val)
    }

    return Object.entries(obj)
        .filter((item) => item[1] != undefined && item[1] != null)
        .reduce((acc, [key, val]) => {
            /**
             *  query parameter arrays can be handled in two ways
             *  either they are encoded as a single query parameter
             *    a=[1, 2] => a=%5B1%2C2%5D
             *  or they are "exploded" so each item in the array is sent separately
             *    a=[1, 2] => a=1&a=2
             **/
            if (explodeArrays && Array.isArray(val)) {
                val.forEach((v) => acc.push([key, v]))
            } else {
                acc.push([key, val])
            }

            return acc
        }, [] as [string, any][])
        .map(([key, val]) => `${key}=${handleVal(val)}`)
        .join('&')
}

export function fromParamsGivenUrl(url: string): Record<string, any> {
    return !url
        ? {}
        : url
              .slice(1)
              .split('&')
              .reduce((paramsObject, paramString) => {
                  const [key, value] = paramString.split('=')
                  paramsObject[key] = decodeURIComponent(value)
                  return paramsObject
              }, {} as Record<string, any>)
}

export function fromParams(): Record<string, any> {
    return fromParamsGivenUrl(window.location.search)
}

export function percentage(division: number): string {
    return division
        ? division.toLocaleString(undefined, {
              style: 'percent',
              maximumFractionDigits: 2,
          })
        : ''
}

export function errorToast(title?: string, message?: string, errorDetail?: string, errorCode?: string): void {
    /**
     * Shows a standardized error toast when something goes wrong. Automated for any loader usage.
     * @param title Title message of the toast
     * @param message Body message on the toast
     * @param errorDetail Error response returned from the server, or any other more specific error detail.
     * @param errorCode Error code from the server that can help track the error.
     */

    const handleHelp = (): void => {
        if (helpButtonLogic.isMounted()) {
            helpButtonLogic.actions.showHelp()
        } else {
            window.open('https://posthog.com/support?utm_medium=in-product&utm_campaign=error-toast')
        }
    }

    toast.dismiss('error') // This will ensure only the last error is shown

    setTimeout(
        () =>
            toast.error(
                <div className="click-outside-block">
                    <h1>
                        <ExclamationCircleOutlined /> {title || 'Something went wrong'}
                    </h1>
                    <p>
                        {message || 'We could not complete your action. Detailed error:'}{' '}
                        <span className="error-details">{errorDetail || 'Unknown exception.'}</span>
                    </p>
                    <p className="mt-05">
                        Please <b>try again or contact us</b> if the error persists.
                    </p>
                    <div className="action-bar">
                        {errorCode && <span>Code: {errorCode}</span>}
                        <span className="help-button">
                            <Button type="link" onClick={handleHelp}>
                                <CustomerServiceOutlined /> Need help?
                            </Button>
                        </span>
                    </div>
                </div>,
                {
                    toastId: 'error', // will ensure only one error is displayed at a time
                }
            ),
        100
    )
}

export function successToast(title?: string, message?: string): void {
    /**
     * Shows a standardized success message.
     * @param title Title message of the toast
     * @param message Body message on the toast
     */
    setTimeout(
        () =>
            toast.success(
                <div data-attr="success-toast">
                    <h1>
                        <ExclamationCircleOutlined /> {title || 'Success!'}
                    </h1>
                    <p>{message || 'Your action was completed successfully.'}</p>
                </div>
            ),
        100
    )
}

export function Loading(props: Record<string, any>): JSX.Element {
    return (
        <div className="loading-overlay" style={props.style}>
            <Spinner size="lg" />
        </div>
    )
}

export function TableRowLoading({
    colSpan = 1,
    asOverlay = false,
}: {
    colSpan: number
    asOverlay: boolean
}): JSX.Element {
    return (
        <tr className={asOverlay ? 'loading-overlay over-table' : ''}>
            <td colSpan={colSpan} style={{ padding: 50, textAlign: 'center' }}>
                <Spinner />
            </td>
        </tr>
    )
}

export function SceneLoading(): JSX.Element {
    return (
        <div style={{ textAlign: 'center', marginTop: '20vh' }}>
            <Spinner size="lg" />
        </div>
    )
}

export function deleteWithUndo({
    undo = false,
    ...props
}: {
    undo?: boolean
    endpoint: string
    object: Record<string, any>
    callback?: () => void
}): void {
    api.update(`api/${props.endpoint}/${props.object.id}`, {
        ...props.object,
        deleted: !undo,
    }).then(() => {
        props.callback?.()
        const response = (
            <span>
                <b>{props.object.name || <i>Unnnamed</i>}</b>
                {!undo ? ' deleted. Click to undo.' : ' deletion undone.'}
            </span>
        )
        toast(response, {
            toastId: `delete-item-${props.object.id}-${undo}`,
            onClick: () => {
                deleteWithUndo({ undo: true, ...props })
            },
        })
    })
}

export function DeleteWithUndo(
    props: PropsWithChildren<{
        endpoint: string
        object: {
            name?: string
            id: number
        }
        className: string
        style: CSSProperties
        callback: () => void
    }>
): JSX.Element {
    const { className, style, children } = props
    return (
        <a
            href="#"
            onClick={(e) => {
                e.preventDefault()
                e.stopPropagation()
                deleteWithUndo(props)
            }}
            className={className}
            style={style}
        >
            {children}
        </a>
    )
}

export const selectStyle: Record<string, (base: Partial<CSSProperties>) => Partial<CSSProperties>> = {
    control: (base) => ({
        ...base,
        height: 31,
        minHeight: 31,
    }),
    indicatorsContainer: (base) => ({
        ...base,
        height: 31,
    }),
    input: (base) => ({
        ...base,
        paddingBottom: 0,
        paddingTop: 0,
        margin: 0,
        opacity: 1,
    }),
    valueContainer: (base) => ({
        ...base,
        padding: '0 8px',
        marginTop: -2,
    }),
    option: (base) => ({
        ...base,
        padding: '2px 15px',
    }),
}

export function capitalizeFirstLetter(string: string): string {
    return string.charAt(0).toUpperCase() + string.slice(1)
}

export const genericOperatorMap: Record<string, string> = {
    exact: '= equals',
    is_not: "≠ doesn't equal",
    icontains: '∋ contains',
    not_icontains: "∌ doesn't contain",
    regex: '∼ matches regex',
    not_regex: "≁ doesn't match regex",
    gt: '> greater than',
    lt: '< lower than',
    is_set: '✓ is set',
    is_not_set: '✕ is not set',
}

export const stringOperatorMap: Record<string, string> = {
    exact: '= equals',
    is_not: "≠ doesn't equal",
    icontains: '∋ contains',
    not_icontains: "∌ doesn't contain",
    regex: '∼ matches regex',
    not_regex: "≁ doesn't match regex",
    is_set: '✓ is set',
    is_not_set: '✕ is not set',
}

export const numericOperatorMap: Record<string, string> = {
    exact: '= equals',
    is_not: "≠ doesn't equal",
    regex: '∼ matches regex',
    not_regex: "≁ doesn't match regex",
    gt: '> greater than',
    lt: '< lower than',
    is_set: '✓ is set',
    is_not_set: '✕ is not set',
}

export const dateTimeOperatorMap: Record<string, string> = {
    is_date_exact: '= equals',
    is_date_before: '< before',
    is_date_after: '> after',
    is_set: '✓ is set',
    is_not_set: '✕ is not set',
}

export const booleanOperatorMap: Record<string, string> = {
    exact: '= equals',
    is_not: "≠ doesn't equal",
    is_set: '✓ is set',
    is_not_set: '✕ is not set',
}

export const allOperatorsMapping: Record<string, string> = {
    ...dateTimeOperatorMap,
    ...stringOperatorMap,
    ...numericOperatorMap,
    ...genericOperatorMap,
    ...booleanOperatorMap,
    // slight overkill to spread all of these into the map
    // but gives freedom for them to diverge more over time
}

const operatorMappingChoice: Record<keyof typeof PropertyType, Record<string, string>> = {
    DateTime: dateTimeOperatorMap,
    String: stringOperatorMap,
    Numeric: numericOperatorMap,
    Boolean: booleanOperatorMap,
}

export function chooseOperatorMap(
    propertyType: PropertyType | undefined,
    allowQueryingEventsByDateTime: boolean
): Record<string, string> {
    let choice = genericOperatorMap
    if (propertyType) {
        choice = operatorMappingChoice[propertyType] || genericOperatorMap
        if (choice === dateTimeOperatorMap && !allowQueryingEventsByDateTime) {
            choice = genericOperatorMap
        }
    }
    return choice
}

export function isOperatorMulti(operator: string): boolean {
    return ['exact', 'is_not'].includes(operator)
}

export function isOperatorFlag(operator: string): boolean {
    // these filter operators can only be just set, no additional parameter
    return ['is_set', 'is_not_set'].includes(operator)
}

export function isOperatorRegex(operator: string): boolean {
    return ['regex', 'not_regex'].includes(operator)
}

export function isOperatorDate(operator: string): boolean {
    return ['is_date_before', 'is_date_after', 'is_date_exact'].includes(operator)
}

export function formatPropertyLabel(
    item: Record<string, any>,
    cohortsById: Partial<Record<CohortType['id'], CohortType>>,
    keyMapping: KeyMappingInterface,
    valueFormatter: (value: PropertyFilterValue | undefined) => string | string[] | null = (s) => [String(s)]
): string {
    const { value, key, operator, type } = item
    return type === 'cohort'
        ? cohortsById[value]?.name || `ID ${value}`
        : (keyMapping[type === 'element' ? 'element' : 'event'][key]?.label || key) +
              (isOperatorFlag(operator)
                  ? ` ${allOperatorsMapping[operator]}`
                  : ` ${(allOperatorsMapping[operator || 'exact'] || '?').split(' ')[0]} ${
                        value && value.length === 1 && value[0] === '' ? '(empty string)' : valueFormatter(value) || ''
                    } `)
}

// Format a label that gets returned from the /insights api
export function formatLabel(label: string, action: ActionFilter): string {
    if (action.math === 'dau') {
        label += ` (Unique users) `
    } else if (['sum', 'avg', 'min', 'max', 'median', 'p90', 'p95', 'p99'].includes(action.math || '')) {
        label += ` (${action.math} of ${action.math_property}) `
    }
    if (action.properties?.length) {
        label += ` (${action.properties
            .map(
                (property) =>
                    `${property.key ? `${property.key} ` : ''}${
                        allOperatorsMapping[property.operator || 'exact'].split(' ')[0]
                    } ${property.value}`
            )
            .join(', ')})`
    }
    return label.trim()
}

export function objectsEqual(obj1: any, obj2: any): boolean {
    return JSON.stringify(obj1) === JSON.stringify(obj2)
}

/** Returns "response" from: obj2 = { ...obj1, ...response }  */
export function objectDiffShallow(obj1: Record<string, any>, obj2: Record<string, any>): Record<string, any> {
    const response: Record<string, any> = { ...obj2 }
    for (const key of Object.keys(obj1)) {
        if (key in response) {
            if (obj1[key] === response[key]) {
                delete response[key]
            }
        } else {
            response[key] = undefined
        }
    }
    return response
}

export function idToKey(array: Record<string, any>[], keyField: string = 'id'): Record<string, any> {
    const object: Record<string, any> = {}
    for (const element of array) {
        object[element[keyField]] = element
    }
    return object
}

export function delay(ms: number): Promise<number> {
    return new Promise((resolve) => window.setTimeout(resolve, ms))
}

export function clearDOMTextSelection(): void {
    if (window.getSelection) {
        if (window.getSelection()?.empty) {
            // Chrome
            window.getSelection()?.empty()
        } else if (window.getSelection()?.removeAllRanges) {
            // Firefox
            window.getSelection()?.removeAllRanges()
        }
    } else if ((document as any).selection) {
        // IE?
        ;(document as any).selection.empty()
    }
}

export const posthogEvents = ['$autocapture', '$pageview', '$identify', '$pageleave']

export function isAndroidOrIOS(): boolean {
    return typeof window !== 'undefined' && /Android|iPhone|iPad|iPod/i.test(window.navigator.userAgent)
}

export function slugify(text: string): string {
    return text
        .toString() // Cast to string
        .toLowerCase() // Convert the string to lowercase letters
        .normalize('NFD') // The normalize() method returns the Unicode Normalization Form of a given string.
        .trim() // Remove whitespace from both sides of a string
        .replace(/\s+/g, '-') // Replace spaces with -
        .replace(/[^\w-]+/g, '') // Remove all non-word chars
        .replace(/--+/g, '-')
}

// Number to number with commas (e.g. 1234 -> 1,234)
export function humanFriendlyNumber(d: number): string {
    return d.toString().replace(/\B(?=(\d{3})+(?!\d))/g, ',')
}

export function humanFriendlyDuration(d: string | number | null | undefined, maxUnits?: number): string {
    // Convert `d` (seconds) to a human-readable duration string.
    // Example: `1d 10hrs 9mins 8s`
    if (d === '' || d === null || d === undefined) {
        return ''
    }
    d = Number(d)
    const days = Math.floor(d / 86400)
    const h = Math.floor((d % 86400) / 3600)
    const m = Math.floor((d % 3600) / 60)
    const s = Math.round((d % 3600) % 60)

    const dayDisplay = days > 0 ? days + 'd' : ''
    const hDisplay = h > 0 ? h + 'h' : ''
    const mDisplay = m > 0 ? m + 'm' : ''
    const sDisplay = s > 0 ? s + 's' : hDisplay || mDisplay ? '' : '0s'

    let units: string[] = []
    if (days > 0) {
        units = [dayDisplay, hDisplay].filter(Boolean)
    } else {
        units = [hDisplay, mDisplay, sDisplay].filter(Boolean)
    }
    return units.slice(0, maxUnits).join(' ')
}

export function humanFriendlyDiff(from: dayjs.Dayjs | string, to: dayjs.Dayjs | string): string {
    const diff = dayjs(to).diff(dayjs(from), 'seconds')
    return humanFriendlyDuration(diff)
}

export function humanFriendlyDetailedTime(
    date: dayjs.Dayjs | string | null,
    withSeconds: boolean = false,
    formatString: string = 'MMMM DD, YYYY h:mm'
): string {
    if (!date) {
        return 'Never'
    }
    const parsedDate = dayjs(date)
    const today = dayjs().startOf('day')
    const yesterday = today.clone().subtract(1, 'days').startOf('day')
    if (parsedDate.isSame(dayjs(), 'm')) {
        return 'Just now'
    }
    if (parsedDate.isSame(today, 'd')) {
        formatString = '[Today] h:mm'
    } else if (parsedDate.isSame(yesterday, 'd')) {
        formatString = '[Yesterday] h:mm'
    }
    if (withSeconds) {
        formatString += ':ss A'
    } else {
        formatString += ' A'
    }
    return parsedDate.format(formatString)
}

// Pad numbers with leading zeros
export const zeroPad = (num: number, places: number): string => String(num).padStart(places, '0')

export function colonDelimitedDuration(d: string | number | null | undefined, numUnits: number = 3): string {
    // Convert `d` (seconds) to a colon delimited duration. includes `numUnits` no. of units starting from right
    // Example: `01:10:09:08 = 1d 10hrs 9mins 8s`
    if (d === '' || d === null || d === undefined) {
        return ''
    }
    d = Number(d)

    let s = d
    let weeks = 0,
        days = 0,
        h = 0,
        m = 0

    if (numUnits >= 5) {
        weeks = Math.floor(s / 604800)
        s -= weeks * 604800
    }
    if (numUnits >= 4) {
        days = Math.floor(s / 86400)
        s -= days * 86400
    }
    if (numUnits >= 3) {
        h = Math.floor(s / 3600)
        s -= h * 3600
    }
    if (numUnits >= 2) {
        m = Math.floor(s / 60)
        s -= m * 60
    }
    s = Math.floor(s)

    const units = [zeroPad(weeks, 2), zeroPad(days, 2), zeroPad(h, 2), zeroPad(m, 2), zeroPad(s, 2)]

    // get the last `numUnits` elements
    return units.slice(0).slice(-Math.min(numUnits, 5)).join(':')
}

export function colonDelimitedDiff(from: dayjs.Dayjs | string, to: dayjs.Dayjs | string, maxUnits?: number): string {
    const diff = dayjs(to).diff(dayjs(from), 'seconds')
    return colonDelimitedDuration(diff, maxUnits)
}

export function stripHTTP(url: string): string {
    url = url.replace(/(^[0-9]+_)/, '')
    url = url.replace(/(^\w+:|^)\/\//, '')
    return url
}

export function isURL(input: any): boolean {
    if (!input || typeof input !== 'string') {
        return false
    }
    // Regex by elmervc
    const regexp = new RegExp('^([a-zA-Z]+)://(-.)?(([^s/?.#-]+|([^s/?.#-]-[^s/?.#-])).?)+(/[^s]*)?', 'iu')
    return !!input.trim().match(regexp)
}

export function isEmail(string: string): boolean {
    if (!string) {
        return false
    }
    // https://html.spec.whatwg.org/multipage/input.html#valid-e-mail-address
    const regexp =
        /^[a-zA-Z0-9.!#$%&'*+\/=?^_`{|}~-]+@[a-zA-Z0-9](?:[a-zA-Z0-9-]{0,61}[a-zA-Z0-9])?(?:\.[a-zA-Z0-9](?:[a-zA-Z0-9-]{0,61}[a-zA-Z0-9])?)*$/
    return !!string.match?.(regexp)
}

export function eventToDescription(
    event: Pick<EventType, 'elements' | 'event' | 'properties' | 'person'>,
    shortForm: boolean = false
): string {
    if (['$pageview', '$pageleave'].includes(event.event)) {
        return event.properties.$pathname ?? event.properties.$current_url ?? '<unknown URL>'
    }
    if (event.event === '$autocapture') {
        return autoCaptureEventToDescription(event, shortForm)
    }
    // All other events and actions
    return event.event
}

export function autoCaptureEventToDescription(
    event: Pick<EventType, 'elements' | 'event' | 'properties'>,
    shortForm: boolean = false
): string {
    if (event.event !== '$autocapture') {
        return event.event
    }

    const getVerb = (): string => {
        if (event.properties.$event_type === 'click') {
            return 'clicked'
        }
        if (event.properties.$event_type === 'change') {
            return 'typed something into'
        }
        if (event.properties.$event_type === 'submit') {
            return 'submitted'
        }
        return 'interacted with'
    }

    const getTag = (): string => {
        if (event.elements?.[0]?.tag_name === 'a') {
            return 'link'
        } else if (event.elements?.[0]?.tag_name === 'img') {
            return 'image'
        }
        return event.elements?.[0]?.tag_name ?? 'element'
    }

    const getValue = (): string | null => {
        if (event.elements?.[0]?.text) {
            return `${shortForm ? '' : 'with text '}"${event.elements[0].text}"`
        } else if (event.elements?.[0]?.attributes?.['attr__aria-label']) {
            return `${shortForm ? '' : 'with aria label '}"${event.elements[0].attributes['attr__aria-label']}"`
        }
        return null
    }

    if (shortForm) {
        return [getVerb(), getValue() ?? getTag()].filter((x) => x).join(' ')
    } else {
        const value = getValue()
        return [getVerb(), getTag(), value].filter((x) => x).join(' ')
    }
}

export function determineDifferenceType(
    firstDate: dayjs.Dayjs | string,
    secondDate: dayjs.Dayjs | string
): 'year' | 'month' | 'week' | 'day' | 'hour' | 'minute' | 'second' {
    const first = dayjs(firstDate)
    const second = dayjs(secondDate)
    if (first.diff(second, 'years') !== 0) {
        return 'year'
    } else if (first.diff(second, 'months') !== 0) {
        return 'month'
    } else if (first.diff(second, 'weeks') !== 0) {
        return 'week'
    } else if (first.diff(second, 'days') !== 0) {
        return 'day'
    } else if (first.diff(second, 'hours') !== 0) {
        return 'hour'
    } else {
        return 'minute'
    }
}

const DATE_FORMAT = 'D MMM YYYY'

export const dateMapping: Record<string, dateMappingOption> = {
    Custom: { values: [] },
    Today: {
        values: ['dStart'],
        getFormattedDate: (date: dayjs.Dayjs, format: string): string => date.startOf('d').format(format),
    },
    Yesterday: {
        values: ['-1d', '-1d'],
        getFormattedDate: (date: dayjs.Dayjs, format: string): string => date.subtract(1, 'd').format(format),
    },
    'Last 24 hours': {
        values: ['-24h'],
        getFormattedDate: (date: dayjs.Dayjs, format: string): string =>
            `${date.subtract(24, 'h').format(format)} - ${date.endOf('d').format(format)}`,
    },
    'Last 48 hours': {
        values: ['-48h'],
        getFormattedDate: (date: dayjs.Dayjs, format: string): string =>
            `${date.subtract(48, 'h').format(format)} - ${date.endOf('d').format(format)}`,
        inactive: true,
    },
    'Last 7 days': {
        values: ['-7d'],
        getFormattedDate: (date: dayjs.Dayjs, format: string): string =>
            `${date.subtract(7, 'd').format(format)} - ${date.endOf('d').format(format)}`,
    },
    'Last 14 days': {
        values: ['-14d'],
        getFormattedDate: (date: dayjs.Dayjs, format: string): string =>
            `${date.subtract(14, 'd').format(format)} - ${date.endOf('d').format(format)}`,
    },
    'Last 30 days': {
        values: ['-30d'],
        getFormattedDate: (date: dayjs.Dayjs, format: string): string =>
            `${date.subtract(30, 'd').format(format)} - ${date.endOf('d').format(format)}`,
    },
    'Last 90 days': {
        values: ['-90d'],
        getFormattedDate: (date: dayjs.Dayjs, format: string): string =>
            `${date.subtract(90, 'd').format(format)} - ${date.endOf('d').format(format)}`,
    },
    'Last 180 days': {
        values: ['-180d'],
        getFormattedDate: (date: dayjs.Dayjs, format: string): string =>
            `${date.subtract(180, 'd').format(format)} - ${date.endOf('d').format(format)}`,
    },
    'This month': {
        values: ['mStart'],
        getFormattedDate: (date: dayjs.Dayjs, format: string): string =>
            `${date.subtract(1, 'm').format(format)} - ${date.endOf('d').format(format)}`,
        inactive: true,
    },
    'Previous month': {
        values: ['-1mStart', '-1mEnd'],
        getFormattedDate: (date: dayjs.Dayjs, format: string): string =>
            `${date.subtract(1, 'm').startOf('M').format(format)} - ${date.subtract(1, 'm').endOf('M').format(format)}`,
        inactive: true,
    },
    'Year to date': {
        values: ['yStart'],
        getFormattedDate: (date: dayjs.Dayjs, format: string): string =>
            `${date.startOf('y').format(format)} - ${date.endOf('d').format(format)}`,
    },
    'All time': { values: ['all'] },
}

export const isDate = /([0-9]{4}-[0-9]{2}-[0-9]{2})/

export function getFormattedLastWeekDate(lastDay: dayjs.Dayjs = dayjs()): string {
    return `${lastDay.subtract(7, 'week').format(DATE_FORMAT)} - ${lastDay.endOf('d').format(DATE_FORMAT)}`
}

export function dateFilterToText(
    dateFrom: string | dayjs.Dayjs | null | undefined,
    dateTo: string | dayjs.Dayjs | null | undefined,
    defaultValue: string,
    dateOptions: Record<string, dateMappingOption> = dateMapping,
    isDateFormatted: boolean = false,
    dateFormat: string = DATE_FORMAT
): string {
    if (dayjs.isDayjs(dateFrom) && dayjs.isDayjs(dateTo)) {
        return `${dateFrom.format(dateFormat)} - ${dateTo.format(dateFormat)}`
    }
    dateFrom = (dateFrom || undefined) as string | undefined
    dateTo = (dateTo || undefined) as string | undefined

    if (isDate.test(dateFrom || '') && isDate.test(dateTo || '')) {
        return isDateFormatted
            ? `${dayjs(dateFrom, 'YYYY-MM-DD').format(dateFormat)} - ${dayjs(dateTo, 'YYYY-MM-DD').format(dateFormat)}`
            : `${dateFrom} - ${dateTo}`
    }

    // From date to today
    if (isDate.test(dateFrom || '') && !isDate.test(dateTo || '')) {
        const days = dayjs().diff(dayjs(dateFrom), 'days')
        const formattedDateFrom = dayjs(dateFrom).format(dateFormat)
        const formattedToday = dayjs().format(dateFormat)
        if (days > 366) {
            return isDateFormatted ? `${dateFrom} - Today` : `${formattedDateFrom} - ${formattedToday}}`
        } else if (days > 0) {
            return isDateFormatted ? `${formattedDateFrom} - ${formattedToday}` : `Last ${days} days`
        } else if (days === 0) {
            return isDateFormatted ? formattedToday : `Today`
        } else {
            return isDateFormatted ? `${formattedDateFrom} - ` : `Starting from ${dateFrom}`
        }
    }

    let name = defaultValue
    Object.entries(dateOptions).map(([key, { values, getFormattedDate }]) => {
        if (values[0] === dateFrom && values[1] === dateTo && key !== 'Custom') {
            name = isDateFormatted && getFormattedDate ? getFormattedDate(dayjs(), dateFormat) : key
        }
    })[0]
    return name
}

export function copyToClipboard(value: string, description: string = 'text'): boolean {
    if (!navigator.clipboard) {
        toast.info('Oops! Clipboard capabilities are only available over HTTPS or on localhost.')
        return false
    }

    try {
        navigator.clipboard.writeText(value)
        toast(
            <div>
                <h1 className="text-success">Copied to clipboard!</h1>
                <p>{capitalizeFirstLetter(description)} has been copied to your clipboard.</p>
            </div>
        )
        return true
    } catch (e) {
        toast.error(`Could not copy ${description} to clipboard: ${e}`)
        return false
    }
}

export function clamp(value: number, min: number, max: number): number {
    return value > max ? max : value < min ? min : value
}

export function isMobile(): boolean {
    return navigator.userAgent.includes('Mobile')
}

export function isMac(): boolean {
    return navigator.platform.includes('Mac')
}

export function platformCommandControlKey(modifier: string): string {
    return `${isMac() ? '⌘' : 'Ctrl + '}${modifier}`
}

export function groupBy<T>(items: T[], groupResolver: (item: T) => string | number): Record<string | number, T[]> {
    const itemsGrouped: Record<string | number, T[]> = {}
    for (const item of items) {
        const group = groupResolver(item)
        if (!(group in itemsGrouped)) {
            itemsGrouped[group] = []
        } // Ensure there's an array to push to
        itemsGrouped[group].push(item)
    }
    return itemsGrouped
}

export function uniqueBy<T>(items: T[], uniqueResolver: (item: T) => any): T[] {
    const uniqueKeysSoFar = new Set<string>()
    const itemsUnique: T[] = []
    for (const item of items) {
        const uniqueKey = uniqueResolver(item)
        if (!uniqueKeysSoFar.has(uniqueKey)) {
            uniqueKeysSoFar.add(uniqueKey)
            itemsUnique.push(item)
        }
    }
    return itemsUnique
}

export function sample<T>(items: T[], size: number): T[] {
    if (!items.length) {
        throw Error('Items array is empty!')
    }
    if (size > items.length) {
        throw Error('Sample size cannot exceed items array length!')
    }
    const results: T[] = []
    const internalItems = [...items]
    if (size === items.length) {
        return internalItems
    }
    for (let i = 0; i < size; i++) {
        const index = Math.floor(Math.random() * internalItems.length)
        results.push(internalItems[index])
        internalItems.splice(index, 1)
    }
    return results
}

export function sampleOne<T>(items: T[]): T {
    if (!items.length) {
        throw Error('Items array is empty!')
    }
    return items[Math.floor(Math.random() * items.length)]
}

/** Convert camelCase, PascalCase or snake_case to Sentence case or Title Case. */
export function identifierToHuman(identifier: string | number, caseType: 'sentence' | 'title' = 'sentence'): string {
    const words: string[] = []
    let currentWord: string = ''
    String(identifier)
        .trim()
        .split('')
        .forEach((character) => {
            if (character === '_' || character === '-') {
                if (currentWord) {
                    words.push(currentWord)
                }
                currentWord = ''
            } else if (
                character === character.toLowerCase() &&
                (!'0123456789'.includes(character) ||
                    (currentWord && '0123456789'.includes(currentWord[currentWord.length - 1])))
            ) {
                currentWord += character
            } else {
                if (currentWord) {
                    words.push(currentWord)
                }
                currentWord = character.toLowerCase()
            }
        })
    if (currentWord) {
        words.push(currentWord)
    }
    return capitalizeFirstLetter(
        words.map((word) => (caseType === 'sentence' ? word : capitalizeFirstLetter(word))).join(' ')
    )
}

export function parseGithubRepoURL(url: string): Record<string, string> {
    const match = url.match(/^https?:\/\/(?:www\.)?github\.com\/([A-Za-z0-9_.-]+)\/([A-Za-z0-9_.-]+)\/?$/)
    if (!match) {
        throw new Error('Must be in the format: https://github.com/user/repo')
    }
    const [, user, repo] = match
    return { user, repo }
}

export function someParentMatchesSelector(element: HTMLElement, selector: string): boolean {
    if (element.matches(selector)) {
        return true
    }
    return element.parentElement ? someParentMatchesSelector(element.parentElement, selector) : false
}

export function hashCodeForString(s: string): number {
    /* Hash function that returns a number for a given string. Useful for using the same colors for tags or avatars.
    Forked from https://github.com/segmentio/evergreen/
    */
    let hash = 0
    if (s.trim().length === 0) {
        return hash
    }
    for (let i = 0; i < s.length; i++) {
        const char = s.charCodeAt(i)
        hash = (hash << 5) - hash + char
        hash &= hash // Convert to 32bit integer
    }
    return Math.abs(hash)
}

export function colorForString(s: string): string {
    /*
    Returns a color name for a given string, where the color will always be the same for the same string.
    */
    return tagColors[hashCodeForString(s) % tagColors.length]
}

export function midEllipsis(input: string, maxLength: number): string {
    /* Truncates a string (`input`) in the middle. `maxLength` represents the desired maximum length of the output string
     excluding the ... */
    if (input.length <= maxLength) {
        return input
    }

    const middle = Math.ceil(input.length / 2)
    const excess = Math.ceil((input.length - maxLength) / 2)
    return `${input.substring(0, middle - excess)}...${input.substring(middle + excess)}`
}

export const disableHourFor: Record<string, boolean> = {
    dStart: false,
    '-1d': false,
    '-7d': false,
    '-14d': false,
    '-30d': false,
    '-90d': true,
    mStart: false,
    '-1mStart': false,
    yStart: true,
    all: true,
    other: false,
}

export function autocorrectInterval(filters: Partial<FilterType>): IntervalType {
    if (!filters.interval) {
        return 'day'
    } // undefined/uninitialized

    // @ts-expect-error - Old legacy interval support
    const minute_disabled = filters.interval === 'minute'
    const hour_disabled = disableHourFor[filters.date_from || 'other'] && filters.interval === 'hour'

    if (minute_disabled) {
        return 'hour'
    } else if (hour_disabled) {
        return 'day'
    } else {
        return filters.interval
    }
}

export function pluralize(
    count: number,
    singular: string,
    plural?: string,
    includeNumber: boolean = true,
    formatNumber: boolean = false
): string {
    if (!plural) {
        plural = singular + 's'
    }
    const form = count === 1 ? singular : plural
    return includeNumber ? `${formatNumber ? count.toLocaleString() : count} ${form}` : form
}

/** Return a number in a compact format, with a SI suffix if applicable.
 *  Server-side equivalent: utils.py#compact_number.
 */
export function compactNumber(value: number | null): string {
    if (value === null) {
        return '-'
    }

    value = parseFloat(value.toPrecision(3))
    let magnitude = 0
    while (Math.abs(value) >= 1000) {
        magnitude++
        value /= 1000
    }
    return value.toString() + ['', 'K', 'M', 'B', 'T', 'P', 'E', 'Z', 'Y'][magnitude]
}

export function roundToDecimal(value: number | null, places: number = 2): string {
    if (value === null) {
        return '-'
    }
    return (Math.round(value * 100) / 100).toFixed(places)
}

export function sortedKeys(object: Record<string, any>): Record<string, any> {
    const newObject: Record<string, any> = {}
    for (const key of Object.keys(object).sort()) {
        newObject[key] = object[key]
    }
    return newObject
}

export const alphabet = 'ABCDEFGHIJKLMNOPQRSTUVWXYZ'.split('')

export function endWithPunctation(text?: string | null): string {
    let trimmedText = text?.trim()
    if (!trimmedText) {
        return ''
    }
    if (!/[.!?]$/.test(trimmedText)) {
        trimmedText += '.'
    }
    return trimmedText
}

export function shortTimeZone(timeZone?: string, atDate?: Date): string {
    /**
     * Return the short timezone identifier for a specific timezone (e.g. BST, EST, PDT, UTC+2).
     * @param timeZone E.g. 'America/New_York'
     * @param atDate
     */
    const date = atDate ? new Date(atDate) : new Date()
    const localeTimeString = date.toLocaleTimeString('en-us', { timeZoneName: 'short', timeZone })
    return localeTimeString.split(' ')[2]
}

export function humanTzOffset(timezone?: string): string {
    const offset = dayjs().tz(timezone).utcOffset() / 60
    if (!offset) {
        return 'no offset'
    }
    const absoluteOffset = Math.abs(offset)
    const hourForm = absoluteOffset === 1 ? 'hour' : 'hours'
    const direction = offset > 0 ? 'ahead' : 'behind'
    return `${absoluteOffset} ${hourForm} ${direction}`
}

export function resolveWebhookService(webhookUrl: string): string {
    for (const [service, domain] of Object.entries(WEBHOOK_SERVICES)) {
        if (webhookUrl.includes(domain + '/')) {
            return service
        }
    }
    return 'your webhook service'
}

export function maybeAddCommasToInteger(value: any): any {
    const isNumber = !isNaN(value)
    if (!isNumber) {
        return value
    }
    const internationalNumberFormat = new Intl.NumberFormat('en-US')
    return internationalNumberFormat.format(value)
}

function hexToRGB(hex: string): { r: number; g: number; b: number } {
    const originalString = hex.trim()
    const hasPoundSign = originalString[0] === '#'
    const originalColor = hasPoundSign ? originalString.slice(1) : originalString

    if (originalColor.length !== 6) {
        console.warn(`Incorrectly formatted color string: ${hex}.`)
        return { r: 0, g: 0, b: 0 }
    }

    const originalBase16 = parseInt(originalColor, 16)
    const r = originalBase16 >> 16
    const g = (originalBase16 >> 8) & 0x00ff
    const b = originalBase16 & 0x0000ff
    return { r, g, b }
}

export function hexToRGBA(hex: string, alpha = 1): string {
    /**
     * Returns an RGBA string with specified alpha if the hex string is valid.
     * @param hex e.g. '#FF0000'
     * @param alpha e.g. 0.5
     */

    const { r, g, b } = hexToRGB(hex)
    const a = alpha
    return `rgba(${[r, g, b, a].join(',')})`
}

export function lightenDarkenColor(hex: string, pct: number): string {
    /**
     * Returns a lightened or darkened color, similar to SCSS darken()
     * @param hex e.g. '#FF0000'
     * @param pct percentage amount to lighten or darken, e.g. -20
     */

    function output(val: number): number {
        return Math.max(0, Math.min(255, val))
    }

    const amt = Math.round(2.55 * pct)
    let { r, g, b } = hexToRGB(hex)

    r = output(r + amt)
    g = output(g + amt)
    b = output(b + amt)

    return `rgb(${[r, g, b].join(',')})`
}

export function toString(input?: any | null): string {
    return input?.toString() || ''
}

export function average(input: number[]): number {
    /**
     * Returns the average of an array
     * @param input e.g. [100,50, 75]
     */
    return Math.round((input.reduce((acc, val) => acc + val, 0) / input.length) * 10) / 10
}

export function median(input: number[]): number {
    /**
     * Returns the median of an array
     * @param input e.g. [3,7,10]
     */
    const sorted = [...input].sort((a, b) => a - b)
    const half = Math.floor(sorted.length / 2)

    if (sorted.length % 2) {
        return sorted[half]
    }
    return average([sorted[half - 1], sorted[half]])
}

export function sum(input: number[]): number {
    return input.reduce((a, b) => a + b, 0)
}

export function validateJsonFormItem(_: any, value: string): Promise<string | void> {
    try {
        JSON.parse(value)
        return Promise.resolve()
    } catch (error) {
        return Promise.reject('Not valid JSON!')
    }
}

export function ensureStringIsNotBlank(s?: string | null): string | null {
    return typeof s === 'string' && s.trim() !== '' ? s : null
}

export function setPageTitle(title: string): void {
    document.title = title ? `${title} • PostHog` : 'PostHog'
}

export function isMultiSeriesFormula(formula?: string): boolean {
    if (!formula) {
        return false
    }
    const count = (formula.match(/[a-zA-Z]/g) || []).length
    return count > 1
}

export function floorMsToClosestSecond(ms: number): number {
    return Math.floor(ms / 1000) * 1000
}

export function ceilMsToClosestSecond(ms: number): number {
    return Math.ceil(ms / 1000) * 1000
}

// https://stackoverflow.com/questions/40929260/find-last-index-of-element-inside-array-by-certain-condition
export function findLastIndex<T>(array: Array<T>, predicate: (value: T, index: number, obj: T[]) => boolean): number {
    let l = array.length
    while (l--) {
        if (predicate(array[l], l, array)) {
            return l
        }
    }
    return -1
}

export function isEllipsisActive(e: HTMLElement | null): boolean {
    return !!e && e.offsetWidth < e.scrollWidth
}

export function isGroupType(actor: ActorType): actor is GroupActorType {
    return actor.type === 'group'
}

export function mapRange(value: number, x1: number, y1: number, x2: number, y2: number): number {
    return Math.floor(((value - x1) * (y2 - x2)) / (y1 - x1) + x2)
}

export function getEventNamesForAction(actionId: string | number, allActions: ActionType[]): string[] {
    const id = parseInt(String(actionId))
    return allActions
        .filter((a) => a.id === id)
        .flatMap((a) => a.steps?.filter((step) => step.event).map((step) => String(step.event)) as string[])
}

export function isPropertyGroup(
    properties: PropertyGroupFilter | AnyPropertyFilter[] | undefined
): properties is PropertyGroupFilter {
    if (properties) {
        return (properties as PropertyGroupFilter).type !== undefined
    }
    return false
}

export function convertPropertiesToPropertyGroup(
    properties: PropertyGroupFilter | AnyPropertyFilter[]
): PropertyGroupFilter {
    if (isPropertyGroup(properties)) {
        return properties
    }
    if (properties.length > 0) {
        return { type: FilterLogicalOperator.And, values: [{ type: FilterLogicalOperator.And, values: properties }] }
    }
    return { type: FilterLogicalOperator.And, values: [] }
}

export function convertPropertyGroupToProperties(properties: PropertyGroupFilter | PropertyFilter[]): PropertyFilter[] {
    if (isPropertyGroup(properties)) {
        return flattenPropertyGroup(properties)
    }
    return properties
}

export function flattenPropertyGroup(properties: PropertyGroupFilter): PropertyFilter[] {
    const flattenedProps: PropertyFilter[] = []
    for (let i = 0; i < properties.values.length; i++) {
        properties.values[i].values.forEach((val) => isValidPropertyFilter(val) && flattenedProps.push(val))
    }
    return flattenedProps
}

export const isUserLoggedIn = (): boolean => !getAppContext()?.anonymous<|MERGE_RESOLUTION|>--- conflicted
+++ resolved
@@ -13,14 +13,11 @@
     ActionType,
     PropertyFilterValue,
     PropertyType,
-<<<<<<< HEAD
     PropertyGroupFilter,
     FilterLogicalOperator,
     AnyPropertyFilter,
     PropertyFilter,
-=======
     CohortType,
->>>>>>> 2fb4f6f7
 } from '~/types'
 import { tagColors } from 'lib/colors'
 import { CustomerServiceOutlined, ExclamationCircleOutlined } from '@ant-design/icons'
@@ -139,13 +136,13 @@
     return !url
         ? {}
         : url
-              .slice(1)
-              .split('&')
-              .reduce((paramsObject, paramString) => {
-                  const [key, value] = paramString.split('=')
-                  paramsObject[key] = decodeURIComponent(value)
-                  return paramsObject
-              }, {} as Record<string, any>)
+            .slice(1)
+            .split('&')
+            .reduce((paramsObject, paramString) => {
+                const [key, value] = paramString.split('=')
+                paramsObject[key] = decodeURIComponent(value)
+                return paramsObject
+            }, {} as Record<string, any>)
 }
 
 export function fromParams(): Record<string, any> {
@@ -155,9 +152,9 @@
 export function percentage(division: number): string {
     return division
         ? division.toLocaleString(undefined, {
-              style: 'percent',
-              maximumFractionDigits: 2,
-          })
+            style: 'percent',
+            maximumFractionDigits: 2,
+        })
         : ''
 }
 
@@ -461,11 +458,10 @@
     return type === 'cohort'
         ? cohortsById[value]?.name || `ID ${value}`
         : (keyMapping[type === 'element' ? 'element' : 'event'][key]?.label || key) +
-              (isOperatorFlag(operator)
-                  ? ` ${allOperatorsMapping[operator]}`
-                  : ` ${(allOperatorsMapping[operator || 'exact'] || '?').split(' ')[0]} ${
-                        value && value.length === 1 && value[0] === '' ? '(empty string)' : valueFormatter(value) || ''
-                    } `)
+        (isOperatorFlag(operator)
+            ? ` ${allOperatorsMapping[operator]}`
+            : ` ${(allOperatorsMapping[operator || 'exact'] || '?').split(' ')[0]} ${value && value.length === 1 && value[0] === '' ? '(empty string)' : valueFormatter(value) || ''
+            } `)
 }
 
 // Format a label that gets returned from the /insights api
@@ -479,8 +475,7 @@
         label += ` (${action.properties
             .map(
                 (property) =>
-                    `${property.key ? `${property.key} ` : ''}${
-                        allOperatorsMapping[property.operator || 'exact'].split(' ')[0]
+                    `${property.key ? `${property.key} ` : ''}${allOperatorsMapping[property.operator || 'exact'].split(' ')[0]
                     } ${property.value}`
             )
             .join(', ')})`
@@ -530,7 +525,7 @@
         }
     } else if ((document as any).selection) {
         // IE?
-        ;(document as any).selection.empty()
+        ; (document as any).selection.empty()
     }
 }
 
