# serializer version: 1
# name: TestSessionRecordings.test_get_session_recordings
  '''
  SELECT "posthog_team"."id",
         "posthog_team"."uuid",
         "posthog_team"."organization_id",
         "posthog_team"."project_id",
         "posthog_team"."api_token",
         "posthog_team"."app_urls",
         "posthog_team"."name",
         "posthog_team"."slack_incoming_webhook",
         "posthog_team"."created_at",
         "posthog_team"."updated_at",
         "posthog_team"."anonymize_ips",
         "posthog_team"."completed_snippet_onboarding",
         "posthog_team"."has_completed_onboarding_for",
         "posthog_team"."ingested_event",
         "posthog_team"."autocapture_opt_out",
         "posthog_team"."autocapture_exceptions_opt_in",
         "posthog_team"."autocapture_exceptions_errors_to_ignore",
         "posthog_team"."session_recording_opt_in",
         "posthog_team"."session_recording_sample_rate",
         "posthog_team"."session_recording_minimum_duration_milliseconds",
         "posthog_team"."session_recording_linked_flag",
         "posthog_team"."session_recording_network_payload_capture_config",
         "posthog_team"."session_replay_config",
         "posthog_team"."capture_console_log_opt_in",
         "posthog_team"."capture_performance_opt_in",
         "posthog_team"."surveys_opt_in",
         "posthog_team"."session_recording_version",
         "posthog_team"."signup_token",
         "posthog_team"."is_demo",
         "posthog_team"."access_control",
         "posthog_team"."week_start_day",
         "posthog_team"."inject_web_apps",
         "posthog_team"."test_account_filters",
         "posthog_team"."test_account_filters_default_checked",
         "posthog_team"."path_cleaning_filters",
         "posthog_team"."timezone",
         "posthog_team"."data_attributes",
         "posthog_team"."person_display_name_properties",
         "posthog_team"."live_events_columns",
         "posthog_team"."recording_domains",
         "posthog_team"."primary_dashboard_id",
         "posthog_team"."extra_settings",
         "posthog_team"."correlation_config",
         "posthog_team"."session_recording_retention_period_days",
         "posthog_team"."plugins_opt_in",
         "posthog_team"."opt_out_capture",
         "posthog_team"."event_names",
         "posthog_team"."event_names_with_usage",
         "posthog_team"."event_properties",
         "posthog_team"."event_properties_with_usage",
         "posthog_team"."event_properties_numerical",
         "posthog_team"."external_data_workspace_id",
         "posthog_team"."external_data_workspace_last_synced_at"
  FROM "posthog_team"
  WHERE "posthog_team"."id" = 2
  LIMIT 21
  '''
# ---
# name: TestSessionRecordings.test_get_session_recordings.1
  '''
  SELECT "posthog_team"."id",
         "posthog_team"."uuid",
         "posthog_team"."organization_id",
         "posthog_team"."project_id",
         "posthog_team"."api_token",
         "posthog_team"."app_urls",
         "posthog_team"."name",
         "posthog_team"."slack_incoming_webhook",
         "posthog_team"."created_at",
         "posthog_team"."updated_at",
         "posthog_team"."anonymize_ips",
         "posthog_team"."completed_snippet_onboarding",
         "posthog_team"."has_completed_onboarding_for",
         "posthog_team"."ingested_event",
         "posthog_team"."autocapture_opt_out",
         "posthog_team"."autocapture_exceptions_opt_in",
         "posthog_team"."autocapture_exceptions_errors_to_ignore",
         "posthog_team"."session_recording_opt_in",
         "posthog_team"."session_recording_sample_rate",
         "posthog_team"."session_recording_minimum_duration_milliseconds",
         "posthog_team"."session_recording_linked_flag",
         "posthog_team"."session_recording_network_payload_capture_config",
         "posthog_team"."session_replay_config",
         "posthog_team"."capture_console_log_opt_in",
         "posthog_team"."capture_performance_opt_in",
         "posthog_team"."surveys_opt_in",
         "posthog_team"."session_recording_version",
         "posthog_team"."signup_token",
         "posthog_team"."is_demo",
         "posthog_team"."access_control",
         "posthog_team"."week_start_day",
         "posthog_team"."inject_web_apps",
         "posthog_team"."test_account_filters",
         "posthog_team"."test_account_filters_default_checked",
         "posthog_team"."path_cleaning_filters",
         "posthog_team"."timezone",
         "posthog_team"."data_attributes",
         "posthog_team"."person_display_name_properties",
         "posthog_team"."live_events_columns",
         "posthog_team"."recording_domains",
         "posthog_team"."primary_dashboard_id",
         "posthog_team"."extra_settings",
         "posthog_team"."correlation_config",
         "posthog_team"."session_recording_retention_period_days",
         "posthog_team"."plugins_opt_in",
         "posthog_team"."opt_out_capture",
         "posthog_team"."event_names",
         "posthog_team"."event_names_with_usage",
         "posthog_team"."event_properties",
         "posthog_team"."event_properties_with_usage",
         "posthog_team"."event_properties_numerical",
         "posthog_team"."external_data_workspace_id",
         "posthog_team"."external_data_workspace_last_synced_at"
  FROM "posthog_team"
  WHERE "posthog_team"."id" = 2
  LIMIT 21
  '''
# ---
# name: TestSessionRecordings.test_get_session_recordings.10
  '''
  SELECT "posthog_team"."id",
         "posthog_team"."uuid",
         "posthog_team"."organization_id",
         "posthog_team"."project_id",
         "posthog_team"."api_token",
         "posthog_team"."app_urls",
         "posthog_team"."name",
         "posthog_team"."slack_incoming_webhook",
         "posthog_team"."created_at",
         "posthog_team"."updated_at",
         "posthog_team"."anonymize_ips",
         "posthog_team"."completed_snippet_onboarding",
         "posthog_team"."has_completed_onboarding_for",
         "posthog_team"."ingested_event",
         "posthog_team"."autocapture_opt_out",
         "posthog_team"."autocapture_exceptions_opt_in",
         "posthog_team"."autocapture_exceptions_errors_to_ignore",
         "posthog_team"."session_recording_opt_in",
         "posthog_team"."session_recording_sample_rate",
         "posthog_team"."session_recording_minimum_duration_milliseconds",
         "posthog_team"."session_recording_linked_flag",
         "posthog_team"."session_recording_network_payload_capture_config",
         "posthog_team"."session_replay_config",
         "posthog_team"."capture_console_log_opt_in",
         "posthog_team"."capture_performance_opt_in",
         "posthog_team"."surveys_opt_in",
         "posthog_team"."session_recording_version",
         "posthog_team"."signup_token",
         "posthog_team"."is_demo",
         "posthog_team"."access_control",
         "posthog_team"."week_start_day",
         "posthog_team"."inject_web_apps",
         "posthog_team"."test_account_filters",
         "posthog_team"."test_account_filters_default_checked",
         "posthog_team"."path_cleaning_filters",
         "posthog_team"."timezone",
         "posthog_team"."data_attributes",
         "posthog_team"."person_display_name_properties",
         "posthog_team"."live_events_columns",
         "posthog_team"."recording_domains",
         "posthog_team"."primary_dashboard_id",
         "posthog_team"."extra_settings",
         "posthog_team"."correlation_config",
         "posthog_team"."session_recording_retention_period_days",
         "posthog_team"."plugins_opt_in",
         "posthog_team"."opt_out_capture",
         "posthog_team"."event_names",
         "posthog_team"."event_names_with_usage",
         "posthog_team"."event_properties",
         "posthog_team"."event_properties_with_usage",
         "posthog_team"."event_properties_numerical",
         "posthog_team"."external_data_workspace_id",
         "posthog_team"."external_data_workspace_last_synced_at"
  FROM "posthog_team"
  WHERE "posthog_team"."id" = 2
  LIMIT 21
  '''
# ---
# name: TestSessionRecordings.test_get_session_recordings.11
  '''
  SELECT "posthog_team"."id",
         "posthog_team"."uuid",
         "posthog_team"."organization_id",
         "posthog_team"."project_id",
         "posthog_team"."api_token",
         "posthog_team"."app_urls",
         "posthog_team"."name",
         "posthog_team"."slack_incoming_webhook",
         "posthog_team"."created_at",
         "posthog_team"."updated_at",
         "posthog_team"."anonymize_ips",
         "posthog_team"."completed_snippet_onboarding",
         "posthog_team"."has_completed_onboarding_for",
         "posthog_team"."ingested_event",
         "posthog_team"."autocapture_opt_out",
         "posthog_team"."autocapture_exceptions_opt_in",
         "posthog_team"."autocapture_exceptions_errors_to_ignore",
         "posthog_team"."session_recording_opt_in",
         "posthog_team"."session_recording_sample_rate",
         "posthog_team"."session_recording_minimum_duration_milliseconds",
         "posthog_team"."session_recording_linked_flag",
         "posthog_team"."session_recording_network_payload_capture_config",
         "posthog_team"."session_replay_config",
         "posthog_team"."capture_console_log_opt_in",
         "posthog_team"."capture_performance_opt_in",
         "posthog_team"."surveys_opt_in",
         "posthog_team"."session_recording_version",
         "posthog_team"."signup_token",
         "posthog_team"."is_demo",
         "posthog_team"."access_control",
         "posthog_team"."week_start_day",
         "posthog_team"."inject_web_apps",
         "posthog_team"."test_account_filters",
         "posthog_team"."test_account_filters_default_checked",
         "posthog_team"."path_cleaning_filters",
         "posthog_team"."timezone",
         "posthog_team"."data_attributes",
         "posthog_team"."person_display_name_properties",
         "posthog_team"."live_events_columns",
         "posthog_team"."recording_domains",
         "posthog_team"."primary_dashboard_id",
         "posthog_team"."extra_settings",
         "posthog_team"."correlation_config",
         "posthog_team"."session_recording_retention_period_days",
         "posthog_team"."plugins_opt_in",
         "posthog_team"."opt_out_capture",
         "posthog_team"."event_names",
         "posthog_team"."event_names_with_usage",
         "posthog_team"."event_properties",
         "posthog_team"."event_properties_with_usage",
         "posthog_team"."event_properties_numerical",
         "posthog_team"."external_data_workspace_id",
         "posthog_team"."external_data_workspace_last_synced_at"
  FROM "posthog_team"
  WHERE "posthog_team"."id" = 2
  LIMIT 21
  '''
# ---
# name: TestSessionRecordings.test_get_session_recordings.12
  '''
  SELECT "posthog_team"."id",
         "posthog_team"."uuid",
         "posthog_team"."organization_id",
         "posthog_team"."project_id",
         "posthog_team"."api_token",
         "posthog_team"."app_urls",
         "posthog_team"."name",
         "posthog_team"."slack_incoming_webhook",
         "posthog_team"."created_at",
         "posthog_team"."updated_at",
         "posthog_team"."anonymize_ips",
         "posthog_team"."completed_snippet_onboarding",
         "posthog_team"."has_completed_onboarding_for",
         "posthog_team"."ingested_event",
         "posthog_team"."autocapture_opt_out",
         "posthog_team"."autocapture_exceptions_opt_in",
         "posthog_team"."autocapture_exceptions_errors_to_ignore",
         "posthog_team"."session_recording_opt_in",
         "posthog_team"."session_recording_sample_rate",
         "posthog_team"."session_recording_minimum_duration_milliseconds",
         "posthog_team"."session_recording_linked_flag",
         "posthog_team"."session_recording_network_payload_capture_config",
         "posthog_team"."session_replay_config",
         "posthog_team"."capture_console_log_opt_in",
         "posthog_team"."capture_performance_opt_in",
         "posthog_team"."surveys_opt_in",
         "posthog_team"."session_recording_version",
         "posthog_team"."signup_token",
         "posthog_team"."is_demo",
         "posthog_team"."access_control",
         "posthog_team"."week_start_day",
         "posthog_team"."inject_web_apps",
         "posthog_team"."test_account_filters",
         "posthog_team"."test_account_filters_default_checked",
         "posthog_team"."path_cleaning_filters",
         "posthog_team"."timezone",
         "posthog_team"."data_attributes",
         "posthog_team"."person_display_name_properties",
         "posthog_team"."live_events_columns",
         "posthog_team"."recording_domains",
         "posthog_team"."primary_dashboard_id",
         "posthog_team"."extra_settings",
         "posthog_team"."correlation_config",
         "posthog_team"."session_recording_retention_period_days",
         "posthog_team"."plugins_opt_in",
         "posthog_team"."opt_out_capture",
         "posthog_team"."event_names",
         "posthog_team"."event_names_with_usage",
         "posthog_team"."event_properties",
         "posthog_team"."event_properties_with_usage",
         "posthog_team"."event_properties_numerical",
         "posthog_team"."external_data_workspace_id",
         "posthog_team"."external_data_workspace_last_synced_at"
  FROM "posthog_team"
  WHERE "posthog_team"."id" = 2
  LIMIT 21
  '''
# ---
# name: TestSessionRecordings.test_get_session_recordings.13
  '''
  SELECT "posthog_user"."id",
         "posthog_user"."password",
         "posthog_user"."last_login",
         "posthog_user"."first_name",
         "posthog_user"."last_name",
         "posthog_user"."is_staff",
         "posthog_user"."is_active",
         "posthog_user"."date_joined",
         "posthog_user"."uuid",
         "posthog_user"."current_organization_id",
         "posthog_user"."current_team_id",
         "posthog_user"."email",
         "posthog_user"."pending_email",
         "posthog_user"."temporary_token",
         "posthog_user"."distinct_id",
         "posthog_user"."is_email_verified",
         "posthog_user"."has_seen_product_intro_for",
         "posthog_user"."strapi_id",
         "posthog_user"."email_opt_in",
         "posthog_user"."theme_mode",
         "posthog_user"."partial_notification_settings",
         "posthog_user"."anonymize_data",
         "posthog_user"."toolbar_mode",
         "posthog_user"."events_column_config"
  FROM "posthog_user"
  WHERE "posthog_user"."id" = 2
  LIMIT 21 /**/
  '''
# ---
# name: TestSessionRecordings.test_get_session_recordings.14
  '''
  SELECT "posthog_team"."id",
         "posthog_team"."uuid",
         "posthog_team"."organization_id",
         "posthog_team"."project_id",
         "posthog_team"."api_token",
         "posthog_team"."app_urls",
         "posthog_team"."name",
         "posthog_team"."slack_incoming_webhook",
         "posthog_team"."created_at",
         "posthog_team"."updated_at",
         "posthog_team"."anonymize_ips",
         "posthog_team"."completed_snippet_onboarding",
         "posthog_team"."has_completed_onboarding_for",
         "posthog_team"."ingested_event",
         "posthog_team"."autocapture_opt_out",
         "posthog_team"."autocapture_exceptions_opt_in",
         "posthog_team"."autocapture_exceptions_errors_to_ignore",
         "posthog_team"."session_recording_opt_in",
         "posthog_team"."session_recording_sample_rate",
         "posthog_team"."session_recording_minimum_duration_milliseconds",
         "posthog_team"."session_recording_linked_flag",
         "posthog_team"."session_recording_network_payload_capture_config",
         "posthog_team"."session_replay_config",
         "posthog_team"."capture_console_log_opt_in",
         "posthog_team"."capture_performance_opt_in",
         "posthog_team"."surveys_opt_in",
         "posthog_team"."session_recording_version",
         "posthog_team"."signup_token",
         "posthog_team"."is_demo",
         "posthog_team"."access_control",
         "posthog_team"."week_start_day",
         "posthog_team"."inject_web_apps",
         "posthog_team"."test_account_filters",
         "posthog_team"."test_account_filters_default_checked",
         "posthog_team"."path_cleaning_filters",
         "posthog_team"."timezone",
         "posthog_team"."data_attributes",
         "posthog_team"."person_display_name_properties",
         "posthog_team"."live_events_columns",
         "posthog_team"."recording_domains",
         "posthog_team"."primary_dashboard_id",
         "posthog_team"."extra_settings",
         "posthog_team"."correlation_config",
         "posthog_team"."session_recording_retention_period_days",
         "posthog_team"."external_data_workspace_id",
         "posthog_team"."external_data_workspace_last_synced_at"
  FROM "posthog_team"
  WHERE "posthog_team"."id" = 2
  LIMIT 21 /*controller='project_session_recordings-list',route='api/projects/%28%3FP%3Cparent_lookup_team_id%3E%5B%5E/.%5D%2B%29/session_recordings/%3F%24'*/
  '''
# ---
# name: TestSessionRecordings.test_get_session_recordings.15
  '''
  SELECT "posthog_organizationmembership"."id",
         "posthog_organizationmembership"."organization_id",
         "posthog_organizationmembership"."user_id",
         "posthog_organizationmembership"."level",
         "posthog_organizationmembership"."joined_at",
         "posthog_organizationmembership"."updated_at",
         "posthog_organization"."id",
         "posthog_organization"."name",
         "posthog_organization"."slug",
         "posthog_organization"."created_at",
         "posthog_organization"."updated_at",
         "posthog_organization"."plugins_access_level",
         "posthog_organization"."for_internal_metrics",
         "posthog_organization"."is_member_join_email_enabled",
         "posthog_organization"."enforce_2fa",
         "posthog_organization"."is_hipaa",
         "posthog_organization"."customer_id",
         "posthog_organization"."available_product_features",
         "posthog_organization"."usage",
         "posthog_organization"."never_drop_data",
         "posthog_organization"."customer_trust_scores",
         "posthog_organization"."setup_section_2_completed",
         "posthog_organization"."personalization",
         "posthog_organization"."domain_whitelist",
         "posthog_organization"."available_features"
  FROM "posthog_organizationmembership"
  INNER JOIN "posthog_organization" ON ("posthog_organizationmembership"."organization_id" = "posthog_organization"."id")
  WHERE "posthog_organizationmembership"."user_id" = 2 /*controller='project_session_recordings-list',route='api/projects/%28%3FP%3Cparent_lookup_team_id%3E%5B%5E/.%5D%2B%29/session_recordings/%3F%24'*/
  '''
# ---
# name: TestSessionRecordings.test_get_session_recordings.16
  '''
  SELECT "posthog_instancesetting"."id",
         "posthog_instancesetting"."key",
         "posthog_instancesetting"."raw_value"
  FROM "posthog_instancesetting"
  WHERE "posthog_instancesetting"."key" = 'constance:posthog:RATE_LIMIT_ENABLED'
  ORDER BY "posthog_instancesetting"."id" ASC
  LIMIT 1 /*controller='project_session_recordings-list',route='api/projects/%28%3FP%3Cparent_lookup_team_id%3E%5B%5E/.%5D%2B%29/session_recordings/%3F%24'*/
  '''
# ---
# name: TestSessionRecordings.test_get_session_recordings.17
  '''
  SELECT "posthog_instancesetting"."id",
         "posthog_instancesetting"."key",
         "posthog_instancesetting"."raw_value"
  FROM "posthog_instancesetting"
  WHERE "posthog_instancesetting"."key" = 'constance:posthog:PERSON_ON_EVENTS_V2_ENABLED'
  ORDER BY "posthog_instancesetting"."id" ASC
  LIMIT 1 /*controller='project_session_recordings-list',route='api/projects/%28%3FP%3Cparent_lookup_team_id%3E%5B%5E/.%5D%2B%29/session_recordings/%3F%24'*/
  '''
# ---
# name: TestSessionRecordings.test_get_session_recordings.18
  '''
  SELECT "posthog_instancesetting"."id",
         "posthog_instancesetting"."key",
         "posthog_instancesetting"."raw_value"
  FROM "posthog_instancesetting"
  WHERE "posthog_instancesetting"."key" = 'constance:posthog:PERSON_ON_EVENTS_ENABLED'
  ORDER BY "posthog_instancesetting"."id" ASC
  LIMIT 1 /*controller='project_session_recordings-list',route='api/projects/%28%3FP%3Cparent_lookup_team_id%3E%5B%5E/.%5D%2B%29/session_recordings/%3F%24'*/
  '''
# ---
# name: TestSessionRecordings.test_get_session_recordings.19
  '''
  SELECT "posthog_instancesetting"."id",
         "posthog_instancesetting"."key",
         "posthog_instancesetting"."raw_value"
  FROM "posthog_instancesetting"
  WHERE "posthog_instancesetting"."key" = 'constance:posthog:PERSON_ON_EVENTS_V2_ENABLED'
  ORDER BY "posthog_instancesetting"."id" ASC
  LIMIT 1 /*controller='project_session_recordings-list',route='api/projects/%28%3FP%3Cparent_lookup_team_id%3E%5B%5E/.%5D%2B%29/session_recordings/%3F%24'*/
  '''
# ---
# name: TestSessionRecordings.test_get_session_recordings.2
  '''
  SELECT "posthog_team"."id",
         "posthog_team"."uuid",
         "posthog_team"."organization_id",
         "posthog_team"."project_id",
         "posthog_team"."api_token",
         "posthog_team"."app_urls",
         "posthog_team"."name",
         "posthog_team"."slack_incoming_webhook",
         "posthog_team"."created_at",
         "posthog_team"."updated_at",
         "posthog_team"."anonymize_ips",
         "posthog_team"."completed_snippet_onboarding",
         "posthog_team"."has_completed_onboarding_for",
         "posthog_team"."ingested_event",
         "posthog_team"."autocapture_opt_out",
         "posthog_team"."autocapture_exceptions_opt_in",
         "posthog_team"."autocapture_exceptions_errors_to_ignore",
         "posthog_team"."session_recording_opt_in",
         "posthog_team"."session_recording_sample_rate",
         "posthog_team"."session_recording_minimum_duration_milliseconds",
         "posthog_team"."session_recording_linked_flag",
         "posthog_team"."session_recording_network_payload_capture_config",
         "posthog_team"."session_replay_config",
         "posthog_team"."capture_console_log_opt_in",
         "posthog_team"."capture_performance_opt_in",
         "posthog_team"."surveys_opt_in",
         "posthog_team"."session_recording_version",
         "posthog_team"."signup_token",
         "posthog_team"."is_demo",
         "posthog_team"."access_control",
         "posthog_team"."week_start_day",
         "posthog_team"."inject_web_apps",
         "posthog_team"."test_account_filters",
         "posthog_team"."test_account_filters_default_checked",
         "posthog_team"."path_cleaning_filters",
         "posthog_team"."timezone",
         "posthog_team"."data_attributes",
         "posthog_team"."person_display_name_properties",
         "posthog_team"."live_events_columns",
         "posthog_team"."recording_domains",
         "posthog_team"."primary_dashboard_id",
         "posthog_team"."extra_settings",
         "posthog_team"."correlation_config",
         "posthog_team"."session_recording_retention_period_days",
         "posthog_team"."plugins_opt_in",
         "posthog_team"."opt_out_capture",
         "posthog_team"."event_names",
         "posthog_team"."event_names_with_usage",
         "posthog_team"."event_properties",
         "posthog_team"."event_properties_with_usage",
         "posthog_team"."event_properties_numerical",
         "posthog_team"."external_data_workspace_id",
         "posthog_team"."external_data_workspace_last_synced_at"
  FROM "posthog_team"
  WHERE "posthog_team"."id" = 2
  LIMIT 21
  '''
# ---
# name: TestSessionRecordings.test_get_session_recordings.20
  '''
  SELECT "posthog_instancesetting"."id",
         "posthog_instancesetting"."key",
         "posthog_instancesetting"."raw_value"
  FROM "posthog_instancesetting"
  WHERE "posthog_instancesetting"."key" = 'constance:posthog:PERSON_ON_EVENTS_ENABLED'
  ORDER BY "posthog_instancesetting"."id" ASC
  LIMIT 1 /*controller='project_session_recordings-list',route='api/projects/%28%3FP%3Cparent_lookup_team_id%3E%5B%5E/.%5D%2B%29/session_recordings/%3F%24'*/
  '''
# ---
# name: TestSessionRecordings.test_get_session_recordings.21
  '''
  SELECT "posthog_instancesetting"."id",
         "posthog_instancesetting"."key",
         "posthog_instancesetting"."raw_value"
  FROM "posthog_instancesetting"
  WHERE "posthog_instancesetting"."key" = 'constance:posthog:PERSON_ON_EVENTS_V2_ENABLED'
  ORDER BY "posthog_instancesetting"."id" ASC
  LIMIT 1 /*controller='project_session_recordings-list',route='api/projects/%28%3FP%3Cparent_lookup_team_id%3E%5B%5E/.%5D%2B%29/session_recordings/%3F%24'*/
  '''
# ---
# name: TestSessionRecordings.test_get_session_recordings.22
  '''
  SELECT "posthog_instancesetting"."id",
         "posthog_instancesetting"."key",
         "posthog_instancesetting"."raw_value"
  FROM "posthog_instancesetting"
  WHERE "posthog_instancesetting"."key" = 'constance:posthog:PERSON_ON_EVENTS_ENABLED'
  ORDER BY "posthog_instancesetting"."id" ASC
  LIMIT 1 /*controller='project_session_recordings-list',route='api/projects/%28%3FP%3Cparent_lookup_team_id%3E%5B%5E/.%5D%2B%29/session_recordings/%3F%24'*/
  '''
# ---
# name: TestSessionRecordings.test_get_session_recordings.23
  '''
  SELECT "posthog_instancesetting"."id",
         "posthog_instancesetting"."key",
         "posthog_instancesetting"."raw_value"
  FROM "posthog_instancesetting"
  WHERE "posthog_instancesetting"."key" = 'constance:posthog:PERSON_ON_EVENTS_V2_ENABLED'
  ORDER BY "posthog_instancesetting"."id" ASC
  LIMIT 1 /*controller='project_session_recordings-list',route='api/projects/%28%3FP%3Cparent_lookup_team_id%3E%5B%5E/.%5D%2B%29/session_recordings/%3F%24'*/
  '''
# ---
# name: TestSessionRecordings.test_get_session_recordings.24
  '''
  SELECT "posthog_instancesetting"."id",
         "posthog_instancesetting"."key",
         "posthog_instancesetting"."raw_value"
  FROM "posthog_instancesetting"
  WHERE "posthog_instancesetting"."key" = 'constance:posthog:PERSON_ON_EVENTS_ENABLED'
  ORDER BY "posthog_instancesetting"."id" ASC
  LIMIT 1 /*controller='project_session_recordings-list',route='api/projects/%28%3FP%3Cparent_lookup_team_id%3E%5B%5E/.%5D%2B%29/session_recordings/%3F%24'*/
  '''
# ---
# name: TestSessionRecordings.test_get_session_recordings.25
  '''
  SELECT "posthog_instancesetting"."id",
         "posthog_instancesetting"."key",
         "posthog_instancesetting"."raw_value"
  FROM "posthog_instancesetting"
  WHERE "posthog_instancesetting"."key" = 'constance:posthog:AGGREGATE_BY_DISTINCT_IDS_TEAMS'
  ORDER BY "posthog_instancesetting"."id" ASC
  LIMIT 1 /*controller='project_session_recordings-list',route='api/projects/%28%3FP%3Cparent_lookup_team_id%3E%5B%5E/.%5D%2B%29/session_recordings/%3F%24'*/
  '''
# ---
# name: TestSessionRecordings.test_get_session_recordings.26
  '''
  SELECT "posthog_instancesetting"."id",
         "posthog_instancesetting"."key",
         "posthog_instancesetting"."raw_value"
  FROM "posthog_instancesetting"
  WHERE "posthog_instancesetting"."key" = 'constance:posthog:RECORDINGS_TTL_WEEKS'
  ORDER BY "posthog_instancesetting"."id" ASC
  LIMIT 1 /*controller='project_session_recordings-list',route='api/projects/%28%3FP%3Cparent_lookup_team_id%3E%5B%5E/.%5D%2B%29/session_recordings/%3F%24'*/
  '''
# ---
# name: TestSessionRecordings.test_get_session_recordings.27
  '''
  SELECT "posthog_instancesetting"."id",
         "posthog_instancesetting"."key",
         "posthog_instancesetting"."raw_value"
  FROM "posthog_instancesetting"
  WHERE "posthog_instancesetting"."key" = 'constance:posthog:PERSON_ON_EVENTS_V2_ENABLED'
  ORDER BY "posthog_instancesetting"."id" ASC
  LIMIT 1 /*controller='project_session_recordings-list',route='api/projects/%28%3FP%3Cparent_lookup_team_id%3E%5B%5E/.%5D%2B%29/session_recordings/%3F%24'*/
  '''
# ---
# name: TestSessionRecordings.test_get_session_recordings.28
  '''
  SELECT "posthog_instancesetting"."id",
         "posthog_instancesetting"."key",
         "posthog_instancesetting"."raw_value"
  FROM "posthog_instancesetting"
  WHERE "posthog_instancesetting"."key" = 'constance:posthog:PERSON_ON_EVENTS_ENABLED'
  ORDER BY "posthog_instancesetting"."id" ASC
  LIMIT 1 /*controller='project_session_recordings-list',route='api/projects/%28%3FP%3Cparent_lookup_team_id%3E%5B%5E/.%5D%2B%29/session_recordings/%3F%24'*/
  '''
# ---
# name: TestSessionRecordings.test_get_session_recordings.29
  '''
  SELECT "posthog_instancesetting"."id",
         "posthog_instancesetting"."key",
         "posthog_instancesetting"."raw_value"
  FROM "posthog_instancesetting"
  WHERE "posthog_instancesetting"."key" = 'constance:posthog:AGGREGATE_BY_DISTINCT_IDS_TEAMS'
  ORDER BY "posthog_instancesetting"."id" ASC
  LIMIT 1 /*controller='project_session_recordings-list',route='api/projects/%28%3FP%3Cparent_lookup_team_id%3E%5B%5E/.%5D%2B%29/session_recordings/%3F%24'*/
  '''
# ---
# name: TestSessionRecordings.test_get_session_recordings.3
  '''
  SELECT "posthog_team"."id",
         "posthog_team"."uuid",
         "posthog_team"."organization_id",
         "posthog_team"."project_id",
         "posthog_team"."api_token",
         "posthog_team"."app_urls",
         "posthog_team"."name",
         "posthog_team"."slack_incoming_webhook",
         "posthog_team"."created_at",
         "posthog_team"."updated_at",
         "posthog_team"."anonymize_ips",
         "posthog_team"."completed_snippet_onboarding",
         "posthog_team"."has_completed_onboarding_for",
         "posthog_team"."ingested_event",
         "posthog_team"."autocapture_opt_out",
         "posthog_team"."autocapture_exceptions_opt_in",
         "posthog_team"."autocapture_exceptions_errors_to_ignore",
         "posthog_team"."session_recording_opt_in",
         "posthog_team"."session_recording_sample_rate",
         "posthog_team"."session_recording_minimum_duration_milliseconds",
         "posthog_team"."session_recording_linked_flag",
         "posthog_team"."session_recording_network_payload_capture_config",
         "posthog_team"."session_replay_config",
         "posthog_team"."capture_console_log_opt_in",
         "posthog_team"."capture_performance_opt_in",
         "posthog_team"."surveys_opt_in",
         "posthog_team"."session_recording_version",
         "posthog_team"."signup_token",
         "posthog_team"."is_demo",
         "posthog_team"."access_control",
         "posthog_team"."week_start_day",
         "posthog_team"."inject_web_apps",
         "posthog_team"."test_account_filters",
         "posthog_team"."test_account_filters_default_checked",
         "posthog_team"."path_cleaning_filters",
         "posthog_team"."timezone",
         "posthog_team"."data_attributes",
         "posthog_team"."person_display_name_properties",
         "posthog_team"."live_events_columns",
         "posthog_team"."recording_domains",
         "posthog_team"."primary_dashboard_id",
         "posthog_team"."extra_settings",
         "posthog_team"."correlation_config",
         "posthog_team"."session_recording_retention_period_days",
         "posthog_team"."plugins_opt_in",
         "posthog_team"."opt_out_capture",
         "posthog_team"."event_names",
         "posthog_team"."event_names_with_usage",
         "posthog_team"."event_properties",
         "posthog_team"."event_properties_with_usage",
         "posthog_team"."event_properties_numerical",
         "posthog_team"."external_data_workspace_id",
         "posthog_team"."external_data_workspace_last_synced_at"
  FROM "posthog_team"
  WHERE "posthog_team"."id" = 2
  LIMIT 21
  '''
# ---
# name: TestSessionRecordings.test_get_session_recordings.30
  '''
  SELECT "posthog_instancesetting"."id",
         "posthog_instancesetting"."key",
         "posthog_instancesetting"."raw_value"
  FROM "posthog_instancesetting"
  WHERE "posthog_instancesetting"."key" = 'constance:posthog:PERSON_ON_EVENTS_V2_ENABLED'
  ORDER BY "posthog_instancesetting"."id" ASC
  LIMIT 1 /*controller='project_session_recordings-list',route='api/projects/%28%3FP%3Cparent_lookup_team_id%3E%5B%5E/.%5D%2B%29/session_recordings/%3F%24'*/
  '''
# ---
# name: TestSessionRecordings.test_get_session_recordings.31
  '''
  SELECT "posthog_instancesetting"."id",
         "posthog_instancesetting"."key",
         "posthog_instancesetting"."raw_value"
  FROM "posthog_instancesetting"
  WHERE "posthog_instancesetting"."key" = 'constance:posthog:PERSON_ON_EVENTS_ENABLED'
  ORDER BY "posthog_instancesetting"."id" ASC
  LIMIT 1 /*controller='project_session_recordings-list',route='api/projects/%28%3FP%3Cparent_lookup_team_id%3E%5B%5E/.%5D%2B%29/session_recordings/%3F%24'*/
  '''
# ---
# name: TestSessionRecordings.test_get_session_recordings.32
  '''
  SELECT "posthog_instancesetting"."id",
         "posthog_instancesetting"."key",
         "posthog_instancesetting"."raw_value"
  FROM "posthog_instancesetting"
  WHERE "posthog_instancesetting"."key" = 'constance:posthog:AGGREGATE_BY_DISTINCT_IDS_TEAMS'
  ORDER BY "posthog_instancesetting"."id" ASC
  LIMIT 1 /*controller='project_session_recordings-list',route='api/projects/%28%3FP%3Cparent_lookup_team_id%3E%5B%5E/.%5D%2B%29/session_recordings/%3F%24'*/
  '''
# ---
# name: TestSessionRecordings.test_get_session_recordings.33
  '''
  SELECT "posthog_sessionrecording"."id",
         "posthog_sessionrecording"."session_id",
         "posthog_sessionrecording"."team_id",
         "posthog_sessionrecording"."created_at",
         "posthog_sessionrecording"."deleted",
         "posthog_sessionrecording"."object_storage_path",
         "posthog_sessionrecording"."distinct_id",
         "posthog_sessionrecording"."duration",
         "posthog_sessionrecording"."active_seconds",
         "posthog_sessionrecording"."inactive_seconds",
         "posthog_sessionrecording"."start_time",
         "posthog_sessionrecording"."end_time",
         "posthog_sessionrecording"."click_count",
         "posthog_sessionrecording"."keypress_count",
         "posthog_sessionrecording"."mouse_activity_count",
         "posthog_sessionrecording"."console_log_count",
         "posthog_sessionrecording"."console_warn_count",
         "posthog_sessionrecording"."console_error_count",
         "posthog_sessionrecording"."start_url",
         "posthog_sessionrecording"."storage_version"
  FROM "posthog_sessionrecording"
  WHERE ("posthog_sessionrecording"."session_id" IN ('test_get_session_recordings-1',
                                                     'test_get_session_recordings-2')
         AND "posthog_sessionrecording"."team_id" = 2) /*controller='project_session_recordings-list',route='api/projects/%28%3FP%3Cparent_lookup_team_id%3E%5B%5E/.%5D%2B%29/session_recordings/%3F%24'*/
  '''
# ---
# name: TestSessionRecordings.test_get_session_recordings.34
  '''
  SELECT "posthog_sessionrecordingviewed"."session_id"
  FROM "posthog_sessionrecordingviewed"
  WHERE ("posthog_sessionrecordingviewed"."team_id" = 2
         AND "posthog_sessionrecordingviewed"."user_id" = 2) /*controller='project_session_recordings-list',route='api/projects/%28%3FP%3Cparent_lookup_team_id%3E%5B%5E/.%5D%2B%29/session_recordings/%3F%24'*/
  '''
# ---
# name: TestSessionRecordings.test_get_session_recordings.35
  '''
  SELECT "posthog_persondistinctid"."id",
         "posthog_persondistinctid"."team_id",
         "posthog_persondistinctid"."person_id",
         "posthog_persondistinctid"."distinct_id",
         "posthog_persondistinctid"."version",
         "posthog_person"."id",
         "posthog_person"."created_at",
         "posthog_person"."properties_last_updated_at",
         "posthog_person"."properties_last_operation",
         "posthog_person"."team_id",
         "posthog_person"."properties",
         "posthog_person"."is_user_id",
         "posthog_person"."is_identified",
         "posthog_person"."uuid",
         "posthog_person"."version"
  FROM "posthog_persondistinctid"
  INNER JOIN "posthog_person" ON ("posthog_persondistinctid"."person_id" = "posthog_person"."id")
  WHERE ("posthog_persondistinctid"."distinct_id" IN ('user2',
                                                      'user_one_0')
<<<<<<< HEAD
=======
         AND "posthog_persondistinctid"."team_id" = 2) /*controller='project_session_recordings-list',route='api/projects/%28%3FP%3Cparent_lookup_team_id%3E%5B%5E/.%5D%2B%29/session_recordings/%3F%24'*/
  '''
# ---
# name: TestSessionRecordings.test_get_session_recordings.36
  '''
  SELECT "posthog_persondistinctid"."id",
         "posthog_persondistinctid"."team_id",
         "posthog_persondistinctid"."person_id",
         "posthog_persondistinctid"."distinct_id",
         "posthog_persondistinctid"."version",
         "posthog_person"."id",
         "posthog_person"."created_at",
         "posthog_person"."properties_last_updated_at",
         "posthog_person"."properties_last_operation",
         "posthog_person"."team_id",
         "posthog_person"."properties",
         "posthog_person"."is_user_id",
         "posthog_person"."is_identified",
         "posthog_person"."uuid",
         "posthog_person"."version"
  FROM "posthog_persondistinctid"
  INNER JOIN "posthog_person" ON ("posthog_persondistinctid"."person_id" = "posthog_person"."id")
  WHERE ("posthog_persondistinctid"."distinct_id" IN ('user2',
                                                      'user_one_0')
>>>>>>> a8d3ba9d
         AND "posthog_persondistinctid"."team_id" = 2) /*controller='project_session_recordings-list',route='api/projects/%28%3FP%3Cparent_lookup_team_id%3E%5B%5E/.%5D%2B%29/session_recordings/%3F%24'*/
  '''
# ---
# name: TestSessionRecordings.test_get_session_recordings.4
  '''
  SELECT "posthog_team"."id",
         "posthog_team"."uuid",
         "posthog_team"."organization_id",
         "posthog_team"."project_id",
         "posthog_team"."api_token",
         "posthog_team"."app_urls",
         "posthog_team"."name",
         "posthog_team"."slack_incoming_webhook",
         "posthog_team"."created_at",
         "posthog_team"."updated_at",
         "posthog_team"."anonymize_ips",
         "posthog_team"."completed_snippet_onboarding",
         "posthog_team"."has_completed_onboarding_for",
         "posthog_team"."ingested_event",
         "posthog_team"."autocapture_opt_out",
         "posthog_team"."autocapture_exceptions_opt_in",
         "posthog_team"."autocapture_exceptions_errors_to_ignore",
         "posthog_team"."session_recording_opt_in",
         "posthog_team"."session_recording_sample_rate",
         "posthog_team"."session_recording_minimum_duration_milliseconds",
         "posthog_team"."session_recording_linked_flag",
         "posthog_team"."session_recording_network_payload_capture_config",
         "posthog_team"."session_replay_config",
         "posthog_team"."capture_console_log_opt_in",
         "posthog_team"."capture_performance_opt_in",
         "posthog_team"."surveys_opt_in",
         "posthog_team"."session_recording_version",
         "posthog_team"."signup_token",
         "posthog_team"."is_demo",
         "posthog_team"."access_control",
         "posthog_team"."week_start_day",
         "posthog_team"."inject_web_apps",
         "posthog_team"."test_account_filters",
         "posthog_team"."test_account_filters_default_checked",
         "posthog_team"."path_cleaning_filters",
         "posthog_team"."timezone",
         "posthog_team"."data_attributes",
         "posthog_team"."person_display_name_properties",
         "posthog_team"."live_events_columns",
         "posthog_team"."recording_domains",
         "posthog_team"."primary_dashboard_id",
         "posthog_team"."extra_settings",
         "posthog_team"."correlation_config",
         "posthog_team"."session_recording_retention_period_days",
         "posthog_team"."plugins_opt_in",
         "posthog_team"."opt_out_capture",
         "posthog_team"."event_names",
         "posthog_team"."event_names_with_usage",
         "posthog_team"."event_properties",
         "posthog_team"."event_properties_with_usage",
         "posthog_team"."event_properties_numerical",
         "posthog_team"."external_data_workspace_id",
         "posthog_team"."external_data_workspace_last_synced_at"
  FROM "posthog_team"
  WHERE "posthog_team"."id" = 2
  LIMIT 21
  '''
# ---
# name: TestSessionRecordings.test_get_session_recordings.5
  '''
  SELECT "posthog_team"."id",
         "posthog_team"."uuid",
         "posthog_team"."organization_id",
         "posthog_team"."project_id",
         "posthog_team"."api_token",
         "posthog_team"."app_urls",
         "posthog_team"."name",
         "posthog_team"."slack_incoming_webhook",
         "posthog_team"."created_at",
         "posthog_team"."updated_at",
         "posthog_team"."anonymize_ips",
         "posthog_team"."completed_snippet_onboarding",
         "posthog_team"."has_completed_onboarding_for",
         "posthog_team"."ingested_event",
         "posthog_team"."autocapture_opt_out",
         "posthog_team"."autocapture_exceptions_opt_in",
         "posthog_team"."autocapture_exceptions_errors_to_ignore",
         "posthog_team"."session_recording_opt_in",
         "posthog_team"."session_recording_sample_rate",
         "posthog_team"."session_recording_minimum_duration_milliseconds",
         "posthog_team"."session_recording_linked_flag",
         "posthog_team"."session_recording_network_payload_capture_config",
         "posthog_team"."session_replay_config",
         "posthog_team"."capture_console_log_opt_in",
         "posthog_team"."capture_performance_opt_in",
         "posthog_team"."surveys_opt_in",
         "posthog_team"."session_recording_version",
         "posthog_team"."signup_token",
         "posthog_team"."is_demo",
         "posthog_team"."access_control",
         "posthog_team"."week_start_day",
         "posthog_team"."inject_web_apps",
         "posthog_team"."test_account_filters",
         "posthog_team"."test_account_filters_default_checked",
         "posthog_team"."path_cleaning_filters",
         "posthog_team"."timezone",
         "posthog_team"."data_attributes",
         "posthog_team"."person_display_name_properties",
         "posthog_team"."live_events_columns",
         "posthog_team"."recording_domains",
         "posthog_team"."primary_dashboard_id",
         "posthog_team"."extra_settings",
         "posthog_team"."correlation_config",
         "posthog_team"."session_recording_retention_period_days",
         "posthog_team"."plugins_opt_in",
         "posthog_team"."opt_out_capture",
         "posthog_team"."event_names",
         "posthog_team"."event_names_with_usage",
         "posthog_team"."event_properties",
         "posthog_team"."event_properties_with_usage",
         "posthog_team"."event_properties_numerical",
         "posthog_team"."external_data_workspace_id",
         "posthog_team"."external_data_workspace_last_synced_at"
  FROM "posthog_team"
  WHERE "posthog_team"."id" = 2
  LIMIT 21
  '''
# ---
# name: TestSessionRecordings.test_get_session_recordings.6
  '''
  SELECT "posthog_team"."id",
         "posthog_team"."uuid",
         "posthog_team"."organization_id",
         "posthog_team"."project_id",
         "posthog_team"."api_token",
         "posthog_team"."app_urls",
         "posthog_team"."name",
         "posthog_team"."slack_incoming_webhook",
         "posthog_team"."created_at",
         "posthog_team"."updated_at",
         "posthog_team"."anonymize_ips",
         "posthog_team"."completed_snippet_onboarding",
         "posthog_team"."has_completed_onboarding_for",
         "posthog_team"."ingested_event",
         "posthog_team"."autocapture_opt_out",
         "posthog_team"."autocapture_exceptions_opt_in",
         "posthog_team"."autocapture_exceptions_errors_to_ignore",
         "posthog_team"."session_recording_opt_in",
         "posthog_team"."session_recording_sample_rate",
         "posthog_team"."session_recording_minimum_duration_milliseconds",
         "posthog_team"."session_recording_linked_flag",
         "posthog_team"."session_recording_network_payload_capture_config",
         "posthog_team"."session_replay_config",
         "posthog_team"."capture_console_log_opt_in",
         "posthog_team"."capture_performance_opt_in",
         "posthog_team"."surveys_opt_in",
         "posthog_team"."session_recording_version",
         "posthog_team"."signup_token",
         "posthog_team"."is_demo",
         "posthog_team"."access_control",
         "posthog_team"."week_start_day",
         "posthog_team"."inject_web_apps",
         "posthog_team"."test_account_filters",
         "posthog_team"."test_account_filters_default_checked",
         "posthog_team"."path_cleaning_filters",
         "posthog_team"."timezone",
         "posthog_team"."data_attributes",
         "posthog_team"."person_display_name_properties",
         "posthog_team"."live_events_columns",
         "posthog_team"."recording_domains",
         "posthog_team"."primary_dashboard_id",
         "posthog_team"."extra_settings",
         "posthog_team"."correlation_config",
         "posthog_team"."session_recording_retention_period_days",
         "posthog_team"."plugins_opt_in",
         "posthog_team"."opt_out_capture",
         "posthog_team"."event_names",
         "posthog_team"."event_names_with_usage",
         "posthog_team"."event_properties",
         "posthog_team"."event_properties_with_usage",
         "posthog_team"."event_properties_numerical",
         "posthog_team"."external_data_workspace_id",
         "posthog_team"."external_data_workspace_last_synced_at"
  FROM "posthog_team"
  WHERE "posthog_team"."id" = 2
  LIMIT 21
  '''
# ---
# name: TestSessionRecordings.test_get_session_recordings.7
  '''
  SELECT "posthog_team"."id",
         "posthog_team"."uuid",
         "posthog_team"."organization_id",
         "posthog_team"."project_id",
         "posthog_team"."api_token",
         "posthog_team"."app_urls",
         "posthog_team"."name",
         "posthog_team"."slack_incoming_webhook",
         "posthog_team"."created_at",
         "posthog_team"."updated_at",
         "posthog_team"."anonymize_ips",
         "posthog_team"."completed_snippet_onboarding",
         "posthog_team"."has_completed_onboarding_for",
         "posthog_team"."ingested_event",
         "posthog_team"."autocapture_opt_out",
         "posthog_team"."autocapture_exceptions_opt_in",
         "posthog_team"."autocapture_exceptions_errors_to_ignore",
         "posthog_team"."session_recording_opt_in",
         "posthog_team"."session_recording_sample_rate",
         "posthog_team"."session_recording_minimum_duration_milliseconds",
         "posthog_team"."session_recording_linked_flag",
         "posthog_team"."session_recording_network_payload_capture_config",
         "posthog_team"."session_replay_config",
         "posthog_team"."capture_console_log_opt_in",
         "posthog_team"."capture_performance_opt_in",
         "posthog_team"."surveys_opt_in",
         "posthog_team"."session_recording_version",
         "posthog_team"."signup_token",
         "posthog_team"."is_demo",
         "posthog_team"."access_control",
         "posthog_team"."week_start_day",
         "posthog_team"."inject_web_apps",
         "posthog_team"."test_account_filters",
         "posthog_team"."test_account_filters_default_checked",
         "posthog_team"."path_cleaning_filters",
         "posthog_team"."timezone",
         "posthog_team"."data_attributes",
         "posthog_team"."person_display_name_properties",
         "posthog_team"."live_events_columns",
         "posthog_team"."recording_domains",
         "posthog_team"."primary_dashboard_id",
         "posthog_team"."extra_settings",
         "posthog_team"."correlation_config",
         "posthog_team"."session_recording_retention_period_days",
         "posthog_team"."plugins_opt_in",
         "posthog_team"."opt_out_capture",
         "posthog_team"."event_names",
         "posthog_team"."event_names_with_usage",
         "posthog_team"."event_properties",
         "posthog_team"."event_properties_with_usage",
         "posthog_team"."event_properties_numerical",
         "posthog_team"."external_data_workspace_id",
         "posthog_team"."external_data_workspace_last_synced_at"
  FROM "posthog_team"
  WHERE "posthog_team"."id" = 2
  LIMIT 21
  '''
# ---
# name: TestSessionRecordings.test_get_session_recordings.8
  '''
  SELECT "posthog_team"."id",
         "posthog_team"."uuid",
         "posthog_team"."organization_id",
         "posthog_team"."project_id",
         "posthog_team"."api_token",
         "posthog_team"."app_urls",
         "posthog_team"."name",
         "posthog_team"."slack_incoming_webhook",
         "posthog_team"."created_at",
         "posthog_team"."updated_at",
         "posthog_team"."anonymize_ips",
         "posthog_team"."completed_snippet_onboarding",
         "posthog_team"."has_completed_onboarding_for",
         "posthog_team"."ingested_event",
         "posthog_team"."autocapture_opt_out",
         "posthog_team"."autocapture_exceptions_opt_in",
         "posthog_team"."autocapture_exceptions_errors_to_ignore",
         "posthog_team"."session_recording_opt_in",
         "posthog_team"."session_recording_sample_rate",
         "posthog_team"."session_recording_minimum_duration_milliseconds",
         "posthog_team"."session_recording_linked_flag",
         "posthog_team"."session_recording_network_payload_capture_config",
         "posthog_team"."session_replay_config",
         "posthog_team"."capture_console_log_opt_in",
         "posthog_team"."capture_performance_opt_in",
         "posthog_team"."surveys_opt_in",
         "posthog_team"."session_recording_version",
         "posthog_team"."signup_token",
         "posthog_team"."is_demo",
         "posthog_team"."access_control",
         "posthog_team"."week_start_day",
         "posthog_team"."inject_web_apps",
         "posthog_team"."test_account_filters",
         "posthog_team"."test_account_filters_default_checked",
         "posthog_team"."path_cleaning_filters",
         "posthog_team"."timezone",
         "posthog_team"."data_attributes",
         "posthog_team"."person_display_name_properties",
         "posthog_team"."live_events_columns",
         "posthog_team"."recording_domains",
         "posthog_team"."primary_dashboard_id",
         "posthog_team"."extra_settings",
         "posthog_team"."correlation_config",
         "posthog_team"."session_recording_retention_period_days",
         "posthog_team"."plugins_opt_in",
         "posthog_team"."opt_out_capture",
         "posthog_team"."event_names",
         "posthog_team"."event_names_with_usage",
         "posthog_team"."event_properties",
         "posthog_team"."event_properties_with_usage",
         "posthog_team"."event_properties_numerical",
         "posthog_team"."external_data_workspace_id",
         "posthog_team"."external_data_workspace_last_synced_at"
  FROM "posthog_team"
  WHERE "posthog_team"."id" = 2
  LIMIT 21
  '''
# ---
# name: TestSessionRecordings.test_get_session_recordings.9
  '''
  SELECT "posthog_team"."id",
         "posthog_team"."uuid",
         "posthog_team"."organization_id",
         "posthog_team"."project_id",
         "posthog_team"."api_token",
         "posthog_team"."app_urls",
         "posthog_team"."name",
         "posthog_team"."slack_incoming_webhook",
         "posthog_team"."created_at",
         "posthog_team"."updated_at",
         "posthog_team"."anonymize_ips",
         "posthog_team"."completed_snippet_onboarding",
         "posthog_team"."has_completed_onboarding_for",
         "posthog_team"."ingested_event",
         "posthog_team"."autocapture_opt_out",
         "posthog_team"."autocapture_exceptions_opt_in",
         "posthog_team"."autocapture_exceptions_errors_to_ignore",
         "posthog_team"."session_recording_opt_in",
         "posthog_team"."session_recording_sample_rate",
         "posthog_team"."session_recording_minimum_duration_milliseconds",
         "posthog_team"."session_recording_linked_flag",
         "posthog_team"."session_recording_network_payload_capture_config",
         "posthog_team"."session_replay_config",
         "posthog_team"."capture_console_log_opt_in",
         "posthog_team"."capture_performance_opt_in",
         "posthog_team"."surveys_opt_in",
         "posthog_team"."session_recording_version",
         "posthog_team"."signup_token",
         "posthog_team"."is_demo",
         "posthog_team"."access_control",
         "posthog_team"."week_start_day",
         "posthog_team"."inject_web_apps",
         "posthog_team"."test_account_filters",
         "posthog_team"."test_account_filters_default_checked",
         "posthog_team"."path_cleaning_filters",
         "posthog_team"."timezone",
         "posthog_team"."data_attributes",
         "posthog_team"."person_display_name_properties",
         "posthog_team"."live_events_columns",
         "posthog_team"."recording_domains",
         "posthog_team"."primary_dashboard_id",
         "posthog_team"."extra_settings",
         "posthog_team"."correlation_config",
         "posthog_team"."session_recording_retention_period_days",
         "posthog_team"."plugins_opt_in",
         "posthog_team"."opt_out_capture",
         "posthog_team"."event_names",
         "posthog_team"."event_names_with_usage",
         "posthog_team"."event_properties",
         "posthog_team"."event_properties_with_usage",
         "posthog_team"."event_properties_numerical",
         "posthog_team"."external_data_workspace_id",
         "posthog_team"."external_data_workspace_last_synced_at"
  FROM "posthog_team"
  WHERE "posthog_team"."id" = 2
  LIMIT 21
  '''
# ---
# name: TestSessionRecordings.test_listing_recordings_is_not_nplus1_for_persons
  '''
  SELECT "posthog_user"."id",
         "posthog_user"."password",
         "posthog_user"."last_login",
         "posthog_user"."first_name",
         "posthog_user"."last_name",
         "posthog_user"."is_staff",
         "posthog_user"."is_active",
         "posthog_user"."date_joined",
         "posthog_user"."uuid",
         "posthog_user"."current_organization_id",
         "posthog_user"."current_team_id",
         "posthog_user"."email",
         "posthog_user"."pending_email",
         "posthog_user"."temporary_token",
         "posthog_user"."distinct_id",
         "posthog_user"."is_email_verified",
         "posthog_user"."has_seen_product_intro_for",
         "posthog_user"."strapi_id",
         "posthog_user"."email_opt_in",
         "posthog_user"."theme_mode",
         "posthog_user"."partial_notification_settings",
         "posthog_user"."anonymize_data",
         "posthog_user"."toolbar_mode",
         "posthog_user"."events_column_config"
  FROM "posthog_user"
  WHERE "posthog_user"."id" = 2
  LIMIT 21 /**/
  '''
# ---
# name: TestSessionRecordings.test_listing_recordings_is_not_nplus1_for_persons.1
  '''
  SELECT "posthog_team"."id",
         "posthog_team"."uuid",
         "posthog_team"."organization_id",
         "posthog_team"."project_id",
         "posthog_team"."api_token",
         "posthog_team"."app_urls",
         "posthog_team"."name",
         "posthog_team"."slack_incoming_webhook",
         "posthog_team"."created_at",
         "posthog_team"."updated_at",
         "posthog_team"."anonymize_ips",
         "posthog_team"."completed_snippet_onboarding",
         "posthog_team"."has_completed_onboarding_for",
         "posthog_team"."ingested_event",
         "posthog_team"."autocapture_opt_out",
         "posthog_team"."autocapture_exceptions_opt_in",
         "posthog_team"."autocapture_exceptions_errors_to_ignore",
         "posthog_team"."session_recording_opt_in",
         "posthog_team"."session_recording_sample_rate",
         "posthog_team"."session_recording_minimum_duration_milliseconds",
         "posthog_team"."session_recording_linked_flag",
         "posthog_team"."session_recording_network_payload_capture_config",
         "posthog_team"."session_replay_config",
         "posthog_team"."capture_console_log_opt_in",
         "posthog_team"."capture_performance_opt_in",
         "posthog_team"."surveys_opt_in",
         "posthog_team"."session_recording_version",
         "posthog_team"."signup_token",
         "posthog_team"."is_demo",
         "posthog_team"."access_control",
         "posthog_team"."week_start_day",
         "posthog_team"."inject_web_apps",
         "posthog_team"."test_account_filters",
         "posthog_team"."test_account_filters_default_checked",
         "posthog_team"."path_cleaning_filters",
         "posthog_team"."timezone",
         "posthog_team"."data_attributes",
         "posthog_team"."person_display_name_properties",
         "posthog_team"."live_events_columns",
         "posthog_team"."recording_domains",
         "posthog_team"."primary_dashboard_id",
         "posthog_team"."extra_settings",
         "posthog_team"."correlation_config",
         "posthog_team"."session_recording_retention_period_days",
         "posthog_team"."external_data_workspace_id",
         "posthog_team"."external_data_workspace_last_synced_at"
  FROM "posthog_team"
  WHERE "posthog_team"."id" = 2
  LIMIT 21 /*controller='project_session_recordings-list',route='api/projects/%28%3FP%3Cparent_lookup_team_id%3E%5B%5E/.%5D%2B%29/session_recordings/%3F%24'*/
  '''
# ---
# name: TestSessionRecordings.test_listing_recordings_is_not_nplus1_for_persons.10
  '''
  SELECT "posthog_instancesetting"."id",
         "posthog_instancesetting"."key",
         "posthog_instancesetting"."raw_value"
  FROM "posthog_instancesetting"
  WHERE "posthog_instancesetting"."key" = 'constance:posthog:PERSON_ON_EVENTS_V2_ENABLED'
  ORDER BY "posthog_instancesetting"."id" ASC
  LIMIT 1 /*controller='project_session_recordings-list',route='api/projects/%28%3FP%3Cparent_lookup_team_id%3E%5B%5E/.%5D%2B%29/session_recordings/%3F%24'*/
  '''
# ---
# name: TestSessionRecordings.test_listing_recordings_is_not_nplus1_for_persons.100
  '''
  SELECT "posthog_instancesetting"."id",
         "posthog_instancesetting"."key",
         "posthog_instancesetting"."raw_value"
  FROM "posthog_instancesetting"
  WHERE "posthog_instancesetting"."key" = 'constance:posthog:PERSON_ON_EVENTS_V2_ENABLED'
  ORDER BY "posthog_instancesetting"."id" ASC
  LIMIT 1 /*controller='project_session_recordings-list',route='api/projects/%28%3FP%3Cparent_lookup_team_id%3E%5B%5E/.%5D%2B%29/session_recordings/%3F%24'*/
  '''
# ---
# name: TestSessionRecordings.test_listing_recordings_is_not_nplus1_for_persons.101
  '''
  SELECT "posthog_instancesetting"."id",
         "posthog_instancesetting"."key",
         "posthog_instancesetting"."raw_value"
  FROM "posthog_instancesetting"
  WHERE "posthog_instancesetting"."key" = 'constance:posthog:PERSON_ON_EVENTS_ENABLED'
  ORDER BY "posthog_instancesetting"."id" ASC
  LIMIT 1 /*controller='project_session_recordings-list',route='api/projects/%28%3FP%3Cparent_lookup_team_id%3E%5B%5E/.%5D%2B%29/session_recordings/%3F%24'*/
  '''
# ---
# name: TestSessionRecordings.test_listing_recordings_is_not_nplus1_for_persons.102
  '''
  SELECT "posthog_instancesetting"."id",
         "posthog_instancesetting"."key",
         "posthog_instancesetting"."raw_value"
  FROM "posthog_instancesetting"
  WHERE "posthog_instancesetting"."key" = 'constance:posthog:AGGREGATE_BY_DISTINCT_IDS_TEAMS'
  ORDER BY "posthog_instancesetting"."id" ASC
  LIMIT 1 /*controller='project_session_recordings-list',route='api/projects/%28%3FP%3Cparent_lookup_team_id%3E%5B%5E/.%5D%2B%29/session_recordings/%3F%24'*/
  '''
# ---
# name: TestSessionRecordings.test_listing_recordings_is_not_nplus1_for_persons.103
  '''
  SELECT "posthog_instancesetting"."id",
         "posthog_instancesetting"."key",
         "posthog_instancesetting"."raw_value"
  FROM "posthog_instancesetting"
  WHERE "posthog_instancesetting"."key" = 'constance:posthog:RECORDINGS_TTL_WEEKS'
  ORDER BY "posthog_instancesetting"."id" ASC
  LIMIT 1 /*controller='project_session_recordings-list',route='api/projects/%28%3FP%3Cparent_lookup_team_id%3E%5B%5E/.%5D%2B%29/session_recordings/%3F%24'*/
  '''
# ---
# name: TestSessionRecordings.test_listing_recordings_is_not_nplus1_for_persons.104
  '''
  SELECT "posthog_instancesetting"."id",
         "posthog_instancesetting"."key",
         "posthog_instancesetting"."raw_value"
  FROM "posthog_instancesetting"
  WHERE "posthog_instancesetting"."key" = 'constance:posthog:PERSON_ON_EVENTS_V2_ENABLED'
  ORDER BY "posthog_instancesetting"."id" ASC
  LIMIT 1 /*controller='project_session_recordings-list',route='api/projects/%28%3FP%3Cparent_lookup_team_id%3E%5B%5E/.%5D%2B%29/session_recordings/%3F%24'*/
  '''
# ---
# name: TestSessionRecordings.test_listing_recordings_is_not_nplus1_for_persons.105
  '''
  SELECT "posthog_instancesetting"."id",
         "posthog_instancesetting"."key",
         "posthog_instancesetting"."raw_value"
  FROM "posthog_instancesetting"
  WHERE "posthog_instancesetting"."key" = 'constance:posthog:PERSON_ON_EVENTS_ENABLED'
  ORDER BY "posthog_instancesetting"."id" ASC
  LIMIT 1 /*controller='project_session_recordings-list',route='api/projects/%28%3FP%3Cparent_lookup_team_id%3E%5B%5E/.%5D%2B%29/session_recordings/%3F%24'*/
  '''
# ---
# name: TestSessionRecordings.test_listing_recordings_is_not_nplus1_for_persons.106
  '''
  SELECT "posthog_instancesetting"."id",
         "posthog_instancesetting"."key",
         "posthog_instancesetting"."raw_value"
  FROM "posthog_instancesetting"
  WHERE "posthog_instancesetting"."key" = 'constance:posthog:AGGREGATE_BY_DISTINCT_IDS_TEAMS'
  ORDER BY "posthog_instancesetting"."id" ASC
  LIMIT 1 /*controller='project_session_recordings-list',route='api/projects/%28%3FP%3Cparent_lookup_team_id%3E%5B%5E/.%5D%2B%29/session_recordings/%3F%24'*/
  '''
# ---
# name: TestSessionRecordings.test_listing_recordings_is_not_nplus1_for_persons.107
  '''
  SELECT "posthog_instancesetting"."id",
         "posthog_instancesetting"."key",
         "posthog_instancesetting"."raw_value"
  FROM "posthog_instancesetting"
  WHERE "posthog_instancesetting"."key" = 'constance:posthog:PERSON_ON_EVENTS_V2_ENABLED'
  ORDER BY "posthog_instancesetting"."id" ASC
  LIMIT 1 /*controller='project_session_recordings-list',route='api/projects/%28%3FP%3Cparent_lookup_team_id%3E%5B%5E/.%5D%2B%29/session_recordings/%3F%24'*/
  '''
# ---
# name: TestSessionRecordings.test_listing_recordings_is_not_nplus1_for_persons.108
  '''
  SELECT "posthog_instancesetting"."id",
         "posthog_instancesetting"."key",
         "posthog_instancesetting"."raw_value"
  FROM "posthog_instancesetting"
  WHERE "posthog_instancesetting"."key" = 'constance:posthog:PERSON_ON_EVENTS_ENABLED'
  ORDER BY "posthog_instancesetting"."id" ASC
  LIMIT 1 /*controller='project_session_recordings-list',route='api/projects/%28%3FP%3Cparent_lookup_team_id%3E%5B%5E/.%5D%2B%29/session_recordings/%3F%24'*/
  '''
# ---
# name: TestSessionRecordings.test_listing_recordings_is_not_nplus1_for_persons.109
  '''
  SELECT "posthog_instancesetting"."id",
         "posthog_instancesetting"."key",
         "posthog_instancesetting"."raw_value"
  FROM "posthog_instancesetting"
  WHERE "posthog_instancesetting"."key" = 'constance:posthog:AGGREGATE_BY_DISTINCT_IDS_TEAMS'
  ORDER BY "posthog_instancesetting"."id" ASC
  LIMIT 1 /*controller='project_session_recordings-list',route='api/projects/%28%3FP%3Cparent_lookup_team_id%3E%5B%5E/.%5D%2B%29/session_recordings/%3F%24'*/
  '''
# ---
# name: TestSessionRecordings.test_listing_recordings_is_not_nplus1_for_persons.11
  '''
  SELECT "posthog_instancesetting"."id",
         "posthog_instancesetting"."key",
         "posthog_instancesetting"."raw_value"
  FROM "posthog_instancesetting"
  WHERE "posthog_instancesetting"."key" = 'constance:posthog:PERSON_ON_EVENTS_ENABLED'
  ORDER BY "posthog_instancesetting"."id" ASC
  LIMIT 1 /*controller='project_session_recordings-list',route='api/projects/%28%3FP%3Cparent_lookup_team_id%3E%5B%5E/.%5D%2B%29/session_recordings/%3F%24'*/
  '''
# ---
# name: TestSessionRecordings.test_listing_recordings_is_not_nplus1_for_persons.110
  '''
  SELECT "posthog_sessionrecording"."id",
         "posthog_sessionrecording"."session_id",
         "posthog_sessionrecording"."team_id",
         "posthog_sessionrecording"."created_at",
         "posthog_sessionrecording"."deleted",
         "posthog_sessionrecording"."object_storage_path",
         "posthog_sessionrecording"."distinct_id",
         "posthog_sessionrecording"."duration",
         "posthog_sessionrecording"."active_seconds",
         "posthog_sessionrecording"."inactive_seconds",
         "posthog_sessionrecording"."start_time",
         "posthog_sessionrecording"."end_time",
         "posthog_sessionrecording"."click_count",
         "posthog_sessionrecording"."keypress_count",
         "posthog_sessionrecording"."mouse_activity_count",
         "posthog_sessionrecording"."console_log_count",
         "posthog_sessionrecording"."console_warn_count",
         "posthog_sessionrecording"."console_error_count",
         "posthog_sessionrecording"."start_url",
         "posthog_sessionrecording"."storage_version"
  FROM "posthog_sessionrecording"
  WHERE ("posthog_sessionrecording"."session_id" IN ('1',
                                                     '2',
                                                     '3',
                                                     '4')
         AND "posthog_sessionrecording"."team_id" = 2) /*controller='project_session_recordings-list',route='api/projects/%28%3FP%3Cparent_lookup_team_id%3E%5B%5E/.%5D%2B%29/session_recordings/%3F%24'*/
  '''
# ---
# name: TestSessionRecordings.test_listing_recordings_is_not_nplus1_for_persons.111
  '''
  SELECT "posthog_sessionrecordingviewed"."session_id"
  FROM "posthog_sessionrecordingviewed"
  WHERE ("posthog_sessionrecordingviewed"."team_id" = 2
         AND "posthog_sessionrecordingviewed"."user_id" = 2) /*controller='project_session_recordings-list',route='api/projects/%28%3FP%3Cparent_lookup_team_id%3E%5B%5E/.%5D%2B%29/session_recordings/%3F%24'*/
  '''
# ---
# name: TestSessionRecordings.test_listing_recordings_is_not_nplus1_for_persons.112
  '''
  SELECT "posthog_persondistinctid"."id",
         "posthog_persondistinctid"."team_id",
         "posthog_persondistinctid"."person_id",
         "posthog_persondistinctid"."distinct_id",
         "posthog_persondistinctid"."version",
         "posthog_person"."id",
         "posthog_person"."created_at",
         "posthog_person"."properties_last_updated_at",
         "posthog_person"."properties_last_operation",
         "posthog_person"."team_id",
         "posthog_person"."properties",
         "posthog_person"."is_user_id",
         "posthog_person"."is_identified",
         "posthog_person"."uuid",
         "posthog_person"."version"
  FROM "posthog_persondistinctid"
  INNER JOIN "posthog_person" ON ("posthog_persondistinctid"."person_id" = "posthog_person"."id")
  WHERE ("posthog_persondistinctid"."distinct_id" IN ('user1',
                                                      'user2',
                                                      'user3',
                                                      'user4')
         AND "posthog_persondistinctid"."team_id" = 2) /*controller='project_session_recordings-list',route='api/projects/%28%3FP%3Cparent_lookup_team_id%3E%5B%5E/.%5D%2B%29/session_recordings/%3F%24'*/
  '''
# ---
# name: TestSessionRecordings.test_listing_recordings_is_not_nplus1_for_persons.113
  '''
  SELECT "posthog_team"."id",
         "posthog_team"."uuid",
         "posthog_team"."organization_id",
         "posthog_team"."project_id",
         "posthog_team"."api_token",
         "posthog_team"."app_urls",
         "posthog_team"."name",
         "posthog_team"."slack_incoming_webhook",
         "posthog_team"."created_at",
         "posthog_team"."updated_at",
         "posthog_team"."anonymize_ips",
         "posthog_team"."completed_snippet_onboarding",
         "posthog_team"."has_completed_onboarding_for",
         "posthog_team"."ingested_event",
         "posthog_team"."autocapture_opt_out",
         "posthog_team"."autocapture_exceptions_opt_in",
         "posthog_team"."autocapture_exceptions_errors_to_ignore",
         "posthog_team"."session_recording_opt_in",
         "posthog_team"."session_recording_sample_rate",
         "posthog_team"."session_recording_minimum_duration_milliseconds",
         "posthog_team"."session_recording_linked_flag",
         "posthog_team"."session_recording_network_payload_capture_config",
         "posthog_team"."session_replay_config",
         "posthog_team"."capture_console_log_opt_in",
         "posthog_team"."capture_performance_opt_in",
         "posthog_team"."surveys_opt_in",
         "posthog_team"."session_recording_version",
         "posthog_team"."signup_token",
         "posthog_team"."is_demo",
         "posthog_team"."access_control",
         "posthog_team"."week_start_day",
         "posthog_team"."inject_web_apps",
         "posthog_team"."test_account_filters",
         "posthog_team"."test_account_filters_default_checked",
         "posthog_team"."path_cleaning_filters",
         "posthog_team"."timezone",
         "posthog_team"."data_attributes",
         "posthog_team"."person_display_name_properties",
         "posthog_team"."live_events_columns",
         "posthog_team"."recording_domains",
         "posthog_team"."primary_dashboard_id",
         "posthog_team"."extra_settings",
         "posthog_team"."correlation_config",
         "posthog_team"."session_recording_retention_period_days",
         "posthog_team"."plugins_opt_in",
         "posthog_team"."opt_out_capture",
         "posthog_team"."event_names",
         "posthog_team"."event_names_with_usage",
         "posthog_team"."event_properties",
         "posthog_team"."event_properties_with_usage",
         "posthog_team"."event_properties_numerical",
         "posthog_team"."external_data_workspace_id",
         "posthog_team"."external_data_workspace_last_synced_at"
  FROM "posthog_team"
  WHERE "posthog_team"."id" = 2
  LIMIT 21
  '''
# ---
# name: TestSessionRecordings.test_listing_recordings_is_not_nplus1_for_persons.114
  '''
  SELECT "posthog_user"."id",
         "posthog_user"."password",
         "posthog_user"."last_login",
         "posthog_user"."first_name",
         "posthog_user"."last_name",
         "posthog_user"."is_staff",
         "posthog_user"."is_active",
         "posthog_user"."date_joined",
         "posthog_user"."uuid",
         "posthog_user"."current_organization_id",
         "posthog_user"."current_team_id",
         "posthog_user"."email",
         "posthog_user"."pending_email",
         "posthog_user"."temporary_token",
         "posthog_user"."distinct_id",
         "posthog_user"."is_email_verified",
         "posthog_user"."has_seen_product_intro_for",
         "posthog_user"."strapi_id",
         "posthog_user"."email_opt_in",
         "posthog_user"."theme_mode",
         "posthog_user"."partial_notification_settings",
         "posthog_user"."anonymize_data",
         "posthog_user"."toolbar_mode",
         "posthog_user"."events_column_config"
  FROM "posthog_user"
  WHERE "posthog_user"."id" = 2
  LIMIT 21 /**/
  '''
# ---
# name: TestSessionRecordings.test_listing_recordings_is_not_nplus1_for_persons.115
  '''
  SELECT "posthog_team"."id",
         "posthog_team"."uuid",
         "posthog_team"."organization_id",
         "posthog_team"."project_id",
         "posthog_team"."api_token",
         "posthog_team"."app_urls",
         "posthog_team"."name",
         "posthog_team"."slack_incoming_webhook",
         "posthog_team"."created_at",
         "posthog_team"."updated_at",
         "posthog_team"."anonymize_ips",
         "posthog_team"."completed_snippet_onboarding",
         "posthog_team"."has_completed_onboarding_for",
         "posthog_team"."ingested_event",
         "posthog_team"."autocapture_opt_out",
         "posthog_team"."autocapture_exceptions_opt_in",
         "posthog_team"."autocapture_exceptions_errors_to_ignore",
         "posthog_team"."session_recording_opt_in",
         "posthog_team"."session_recording_sample_rate",
         "posthog_team"."session_recording_minimum_duration_milliseconds",
         "posthog_team"."session_recording_linked_flag",
         "posthog_team"."session_recording_network_payload_capture_config",
         "posthog_team"."session_replay_config",
         "posthog_team"."capture_console_log_opt_in",
         "posthog_team"."capture_performance_opt_in",
         "posthog_team"."surveys_opt_in",
         "posthog_team"."session_recording_version",
         "posthog_team"."signup_token",
         "posthog_team"."is_demo",
         "posthog_team"."access_control",
         "posthog_team"."week_start_day",
         "posthog_team"."inject_web_apps",
         "posthog_team"."test_account_filters",
         "posthog_team"."test_account_filters_default_checked",
         "posthog_team"."path_cleaning_filters",
         "posthog_team"."timezone",
         "posthog_team"."data_attributes",
         "posthog_team"."person_display_name_properties",
         "posthog_team"."live_events_columns",
         "posthog_team"."recording_domains",
         "posthog_team"."primary_dashboard_id",
         "posthog_team"."extra_settings",
         "posthog_team"."correlation_config",
         "posthog_team"."session_recording_retention_period_days",
         "posthog_team"."external_data_workspace_id",
         "posthog_team"."external_data_workspace_last_synced_at"
  FROM "posthog_team"
  WHERE "posthog_team"."id" = 2
  LIMIT 21 /*controller='project_session_recordings-list',route='api/projects/%28%3FP%3Cparent_lookup_team_id%3E%5B%5E/.%5D%2B%29/session_recordings/%3F%24'*/
  '''
# ---
# name: TestSessionRecordings.test_listing_recordings_is_not_nplus1_for_persons.116
  '''
  SELECT "posthog_organizationmembership"."id",
         "posthog_organizationmembership"."organization_id",
         "posthog_organizationmembership"."user_id",
         "posthog_organizationmembership"."level",
         "posthog_organizationmembership"."joined_at",
         "posthog_organizationmembership"."updated_at",
         "posthog_organization"."id",
         "posthog_organization"."name",
         "posthog_organization"."slug",
         "posthog_organization"."created_at",
         "posthog_organization"."updated_at",
         "posthog_organization"."plugins_access_level",
         "posthog_organization"."for_internal_metrics",
         "posthog_organization"."is_member_join_email_enabled",
         "posthog_organization"."enforce_2fa",
         "posthog_organization"."is_hipaa",
         "posthog_organization"."customer_id",
         "posthog_organization"."available_product_features",
         "posthog_organization"."usage",
         "posthog_organization"."never_drop_data",
         "posthog_organization"."customer_trust_scores",
         "posthog_organization"."setup_section_2_completed",
         "posthog_organization"."personalization",
         "posthog_organization"."domain_whitelist",
         "posthog_organization"."available_features"
  FROM "posthog_organizationmembership"
  INNER JOIN "posthog_organization" ON ("posthog_organizationmembership"."organization_id" = "posthog_organization"."id")
  WHERE "posthog_organizationmembership"."user_id" = 2 /*controller='project_session_recordings-list',route='api/projects/%28%3FP%3Cparent_lookup_team_id%3E%5B%5E/.%5D%2B%29/session_recordings/%3F%24'*/
  '''
# ---
# name: TestSessionRecordings.test_listing_recordings_is_not_nplus1_for_persons.117
  '''
  SELECT "posthog_instancesetting"."id",
         "posthog_instancesetting"."key",
         "posthog_instancesetting"."raw_value"
  FROM "posthog_instancesetting"
  WHERE "posthog_instancesetting"."key" = 'constance:posthog:PERSON_ON_EVENTS_V2_ENABLED'
  ORDER BY "posthog_instancesetting"."id" ASC
  LIMIT 1 /*controller='project_session_recordings-list',route='api/projects/%28%3FP%3Cparent_lookup_team_id%3E%5B%5E/.%5D%2B%29/session_recordings/%3F%24'*/
  '''
# ---
# name: TestSessionRecordings.test_listing_recordings_is_not_nplus1_for_persons.118
  '''
  SELECT "posthog_instancesetting"."id",
         "posthog_instancesetting"."key",
         "posthog_instancesetting"."raw_value"
  FROM "posthog_instancesetting"
  WHERE "posthog_instancesetting"."key" = 'constance:posthog:PERSON_ON_EVENTS_ENABLED'
  ORDER BY "posthog_instancesetting"."id" ASC
  LIMIT 1 /*controller='project_session_recordings-list',route='api/projects/%28%3FP%3Cparent_lookup_team_id%3E%5B%5E/.%5D%2B%29/session_recordings/%3F%24'*/
  '''
# ---
# name: TestSessionRecordings.test_listing_recordings_is_not_nplus1_for_persons.119
  '''
  SELECT "posthog_instancesetting"."id",
         "posthog_instancesetting"."key",
         "posthog_instancesetting"."raw_value"
  FROM "posthog_instancesetting"
  WHERE "posthog_instancesetting"."key" = 'constance:posthog:PERSON_ON_EVENTS_V2_ENABLED'
  ORDER BY "posthog_instancesetting"."id" ASC
  LIMIT 1 /*controller='project_session_recordings-list',route='api/projects/%28%3FP%3Cparent_lookup_team_id%3E%5B%5E/.%5D%2B%29/session_recordings/%3F%24'*/
  '''
# ---
# name: TestSessionRecordings.test_listing_recordings_is_not_nplus1_for_persons.12
  '''
  SELECT "posthog_instancesetting"."id",
         "posthog_instancesetting"."key",
         "posthog_instancesetting"."raw_value"
  FROM "posthog_instancesetting"
  WHERE "posthog_instancesetting"."key" = 'constance:posthog:AGGREGATE_BY_DISTINCT_IDS_TEAMS'
  ORDER BY "posthog_instancesetting"."id" ASC
  LIMIT 1 /*controller='project_session_recordings-list',route='api/projects/%28%3FP%3Cparent_lookup_team_id%3E%5B%5E/.%5D%2B%29/session_recordings/%3F%24'*/
  '''
# ---
# name: TestSessionRecordings.test_listing_recordings_is_not_nplus1_for_persons.120
  '''
  SELECT "posthog_instancesetting"."id",
         "posthog_instancesetting"."key",
         "posthog_instancesetting"."raw_value"
  FROM "posthog_instancesetting"
  WHERE "posthog_instancesetting"."key" = 'constance:posthog:PERSON_ON_EVENTS_ENABLED'
  ORDER BY "posthog_instancesetting"."id" ASC
  LIMIT 1 /*controller='project_session_recordings-list',route='api/projects/%28%3FP%3Cparent_lookup_team_id%3E%5B%5E/.%5D%2B%29/session_recordings/%3F%24'*/
  '''
# ---
# name: TestSessionRecordings.test_listing_recordings_is_not_nplus1_for_persons.121
  '''
  SELECT "posthog_instancesetting"."id",
         "posthog_instancesetting"."key",
         "posthog_instancesetting"."raw_value"
  FROM "posthog_instancesetting"
  WHERE "posthog_instancesetting"."key" = 'constance:posthog:PERSON_ON_EVENTS_V2_ENABLED'
  ORDER BY "posthog_instancesetting"."id" ASC
  LIMIT 1 /*controller='project_session_recordings-list',route='api/projects/%28%3FP%3Cparent_lookup_team_id%3E%5B%5E/.%5D%2B%29/session_recordings/%3F%24'*/
  '''
# ---
# name: TestSessionRecordings.test_listing_recordings_is_not_nplus1_for_persons.122
  '''
  SELECT "posthog_instancesetting"."id",
         "posthog_instancesetting"."key",
         "posthog_instancesetting"."raw_value"
  FROM "posthog_instancesetting"
  WHERE "posthog_instancesetting"."key" = 'constance:posthog:PERSON_ON_EVENTS_ENABLED'
  ORDER BY "posthog_instancesetting"."id" ASC
  LIMIT 1 /*controller='project_session_recordings-list',route='api/projects/%28%3FP%3Cparent_lookup_team_id%3E%5B%5E/.%5D%2B%29/session_recordings/%3F%24'*/
  '''
# ---
# name: TestSessionRecordings.test_listing_recordings_is_not_nplus1_for_persons.123
  '''
  SELECT "posthog_instancesetting"."id",
         "posthog_instancesetting"."key",
         "posthog_instancesetting"."raw_value"
  FROM "posthog_instancesetting"
  WHERE "posthog_instancesetting"."key" = 'constance:posthog:PERSON_ON_EVENTS_V2_ENABLED'
  ORDER BY "posthog_instancesetting"."id" ASC
  LIMIT 1 /*controller='project_session_recordings-list',route='api/projects/%28%3FP%3Cparent_lookup_team_id%3E%5B%5E/.%5D%2B%29/session_recordings/%3F%24'*/
  '''
# ---
# name: TestSessionRecordings.test_listing_recordings_is_not_nplus1_for_persons.124
  '''
  SELECT "posthog_instancesetting"."id",
         "posthog_instancesetting"."key",
         "posthog_instancesetting"."raw_value"
  FROM "posthog_instancesetting"
  WHERE "posthog_instancesetting"."key" = 'constance:posthog:PERSON_ON_EVENTS_ENABLED'
  ORDER BY "posthog_instancesetting"."id" ASC
  LIMIT 1 /*controller='project_session_recordings-list',route='api/projects/%28%3FP%3Cparent_lookup_team_id%3E%5B%5E/.%5D%2B%29/session_recordings/%3F%24'*/
  '''
# ---
# name: TestSessionRecordings.test_listing_recordings_is_not_nplus1_for_persons.125
  '''
  SELECT "posthog_instancesetting"."id",
         "posthog_instancesetting"."key",
         "posthog_instancesetting"."raw_value"
  FROM "posthog_instancesetting"
  WHERE "posthog_instancesetting"."key" = 'constance:posthog:AGGREGATE_BY_DISTINCT_IDS_TEAMS'
  ORDER BY "posthog_instancesetting"."id" ASC
  LIMIT 1 /*controller='project_session_recordings-list',route='api/projects/%28%3FP%3Cparent_lookup_team_id%3E%5B%5E/.%5D%2B%29/session_recordings/%3F%24'*/
  '''
# ---
# name: TestSessionRecordings.test_listing_recordings_is_not_nplus1_for_persons.126
  '''
  SELECT "posthog_instancesetting"."id",
         "posthog_instancesetting"."key",
         "posthog_instancesetting"."raw_value"
  FROM "posthog_instancesetting"
  WHERE "posthog_instancesetting"."key" = 'constance:posthog:RECORDINGS_TTL_WEEKS'
  ORDER BY "posthog_instancesetting"."id" ASC
  LIMIT 1 /*controller='project_session_recordings-list',route='api/projects/%28%3FP%3Cparent_lookup_team_id%3E%5B%5E/.%5D%2B%29/session_recordings/%3F%24'*/
  '''
# ---
# name: TestSessionRecordings.test_listing_recordings_is_not_nplus1_for_persons.127
  '''
  SELECT "posthog_instancesetting"."id",
         "posthog_instancesetting"."key",
         "posthog_instancesetting"."raw_value"
  FROM "posthog_instancesetting"
  WHERE "posthog_instancesetting"."key" = 'constance:posthog:PERSON_ON_EVENTS_V2_ENABLED'
  ORDER BY "posthog_instancesetting"."id" ASC
  LIMIT 1 /*controller='project_session_recordings-list',route='api/projects/%28%3FP%3Cparent_lookup_team_id%3E%5B%5E/.%5D%2B%29/session_recordings/%3F%24'*/
  '''
# ---
# name: TestSessionRecordings.test_listing_recordings_is_not_nplus1_for_persons.128
  '''
  SELECT "posthog_instancesetting"."id",
         "posthog_instancesetting"."key",
         "posthog_instancesetting"."raw_value"
  FROM "posthog_instancesetting"
  WHERE "posthog_instancesetting"."key" = 'constance:posthog:PERSON_ON_EVENTS_ENABLED'
  ORDER BY "posthog_instancesetting"."id" ASC
  LIMIT 1 /*controller='project_session_recordings-list',route='api/projects/%28%3FP%3Cparent_lookup_team_id%3E%5B%5E/.%5D%2B%29/session_recordings/%3F%24'*/
  '''
# ---
# name: TestSessionRecordings.test_listing_recordings_is_not_nplus1_for_persons.129
  '''
  SELECT "posthog_instancesetting"."id",
         "posthog_instancesetting"."key",
         "posthog_instancesetting"."raw_value"
  FROM "posthog_instancesetting"
  WHERE "posthog_instancesetting"."key" = 'constance:posthog:AGGREGATE_BY_DISTINCT_IDS_TEAMS'
  ORDER BY "posthog_instancesetting"."id" ASC
  LIMIT 1 /*controller='project_session_recordings-list',route='api/projects/%28%3FP%3Cparent_lookup_team_id%3E%5B%5E/.%5D%2B%29/session_recordings/%3F%24'*/
  '''
# ---
# name: TestSessionRecordings.test_listing_recordings_is_not_nplus1_for_persons.13
  '''
  SELECT "posthog_instancesetting"."id",
         "posthog_instancesetting"."key",
         "posthog_instancesetting"."raw_value"
  FROM "posthog_instancesetting"
  WHERE "posthog_instancesetting"."key" = 'constance:posthog:RECORDINGS_TTL_WEEKS'
  ORDER BY "posthog_instancesetting"."id" ASC
  LIMIT 1 /*controller='project_session_recordings-list',route='api/projects/%28%3FP%3Cparent_lookup_team_id%3E%5B%5E/.%5D%2B%29/session_recordings/%3F%24'*/
  '''
# ---
# name: TestSessionRecordings.test_listing_recordings_is_not_nplus1_for_persons.130
  '''
  SELECT "posthog_instancesetting"."id",
         "posthog_instancesetting"."key",
         "posthog_instancesetting"."raw_value"
  FROM "posthog_instancesetting"
  WHERE "posthog_instancesetting"."key" = 'constance:posthog:PERSON_ON_EVENTS_V2_ENABLED'
  ORDER BY "posthog_instancesetting"."id" ASC
  LIMIT 1 /*controller='project_session_recordings-list',route='api/projects/%28%3FP%3Cparent_lookup_team_id%3E%5B%5E/.%5D%2B%29/session_recordings/%3F%24'*/
  '''
# ---
# name: TestSessionRecordings.test_listing_recordings_is_not_nplus1_for_persons.131
  '''
  SELECT "posthog_instancesetting"."id",
         "posthog_instancesetting"."key",
         "posthog_instancesetting"."raw_value"
  FROM "posthog_instancesetting"
  WHERE "posthog_instancesetting"."key" = 'constance:posthog:PERSON_ON_EVENTS_ENABLED'
  ORDER BY "posthog_instancesetting"."id" ASC
  LIMIT 1 /*controller='project_session_recordings-list',route='api/projects/%28%3FP%3Cparent_lookup_team_id%3E%5B%5E/.%5D%2B%29/session_recordings/%3F%24'*/
  '''
# ---
# name: TestSessionRecordings.test_listing_recordings_is_not_nplus1_for_persons.132
  '''
  SELECT "posthog_instancesetting"."id",
         "posthog_instancesetting"."key",
         "posthog_instancesetting"."raw_value"
  FROM "posthog_instancesetting"
  WHERE "posthog_instancesetting"."key" = 'constance:posthog:AGGREGATE_BY_DISTINCT_IDS_TEAMS'
  ORDER BY "posthog_instancesetting"."id" ASC
  LIMIT 1 /*controller='project_session_recordings-list',route='api/projects/%28%3FP%3Cparent_lookup_team_id%3E%5B%5E/.%5D%2B%29/session_recordings/%3F%24'*/
  '''
# ---
# name: TestSessionRecordings.test_listing_recordings_is_not_nplus1_for_persons.133
  '''
  SELECT "posthog_sessionrecording"."id",
         "posthog_sessionrecording"."session_id",
         "posthog_sessionrecording"."team_id",
         "posthog_sessionrecording"."created_at",
         "posthog_sessionrecording"."deleted",
         "posthog_sessionrecording"."object_storage_path",
         "posthog_sessionrecording"."distinct_id",
         "posthog_sessionrecording"."duration",
         "posthog_sessionrecording"."active_seconds",
         "posthog_sessionrecording"."inactive_seconds",
         "posthog_sessionrecording"."start_time",
         "posthog_sessionrecording"."end_time",
         "posthog_sessionrecording"."click_count",
         "posthog_sessionrecording"."keypress_count",
         "posthog_sessionrecording"."mouse_activity_count",
         "posthog_sessionrecording"."console_log_count",
         "posthog_sessionrecording"."console_warn_count",
         "posthog_sessionrecording"."console_error_count",
         "posthog_sessionrecording"."start_url",
         "posthog_sessionrecording"."storage_version"
  FROM "posthog_sessionrecording"
  WHERE ("posthog_sessionrecording"."session_id" IN ('1',
                                                     '2',
                                                     '3',
                                                     '4',
                                                     '5')
         AND "posthog_sessionrecording"."team_id" = 2) /*controller='project_session_recordings-list',route='api/projects/%28%3FP%3Cparent_lookup_team_id%3E%5B%5E/.%5D%2B%29/session_recordings/%3F%24'*/
  '''
# ---
# name: TestSessionRecordings.test_listing_recordings_is_not_nplus1_for_persons.134
  '''
  SELECT "posthog_sessionrecordingviewed"."session_id"
  FROM "posthog_sessionrecordingviewed"
  WHERE ("posthog_sessionrecordingviewed"."team_id" = 2
         AND "posthog_sessionrecordingviewed"."user_id" = 2) /*controller='project_session_recordings-list',route='api/projects/%28%3FP%3Cparent_lookup_team_id%3E%5B%5E/.%5D%2B%29/session_recordings/%3F%24'*/
  '''
# ---
# name: TestSessionRecordings.test_listing_recordings_is_not_nplus1_for_persons.135
  '''
  SELECT "posthog_persondistinctid"."id",
         "posthog_persondistinctid"."team_id",
         "posthog_persondistinctid"."person_id",
         "posthog_persondistinctid"."distinct_id",
         "posthog_persondistinctid"."version",
         "posthog_person"."id",
         "posthog_person"."created_at",
         "posthog_person"."properties_last_updated_at",
         "posthog_person"."properties_last_operation",
         "posthog_person"."team_id",
         "posthog_person"."properties",
         "posthog_person"."is_user_id",
         "posthog_person"."is_identified",
         "posthog_person"."uuid",
         "posthog_person"."version"
  FROM "posthog_persondistinctid"
  INNER JOIN "posthog_person" ON ("posthog_persondistinctid"."person_id" = "posthog_person"."id")
  WHERE ("posthog_persondistinctid"."distinct_id" IN ('user1',
                                                      'user2',
                                                      'user3',
                                                      'user4',
                                                      'user5')
         AND "posthog_persondistinctid"."team_id" = 2) /*controller='project_session_recordings-list',route='api/projects/%28%3FP%3Cparent_lookup_team_id%3E%5B%5E/.%5D%2B%29/session_recordings/%3F%24'*/
  '''
# ---
# name: TestSessionRecordings.test_listing_recordings_is_not_nplus1_for_persons.136
  '''
  SELECT "posthog_team"."id",
         "posthog_team"."uuid",
         "posthog_team"."organization_id",
         "posthog_team"."project_id",
         "posthog_team"."api_token",
         "posthog_team"."app_urls",
         "posthog_team"."name",
         "posthog_team"."slack_incoming_webhook",
         "posthog_team"."created_at",
         "posthog_team"."updated_at",
         "posthog_team"."anonymize_ips",
         "posthog_team"."completed_snippet_onboarding",
         "posthog_team"."has_completed_onboarding_for",
         "posthog_team"."ingested_event",
         "posthog_team"."autocapture_opt_out",
         "posthog_team"."autocapture_exceptions_opt_in",
         "posthog_team"."autocapture_exceptions_errors_to_ignore",
         "posthog_team"."session_recording_opt_in",
         "posthog_team"."session_recording_sample_rate",
         "posthog_team"."session_recording_minimum_duration_milliseconds",
         "posthog_team"."session_recording_linked_flag",
         "posthog_team"."session_recording_network_payload_capture_config",
         "posthog_team"."session_replay_config",
         "posthog_team"."capture_console_log_opt_in",
         "posthog_team"."capture_performance_opt_in",
         "posthog_team"."surveys_opt_in",
         "posthog_team"."session_recording_version",
         "posthog_team"."signup_token",
         "posthog_team"."is_demo",
         "posthog_team"."access_control",
         "posthog_team"."week_start_day",
         "posthog_team"."inject_web_apps",
         "posthog_team"."test_account_filters",
         "posthog_team"."test_account_filters_default_checked",
         "posthog_team"."path_cleaning_filters",
         "posthog_team"."timezone",
         "posthog_team"."data_attributes",
         "posthog_team"."person_display_name_properties",
         "posthog_team"."live_events_columns",
         "posthog_team"."recording_domains",
         "posthog_team"."primary_dashboard_id",
         "posthog_team"."extra_settings",
         "posthog_team"."correlation_config",
         "posthog_team"."session_recording_retention_period_days",
         "posthog_team"."plugins_opt_in",
         "posthog_team"."opt_out_capture",
         "posthog_team"."event_names",
         "posthog_team"."event_names_with_usage",
         "posthog_team"."event_properties",
         "posthog_team"."event_properties_with_usage",
         "posthog_team"."event_properties_numerical",
         "posthog_team"."external_data_workspace_id",
         "posthog_team"."external_data_workspace_last_synced_at"
  FROM "posthog_team"
  WHERE "posthog_team"."id" = 2
  LIMIT 21
  '''
# ---
# name: TestSessionRecordings.test_listing_recordings_is_not_nplus1_for_persons.137
  '''
  SELECT "posthog_user"."id",
         "posthog_user"."password",
         "posthog_user"."last_login",
         "posthog_user"."first_name",
         "posthog_user"."last_name",
         "posthog_user"."is_staff",
         "posthog_user"."is_active",
         "posthog_user"."date_joined",
         "posthog_user"."uuid",
         "posthog_user"."current_organization_id",
         "posthog_user"."current_team_id",
         "posthog_user"."email",
         "posthog_user"."pending_email",
         "posthog_user"."temporary_token",
         "posthog_user"."distinct_id",
         "posthog_user"."is_email_verified",
         "posthog_user"."has_seen_product_intro_for",
         "posthog_user"."strapi_id",
         "posthog_user"."email_opt_in",
         "posthog_user"."theme_mode",
         "posthog_user"."partial_notification_settings",
         "posthog_user"."anonymize_data",
         "posthog_user"."toolbar_mode",
         "posthog_user"."events_column_config"
  FROM "posthog_user"
  WHERE "posthog_user"."id" = 2
  LIMIT 21 /**/
  '''
# ---
# name: TestSessionRecordings.test_listing_recordings_is_not_nplus1_for_persons.138
  '''
  SELECT "posthog_team"."id",
         "posthog_team"."uuid",
         "posthog_team"."organization_id",
         "posthog_team"."project_id",
         "posthog_team"."api_token",
         "posthog_team"."app_urls",
         "posthog_team"."name",
         "posthog_team"."slack_incoming_webhook",
         "posthog_team"."created_at",
         "posthog_team"."updated_at",
         "posthog_team"."anonymize_ips",
         "posthog_team"."completed_snippet_onboarding",
         "posthog_team"."has_completed_onboarding_for",
         "posthog_team"."ingested_event",
         "posthog_team"."autocapture_opt_out",
         "posthog_team"."autocapture_exceptions_opt_in",
         "posthog_team"."autocapture_exceptions_errors_to_ignore",
         "posthog_team"."session_recording_opt_in",
         "posthog_team"."session_recording_sample_rate",
         "posthog_team"."session_recording_minimum_duration_milliseconds",
         "posthog_team"."session_recording_linked_flag",
         "posthog_team"."session_recording_network_payload_capture_config",
         "posthog_team"."session_replay_config",
         "posthog_team"."capture_console_log_opt_in",
         "posthog_team"."capture_performance_opt_in",
         "posthog_team"."surveys_opt_in",
         "posthog_team"."session_recording_version",
         "posthog_team"."signup_token",
         "posthog_team"."is_demo",
         "posthog_team"."access_control",
         "posthog_team"."week_start_day",
         "posthog_team"."inject_web_apps",
         "posthog_team"."test_account_filters",
         "posthog_team"."test_account_filters_default_checked",
         "posthog_team"."path_cleaning_filters",
         "posthog_team"."timezone",
         "posthog_team"."data_attributes",
         "posthog_team"."person_display_name_properties",
         "posthog_team"."live_events_columns",
         "posthog_team"."recording_domains",
         "posthog_team"."primary_dashboard_id",
         "posthog_team"."extra_settings",
         "posthog_team"."correlation_config",
         "posthog_team"."session_recording_retention_period_days",
         "posthog_team"."external_data_workspace_id",
         "posthog_team"."external_data_workspace_last_synced_at"
  FROM "posthog_team"
  WHERE "posthog_team"."id" = 2
  LIMIT 21 /*controller='project_session_recordings-list',route='api/projects/%28%3FP%3Cparent_lookup_team_id%3E%5B%5E/.%5D%2B%29/session_recordings/%3F%24'*/
  '''
# ---
# name: TestSessionRecordings.test_listing_recordings_is_not_nplus1_for_persons.139
  '''
  SELECT "posthog_organizationmembership"."id",
         "posthog_organizationmembership"."organization_id",
         "posthog_organizationmembership"."user_id",
         "posthog_organizationmembership"."level",
         "posthog_organizationmembership"."joined_at",
         "posthog_organizationmembership"."updated_at",
         "posthog_organization"."id",
         "posthog_organization"."name",
         "posthog_organization"."slug",
         "posthog_organization"."created_at",
         "posthog_organization"."updated_at",
         "posthog_organization"."plugins_access_level",
         "posthog_organization"."for_internal_metrics",
         "posthog_organization"."is_member_join_email_enabled",
         "posthog_organization"."enforce_2fa",
         "posthog_organization"."is_hipaa",
         "posthog_organization"."customer_id",
         "posthog_organization"."available_product_features",
         "posthog_organization"."usage",
         "posthog_organization"."never_drop_data",
         "posthog_organization"."customer_trust_scores",
         "posthog_organization"."setup_section_2_completed",
         "posthog_organization"."personalization",
         "posthog_organization"."domain_whitelist",
         "posthog_organization"."available_features"
  FROM "posthog_organizationmembership"
  INNER JOIN "posthog_organization" ON ("posthog_organizationmembership"."organization_id" = "posthog_organization"."id")
  WHERE "posthog_organizationmembership"."user_id" = 2 /*controller='project_session_recordings-list',route='api/projects/%28%3FP%3Cparent_lookup_team_id%3E%5B%5E/.%5D%2B%29/session_recordings/%3F%24'*/
  '''
# ---
# name: TestSessionRecordings.test_listing_recordings_is_not_nplus1_for_persons.14
  '''
  SELECT "posthog_instancesetting"."id",
         "posthog_instancesetting"."key",
         "posthog_instancesetting"."raw_value"
  FROM "posthog_instancesetting"
  WHERE "posthog_instancesetting"."key" = 'constance:posthog:PERSON_ON_EVENTS_V2_ENABLED'
  ORDER BY "posthog_instancesetting"."id" ASC
  LIMIT 1 /*controller='project_session_recordings-list',route='api/projects/%28%3FP%3Cparent_lookup_team_id%3E%5B%5E/.%5D%2B%29/session_recordings/%3F%24'*/
  '''
# ---
# name: TestSessionRecordings.test_listing_recordings_is_not_nplus1_for_persons.140
  '''
  SELECT "posthog_instancesetting"."id",
         "posthog_instancesetting"."key",
         "posthog_instancesetting"."raw_value"
  FROM "posthog_instancesetting"
  WHERE "posthog_instancesetting"."key" = 'constance:posthog:PERSON_ON_EVENTS_V2_ENABLED'
  ORDER BY "posthog_instancesetting"."id" ASC
  LIMIT 1 /*controller='project_session_recordings-list',route='api/projects/%28%3FP%3Cparent_lookup_team_id%3E%5B%5E/.%5D%2B%29/session_recordings/%3F%24'*/
  '''
# ---
# name: TestSessionRecordings.test_listing_recordings_is_not_nplus1_for_persons.141
  '''
  SELECT "posthog_instancesetting"."id",
         "posthog_instancesetting"."key",
         "posthog_instancesetting"."raw_value"
  FROM "posthog_instancesetting"
  WHERE "posthog_instancesetting"."key" = 'constance:posthog:PERSON_ON_EVENTS_ENABLED'
  ORDER BY "posthog_instancesetting"."id" ASC
  LIMIT 1 /*controller='project_session_recordings-list',route='api/projects/%28%3FP%3Cparent_lookup_team_id%3E%5B%5E/.%5D%2B%29/session_recordings/%3F%24'*/
  '''
# ---
# name: TestSessionRecordings.test_listing_recordings_is_not_nplus1_for_persons.142
  '''
  SELECT "posthog_instancesetting"."id",
         "posthog_instancesetting"."key",
         "posthog_instancesetting"."raw_value"
  FROM "posthog_instancesetting"
  WHERE "posthog_instancesetting"."key" = 'constance:posthog:PERSON_ON_EVENTS_V2_ENABLED'
  ORDER BY "posthog_instancesetting"."id" ASC
  LIMIT 1 /*controller='project_session_recordings-list',route='api/projects/%28%3FP%3Cparent_lookup_team_id%3E%5B%5E/.%5D%2B%29/session_recordings/%3F%24'*/
  '''
# ---
# name: TestSessionRecordings.test_listing_recordings_is_not_nplus1_for_persons.143
  '''
  SELECT "posthog_instancesetting"."id",
         "posthog_instancesetting"."key",
         "posthog_instancesetting"."raw_value"
  FROM "posthog_instancesetting"
  WHERE "posthog_instancesetting"."key" = 'constance:posthog:PERSON_ON_EVENTS_ENABLED'
  ORDER BY "posthog_instancesetting"."id" ASC
  LIMIT 1 /*controller='project_session_recordings-list',route='api/projects/%28%3FP%3Cparent_lookup_team_id%3E%5B%5E/.%5D%2B%29/session_recordings/%3F%24'*/
  '''
# ---
# name: TestSessionRecordings.test_listing_recordings_is_not_nplus1_for_persons.144
  '''
  SELECT "posthog_instancesetting"."id",
         "posthog_instancesetting"."key",
         "posthog_instancesetting"."raw_value"
  FROM "posthog_instancesetting"
  WHERE "posthog_instancesetting"."key" = 'constance:posthog:PERSON_ON_EVENTS_V2_ENABLED'
  ORDER BY "posthog_instancesetting"."id" ASC
  LIMIT 1 /*controller='project_session_recordings-list',route='api/projects/%28%3FP%3Cparent_lookup_team_id%3E%5B%5E/.%5D%2B%29/session_recordings/%3F%24'*/
  '''
# ---
# name: TestSessionRecordings.test_listing_recordings_is_not_nplus1_for_persons.145
  '''
  SELECT "posthog_instancesetting"."id",
         "posthog_instancesetting"."key",
         "posthog_instancesetting"."raw_value"
  FROM "posthog_instancesetting"
  WHERE "posthog_instancesetting"."key" = 'constance:posthog:PERSON_ON_EVENTS_ENABLED'
  ORDER BY "posthog_instancesetting"."id" ASC
  LIMIT 1 /*controller='project_session_recordings-list',route='api/projects/%28%3FP%3Cparent_lookup_team_id%3E%5B%5E/.%5D%2B%29/session_recordings/%3F%24'*/
  '''
# ---
# name: TestSessionRecordings.test_listing_recordings_is_not_nplus1_for_persons.146
  '''
  SELECT "posthog_instancesetting"."id",
         "posthog_instancesetting"."key",
         "posthog_instancesetting"."raw_value"
  FROM "posthog_instancesetting"
  WHERE "posthog_instancesetting"."key" = 'constance:posthog:PERSON_ON_EVENTS_V2_ENABLED'
  ORDER BY "posthog_instancesetting"."id" ASC
  LIMIT 1 /*controller='project_session_recordings-list',route='api/projects/%28%3FP%3Cparent_lookup_team_id%3E%5B%5E/.%5D%2B%29/session_recordings/%3F%24'*/
  '''
# ---
# name: TestSessionRecordings.test_listing_recordings_is_not_nplus1_for_persons.147
  '''
  SELECT "posthog_instancesetting"."id",
         "posthog_instancesetting"."key",
         "posthog_instancesetting"."raw_value"
  FROM "posthog_instancesetting"
  WHERE "posthog_instancesetting"."key" = 'constance:posthog:PERSON_ON_EVENTS_ENABLED'
  ORDER BY "posthog_instancesetting"."id" ASC
  LIMIT 1 /*controller='project_session_recordings-list',route='api/projects/%28%3FP%3Cparent_lookup_team_id%3E%5B%5E/.%5D%2B%29/session_recordings/%3F%24'*/
  '''
# ---
# name: TestSessionRecordings.test_listing_recordings_is_not_nplus1_for_persons.148
  '''
  SELECT "posthog_instancesetting"."id",
         "posthog_instancesetting"."key",
         "posthog_instancesetting"."raw_value"
  FROM "posthog_instancesetting"
  WHERE "posthog_instancesetting"."key" = 'constance:posthog:AGGREGATE_BY_DISTINCT_IDS_TEAMS'
  ORDER BY "posthog_instancesetting"."id" ASC
  LIMIT 1 /*controller='project_session_recordings-list',route='api/projects/%28%3FP%3Cparent_lookup_team_id%3E%5B%5E/.%5D%2B%29/session_recordings/%3F%24'*/
  '''
# ---
# name: TestSessionRecordings.test_listing_recordings_is_not_nplus1_for_persons.149
  '''
  SELECT "posthog_instancesetting"."id",
         "posthog_instancesetting"."key",
         "posthog_instancesetting"."raw_value"
  FROM "posthog_instancesetting"
  WHERE "posthog_instancesetting"."key" = 'constance:posthog:RECORDINGS_TTL_WEEKS'
  ORDER BY "posthog_instancesetting"."id" ASC
  LIMIT 1 /*controller='project_session_recordings-list',route='api/projects/%28%3FP%3Cparent_lookup_team_id%3E%5B%5E/.%5D%2B%29/session_recordings/%3F%24'*/
  '''
# ---
# name: TestSessionRecordings.test_listing_recordings_is_not_nplus1_for_persons.15
  '''
  SELECT "posthog_instancesetting"."id",
         "posthog_instancesetting"."key",
         "posthog_instancesetting"."raw_value"
  FROM "posthog_instancesetting"
  WHERE "posthog_instancesetting"."key" = 'constance:posthog:PERSON_ON_EVENTS_ENABLED'
  ORDER BY "posthog_instancesetting"."id" ASC
  LIMIT 1 /*controller='project_session_recordings-list',route='api/projects/%28%3FP%3Cparent_lookup_team_id%3E%5B%5E/.%5D%2B%29/session_recordings/%3F%24'*/
  '''
# ---
# name: TestSessionRecordings.test_listing_recordings_is_not_nplus1_for_persons.150
  '''
  SELECT "posthog_instancesetting"."id",
         "posthog_instancesetting"."key",
         "posthog_instancesetting"."raw_value"
  FROM "posthog_instancesetting"
  WHERE "posthog_instancesetting"."key" = 'constance:posthog:PERSON_ON_EVENTS_V2_ENABLED'
  ORDER BY "posthog_instancesetting"."id" ASC
  LIMIT 1 /*controller='project_session_recordings-list',route='api/projects/%28%3FP%3Cparent_lookup_team_id%3E%5B%5E/.%5D%2B%29/session_recordings/%3F%24'*/
  '''
# ---
# name: TestSessionRecordings.test_listing_recordings_is_not_nplus1_for_persons.151
  '''
  SELECT "posthog_instancesetting"."id",
         "posthog_instancesetting"."key",
         "posthog_instancesetting"."raw_value"
  FROM "posthog_instancesetting"
  WHERE "posthog_instancesetting"."key" = 'constance:posthog:PERSON_ON_EVENTS_ENABLED'
  ORDER BY "posthog_instancesetting"."id" ASC
  LIMIT 1 /*controller='project_session_recordings-list',route='api/projects/%28%3FP%3Cparent_lookup_team_id%3E%5B%5E/.%5D%2B%29/session_recordings/%3F%24'*/
  '''
# ---
# name: TestSessionRecordings.test_listing_recordings_is_not_nplus1_for_persons.152
  '''
  SELECT "posthog_instancesetting"."id",
         "posthog_instancesetting"."key",
         "posthog_instancesetting"."raw_value"
  FROM "posthog_instancesetting"
  WHERE "posthog_instancesetting"."key" = 'constance:posthog:AGGREGATE_BY_DISTINCT_IDS_TEAMS'
  ORDER BY "posthog_instancesetting"."id" ASC
  LIMIT 1 /*controller='project_session_recordings-list',route='api/projects/%28%3FP%3Cparent_lookup_team_id%3E%5B%5E/.%5D%2B%29/session_recordings/%3F%24'*/
  '''
# ---
# name: TestSessionRecordings.test_listing_recordings_is_not_nplus1_for_persons.153
  '''
  SELECT "posthog_instancesetting"."id",
         "posthog_instancesetting"."key",
         "posthog_instancesetting"."raw_value"
  FROM "posthog_instancesetting"
  WHERE "posthog_instancesetting"."key" = 'constance:posthog:PERSON_ON_EVENTS_V2_ENABLED'
  ORDER BY "posthog_instancesetting"."id" ASC
  LIMIT 1 /*controller='project_session_recordings-list',route='api/projects/%28%3FP%3Cparent_lookup_team_id%3E%5B%5E/.%5D%2B%29/session_recordings/%3F%24'*/
  '''
# ---
# name: TestSessionRecordings.test_listing_recordings_is_not_nplus1_for_persons.154
  '''
  SELECT "posthog_instancesetting"."id",
         "posthog_instancesetting"."key",
         "posthog_instancesetting"."raw_value"
  FROM "posthog_instancesetting"
  WHERE "posthog_instancesetting"."key" = 'constance:posthog:PERSON_ON_EVENTS_ENABLED'
  ORDER BY "posthog_instancesetting"."id" ASC
  LIMIT 1 /*controller='project_session_recordings-list',route='api/projects/%28%3FP%3Cparent_lookup_team_id%3E%5B%5E/.%5D%2B%29/session_recordings/%3F%24'*/
  '''
# ---
# name: TestSessionRecordings.test_listing_recordings_is_not_nplus1_for_persons.155
  '''
  SELECT "posthog_instancesetting"."id",
         "posthog_instancesetting"."key",
         "posthog_instancesetting"."raw_value"
  FROM "posthog_instancesetting"
  WHERE "posthog_instancesetting"."key" = 'constance:posthog:AGGREGATE_BY_DISTINCT_IDS_TEAMS'
  ORDER BY "posthog_instancesetting"."id" ASC
  LIMIT 1 /*controller='project_session_recordings-list',route='api/projects/%28%3FP%3Cparent_lookup_team_id%3E%5B%5E/.%5D%2B%29/session_recordings/%3F%24'*/
  '''
# ---
# name: TestSessionRecordings.test_listing_recordings_is_not_nplus1_for_persons.156
  '''
  SELECT "posthog_sessionrecording"."id",
         "posthog_sessionrecording"."session_id",
         "posthog_sessionrecording"."team_id",
         "posthog_sessionrecording"."created_at",
         "posthog_sessionrecording"."deleted",
         "posthog_sessionrecording"."object_storage_path",
         "posthog_sessionrecording"."distinct_id",
         "posthog_sessionrecording"."duration",
         "posthog_sessionrecording"."active_seconds",
         "posthog_sessionrecording"."inactive_seconds",
         "posthog_sessionrecording"."start_time",
         "posthog_sessionrecording"."end_time",
         "posthog_sessionrecording"."click_count",
         "posthog_sessionrecording"."keypress_count",
         "posthog_sessionrecording"."mouse_activity_count",
         "posthog_sessionrecording"."console_log_count",
         "posthog_sessionrecording"."console_warn_count",
         "posthog_sessionrecording"."console_error_count",
         "posthog_sessionrecording"."start_url",
         "posthog_sessionrecording"."storage_version"
  FROM "posthog_sessionrecording"
  WHERE ("posthog_sessionrecording"."session_id" IN ('1',
                                                     '2',
                                                     '3',
                                                     '4',
                                                     '5',
                                                     '6')
         AND "posthog_sessionrecording"."team_id" = 2) /*controller='project_session_recordings-list',route='api/projects/%28%3FP%3Cparent_lookup_team_id%3E%5B%5E/.%5D%2B%29/session_recordings/%3F%24'*/
  '''
# ---
# name: TestSessionRecordings.test_listing_recordings_is_not_nplus1_for_persons.157
  '''
  SELECT "posthog_sessionrecordingviewed"."session_id"
  FROM "posthog_sessionrecordingviewed"
  WHERE ("posthog_sessionrecordingviewed"."team_id" = 2
         AND "posthog_sessionrecordingviewed"."user_id" = 2) /*controller='project_session_recordings-list',route='api/projects/%28%3FP%3Cparent_lookup_team_id%3E%5B%5E/.%5D%2B%29/session_recordings/%3F%24'*/
  '''
# ---
# name: TestSessionRecordings.test_listing_recordings_is_not_nplus1_for_persons.158
  '''
  SELECT "posthog_persondistinctid"."id",
         "posthog_persondistinctid"."team_id",
         "posthog_persondistinctid"."person_id",
         "posthog_persondistinctid"."distinct_id",
         "posthog_persondistinctid"."version",
         "posthog_person"."id",
         "posthog_person"."created_at",
         "posthog_person"."properties_last_updated_at",
         "posthog_person"."properties_last_operation",
         "posthog_person"."team_id",
         "posthog_person"."properties",
         "posthog_person"."is_user_id",
         "posthog_person"."is_identified",
         "posthog_person"."uuid",
         "posthog_person"."version"
  FROM "posthog_persondistinctid"
  INNER JOIN "posthog_person" ON ("posthog_persondistinctid"."person_id" = "posthog_person"."id")
  WHERE ("posthog_persondistinctid"."distinct_id" IN ('user1',
                                                      'user2',
                                                      'user3',
                                                      'user4',
                                                      'user5',
                                                      'user6')
         AND "posthog_persondistinctid"."team_id" = 2) /*controller='project_session_recordings-list',route='api/projects/%28%3FP%3Cparent_lookup_team_id%3E%5B%5E/.%5D%2B%29/session_recordings/%3F%24'*/
  '''
# ---
# name: TestSessionRecordings.test_listing_recordings_is_not_nplus1_for_persons.159
  '''
  SELECT "posthog_team"."id",
         "posthog_team"."uuid",
         "posthog_team"."organization_id",
         "posthog_team"."project_id",
         "posthog_team"."api_token",
         "posthog_team"."app_urls",
         "posthog_team"."name",
         "posthog_team"."slack_incoming_webhook",
         "posthog_team"."created_at",
         "posthog_team"."updated_at",
         "posthog_team"."anonymize_ips",
         "posthog_team"."completed_snippet_onboarding",
         "posthog_team"."has_completed_onboarding_for",
         "posthog_team"."ingested_event",
         "posthog_team"."autocapture_opt_out",
         "posthog_team"."autocapture_exceptions_opt_in",
         "posthog_team"."autocapture_exceptions_errors_to_ignore",
         "posthog_team"."session_recording_opt_in",
         "posthog_team"."session_recording_sample_rate",
         "posthog_team"."session_recording_minimum_duration_milliseconds",
         "posthog_team"."session_recording_linked_flag",
         "posthog_team"."session_recording_network_payload_capture_config",
         "posthog_team"."session_replay_config",
         "posthog_team"."capture_console_log_opt_in",
         "posthog_team"."capture_performance_opt_in",
         "posthog_team"."surveys_opt_in",
         "posthog_team"."session_recording_version",
         "posthog_team"."signup_token",
         "posthog_team"."is_demo",
         "posthog_team"."access_control",
         "posthog_team"."week_start_day",
         "posthog_team"."inject_web_apps",
         "posthog_team"."test_account_filters",
         "posthog_team"."test_account_filters_default_checked",
         "posthog_team"."path_cleaning_filters",
         "posthog_team"."timezone",
         "posthog_team"."data_attributes",
         "posthog_team"."person_display_name_properties",
         "posthog_team"."live_events_columns",
         "posthog_team"."recording_domains",
         "posthog_team"."primary_dashboard_id",
         "posthog_team"."extra_settings",
         "posthog_team"."correlation_config",
         "posthog_team"."session_recording_retention_period_days",
         "posthog_team"."plugins_opt_in",
         "posthog_team"."opt_out_capture",
         "posthog_team"."event_names",
         "posthog_team"."event_names_with_usage",
         "posthog_team"."event_properties",
         "posthog_team"."event_properties_with_usage",
         "posthog_team"."event_properties_numerical",
         "posthog_team"."external_data_workspace_id",
         "posthog_team"."external_data_workspace_last_synced_at"
  FROM "posthog_team"
  WHERE "posthog_team"."id" = 2
  LIMIT 21
  '''
# ---
# name: TestSessionRecordings.test_listing_recordings_is_not_nplus1_for_persons.16
  '''
  SELECT "posthog_instancesetting"."id",
         "posthog_instancesetting"."key",
         "posthog_instancesetting"."raw_value"
  FROM "posthog_instancesetting"
  WHERE "posthog_instancesetting"."key" = 'constance:posthog:AGGREGATE_BY_DISTINCT_IDS_TEAMS'
  ORDER BY "posthog_instancesetting"."id" ASC
  LIMIT 1 /*controller='project_session_recordings-list',route='api/projects/%28%3FP%3Cparent_lookup_team_id%3E%5B%5E/.%5D%2B%29/session_recordings/%3F%24'*/
  '''
# ---
# name: TestSessionRecordings.test_listing_recordings_is_not_nplus1_for_persons.160
  '''
  SELECT "posthog_user"."id",
         "posthog_user"."password",
         "posthog_user"."last_login",
         "posthog_user"."first_name",
         "posthog_user"."last_name",
         "posthog_user"."is_staff",
         "posthog_user"."is_active",
         "posthog_user"."date_joined",
         "posthog_user"."uuid",
         "posthog_user"."current_organization_id",
         "posthog_user"."current_team_id",
         "posthog_user"."email",
         "posthog_user"."pending_email",
         "posthog_user"."temporary_token",
         "posthog_user"."distinct_id",
         "posthog_user"."is_email_verified",
         "posthog_user"."has_seen_product_intro_for",
         "posthog_user"."strapi_id",
         "posthog_user"."email_opt_in",
         "posthog_user"."theme_mode",
         "posthog_user"."partial_notification_settings",
         "posthog_user"."anonymize_data",
         "posthog_user"."toolbar_mode",
         "posthog_user"."events_column_config"
  FROM "posthog_user"
  WHERE "posthog_user"."id" = 2
  LIMIT 21 /**/
  '''
# ---
# name: TestSessionRecordings.test_listing_recordings_is_not_nplus1_for_persons.161
  '''
  SELECT "posthog_team"."id",
         "posthog_team"."uuid",
         "posthog_team"."organization_id",
         "posthog_team"."project_id",
         "posthog_team"."api_token",
         "posthog_team"."app_urls",
         "posthog_team"."name",
         "posthog_team"."slack_incoming_webhook",
         "posthog_team"."created_at",
         "posthog_team"."updated_at",
         "posthog_team"."anonymize_ips",
         "posthog_team"."completed_snippet_onboarding",
         "posthog_team"."has_completed_onboarding_for",
         "posthog_team"."ingested_event",
         "posthog_team"."autocapture_opt_out",
         "posthog_team"."autocapture_exceptions_opt_in",
         "posthog_team"."autocapture_exceptions_errors_to_ignore",
         "posthog_team"."session_recording_opt_in",
         "posthog_team"."session_recording_sample_rate",
         "posthog_team"."session_recording_minimum_duration_milliseconds",
         "posthog_team"."session_recording_linked_flag",
         "posthog_team"."session_recording_network_payload_capture_config",
         "posthog_team"."session_replay_config",
         "posthog_team"."capture_console_log_opt_in",
         "posthog_team"."capture_performance_opt_in",
         "posthog_team"."surveys_opt_in",
         "posthog_team"."session_recording_version",
         "posthog_team"."signup_token",
         "posthog_team"."is_demo",
         "posthog_team"."access_control",
         "posthog_team"."week_start_day",
         "posthog_team"."inject_web_apps",
         "posthog_team"."test_account_filters",
         "posthog_team"."test_account_filters_default_checked",
         "posthog_team"."path_cleaning_filters",
         "posthog_team"."timezone",
         "posthog_team"."data_attributes",
         "posthog_team"."person_display_name_properties",
         "posthog_team"."live_events_columns",
         "posthog_team"."recording_domains",
         "posthog_team"."primary_dashboard_id",
         "posthog_team"."extra_settings",
         "posthog_team"."correlation_config",
         "posthog_team"."session_recording_retention_period_days",
         "posthog_team"."external_data_workspace_id",
         "posthog_team"."external_data_workspace_last_synced_at"
  FROM "posthog_team"
  WHERE "posthog_team"."id" = 2
  LIMIT 21 /*controller='project_session_recordings-list',route='api/projects/%28%3FP%3Cparent_lookup_team_id%3E%5B%5E/.%5D%2B%29/session_recordings/%3F%24'*/
  '''
# ---
# name: TestSessionRecordings.test_listing_recordings_is_not_nplus1_for_persons.162
  '''
  SELECT "posthog_organizationmembership"."id",
         "posthog_organizationmembership"."organization_id",
         "posthog_organizationmembership"."user_id",
         "posthog_organizationmembership"."level",
         "posthog_organizationmembership"."joined_at",
         "posthog_organizationmembership"."updated_at",
         "posthog_organization"."id",
         "posthog_organization"."name",
         "posthog_organization"."slug",
         "posthog_organization"."created_at",
         "posthog_organization"."updated_at",
         "posthog_organization"."plugins_access_level",
         "posthog_organization"."for_internal_metrics",
         "posthog_organization"."is_member_join_email_enabled",
         "posthog_organization"."enforce_2fa",
         "posthog_organization"."is_hipaa",
         "posthog_organization"."customer_id",
         "posthog_organization"."available_product_features",
         "posthog_organization"."usage",
         "posthog_organization"."never_drop_data",
         "posthog_organization"."customer_trust_scores",
         "posthog_organization"."setup_section_2_completed",
         "posthog_organization"."personalization",
         "posthog_organization"."domain_whitelist",
         "posthog_organization"."available_features"
  FROM "posthog_organizationmembership"
  INNER JOIN "posthog_organization" ON ("posthog_organizationmembership"."organization_id" = "posthog_organization"."id")
  WHERE "posthog_organizationmembership"."user_id" = 2 /*controller='project_session_recordings-list',route='api/projects/%28%3FP%3Cparent_lookup_team_id%3E%5B%5E/.%5D%2B%29/session_recordings/%3F%24'*/
  '''
# ---
# name: TestSessionRecordings.test_listing_recordings_is_not_nplus1_for_persons.163
  '''
  SELECT "posthog_instancesetting"."id",
         "posthog_instancesetting"."key",
         "posthog_instancesetting"."raw_value"
  FROM "posthog_instancesetting"
  WHERE "posthog_instancesetting"."key" = 'constance:posthog:PERSON_ON_EVENTS_V2_ENABLED'
  ORDER BY "posthog_instancesetting"."id" ASC
  LIMIT 1 /*controller='project_session_recordings-list',route='api/projects/%28%3FP%3Cparent_lookup_team_id%3E%5B%5E/.%5D%2B%29/session_recordings/%3F%24'*/
  '''
# ---
# name: TestSessionRecordings.test_listing_recordings_is_not_nplus1_for_persons.164
  '''
  SELECT "posthog_instancesetting"."id",
         "posthog_instancesetting"."key",
         "posthog_instancesetting"."raw_value"
  FROM "posthog_instancesetting"
  WHERE "posthog_instancesetting"."key" = 'constance:posthog:PERSON_ON_EVENTS_ENABLED'
  ORDER BY "posthog_instancesetting"."id" ASC
  LIMIT 1 /*controller='project_session_recordings-list',route='api/projects/%28%3FP%3Cparent_lookup_team_id%3E%5B%5E/.%5D%2B%29/session_recordings/%3F%24'*/
  '''
# ---
# name: TestSessionRecordings.test_listing_recordings_is_not_nplus1_for_persons.165
  '''
  SELECT "posthog_instancesetting"."id",
         "posthog_instancesetting"."key",
         "posthog_instancesetting"."raw_value"
  FROM "posthog_instancesetting"
  WHERE "posthog_instancesetting"."key" = 'constance:posthog:PERSON_ON_EVENTS_V2_ENABLED'
  ORDER BY "posthog_instancesetting"."id" ASC
  LIMIT 1 /*controller='project_session_recordings-list',route='api/projects/%28%3FP%3Cparent_lookup_team_id%3E%5B%5E/.%5D%2B%29/session_recordings/%3F%24'*/
  '''
# ---
# name: TestSessionRecordings.test_listing_recordings_is_not_nplus1_for_persons.166
  '''
  SELECT "posthog_instancesetting"."id",
         "posthog_instancesetting"."key",
         "posthog_instancesetting"."raw_value"
  FROM "posthog_instancesetting"
  WHERE "posthog_instancesetting"."key" = 'constance:posthog:PERSON_ON_EVENTS_ENABLED'
  ORDER BY "posthog_instancesetting"."id" ASC
  LIMIT 1 /*controller='project_session_recordings-list',route='api/projects/%28%3FP%3Cparent_lookup_team_id%3E%5B%5E/.%5D%2B%29/session_recordings/%3F%24'*/
  '''
# ---
# name: TestSessionRecordings.test_listing_recordings_is_not_nplus1_for_persons.167
  '''
  SELECT "posthog_instancesetting"."id",
         "posthog_instancesetting"."key",
         "posthog_instancesetting"."raw_value"
  FROM "posthog_instancesetting"
  WHERE "posthog_instancesetting"."key" = 'constance:posthog:PERSON_ON_EVENTS_V2_ENABLED'
  ORDER BY "posthog_instancesetting"."id" ASC
  LIMIT 1 /*controller='project_session_recordings-list',route='api/projects/%28%3FP%3Cparent_lookup_team_id%3E%5B%5E/.%5D%2B%29/session_recordings/%3F%24'*/
  '''
# ---
# name: TestSessionRecordings.test_listing_recordings_is_not_nplus1_for_persons.168
  '''
  SELECT "posthog_instancesetting"."id",
         "posthog_instancesetting"."key",
         "posthog_instancesetting"."raw_value"
  FROM "posthog_instancesetting"
  WHERE "posthog_instancesetting"."key" = 'constance:posthog:PERSON_ON_EVENTS_ENABLED'
  ORDER BY "posthog_instancesetting"."id" ASC
  LIMIT 1 /*controller='project_session_recordings-list',route='api/projects/%28%3FP%3Cparent_lookup_team_id%3E%5B%5E/.%5D%2B%29/session_recordings/%3F%24'*/
  '''
# ---
# name: TestSessionRecordings.test_listing_recordings_is_not_nplus1_for_persons.169
  '''
  SELECT "posthog_instancesetting"."id",
         "posthog_instancesetting"."key",
         "posthog_instancesetting"."raw_value"
  FROM "posthog_instancesetting"
  WHERE "posthog_instancesetting"."key" = 'constance:posthog:PERSON_ON_EVENTS_V2_ENABLED'
  ORDER BY "posthog_instancesetting"."id" ASC
  LIMIT 1 /*controller='project_session_recordings-list',route='api/projects/%28%3FP%3Cparent_lookup_team_id%3E%5B%5E/.%5D%2B%29/session_recordings/%3F%24'*/
  '''
# ---
# name: TestSessionRecordings.test_listing_recordings_is_not_nplus1_for_persons.17
  '''
  SELECT "posthog_instancesetting"."id",
         "posthog_instancesetting"."key",
         "posthog_instancesetting"."raw_value"
  FROM "posthog_instancesetting"
  WHERE "posthog_instancesetting"."key" = 'constance:posthog:PERSON_ON_EVENTS_V2_ENABLED'
  ORDER BY "posthog_instancesetting"."id" ASC
  LIMIT 1 /*controller='project_session_recordings-list',route='api/projects/%28%3FP%3Cparent_lookup_team_id%3E%5B%5E/.%5D%2B%29/session_recordings/%3F%24'*/
  '''
# ---
# name: TestSessionRecordings.test_listing_recordings_is_not_nplus1_for_persons.170
  '''
  SELECT "posthog_instancesetting"."id",
         "posthog_instancesetting"."key",
         "posthog_instancesetting"."raw_value"
  FROM "posthog_instancesetting"
  WHERE "posthog_instancesetting"."key" = 'constance:posthog:PERSON_ON_EVENTS_ENABLED'
  ORDER BY "posthog_instancesetting"."id" ASC
  LIMIT 1 /*controller='project_session_recordings-list',route='api/projects/%28%3FP%3Cparent_lookup_team_id%3E%5B%5E/.%5D%2B%29/session_recordings/%3F%24'*/
  '''
# ---
# name: TestSessionRecordings.test_listing_recordings_is_not_nplus1_for_persons.171
  '''
  SELECT "posthog_instancesetting"."id",
         "posthog_instancesetting"."key",
         "posthog_instancesetting"."raw_value"
  FROM "posthog_instancesetting"
  WHERE "posthog_instancesetting"."key" = 'constance:posthog:AGGREGATE_BY_DISTINCT_IDS_TEAMS'
  ORDER BY "posthog_instancesetting"."id" ASC
  LIMIT 1 /*controller='project_session_recordings-list',route='api/projects/%28%3FP%3Cparent_lookup_team_id%3E%5B%5E/.%5D%2B%29/session_recordings/%3F%24'*/
  '''
# ---
# name: TestSessionRecordings.test_listing_recordings_is_not_nplus1_for_persons.172
  '''
  SELECT "posthog_instancesetting"."id",
         "posthog_instancesetting"."key",
         "posthog_instancesetting"."raw_value"
  FROM "posthog_instancesetting"
  WHERE "posthog_instancesetting"."key" = 'constance:posthog:RECORDINGS_TTL_WEEKS'
  ORDER BY "posthog_instancesetting"."id" ASC
  LIMIT 1 /*controller='project_session_recordings-list',route='api/projects/%28%3FP%3Cparent_lookup_team_id%3E%5B%5E/.%5D%2B%29/session_recordings/%3F%24'*/
  '''
# ---
# name: TestSessionRecordings.test_listing_recordings_is_not_nplus1_for_persons.173
  '''
  SELECT "posthog_instancesetting"."id",
         "posthog_instancesetting"."key",
         "posthog_instancesetting"."raw_value"
  FROM "posthog_instancesetting"
  WHERE "posthog_instancesetting"."key" = 'constance:posthog:PERSON_ON_EVENTS_V2_ENABLED'
  ORDER BY "posthog_instancesetting"."id" ASC
  LIMIT 1 /*controller='project_session_recordings-list',route='api/projects/%28%3FP%3Cparent_lookup_team_id%3E%5B%5E/.%5D%2B%29/session_recordings/%3F%24'*/
  '''
# ---
# name: TestSessionRecordings.test_listing_recordings_is_not_nplus1_for_persons.174
  '''
  SELECT "posthog_instancesetting"."id",
         "posthog_instancesetting"."key",
         "posthog_instancesetting"."raw_value"
  FROM "posthog_instancesetting"
  WHERE "posthog_instancesetting"."key" = 'constance:posthog:PERSON_ON_EVENTS_ENABLED'
  ORDER BY "posthog_instancesetting"."id" ASC
  LIMIT 1 /*controller='project_session_recordings-list',route='api/projects/%28%3FP%3Cparent_lookup_team_id%3E%5B%5E/.%5D%2B%29/session_recordings/%3F%24'*/
  '''
# ---
# name: TestSessionRecordings.test_listing_recordings_is_not_nplus1_for_persons.175
  '''
  SELECT "posthog_instancesetting"."id",
         "posthog_instancesetting"."key",
         "posthog_instancesetting"."raw_value"
  FROM "posthog_instancesetting"
  WHERE "posthog_instancesetting"."key" = 'constance:posthog:AGGREGATE_BY_DISTINCT_IDS_TEAMS'
  ORDER BY "posthog_instancesetting"."id" ASC
  LIMIT 1 /*controller='project_session_recordings-list',route='api/projects/%28%3FP%3Cparent_lookup_team_id%3E%5B%5E/.%5D%2B%29/session_recordings/%3F%24'*/
  '''
# ---
# name: TestSessionRecordings.test_listing_recordings_is_not_nplus1_for_persons.176
  '''
  SELECT "posthog_instancesetting"."id",
         "posthog_instancesetting"."key",
         "posthog_instancesetting"."raw_value"
  FROM "posthog_instancesetting"
  WHERE "posthog_instancesetting"."key" = 'constance:posthog:PERSON_ON_EVENTS_V2_ENABLED'
  ORDER BY "posthog_instancesetting"."id" ASC
  LIMIT 1 /*controller='project_session_recordings-list',route='api/projects/%28%3FP%3Cparent_lookup_team_id%3E%5B%5E/.%5D%2B%29/session_recordings/%3F%24'*/
  '''
# ---
# name: TestSessionRecordings.test_listing_recordings_is_not_nplus1_for_persons.177
  '''
  SELECT "posthog_instancesetting"."id",
         "posthog_instancesetting"."key",
         "posthog_instancesetting"."raw_value"
  FROM "posthog_instancesetting"
  WHERE "posthog_instancesetting"."key" = 'constance:posthog:PERSON_ON_EVENTS_ENABLED'
  ORDER BY "posthog_instancesetting"."id" ASC
  LIMIT 1 /*controller='project_session_recordings-list',route='api/projects/%28%3FP%3Cparent_lookup_team_id%3E%5B%5E/.%5D%2B%29/session_recordings/%3F%24'*/
  '''
# ---
# name: TestSessionRecordings.test_listing_recordings_is_not_nplus1_for_persons.178
  '''
  SELECT "posthog_instancesetting"."id",
         "posthog_instancesetting"."key",
         "posthog_instancesetting"."raw_value"
  FROM "posthog_instancesetting"
  WHERE "posthog_instancesetting"."key" = 'constance:posthog:AGGREGATE_BY_DISTINCT_IDS_TEAMS'
  ORDER BY "posthog_instancesetting"."id" ASC
  LIMIT 1 /*controller='project_session_recordings-list',route='api/projects/%28%3FP%3Cparent_lookup_team_id%3E%5B%5E/.%5D%2B%29/session_recordings/%3F%24'*/
  '''
# ---
# name: TestSessionRecordings.test_listing_recordings_is_not_nplus1_for_persons.179
  '''
  SELECT "posthog_sessionrecording"."id",
         "posthog_sessionrecording"."session_id",
         "posthog_sessionrecording"."team_id",
         "posthog_sessionrecording"."created_at",
         "posthog_sessionrecording"."deleted",
         "posthog_sessionrecording"."object_storage_path",
         "posthog_sessionrecording"."distinct_id",
         "posthog_sessionrecording"."duration",
         "posthog_sessionrecording"."active_seconds",
         "posthog_sessionrecording"."inactive_seconds",
         "posthog_sessionrecording"."start_time",
         "posthog_sessionrecording"."end_time",
         "posthog_sessionrecording"."click_count",
         "posthog_sessionrecording"."keypress_count",
         "posthog_sessionrecording"."mouse_activity_count",
         "posthog_sessionrecording"."console_log_count",
         "posthog_sessionrecording"."console_warn_count",
         "posthog_sessionrecording"."console_error_count",
         "posthog_sessionrecording"."start_url",
         "posthog_sessionrecording"."storage_version"
  FROM "posthog_sessionrecording"
  WHERE ("posthog_sessionrecording"."session_id" IN ('1',
                                                     '2',
                                                     '3',
                                                     '4',
                                                     '5',
                                                     '6',
                                                     '7')
         AND "posthog_sessionrecording"."team_id" = 2) /*controller='project_session_recordings-list',route='api/projects/%28%3FP%3Cparent_lookup_team_id%3E%5B%5E/.%5D%2B%29/session_recordings/%3F%24'*/
  '''
# ---
# name: TestSessionRecordings.test_listing_recordings_is_not_nplus1_for_persons.18
  '''
  SELECT "posthog_instancesetting"."id",
         "posthog_instancesetting"."key",
         "posthog_instancesetting"."raw_value"
  FROM "posthog_instancesetting"
  WHERE "posthog_instancesetting"."key" = 'constance:posthog:PERSON_ON_EVENTS_ENABLED'
  ORDER BY "posthog_instancesetting"."id" ASC
  LIMIT 1 /*controller='project_session_recordings-list',route='api/projects/%28%3FP%3Cparent_lookup_team_id%3E%5B%5E/.%5D%2B%29/session_recordings/%3F%24'*/
  '''
# ---
# name: TestSessionRecordings.test_listing_recordings_is_not_nplus1_for_persons.180
  '''
  SELECT "posthog_sessionrecordingviewed"."session_id"
  FROM "posthog_sessionrecordingviewed"
  WHERE ("posthog_sessionrecordingviewed"."team_id" = 2
         AND "posthog_sessionrecordingviewed"."user_id" = 2) /*controller='project_session_recordings-list',route='api/projects/%28%3FP%3Cparent_lookup_team_id%3E%5B%5E/.%5D%2B%29/session_recordings/%3F%24'*/
  '''
# ---
# name: TestSessionRecordings.test_listing_recordings_is_not_nplus1_for_persons.181
  '''
  SELECT "posthog_persondistinctid"."id",
         "posthog_persondistinctid"."team_id",
         "posthog_persondistinctid"."person_id",
         "posthog_persondistinctid"."distinct_id",
         "posthog_persondistinctid"."version",
         "posthog_person"."id",
         "posthog_person"."created_at",
         "posthog_person"."properties_last_updated_at",
         "posthog_person"."properties_last_operation",
         "posthog_person"."team_id",
         "posthog_person"."properties",
         "posthog_person"."is_user_id",
         "posthog_person"."is_identified",
         "posthog_person"."uuid",
         "posthog_person"."version"
  FROM "posthog_persondistinctid"
  INNER JOIN "posthog_person" ON ("posthog_persondistinctid"."person_id" = "posthog_person"."id")
  WHERE ("posthog_persondistinctid"."distinct_id" IN ('user1',
                                                      'user2',
                                                      'user3',
                                                      'user4',
                                                      'user5',
                                                      'user6',
                                                      'user7')
         AND "posthog_persondistinctid"."team_id" = 2) /*controller='project_session_recordings-list',route='api/projects/%28%3FP%3Cparent_lookup_team_id%3E%5B%5E/.%5D%2B%29/session_recordings/%3F%24'*/
  '''
# ---
# name: TestSessionRecordings.test_listing_recordings_is_not_nplus1_for_persons.182
  '''
  SELECT "posthog_team"."id",
         "posthog_team"."uuid",
         "posthog_team"."organization_id",
         "posthog_team"."project_id",
         "posthog_team"."api_token",
         "posthog_team"."app_urls",
         "posthog_team"."name",
         "posthog_team"."slack_incoming_webhook",
         "posthog_team"."created_at",
         "posthog_team"."updated_at",
         "posthog_team"."anonymize_ips",
         "posthog_team"."completed_snippet_onboarding",
         "posthog_team"."has_completed_onboarding_for",
         "posthog_team"."ingested_event",
         "posthog_team"."autocapture_opt_out",
         "posthog_team"."autocapture_exceptions_opt_in",
         "posthog_team"."autocapture_exceptions_errors_to_ignore",
         "posthog_team"."session_recording_opt_in",
         "posthog_team"."session_recording_sample_rate",
         "posthog_team"."session_recording_minimum_duration_milliseconds",
         "posthog_team"."session_recording_linked_flag",
         "posthog_team"."session_recording_network_payload_capture_config",
         "posthog_team"."session_replay_config",
         "posthog_team"."capture_console_log_opt_in",
         "posthog_team"."capture_performance_opt_in",
         "posthog_team"."surveys_opt_in",
         "posthog_team"."session_recording_version",
         "posthog_team"."signup_token",
         "posthog_team"."is_demo",
         "posthog_team"."access_control",
         "posthog_team"."week_start_day",
         "posthog_team"."inject_web_apps",
         "posthog_team"."test_account_filters",
         "posthog_team"."test_account_filters_default_checked",
         "posthog_team"."path_cleaning_filters",
         "posthog_team"."timezone",
         "posthog_team"."data_attributes",
         "posthog_team"."person_display_name_properties",
         "posthog_team"."live_events_columns",
         "posthog_team"."recording_domains",
         "posthog_team"."primary_dashboard_id",
         "posthog_team"."extra_settings",
         "posthog_team"."correlation_config",
         "posthog_team"."session_recording_retention_period_days",
         "posthog_team"."plugins_opt_in",
         "posthog_team"."opt_out_capture",
         "posthog_team"."event_names",
         "posthog_team"."event_names_with_usage",
         "posthog_team"."event_properties",
         "posthog_team"."event_properties_with_usage",
         "posthog_team"."event_properties_numerical",
         "posthog_team"."external_data_workspace_id",
         "posthog_team"."external_data_workspace_last_synced_at"
  FROM "posthog_team"
  WHERE "posthog_team"."id" = 2
  LIMIT 21
  '''
# ---
# name: TestSessionRecordings.test_listing_recordings_is_not_nplus1_for_persons.183
  '''
  SELECT "posthog_user"."id",
         "posthog_user"."password",
         "posthog_user"."last_login",
         "posthog_user"."first_name",
         "posthog_user"."last_name",
         "posthog_user"."is_staff",
         "posthog_user"."is_active",
         "posthog_user"."date_joined",
         "posthog_user"."uuid",
         "posthog_user"."current_organization_id",
         "posthog_user"."current_team_id",
         "posthog_user"."email",
         "posthog_user"."pending_email",
         "posthog_user"."temporary_token",
         "posthog_user"."distinct_id",
         "posthog_user"."is_email_verified",
         "posthog_user"."has_seen_product_intro_for",
         "posthog_user"."strapi_id",
         "posthog_user"."email_opt_in",
         "posthog_user"."theme_mode",
         "posthog_user"."partial_notification_settings",
         "posthog_user"."anonymize_data",
         "posthog_user"."toolbar_mode",
         "posthog_user"."events_column_config"
  FROM "posthog_user"
  WHERE "posthog_user"."id" = 2
  LIMIT 21 /**/
  '''
# ---
# name: TestSessionRecordings.test_listing_recordings_is_not_nplus1_for_persons.184
  '''
  SELECT "posthog_team"."id",
         "posthog_team"."uuid",
         "posthog_team"."organization_id",
         "posthog_team"."project_id",
         "posthog_team"."api_token",
         "posthog_team"."app_urls",
         "posthog_team"."name",
         "posthog_team"."slack_incoming_webhook",
         "posthog_team"."created_at",
         "posthog_team"."updated_at",
         "posthog_team"."anonymize_ips",
         "posthog_team"."completed_snippet_onboarding",
         "posthog_team"."has_completed_onboarding_for",
         "posthog_team"."ingested_event",
         "posthog_team"."autocapture_opt_out",
         "posthog_team"."autocapture_exceptions_opt_in",
         "posthog_team"."autocapture_exceptions_errors_to_ignore",
         "posthog_team"."session_recording_opt_in",
         "posthog_team"."session_recording_sample_rate",
         "posthog_team"."session_recording_minimum_duration_milliseconds",
         "posthog_team"."session_recording_linked_flag",
         "posthog_team"."session_recording_network_payload_capture_config",
         "posthog_team"."session_replay_config",
         "posthog_team"."capture_console_log_opt_in",
         "posthog_team"."capture_performance_opt_in",
         "posthog_team"."surveys_opt_in",
         "posthog_team"."session_recording_version",
         "posthog_team"."signup_token",
         "posthog_team"."is_demo",
         "posthog_team"."access_control",
         "posthog_team"."week_start_day",
         "posthog_team"."inject_web_apps",
         "posthog_team"."test_account_filters",
         "posthog_team"."test_account_filters_default_checked",
         "posthog_team"."path_cleaning_filters",
         "posthog_team"."timezone",
         "posthog_team"."data_attributes",
         "posthog_team"."person_display_name_properties",
         "posthog_team"."live_events_columns",
         "posthog_team"."recording_domains",
         "posthog_team"."primary_dashboard_id",
         "posthog_team"."extra_settings",
         "posthog_team"."correlation_config",
         "posthog_team"."session_recording_retention_period_days",
         "posthog_team"."external_data_workspace_id",
         "posthog_team"."external_data_workspace_last_synced_at"
  FROM "posthog_team"
  WHERE "posthog_team"."id" = 2
  LIMIT 21 /*controller='project_session_recordings-list',route='api/projects/%28%3FP%3Cparent_lookup_team_id%3E%5B%5E/.%5D%2B%29/session_recordings/%3F%24'*/
  '''
# ---
# name: TestSessionRecordings.test_listing_recordings_is_not_nplus1_for_persons.185
  '''
  SELECT "posthog_organizationmembership"."id",
         "posthog_organizationmembership"."organization_id",
         "posthog_organizationmembership"."user_id",
         "posthog_organizationmembership"."level",
         "posthog_organizationmembership"."joined_at",
         "posthog_organizationmembership"."updated_at",
         "posthog_organization"."id",
         "posthog_organization"."name",
         "posthog_organization"."slug",
         "posthog_organization"."created_at",
         "posthog_organization"."updated_at",
         "posthog_organization"."plugins_access_level",
         "posthog_organization"."for_internal_metrics",
         "posthog_organization"."is_member_join_email_enabled",
         "posthog_organization"."enforce_2fa",
         "posthog_organization"."is_hipaa",
         "posthog_organization"."customer_id",
         "posthog_organization"."available_product_features",
         "posthog_organization"."usage",
         "posthog_organization"."never_drop_data",
         "posthog_organization"."customer_trust_scores",
         "posthog_organization"."setup_section_2_completed",
         "posthog_organization"."personalization",
         "posthog_organization"."domain_whitelist",
         "posthog_organization"."available_features"
  FROM "posthog_organizationmembership"
  INNER JOIN "posthog_organization" ON ("posthog_organizationmembership"."organization_id" = "posthog_organization"."id")
  WHERE "posthog_organizationmembership"."user_id" = 2 /*controller='project_session_recordings-list',route='api/projects/%28%3FP%3Cparent_lookup_team_id%3E%5B%5E/.%5D%2B%29/session_recordings/%3F%24'*/
  '''
# ---
# name: TestSessionRecordings.test_listing_recordings_is_not_nplus1_for_persons.186
  '''
  SELECT "posthog_instancesetting"."id",
         "posthog_instancesetting"."key",
         "posthog_instancesetting"."raw_value"
  FROM "posthog_instancesetting"
  WHERE "posthog_instancesetting"."key" = 'constance:posthog:PERSON_ON_EVENTS_V2_ENABLED'
  ORDER BY "posthog_instancesetting"."id" ASC
  LIMIT 1 /*controller='project_session_recordings-list',route='api/projects/%28%3FP%3Cparent_lookup_team_id%3E%5B%5E/.%5D%2B%29/session_recordings/%3F%24'*/
  '''
# ---
# name: TestSessionRecordings.test_listing_recordings_is_not_nplus1_for_persons.187
  '''
  SELECT "posthog_instancesetting"."id",
         "posthog_instancesetting"."key",
         "posthog_instancesetting"."raw_value"
  FROM "posthog_instancesetting"
  WHERE "posthog_instancesetting"."key" = 'constance:posthog:PERSON_ON_EVENTS_ENABLED'
  ORDER BY "posthog_instancesetting"."id" ASC
  LIMIT 1 /*controller='project_session_recordings-list',route='api/projects/%28%3FP%3Cparent_lookup_team_id%3E%5B%5E/.%5D%2B%29/session_recordings/%3F%24'*/
  '''
# ---
# name: TestSessionRecordings.test_listing_recordings_is_not_nplus1_for_persons.188
  '''
  SELECT "posthog_instancesetting"."id",
         "posthog_instancesetting"."key",
         "posthog_instancesetting"."raw_value"
  FROM "posthog_instancesetting"
  WHERE "posthog_instancesetting"."key" = 'constance:posthog:PERSON_ON_EVENTS_V2_ENABLED'
  ORDER BY "posthog_instancesetting"."id" ASC
  LIMIT 1 /*controller='project_session_recordings-list',route='api/projects/%28%3FP%3Cparent_lookup_team_id%3E%5B%5E/.%5D%2B%29/session_recordings/%3F%24'*/
  '''
# ---
# name: TestSessionRecordings.test_listing_recordings_is_not_nplus1_for_persons.189
  '''
  SELECT "posthog_instancesetting"."id",
         "posthog_instancesetting"."key",
         "posthog_instancesetting"."raw_value"
  FROM "posthog_instancesetting"
  WHERE "posthog_instancesetting"."key" = 'constance:posthog:PERSON_ON_EVENTS_ENABLED'
  ORDER BY "posthog_instancesetting"."id" ASC
  LIMIT 1 /*controller='project_session_recordings-list',route='api/projects/%28%3FP%3Cparent_lookup_team_id%3E%5B%5E/.%5D%2B%29/session_recordings/%3F%24'*/
  '''
# ---
# name: TestSessionRecordings.test_listing_recordings_is_not_nplus1_for_persons.19
  '''
  SELECT "posthog_instancesetting"."id",
         "posthog_instancesetting"."key",
         "posthog_instancesetting"."raw_value"
  FROM "posthog_instancesetting"
  WHERE "posthog_instancesetting"."key" = 'constance:posthog:AGGREGATE_BY_DISTINCT_IDS_TEAMS'
  ORDER BY "posthog_instancesetting"."id" ASC
  LIMIT 1 /*controller='project_session_recordings-list',route='api/projects/%28%3FP%3Cparent_lookup_team_id%3E%5B%5E/.%5D%2B%29/session_recordings/%3F%24'*/
  '''
# ---
# name: TestSessionRecordings.test_listing_recordings_is_not_nplus1_for_persons.190
  '''
  SELECT "posthog_instancesetting"."id",
         "posthog_instancesetting"."key",
         "posthog_instancesetting"."raw_value"
  FROM "posthog_instancesetting"
  WHERE "posthog_instancesetting"."key" = 'constance:posthog:PERSON_ON_EVENTS_V2_ENABLED'
  ORDER BY "posthog_instancesetting"."id" ASC
  LIMIT 1 /*controller='project_session_recordings-list',route='api/projects/%28%3FP%3Cparent_lookup_team_id%3E%5B%5E/.%5D%2B%29/session_recordings/%3F%24'*/
  '''
# ---
# name: TestSessionRecordings.test_listing_recordings_is_not_nplus1_for_persons.191
  '''
  SELECT "posthog_instancesetting"."id",
         "posthog_instancesetting"."key",
         "posthog_instancesetting"."raw_value"
  FROM "posthog_instancesetting"
  WHERE "posthog_instancesetting"."key" = 'constance:posthog:PERSON_ON_EVENTS_ENABLED'
  ORDER BY "posthog_instancesetting"."id" ASC
  LIMIT 1 /*controller='project_session_recordings-list',route='api/projects/%28%3FP%3Cparent_lookup_team_id%3E%5B%5E/.%5D%2B%29/session_recordings/%3F%24'*/
  '''
# ---
# name: TestSessionRecordings.test_listing_recordings_is_not_nplus1_for_persons.192
  '''
  SELECT "posthog_instancesetting"."id",
         "posthog_instancesetting"."key",
         "posthog_instancesetting"."raw_value"
  FROM "posthog_instancesetting"
  WHERE "posthog_instancesetting"."key" = 'constance:posthog:PERSON_ON_EVENTS_V2_ENABLED'
  ORDER BY "posthog_instancesetting"."id" ASC
  LIMIT 1 /*controller='project_session_recordings-list',route='api/projects/%28%3FP%3Cparent_lookup_team_id%3E%5B%5E/.%5D%2B%29/session_recordings/%3F%24'*/
  '''
# ---
# name: TestSessionRecordings.test_listing_recordings_is_not_nplus1_for_persons.193
  '''
  SELECT "posthog_instancesetting"."id",
         "posthog_instancesetting"."key",
         "posthog_instancesetting"."raw_value"
  FROM "posthog_instancesetting"
  WHERE "posthog_instancesetting"."key" = 'constance:posthog:PERSON_ON_EVENTS_ENABLED'
  ORDER BY "posthog_instancesetting"."id" ASC
  LIMIT 1 /*controller='project_session_recordings-list',route='api/projects/%28%3FP%3Cparent_lookup_team_id%3E%5B%5E/.%5D%2B%29/session_recordings/%3F%24'*/
  '''
# ---
# name: TestSessionRecordings.test_listing_recordings_is_not_nplus1_for_persons.194
  '''
  SELECT "posthog_instancesetting"."id",
         "posthog_instancesetting"."key",
         "posthog_instancesetting"."raw_value"
  FROM "posthog_instancesetting"
  WHERE "posthog_instancesetting"."key" = 'constance:posthog:AGGREGATE_BY_DISTINCT_IDS_TEAMS'
  ORDER BY "posthog_instancesetting"."id" ASC
  LIMIT 1 /*controller='project_session_recordings-list',route='api/projects/%28%3FP%3Cparent_lookup_team_id%3E%5B%5E/.%5D%2B%29/session_recordings/%3F%24'*/
  '''
# ---
# name: TestSessionRecordings.test_listing_recordings_is_not_nplus1_for_persons.195
  '''
  SELECT "posthog_instancesetting"."id",
         "posthog_instancesetting"."key",
         "posthog_instancesetting"."raw_value"
  FROM "posthog_instancesetting"
  WHERE "posthog_instancesetting"."key" = 'constance:posthog:RECORDINGS_TTL_WEEKS'
  ORDER BY "posthog_instancesetting"."id" ASC
  LIMIT 1 /*controller='project_session_recordings-list',route='api/projects/%28%3FP%3Cparent_lookup_team_id%3E%5B%5E/.%5D%2B%29/session_recordings/%3F%24'*/
  '''
# ---
# name: TestSessionRecordings.test_listing_recordings_is_not_nplus1_for_persons.196
  '''
  SELECT "posthog_instancesetting"."id",
         "posthog_instancesetting"."key",
         "posthog_instancesetting"."raw_value"
  FROM "posthog_instancesetting"
  WHERE "posthog_instancesetting"."key" = 'constance:posthog:PERSON_ON_EVENTS_V2_ENABLED'
  ORDER BY "posthog_instancesetting"."id" ASC
  LIMIT 1 /*controller='project_session_recordings-list',route='api/projects/%28%3FP%3Cparent_lookup_team_id%3E%5B%5E/.%5D%2B%29/session_recordings/%3F%24'*/
  '''
# ---
# name: TestSessionRecordings.test_listing_recordings_is_not_nplus1_for_persons.197
  '''
  SELECT "posthog_instancesetting"."id",
         "posthog_instancesetting"."key",
         "posthog_instancesetting"."raw_value"
  FROM "posthog_instancesetting"
  WHERE "posthog_instancesetting"."key" = 'constance:posthog:PERSON_ON_EVENTS_ENABLED'
  ORDER BY "posthog_instancesetting"."id" ASC
  LIMIT 1 /*controller='project_session_recordings-list',route='api/projects/%28%3FP%3Cparent_lookup_team_id%3E%5B%5E/.%5D%2B%29/session_recordings/%3F%24'*/
  '''
# ---
# name: TestSessionRecordings.test_listing_recordings_is_not_nplus1_for_persons.198
  '''
  SELECT "posthog_instancesetting"."id",
         "posthog_instancesetting"."key",
         "posthog_instancesetting"."raw_value"
  FROM "posthog_instancesetting"
  WHERE "posthog_instancesetting"."key" = 'constance:posthog:AGGREGATE_BY_DISTINCT_IDS_TEAMS'
  ORDER BY "posthog_instancesetting"."id" ASC
  LIMIT 1 /*controller='project_session_recordings-list',route='api/projects/%28%3FP%3Cparent_lookup_team_id%3E%5B%5E/.%5D%2B%29/session_recordings/%3F%24'*/
  '''
# ---
# name: TestSessionRecordings.test_listing_recordings_is_not_nplus1_for_persons.199
  '''
  SELECT "posthog_instancesetting"."id",
         "posthog_instancesetting"."key",
         "posthog_instancesetting"."raw_value"
  FROM "posthog_instancesetting"
  WHERE "posthog_instancesetting"."key" = 'constance:posthog:PERSON_ON_EVENTS_V2_ENABLED'
  ORDER BY "posthog_instancesetting"."id" ASC
  LIMIT 1 /*controller='project_session_recordings-list',route='api/projects/%28%3FP%3Cparent_lookup_team_id%3E%5B%5E/.%5D%2B%29/session_recordings/%3F%24'*/
  '''
# ---
# name: TestSessionRecordings.test_listing_recordings_is_not_nplus1_for_persons.2
  '''
  SELECT "posthog_organizationmembership"."id",
         "posthog_organizationmembership"."organization_id",
         "posthog_organizationmembership"."user_id",
         "posthog_organizationmembership"."level",
         "posthog_organizationmembership"."joined_at",
         "posthog_organizationmembership"."updated_at",
         "posthog_organization"."id",
         "posthog_organization"."name",
         "posthog_organization"."slug",
         "posthog_organization"."created_at",
         "posthog_organization"."updated_at",
         "posthog_organization"."plugins_access_level",
         "posthog_organization"."for_internal_metrics",
         "posthog_organization"."is_member_join_email_enabled",
         "posthog_organization"."enforce_2fa",
         "posthog_organization"."is_hipaa",
         "posthog_organization"."customer_id",
         "posthog_organization"."available_product_features",
         "posthog_organization"."usage",
         "posthog_organization"."never_drop_data",
         "posthog_organization"."customer_trust_scores",
         "posthog_organization"."setup_section_2_completed",
         "posthog_organization"."personalization",
         "posthog_organization"."domain_whitelist",
         "posthog_organization"."available_features"
  FROM "posthog_organizationmembership"
  INNER JOIN "posthog_organization" ON ("posthog_organizationmembership"."organization_id" = "posthog_organization"."id")
  WHERE "posthog_organizationmembership"."user_id" = 2 /*controller='project_session_recordings-list',route='api/projects/%28%3FP%3Cparent_lookup_team_id%3E%5B%5E/.%5D%2B%29/session_recordings/%3F%24'*/
  '''
# ---
# name: TestSessionRecordings.test_listing_recordings_is_not_nplus1_for_persons.20
  '''
  SELECT "posthog_sessionrecordingviewed"."session_id"
  FROM "posthog_sessionrecordingviewed"
  WHERE ("posthog_sessionrecordingviewed"."team_id" = 2
         AND "posthog_sessionrecordingviewed"."user_id" = 2) /*controller='project_session_recordings-list',route='api/projects/%28%3FP%3Cparent_lookup_team_id%3E%5B%5E/.%5D%2B%29/session_recordings/%3F%24'*/
  '''
# ---
# name: TestSessionRecordings.test_listing_recordings_is_not_nplus1_for_persons.200
  '''
  SELECT "posthog_instancesetting"."id",
         "posthog_instancesetting"."key",
         "posthog_instancesetting"."raw_value"
  FROM "posthog_instancesetting"
  WHERE "posthog_instancesetting"."key" = 'constance:posthog:PERSON_ON_EVENTS_ENABLED'
  ORDER BY "posthog_instancesetting"."id" ASC
  LIMIT 1 /*controller='project_session_recordings-list',route='api/projects/%28%3FP%3Cparent_lookup_team_id%3E%5B%5E/.%5D%2B%29/session_recordings/%3F%24'*/
  '''
# ---
# name: TestSessionRecordings.test_listing_recordings_is_not_nplus1_for_persons.201
  '''
  SELECT "posthog_instancesetting"."id",
         "posthog_instancesetting"."key",
         "posthog_instancesetting"."raw_value"
  FROM "posthog_instancesetting"
  WHERE "posthog_instancesetting"."key" = 'constance:posthog:AGGREGATE_BY_DISTINCT_IDS_TEAMS'
  ORDER BY "posthog_instancesetting"."id" ASC
  LIMIT 1 /*controller='project_session_recordings-list',route='api/projects/%28%3FP%3Cparent_lookup_team_id%3E%5B%5E/.%5D%2B%29/session_recordings/%3F%24'*/
  '''
# ---
# name: TestSessionRecordings.test_listing_recordings_is_not_nplus1_for_persons.202
  '''
  SELECT "posthog_sessionrecording"."id",
         "posthog_sessionrecording"."session_id",
         "posthog_sessionrecording"."team_id",
         "posthog_sessionrecording"."created_at",
         "posthog_sessionrecording"."deleted",
         "posthog_sessionrecording"."object_storage_path",
         "posthog_sessionrecording"."distinct_id",
         "posthog_sessionrecording"."duration",
         "posthog_sessionrecording"."active_seconds",
         "posthog_sessionrecording"."inactive_seconds",
         "posthog_sessionrecording"."start_time",
         "posthog_sessionrecording"."end_time",
         "posthog_sessionrecording"."click_count",
         "posthog_sessionrecording"."keypress_count",
         "posthog_sessionrecording"."mouse_activity_count",
         "posthog_sessionrecording"."console_log_count",
         "posthog_sessionrecording"."console_warn_count",
         "posthog_sessionrecording"."console_error_count",
         "posthog_sessionrecording"."start_url",
         "posthog_sessionrecording"."storage_version"
  FROM "posthog_sessionrecording"
  WHERE ("posthog_sessionrecording"."session_id" IN ('1',
                                                     '2',
                                                     '3',
                                                     '4',
                                                     '5',
                                                     '6',
                                                     '7',
                                                     '8')
         AND "posthog_sessionrecording"."team_id" = 2) /*controller='project_session_recordings-list',route='api/projects/%28%3FP%3Cparent_lookup_team_id%3E%5B%5E/.%5D%2B%29/session_recordings/%3F%24'*/
  '''
# ---
# name: TestSessionRecordings.test_listing_recordings_is_not_nplus1_for_persons.203
  '''
  SELECT "posthog_sessionrecordingviewed"."session_id"
  FROM "posthog_sessionrecordingviewed"
  WHERE ("posthog_sessionrecordingviewed"."team_id" = 2
         AND "posthog_sessionrecordingviewed"."user_id" = 2) /*controller='project_session_recordings-list',route='api/projects/%28%3FP%3Cparent_lookup_team_id%3E%5B%5E/.%5D%2B%29/session_recordings/%3F%24'*/
  '''
# ---
# name: TestSessionRecordings.test_listing_recordings_is_not_nplus1_for_persons.204
  '''
  SELECT "posthog_persondistinctid"."id",
         "posthog_persondistinctid"."team_id",
         "posthog_persondistinctid"."person_id",
         "posthog_persondistinctid"."distinct_id",
         "posthog_persondistinctid"."version",
         "posthog_person"."id",
         "posthog_person"."created_at",
         "posthog_person"."properties_last_updated_at",
         "posthog_person"."properties_last_operation",
         "posthog_person"."team_id",
         "posthog_person"."properties",
         "posthog_person"."is_user_id",
         "posthog_person"."is_identified",
         "posthog_person"."uuid",
         "posthog_person"."version"
  FROM "posthog_persondistinctid"
  INNER JOIN "posthog_person" ON ("posthog_persondistinctid"."person_id" = "posthog_person"."id")
  WHERE ("posthog_persondistinctid"."distinct_id" IN ('user1',
                                                      'user2',
                                                      'user3',
                                                      'user4',
                                                      'user5',
                                                      'user6',
                                                      'user7',
                                                      'user8')
         AND "posthog_persondistinctid"."team_id" = 2) /*controller='project_session_recordings-list',route='api/projects/%28%3FP%3Cparent_lookup_team_id%3E%5B%5E/.%5D%2B%29/session_recordings/%3F%24'*/
  '''
# ---
# name: TestSessionRecordings.test_listing_recordings_is_not_nplus1_for_persons.205
  '''
  SELECT "posthog_team"."id",
         "posthog_team"."uuid",
         "posthog_team"."organization_id",
         "posthog_team"."project_id",
         "posthog_team"."api_token",
         "posthog_team"."app_urls",
         "posthog_team"."name",
         "posthog_team"."slack_incoming_webhook",
         "posthog_team"."created_at",
         "posthog_team"."updated_at",
         "posthog_team"."anonymize_ips",
         "posthog_team"."completed_snippet_onboarding",
         "posthog_team"."has_completed_onboarding_for",
         "posthog_team"."ingested_event",
         "posthog_team"."autocapture_opt_out",
         "posthog_team"."autocapture_exceptions_opt_in",
         "posthog_team"."autocapture_exceptions_errors_to_ignore",
         "posthog_team"."session_recording_opt_in",
         "posthog_team"."session_recording_sample_rate",
         "posthog_team"."session_recording_minimum_duration_milliseconds",
         "posthog_team"."session_recording_linked_flag",
         "posthog_team"."session_recording_network_payload_capture_config",
         "posthog_team"."session_replay_config",
         "posthog_team"."capture_console_log_opt_in",
         "posthog_team"."capture_performance_opt_in",
         "posthog_team"."surveys_opt_in",
         "posthog_team"."session_recording_version",
         "posthog_team"."signup_token",
         "posthog_team"."is_demo",
         "posthog_team"."access_control",
         "posthog_team"."week_start_day",
         "posthog_team"."inject_web_apps",
         "posthog_team"."test_account_filters",
         "posthog_team"."test_account_filters_default_checked",
         "posthog_team"."path_cleaning_filters",
         "posthog_team"."timezone",
         "posthog_team"."data_attributes",
         "posthog_team"."person_display_name_properties",
         "posthog_team"."live_events_columns",
         "posthog_team"."recording_domains",
         "posthog_team"."primary_dashboard_id",
         "posthog_team"."extra_settings",
         "posthog_team"."correlation_config",
         "posthog_team"."session_recording_retention_period_days",
         "posthog_team"."plugins_opt_in",
         "posthog_team"."opt_out_capture",
         "posthog_team"."event_names",
         "posthog_team"."event_names_with_usage",
         "posthog_team"."event_properties",
         "posthog_team"."event_properties_with_usage",
         "posthog_team"."event_properties_numerical",
         "posthog_team"."external_data_workspace_id",
         "posthog_team"."external_data_workspace_last_synced_at"
  FROM "posthog_team"
  WHERE "posthog_team"."id" = 2
  LIMIT 21
  '''
# ---
# name: TestSessionRecordings.test_listing_recordings_is_not_nplus1_for_persons.206
  '''
  SELECT "posthog_user"."id",
         "posthog_user"."password",
         "posthog_user"."last_login",
         "posthog_user"."first_name",
         "posthog_user"."last_name",
         "posthog_user"."is_staff",
         "posthog_user"."is_active",
         "posthog_user"."date_joined",
         "posthog_user"."uuid",
         "posthog_user"."current_organization_id",
         "posthog_user"."current_team_id",
         "posthog_user"."email",
         "posthog_user"."pending_email",
         "posthog_user"."temporary_token",
         "posthog_user"."distinct_id",
         "posthog_user"."is_email_verified",
         "posthog_user"."has_seen_product_intro_for",
         "posthog_user"."strapi_id",
         "posthog_user"."email_opt_in",
         "posthog_user"."theme_mode",
         "posthog_user"."partial_notification_settings",
         "posthog_user"."anonymize_data",
         "posthog_user"."toolbar_mode",
         "posthog_user"."events_column_config"
  FROM "posthog_user"
  WHERE "posthog_user"."id" = 2
  LIMIT 21 /**/
  '''
# ---
# name: TestSessionRecordings.test_listing_recordings_is_not_nplus1_for_persons.207
  '''
  SELECT "posthog_team"."id",
         "posthog_team"."uuid",
         "posthog_team"."organization_id",
         "posthog_team"."project_id",
         "posthog_team"."api_token",
         "posthog_team"."app_urls",
         "posthog_team"."name",
         "posthog_team"."slack_incoming_webhook",
         "posthog_team"."created_at",
         "posthog_team"."updated_at",
         "posthog_team"."anonymize_ips",
         "posthog_team"."completed_snippet_onboarding",
         "posthog_team"."has_completed_onboarding_for",
         "posthog_team"."ingested_event",
         "posthog_team"."autocapture_opt_out",
         "posthog_team"."autocapture_exceptions_opt_in",
         "posthog_team"."autocapture_exceptions_errors_to_ignore",
         "posthog_team"."session_recording_opt_in",
         "posthog_team"."session_recording_sample_rate",
         "posthog_team"."session_recording_minimum_duration_milliseconds",
         "posthog_team"."session_recording_linked_flag",
         "posthog_team"."session_recording_network_payload_capture_config",
         "posthog_team"."session_replay_config",
         "posthog_team"."capture_console_log_opt_in",
         "posthog_team"."capture_performance_opt_in",
         "posthog_team"."surveys_opt_in",
         "posthog_team"."session_recording_version",
         "posthog_team"."signup_token",
         "posthog_team"."is_demo",
         "posthog_team"."access_control",
         "posthog_team"."week_start_day",
         "posthog_team"."inject_web_apps",
         "posthog_team"."test_account_filters",
         "posthog_team"."test_account_filters_default_checked",
         "posthog_team"."path_cleaning_filters",
         "posthog_team"."timezone",
         "posthog_team"."data_attributes",
         "posthog_team"."person_display_name_properties",
         "posthog_team"."live_events_columns",
         "posthog_team"."recording_domains",
         "posthog_team"."primary_dashboard_id",
         "posthog_team"."extra_settings",
         "posthog_team"."correlation_config",
         "posthog_team"."session_recording_retention_period_days",
         "posthog_team"."external_data_workspace_id",
         "posthog_team"."external_data_workspace_last_synced_at"
  FROM "posthog_team"
  WHERE "posthog_team"."id" = 2
  LIMIT 21 /*controller='project_session_recordings-list',route='api/projects/%28%3FP%3Cparent_lookup_team_id%3E%5B%5E/.%5D%2B%29/session_recordings/%3F%24'*/
  '''
# ---
# name: TestSessionRecordings.test_listing_recordings_is_not_nplus1_for_persons.208
  '''
  SELECT "posthog_organizationmembership"."id",
         "posthog_organizationmembership"."organization_id",
         "posthog_organizationmembership"."user_id",
         "posthog_organizationmembership"."level",
         "posthog_organizationmembership"."joined_at",
         "posthog_organizationmembership"."updated_at",
         "posthog_organization"."id",
         "posthog_organization"."name",
         "posthog_organization"."slug",
         "posthog_organization"."created_at",
         "posthog_organization"."updated_at",
         "posthog_organization"."plugins_access_level",
         "posthog_organization"."for_internal_metrics",
         "posthog_organization"."is_member_join_email_enabled",
         "posthog_organization"."enforce_2fa",
         "posthog_organization"."is_hipaa",
         "posthog_organization"."customer_id",
         "posthog_organization"."available_product_features",
         "posthog_organization"."usage",
         "posthog_organization"."never_drop_data",
         "posthog_organization"."customer_trust_scores",
         "posthog_organization"."setup_section_2_completed",
         "posthog_organization"."personalization",
         "posthog_organization"."domain_whitelist",
         "posthog_organization"."available_features"
  FROM "posthog_organizationmembership"
  INNER JOIN "posthog_organization" ON ("posthog_organizationmembership"."organization_id" = "posthog_organization"."id")
  WHERE "posthog_organizationmembership"."user_id" = 2 /*controller='project_session_recordings-list',route='api/projects/%28%3FP%3Cparent_lookup_team_id%3E%5B%5E/.%5D%2B%29/session_recordings/%3F%24'*/
  '''
# ---
# name: TestSessionRecordings.test_listing_recordings_is_not_nplus1_for_persons.209
  '''
  SELECT "posthog_instancesetting"."id",
         "posthog_instancesetting"."key",
         "posthog_instancesetting"."raw_value"
  FROM "posthog_instancesetting"
  WHERE "posthog_instancesetting"."key" = 'constance:posthog:PERSON_ON_EVENTS_V2_ENABLED'
  ORDER BY "posthog_instancesetting"."id" ASC
  LIMIT 1 /*controller='project_session_recordings-list',route='api/projects/%28%3FP%3Cparent_lookup_team_id%3E%5B%5E/.%5D%2B%29/session_recordings/%3F%24'*/
  '''
# ---
# name: TestSessionRecordings.test_listing_recordings_is_not_nplus1_for_persons.21
  '''
  SELECT "posthog_team"."id",
         "posthog_team"."uuid",
         "posthog_team"."organization_id",
         "posthog_team"."project_id",
         "posthog_team"."api_token",
         "posthog_team"."app_urls",
         "posthog_team"."name",
         "posthog_team"."slack_incoming_webhook",
         "posthog_team"."created_at",
         "posthog_team"."updated_at",
         "posthog_team"."anonymize_ips",
         "posthog_team"."completed_snippet_onboarding",
         "posthog_team"."has_completed_onboarding_for",
         "posthog_team"."ingested_event",
         "posthog_team"."autocapture_opt_out",
         "posthog_team"."autocapture_exceptions_opt_in",
         "posthog_team"."autocapture_exceptions_errors_to_ignore",
         "posthog_team"."session_recording_opt_in",
         "posthog_team"."session_recording_sample_rate",
         "posthog_team"."session_recording_minimum_duration_milliseconds",
         "posthog_team"."session_recording_linked_flag",
         "posthog_team"."session_recording_network_payload_capture_config",
         "posthog_team"."session_replay_config",
         "posthog_team"."capture_console_log_opt_in",
         "posthog_team"."capture_performance_opt_in",
         "posthog_team"."surveys_opt_in",
         "posthog_team"."session_recording_version",
         "posthog_team"."signup_token",
         "posthog_team"."is_demo",
         "posthog_team"."access_control",
         "posthog_team"."week_start_day",
         "posthog_team"."inject_web_apps",
         "posthog_team"."test_account_filters",
         "posthog_team"."test_account_filters_default_checked",
         "posthog_team"."path_cleaning_filters",
         "posthog_team"."timezone",
         "posthog_team"."data_attributes",
         "posthog_team"."person_display_name_properties",
         "posthog_team"."live_events_columns",
         "posthog_team"."recording_domains",
         "posthog_team"."primary_dashboard_id",
         "posthog_team"."extra_settings",
         "posthog_team"."correlation_config",
         "posthog_team"."session_recording_retention_period_days",
         "posthog_team"."plugins_opt_in",
         "posthog_team"."opt_out_capture",
         "posthog_team"."event_names",
         "posthog_team"."event_names_with_usage",
         "posthog_team"."event_properties",
         "posthog_team"."event_properties_with_usage",
         "posthog_team"."event_properties_numerical",
         "posthog_team"."external_data_workspace_id",
         "posthog_team"."external_data_workspace_last_synced_at"
  FROM "posthog_team"
  WHERE "posthog_team"."id" = 2
  LIMIT 21
  '''
# ---
# name: TestSessionRecordings.test_listing_recordings_is_not_nplus1_for_persons.210
  '''
  SELECT "posthog_instancesetting"."id",
         "posthog_instancesetting"."key",
         "posthog_instancesetting"."raw_value"
  FROM "posthog_instancesetting"
  WHERE "posthog_instancesetting"."key" = 'constance:posthog:PERSON_ON_EVENTS_ENABLED'
  ORDER BY "posthog_instancesetting"."id" ASC
  LIMIT 1 /*controller='project_session_recordings-list',route='api/projects/%28%3FP%3Cparent_lookup_team_id%3E%5B%5E/.%5D%2B%29/session_recordings/%3F%24'*/
  '''
# ---
# name: TestSessionRecordings.test_listing_recordings_is_not_nplus1_for_persons.211
  '''
  SELECT "posthog_instancesetting"."id",
         "posthog_instancesetting"."key",
         "posthog_instancesetting"."raw_value"
  FROM "posthog_instancesetting"
  WHERE "posthog_instancesetting"."key" = 'constance:posthog:PERSON_ON_EVENTS_V2_ENABLED'
  ORDER BY "posthog_instancesetting"."id" ASC
  LIMIT 1 /*controller='project_session_recordings-list',route='api/projects/%28%3FP%3Cparent_lookup_team_id%3E%5B%5E/.%5D%2B%29/session_recordings/%3F%24'*/
  '''
# ---
# name: TestSessionRecordings.test_listing_recordings_is_not_nplus1_for_persons.212
  '''
  SELECT "posthog_instancesetting"."id",
         "posthog_instancesetting"."key",
         "posthog_instancesetting"."raw_value"
  FROM "posthog_instancesetting"
  WHERE "posthog_instancesetting"."key" = 'constance:posthog:PERSON_ON_EVENTS_ENABLED'
  ORDER BY "posthog_instancesetting"."id" ASC
  LIMIT 1 /*controller='project_session_recordings-list',route='api/projects/%28%3FP%3Cparent_lookup_team_id%3E%5B%5E/.%5D%2B%29/session_recordings/%3F%24'*/
  '''
# ---
# name: TestSessionRecordings.test_listing_recordings_is_not_nplus1_for_persons.213
  '''
  SELECT "posthog_instancesetting"."id",
         "posthog_instancesetting"."key",
         "posthog_instancesetting"."raw_value"
  FROM "posthog_instancesetting"
  WHERE "posthog_instancesetting"."key" = 'constance:posthog:PERSON_ON_EVENTS_V2_ENABLED'
  ORDER BY "posthog_instancesetting"."id" ASC
  LIMIT 1 /*controller='project_session_recordings-list',route='api/projects/%28%3FP%3Cparent_lookup_team_id%3E%5B%5E/.%5D%2B%29/session_recordings/%3F%24'*/
  '''
# ---
# name: TestSessionRecordings.test_listing_recordings_is_not_nplus1_for_persons.214
  '''
  SELECT "posthog_instancesetting"."id",
         "posthog_instancesetting"."key",
         "posthog_instancesetting"."raw_value"
  FROM "posthog_instancesetting"
  WHERE "posthog_instancesetting"."key" = 'constance:posthog:PERSON_ON_EVENTS_ENABLED'
  ORDER BY "posthog_instancesetting"."id" ASC
  LIMIT 1 /*controller='project_session_recordings-list',route='api/projects/%28%3FP%3Cparent_lookup_team_id%3E%5B%5E/.%5D%2B%29/session_recordings/%3F%24'*/
  '''
# ---
# name: TestSessionRecordings.test_listing_recordings_is_not_nplus1_for_persons.215
  '''
  SELECT "posthog_instancesetting"."id",
         "posthog_instancesetting"."key",
         "posthog_instancesetting"."raw_value"
  FROM "posthog_instancesetting"
  WHERE "posthog_instancesetting"."key" = 'constance:posthog:PERSON_ON_EVENTS_V2_ENABLED'
  ORDER BY "posthog_instancesetting"."id" ASC
  LIMIT 1 /*controller='project_session_recordings-list',route='api/projects/%28%3FP%3Cparent_lookup_team_id%3E%5B%5E/.%5D%2B%29/session_recordings/%3F%24'*/
  '''
# ---
# name: TestSessionRecordings.test_listing_recordings_is_not_nplus1_for_persons.216
  '''
  SELECT "posthog_instancesetting"."id",
         "posthog_instancesetting"."key",
         "posthog_instancesetting"."raw_value"
  FROM "posthog_instancesetting"
  WHERE "posthog_instancesetting"."key" = 'constance:posthog:PERSON_ON_EVENTS_ENABLED'
  ORDER BY "posthog_instancesetting"."id" ASC
  LIMIT 1 /*controller='project_session_recordings-list',route='api/projects/%28%3FP%3Cparent_lookup_team_id%3E%5B%5E/.%5D%2B%29/session_recordings/%3F%24'*/
  '''
# ---
# name: TestSessionRecordings.test_listing_recordings_is_not_nplus1_for_persons.217
  '''
  SELECT "posthog_instancesetting"."id",
         "posthog_instancesetting"."key",
         "posthog_instancesetting"."raw_value"
  FROM "posthog_instancesetting"
  WHERE "posthog_instancesetting"."key" = 'constance:posthog:AGGREGATE_BY_DISTINCT_IDS_TEAMS'
  ORDER BY "posthog_instancesetting"."id" ASC
  LIMIT 1 /*controller='project_session_recordings-list',route='api/projects/%28%3FP%3Cparent_lookup_team_id%3E%5B%5E/.%5D%2B%29/session_recordings/%3F%24'*/
  '''
# ---
# name: TestSessionRecordings.test_listing_recordings_is_not_nplus1_for_persons.218
  '''
  SELECT "posthog_instancesetting"."id",
         "posthog_instancesetting"."key",
         "posthog_instancesetting"."raw_value"
  FROM "posthog_instancesetting"
  WHERE "posthog_instancesetting"."key" = 'constance:posthog:RECORDINGS_TTL_WEEKS'
  ORDER BY "posthog_instancesetting"."id" ASC
  LIMIT 1 /*controller='project_session_recordings-list',route='api/projects/%28%3FP%3Cparent_lookup_team_id%3E%5B%5E/.%5D%2B%29/session_recordings/%3F%24'*/
  '''
# ---
# name: TestSessionRecordings.test_listing_recordings_is_not_nplus1_for_persons.219
  '''
  SELECT "posthog_instancesetting"."id",
         "posthog_instancesetting"."key",
         "posthog_instancesetting"."raw_value"
  FROM "posthog_instancesetting"
  WHERE "posthog_instancesetting"."key" = 'constance:posthog:PERSON_ON_EVENTS_V2_ENABLED'
  ORDER BY "posthog_instancesetting"."id" ASC
  LIMIT 1 /*controller='project_session_recordings-list',route='api/projects/%28%3FP%3Cparent_lookup_team_id%3E%5B%5E/.%5D%2B%29/session_recordings/%3F%24'*/
  '''
# ---
# name: TestSessionRecordings.test_listing_recordings_is_not_nplus1_for_persons.22
  '''
  SELECT "posthog_user"."id",
         "posthog_user"."password",
         "posthog_user"."last_login",
         "posthog_user"."first_name",
         "posthog_user"."last_name",
         "posthog_user"."is_staff",
         "posthog_user"."is_active",
         "posthog_user"."date_joined",
         "posthog_user"."uuid",
         "posthog_user"."current_organization_id",
         "posthog_user"."current_team_id",
         "posthog_user"."email",
         "posthog_user"."pending_email",
         "posthog_user"."temporary_token",
         "posthog_user"."distinct_id",
         "posthog_user"."is_email_verified",
         "posthog_user"."has_seen_product_intro_for",
         "posthog_user"."strapi_id",
         "posthog_user"."email_opt_in",
         "posthog_user"."theme_mode",
         "posthog_user"."partial_notification_settings",
         "posthog_user"."anonymize_data",
         "posthog_user"."toolbar_mode",
         "posthog_user"."events_column_config"
  FROM "posthog_user"
  WHERE "posthog_user"."id" = 2
  LIMIT 21 /**/
  '''
# ---
# name: TestSessionRecordings.test_listing_recordings_is_not_nplus1_for_persons.220
  '''
  SELECT "posthog_instancesetting"."id",
         "posthog_instancesetting"."key",
         "posthog_instancesetting"."raw_value"
  FROM "posthog_instancesetting"
  WHERE "posthog_instancesetting"."key" = 'constance:posthog:PERSON_ON_EVENTS_ENABLED'
  ORDER BY "posthog_instancesetting"."id" ASC
  LIMIT 1 /*controller='project_session_recordings-list',route='api/projects/%28%3FP%3Cparent_lookup_team_id%3E%5B%5E/.%5D%2B%29/session_recordings/%3F%24'*/
  '''
# ---
# name: TestSessionRecordings.test_listing_recordings_is_not_nplus1_for_persons.221
  '''
  SELECT "posthog_instancesetting"."id",
         "posthog_instancesetting"."key",
         "posthog_instancesetting"."raw_value"
  FROM "posthog_instancesetting"
  WHERE "posthog_instancesetting"."key" = 'constance:posthog:AGGREGATE_BY_DISTINCT_IDS_TEAMS'
  ORDER BY "posthog_instancesetting"."id" ASC
  LIMIT 1 /*controller='project_session_recordings-list',route='api/projects/%28%3FP%3Cparent_lookup_team_id%3E%5B%5E/.%5D%2B%29/session_recordings/%3F%24'*/
  '''
# ---
# name: TestSessionRecordings.test_listing_recordings_is_not_nplus1_for_persons.222
  '''
  SELECT "posthog_instancesetting"."id",
         "posthog_instancesetting"."key",
         "posthog_instancesetting"."raw_value"
  FROM "posthog_instancesetting"
  WHERE "posthog_instancesetting"."key" = 'constance:posthog:PERSON_ON_EVENTS_V2_ENABLED'
  ORDER BY "posthog_instancesetting"."id" ASC
  LIMIT 1 /*controller='project_session_recordings-list',route='api/projects/%28%3FP%3Cparent_lookup_team_id%3E%5B%5E/.%5D%2B%29/session_recordings/%3F%24'*/
  '''
# ---
# name: TestSessionRecordings.test_listing_recordings_is_not_nplus1_for_persons.223
  '''
  SELECT "posthog_instancesetting"."id",
         "posthog_instancesetting"."key",
         "posthog_instancesetting"."raw_value"
  FROM "posthog_instancesetting"
  WHERE "posthog_instancesetting"."key" = 'constance:posthog:PERSON_ON_EVENTS_ENABLED'
  ORDER BY "posthog_instancesetting"."id" ASC
  LIMIT 1 /*controller='project_session_recordings-list',route='api/projects/%28%3FP%3Cparent_lookup_team_id%3E%5B%5E/.%5D%2B%29/session_recordings/%3F%24'*/
  '''
# ---
# name: TestSessionRecordings.test_listing_recordings_is_not_nplus1_for_persons.224
  '''
  SELECT "posthog_instancesetting"."id",
         "posthog_instancesetting"."key",
         "posthog_instancesetting"."raw_value"
  FROM "posthog_instancesetting"
  WHERE "posthog_instancesetting"."key" = 'constance:posthog:AGGREGATE_BY_DISTINCT_IDS_TEAMS'
  ORDER BY "posthog_instancesetting"."id" ASC
  LIMIT 1 /*controller='project_session_recordings-list',route='api/projects/%28%3FP%3Cparent_lookup_team_id%3E%5B%5E/.%5D%2B%29/session_recordings/%3F%24'*/
  '''
# ---
# name: TestSessionRecordings.test_listing_recordings_is_not_nplus1_for_persons.225
  '''
  SELECT "posthog_sessionrecording"."id",
         "posthog_sessionrecording"."session_id",
         "posthog_sessionrecording"."team_id",
         "posthog_sessionrecording"."created_at",
         "posthog_sessionrecording"."deleted",
         "posthog_sessionrecording"."object_storage_path",
         "posthog_sessionrecording"."distinct_id",
         "posthog_sessionrecording"."duration",
         "posthog_sessionrecording"."active_seconds",
         "posthog_sessionrecording"."inactive_seconds",
         "posthog_sessionrecording"."start_time",
         "posthog_sessionrecording"."end_time",
         "posthog_sessionrecording"."click_count",
         "posthog_sessionrecording"."keypress_count",
         "posthog_sessionrecording"."mouse_activity_count",
         "posthog_sessionrecording"."console_log_count",
         "posthog_sessionrecording"."console_warn_count",
         "posthog_sessionrecording"."console_error_count",
         "posthog_sessionrecording"."start_url",
         "posthog_sessionrecording"."storage_version"
  FROM "posthog_sessionrecording"
  WHERE ("posthog_sessionrecording"."session_id" IN ('1',
                                                     '2',
                                                     '3',
                                                     '4',
                                                     '5',
                                                     '6',
                                                     '7',
                                                     '8',
                                                     '9')
         AND "posthog_sessionrecording"."team_id" = 2) /*controller='project_session_recordings-list',route='api/projects/%28%3FP%3Cparent_lookup_team_id%3E%5B%5E/.%5D%2B%29/session_recordings/%3F%24'*/
  '''
# ---
# name: TestSessionRecordings.test_listing_recordings_is_not_nplus1_for_persons.226
  '''
  SELECT "posthog_sessionrecordingviewed"."session_id"
  FROM "posthog_sessionrecordingviewed"
  WHERE ("posthog_sessionrecordingviewed"."team_id" = 2
         AND "posthog_sessionrecordingviewed"."user_id" = 2) /*controller='project_session_recordings-list',route='api/projects/%28%3FP%3Cparent_lookup_team_id%3E%5B%5E/.%5D%2B%29/session_recordings/%3F%24'*/
  '''
# ---
# name: TestSessionRecordings.test_listing_recordings_is_not_nplus1_for_persons.227
  '''
  SELECT "posthog_persondistinctid"."id",
         "posthog_persondistinctid"."team_id",
         "posthog_persondistinctid"."person_id",
         "posthog_persondistinctid"."distinct_id",
         "posthog_persondistinctid"."version",
         "posthog_person"."id",
         "posthog_person"."created_at",
         "posthog_person"."properties_last_updated_at",
         "posthog_person"."properties_last_operation",
         "posthog_person"."team_id",
         "posthog_person"."properties",
         "posthog_person"."is_user_id",
         "posthog_person"."is_identified",
         "posthog_person"."uuid",
         "posthog_person"."version"
  FROM "posthog_persondistinctid"
  INNER JOIN "posthog_person" ON ("posthog_persondistinctid"."person_id" = "posthog_person"."id")
  WHERE ("posthog_persondistinctid"."distinct_id" IN ('user1',
                                                      'user2',
                                                      'user3',
                                                      'user4',
                                                      'user5',
                                                      'user6',
                                                      'user7',
                                                      'user8',
                                                      'user9')
         AND "posthog_persondistinctid"."team_id" = 2) /*controller='project_session_recordings-list',route='api/projects/%28%3FP%3Cparent_lookup_team_id%3E%5B%5E/.%5D%2B%29/session_recordings/%3F%24'*/
  '''
# ---
# name: TestSessionRecordings.test_listing_recordings_is_not_nplus1_for_persons.228
  '''
  SELECT "posthog_team"."id",
         "posthog_team"."uuid",
         "posthog_team"."organization_id",
         "posthog_team"."project_id",
         "posthog_team"."api_token",
         "posthog_team"."app_urls",
         "posthog_team"."name",
         "posthog_team"."slack_incoming_webhook",
         "posthog_team"."created_at",
         "posthog_team"."updated_at",
         "posthog_team"."anonymize_ips",
         "posthog_team"."completed_snippet_onboarding",
         "posthog_team"."has_completed_onboarding_for",
         "posthog_team"."ingested_event",
         "posthog_team"."autocapture_opt_out",
         "posthog_team"."autocapture_exceptions_opt_in",
         "posthog_team"."autocapture_exceptions_errors_to_ignore",
         "posthog_team"."session_recording_opt_in",
         "posthog_team"."session_recording_sample_rate",
         "posthog_team"."session_recording_minimum_duration_milliseconds",
         "posthog_team"."session_recording_linked_flag",
         "posthog_team"."session_recording_network_payload_capture_config",
         "posthog_team"."session_replay_config",
         "posthog_team"."capture_console_log_opt_in",
         "posthog_team"."capture_performance_opt_in",
         "posthog_team"."surveys_opt_in",
         "posthog_team"."session_recording_version",
         "posthog_team"."signup_token",
         "posthog_team"."is_demo",
         "posthog_team"."access_control",
         "posthog_team"."week_start_day",
         "posthog_team"."inject_web_apps",
         "posthog_team"."test_account_filters",
         "posthog_team"."test_account_filters_default_checked",
         "posthog_team"."path_cleaning_filters",
         "posthog_team"."timezone",
         "posthog_team"."data_attributes",
         "posthog_team"."person_display_name_properties",
         "posthog_team"."live_events_columns",
         "posthog_team"."recording_domains",
         "posthog_team"."primary_dashboard_id",
         "posthog_team"."extra_settings",
         "posthog_team"."correlation_config",
         "posthog_team"."session_recording_retention_period_days",
         "posthog_team"."plugins_opt_in",
         "posthog_team"."opt_out_capture",
         "posthog_team"."event_names",
         "posthog_team"."event_names_with_usage",
         "posthog_team"."event_properties",
         "posthog_team"."event_properties_with_usage",
         "posthog_team"."event_properties_numerical",
         "posthog_team"."external_data_workspace_id",
         "posthog_team"."external_data_workspace_last_synced_at"
  FROM "posthog_team"
  WHERE "posthog_team"."id" = 2
  LIMIT 21
  '''
# ---
# name: TestSessionRecordings.test_listing_recordings_is_not_nplus1_for_persons.229
  '''
  SELECT "posthog_user"."id",
         "posthog_user"."password",
         "posthog_user"."last_login",
         "posthog_user"."first_name",
         "posthog_user"."last_name",
         "posthog_user"."is_staff",
         "posthog_user"."is_active",
         "posthog_user"."date_joined",
         "posthog_user"."uuid",
         "posthog_user"."current_organization_id",
         "posthog_user"."current_team_id",
         "posthog_user"."email",
         "posthog_user"."pending_email",
         "posthog_user"."temporary_token",
         "posthog_user"."distinct_id",
         "posthog_user"."is_email_verified",
         "posthog_user"."has_seen_product_intro_for",
         "posthog_user"."strapi_id",
         "posthog_user"."email_opt_in",
         "posthog_user"."theme_mode",
         "posthog_user"."partial_notification_settings",
         "posthog_user"."anonymize_data",
         "posthog_user"."toolbar_mode",
         "posthog_user"."events_column_config"
  FROM "posthog_user"
  WHERE "posthog_user"."id" = 2
  LIMIT 21 /**/
  '''
# ---
# name: TestSessionRecordings.test_listing_recordings_is_not_nplus1_for_persons.23
  '''
  SELECT "posthog_team"."id",
         "posthog_team"."uuid",
         "posthog_team"."organization_id",
         "posthog_team"."project_id",
         "posthog_team"."api_token",
         "posthog_team"."app_urls",
         "posthog_team"."name",
         "posthog_team"."slack_incoming_webhook",
         "posthog_team"."created_at",
         "posthog_team"."updated_at",
         "posthog_team"."anonymize_ips",
         "posthog_team"."completed_snippet_onboarding",
         "posthog_team"."has_completed_onboarding_for",
         "posthog_team"."ingested_event",
         "posthog_team"."autocapture_opt_out",
         "posthog_team"."autocapture_exceptions_opt_in",
         "posthog_team"."autocapture_exceptions_errors_to_ignore",
         "posthog_team"."session_recording_opt_in",
         "posthog_team"."session_recording_sample_rate",
         "posthog_team"."session_recording_minimum_duration_milliseconds",
         "posthog_team"."session_recording_linked_flag",
         "posthog_team"."session_recording_network_payload_capture_config",
         "posthog_team"."session_replay_config",
         "posthog_team"."capture_console_log_opt_in",
         "posthog_team"."capture_performance_opt_in",
         "posthog_team"."surveys_opt_in",
         "posthog_team"."session_recording_version",
         "posthog_team"."signup_token",
         "posthog_team"."is_demo",
         "posthog_team"."access_control",
         "posthog_team"."week_start_day",
         "posthog_team"."inject_web_apps",
         "posthog_team"."test_account_filters",
         "posthog_team"."test_account_filters_default_checked",
         "posthog_team"."path_cleaning_filters",
         "posthog_team"."timezone",
         "posthog_team"."data_attributes",
         "posthog_team"."person_display_name_properties",
         "posthog_team"."live_events_columns",
         "posthog_team"."recording_domains",
         "posthog_team"."primary_dashboard_id",
         "posthog_team"."extra_settings",
         "posthog_team"."correlation_config",
         "posthog_team"."session_recording_retention_period_days",
         "posthog_team"."external_data_workspace_id",
         "posthog_team"."external_data_workspace_last_synced_at"
  FROM "posthog_team"
  WHERE "posthog_team"."id" = 2
  LIMIT 21 /*controller='project_session_recordings-list',route='api/projects/%28%3FP%3Cparent_lookup_team_id%3E%5B%5E/.%5D%2B%29/session_recordings/%3F%24'*/
  '''
# ---
# name: TestSessionRecordings.test_listing_recordings_is_not_nplus1_for_persons.230
  '''
  SELECT "posthog_team"."id",
         "posthog_team"."uuid",
         "posthog_team"."organization_id",
         "posthog_team"."project_id",
         "posthog_team"."api_token",
         "posthog_team"."app_urls",
         "posthog_team"."name",
         "posthog_team"."slack_incoming_webhook",
         "posthog_team"."created_at",
         "posthog_team"."updated_at",
         "posthog_team"."anonymize_ips",
         "posthog_team"."completed_snippet_onboarding",
         "posthog_team"."has_completed_onboarding_for",
         "posthog_team"."ingested_event",
         "posthog_team"."autocapture_opt_out",
         "posthog_team"."autocapture_exceptions_opt_in",
         "posthog_team"."autocapture_exceptions_errors_to_ignore",
         "posthog_team"."session_recording_opt_in",
         "posthog_team"."session_recording_sample_rate",
         "posthog_team"."session_recording_minimum_duration_milliseconds",
         "posthog_team"."session_recording_linked_flag",
         "posthog_team"."session_recording_network_payload_capture_config",
         "posthog_team"."session_replay_config",
         "posthog_team"."capture_console_log_opt_in",
         "posthog_team"."capture_performance_opt_in",
         "posthog_team"."surveys_opt_in",
         "posthog_team"."session_recording_version",
         "posthog_team"."signup_token",
         "posthog_team"."is_demo",
         "posthog_team"."access_control",
         "posthog_team"."week_start_day",
         "posthog_team"."inject_web_apps",
         "posthog_team"."test_account_filters",
         "posthog_team"."test_account_filters_default_checked",
         "posthog_team"."path_cleaning_filters",
         "posthog_team"."timezone",
         "posthog_team"."data_attributes",
         "posthog_team"."person_display_name_properties",
         "posthog_team"."live_events_columns",
         "posthog_team"."recording_domains",
         "posthog_team"."primary_dashboard_id",
         "posthog_team"."extra_settings",
         "posthog_team"."correlation_config",
         "posthog_team"."session_recording_retention_period_days",
         "posthog_team"."external_data_workspace_id",
         "posthog_team"."external_data_workspace_last_synced_at"
  FROM "posthog_team"
  WHERE "posthog_team"."id" = 2
  LIMIT 21 /*controller='project_session_recordings-list',route='api/projects/%28%3FP%3Cparent_lookup_team_id%3E%5B%5E/.%5D%2B%29/session_recordings/%3F%24'*/
  '''
# ---
# name: TestSessionRecordings.test_listing_recordings_is_not_nplus1_for_persons.231
  '''
  SELECT "posthog_organizationmembership"."id",
         "posthog_organizationmembership"."organization_id",
         "posthog_organizationmembership"."user_id",
         "posthog_organizationmembership"."level",
         "posthog_organizationmembership"."joined_at",
         "posthog_organizationmembership"."updated_at",
         "posthog_organization"."id",
         "posthog_organization"."name",
         "posthog_organization"."slug",
         "posthog_organization"."created_at",
         "posthog_organization"."updated_at",
         "posthog_organization"."plugins_access_level",
         "posthog_organization"."for_internal_metrics",
         "posthog_organization"."is_member_join_email_enabled",
         "posthog_organization"."enforce_2fa",
         "posthog_organization"."is_hipaa",
         "posthog_organization"."customer_id",
         "posthog_organization"."available_product_features",
         "posthog_organization"."usage",
         "posthog_organization"."never_drop_data",
         "posthog_organization"."customer_trust_scores",
         "posthog_organization"."setup_section_2_completed",
         "posthog_organization"."personalization",
         "posthog_organization"."domain_whitelist",
         "posthog_organization"."available_features"
  FROM "posthog_organizationmembership"
  INNER JOIN "posthog_organization" ON ("posthog_organizationmembership"."organization_id" = "posthog_organization"."id")
  WHERE "posthog_organizationmembership"."user_id" = 2 /*controller='project_session_recordings-list',route='api/projects/%28%3FP%3Cparent_lookup_team_id%3E%5B%5E/.%5D%2B%29/session_recordings/%3F%24'*/
  '''
# ---
# name: TestSessionRecordings.test_listing_recordings_is_not_nplus1_for_persons.232
  '''
  SELECT "posthog_instancesetting"."id",
         "posthog_instancesetting"."key",
         "posthog_instancesetting"."raw_value"
  FROM "posthog_instancesetting"
  WHERE "posthog_instancesetting"."key" = 'constance:posthog:PERSON_ON_EVENTS_V2_ENABLED'
  ORDER BY "posthog_instancesetting"."id" ASC
  LIMIT 1 /*controller='project_session_recordings-list',route='api/projects/%28%3FP%3Cparent_lookup_team_id%3E%5B%5E/.%5D%2B%29/session_recordings/%3F%24'*/
  '''
# ---
# name: TestSessionRecordings.test_listing_recordings_is_not_nplus1_for_persons.233
  '''
  SELECT "posthog_instancesetting"."id",
         "posthog_instancesetting"."key",
         "posthog_instancesetting"."raw_value"
  FROM "posthog_instancesetting"
  WHERE "posthog_instancesetting"."key" = 'constance:posthog:PERSON_ON_EVENTS_ENABLED'
  ORDER BY "posthog_instancesetting"."id" ASC
  LIMIT 1 /*controller='project_session_recordings-list',route='api/projects/%28%3FP%3Cparent_lookup_team_id%3E%5B%5E/.%5D%2B%29/session_recordings/%3F%24'*/
  '''
# ---
# name: TestSessionRecordings.test_listing_recordings_is_not_nplus1_for_persons.234
  '''
  SELECT "posthog_instancesetting"."id",
         "posthog_instancesetting"."key",
         "posthog_instancesetting"."raw_value"
  FROM "posthog_instancesetting"
  WHERE "posthog_instancesetting"."key" = 'constance:posthog:PERSON_ON_EVENTS_V2_ENABLED'
  ORDER BY "posthog_instancesetting"."id" ASC
  LIMIT 1 /*controller='project_session_recordings-list',route='api/projects/%28%3FP%3Cparent_lookup_team_id%3E%5B%5E/.%5D%2B%29/session_recordings/%3F%24'*/
  '''
# ---
# name: TestSessionRecordings.test_listing_recordings_is_not_nplus1_for_persons.235
  '''
  SELECT "posthog_instancesetting"."id",
         "posthog_instancesetting"."key",
         "posthog_instancesetting"."raw_value"
  FROM "posthog_instancesetting"
  WHERE "posthog_instancesetting"."key" = 'constance:posthog:PERSON_ON_EVENTS_ENABLED'
  ORDER BY "posthog_instancesetting"."id" ASC
  LIMIT 1 /*controller='project_session_recordings-list',route='api/projects/%28%3FP%3Cparent_lookup_team_id%3E%5B%5E/.%5D%2B%29/session_recordings/%3F%24'*/
  '''
# ---
# name: TestSessionRecordings.test_listing_recordings_is_not_nplus1_for_persons.236
  '''
  SELECT "posthog_instancesetting"."id",
         "posthog_instancesetting"."key",
         "posthog_instancesetting"."raw_value"
  FROM "posthog_instancesetting"
  WHERE "posthog_instancesetting"."key" = 'constance:posthog:PERSON_ON_EVENTS_V2_ENABLED'
  ORDER BY "posthog_instancesetting"."id" ASC
  LIMIT 1 /*controller='project_session_recordings-list',route='api/projects/%28%3FP%3Cparent_lookup_team_id%3E%5B%5E/.%5D%2B%29/session_recordings/%3F%24'*/
  '''
# ---
# name: TestSessionRecordings.test_listing_recordings_is_not_nplus1_for_persons.237
  '''
  SELECT "posthog_instancesetting"."id",
         "posthog_instancesetting"."key",
         "posthog_instancesetting"."raw_value"
  FROM "posthog_instancesetting"
  WHERE "posthog_instancesetting"."key" = 'constance:posthog:PERSON_ON_EVENTS_ENABLED'
  ORDER BY "posthog_instancesetting"."id" ASC
  LIMIT 1 /*controller='project_session_recordings-list',route='api/projects/%28%3FP%3Cparent_lookup_team_id%3E%5B%5E/.%5D%2B%29/session_recordings/%3F%24'*/
  '''
# ---
# name: TestSessionRecordings.test_listing_recordings_is_not_nplus1_for_persons.238
  '''
  SELECT "posthog_instancesetting"."id",
         "posthog_instancesetting"."key",
         "posthog_instancesetting"."raw_value"
  FROM "posthog_instancesetting"
  WHERE "posthog_instancesetting"."key" = 'constance:posthog:PERSON_ON_EVENTS_V2_ENABLED'
  ORDER BY "posthog_instancesetting"."id" ASC
  LIMIT 1 /*controller='project_session_recordings-list',route='api/projects/%28%3FP%3Cparent_lookup_team_id%3E%5B%5E/.%5D%2B%29/session_recordings/%3F%24'*/
  '''
# ---
# name: TestSessionRecordings.test_listing_recordings_is_not_nplus1_for_persons.239
  '''
  SELECT "posthog_instancesetting"."id",
         "posthog_instancesetting"."key",
         "posthog_instancesetting"."raw_value"
  FROM "posthog_instancesetting"
  WHERE "posthog_instancesetting"."key" = 'constance:posthog:PERSON_ON_EVENTS_ENABLED'
  ORDER BY "posthog_instancesetting"."id" ASC
  LIMIT 1 /*controller='project_session_recordings-list',route='api/projects/%28%3FP%3Cparent_lookup_team_id%3E%5B%5E/.%5D%2B%29/session_recordings/%3F%24'*/
  '''
# ---
# name: TestSessionRecordings.test_listing_recordings_is_not_nplus1_for_persons.24
  '''
  SELECT "posthog_organizationmembership"."id",
         "posthog_organizationmembership"."organization_id",
         "posthog_organizationmembership"."user_id",
         "posthog_organizationmembership"."level",
         "posthog_organizationmembership"."joined_at",
         "posthog_organizationmembership"."updated_at",
         "posthog_organization"."id",
         "posthog_organization"."name",
         "posthog_organization"."slug",
         "posthog_organization"."created_at",
         "posthog_organization"."updated_at",
         "posthog_organization"."plugins_access_level",
         "posthog_organization"."for_internal_metrics",
         "posthog_organization"."is_member_join_email_enabled",
         "posthog_organization"."enforce_2fa",
         "posthog_organization"."is_hipaa",
         "posthog_organization"."customer_id",
         "posthog_organization"."available_product_features",
         "posthog_organization"."usage",
         "posthog_organization"."never_drop_data",
         "posthog_organization"."customer_trust_scores",
         "posthog_organization"."setup_section_2_completed",
         "posthog_organization"."personalization",
         "posthog_organization"."domain_whitelist",
         "posthog_organization"."available_features"
  FROM "posthog_organizationmembership"
  INNER JOIN "posthog_organization" ON ("posthog_organizationmembership"."organization_id" = "posthog_organization"."id")
  WHERE "posthog_organizationmembership"."user_id" = 2 /*controller='project_session_recordings-list',route='api/projects/%28%3FP%3Cparent_lookup_team_id%3E%5B%5E/.%5D%2B%29/session_recordings/%3F%24'*/
  '''
# ---
# name: TestSessionRecordings.test_listing_recordings_is_not_nplus1_for_persons.240
  '''
  SELECT "posthog_instancesetting"."id",
         "posthog_instancesetting"."key",
         "posthog_instancesetting"."raw_value"
  FROM "posthog_instancesetting"
  WHERE "posthog_instancesetting"."key" = 'constance:posthog:AGGREGATE_BY_DISTINCT_IDS_TEAMS'
  ORDER BY "posthog_instancesetting"."id" ASC
  LIMIT 1 /*controller='project_session_recordings-list',route='api/projects/%28%3FP%3Cparent_lookup_team_id%3E%5B%5E/.%5D%2B%29/session_recordings/%3F%24'*/
  '''
# ---
# name: TestSessionRecordings.test_listing_recordings_is_not_nplus1_for_persons.241
  '''
  SELECT "posthog_instancesetting"."id",
         "posthog_instancesetting"."key",
         "posthog_instancesetting"."raw_value"
  FROM "posthog_instancesetting"
  WHERE "posthog_instancesetting"."key" = 'constance:posthog:RECORDINGS_TTL_WEEKS'
  ORDER BY "posthog_instancesetting"."id" ASC
  LIMIT 1 /*controller='project_session_recordings-list',route='api/projects/%28%3FP%3Cparent_lookup_team_id%3E%5B%5E/.%5D%2B%29/session_recordings/%3F%24'*/
  '''
# ---
# name: TestSessionRecordings.test_listing_recordings_is_not_nplus1_for_persons.242
  '''
  SELECT "posthog_instancesetting"."id",
         "posthog_instancesetting"."key",
         "posthog_instancesetting"."raw_value"
  FROM "posthog_instancesetting"
  WHERE "posthog_instancesetting"."key" = 'constance:posthog:PERSON_ON_EVENTS_V2_ENABLED'
  ORDER BY "posthog_instancesetting"."id" ASC
  LIMIT 1 /*controller='project_session_recordings-list',route='api/projects/%28%3FP%3Cparent_lookup_team_id%3E%5B%5E/.%5D%2B%29/session_recordings/%3F%24'*/
  '''
# ---
# name: TestSessionRecordings.test_listing_recordings_is_not_nplus1_for_persons.243
  '''
  SELECT "posthog_instancesetting"."id",
         "posthog_instancesetting"."key",
         "posthog_instancesetting"."raw_value"
  FROM "posthog_instancesetting"
  WHERE "posthog_instancesetting"."key" = 'constance:posthog:PERSON_ON_EVENTS_ENABLED'
  ORDER BY "posthog_instancesetting"."id" ASC
  LIMIT 1 /*controller='project_session_recordings-list',route='api/projects/%28%3FP%3Cparent_lookup_team_id%3E%5B%5E/.%5D%2B%29/session_recordings/%3F%24'*/
  '''
# ---
# name: TestSessionRecordings.test_listing_recordings_is_not_nplus1_for_persons.244
  '''
  SELECT "posthog_instancesetting"."id",
         "posthog_instancesetting"."key",
         "posthog_instancesetting"."raw_value"
  FROM "posthog_instancesetting"
  WHERE "posthog_instancesetting"."key" = 'constance:posthog:AGGREGATE_BY_DISTINCT_IDS_TEAMS'
  ORDER BY "posthog_instancesetting"."id" ASC
  LIMIT 1 /*controller='project_session_recordings-list',route='api/projects/%28%3FP%3Cparent_lookup_team_id%3E%5B%5E/.%5D%2B%29/session_recordings/%3F%24'*/
  '''
# ---
# name: TestSessionRecordings.test_listing_recordings_is_not_nplus1_for_persons.245
  '''
  SELECT "posthog_instancesetting"."id",
         "posthog_instancesetting"."key",
         "posthog_instancesetting"."raw_value"
  FROM "posthog_instancesetting"
  WHERE "posthog_instancesetting"."key" = 'constance:posthog:PERSON_ON_EVENTS_V2_ENABLED'
  ORDER BY "posthog_instancesetting"."id" ASC
  LIMIT 1 /*controller='project_session_recordings-list',route='api/projects/%28%3FP%3Cparent_lookup_team_id%3E%5B%5E/.%5D%2B%29/session_recordings/%3F%24'*/
  '''
# ---
# name: TestSessionRecordings.test_listing_recordings_is_not_nplus1_for_persons.246
  '''
  SELECT "posthog_instancesetting"."id",
         "posthog_instancesetting"."key",
         "posthog_instancesetting"."raw_value"
  FROM "posthog_instancesetting"
  WHERE "posthog_instancesetting"."key" = 'constance:posthog:PERSON_ON_EVENTS_ENABLED'
  ORDER BY "posthog_instancesetting"."id" ASC
  LIMIT 1 /*controller='project_session_recordings-list',route='api/projects/%28%3FP%3Cparent_lookup_team_id%3E%5B%5E/.%5D%2B%29/session_recordings/%3F%24'*/
  '''
# ---
# name: TestSessionRecordings.test_listing_recordings_is_not_nplus1_for_persons.247
  '''
  SELECT "posthog_instancesetting"."id",
         "posthog_instancesetting"."key",
         "posthog_instancesetting"."raw_value"
  FROM "posthog_instancesetting"
  WHERE "posthog_instancesetting"."key" = 'constance:posthog:AGGREGATE_BY_DISTINCT_IDS_TEAMS'
  ORDER BY "posthog_instancesetting"."id" ASC
  LIMIT 1 /*controller='project_session_recordings-list',route='api/projects/%28%3FP%3Cparent_lookup_team_id%3E%5B%5E/.%5D%2B%29/session_recordings/%3F%24'*/
  '''
# ---
# name: TestSessionRecordings.test_listing_recordings_is_not_nplus1_for_persons.248
  '''
  SELECT "posthog_sessionrecording"."id",
         "posthog_sessionrecording"."session_id",
         "posthog_sessionrecording"."team_id",
         "posthog_sessionrecording"."created_at",
         "posthog_sessionrecording"."deleted",
         "posthog_sessionrecording"."object_storage_path",
         "posthog_sessionrecording"."distinct_id",
         "posthog_sessionrecording"."duration",
         "posthog_sessionrecording"."active_seconds",
         "posthog_sessionrecording"."inactive_seconds",
         "posthog_sessionrecording"."start_time",
         "posthog_sessionrecording"."end_time",
         "posthog_sessionrecording"."click_count",
         "posthog_sessionrecording"."keypress_count",
         "posthog_sessionrecording"."mouse_activity_count",
         "posthog_sessionrecording"."console_log_count",
         "posthog_sessionrecording"."console_warn_count",
         "posthog_sessionrecording"."console_error_count",
         "posthog_sessionrecording"."start_url",
         "posthog_sessionrecording"."storage_version"
  FROM "posthog_sessionrecording"
  WHERE ("posthog_sessionrecording"."session_id" IN ('1',
                                                     '10',
                                                     '2',
                                                     '3',
                                                     '4',
                                                     '5',
                                                     '6',
                                                     '7',
                                                     '8',
                                                     '9')
         AND "posthog_sessionrecording"."team_id" = 2) /*controller='project_session_recordings-list',route='api/projects/%28%3FP%3Cparent_lookup_team_id%3E%5B%5E/.%5D%2B%29/session_recordings/%3F%24'*/
  '''
# ---
# name: TestSessionRecordings.test_listing_recordings_is_not_nplus1_for_persons.249
  '''
  SELECT "posthog_sessionrecordingviewed"."session_id"
  FROM "posthog_sessionrecordingviewed"
  WHERE ("posthog_sessionrecordingviewed"."team_id" = 2
         AND "posthog_sessionrecordingviewed"."user_id" = 2) /*controller='project_session_recordings-list',route='api/projects/%28%3FP%3Cparent_lookup_team_id%3E%5B%5E/.%5D%2B%29/session_recordings/%3F%24'*/
  '''
# ---
# name: TestSessionRecordings.test_listing_recordings_is_not_nplus1_for_persons.25
  '''
  SELECT "posthog_instancesetting"."id",
         "posthog_instancesetting"."key",
         "posthog_instancesetting"."raw_value"
  FROM "posthog_instancesetting"
  WHERE "posthog_instancesetting"."key" = 'constance:posthog:PERSON_ON_EVENTS_V2_ENABLED'
  ORDER BY "posthog_instancesetting"."id" ASC
  LIMIT 1 /*controller='project_session_recordings-list',route='api/projects/%28%3FP%3Cparent_lookup_team_id%3E%5B%5E/.%5D%2B%29/session_recordings/%3F%24'*/
  '''
# ---
# name: TestSessionRecordings.test_listing_recordings_is_not_nplus1_for_persons.250
  '''
  SELECT "posthog_persondistinctid"."id",
         "posthog_persondistinctid"."team_id",
         "posthog_persondistinctid"."person_id",
         "posthog_persondistinctid"."distinct_id",
         "posthog_persondistinctid"."version",
         "posthog_person"."id",
         "posthog_person"."created_at",
         "posthog_person"."properties_last_updated_at",
         "posthog_person"."properties_last_operation",
         "posthog_person"."team_id",
         "posthog_person"."properties",
         "posthog_person"."is_user_id",
         "posthog_person"."is_identified",
         "posthog_person"."uuid",
         "posthog_person"."version"
  FROM "posthog_persondistinctid"
  INNER JOIN "posthog_person" ON ("posthog_persondistinctid"."person_id" = "posthog_person"."id")
  WHERE ("posthog_persondistinctid"."distinct_id" IN ('user1',
                                                      'user10',
                                                      'user2',
                                                      'user3',
                                                      'user4',
                                                      'user5',
                                                      'user6',
                                                      'user7',
                                                      'user8',
                                                      'user9')
         AND "posthog_persondistinctid"."team_id" = 2) /*controller='project_session_recordings-list',route='api/projects/%28%3FP%3Cparent_lookup_team_id%3E%5B%5E/.%5D%2B%29/session_recordings/%3F%24'*/
  '''
# ---
# name: TestSessionRecordings.test_listing_recordings_is_not_nplus1_for_persons.26
  '''
  SELECT "posthog_instancesetting"."id",
         "posthog_instancesetting"."key",
         "posthog_instancesetting"."raw_value"
  FROM "posthog_instancesetting"
  WHERE "posthog_instancesetting"."key" = 'constance:posthog:PERSON_ON_EVENTS_ENABLED'
  ORDER BY "posthog_instancesetting"."id" ASC
  LIMIT 1 /*controller='project_session_recordings-list',route='api/projects/%28%3FP%3Cparent_lookup_team_id%3E%5B%5E/.%5D%2B%29/session_recordings/%3F%24'*/
  '''
# ---
# name: TestSessionRecordings.test_listing_recordings_is_not_nplus1_for_persons.27
  '''
  SELECT "posthog_instancesetting"."id",
         "posthog_instancesetting"."key",
         "posthog_instancesetting"."raw_value"
  FROM "posthog_instancesetting"
  WHERE "posthog_instancesetting"."key" = 'constance:posthog:PERSON_ON_EVENTS_V2_ENABLED'
  ORDER BY "posthog_instancesetting"."id" ASC
  LIMIT 1 /*controller='project_session_recordings-list',route='api/projects/%28%3FP%3Cparent_lookup_team_id%3E%5B%5E/.%5D%2B%29/session_recordings/%3F%24'*/
  '''
# ---
# name: TestSessionRecordings.test_listing_recordings_is_not_nplus1_for_persons.28
  '''
  SELECT "posthog_instancesetting"."id",
         "posthog_instancesetting"."key",
         "posthog_instancesetting"."raw_value"
  FROM "posthog_instancesetting"
  WHERE "posthog_instancesetting"."key" = 'constance:posthog:PERSON_ON_EVENTS_ENABLED'
  ORDER BY "posthog_instancesetting"."id" ASC
  LIMIT 1 /*controller='project_session_recordings-list',route='api/projects/%28%3FP%3Cparent_lookup_team_id%3E%5B%5E/.%5D%2B%29/session_recordings/%3F%24'*/
  '''
# ---
# name: TestSessionRecordings.test_listing_recordings_is_not_nplus1_for_persons.29
  '''
  SELECT "posthog_instancesetting"."id",
         "posthog_instancesetting"."key",
         "posthog_instancesetting"."raw_value"
  FROM "posthog_instancesetting"
  WHERE "posthog_instancesetting"."key" = 'constance:posthog:PERSON_ON_EVENTS_V2_ENABLED'
  ORDER BY "posthog_instancesetting"."id" ASC
  LIMIT 1 /*controller='project_session_recordings-list',route='api/projects/%28%3FP%3Cparent_lookup_team_id%3E%5B%5E/.%5D%2B%29/session_recordings/%3F%24'*/
  '''
# ---
# name: TestSessionRecordings.test_listing_recordings_is_not_nplus1_for_persons.3
  '''
  SELECT "posthog_instancesetting"."id",
         "posthog_instancesetting"."key",
         "posthog_instancesetting"."raw_value"
  FROM "posthog_instancesetting"
  WHERE "posthog_instancesetting"."key" = 'constance:posthog:RATE_LIMIT_ENABLED'
  ORDER BY "posthog_instancesetting"."id" ASC
  LIMIT 1 /*controller='project_session_recordings-list',route='api/projects/%28%3FP%3Cparent_lookup_team_id%3E%5B%5E/.%5D%2B%29/session_recordings/%3F%24'*/
  '''
# ---
# name: TestSessionRecordings.test_listing_recordings_is_not_nplus1_for_persons.30
  '''
  SELECT "posthog_instancesetting"."id",
         "posthog_instancesetting"."key",
         "posthog_instancesetting"."raw_value"
  FROM "posthog_instancesetting"
  WHERE "posthog_instancesetting"."key" = 'constance:posthog:PERSON_ON_EVENTS_ENABLED'
  ORDER BY "posthog_instancesetting"."id" ASC
  LIMIT 1 /*controller='project_session_recordings-list',route='api/projects/%28%3FP%3Cparent_lookup_team_id%3E%5B%5E/.%5D%2B%29/session_recordings/%3F%24'*/
  '''
# ---
# name: TestSessionRecordings.test_listing_recordings_is_not_nplus1_for_persons.31
  '''
  SELECT "posthog_instancesetting"."id",
         "posthog_instancesetting"."key",
         "posthog_instancesetting"."raw_value"
  FROM "posthog_instancesetting"
  WHERE "posthog_instancesetting"."key" = 'constance:posthog:PERSON_ON_EVENTS_V2_ENABLED'
  ORDER BY "posthog_instancesetting"."id" ASC
  LIMIT 1 /*controller='project_session_recordings-list',route='api/projects/%28%3FP%3Cparent_lookup_team_id%3E%5B%5E/.%5D%2B%29/session_recordings/%3F%24'*/
  '''
# ---
# name: TestSessionRecordings.test_listing_recordings_is_not_nplus1_for_persons.32
  '''
  SELECT "posthog_instancesetting"."id",
         "posthog_instancesetting"."key",
         "posthog_instancesetting"."raw_value"
  FROM "posthog_instancesetting"
  WHERE "posthog_instancesetting"."key" = 'constance:posthog:PERSON_ON_EVENTS_ENABLED'
  ORDER BY "posthog_instancesetting"."id" ASC
  LIMIT 1 /*controller='project_session_recordings-list',route='api/projects/%28%3FP%3Cparent_lookup_team_id%3E%5B%5E/.%5D%2B%29/session_recordings/%3F%24'*/
  '''
# ---
# name: TestSessionRecordings.test_listing_recordings_is_not_nplus1_for_persons.33
  '''
  SELECT "posthog_instancesetting"."id",
         "posthog_instancesetting"."key",
         "posthog_instancesetting"."raw_value"
  FROM "posthog_instancesetting"
  WHERE "posthog_instancesetting"."key" = 'constance:posthog:AGGREGATE_BY_DISTINCT_IDS_TEAMS'
  ORDER BY "posthog_instancesetting"."id" ASC
  LIMIT 1 /*controller='project_session_recordings-list',route='api/projects/%28%3FP%3Cparent_lookup_team_id%3E%5B%5E/.%5D%2B%29/session_recordings/%3F%24'*/
  '''
# ---
# name: TestSessionRecordings.test_listing_recordings_is_not_nplus1_for_persons.34
  '''
  SELECT "posthog_instancesetting"."id",
         "posthog_instancesetting"."key",
         "posthog_instancesetting"."raw_value"
  FROM "posthog_instancesetting"
  WHERE "posthog_instancesetting"."key" = 'constance:posthog:RECORDINGS_TTL_WEEKS'
  ORDER BY "posthog_instancesetting"."id" ASC
  LIMIT 1 /*controller='project_session_recordings-list',route='api/projects/%28%3FP%3Cparent_lookup_team_id%3E%5B%5E/.%5D%2B%29/session_recordings/%3F%24'*/
  '''
# ---
# name: TestSessionRecordings.test_listing_recordings_is_not_nplus1_for_persons.35
  '''
  SELECT "posthog_instancesetting"."id",
         "posthog_instancesetting"."key",
         "posthog_instancesetting"."raw_value"
  FROM "posthog_instancesetting"
  WHERE "posthog_instancesetting"."key" = 'constance:posthog:PERSON_ON_EVENTS_V2_ENABLED'
  ORDER BY "posthog_instancesetting"."id" ASC
  LIMIT 1 /*controller='project_session_recordings-list',route='api/projects/%28%3FP%3Cparent_lookup_team_id%3E%5B%5E/.%5D%2B%29/session_recordings/%3F%24'*/
  '''
# ---
# name: TestSessionRecordings.test_listing_recordings_is_not_nplus1_for_persons.36
  '''
  SELECT "posthog_instancesetting"."id",
         "posthog_instancesetting"."key",
         "posthog_instancesetting"."raw_value"
  FROM "posthog_instancesetting"
  WHERE "posthog_instancesetting"."key" = 'constance:posthog:PERSON_ON_EVENTS_ENABLED'
  ORDER BY "posthog_instancesetting"."id" ASC
  LIMIT 1 /*controller='project_session_recordings-list',route='api/projects/%28%3FP%3Cparent_lookup_team_id%3E%5B%5E/.%5D%2B%29/session_recordings/%3F%24'*/
  '''
# ---
# name: TestSessionRecordings.test_listing_recordings_is_not_nplus1_for_persons.37
  '''
  SELECT "posthog_instancesetting"."id",
         "posthog_instancesetting"."key",
         "posthog_instancesetting"."raw_value"
  FROM "posthog_instancesetting"
  WHERE "posthog_instancesetting"."key" = 'constance:posthog:AGGREGATE_BY_DISTINCT_IDS_TEAMS'
  ORDER BY "posthog_instancesetting"."id" ASC
  LIMIT 1 /*controller='project_session_recordings-list',route='api/projects/%28%3FP%3Cparent_lookup_team_id%3E%5B%5E/.%5D%2B%29/session_recordings/%3F%24'*/
  '''
# ---
# name: TestSessionRecordings.test_listing_recordings_is_not_nplus1_for_persons.38
  '''
  SELECT "posthog_instancesetting"."id",
         "posthog_instancesetting"."key",
         "posthog_instancesetting"."raw_value"
  FROM "posthog_instancesetting"
  WHERE "posthog_instancesetting"."key" = 'constance:posthog:PERSON_ON_EVENTS_V2_ENABLED'
  ORDER BY "posthog_instancesetting"."id" ASC
  LIMIT 1 /*controller='project_session_recordings-list',route='api/projects/%28%3FP%3Cparent_lookup_team_id%3E%5B%5E/.%5D%2B%29/session_recordings/%3F%24'*/
  '''
# ---
# name: TestSessionRecordings.test_listing_recordings_is_not_nplus1_for_persons.39
  '''
  SELECT "posthog_instancesetting"."id",
         "posthog_instancesetting"."key",
         "posthog_instancesetting"."raw_value"
  FROM "posthog_instancesetting"
  WHERE "posthog_instancesetting"."key" = 'constance:posthog:PERSON_ON_EVENTS_ENABLED'
  ORDER BY "posthog_instancesetting"."id" ASC
  LIMIT 1 /*controller='project_session_recordings-list',route='api/projects/%28%3FP%3Cparent_lookup_team_id%3E%5B%5E/.%5D%2B%29/session_recordings/%3F%24'*/
  '''
# ---
# name: TestSessionRecordings.test_listing_recordings_is_not_nplus1_for_persons.4
  '''
  SELECT "posthog_instancesetting"."id",
         "posthog_instancesetting"."key",
         "posthog_instancesetting"."raw_value"
  FROM "posthog_instancesetting"
  WHERE "posthog_instancesetting"."key" = 'constance:posthog:PERSON_ON_EVENTS_V2_ENABLED'
  ORDER BY "posthog_instancesetting"."id" ASC
  LIMIT 1 /*controller='project_session_recordings-list',route='api/projects/%28%3FP%3Cparent_lookup_team_id%3E%5B%5E/.%5D%2B%29/session_recordings/%3F%24'*/
  '''
# ---
# name: TestSessionRecordings.test_listing_recordings_is_not_nplus1_for_persons.40
  '''
  SELECT "posthog_instancesetting"."id",
         "posthog_instancesetting"."key",
         "posthog_instancesetting"."raw_value"
  FROM "posthog_instancesetting"
  WHERE "posthog_instancesetting"."key" = 'constance:posthog:AGGREGATE_BY_DISTINCT_IDS_TEAMS'
  ORDER BY "posthog_instancesetting"."id" ASC
  LIMIT 1 /*controller='project_session_recordings-list',route='api/projects/%28%3FP%3Cparent_lookup_team_id%3E%5B%5E/.%5D%2B%29/session_recordings/%3F%24'*/
  '''
# ---
# name: TestSessionRecordings.test_listing_recordings_is_not_nplus1_for_persons.41
  '''
  SELECT "posthog_sessionrecording"."id",
         "posthog_sessionrecording"."session_id",
         "posthog_sessionrecording"."team_id",
         "posthog_sessionrecording"."created_at",
         "posthog_sessionrecording"."deleted",
         "posthog_sessionrecording"."object_storage_path",
         "posthog_sessionrecording"."distinct_id",
         "posthog_sessionrecording"."duration",
         "posthog_sessionrecording"."active_seconds",
         "posthog_sessionrecording"."inactive_seconds",
         "posthog_sessionrecording"."start_time",
         "posthog_sessionrecording"."end_time",
         "posthog_sessionrecording"."click_count",
         "posthog_sessionrecording"."keypress_count",
         "posthog_sessionrecording"."mouse_activity_count",
         "posthog_sessionrecording"."console_log_count",
         "posthog_sessionrecording"."console_warn_count",
         "posthog_sessionrecording"."console_error_count",
         "posthog_sessionrecording"."start_url",
         "posthog_sessionrecording"."storage_version"
  FROM "posthog_sessionrecording"
  WHERE ("posthog_sessionrecording"."session_id" IN ('1')
         AND "posthog_sessionrecording"."team_id" = 2) /*controller='project_session_recordings-list',route='api/projects/%28%3FP%3Cparent_lookup_team_id%3E%5B%5E/.%5D%2B%29/session_recordings/%3F%24'*/
  '''
# ---
# name: TestSessionRecordings.test_listing_recordings_is_not_nplus1_for_persons.42
  '''
  SELECT "posthog_sessionrecordingviewed"."session_id"
  FROM "posthog_sessionrecordingviewed"
  WHERE ("posthog_sessionrecordingviewed"."team_id" = 2
         AND "posthog_sessionrecordingviewed"."user_id" = 2) /*controller='project_session_recordings-list',route='api/projects/%28%3FP%3Cparent_lookup_team_id%3E%5B%5E/.%5D%2B%29/session_recordings/%3F%24'*/
  '''
# ---
# name: TestSessionRecordings.test_listing_recordings_is_not_nplus1_for_persons.43
  '''
  SELECT "posthog_persondistinctid"."id",
         "posthog_persondistinctid"."team_id",
         "posthog_persondistinctid"."person_id",
         "posthog_persondistinctid"."distinct_id",
         "posthog_persondistinctid"."version",
         "posthog_person"."id",
         "posthog_person"."created_at",
         "posthog_person"."properties_last_updated_at",
         "posthog_person"."properties_last_operation",
         "posthog_person"."team_id",
         "posthog_person"."properties",
         "posthog_person"."is_user_id",
         "posthog_person"."is_identified",
         "posthog_person"."uuid",
         "posthog_person"."version"
  FROM "posthog_persondistinctid"
  INNER JOIN "posthog_person" ON ("posthog_persondistinctid"."person_id" = "posthog_person"."id")
  WHERE ("posthog_persondistinctid"."distinct_id" IN ('user1')
         AND "posthog_persondistinctid"."team_id" = 2) /*controller='project_session_recordings-list',route='api/projects/%28%3FP%3Cparent_lookup_team_id%3E%5B%5E/.%5D%2B%29/session_recordings/%3F%24'*/
  '''
# ---
# name: TestSessionRecordings.test_listing_recordings_is_not_nplus1_for_persons.44
  '''
  SELECT "posthog_team"."id",
         "posthog_team"."uuid",
         "posthog_team"."organization_id",
         "posthog_team"."project_id",
         "posthog_team"."api_token",
         "posthog_team"."app_urls",
         "posthog_team"."name",
         "posthog_team"."slack_incoming_webhook",
         "posthog_team"."created_at",
         "posthog_team"."updated_at",
         "posthog_team"."anonymize_ips",
         "posthog_team"."completed_snippet_onboarding",
         "posthog_team"."has_completed_onboarding_for",
         "posthog_team"."ingested_event",
         "posthog_team"."autocapture_opt_out",
         "posthog_team"."autocapture_exceptions_opt_in",
         "posthog_team"."autocapture_exceptions_errors_to_ignore",
         "posthog_team"."session_recording_opt_in",
         "posthog_team"."session_recording_sample_rate",
         "posthog_team"."session_recording_minimum_duration_milliseconds",
         "posthog_team"."session_recording_linked_flag",
         "posthog_team"."session_recording_network_payload_capture_config",
         "posthog_team"."session_replay_config",
         "posthog_team"."capture_console_log_opt_in",
         "posthog_team"."capture_performance_opt_in",
         "posthog_team"."surveys_opt_in",
         "posthog_team"."session_recording_version",
         "posthog_team"."signup_token",
         "posthog_team"."is_demo",
         "posthog_team"."access_control",
         "posthog_team"."week_start_day",
         "posthog_team"."inject_web_apps",
         "posthog_team"."test_account_filters",
         "posthog_team"."test_account_filters_default_checked",
         "posthog_team"."path_cleaning_filters",
         "posthog_team"."timezone",
         "posthog_team"."data_attributes",
         "posthog_team"."person_display_name_properties",
         "posthog_team"."live_events_columns",
         "posthog_team"."recording_domains",
         "posthog_team"."primary_dashboard_id",
         "posthog_team"."extra_settings",
         "posthog_team"."correlation_config",
         "posthog_team"."session_recording_retention_period_days",
         "posthog_team"."plugins_opt_in",
         "posthog_team"."opt_out_capture",
         "posthog_team"."event_names",
         "posthog_team"."event_names_with_usage",
         "posthog_team"."event_properties",
         "posthog_team"."event_properties_with_usage",
         "posthog_team"."event_properties_numerical",
         "posthog_team"."external_data_workspace_id",
         "posthog_team"."external_data_workspace_last_synced_at"
  FROM "posthog_team"
  WHERE "posthog_team"."id" = 2
  LIMIT 21
  '''
# ---
# name: TestSessionRecordings.test_listing_recordings_is_not_nplus1_for_persons.45
  '''
  SELECT "posthog_user"."id",
         "posthog_user"."password",
         "posthog_user"."last_login",
         "posthog_user"."first_name",
         "posthog_user"."last_name",
         "posthog_user"."is_staff",
         "posthog_user"."is_active",
         "posthog_user"."date_joined",
         "posthog_user"."uuid",
         "posthog_user"."current_organization_id",
         "posthog_user"."current_team_id",
         "posthog_user"."email",
         "posthog_user"."pending_email",
         "posthog_user"."temporary_token",
         "posthog_user"."distinct_id",
         "posthog_user"."is_email_verified",
         "posthog_user"."has_seen_product_intro_for",
         "posthog_user"."strapi_id",
         "posthog_user"."email_opt_in",
         "posthog_user"."theme_mode",
         "posthog_user"."partial_notification_settings",
         "posthog_user"."anonymize_data",
         "posthog_user"."toolbar_mode",
         "posthog_user"."events_column_config"
  FROM "posthog_user"
  WHERE "posthog_user"."id" = 2
  LIMIT 21 /**/
  '''
# ---
# name: TestSessionRecordings.test_listing_recordings_is_not_nplus1_for_persons.46
  '''
  SELECT "posthog_team"."id",
         "posthog_team"."uuid",
         "posthog_team"."organization_id",
         "posthog_team"."project_id",
         "posthog_team"."api_token",
         "posthog_team"."app_urls",
         "posthog_team"."name",
         "posthog_team"."slack_incoming_webhook",
         "posthog_team"."created_at",
         "posthog_team"."updated_at",
         "posthog_team"."anonymize_ips",
         "posthog_team"."completed_snippet_onboarding",
         "posthog_team"."has_completed_onboarding_for",
         "posthog_team"."ingested_event",
         "posthog_team"."autocapture_opt_out",
         "posthog_team"."autocapture_exceptions_opt_in",
         "posthog_team"."autocapture_exceptions_errors_to_ignore",
         "posthog_team"."session_recording_opt_in",
         "posthog_team"."session_recording_sample_rate",
         "posthog_team"."session_recording_minimum_duration_milliseconds",
         "posthog_team"."session_recording_linked_flag",
         "posthog_team"."session_recording_network_payload_capture_config",
         "posthog_team"."session_replay_config",
         "posthog_team"."capture_console_log_opt_in",
         "posthog_team"."capture_performance_opt_in",
         "posthog_team"."surveys_opt_in",
         "posthog_team"."session_recording_version",
         "posthog_team"."signup_token",
         "posthog_team"."is_demo",
         "posthog_team"."access_control",
         "posthog_team"."week_start_day",
         "posthog_team"."inject_web_apps",
         "posthog_team"."test_account_filters",
         "posthog_team"."test_account_filters_default_checked",
         "posthog_team"."path_cleaning_filters",
         "posthog_team"."timezone",
         "posthog_team"."data_attributes",
         "posthog_team"."person_display_name_properties",
         "posthog_team"."live_events_columns",
         "posthog_team"."recording_domains",
         "posthog_team"."primary_dashboard_id",
         "posthog_team"."extra_settings",
         "posthog_team"."correlation_config",
         "posthog_team"."session_recording_retention_period_days",
         "posthog_team"."external_data_workspace_id",
         "posthog_team"."external_data_workspace_last_synced_at"
  FROM "posthog_team"
  WHERE "posthog_team"."id" = 2
  LIMIT 21 /*controller='project_session_recordings-list',route='api/projects/%28%3FP%3Cparent_lookup_team_id%3E%5B%5E/.%5D%2B%29/session_recordings/%3F%24'*/
  '''
# ---
# name: TestSessionRecordings.test_listing_recordings_is_not_nplus1_for_persons.47
  '''
  SELECT "posthog_organizationmembership"."id",
         "posthog_organizationmembership"."organization_id",
         "posthog_organizationmembership"."user_id",
         "posthog_organizationmembership"."level",
         "posthog_organizationmembership"."joined_at",
         "posthog_organizationmembership"."updated_at",
         "posthog_organization"."id",
         "posthog_organization"."name",
         "posthog_organization"."slug",
         "posthog_organization"."created_at",
         "posthog_organization"."updated_at",
         "posthog_organization"."plugins_access_level",
         "posthog_organization"."for_internal_metrics",
         "posthog_organization"."is_member_join_email_enabled",
         "posthog_organization"."enforce_2fa",
         "posthog_organization"."is_hipaa",
         "posthog_organization"."customer_id",
         "posthog_organization"."available_product_features",
         "posthog_organization"."usage",
         "posthog_organization"."never_drop_data",
         "posthog_organization"."customer_trust_scores",
         "posthog_organization"."setup_section_2_completed",
         "posthog_organization"."personalization",
         "posthog_organization"."domain_whitelist",
         "posthog_organization"."available_features"
  FROM "posthog_organizationmembership"
  INNER JOIN "posthog_organization" ON ("posthog_organizationmembership"."organization_id" = "posthog_organization"."id")
  WHERE "posthog_organizationmembership"."user_id" = 2 /*controller='project_session_recordings-list',route='api/projects/%28%3FP%3Cparent_lookup_team_id%3E%5B%5E/.%5D%2B%29/session_recordings/%3F%24'*/
  '''
# ---
# name: TestSessionRecordings.test_listing_recordings_is_not_nplus1_for_persons.48
  '''
  SELECT "posthog_instancesetting"."id",
         "posthog_instancesetting"."key",
         "posthog_instancesetting"."raw_value"
  FROM "posthog_instancesetting"
  WHERE "posthog_instancesetting"."key" = 'constance:posthog:PERSON_ON_EVENTS_V2_ENABLED'
  ORDER BY "posthog_instancesetting"."id" ASC
  LIMIT 1 /*controller='project_session_recordings-list',route='api/projects/%28%3FP%3Cparent_lookup_team_id%3E%5B%5E/.%5D%2B%29/session_recordings/%3F%24'*/
  '''
# ---
# name: TestSessionRecordings.test_listing_recordings_is_not_nplus1_for_persons.49
  '''
  SELECT "posthog_instancesetting"."id",
         "posthog_instancesetting"."key",
         "posthog_instancesetting"."raw_value"
  FROM "posthog_instancesetting"
  WHERE "posthog_instancesetting"."key" = 'constance:posthog:PERSON_ON_EVENTS_ENABLED'
  ORDER BY "posthog_instancesetting"."id" ASC
  LIMIT 1 /*controller='project_session_recordings-list',route='api/projects/%28%3FP%3Cparent_lookup_team_id%3E%5B%5E/.%5D%2B%29/session_recordings/%3F%24'*/
  '''
# ---
# name: TestSessionRecordings.test_listing_recordings_is_not_nplus1_for_persons.5
  '''
  SELECT "posthog_instancesetting"."id",
         "posthog_instancesetting"."key",
         "posthog_instancesetting"."raw_value"
  FROM "posthog_instancesetting"
  WHERE "posthog_instancesetting"."key" = 'constance:posthog:PERSON_ON_EVENTS_ENABLED'
  ORDER BY "posthog_instancesetting"."id" ASC
  LIMIT 1 /*controller='project_session_recordings-list',route='api/projects/%28%3FP%3Cparent_lookup_team_id%3E%5B%5E/.%5D%2B%29/session_recordings/%3F%24'*/
  '''
# ---
# name: TestSessionRecordings.test_listing_recordings_is_not_nplus1_for_persons.50
  '''
  SELECT "posthog_instancesetting"."id",
         "posthog_instancesetting"."key",
         "posthog_instancesetting"."raw_value"
  FROM "posthog_instancesetting"
  WHERE "posthog_instancesetting"."key" = 'constance:posthog:PERSON_ON_EVENTS_V2_ENABLED'
  ORDER BY "posthog_instancesetting"."id" ASC
  LIMIT 1 /*controller='project_session_recordings-list',route='api/projects/%28%3FP%3Cparent_lookup_team_id%3E%5B%5E/.%5D%2B%29/session_recordings/%3F%24'*/
  '''
# ---
# name: TestSessionRecordings.test_listing_recordings_is_not_nplus1_for_persons.51
  '''
  SELECT "posthog_instancesetting"."id",
         "posthog_instancesetting"."key",
         "posthog_instancesetting"."raw_value"
  FROM "posthog_instancesetting"
  WHERE "posthog_instancesetting"."key" = 'constance:posthog:PERSON_ON_EVENTS_ENABLED'
  ORDER BY "posthog_instancesetting"."id" ASC
  LIMIT 1 /*controller='project_session_recordings-list',route='api/projects/%28%3FP%3Cparent_lookup_team_id%3E%5B%5E/.%5D%2B%29/session_recordings/%3F%24'*/
  '''
# ---
# name: TestSessionRecordings.test_listing_recordings_is_not_nplus1_for_persons.52
  '''
  SELECT "posthog_instancesetting"."id",
         "posthog_instancesetting"."key",
         "posthog_instancesetting"."raw_value"
  FROM "posthog_instancesetting"
  WHERE "posthog_instancesetting"."key" = 'constance:posthog:PERSON_ON_EVENTS_V2_ENABLED'
  ORDER BY "posthog_instancesetting"."id" ASC
  LIMIT 1 /*controller='project_session_recordings-list',route='api/projects/%28%3FP%3Cparent_lookup_team_id%3E%5B%5E/.%5D%2B%29/session_recordings/%3F%24'*/
  '''
# ---
# name: TestSessionRecordings.test_listing_recordings_is_not_nplus1_for_persons.53
  '''
  SELECT "posthog_instancesetting"."id",
         "posthog_instancesetting"."key",
         "posthog_instancesetting"."raw_value"
  FROM "posthog_instancesetting"
  WHERE "posthog_instancesetting"."key" = 'constance:posthog:PERSON_ON_EVENTS_ENABLED'
  ORDER BY "posthog_instancesetting"."id" ASC
  LIMIT 1 /*controller='project_session_recordings-list',route='api/projects/%28%3FP%3Cparent_lookup_team_id%3E%5B%5E/.%5D%2B%29/session_recordings/%3F%24'*/
  '''
# ---
# name: TestSessionRecordings.test_listing_recordings_is_not_nplus1_for_persons.54
  '''
  SELECT "posthog_instancesetting"."id",
         "posthog_instancesetting"."key",
         "posthog_instancesetting"."raw_value"
  FROM "posthog_instancesetting"
  WHERE "posthog_instancesetting"."key" = 'constance:posthog:PERSON_ON_EVENTS_V2_ENABLED'
  ORDER BY "posthog_instancesetting"."id" ASC
  LIMIT 1 /*controller='project_session_recordings-list',route='api/projects/%28%3FP%3Cparent_lookup_team_id%3E%5B%5E/.%5D%2B%29/session_recordings/%3F%24'*/
  '''
# ---
# name: TestSessionRecordings.test_listing_recordings_is_not_nplus1_for_persons.55
  '''
  SELECT "posthog_instancesetting"."id",
         "posthog_instancesetting"."key",
         "posthog_instancesetting"."raw_value"
  FROM "posthog_instancesetting"
  WHERE "posthog_instancesetting"."key" = 'constance:posthog:PERSON_ON_EVENTS_ENABLED'
  ORDER BY "posthog_instancesetting"."id" ASC
  LIMIT 1 /*controller='project_session_recordings-list',route='api/projects/%28%3FP%3Cparent_lookup_team_id%3E%5B%5E/.%5D%2B%29/session_recordings/%3F%24'*/
  '''
# ---
# name: TestSessionRecordings.test_listing_recordings_is_not_nplus1_for_persons.56
  '''
  SELECT "posthog_instancesetting"."id",
         "posthog_instancesetting"."key",
         "posthog_instancesetting"."raw_value"
  FROM "posthog_instancesetting"
  WHERE "posthog_instancesetting"."key" = 'constance:posthog:AGGREGATE_BY_DISTINCT_IDS_TEAMS'
  ORDER BY "posthog_instancesetting"."id" ASC
  LIMIT 1 /*controller='project_session_recordings-list',route='api/projects/%28%3FP%3Cparent_lookup_team_id%3E%5B%5E/.%5D%2B%29/session_recordings/%3F%24'*/
  '''
# ---
# name: TestSessionRecordings.test_listing_recordings_is_not_nplus1_for_persons.57
  '''
  SELECT "posthog_instancesetting"."id",
         "posthog_instancesetting"."key",
         "posthog_instancesetting"."raw_value"
  FROM "posthog_instancesetting"
  WHERE "posthog_instancesetting"."key" = 'constance:posthog:RECORDINGS_TTL_WEEKS'
  ORDER BY "posthog_instancesetting"."id" ASC
  LIMIT 1 /*controller='project_session_recordings-list',route='api/projects/%28%3FP%3Cparent_lookup_team_id%3E%5B%5E/.%5D%2B%29/session_recordings/%3F%24'*/
  '''
# ---
# name: TestSessionRecordings.test_listing_recordings_is_not_nplus1_for_persons.58
  '''
  SELECT "posthog_instancesetting"."id",
         "posthog_instancesetting"."key",
         "posthog_instancesetting"."raw_value"
  FROM "posthog_instancesetting"
  WHERE "posthog_instancesetting"."key" = 'constance:posthog:PERSON_ON_EVENTS_V2_ENABLED'
  ORDER BY "posthog_instancesetting"."id" ASC
  LIMIT 1 /*controller='project_session_recordings-list',route='api/projects/%28%3FP%3Cparent_lookup_team_id%3E%5B%5E/.%5D%2B%29/session_recordings/%3F%24'*/
  '''
# ---
# name: TestSessionRecordings.test_listing_recordings_is_not_nplus1_for_persons.59
  '''
  SELECT "posthog_instancesetting"."id",
         "posthog_instancesetting"."key",
         "posthog_instancesetting"."raw_value"
  FROM "posthog_instancesetting"
  WHERE "posthog_instancesetting"."key" = 'constance:posthog:PERSON_ON_EVENTS_ENABLED'
  ORDER BY "posthog_instancesetting"."id" ASC
  LIMIT 1 /*controller='project_session_recordings-list',route='api/projects/%28%3FP%3Cparent_lookup_team_id%3E%5B%5E/.%5D%2B%29/session_recordings/%3F%24'*/
  '''
# ---
# name: TestSessionRecordings.test_listing_recordings_is_not_nplus1_for_persons.6
  '''
  SELECT "posthog_instancesetting"."id",
         "posthog_instancesetting"."key",
         "posthog_instancesetting"."raw_value"
  FROM "posthog_instancesetting"
  WHERE "posthog_instancesetting"."key" = 'constance:posthog:PERSON_ON_EVENTS_V2_ENABLED'
  ORDER BY "posthog_instancesetting"."id" ASC
  LIMIT 1 /*controller='project_session_recordings-list',route='api/projects/%28%3FP%3Cparent_lookup_team_id%3E%5B%5E/.%5D%2B%29/session_recordings/%3F%24'*/
  '''
# ---
# name: TestSessionRecordings.test_listing_recordings_is_not_nplus1_for_persons.60
  '''
  SELECT "posthog_instancesetting"."id",
         "posthog_instancesetting"."key",
         "posthog_instancesetting"."raw_value"
  FROM "posthog_instancesetting"
  WHERE "posthog_instancesetting"."key" = 'constance:posthog:AGGREGATE_BY_DISTINCT_IDS_TEAMS'
  ORDER BY "posthog_instancesetting"."id" ASC
  LIMIT 1 /*controller='project_session_recordings-list',route='api/projects/%28%3FP%3Cparent_lookup_team_id%3E%5B%5E/.%5D%2B%29/session_recordings/%3F%24'*/
  '''
# ---
# name: TestSessionRecordings.test_listing_recordings_is_not_nplus1_for_persons.61
  '''
  SELECT "posthog_instancesetting"."id",
         "posthog_instancesetting"."key",
         "posthog_instancesetting"."raw_value"
  FROM "posthog_instancesetting"
  WHERE "posthog_instancesetting"."key" = 'constance:posthog:PERSON_ON_EVENTS_V2_ENABLED'
  ORDER BY "posthog_instancesetting"."id" ASC
  LIMIT 1 /*controller='project_session_recordings-list',route='api/projects/%28%3FP%3Cparent_lookup_team_id%3E%5B%5E/.%5D%2B%29/session_recordings/%3F%24'*/
  '''
# ---
# name: TestSessionRecordings.test_listing_recordings_is_not_nplus1_for_persons.62
  '''
  SELECT "posthog_instancesetting"."id",
         "posthog_instancesetting"."key",
         "posthog_instancesetting"."raw_value"
  FROM "posthog_instancesetting"
  WHERE "posthog_instancesetting"."key" = 'constance:posthog:PERSON_ON_EVENTS_ENABLED'
  ORDER BY "posthog_instancesetting"."id" ASC
  LIMIT 1 /*controller='project_session_recordings-list',route='api/projects/%28%3FP%3Cparent_lookup_team_id%3E%5B%5E/.%5D%2B%29/session_recordings/%3F%24'*/
  '''
# ---
# name: TestSessionRecordings.test_listing_recordings_is_not_nplus1_for_persons.63
  '''
  SELECT "posthog_instancesetting"."id",
         "posthog_instancesetting"."key",
         "posthog_instancesetting"."raw_value"
  FROM "posthog_instancesetting"
  WHERE "posthog_instancesetting"."key" = 'constance:posthog:AGGREGATE_BY_DISTINCT_IDS_TEAMS'
  ORDER BY "posthog_instancesetting"."id" ASC
  LIMIT 1 /*controller='project_session_recordings-list',route='api/projects/%28%3FP%3Cparent_lookup_team_id%3E%5B%5E/.%5D%2B%29/session_recordings/%3F%24'*/
  '''
# ---
# name: TestSessionRecordings.test_listing_recordings_is_not_nplus1_for_persons.64
  '''
  SELECT "posthog_sessionrecording"."id",
         "posthog_sessionrecording"."session_id",
         "posthog_sessionrecording"."team_id",
         "posthog_sessionrecording"."created_at",
         "posthog_sessionrecording"."deleted",
         "posthog_sessionrecording"."object_storage_path",
         "posthog_sessionrecording"."distinct_id",
         "posthog_sessionrecording"."duration",
         "posthog_sessionrecording"."active_seconds",
         "posthog_sessionrecording"."inactive_seconds",
         "posthog_sessionrecording"."start_time",
         "posthog_sessionrecording"."end_time",
         "posthog_sessionrecording"."click_count",
         "posthog_sessionrecording"."keypress_count",
         "posthog_sessionrecording"."mouse_activity_count",
         "posthog_sessionrecording"."console_log_count",
         "posthog_sessionrecording"."console_warn_count",
         "posthog_sessionrecording"."console_error_count",
         "posthog_sessionrecording"."start_url",
         "posthog_sessionrecording"."storage_version"
  FROM "posthog_sessionrecording"
  WHERE ("posthog_sessionrecording"."session_id" IN ('1',
                                                     '2')
         AND "posthog_sessionrecording"."team_id" = 2) /*controller='project_session_recordings-list',route='api/projects/%28%3FP%3Cparent_lookup_team_id%3E%5B%5E/.%5D%2B%29/session_recordings/%3F%24'*/
  '''
# ---
# name: TestSessionRecordings.test_listing_recordings_is_not_nplus1_for_persons.65
  '''
  SELECT "posthog_sessionrecordingviewed"."session_id"
  FROM "posthog_sessionrecordingviewed"
  WHERE ("posthog_sessionrecordingviewed"."team_id" = 2
         AND "posthog_sessionrecordingviewed"."user_id" = 2) /*controller='project_session_recordings-list',route='api/projects/%28%3FP%3Cparent_lookup_team_id%3E%5B%5E/.%5D%2B%29/session_recordings/%3F%24'*/
  '''
# ---
# name: TestSessionRecordings.test_listing_recordings_is_not_nplus1_for_persons.66
  '''
  SELECT "posthog_persondistinctid"."id",
         "posthog_persondistinctid"."team_id",
         "posthog_persondistinctid"."person_id",
         "posthog_persondistinctid"."distinct_id",
         "posthog_persondistinctid"."version",
         "posthog_person"."id",
         "posthog_person"."created_at",
         "posthog_person"."properties_last_updated_at",
         "posthog_person"."properties_last_operation",
         "posthog_person"."team_id",
         "posthog_person"."properties",
         "posthog_person"."is_user_id",
         "posthog_person"."is_identified",
         "posthog_person"."uuid",
         "posthog_person"."version"
  FROM "posthog_persondistinctid"
  INNER JOIN "posthog_person" ON ("posthog_persondistinctid"."person_id" = "posthog_person"."id")
  WHERE ("posthog_persondistinctid"."distinct_id" IN ('user1',
                                                      'user2')
         AND "posthog_persondistinctid"."team_id" = 2) /*controller='project_session_recordings-list',route='api/projects/%28%3FP%3Cparent_lookup_team_id%3E%5B%5E/.%5D%2B%29/session_recordings/%3F%24'*/
  '''
# ---
# name: TestSessionRecordings.test_listing_recordings_is_not_nplus1_for_persons.67
  '''
  SELECT "posthog_team"."id",
         "posthog_team"."uuid",
         "posthog_team"."organization_id",
         "posthog_team"."project_id",
         "posthog_team"."api_token",
         "posthog_team"."app_urls",
         "posthog_team"."name",
         "posthog_team"."slack_incoming_webhook",
         "posthog_team"."created_at",
         "posthog_team"."updated_at",
         "posthog_team"."anonymize_ips",
         "posthog_team"."completed_snippet_onboarding",
         "posthog_team"."has_completed_onboarding_for",
         "posthog_team"."ingested_event",
         "posthog_team"."autocapture_opt_out",
         "posthog_team"."autocapture_exceptions_opt_in",
         "posthog_team"."autocapture_exceptions_errors_to_ignore",
         "posthog_team"."session_recording_opt_in",
         "posthog_team"."session_recording_sample_rate",
         "posthog_team"."session_recording_minimum_duration_milliseconds",
         "posthog_team"."session_recording_linked_flag",
         "posthog_team"."session_recording_network_payload_capture_config",
         "posthog_team"."session_replay_config",
         "posthog_team"."capture_console_log_opt_in",
         "posthog_team"."capture_performance_opt_in",
         "posthog_team"."surveys_opt_in",
         "posthog_team"."session_recording_version",
         "posthog_team"."signup_token",
         "posthog_team"."is_demo",
         "posthog_team"."access_control",
         "posthog_team"."week_start_day",
         "posthog_team"."inject_web_apps",
         "posthog_team"."test_account_filters",
         "posthog_team"."test_account_filters_default_checked",
         "posthog_team"."path_cleaning_filters",
         "posthog_team"."timezone",
         "posthog_team"."data_attributes",
         "posthog_team"."person_display_name_properties",
         "posthog_team"."live_events_columns",
         "posthog_team"."recording_domains",
         "posthog_team"."primary_dashboard_id",
         "posthog_team"."extra_settings",
         "posthog_team"."correlation_config",
         "posthog_team"."session_recording_retention_period_days",
         "posthog_team"."plugins_opt_in",
         "posthog_team"."opt_out_capture",
         "posthog_team"."event_names",
         "posthog_team"."event_names_with_usage",
         "posthog_team"."event_properties",
         "posthog_team"."event_properties_with_usage",
         "posthog_team"."event_properties_numerical",
         "posthog_team"."external_data_workspace_id",
         "posthog_team"."external_data_workspace_last_synced_at"
  FROM "posthog_team"
  WHERE "posthog_team"."id" = 2
  LIMIT 21
  '''
# ---
# name: TestSessionRecordings.test_listing_recordings_is_not_nplus1_for_persons.68
  '''
  SELECT "posthog_user"."id",
         "posthog_user"."password",
         "posthog_user"."last_login",
         "posthog_user"."first_name",
         "posthog_user"."last_name",
         "posthog_user"."is_staff",
         "posthog_user"."is_active",
         "posthog_user"."date_joined",
         "posthog_user"."uuid",
         "posthog_user"."current_organization_id",
         "posthog_user"."current_team_id",
         "posthog_user"."email",
         "posthog_user"."pending_email",
         "posthog_user"."temporary_token",
         "posthog_user"."distinct_id",
         "posthog_user"."is_email_verified",
         "posthog_user"."has_seen_product_intro_for",
         "posthog_user"."strapi_id",
         "posthog_user"."email_opt_in",
         "posthog_user"."theme_mode",
         "posthog_user"."partial_notification_settings",
         "posthog_user"."anonymize_data",
         "posthog_user"."toolbar_mode",
         "posthog_user"."events_column_config"
  FROM "posthog_user"
  WHERE "posthog_user"."id" = 2
  LIMIT 21 /**/
  '''
# ---
# name: TestSessionRecordings.test_listing_recordings_is_not_nplus1_for_persons.69
  '''
  SELECT "posthog_team"."id",
         "posthog_team"."uuid",
         "posthog_team"."organization_id",
         "posthog_team"."project_id",
         "posthog_team"."api_token",
         "posthog_team"."app_urls",
         "posthog_team"."name",
         "posthog_team"."slack_incoming_webhook",
         "posthog_team"."created_at",
         "posthog_team"."updated_at",
         "posthog_team"."anonymize_ips",
         "posthog_team"."completed_snippet_onboarding",
         "posthog_team"."has_completed_onboarding_for",
         "posthog_team"."ingested_event",
         "posthog_team"."autocapture_opt_out",
         "posthog_team"."autocapture_exceptions_opt_in",
         "posthog_team"."autocapture_exceptions_errors_to_ignore",
         "posthog_team"."session_recording_opt_in",
         "posthog_team"."session_recording_sample_rate",
         "posthog_team"."session_recording_minimum_duration_milliseconds",
         "posthog_team"."session_recording_linked_flag",
         "posthog_team"."session_recording_network_payload_capture_config",
         "posthog_team"."session_replay_config",
         "posthog_team"."capture_console_log_opt_in",
         "posthog_team"."capture_performance_opt_in",
         "posthog_team"."surveys_opt_in",
         "posthog_team"."session_recording_version",
         "posthog_team"."signup_token",
         "posthog_team"."is_demo",
         "posthog_team"."access_control",
         "posthog_team"."week_start_day",
         "posthog_team"."inject_web_apps",
         "posthog_team"."test_account_filters",
         "posthog_team"."test_account_filters_default_checked",
         "posthog_team"."path_cleaning_filters",
         "posthog_team"."timezone",
         "posthog_team"."data_attributes",
         "posthog_team"."person_display_name_properties",
         "posthog_team"."live_events_columns",
         "posthog_team"."recording_domains",
         "posthog_team"."primary_dashboard_id",
         "posthog_team"."extra_settings",
         "posthog_team"."correlation_config",
         "posthog_team"."session_recording_retention_period_days",
         "posthog_team"."external_data_workspace_id",
         "posthog_team"."external_data_workspace_last_synced_at"
  FROM "posthog_team"
  WHERE "posthog_team"."id" = 2
  LIMIT 21 /*controller='project_session_recordings-list',route='api/projects/%28%3FP%3Cparent_lookup_team_id%3E%5B%5E/.%5D%2B%29/session_recordings/%3F%24'*/
  '''
# ---
# name: TestSessionRecordings.test_listing_recordings_is_not_nplus1_for_persons.7
  '''
  SELECT "posthog_instancesetting"."id",
         "posthog_instancesetting"."key",
         "posthog_instancesetting"."raw_value"
  FROM "posthog_instancesetting"
  WHERE "posthog_instancesetting"."key" = 'constance:posthog:PERSON_ON_EVENTS_ENABLED'
  ORDER BY "posthog_instancesetting"."id" ASC
  LIMIT 1 /*controller='project_session_recordings-list',route='api/projects/%28%3FP%3Cparent_lookup_team_id%3E%5B%5E/.%5D%2B%29/session_recordings/%3F%24'*/
  '''
# ---
# name: TestSessionRecordings.test_listing_recordings_is_not_nplus1_for_persons.70
  '''
  SELECT "posthog_organizationmembership"."id",
         "posthog_organizationmembership"."organization_id",
         "posthog_organizationmembership"."user_id",
         "posthog_organizationmembership"."level",
         "posthog_organizationmembership"."joined_at",
         "posthog_organizationmembership"."updated_at",
         "posthog_organization"."id",
         "posthog_organization"."name",
         "posthog_organization"."slug",
         "posthog_organization"."created_at",
         "posthog_organization"."updated_at",
         "posthog_organization"."plugins_access_level",
         "posthog_organization"."for_internal_metrics",
         "posthog_organization"."is_member_join_email_enabled",
         "posthog_organization"."enforce_2fa",
         "posthog_organization"."is_hipaa",
         "posthog_organization"."customer_id",
         "posthog_organization"."available_product_features",
         "posthog_organization"."usage",
         "posthog_organization"."never_drop_data",
         "posthog_organization"."customer_trust_scores",
         "posthog_organization"."setup_section_2_completed",
         "posthog_organization"."personalization",
         "posthog_organization"."domain_whitelist",
         "posthog_organization"."available_features"
  FROM "posthog_organizationmembership"
  INNER JOIN "posthog_organization" ON ("posthog_organizationmembership"."organization_id" = "posthog_organization"."id")
  WHERE "posthog_organizationmembership"."user_id" = 2 /*controller='project_session_recordings-list',route='api/projects/%28%3FP%3Cparent_lookup_team_id%3E%5B%5E/.%5D%2B%29/session_recordings/%3F%24'*/
  '''
# ---
# name: TestSessionRecordings.test_listing_recordings_is_not_nplus1_for_persons.71
  '''
  SELECT "posthog_instancesetting"."id",
         "posthog_instancesetting"."key",
         "posthog_instancesetting"."raw_value"
  FROM "posthog_instancesetting"
  WHERE "posthog_instancesetting"."key" = 'constance:posthog:PERSON_ON_EVENTS_V2_ENABLED'
  ORDER BY "posthog_instancesetting"."id" ASC
  LIMIT 1 /*controller='project_session_recordings-list',route='api/projects/%28%3FP%3Cparent_lookup_team_id%3E%5B%5E/.%5D%2B%29/session_recordings/%3F%24'*/
  '''
# ---
# name: TestSessionRecordings.test_listing_recordings_is_not_nplus1_for_persons.72
  '''
  SELECT "posthog_instancesetting"."id",
         "posthog_instancesetting"."key",
         "posthog_instancesetting"."raw_value"
  FROM "posthog_instancesetting"
  WHERE "posthog_instancesetting"."key" = 'constance:posthog:PERSON_ON_EVENTS_ENABLED'
  ORDER BY "posthog_instancesetting"."id" ASC
  LIMIT 1 /*controller='project_session_recordings-list',route='api/projects/%28%3FP%3Cparent_lookup_team_id%3E%5B%5E/.%5D%2B%29/session_recordings/%3F%24'*/
  '''
# ---
# name: TestSessionRecordings.test_listing_recordings_is_not_nplus1_for_persons.73
  '''
  SELECT "posthog_instancesetting"."id",
         "posthog_instancesetting"."key",
         "posthog_instancesetting"."raw_value"
  FROM "posthog_instancesetting"
  WHERE "posthog_instancesetting"."key" = 'constance:posthog:PERSON_ON_EVENTS_V2_ENABLED'
  ORDER BY "posthog_instancesetting"."id" ASC
  LIMIT 1 /*controller='project_session_recordings-list',route='api/projects/%28%3FP%3Cparent_lookup_team_id%3E%5B%5E/.%5D%2B%29/session_recordings/%3F%24'*/
  '''
# ---
# name: TestSessionRecordings.test_listing_recordings_is_not_nplus1_for_persons.74
  '''
  SELECT "posthog_instancesetting"."id",
         "posthog_instancesetting"."key",
         "posthog_instancesetting"."raw_value"
  FROM "posthog_instancesetting"
  WHERE "posthog_instancesetting"."key" = 'constance:posthog:PERSON_ON_EVENTS_ENABLED'
  ORDER BY "posthog_instancesetting"."id" ASC
  LIMIT 1 /*controller='project_session_recordings-list',route='api/projects/%28%3FP%3Cparent_lookup_team_id%3E%5B%5E/.%5D%2B%29/session_recordings/%3F%24'*/
  '''
# ---
# name: TestSessionRecordings.test_listing_recordings_is_not_nplus1_for_persons.75
  '''
  SELECT "posthog_instancesetting"."id",
         "posthog_instancesetting"."key",
         "posthog_instancesetting"."raw_value"
  FROM "posthog_instancesetting"
  WHERE "posthog_instancesetting"."key" = 'constance:posthog:PERSON_ON_EVENTS_V2_ENABLED'
  ORDER BY "posthog_instancesetting"."id" ASC
  LIMIT 1 /*controller='project_session_recordings-list',route='api/projects/%28%3FP%3Cparent_lookup_team_id%3E%5B%5E/.%5D%2B%29/session_recordings/%3F%24'*/
  '''
# ---
# name: TestSessionRecordings.test_listing_recordings_is_not_nplus1_for_persons.76
  '''
  SELECT "posthog_instancesetting"."id",
         "posthog_instancesetting"."key",
         "posthog_instancesetting"."raw_value"
  FROM "posthog_instancesetting"
  WHERE "posthog_instancesetting"."key" = 'constance:posthog:PERSON_ON_EVENTS_ENABLED'
  ORDER BY "posthog_instancesetting"."id" ASC
  LIMIT 1 /*controller='project_session_recordings-list',route='api/projects/%28%3FP%3Cparent_lookup_team_id%3E%5B%5E/.%5D%2B%29/session_recordings/%3F%24'*/
  '''
# ---
# name: TestSessionRecordings.test_listing_recordings_is_not_nplus1_for_persons.77
  '''
  SELECT "posthog_instancesetting"."id",
         "posthog_instancesetting"."key",
         "posthog_instancesetting"."raw_value"
  FROM "posthog_instancesetting"
  WHERE "posthog_instancesetting"."key" = 'constance:posthog:PERSON_ON_EVENTS_V2_ENABLED'
  ORDER BY "posthog_instancesetting"."id" ASC
  LIMIT 1 /*controller='project_session_recordings-list',route='api/projects/%28%3FP%3Cparent_lookup_team_id%3E%5B%5E/.%5D%2B%29/session_recordings/%3F%24'*/
  '''
# ---
# name: TestSessionRecordings.test_listing_recordings_is_not_nplus1_for_persons.78
  '''
  SELECT "posthog_instancesetting"."id",
         "posthog_instancesetting"."key",
         "posthog_instancesetting"."raw_value"
  FROM "posthog_instancesetting"
  WHERE "posthog_instancesetting"."key" = 'constance:posthog:PERSON_ON_EVENTS_ENABLED'
  ORDER BY "posthog_instancesetting"."id" ASC
  LIMIT 1 /*controller='project_session_recordings-list',route='api/projects/%28%3FP%3Cparent_lookup_team_id%3E%5B%5E/.%5D%2B%29/session_recordings/%3F%24'*/
  '''
# ---
# name: TestSessionRecordings.test_listing_recordings_is_not_nplus1_for_persons.79
  '''
  SELECT "posthog_instancesetting"."id",
         "posthog_instancesetting"."key",
         "posthog_instancesetting"."raw_value"
  FROM "posthog_instancesetting"
  WHERE "posthog_instancesetting"."key" = 'constance:posthog:AGGREGATE_BY_DISTINCT_IDS_TEAMS'
  ORDER BY "posthog_instancesetting"."id" ASC
  LIMIT 1 /*controller='project_session_recordings-list',route='api/projects/%28%3FP%3Cparent_lookup_team_id%3E%5B%5E/.%5D%2B%29/session_recordings/%3F%24'*/
  '''
# ---
# name: TestSessionRecordings.test_listing_recordings_is_not_nplus1_for_persons.8
  '''
  SELECT "posthog_instancesetting"."id",
         "posthog_instancesetting"."key",
         "posthog_instancesetting"."raw_value"
  FROM "posthog_instancesetting"
  WHERE "posthog_instancesetting"."key" = 'constance:posthog:PERSON_ON_EVENTS_V2_ENABLED'
  ORDER BY "posthog_instancesetting"."id" ASC
  LIMIT 1 /*controller='project_session_recordings-list',route='api/projects/%28%3FP%3Cparent_lookup_team_id%3E%5B%5E/.%5D%2B%29/session_recordings/%3F%24'*/
  '''
# ---
# name: TestSessionRecordings.test_listing_recordings_is_not_nplus1_for_persons.80
  '''
  SELECT "posthog_instancesetting"."id",
         "posthog_instancesetting"."key",
         "posthog_instancesetting"."raw_value"
  FROM "posthog_instancesetting"
  WHERE "posthog_instancesetting"."key" = 'constance:posthog:RECORDINGS_TTL_WEEKS'
  ORDER BY "posthog_instancesetting"."id" ASC
  LIMIT 1 /*controller='project_session_recordings-list',route='api/projects/%28%3FP%3Cparent_lookup_team_id%3E%5B%5E/.%5D%2B%29/session_recordings/%3F%24'*/
  '''
# ---
# name: TestSessionRecordings.test_listing_recordings_is_not_nplus1_for_persons.81
  '''
  SELECT "posthog_instancesetting"."id",
         "posthog_instancesetting"."key",
         "posthog_instancesetting"."raw_value"
  FROM "posthog_instancesetting"
  WHERE "posthog_instancesetting"."key" = 'constance:posthog:PERSON_ON_EVENTS_V2_ENABLED'
  ORDER BY "posthog_instancesetting"."id" ASC
  LIMIT 1 /*controller='project_session_recordings-list',route='api/projects/%28%3FP%3Cparent_lookup_team_id%3E%5B%5E/.%5D%2B%29/session_recordings/%3F%24'*/
  '''
# ---
# name: TestSessionRecordings.test_listing_recordings_is_not_nplus1_for_persons.82
  '''
  SELECT "posthog_instancesetting"."id",
         "posthog_instancesetting"."key",
         "posthog_instancesetting"."raw_value"
  FROM "posthog_instancesetting"
  WHERE "posthog_instancesetting"."key" = 'constance:posthog:PERSON_ON_EVENTS_ENABLED'
  ORDER BY "posthog_instancesetting"."id" ASC
  LIMIT 1 /*controller='project_session_recordings-list',route='api/projects/%28%3FP%3Cparent_lookup_team_id%3E%5B%5E/.%5D%2B%29/session_recordings/%3F%24'*/
  '''
# ---
# name: TestSessionRecordings.test_listing_recordings_is_not_nplus1_for_persons.83
  '''
  SELECT "posthog_instancesetting"."id",
         "posthog_instancesetting"."key",
         "posthog_instancesetting"."raw_value"
  FROM "posthog_instancesetting"
  WHERE "posthog_instancesetting"."key" = 'constance:posthog:AGGREGATE_BY_DISTINCT_IDS_TEAMS'
  ORDER BY "posthog_instancesetting"."id" ASC
  LIMIT 1 /*controller='project_session_recordings-list',route='api/projects/%28%3FP%3Cparent_lookup_team_id%3E%5B%5E/.%5D%2B%29/session_recordings/%3F%24'*/
  '''
# ---
# name: TestSessionRecordings.test_listing_recordings_is_not_nplus1_for_persons.84
  '''
  SELECT "posthog_instancesetting"."id",
         "posthog_instancesetting"."key",
         "posthog_instancesetting"."raw_value"
  FROM "posthog_instancesetting"
  WHERE "posthog_instancesetting"."key" = 'constance:posthog:PERSON_ON_EVENTS_V2_ENABLED'
  ORDER BY "posthog_instancesetting"."id" ASC
  LIMIT 1 /*controller='project_session_recordings-list',route='api/projects/%28%3FP%3Cparent_lookup_team_id%3E%5B%5E/.%5D%2B%29/session_recordings/%3F%24'*/
  '''
# ---
# name: TestSessionRecordings.test_listing_recordings_is_not_nplus1_for_persons.85
  '''
  SELECT "posthog_instancesetting"."id",
         "posthog_instancesetting"."key",
         "posthog_instancesetting"."raw_value"
  FROM "posthog_instancesetting"
  WHERE "posthog_instancesetting"."key" = 'constance:posthog:PERSON_ON_EVENTS_ENABLED'
  ORDER BY "posthog_instancesetting"."id" ASC
  LIMIT 1 /*controller='project_session_recordings-list',route='api/projects/%28%3FP%3Cparent_lookup_team_id%3E%5B%5E/.%5D%2B%29/session_recordings/%3F%24'*/
  '''
# ---
# name: TestSessionRecordings.test_listing_recordings_is_not_nplus1_for_persons.86
  '''
  SELECT "posthog_instancesetting"."id",
         "posthog_instancesetting"."key",
         "posthog_instancesetting"."raw_value"
  FROM "posthog_instancesetting"
  WHERE "posthog_instancesetting"."key" = 'constance:posthog:AGGREGATE_BY_DISTINCT_IDS_TEAMS'
  ORDER BY "posthog_instancesetting"."id" ASC
  LIMIT 1 /*controller='project_session_recordings-list',route='api/projects/%28%3FP%3Cparent_lookup_team_id%3E%5B%5E/.%5D%2B%29/session_recordings/%3F%24'*/
  '''
# ---
# name: TestSessionRecordings.test_listing_recordings_is_not_nplus1_for_persons.87
  '''
  SELECT "posthog_sessionrecording"."id",
         "posthog_sessionrecording"."session_id",
         "posthog_sessionrecording"."team_id",
         "posthog_sessionrecording"."created_at",
         "posthog_sessionrecording"."deleted",
         "posthog_sessionrecording"."object_storage_path",
         "posthog_sessionrecording"."distinct_id",
         "posthog_sessionrecording"."duration",
         "posthog_sessionrecording"."active_seconds",
         "posthog_sessionrecording"."inactive_seconds",
         "posthog_sessionrecording"."start_time",
         "posthog_sessionrecording"."end_time",
         "posthog_sessionrecording"."click_count",
         "posthog_sessionrecording"."keypress_count",
         "posthog_sessionrecording"."mouse_activity_count",
         "posthog_sessionrecording"."console_log_count",
         "posthog_sessionrecording"."console_warn_count",
         "posthog_sessionrecording"."console_error_count",
         "posthog_sessionrecording"."start_url",
         "posthog_sessionrecording"."storage_version"
  FROM "posthog_sessionrecording"
  WHERE ("posthog_sessionrecording"."session_id" IN ('1',
                                                     '2',
                                                     '3')
         AND "posthog_sessionrecording"."team_id" = 2) /*controller='project_session_recordings-list',route='api/projects/%28%3FP%3Cparent_lookup_team_id%3E%5B%5E/.%5D%2B%29/session_recordings/%3F%24'*/
  '''
# ---
# name: TestSessionRecordings.test_listing_recordings_is_not_nplus1_for_persons.88
  '''
  SELECT "posthog_sessionrecordingviewed"."session_id"
  FROM "posthog_sessionrecordingviewed"
  WHERE ("posthog_sessionrecordingviewed"."team_id" = 2
         AND "posthog_sessionrecordingviewed"."user_id" = 2) /*controller='project_session_recordings-list',route='api/projects/%28%3FP%3Cparent_lookup_team_id%3E%5B%5E/.%5D%2B%29/session_recordings/%3F%24'*/
  '''
# ---
# name: TestSessionRecordings.test_listing_recordings_is_not_nplus1_for_persons.89
  '''
  SELECT "posthog_persondistinctid"."id",
         "posthog_persondistinctid"."team_id",
         "posthog_persondistinctid"."person_id",
         "posthog_persondistinctid"."distinct_id",
         "posthog_persondistinctid"."version",
         "posthog_person"."id",
         "posthog_person"."created_at",
         "posthog_person"."properties_last_updated_at",
         "posthog_person"."properties_last_operation",
         "posthog_person"."team_id",
         "posthog_person"."properties",
         "posthog_person"."is_user_id",
         "posthog_person"."is_identified",
         "posthog_person"."uuid",
         "posthog_person"."version"
  FROM "posthog_persondistinctid"
  INNER JOIN "posthog_person" ON ("posthog_persondistinctid"."person_id" = "posthog_person"."id")
  WHERE ("posthog_persondistinctid"."distinct_id" IN ('user1',
                                                      'user2',
                                                      'user3')
         AND "posthog_persondistinctid"."team_id" = 2) /*controller='project_session_recordings-list',route='api/projects/%28%3FP%3Cparent_lookup_team_id%3E%5B%5E/.%5D%2B%29/session_recordings/%3F%24'*/
  '''
# ---
# name: TestSessionRecordings.test_listing_recordings_is_not_nplus1_for_persons.9
  '''
  SELECT "posthog_instancesetting"."id",
         "posthog_instancesetting"."key",
         "posthog_instancesetting"."raw_value"
  FROM "posthog_instancesetting"
  WHERE "posthog_instancesetting"."key" = 'constance:posthog:PERSON_ON_EVENTS_ENABLED'
  ORDER BY "posthog_instancesetting"."id" ASC
  LIMIT 1 /*controller='project_session_recordings-list',route='api/projects/%28%3FP%3Cparent_lookup_team_id%3E%5B%5E/.%5D%2B%29/session_recordings/%3F%24'*/
  '''
# ---
# name: TestSessionRecordings.test_listing_recordings_is_not_nplus1_for_persons.90
  '''
  SELECT "posthog_team"."id",
         "posthog_team"."uuid",
         "posthog_team"."organization_id",
         "posthog_team"."project_id",
         "posthog_team"."api_token",
         "posthog_team"."app_urls",
         "posthog_team"."name",
         "posthog_team"."slack_incoming_webhook",
         "posthog_team"."created_at",
         "posthog_team"."updated_at",
         "posthog_team"."anonymize_ips",
         "posthog_team"."completed_snippet_onboarding",
         "posthog_team"."has_completed_onboarding_for",
         "posthog_team"."ingested_event",
         "posthog_team"."autocapture_opt_out",
         "posthog_team"."autocapture_exceptions_opt_in",
         "posthog_team"."autocapture_exceptions_errors_to_ignore",
         "posthog_team"."session_recording_opt_in",
         "posthog_team"."session_recording_sample_rate",
         "posthog_team"."session_recording_minimum_duration_milliseconds",
         "posthog_team"."session_recording_linked_flag",
         "posthog_team"."session_recording_network_payload_capture_config",
         "posthog_team"."session_replay_config",
         "posthog_team"."capture_console_log_opt_in",
         "posthog_team"."capture_performance_opt_in",
         "posthog_team"."surveys_opt_in",
         "posthog_team"."session_recording_version",
         "posthog_team"."signup_token",
         "posthog_team"."is_demo",
         "posthog_team"."access_control",
         "posthog_team"."week_start_day",
         "posthog_team"."inject_web_apps",
         "posthog_team"."test_account_filters",
         "posthog_team"."test_account_filters_default_checked",
         "posthog_team"."path_cleaning_filters",
         "posthog_team"."timezone",
         "posthog_team"."data_attributes",
         "posthog_team"."person_display_name_properties",
         "posthog_team"."live_events_columns",
         "posthog_team"."recording_domains",
         "posthog_team"."primary_dashboard_id",
         "posthog_team"."extra_settings",
         "posthog_team"."correlation_config",
         "posthog_team"."session_recording_retention_period_days",
         "posthog_team"."plugins_opt_in",
         "posthog_team"."opt_out_capture",
         "posthog_team"."event_names",
         "posthog_team"."event_names_with_usage",
         "posthog_team"."event_properties",
         "posthog_team"."event_properties_with_usage",
         "posthog_team"."event_properties_numerical",
         "posthog_team"."external_data_workspace_id",
         "posthog_team"."external_data_workspace_last_synced_at"
  FROM "posthog_team"
  WHERE "posthog_team"."id" = 2
  LIMIT 21
  '''
# ---
# name: TestSessionRecordings.test_listing_recordings_is_not_nplus1_for_persons.91
  '''
  SELECT "posthog_user"."id",
         "posthog_user"."password",
         "posthog_user"."last_login",
         "posthog_user"."first_name",
         "posthog_user"."last_name",
         "posthog_user"."is_staff",
         "posthog_user"."is_active",
         "posthog_user"."date_joined",
         "posthog_user"."uuid",
         "posthog_user"."current_organization_id",
         "posthog_user"."current_team_id",
         "posthog_user"."email",
         "posthog_user"."pending_email",
         "posthog_user"."temporary_token",
         "posthog_user"."distinct_id",
         "posthog_user"."is_email_verified",
         "posthog_user"."has_seen_product_intro_for",
         "posthog_user"."strapi_id",
         "posthog_user"."email_opt_in",
         "posthog_user"."theme_mode",
         "posthog_user"."partial_notification_settings",
         "posthog_user"."anonymize_data",
         "posthog_user"."toolbar_mode",
         "posthog_user"."events_column_config"
  FROM "posthog_user"
  WHERE "posthog_user"."id" = 2
  LIMIT 21 /**/
  '''
# ---
# name: TestSessionRecordings.test_listing_recordings_is_not_nplus1_for_persons.92
  '''
  SELECT "posthog_team"."id",
         "posthog_team"."uuid",
         "posthog_team"."organization_id",
         "posthog_team"."project_id",
         "posthog_team"."api_token",
         "posthog_team"."app_urls",
         "posthog_team"."name",
         "posthog_team"."slack_incoming_webhook",
         "posthog_team"."created_at",
         "posthog_team"."updated_at",
         "posthog_team"."anonymize_ips",
         "posthog_team"."completed_snippet_onboarding",
         "posthog_team"."has_completed_onboarding_for",
         "posthog_team"."ingested_event",
         "posthog_team"."autocapture_opt_out",
         "posthog_team"."autocapture_exceptions_opt_in",
         "posthog_team"."autocapture_exceptions_errors_to_ignore",
         "posthog_team"."session_recording_opt_in",
         "posthog_team"."session_recording_sample_rate",
         "posthog_team"."session_recording_minimum_duration_milliseconds",
         "posthog_team"."session_recording_linked_flag",
         "posthog_team"."session_recording_network_payload_capture_config",
         "posthog_team"."session_replay_config",
         "posthog_team"."capture_console_log_opt_in",
         "posthog_team"."capture_performance_opt_in",
         "posthog_team"."surveys_opt_in",
         "posthog_team"."session_recording_version",
         "posthog_team"."signup_token",
         "posthog_team"."is_demo",
         "posthog_team"."access_control",
         "posthog_team"."week_start_day",
         "posthog_team"."inject_web_apps",
         "posthog_team"."test_account_filters",
         "posthog_team"."test_account_filters_default_checked",
         "posthog_team"."path_cleaning_filters",
         "posthog_team"."timezone",
         "posthog_team"."data_attributes",
         "posthog_team"."person_display_name_properties",
         "posthog_team"."live_events_columns",
         "posthog_team"."recording_domains",
         "posthog_team"."primary_dashboard_id",
         "posthog_team"."extra_settings",
         "posthog_team"."correlation_config",
         "posthog_team"."session_recording_retention_period_days",
         "posthog_team"."external_data_workspace_id",
         "posthog_team"."external_data_workspace_last_synced_at"
  FROM "posthog_team"
  WHERE "posthog_team"."id" = 2
  LIMIT 21 /*controller='project_session_recordings-list',route='api/projects/%28%3FP%3Cparent_lookup_team_id%3E%5B%5E/.%5D%2B%29/session_recordings/%3F%24'*/
  '''
# ---
# name: TestSessionRecordings.test_listing_recordings_is_not_nplus1_for_persons.93
  '''
  SELECT "posthog_organizationmembership"."id",
         "posthog_organizationmembership"."organization_id",
         "posthog_organizationmembership"."user_id",
         "posthog_organizationmembership"."level",
         "posthog_organizationmembership"."joined_at",
         "posthog_organizationmembership"."updated_at",
         "posthog_organization"."id",
         "posthog_organization"."name",
         "posthog_organization"."slug",
         "posthog_organization"."created_at",
         "posthog_organization"."updated_at",
         "posthog_organization"."plugins_access_level",
         "posthog_organization"."for_internal_metrics",
         "posthog_organization"."is_member_join_email_enabled",
         "posthog_organization"."enforce_2fa",
         "posthog_organization"."is_hipaa",
         "posthog_organization"."customer_id",
         "posthog_organization"."available_product_features",
         "posthog_organization"."usage",
         "posthog_organization"."never_drop_data",
         "posthog_organization"."customer_trust_scores",
         "posthog_organization"."setup_section_2_completed",
         "posthog_organization"."personalization",
         "posthog_organization"."domain_whitelist",
         "posthog_organization"."available_features"
  FROM "posthog_organizationmembership"
  INNER JOIN "posthog_organization" ON ("posthog_organizationmembership"."organization_id" = "posthog_organization"."id")
  WHERE "posthog_organizationmembership"."user_id" = 2 /*controller='project_session_recordings-list',route='api/projects/%28%3FP%3Cparent_lookup_team_id%3E%5B%5E/.%5D%2B%29/session_recordings/%3F%24'*/
  '''
# ---
# name: TestSessionRecordings.test_listing_recordings_is_not_nplus1_for_persons.94
  '''
  SELECT "posthog_instancesetting"."id",
         "posthog_instancesetting"."key",
         "posthog_instancesetting"."raw_value"
  FROM "posthog_instancesetting"
  WHERE "posthog_instancesetting"."key" = 'constance:posthog:PERSON_ON_EVENTS_V2_ENABLED'
  ORDER BY "posthog_instancesetting"."id" ASC
  LIMIT 1 /*controller='project_session_recordings-list',route='api/projects/%28%3FP%3Cparent_lookup_team_id%3E%5B%5E/.%5D%2B%29/session_recordings/%3F%24'*/
  '''
# ---
# name: TestSessionRecordings.test_listing_recordings_is_not_nplus1_for_persons.95
  '''
  SELECT "posthog_instancesetting"."id",
         "posthog_instancesetting"."key",
         "posthog_instancesetting"."raw_value"
  FROM "posthog_instancesetting"
  WHERE "posthog_instancesetting"."key" = 'constance:posthog:PERSON_ON_EVENTS_ENABLED'
  ORDER BY "posthog_instancesetting"."id" ASC
  LIMIT 1 /*controller='project_session_recordings-list',route='api/projects/%28%3FP%3Cparent_lookup_team_id%3E%5B%5E/.%5D%2B%29/session_recordings/%3F%24'*/
  '''
# ---
# name: TestSessionRecordings.test_listing_recordings_is_not_nplus1_for_persons.96
  '''
  SELECT "posthog_instancesetting"."id",
         "posthog_instancesetting"."key",
         "posthog_instancesetting"."raw_value"
  FROM "posthog_instancesetting"
  WHERE "posthog_instancesetting"."key" = 'constance:posthog:PERSON_ON_EVENTS_V2_ENABLED'
  ORDER BY "posthog_instancesetting"."id" ASC
  LIMIT 1 /*controller='project_session_recordings-list',route='api/projects/%28%3FP%3Cparent_lookup_team_id%3E%5B%5E/.%5D%2B%29/session_recordings/%3F%24'*/
  '''
# ---
# name: TestSessionRecordings.test_listing_recordings_is_not_nplus1_for_persons.97
  '''
  SELECT "posthog_instancesetting"."id",
         "posthog_instancesetting"."key",
         "posthog_instancesetting"."raw_value"
  FROM "posthog_instancesetting"
  WHERE "posthog_instancesetting"."key" = 'constance:posthog:PERSON_ON_EVENTS_ENABLED'
  ORDER BY "posthog_instancesetting"."id" ASC
  LIMIT 1 /*controller='project_session_recordings-list',route='api/projects/%28%3FP%3Cparent_lookup_team_id%3E%5B%5E/.%5D%2B%29/session_recordings/%3F%24'*/
  '''
# ---
# name: TestSessionRecordings.test_listing_recordings_is_not_nplus1_for_persons.98
  '''
  SELECT "posthog_instancesetting"."id",
         "posthog_instancesetting"."key",
         "posthog_instancesetting"."raw_value"
  FROM "posthog_instancesetting"
  WHERE "posthog_instancesetting"."key" = 'constance:posthog:PERSON_ON_EVENTS_V2_ENABLED'
  ORDER BY "posthog_instancesetting"."id" ASC
  LIMIT 1 /*controller='project_session_recordings-list',route='api/projects/%28%3FP%3Cparent_lookup_team_id%3E%5B%5E/.%5D%2B%29/session_recordings/%3F%24'*/
  '''
# ---
# name: TestSessionRecordings.test_listing_recordings_is_not_nplus1_for_persons.99
  '''
  SELECT "posthog_instancesetting"."id",
         "posthog_instancesetting"."key",
         "posthog_instancesetting"."raw_value"
  FROM "posthog_instancesetting"
  WHERE "posthog_instancesetting"."key" = 'constance:posthog:PERSON_ON_EVENTS_ENABLED'
  ORDER BY "posthog_instancesetting"."id" ASC
  LIMIT 1 /*controller='project_session_recordings-list',route='api/projects/%28%3FP%3Cparent_lookup_team_id%3E%5B%5E/.%5D%2B%29/session_recordings/%3F%24'*/
  '''
# ---<|MERGE_RESOLUTION|>--- conflicted
+++ resolved
@@ -779,8 +779,6 @@
   INNER JOIN "posthog_person" ON ("posthog_persondistinctid"."person_id" = "posthog_person"."id")
   WHERE ("posthog_persondistinctid"."distinct_id" IN ('user2',
                                                       'user_one_0')
-<<<<<<< HEAD
-=======
          AND "posthog_persondistinctid"."team_id" = 2) /*controller='project_session_recordings-list',route='api/projects/%28%3FP%3Cparent_lookup_team_id%3E%5B%5E/.%5D%2B%29/session_recordings/%3F%24'*/
   '''
 # ---
@@ -805,7 +803,6 @@
   INNER JOIN "posthog_person" ON ("posthog_persondistinctid"."person_id" = "posthog_person"."id")
   WHERE ("posthog_persondistinctid"."distinct_id" IN ('user2',
                                                       'user_one_0')
->>>>>>> a8d3ba9d
          AND "posthog_persondistinctid"."team_id" = 2) /*controller='project_session_recordings-list',route='api/projects/%28%3FP%3Cparent_lookup_team_id%3E%5B%5E/.%5D%2B%29/session_recordings/%3F%24'*/
   '''
 # ---
