--- conflicted
+++ resolved
@@ -1,14 +1,4 @@
 from typing import Type
-<<<<<<< HEAD
-
-from ee.clickhouse.queries.funnels.base import ClickhouseFunnelBase
-from posthog.models.filters.filter import Filter
-from posthog.models.team import Team
-
-
-class ClickhouseFunnelTimeToConvert(ClickhouseFunnelBase):
-    def __init__(self, filter: Filter, team: Team, funnel_order_class: Type[ClickhouseFunnelBase]) -> None:
-=======
 
 from ee.clickhouse.queries.funnels.base import ClickhouseFunnelBase
 from ee.clickhouse.queries.funnels.funnel import ClickhouseFunnel
@@ -20,7 +10,6 @@
     def __init__(
         self, filter: Filter, team: Team, funnel_order_class: Type[ClickhouseFunnelBase] = ClickhouseFunnel
     ) -> None:
->>>>>>> f73193c2
         super().__init__(filter, team)
         self.funnel_order = funnel_order_class(filter, team)
 
