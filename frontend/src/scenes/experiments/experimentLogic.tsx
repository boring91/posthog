--- conflicted
+++ resolved
@@ -548,19 +548,6 @@
                 return [TaxonomicFilterGroupType.PersonProperties, TaxonomicFilterGroupType.Cohorts]
             },
         ],
-        parsedSecondaryMetrics: [
-<<<<<<< HEAD
-            (s) => [s.experiment, s.experiment],
-            (newexperiment: Partial<Experiment>, experiment: Experiment): SecondaryExperimentMetric[] => {
-                const secondaryMetrics = newexperiment?.secondary_metrics || experiment?.secondary_metrics || []
-=======
-            (s) => [s.experiment],
-            (experiment: Experiment): SecondaryExperimentMetric[] => {
-                const secondaryMetrics = experiment?.secondary_metrics || []
->>>>>>> b81b30d3
-                return secondaryMetrics
-            },
-        ],
         minimumDetectableChange: [
             (s) => [s.experiment],
             (newexperiment): number => {
