import datetime
from datetime import timedelta
from typing import Any, Dict, List, Union

from dateutil.relativedelta import relativedelta

from posthog.models import Event, Filter, Team
from posthog.queries.base import BaseQuery


class Retention(BaseQuery):
    def calculate_retention(self, filter: Filter, team: Team, total_intervals=11):
        def _determineTimedelta(total_intervals: int, period: str) -> Union[timedelta, relativedelta]:
            if period == "Hour":
                return timedelta(hours=total_intervals)
            elif period == "Week":
                return timedelta(weeks=total_intervals)
            elif period == "Month":
                return relativedelta(months=total_intervals)
            elif period == "Day":
                return timedelta(days=total_intervals)
            else:
                raise ValueError(f"Period {period} is unsupported.")

<<<<<<< HEAD
        period = filter.period

        if period == "Hour":
            date_from: datetime.datetime = filter.date_from  # type: ignore
            filter._date_to = (date_from + _determineTimedelta(total_intervals, period)).isoformat()
        else:
            filter._date_from = (
                (filter.date_from.replace(hour=0, minute=0, second=0, microsecond=0)).isoformat()
                if filter.date_from
                else filter._date_from
            )
            date_from: datetime.datetime = filter.date_from  # type: ignore
            filter._date_to = (date_from + _determineTimedelta(total_intervals, period)).isoformat()

=======
        period = filter.period or "Day"
        date_from: datetime.datetime = filter.date_from  # type: ignore
        filter._date_to = (date_from + _determineTimedelta(total_intervals, period)).isoformat()
>>>>>>> a3239921
        labels_format = "%a. %-d %B"
        hourly_format = "%-H:%M %p"
        resultset = Event.objects.query_retention(filter, team)

        result = [
            {
                "values": [
                    resultset.get((first_day, day), {"count": 0, "people": []})
                    for day in range(total_intervals - first_day)
                ],
                "label": "{} {}".format(period, first_day),
                "date": (date_from + _determineTimedelta(first_day, period)).strftime(
                    labels_format + (hourly_format if period == "Hour" else "")
                ),
            }
            for first_day in range(total_intervals)
        ]

        return result

    def run(self, filter: Filter, team: Team, *args, **kwargs) -> List[Dict[str, Any]]:
        return self.calculate_retention(filter=filter, team=team, total_intervals=kwargs.get("total_intervals", 11),)<|MERGE_RESOLUTION|>--- conflicted
+++ resolved
@@ -22,8 +22,7 @@
             else:
                 raise ValueError(f"Period {period} is unsupported.")
 
-<<<<<<< HEAD
-        period = filter.period
+        period = filter.period or "Day"
 
         if period == "Hour":
             date_from: datetime.datetime = filter.date_from  # type: ignore
@@ -37,11 +36,6 @@
             date_from: datetime.datetime = filter.date_from  # type: ignore
             filter._date_to = (date_from + _determineTimedelta(total_intervals, period)).isoformat()
 
-=======
-        period = filter.period or "Day"
-        date_from: datetime.datetime = filter.date_from  # type: ignore
-        filter._date_to = (date_from + _determineTimedelta(total_intervals, period)).isoformat()
->>>>>>> a3239921
         labels_format = "%a. %-d %B"
         hourly_format = "%-H:%M %p"
         resultset = Event.objects.query_retention(filter, team)
