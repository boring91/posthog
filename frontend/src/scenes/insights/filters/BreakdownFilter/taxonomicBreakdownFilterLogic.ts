--- conflicted
+++ resolved
@@ -244,23 +244,6 @@
                     normalize_url: isNormalizeable ? true : undefined,
                 }
 
-<<<<<<< HEAD
-                const updatedBreakdowns = values.breakdownFilter.breakdowns
-                    ? [...values.breakdownFilter.breakdowns, newBreakdown]
-                    : [newBreakdown]
-
-                props.updateBreakdownFilter({
-                    breakdowns: updatedBreakdowns,
-                })
-
-                // Make sure we are no longer in map view after removing the Country Code breakdown
-                if (
-                    props.isTrends &&
-                    props.display === ChartDisplayType.WorldMap &&
-                    (updatedBreakdowns.length !== 1 || updatedBreakdowns[0].value !== 'geoip_country_code')
-                ) {
-                    props.updateDisplay?.(undefined)
-=======
                 const breakdowns = breakdownFilter.breakdowns
                     ? [...breakdownFilter.breakdowns, newBreakdown]
                     : [newBreakdown]
@@ -293,7 +276,15 @@
                         breakdown_group_type_index: undefined,
                         breakdowns,
                     })
->>>>>>> 16e9c20f
+                }
+
+                // Make sure we are no longer in map view after removing the Country Code breakdown
+                if (
+                    props.isTrends &&
+                    props.display === ChartDisplayType.WorldMap &&
+                    (breakdowns.length !== 1 || breakdowns[0].property !== '$geoip_country_code')
+                ) {
+                    props.updateDisplay?.(undefined)
                 }
             } else {
                 props.updateBreakdownFilter({
