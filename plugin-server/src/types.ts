--- conflicted
+++ resolved
@@ -341,12 +341,9 @@
     PROPERTY_DEFS_CONSUMER_CONSUME_TOPIC: string
     PROPERTY_DEFS_CONSUMER_ENABLED_TEAMS: string
     PROPERTY_DEFS_WRITE_DISABLED: boolean
-<<<<<<< HEAD
-
-    LAZY_TEAM_MANAGER_COMPARISON: boolean
+
     CDP_HOG_WATCHER_SAMPLE_RATE: number
-=======
->>>>>>> e1295feb
+
 }
 
 export interface Hub extends PluginsServerConfig {
