--- conflicted
+++ resolved
@@ -41,15 +41,12 @@
     key((props: SessionRecordingPlayerLogicProps) => `${props.playerKey}-${props.sessionRecordingId}`),
     connect(({ sessionRecordingId, playerKey, recordingStartTime }: SessionRecordingPlayerLogicProps) => ({
         logic: [eventUsageLogic],
-<<<<<<< HEAD
-        values: [sessionRecordingLogic, ['sessionRecordingId', 'sessionPlayerData', 'sessionPlayerDataLoading', 'tab']],
-        actions: [sessionRecordingLogic, ['loadRecordingSnapshotsSuccess', 'loadRecordingMetaSuccess', 'setTab']],
-=======
         values: [
             sessionRecordingDataLogic({ sessionRecordingId, recordingStartTime }),
             [
                 'sessionRecordingId',
                 'sessionPlayerData',
+                'sessionPlayerDataLoading',
                 'loadMetaTimeMs',
                 'loadFirstSnapshotTimeMs',
                 'loadAllSnapshotsTimeMs',
@@ -73,7 +70,6 @@
         if (!equal(matching, oldMatching)) {
             actions.setMatching(matching)
         }
->>>>>>> 136a94af
     }),
     actions({
         tryInitReplayer: () => true,
@@ -84,12 +80,7 @@
         endBuffer: true,
         startScrub: true,
         endScrub: true,
-<<<<<<< HEAD
-        showErrorPlayerState: true,
-        hideErrorPlayerState: true,
-        setSkipInactivitySetting: (skipInactivitySetting: boolean) => ({ skipInactivitySetting }),
-=======
->>>>>>> 136a94af
+        setErrorPlayerState: (show: boolean) => ({ show }),
         setSkippingInactivity: (isSkippingInactivity: boolean) => ({ isSkippingInactivity }),
         syncPlayerSpeed: true,
         setCurrentPlayerPosition: (playerPosition: PlayerPosition | null) => ({ playerPosition }),
@@ -150,7 +141,7 @@
             },
         ],
         isBuffering: [true, { startBuffer: () => true, endBuffer: () => false }],
-        isErrored: [false, { showErrorPlayerState: () => true, hideErrorPlayerState: () => false }],
+        isErrored: [false, { setErrorPlayerState: (_, { show }) => show }],
         isScrubbing: [false, { startScrub: () => true, endScrub: () => false }],
         errorCount: [0, { incrementErrorCount: (prevErrorCount, {}) => prevErrorCount + 1 }],
         warningCount: [0, { incrementWarningCount: (prevWarningCount, {}) => prevWarningCount + 1 }],
@@ -353,8 +344,10 @@
         startBuffer: () => {
             actions.stopAnimation()
         },
-        showErrorPlayerState: () => {
-            actions.stopAnimation()
+        setErrorPlayerState: ({ show }) => {
+            if (show) {
+                actions.stopAnimation()
+            }
         },
         startScrub: () => {
             actions.stopAnimation()
@@ -393,7 +386,7 @@
                 !values.sessionPlayerDataLoading
             ) {
                 values.player?.replayer?.pause()
-                actions.showErrorPlayerState()
+                actions.setErrorPlayerState(true)
                 actions.endBuffer()
             }
 
@@ -410,21 +403,21 @@
             ) {
                 values.player?.replayer?.pause()
                 actions.startBuffer()
-                actions.hideErrorPlayerState()
+                actions.setErrorPlayerState(false)
             }
 
             // If not forced to play and if last playing state was pause, pause
             else if (!forcePlay && values.currentPlayerState === SessionPlayerState.PAUSE) {
                 values.player?.replayer?.pause(playerPosition.time)
                 actions.endBuffer()
-                actions.hideErrorPlayerState()
+                actions.setErrorPlayerState(false)
             }
             // Otherwise play
             else {
                 values.player?.replayer?.play(playerPosition.time)
                 actions.updateAnimation()
                 actions.endBuffer()
-                actions.hideErrorPlayerState()
+                actions.setErrorPlayerState(false)
             }
             breakpoint()
         },
