--- conflicted
+++ resolved
@@ -108,17 +108,12 @@
         render: function Render(person: PersonType, ...[, index]: [PersonType, number]) {
             return (
                 <>
-<<<<<<< HEAD
                     <Link
                         to={deepLinkToPersonSessions(person)}
-                        data-attr={'goto-person-arrow-' + index}
+                        data-attr={`goto-person-arrow-${index}`}
                         data-test-goto-person
                     >
-                        <ArrowRightOutlined />
-=======
-                    <Link to={linkToPerson(person)} data-attr={`goto-person-arrow-${index}`} data-test-goto-person>
                         <ArrowRightOutlined style={{ float: 'right' }} />
->>>>>>> 28d87acc
                         {allColumns ? ' view' : ''}
                     </Link>
                 </>
