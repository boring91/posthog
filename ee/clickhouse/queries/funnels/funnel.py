--- conflicted
+++ resolved
@@ -25,94 +25,14 @@
         ) GROUP BY furthest SETTINGS allow_experimental_window_functions = 1
         """
 
-<<<<<<< HEAD
-    def build_step_subquery(self, level_index: int, max_steps: int):
-        breakdown_prop = self._get_breakdown_prop()
-        if level_index >= max_steps:
-            return f"""
-            SELECT 
-            person_id,
-            timestamp,
-            {self.get_partition_cols(1, max_steps)}
-            {breakdown_prop}
-            FROM ({super()._get_inner_event_query()})
-            """
-        else:
-            return f"""
-            SELECT 
-            person_id,
-            timestamp,
-            {self.get_partition_cols(level_index, max_steps)}
-            {breakdown_prop}
-            FROM (
-                SELECT 
-                person_id,
-                timestamp,
-                {self.get_comparison_cols(level_index, max_steps)}
-                {breakdown_prop}
-                FROM ({self.build_step_subquery(level_index + 1, max_steps)})
-            )
-            """
-
-    def get_partition_cols(self, level_index: int, max_steps: int):
-        cols: List[str] = []
-        for i in range(0, max_steps):
-            cols.append(f"step_{i}")
-            if i < level_index:
-                cols.append(f"latest_{i}")
-            else:
-                duplicate_event = 0
-                if i > 0 and self._filter.entities[i].equals(self._filter.entities[i - 1]):
-                    duplicate_event = 1
-                cols.append(
-                    f"min(latest_{i}) over (PARTITION by person_id ORDER BY timestamp DESC ROWS BETWEEN UNBOUNDED PRECEDING AND {duplicate_event} PRECEDING) latest_{i}"
-                )
-        return ", ".join(cols)
-
-    def get_comparison_cols(self, level_index: int, max_steps: int):
-        cols: List[str] = []
-        for i in range(0, max_steps):
-            cols.append(f"step_{i}")
-            if i < level_index:
-                cols.append(f"latest_{i}")
-            else:
-                comparison = self._get_comparison_at_step(i, level_index)
-                cols.append(f"if({comparison}, NULL, latest_{i}) as latest_{i}")
-        return ", ".join(cols)
-
-=======
     # TODO: include in the inner query to handle breakdown
->>>>>>> 49f8c92e
     def _get_breakdown_prop(self) -> str:
         if self._filter.breakdown:
             return ", prop"
         else:
             return ""
 
-<<<<<<< HEAD
-    def _get_comparison_at_step(self, index: int, level_index: int):
-        or_statements: List[str] = []
-
-        for i in range(level_index, index + 1):
-            or_statements.append(f"latest_{i} < latest_{level_index - 1}")
-
-        return " OR ".join(or_statements)
-
-    def _get_sorting_condition(self, curr_index: int, max_steps: int):
-
-        if curr_index == 1:
-            return "1"
-
-        conditions: List[str] = []
-        for i in range(1, curr_index):
-            conditions.append(f"latest_{i - 1} < latest_{i }")
-            conditions.append(f"latest_{i} <= latest_0 + INTERVAL {self._filter.funnel_window_days} DAY")
-
-        return f"if({' AND '.join(conditions)}, {curr_index}, {self._get_sorting_condition(curr_index - 1, max_steps)})"
-
-=======
     # TODO: include in the inner query to handle time to convert
->>>>>>> 49f8c92e
     def _get_step_times(self, max_steps: int):
         conditions: List[str] = []
         for i in range(1, max_steps):
