import React from 'react'
import { Link } from 'lib/components/Link'
import { kea } from 'kea'
import { router } from 'kea-router'
import api, { PaginatedResponse } from 'lib/api'
import { errorToast, fromParamsGivenUrl, isGroupType, pluralize, toParams } from 'lib/utils'
import {
    ActionFilter,
    FilterType,
    InsightType,
    FunnelVizType,
    PropertyFilter,
    FunnelCorrelationResultsType,
    ActorType,
    GraphDataset,
} from '~/types'
import { personsModalLogicType } from './personsModalLogicType'
import { preflightLogic } from 'scenes/PreflightCheck/logic'
import { eventUsageLogic } from 'lib/utils/eventUsageLogic'

import { TrendActors } from 'scenes/trends/types'
import { cleanFilters } from 'scenes/insights/utils/cleanFilters'
import { filterTrendsClientSideParams } from 'scenes/insights/sharedUtils'
import { ACTIONS_LINE_GRAPH_CUMULATIVE, FEATURE_FLAGS } from 'lib/constants'
import { toast } from 'react-toastify'
import { cohortsModel } from '~/models/cohortsModel'
import { dayjs } from 'lib/dayjs'
import { groupsModel } from '~/models/groupsModel'
import { featureFlagLogic } from 'lib/logic/featureFlagLogic'

export interface PersonsModalParams {
    action?: ActionFilter
    label: string // Contains the step name
    date_from: string | number
    date_to: string | number
    filters: Partial<FilterType>
    breakdown_value?: string | number
    saveOriginal?: boolean
    searchTerm?: string
    funnelStep?: number
    pathsDropoff?: boolean
    pointValue?: number // The y-axis value of the data point (i.e. count, unique persons, ...)
    crossDataset?: GraphDataset[]
    seriesId?: number
}

export interface PeopleParamType {
    action?: ActionFilter
    label: string
    date_to?: string | number
    date_from?: string | number
    breakdown_value?: string | number
    target_date?: number | string
    lifecycle_type?: string | number
}

export function parsePeopleParams(peopleParams: PeopleParamType, filters: Partial<FilterType>): string {
    const { action, date_from, date_to, breakdown_value, ...restParams } = peopleParams
    const params = filterTrendsClientSideParams({
        ...filters,
        entity_id: action?.id || filters?.events?.[0]?.id || filters?.actions?.[0]?.id,
        entity_type: action?.type || filters?.events?.[0]?.type || filters?.actions?.[0]?.type,
        entity_math: action?.math || undefined,
        breakdown_value,
    })

    // casting here is not the best
    if (filters.insight === InsightType.STICKINESS) {
        params.stickiness_days = date_from as number
    } else if (params.display === ACTIONS_LINE_GRAPH_CUMULATIVE) {
        params.date_to = date_from as string
    } else if (filters.insight === InsightType.LIFECYCLE) {
        params.date_from = filters.date_from
        params.date_to = filters.date_to
    } else {
        params.date_from = date_from as string
        params.date_to = date_to as string
    }

    // If breakdown type is cohort, we use breakdown_value
    // If breakdown type is event, we just set another filter
    if (breakdown_value && filters.breakdown_type != 'cohort' && filters.breakdown_type != 'person') {
        params.properties = [
            ...(params.properties || []),
            { key: params.breakdown, value: breakdown_value, type: 'event' } as PropertyFilter,
        ]
    }
    if (action?.properties) {
        params.properties = [...(params.properties || []), ...action.properties]
    }

    return toParams({ ...params, ...restParams })
}

// Props for the `loadPeopleFromUrl` action.
// NOTE: this interface isn't particularly clean. Separation of concerns of load
// and displaying of people and the display of the modal would be helpful to
// keep this interfaces smaller.
export interface LoadPeopleFromUrlProps {
    // The url from which we can load urls
    url: string
    // The funnel step the dialog should display as the complete/dropped step.
    // Optional as this call signature includes any parameter from any insght type
    funnelStep?: number
    // Used to display in the modal title the property value we're filtering
    // with
    breakdown_value?: string | number // NOTE: using snake case to be consistent with the rest of the file
    // This label is used in the modal title. It's usage depends on the
    // filter.insight attribute. For insight=FUNNEL we use it as a person
    // property name
    label: string
    // Needed for display
    date_from?: string | number
    // Copied from `PersonsModalParams`, likely needed for display logic
    action?: ActionFilter
    // Copied from `PersonsModalParams`, likely needed for diplay logic
    pathsDropoff?: boolean
    // The y-axis value of the data point (i.e. count, unique persons, ...)
    pointValue?: number
    // Contains the data set for all the points in the same x-axis point; allows switching between matching points
    crossDataset?: GraphDataset[]
    // The frontend ID that identifies this particular series (i.e. if breakdowns are applied, each breakdown value is its own series)
    seriesId?: number
}

export const personsModalLogic = kea<personsModalLogicType<LoadPeopleFromUrlProps, PersonsModalParams>>({
    path: ['scenes', 'trends', 'personsModalLogic'],
    actions: () => ({
        setSearchTerm: (term: string) => ({ term }),
        setCohortModalVisible: (visible: boolean) => ({ visible }),
        loadPeople: (peopleParams: PersonsModalParams) => ({ peopleParams }),
        setUrl: (props: LoadPeopleFromUrlProps) => ({ props }),
        loadPeopleFromUrl: (props: LoadPeopleFromUrlProps) => props,
        switchToDataPoint: (seriesId: number) => ({ seriesId }), // Changes data point shown on PersonModal
        loadMorePeople: true,
        hidePeople: true,
        saveCohortWithUrl: (cohortName: string) => ({ cohortName }),
        setPersonsModalFilters: (searchTerm: string, people: TrendActors, filters: Partial<FilterType>) => ({
            searchTerm,
            people,
            filters,
        }),
        saveFirstLoadedActors: (people: TrendActors) => ({ people }),
        setFirstLoadedActors: (firstLoadedPeople: TrendActors | null) => ({ firstLoadedPeople }),
        openRecordingModal: (sessionRecordingId: string) => ({ sessionRecordingId }),
        closeRecordingModal: () => true,
    }),
    connect: {
        values: [groupsModel, ['groupTypes', 'aggregationLabel'], featureFlagLogic, ['featureFlags']],
        actions: [eventUsageLogic, ['reportCohortCreatedFromPersonsModal']],
    },
    reducers: () => ({
        sessionRecordingId: [
            null as null | string,
            {
                openRecordingModal: (_, { sessionRecordingId }) => sessionRecordingId,
                closeRecordingModal: () => null,
            },
        ],
        searchTerm: [
            '',
            {
                setSearchTerm: (_, { term }) => term,
                hidePeople: () => '',
            },
        ],
        cohortModalVisible: [
            false,
            {
                setCohortModalVisible: (_, { visible }) => visible,
            },
        ],
        people: [
            null as TrendActors | null,
            {
                loadPeople: (
                    _,
                    { peopleParams: { action, label, date_from, breakdown_value, crossDataset, seriesId } }
                ) => ({
                    people: [],
                    count: 0,
                    action,
                    label,
                    day: date_from,
                    breakdown_value,
                    crossDataset,
                    seriesId,
                }),
                loadPeopleFromUrl: (_, { label, date_from = '', action, breakdown_value, crossDataset, seriesId }) => ({
                    people: [],
                    count: 0,
                    day: date_from,
                    label,
                    action,
                    breakdown_value,
                    crossDataset,
                    seriesId,
                }),
                setFilters: () => null,
                setFirstLoadedActors: (_, { firstLoadedPeople }) => firstLoadedPeople,
            },
        ],
        firstLoadedPeople: [
            null as TrendActors | null,
            {
                saveFirstLoadedActors: (_, { people }) => people,
            },
        ],
        loadingMorePeople: [
            false,
            {
                loadMorePeople: () => true,
                loadMorePeopleSuccess: () => false,
                loadMorePeopleFailure: () => false,
            },
        ],
        showingPeople: [
            false,
            {
                loadPeople: () => true,
                loadPeopleFromUrl: () => true,
                hidePeople: () => false,
            },
        ],
        peopleParams: [
            null as PersonsModalParams | null,
            {
                loadPeople: (_, { peopleParams }) => peopleParams,
            },
        ],
        peopleUrlParams: [
            // peopleParams when loaded from URL
            null as LoadPeopleFromUrlProps | null,
            {
                loadPeopleFromUrl: (_, props) => props,
                setUrl: (_, { props }) => props,
            },
        ],
    }),
    selectors: {
        isInitialLoad: [
            (s) => [s.peopleLoading, s.loadingMorePeople],
            (peopleLoading, loadingMorePeople) => peopleLoading && !loadingMorePeople,
        ],
        clickhouseFeaturesEnabled: [
            () => [preflightLogic.selectors.preflight],
            (preflight) => !!preflight?.is_clickhouse_enabled,
        ],
        isGroupType: [(s) => [s.people], (people) => people?.people?.[0] && isGroupType(people.people[0])],
        actorLabel: [
            (s) => [s.people, s.isGroupType, s.groupTypes, s.aggregationLabel],
            (result, _isGroupType, groupTypes, aggregationLabel) => {
                if (_isGroupType) {
                    return result?.action?.math_group_type_index != undefined &&
                        groupTypes.length > result?.action.math_group_type_index
                        ? aggregationLabel(result?.action.math_group_type_index).plural
                        : ''
                } else {
                    return pluralize(result?.count || 0, 'person', undefined, false)
                }
            },
        ],
    },
    loaders: ({ actions, values }) => ({
        people: {
            loadPeople: async ({ peopleParams }, breakpoint) => {
                let actors: PaginatedResponse<{
                    people: ActorType[]
                    count: number
                }> | null = null
                const {
                    label,
                    action,
                    filters,
                    date_from,
                    date_to,
                    breakdown_value,
                    saveOriginal,
                    searchTerm,
                    funnelStep,
                    pathsDropoff,
                    crossDataset,
                    seriesId,
                } = peopleParams

                const searchTermParam = searchTerm ? `&search=${encodeURIComponent(searchTerm)}` : ''

                if (filters.funnel_correlation_person_entity) {
                    const cleanedParams = cleanFilters(filters)
                    actors = await api.create(`api/person/funnel/correlation/?${searchTermParam}`, cleanedParams)
                } else if (filters.insight === InsightType.LIFECYCLE) {
                    const filterParams = parsePeopleParams(
                        { label, action, target_date: date_from, lifecycle_type: breakdown_value },
                        filters
                    )
                    actors = await api.get(`api/person/lifecycle/?${filterParams}${searchTermParam}`)
                } else if (filters.insight === InsightType.STICKINESS) {
                    const filterParams = parsePeopleParams(
                        { label, action, date_from, date_to, breakdown_value },
                        filters
                    )
                    actors = await api.get(`api/person/stickiness/?${filterParams}${searchTermParam}`)
                } else if (funnelStep || filters.funnel_viz_type === FunnelVizType.Trends) {
                    let params
                    if (filters.funnel_viz_type === FunnelVizType.Trends) {
                        // funnel trends
                        const entrance_period_start = dayjs(date_from).format('YYYY-MM-DD HH:mm:ss')
                        params = { ...filters, entrance_period_start, drop_off: false }
                    } else {
                        // regular funnel steps
                        params = {
                            ...filters,
                            funnel_step: funnelStep,
                            ...(breakdown_value !== undefined && { funnel_step_breakdown: breakdown_value }),
                        }

                        // getting property correlations from funnel
                        if (params.funnel_custom_steps) {
                            eventUsageLogic.actions.reportCorrelationInteraction(
                                FunnelCorrelationResultsType.Properties,
                                'person modal',
                                filters.funnel_correlation_person_entity
                            )
                        }
                    }
                    const cleanedParams = cleanFilters(params)
                    const funnelParams = toParams(cleanedParams)
                    actors = await api.create(`api/person/funnel/?${funnelParams}${searchTermParam}`)
                } else if (filters.insight === InsightType.PATHS) {
                    const cleanedParams = cleanFilters(filters)
<<<<<<< HEAD
                    let includeRecordingsParam = ''
                    if (values.featureFlags[FEATURE_FLAGS.RECORDINGS_IN_INSIGHTS]) {
                        includeRecordingsParam = 'include_recordings=true&'
                    }
                    actors = await api.create(
                        `api/person/path/?${includeRecordingsParam}${searchTermParam}`,
                        cleanedParams
                    )
=======
                    const pathParams = toParams(cleanedParams)
                    actors = await api.create(`api/person/path/?${searchTermParam}`, cleanedParams)

                    // Manually populate URL data so that cohort creation can use this information
                    const pathsParams = {
                        url: `api/person/path/paths/?${pathParams}`,
                        funnelStep,
                        breakdown_value,
                        label,
                        date_from,
                        action,
                        pathsDropoff,
                        crossDataset,
                        seriesId,
                    }
                    actions.setUrl(pathsParams)
>>>>>>> 1974cbb3
                } else {
                    actors = await api.actions.getPeople(
                        { label, action, date_from, date_to, breakdown_value },
                        filters,
                        searchTerm
                    )
                }
                breakpoint()
                const peopleResult = {
                    people: actors?.results[0]?.people,
                    count: actors?.results[0]?.count || 0,
                    action,
                    label,
                    day: date_from,
                    breakdown_value,
                    next: actors?.next,
                    funnelStep,
                    pathsDropoff,
                    crossDataset,
                    seriesId,
                } as TrendActors

                eventUsageLogic.actions.reportPersonsModalViewed(peopleParams, peopleResult.count, !!actors?.next)

                if (saveOriginal) {
                    actions.saveFirstLoadedActors(peopleResult)
                }

                return peopleResult
            },
            loadPeopleFromUrl: async ({
                url,
                funnelStep,
                breakdown_value = '',
                date_from = '',
                action,
                label,
                pathsDropoff,
                crossDataset,
                seriesId,
            }) => {
                if (values.featureFlags[FEATURE_FLAGS.RECORDINGS_IN_INSIGHTS]) {
                    // A bit hacky (doesn't account for hash params),
                    // but it works and only needed while we have this feature flag
                    url += '&include_recordings=true'
                }
                const people = await api.get(url)

                return {
                    people: people?.results[0]?.people,
                    count: people?.results[0]?.count || 0,
                    label,
                    funnelStep,
                    breakdown_value,
                    day: date_from,
                    action: action,
                    next: people?.next,
                    pathsDropoff,
                    crossDataset,
                    seriesId,
                }
            },
            loadMorePeople: async ({}, breakpoint) => {
                if (values.people) {
                    const {
                        people: currPeople,
                        count,
                        action,
                        label,
                        day,
                        breakdown_value,
                        next,
                        funnelStep,
                        crossDataset,
                        seriesId,
                    } = values.people
                    if (!next) {
                        throw new Error('URL of next page of persons is not known.')
                    }
                    const people = await api.get(next)
                    breakpoint()

                    return {
                        people: [...currPeople, ...people.results[0]?.people],
                        count: count + people.results[0]?.count,
                        action,
                        label,
                        day,
                        breakdown_value,
                        next: people.next,
                        funnelStep,
                        crossDataset,
                        seriesId,
                    }
                }
                return null
            },
        },
    }),
    listeners: ({ actions, values }) => ({
        saveCohortWithUrl: async ({ cohortName }) => {
            if (values.people && values.peopleUrlParams?.url) {
                const cohortParams = {
                    is_static: true,
                    name: cohortName,
                }

                const qs = values.peopleUrlParams.url.split('?').pop() || ''
                const cohort = await api.create('api/cohort?' + qs, cohortParams)
                cohortsModel.actions.cohortCreated(cohort)
                toast.success(
                    <div data-attr="success-toast">
                        <h1>Cohort saved successfully!</h1>
                        <p>
                            <Link to={'/cohorts/' + cohort.id}>Click here to see the cohort.</Link>
                        </p>
                    </div>,
                    {
                        toastId: `cohort-saved-${cohort.id}`,
                    }
                )

                const filters = fromParamsGivenUrl('?' + qs) // this function expects the question mark to be included
                actions.reportCohortCreatedFromPersonsModal(filters)
            } else {
                errorToast(undefined, "We couldn't create your cohort:")
            }
        },
        setPersonsModalFilters: async ({ searchTerm, people, filters }) => {
            const { label, action, day, breakdown_value, funnelStep, crossDataset, seriesId } = people
            const date_from = day
            const date_to = day
            const saveOriginal = false
            actions.loadPeople({
                action,
                label,
                date_from,
                date_to,
                filters,
                breakdown_value,
                saveOriginal,
                searchTerm,
                funnelStep,
                crossDataset,
                seriesId,
            })
        },
        switchToDataPoint: async ({ seriesId }) => {
            const data = values.people?.crossDataset?.find(({ id: _id }) => _id === seriesId)

            if (data && data.action) {
                const commonParams = {
                    seriesId,
                    breakdown_value: data.breakdown_value,
                    action: data.action,
                    pointValue: data.pointValue,
                }
                if (values.peopleParams) {
                    actions.loadPeople({
                        ...values.peopleParams,
                        ...commonParams,
                    })
                }
                if (data.personUrl && values.peopleUrlParams) {
                    actions.loadPeopleFromUrl({
                        ...values.peopleUrlParams,
                        ...commonParams,
                        url: data.personUrl,
                    })
                }
            }
        },
    }),
    actionToUrl: ({ values }) => ({
        loadPeople: () => {
            return [
                router.values.location.pathname,
                router.values.searchParams,
                { ...router.values.hashParams, personModal: values.peopleParams },
            ]
        },
        hidePeople: () => {
            // eslint-disable-next-line @typescript-eslint/no-unused-vars
            const { personModal: _discard, ...otherHashParams } = router.values.hashParams
            return [router.values.location.pathname, router.values.searchParams, otherHashParams]
        },
        openRecordingModal: ({ sessionRecordingId }) => {
            return [
                router.values.location.pathname,
                { ...router.values.searchParams },
                { ...router.values.hashParams, sessionRecordingId },
            ]
        },
        closeRecordingModal: () => {
            delete router.values.hashParams.sessionRecordingId
            return [router.values.location.pathname, { ...router.values.searchParams }, { ...router.values.hashParams }]
        },
    }),
    urlToAction: ({ actions, values }) => ({
        '/insights/': (_, {}, { personModal }) => {
            if (personModal && !values.showingPeople) {
                actions.loadPeople(personModal)
            }
            if (!personModal && values.showingPeople) {
                actions.hidePeople()
            }
        },
    }),
})<|MERGE_RESOLUTION|>--- conflicted
+++ resolved
@@ -328,7 +328,8 @@
                     actors = await api.create(`api/person/funnel/?${funnelParams}${searchTermParam}`)
                 } else if (filters.insight === InsightType.PATHS) {
                     const cleanedParams = cleanFilters(filters)
-<<<<<<< HEAD
+                    const pathParams = toParams(cleanedParams)
+
                     let includeRecordingsParam = ''
                     if (values.featureFlags[FEATURE_FLAGS.RECORDINGS_IN_INSIGHTS]) {
                         includeRecordingsParam = 'include_recordings=true&'
@@ -337,9 +338,6 @@
                         `api/person/path/?${includeRecordingsParam}${searchTermParam}`,
                         cleanedParams
                     )
-=======
-                    const pathParams = toParams(cleanedParams)
-                    actors = await api.create(`api/person/path/?${searchTermParam}`, cleanedParams)
 
                     // Manually populate URL data so that cohort creation can use this information
                     const pathsParams = {
@@ -354,7 +352,6 @@
                         seriesId,
                     }
                     actions.setUrl(pathsParams)
->>>>>>> 1974cbb3
                 } else {
                     actors = await api.actions.getPeople(
                         { label, action, date_from, date_to, breakdown_value },
