import { lemonToast } from '@posthog/lemon-ui'
import { actions, afterMount, connect, kea, key, listeners, path, props, reducers, selectors } from 'kea'
import { forms } from 'kea-forms'
import { loaders } from 'kea-loaders'
import { actionToUrl, router, urlToAction } from 'kea-router'
import api from 'lib/api'
import { dayjs } from 'lib/dayjs'
import { featureFlagLogic as enabledFlagLogic } from 'lib/logic/featureFlagLogic'
import { allOperatorsMapping, debounce, hasFormErrors, isObject } from 'lib/utils'
import { eventUsageLogic } from 'lib/utils/eventUsageLogic'
import { Scene } from 'scenes/sceneTypes'
import { teamLogic } from 'scenes/teamLogic'
import { urls } from 'scenes/urls'

import { activationLogic, ActivationTask } from '~/layout/navigation-3000/sidepanel/panels/activation/activationLogic'
import { CompareFilter, DataTableNode, HogQLQuery, InsightVizNode, NodeKind } from '~/queries/schema/schema-general'
import { hogql } from '~/queries/utils'
import {
    AnyPropertyFilter,
    BaseMathType,
    Breadcrumb,
    EventPropertyFilter,
    FeatureFlagFilters,
    IntervalType,
    MultipleSurveyQuestion,
    PropertyFilterType,
    PropertyOperator,
    RatingSurveyQuestion,
    Survey,
    SurveyMatchType,
    SurveyQuestionBase,
    SurveyQuestionBranchingType,
    SurveyQuestionType,
} from '~/types'

import { defaultSurveyAppearance, defaultSurveyFieldValues, NEW_SURVEY, NewSurvey } from './constants'
import type { surveyLogicType } from './surveyLogicType'
import { surveysLogic } from './surveysLogic'
import { sanitizeHTML, sanitizeSurveyAppearance, validateColor } from './utils'

const DEFAULT_OPERATORS: Record<SurveyQuestionType, { label: string; value: PropertyOperator }> = {
    [SurveyQuestionType.Open]: {
        label: allOperatorsMapping[PropertyOperator.IContains],
        value: PropertyOperator.IContains,
    },
    [SurveyQuestionType.Rating]: {
        label: allOperatorsMapping[PropertyOperator.Exact],
        value: PropertyOperator.Exact,
    },
    [SurveyQuestionType.SingleChoice]: {
        label: allOperatorsMapping[PropertyOperator.Exact],
        value: PropertyOperator.Exact,
    },
    [SurveyQuestionType.MultipleChoice]: {
        label: allOperatorsMapping[PropertyOperator.IContains],
        value: PropertyOperator.IContains,
    },
    [SurveyQuestionType.Link]: {
        label: allOperatorsMapping[PropertyOperator.Exact],
        value: PropertyOperator.Exact,
    },
}

export enum SurveyEditSection {
    Steps = 'steps',
    Widget = 'widget',
    Presentation = 'presentation',
    Appearance = 'appearance',
    Customization = 'customization',
    DisplayConditions = 'DisplayConditions',
    Scheduling = 'scheduling',
    CompletionConditions = 'CompletionConditions',
}
export interface SurveyLogicProps {
    /** Either a UUID or 'new'. */
    id: string
}

export interface SurveyMetricsQueries {
    surveysShown: DataTableNode
    surveysDismissed: DataTableNode
}

export interface SurveyUserStats {
    seen: number
    dismissed: number
    sent: number
}

export interface SurveyRatingResults {
    [key: number]: {
        data: number[]
        total: number
    }
}

export interface SurveyRecurringNPSResults {
    [key: number]: {
        data: number[]
        total: number
    }
}

type SurveyNPSResult = {
    Promoters: number
    Detractors: number
    Passives: number
}

export interface SurveySingleChoiceResults {
    [key: number]: {
        labels: string[]
        data: number[]
        total: number
    }
}

export interface SurveyMultipleChoiceResults {
    [key: number]: {
        labels: string[]
        data: number[]
    }
}

export interface SurveyOpenTextResults {
    [key: number]: {
        events: { distinct_id: string; properties: Record<string, any>; personProperties: Record<string, any> }[]
    }
}

export interface QuestionResultsReady {
    [key: string]: boolean
}

export type DataCollectionType = 'until_stopped' | 'until_limit' | 'until_adaptive_limit'
export type ScheduleType = 'once' | 'recurring'

export interface SurveyDateRange {
    date_from: string | null
    date_to: string | null
}

const getResponseField = (i: number): string => (i === 0 ? '$survey_response' : `$survey_response_${i}`)

function duplicateExistingSurvey(survey: Survey | NewSurvey): Partial<Survey> {
    return {
        ...survey,
        id: NEW_SURVEY.id,
        name: `${survey.name} (copy)`,
        archived: false,
        start_date: null,
        end_date: null,
        targeting_flag_filters: survey.targeting_flag?.filters ?? NEW_SURVEY.targeting_flag_filters,
        linked_flag_id: survey.linked_flag?.id ?? NEW_SURVEY.linked_flag_id,
    }
}

const DATE_FORMAT = 'YYYY-MM-DD'

export const surveyLogic = kea<surveyLogicType>([
    props({} as SurveyLogicProps),
    key(({ id }) => id),
    path((key) => ['scenes', 'surveys', 'surveyLogic', key]),
    connect(() => ({
        actions: [
            surveysLogic,
            ['loadSurveys'],
            eventUsageLogic,
            [
                'reportSurveyCreated',
                'reportSurveyEdited',
                'reportSurveyArchived',
                'reportSurveyViewed',
                'reportSurveyCycleDetected',
            ],
        ],
        values: [enabledFlagLogic, ['featureFlags as enabledFlags'], surveysLogic, ['surveys']],
    })),
    actions({
        setSurveyMissing: true,
        editingSurvey: (editing: boolean) => ({ editing }),
        setDefaultForQuestionType: (
            idx: number,
            type: SurveyQuestionType,
            isEditingQuestion: boolean,
            isEditingDescription: boolean,
            isEditingThankYouMessage: boolean
        ) => ({
            idx,
            type,
            isEditingQuestion,
            isEditingDescription,
            isEditingThankYouMessage,
        }),
        setQuestionBranchingType: (questionIndex, type, specificQuestionIndex) => ({
            questionIndex,
            type,
            specificQuestionIndex,
        }),
        setResponseBasedBranchingForQuestion: (questionIndex, responseValue, nextStep, specificQuestionIndex) => ({
            questionIndex,
            responseValue,
            nextStep,
            specificQuestionIndex,
        }),
        setDataCollectionType: (dataCollectionType: DataCollectionType) => ({
            dataCollectionType,
        }),
        resetBranchingForQuestion: (questionIndex) => ({ questionIndex }),
        deleteBranchingLogic: true,
        archiveSurvey: true,
        setWritingHTMLDescription: (writingHTML: boolean) => ({ writingHTML }),
        setSurveyTemplateValues: (template: any) => ({ template }),
        setSelectedPageIndex: (idx: number | null) => ({ idx }),
        setSelectedSection: (section: SurveyEditSection | null) => ({ section }),
        setSchedule: (schedule: ScheduleType) => ({ schedule }),
        resetTargeting: true,
        resetSurveyAdaptiveSampling: true,
        resetSurveyResponseLimits: true,
        setFlagPropertyErrors: (errors: any) => ({ errors }),
        setPropertyFilters: (propertyFilters: AnyPropertyFilter[]) => ({ propertyFilters }),
<<<<<<< HEAD
        setAnswerFilters: (filters: EventPropertyFilter[]) => ({ filters }),
=======
        setDateRange: (dateRange: SurveyDateRange) => ({ dateRange }),
        setInterval: (interval: IntervalType) => ({ interval }),
        setCompareFilter: (compareFilter: CompareFilter | null) => ({ compareFilter }),
>>>>>>> 004ddd40
    }),
    loaders(({ props, actions, values }) => ({
        responseSummary: {
            summarize: async ({ questionIndex }: { questionIndex?: number }) => {
                return api.surveys.summarize_responses(props.id, questionIndex)
            },
        },
        survey: {
            loadSurvey: async () => {
                if (props.id && props.id !== 'new') {
                    try {
                        const survey = await api.surveys.get(props.id)
                        actions.reportSurveyViewed(survey)
                        // Initialize answer filters for all questions
                        actions.setAnswerFilters(
                            survey.questions.map((question, index) => ({
                                key: index === 0 ? '$survey_response' : `$survey_response_${index}`,
                                operator: DEFAULT_OPERATORS[question.type].value,
                                type: PropertyFilterType.Event as const,
                                value: [],
                            }))
                        )
                        return survey
                    } catch (error: any) {
                        if (error.status === 404) {
                            actions.setSurveyMissing()
                            return { ...NEW_SURVEY }
                        }
                        throw error
                    }
                }
                if (props.id === 'new' && router.values.hashParams.fromTemplate) {
                    const templatedSurvey = values.survey
                    templatedSurvey.appearance = {
                        ...defaultSurveyAppearance,
                        ...teamLogic.values.currentTeam?.survey_config?.appearance,
                        ...templatedSurvey.appearance,
                    }
                    return templatedSurvey
                }

                const newSurvey = NEW_SURVEY
                newSurvey.appearance = {
                    ...defaultSurveyAppearance,
                    ...teamLogic.values.currentTeam?.survey_config?.appearance,
                    ...newSurvey.appearance,
                }

                return newSurvey
            },
            createSurvey: async (surveyPayload: Partial<Survey>) => {
                return await api.surveys.create(sanitizeQuestions(surveyPayload))
            },
            updateSurvey: async (surveyPayload: Partial<Survey>) => {
                return await api.surveys.update(props.id, sanitizeQuestions(surveyPayload))
            },
            launchSurvey: async () => {
                const startDate = dayjs()
                return await api.surveys.update(props.id, { start_date: startDate.toISOString() })
            },
            stopSurvey: async () => {
                return await api.surveys.update(props.id, { end_date: dayjs().toISOString() })
            },
            resumeSurvey: async () => {
                return await api.surveys.update(props.id, { end_date: null })
            },
        },
        duplicatedSurvey: {
            duplicateSurvey: async () => {
                const { survey } = values
                const payload = duplicateExistingSurvey(survey)
                const createdSurvey = await api.surveys.create(sanitizeQuestions(payload))

                lemonToast.success('Survey duplicated.', {
                    toastId: `survey-duplicated-${createdSurvey.id}`,
                    button: {
                        label: 'View Survey',
                        action: () => {
                            router.actions.push(urls.survey(createdSurvey.id))
                        },
                    },
                })

                actions.reportSurveyCreated(createdSurvey, true)
                return survey
            },
        },
        surveyUserStats: {
            loadSurveyUserStats: async (): Promise<SurveyUserStats> => {
                const survey: Survey = values.survey as Survey
                const startDate = dayjs(survey.start_date || survey.created_at).format(DATE_FORMAT)
                const endDate = survey.end_date
                    ? dayjs(survey.end_date).add(1, 'day').format(DATE_FORMAT)
                    : dayjs().add(1, 'day').format(DATE_FORMAT)

                const query: HogQLQuery = {
                    kind: NodeKind.HogQLQuery,
                    query: hogql`
                        SELECT
                            (SELECT COUNT(DISTINCT person_id)
                                FROM events
                                WHERE event = 'survey shown'
                                    AND properties.$survey_id = ${props.id}
                                    AND timestamp >= ${startDate}
                                    AND timestamp <= ${endDate}
                                    AND {filters}),
                            (SELECT COUNT(DISTINCT person_id)
                                FROM events
                                WHERE event = 'survey dismissed'
                                    AND properties.$survey_id = ${props.id}
                                    AND timestamp >= ${startDate}
                                    AND timestamp <= ${endDate}
                                    AND {filters}),
                            (SELECT COUNT(DISTINCT person_id)
                                FROM events
                                WHERE event = 'survey sent'
                                    AND properties.$survey_id = ${props.id}
                                    AND timestamp >= ${startDate}
                                    AND timestamp <= ${endDate}
                                    AND {filters})
                    `,
                    filters: {
                        properties: [...values.propertyFilters, ...values.answerFilters],
                    },
                }

                const responseJSON = await api.query(query)
                const { results } = responseJSON
                if (results && results[0]) {
                    const [totalSeen, dismissed, sent] = results[0]
                    const onlySeen = totalSeen - dismissed - sent
                    return { seen: onlySeen < 0 ? 0 : onlySeen, dismissed, sent }
                }
                return { seen: 0, dismissed: 0, sent: 0 }
            },
        },
        surveyRatingResults: {
            loadSurveyRatingResults: async ({
                questionIndex,
            }: {
                questionIndex: number
            }): Promise<SurveyRatingResults> => {
                const question = values.survey.questions[questionIndex]
                if (question.type !== SurveyQuestionType.Rating) {
                    throw new Error(`Survey question type must be ${SurveyQuestionType.Rating}`)
                }

                const survey: Survey = values.survey as Survey
                const startDate = dayjs(survey.start_date || survey.created_at).format(DATE_FORMAT)
                const endDate = survey.end_date
                    ? dayjs(survey.end_date).add(1, 'day').format(DATE_FORMAT)
                    : dayjs().add(1, 'day').format(DATE_FORMAT)

                const query: HogQLQuery = {
                    kind: NodeKind.HogQLQuery,
                    query: `
                        SELECT
                            JSONExtractString(properties, '${getResponseField(questionIndex)}') AS survey_response,
                            COUNT(survey_response)
                        FROM events
                        WHERE event = 'survey sent'
                            AND properties.$survey_id = '${props.id}'
                            AND timestamp >= '${startDate}'
                            AND timestamp <= '${endDate}'
                            AND {filters}
                        GROUP BY survey_response
                    `,
                    filters: {
                        properties: [...values.propertyFilters, ...values.answerFilters],
                    },
                }

                const responseJSON = await api.query(query)
                // TODO:Dylan - I don't like how we lose our types here
                // would be cool if we could parse this in a more type-safe way
                const { results } = responseJSON

                let total = 0
                const dataSize = question.scale === 10 ? 11 : question.scale
                const data = new Array(dataSize).fill(0)
                results?.forEach(([value, count]) => {
                    total += count

                    const index = question.scale === 10 ? value : value - 1
                    data[index] = count
                })

                return { ...values.surveyRatingResults, [questionIndex]: { total, data } }
            },
        },
        surveyRecurringNPSResults: {
            loadSurveyRecurringNPSResults: async ({
                questionIndex,
            }: {
                questionIndex: number
            }): Promise<SurveyRecurringNPSResults> => {
                const question = values.survey.questions[questionIndex]
                if (question.type !== SurveyQuestionType.Rating) {
                    throw new Error(`Survey question type must be ${SurveyQuestionType.Rating}`)
                }

                const survey: Survey = values.survey as Survey
                const startDate = dayjs(survey.start_date || survey.created_at).format(DATE_FORMAT)
                const endDate = survey.end_date
                    ? dayjs(survey.end_date).add(1, 'day').format(DATE_FORMAT)
                    : dayjs().add(1, 'day').format(DATE_FORMAT)

                const query: HogQLQuery = {
                    kind: NodeKind.HogQLQuery,
                    query: `
                        SELECT
                            JSONExtractString(properties, '$survey_iteration') AS survey_iteration,
                            JSONExtractString(properties, '${getResponseField(questionIndex)}') AS survey_response,
                            COUNT(survey_response)
                        FROM events
                        WHERE event = 'survey sent'
                            AND properties.$survey_id = '${survey.id}'
                            AND timestamp >= '${startDate}'
                            AND timestamp <= '${endDate}'
                            AND {filters}
                        GROUP BY survey_response, survey_iteration
                    `,
                    filters: {
                        properties: [...values.propertyFilters, ...values.answerFilters],
                    },
                }

                const responseJSON = await api.query(query)
                const { results } = responseJSON
                let total = 100
                const data = new Array(survey.iteration_count).fill(0)

                const iterations = new Map<string, SurveyNPSResult>()

                results?.forEach(([iteration, response, count]) => {
                    let promoters = 0
                    let passives = 0
                    let detractors = 0

                    if (parseInt(response) >= 9) {
                        // a Promoter is someone who gives a survey response of 9 or 10
                        promoters += parseInt(count)
                    } else if (parseInt(response) > 6) {
                        // a Passive is someone who gives a survey response of 7 or 8
                        passives += parseInt(count)
                    } else {
                        // a Detractor is someone who gives a survey response of 0 - 6
                        detractors += parseInt(count)
                    }

                    if (iterations.has(iteration)) {
                        const currentValue = iterations.get(iteration)
                        if (currentValue !== undefined) {
                            currentValue.Detractors += detractors
                            currentValue.Promoters += promoters
                            currentValue.Passives += passives
                        }
                    } else {
                        iterations.set(iteration, {
                            Detractors: detractors,
                            Passives: passives,
                            Promoters: promoters,
                        })
                    }
                })

                iterations.forEach((value: SurveyNPSResult, key: string) => {
                    // NPS score is calculated with this formula
                    // (Promoters / (Promoters + Passives + Detractors) * 100) - (Detractors / (Promoters + Passives + Detractors)* 100)
                    const totalResponses = value.Promoters + value.Passives + value.Detractors
                    const npsScore =
                        (value.Promoters / totalResponses) * 100 - (value.Detractors / totalResponses) * 100
                    data[parseInt(key) - 1] = npsScore
                    total += 100
                })

                return { ...values.surveyRecurringNPSResults, [questionIndex]: { total, data } }
            },
        },
        surveySingleChoiceResults: {
            loadSurveySingleChoiceResults: async ({
                questionIndex,
            }: {
                questionIndex: number
            }): Promise<SurveySingleChoiceResults> => {
                const survey: Survey = values.survey as Survey
                const startDate = dayjs(survey.start_date || survey.created_at).format(DATE_FORMAT)
                const endDate = survey.end_date
                    ? dayjs(survey.end_date).add(1, 'day').format(DATE_FORMAT)
                    : dayjs().add(1, 'day').format(DATE_FORMAT)

                const query: HogQLQuery = {
                    kind: NodeKind.HogQLQuery,
                    query: `
                        SELECT
                            JSONExtractString(properties, '${getResponseField(questionIndex)}') AS survey_response,
                            COUNT(survey_response)
                        FROM events
                        WHERE event = 'survey sent'
                            AND properties.$survey_id = '${props.id}'
                            AND timestamp >= '${startDate}'
                            AND timestamp <= '${endDate}'
                            AND {filters}
                        GROUP BY survey_response
                    `,
                    filters: {
                        properties: [...values.propertyFilters, ...values.answerFilters],
                    },
                }

                const responseJSON = await api.query(query)
                const { results } = responseJSON

                const labels = results?.map((r) => r[0])
                const data = results?.map((r) => r[1])
                const total = data?.reduce((a, b) => a + b, 0)

                return { ...values.surveySingleChoiceResults, [questionIndex]: { labels, data, total } }
            },
        },
        surveyMultipleChoiceResults: {
            loadSurveyMultipleChoiceResults: async ({
                questionIndex,
            }: {
                questionIndex: number
            }): Promise<SurveyMultipleChoiceResults> => {
                const question = values.survey.questions[questionIndex]
                if (question.type !== SurveyQuestionType.MultipleChoice) {
                    throw new Error(`Survey question type must be ${SurveyQuestionType.MultipleChoice}`)
                }

                const survey: Survey = values.survey as Survey
                const startDate = dayjs(survey.start_date || survey.created_at).format(DATE_FORMAT)
                const endDate = survey.end_date
                    ? dayjs(survey.end_date).add(1, 'day').format(DATE_FORMAT)
                    : dayjs().add(1, 'day').format(DATE_FORMAT)

                const query: HogQLQuery = {
                    kind: NodeKind.HogQLQuery,
                    query: `
                        SELECT
                            count(),
                            arrayJoin(JSONExtractArrayRaw(properties, '${getResponseField(questionIndex)}')) AS choice
                        FROM events
                        WHERE event == 'survey sent'
                            AND properties.$survey_id == '${survey.id}'
                            AND timestamp >= '${startDate}'
                            AND timestamp <= '${endDate}'
                            AND {filters}
                        GROUP BY choice
                        ORDER BY count() DESC
                    `,
                    filters: {
                        properties: [...values.propertyFilters, ...values.answerFilters],
                    },
                }

                const responseJSON = await api.query(query)
                let { results } = responseJSON

                // Remove outside quotes
                results = results?.map((r) => {
                    return [r[0], r[1].slice(1, r[1].length - 1)]
                })

                // Zero-fill choices that are not open-ended
                question.choices.forEach((choice, idx) => {
                    const isOpenChoice = idx == question.choices.length - 1 && question?.hasOpenChoice
                    if (results?.length && !isOpenChoice && !results.some((r) => r[1] === choice)) {
                        results.push([0, choice])
                    }
                })

                const data = results?.map((r) => r[0])
                const labels = results?.map((r) => r[1])

                return { ...values.surveyMultipleChoiceResults, [questionIndex]: { labels, data } }
            },
        },
        surveyOpenTextResults: {
            loadSurveyOpenTextResults: async ({
                questionIndex,
            }: {
                questionIndex: number
            }): Promise<SurveyOpenTextResults> => {
                const question = values.survey.questions[questionIndex]
                if (question.type !== SurveyQuestionType.Open) {
                    throw new Error(`Survey question type must be ${SurveyQuestionType.Open}`)
                }

                const survey: Survey = values.survey as Survey
                const startDate = dayjs(survey.start_date || survey.created_at).format(DATE_FORMAT)
                const endDate = survey.end_date
                    ? dayjs(survey.end_date).add(1, 'day').format(DATE_FORMAT)
                    : dayjs().add(1, 'day').format(DATE_FORMAT)

                const query: HogQLQuery = {
                    kind: NodeKind.HogQLQuery,
                    query: `
                        SELECT distinct_id, properties, person.properties
                        FROM events
                        WHERE event == 'survey sent'
                            AND properties.$survey_id == '${survey.id}'
                            AND trim(JSONExtractString(properties, '${getResponseField(questionIndex)}')) != ''
                            AND timestamp >= '${startDate}'
                            AND timestamp <= '${endDate}'
                            AND {filters}
                        LIMIT 20
                    `,
                    filters: {
                        properties: [...values.propertyFilters, ...values.answerFilters],
                    },
                }

                const responseJSON = await api.query(query)
                const { results } = responseJSON

                const events =
                    results?.map((r) => {
                        const distinct_id = r[0]
                        const properties = JSON.parse(r[1])
                        const personProperties = JSON.parse(r[2])
                        return { distinct_id, properties, personProperties }
                    }) || []

                return { ...values.surveyOpenTextResults, [questionIndex]: { events } }
            },
        },
    })),
    listeners(({ actions, values }) => {
        const reloadAllSurveyResults = debounce((): void => {
            // Load survey user stats
            actions.loadSurveyUserStats()

<<<<<<< HEAD
            // Load results for each question
            values.survey.questions.forEach((question, index) => {
                switch (question.type) {
                    case SurveyQuestionType.Rating:
                        actions.loadSurveyRatingResults({
                            questionIndex: index,
                            iteration: values.survey.current_iteration,
                        })
                        if (values.survey.iteration_count && values.survey.iteration_count > 0) {
                            actions.loadSurveyRecurringNPSResults({ questionIndex: index })
                        }
                        break
                    case SurveyQuestionType.SingleChoice:
=======
            if (values.survey.start_date) {
                activationLogic.findMounted()?.actions.markTaskAsCompleted(ActivationTask.LaunchSurvey)
            }

            // Initialize date range based on survey dates when survey is loaded
            if ('created_at' in values.survey) {
                const dateRange = {
                    date_from: dayjs(values.survey.created_at).format(DATE_FORMAT),
                    date_to: values.survey.end_date
                        ? dayjs(values.survey.end_date).format(DATE_FORMAT)
                        : dayjs().add(1, 'day').format(DATE_FORMAT),
                }
                actions.setDateRange(dateRange)
            }
        },
        resetSurveyResponseLimits: () => {
            actions.setSurveyValue('responses_limit', null)
        },
        resetSurveyAdaptiveSampling: () => {
            actions.setSurveyValues({
                response_sampling_interval: null,
                response_sampling_interval_type: null,
                response_sampling_limit: null,
                response_sampling_start_date: null,
                response_sampling_daily_limits: null,
            })
        },
        resetTargeting: () => {
            actions.setSurveyValue('linked_flag_id', NEW_SURVEY.linked_flag_id)
            actions.setSurveyValue('targeting_flag_filters', NEW_SURVEY.targeting_flag_filters)
            actions.setSurveyValue('linked_flag', NEW_SURVEY.linked_flag)
            actions.setSurveyValue('targeting_flag', NEW_SURVEY.targeting_flag)
            actions.setSurveyValue('conditions', NEW_SURVEY.conditions)
            actions.setSurveyValue('remove_targeting_flag', true)
            actions.setSurveyValue('responses_limit', NEW_SURVEY.responses_limit)
            actions.setSurveyValues({
                iteration_count: NEW_SURVEY.iteration_count,
                iteration_frequency_days: NEW_SURVEY.iteration_frequency_days,
            })
            actions.setFlagPropertyErrors(null)
        },
        submitSurveyFailure: async () => {
            // When errors occur, scroll to the error, but wait for errors to be set in the DOM first
            if (hasFormErrors(values.flagPropertyErrors) || values.urlMatchTypeValidationError) {
                actions.setSelectedSection(SurveyEditSection.DisplayConditions)
            } else if (hasFormErrors(values.surveyValidationErrors.appearance)) {
                actions.setSelectedSection(SurveyEditSection.Customization)
            } else {
                actions.setSelectedSection(SurveyEditSection.Steps)
            }
            setTimeout(
                () => document.querySelector(`.Field--error`)?.scrollIntoView({ block: 'center', behavior: 'smooth' }),
                5
            )
        },
        setPropertyFilters: () => {
            // Reload all survey data when filters change
            if (values.survey.questions) {
                values.survey.questions.forEach((question, index) => {
                    if (question.type === SurveyQuestionType.Rating) {
                        actions.loadSurveyRatingResults({ questionIndex: index })
                    } else if (question.type === SurveyQuestionType.SingleChoice) {
>>>>>>> 004ddd40
                        actions.loadSurveySingleChoiceResults({ questionIndex: index })
                        break
                    case SurveyQuestionType.MultipleChoice:
                        actions.loadSurveyMultipleChoiceResults({ questionIndex: index })
                        break
                    case SurveyQuestionType.Open:
                        actions.loadSurveyOpenTextResults({ questionIndex: index })
                        break
                }
            })
        }, 1000)

        return {
            createSurveySuccess: ({ survey }) => {
                lemonToast.success(<>Survey {survey.name} created</>)
                actions.loadSurveys()
                router.actions.replace(urls.survey(survey.id))
                actions.reportSurveyCreated(survey)
            },
            updateSurveySuccess: ({ survey }) => {
                lemonToast.success(<>Survey {survey.name} updated</>)
                actions.editingSurvey(false)
                actions.reportSurveyEdited(survey)
                actions.loadSurveys()
            },
            duplicateSurveySuccess: () => {
                actions.loadSurveys()
            },
            launchSurveySuccess: ({ survey }) => {
                lemonToast.success(<>Survey {survey.name} launched</>)
                actions.loadSurveys()
            },
            stopSurveySuccess: () => {
                actions.loadSurveys()
            },
            resumeSurveySuccess: () => {
                actions.loadSurveys()
            },
            archiveSurvey: () => {
                actions.updateSurvey({ archived: true })
            },
            loadSurveySuccess: () => {
                actions.loadSurveyUserStats()
            },
            resetSurveyResponseLimits: () => {
                actions.setSurveyValue('responses_limit', null)
            },

            resetSurveyAdaptiveSampling: () => {
                actions.setSurveyValues({
                    response_sampling_interval: null,
                    response_sampling_interval_type: null,
                    response_sampling_limit: null,
                    response_sampling_start_date: null,
                    response_sampling_daily_limits: null,
                })
            },
            resetTargeting: () => {
                actions.setSurveyValue('linked_flag_id', NEW_SURVEY.linked_flag_id)
                actions.setSurveyValue('targeting_flag_filters', NEW_SURVEY.targeting_flag_filters)
                actions.setSurveyValue('linked_flag', NEW_SURVEY.linked_flag)
                actions.setSurveyValue('targeting_flag', NEW_SURVEY.targeting_flag)
                actions.setSurveyValue('conditions', NEW_SURVEY.conditions)
                actions.setSurveyValue('remove_targeting_flag', true)
                actions.setSurveyValue('responses_limit', NEW_SURVEY.responses_limit)
                actions.setSurveyValues({
                    iteration_count: NEW_SURVEY.iteration_count,
                    iteration_frequency_days: NEW_SURVEY.iteration_frequency_days,
                })
                actions.setFlagPropertyErrors(null)
            },
            submitSurveyFailure: async () => {
                // When errors occur, scroll to the error, but wait for errors to be set in the DOM first
                if (hasFormErrors(values.flagPropertyErrors) || values.urlMatchTypeValidationError) {
                    actions.setSelectedSection(SurveyEditSection.DisplayConditions)
                } else if (hasFormErrors(values.survey.appearance)) {
                    actions.setSelectedSection(SurveyEditSection.Customization)
                } else {
                    actions.setSelectedSection(SurveyEditSection.Steps)
                }
                setTimeout(
                    () =>
                        document
                            .querySelector(`.Field--error`)
                            ?.scrollIntoView({ block: 'center', behavior: 'smooth' }),
                    5
                )
            },
            setPropertyFilters: () => {
                reloadAllSurveyResults()
            },
            setAnswerFilters: () => {
                reloadAllSurveyResults()
            },
        }
    }),
    reducers({
        isEditingSurvey: [
            false,
            {
                editingSurvey: (_, { editing }) => editing,
            },
        ],
        surveyMissing: [
            false,
            {
                setSurveyMissing: () => true,
            },
        ],
        dataCollectionType: [
            'until_stopped' as DataCollectionType,
            {
                setDataCollectionType: (_, { dataCollectionType }) => dataCollectionType,
            },
        ],
        propertyFilters: [
            [] as AnyPropertyFilter[],
            {
                setPropertyFilters: (_, { propertyFilters }) => propertyFilters,
            },
        ],
        survey: [
            { ...NEW_SURVEY } as NewSurvey | Survey,
            {
                setDefaultForQuestionType: (
                    state,
                    { idx, type, isEditingQuestion, isEditingDescription, isEditingThankYouMessage }
                ) => {
                    const question = isEditingQuestion
                        ? state.questions[idx].question
                        : defaultSurveyFieldValues[type].questions[0].question
                    const description = isEditingDescription
                        ? state.questions[idx].description
                        : defaultSurveyFieldValues[type].questions[0].description
                    const thankYouMessageHeader = isEditingThankYouMessage
                        ? state.appearance?.thankYouMessageHeader
                        : defaultSurveyFieldValues[type].appearance.thankYouMessageHeader
                    const newQuestions = [...state.questions]
                    newQuestions[idx] = {
                        ...state.questions[idx],
                        ...(defaultSurveyFieldValues[type].questions[0] as SurveyQuestionBase),
                        question,
                        description,
                    }
                    return {
                        ...state,
                        questions: newQuestions,
                        appearance: {
                            ...state.appearance,
                            ...defaultSurveyFieldValues[type].appearance,
                            thankYouMessageHeader,
                        },
                    }
                },
                setSurveyTemplateValues: (_, { template }) => {
                    const newTemplateSurvey = { ...NEW_SURVEY, ...template }
                    return newTemplateSurvey
                },
                setQuestionBranchingType: (state, { questionIndex, type, specificQuestionIndex }) => {
                    const newQuestions = [...state.questions]
                    const question = newQuestions[questionIndex]

                    if (type === SurveyQuestionBranchingType.NextQuestion) {
                        delete question.branching
                    } else if (type === SurveyQuestionBranchingType.End) {
                        question.branching = {
                            type: SurveyQuestionBranchingType.End,
                        }
                    } else if (type === SurveyQuestionBranchingType.ResponseBased) {
                        if (
                            question.type !== SurveyQuestionType.Rating &&
                            question.type !== SurveyQuestionType.SingleChoice
                        ) {
                            throw new Error(
                                `Survey question type must be ${SurveyQuestionType.Rating} or ${SurveyQuestionType.SingleChoice}`
                            )
                        }

                        question.branching = {
                            type: SurveyQuestionBranchingType.ResponseBased,
                            responseValues: {},
                        }
                    } else if (type === SurveyQuestionBranchingType.SpecificQuestion) {
                        question.branching = {
                            type: SurveyQuestionBranchingType.SpecificQuestion,
                            index: specificQuestionIndex,
                        }
                    }

                    newQuestions[questionIndex] = question
                    return {
                        ...state,
                        questions: newQuestions,
                    }
                },
                setResponseBasedBranchingForQuestion: (
                    state,
                    { questionIndex, responseValue, nextStep, specificQuestionIndex }
                ) => {
                    const newQuestions = [...state.questions]
                    const question = newQuestions[questionIndex]

                    if (
                        question.type !== SurveyQuestionType.Rating &&
                        question.type !== SurveyQuestionType.SingleChoice
                    ) {
                        throw new Error(
                            `Survey question type must be ${SurveyQuestionType.Rating} or ${SurveyQuestionType.SingleChoice}`
                        )
                    }

                    if (question.branching?.type !== SurveyQuestionBranchingType.ResponseBased) {
                        throw new Error(
                            `Survey question branching type must be ${SurveyQuestionBranchingType.ResponseBased}`
                        )
                    }

                    if ('responseValues' in question.branching) {
                        if (nextStep === SurveyQuestionBranchingType.NextQuestion) {
                            delete question.branching.responseValues[responseValue]
                        } else if (nextStep === SurveyQuestionBranchingType.End) {
                            question.branching.responseValues[responseValue] = SurveyQuestionBranchingType.End
                        } else if (nextStep === SurveyQuestionBranchingType.SpecificQuestion) {
                            question.branching.responseValues[responseValue] = specificQuestionIndex
                        }
                    }

                    newQuestions[questionIndex] = question
                    return {
                        ...state,
                        questions: newQuestions,
                    }
                },
                resetBranchingForQuestion: (state, { questionIndex }) => {
                    const newQuestions = [...state.questions]
                    const question = newQuestions[questionIndex]
                    delete question.branching

                    newQuestions[questionIndex] = question
                    return {
                        ...state,
                        questions: newQuestions,
                    }
                },
                deleteBranchingLogic: (state) => {
                    const newQuestions = [...state.questions]
                    newQuestions.forEach((question) => {
                        delete question.branching
                    })

                    return {
                        ...state,
                        questions: newQuestions,
                    }
                },
            },
        ],
        selectedPageIndex: [
            0 as number | null,
            {
                setSelectedPageIndex: (_, { idx }) => idx,
            },
        ],
        selectedSection: [
            SurveyEditSection.Steps as SurveyEditSection | null,
            {
                setSelectedSection: (_, { section }) => section,
            },
        ],
        surveyRatingResultsReady: [
            {},
            {
                loadSurveyRatingResultsSuccess: (state, { payload }) => {
                    if (!payload || !payload.hasOwnProperty('questionIndex')) {
                        return { ...state }
                    }
                    return { ...state, [payload.questionIndex]: true }
                },
            },
        ],
        surveyRecurringNPSResultsReady: [
            {},
            {
                loadSurveyRecurringNPSResultsSuccess: (state, { payload }) => {
                    if (!payload || !payload.hasOwnProperty('questionIndex')) {
                        return { ...state }
                    }
                    return { ...state, [payload.questionIndex]: true }
                },
            },
        ],
        surveySingleChoiceResultsReady: [
            {},
            {
                loadSurveySingleChoiceResultsSuccess: (state, { payload }) => {
                    if (!payload || !payload.hasOwnProperty('questionIndex')) {
                        return { ...state }
                    }
                    return { ...state, [payload.questionIndex]: true }
                },
            },
        ],
        surveyMultipleChoiceResultsReady: [
            {},
            {
                loadSurveyMultipleChoiceResultsSuccess: (state, { payload }) => {
                    if (!payload || !payload.hasOwnProperty('questionIndex')) {
                        return { ...state }
                    }
                    return { ...state, [payload.questionIndex]: true }
                },
            },
        ],
        surveyOpenTextResultsReady: [
            {},
            {
                loadSurveyOpenTextResultsSuccess: (state, { payload }) => {
                    if (!payload || !payload.hasOwnProperty('questionIndex')) {
                        return { ...state }
                    }
                    return { ...state, [payload.questionIndex]: true }
                },
            },
        ],
        writingHTMLDescription: [
            false,
            {
                setWritingHTMLDescription: (_, { writingHTML }) => writingHTML,
            },
        ],
        schedule: [
            'once',
            {
                setSchedule: (_, { schedule }) => schedule,
            },
        ],
        flagPropertyErrors: [
            null as any,
            {
                setFlagPropertyErrors: (_, { errors }) => errors,
            },
        ],
<<<<<<< HEAD
        answerFilters: [
            [] as EventPropertyFilter[],
            {
                setAnswerFilters: (_, { filters }) => filters,
=======
        dateRange: [
            null as SurveyDateRange | null,
            {
                setDateRange: (_, { dateRange }) => dateRange,
            },
        ],
        interval: [
            null as IntervalType | null,
            {
                setInterval: (_, { interval }) => interval,
            },
        ],
        compareFilter: [
            null as CompareFilter | null,
            {
                setCompareFilter: (_, { compareFilter }) => compareFilter,
>>>>>>> 004ddd40
            },
        ],
    }),
    selectors({
        isSurveyRunning: [
            (s) => [s.survey],
            (survey: Survey): boolean => {
                return !!(survey.start_date && !survey.end_date)
            },
        ],
        surveyUsesLimit: [
            (s) => [s.survey],
            (survey: Survey): boolean => {
                return !!(survey.responses_limit && survey.responses_limit > 0)
            },
        ],
        surveyUsesAdaptiveLimit: [
            (s) => [s.survey],
            (survey: Survey): boolean => {
                return !!(
                    survey.response_sampling_interval &&
                    survey.response_sampling_interval > 0 &&
                    survey.response_sampling_interval_type !== '' &&
                    survey.response_sampling_limit &&
                    survey.response_sampling_limit > 0
                )
            },
        ],
        surveyShufflingQuestionsAvailable: [
            (s) => [s.survey],
            (survey: Survey): boolean => {
                return survey.questions.length > 1
            },
        ],
        showSurveyRepeatSchedule: [(s) => [s.schedule], (schedule: ScheduleType) => schedule == 'recurring'],
        descriptionContentType: [
            (s) => [s.survey],
            (survey: Survey) => (questionIndex: number) => {
                return survey.questions[questionIndex].descriptionContentType
            },
        ],
        surveyRepeatedActivationAvailable: [
            (s) => [s.survey],
            (survey: Survey): boolean =>
                survey.conditions?.events?.values != undefined && survey.conditions?.events?.values?.length > 0,
        ],
        hasTargetingSet: [
            (s) => [s.survey],
            (survey: Survey): boolean => {
                const hasLinkedFlag =
                    !!survey.linked_flag_id || (survey.linked_flag && Object.keys(survey.linked_flag).length > 0)
                const hasTargetingFlag =
                    (survey.targeting_flag && Object.keys(survey.targeting_flag).length > 0) ||
                    (survey.targeting_flag_filters && Object.keys(survey.targeting_flag_filters).length > 0)
                const hasOtherConditions = survey.conditions && Object.keys(survey.conditions).length > 0
                return !!hasLinkedFlag || !!hasTargetingFlag || !!hasOtherConditions
            },
        ],
        breadcrumbs: [
            (s) => [s.survey],
            (survey: Survey): Breadcrumb[] => [
                {
                    key: Scene.Surveys,
                    name: 'Surveys',
                    path: urls.surveys(),
                },
                { key: [Scene.Survey, survey?.id || 'new'], name: survey.name },
            ],
        ],
        dataTableQuery: [
            (s) => [s.survey, s.propertyFilters, s.answerFilters],
            (survey, propertyFilters, answerFilters): DataTableNode | null => {
                if (survey.id === 'new') {
                    return null
                }
                const surveyWithResults = survey as Survey
                const startDate = dayjs(surveyWithResults.start_date || surveyWithResults.created_at).format(
                    'YYYY-MM-DD'
                )

                return {
                    kind: NodeKind.DataTableNode,
                    source: {
                        kind: NodeKind.EventsQuery,
                        select: [
                            '*',
                            ...survey.questions.map((q, i) => {
                                if (q.type === SurveyQuestionType.MultipleChoice) {
                                    // Join array items into a string
                                    return `coalesce(arrayStringConcat(JSONExtractArrayRaw(properties, '${getResponseField(
                                        i
                                    )}'), ', ')) -- ${q.question}`
                                }
                                return `coalesce(JSONExtractString(properties, '${getResponseField(i)}')) -- ${
                                    q.question
                                }`
                            }),
                            'timestamp',
                            'person',
                            `coalesce(JSONExtractString(properties, '$lib_version')) -- Library Version`,
                            `coalesce(JSONExtractString(properties, '$lib')) -- Library`,
                            `coalesce(JSONExtractString(properties, '$current_url')) -- URL`,
                        ],
                        orderBy: ['timestamp DESC'],
                        where: [`event == 'survey sent'`],
                        after: startDate,
                        properties: [
                            {
                                type: PropertyFilterType.Event,
                                key: '$survey_id',
                                operator: PropertyOperator.Exact,
                                value: survey.id,
                            },
                            ...propertyFilters,
                            ...answerFilters,
                        ],
                    },
                    propertiesViaUrl: true,
                    showExport: true,
                    showReload: true,
                    showEventFilter: false,
                    showPropertyFilter: false,
                    showTimings: false,
                }
            },
        ],
        targetingFlagFilters: [
            (s) => [s.survey],
            (survey): FeatureFlagFilters | undefined => {
                if (survey.targeting_flag_filters) {
                    return {
                        ...survey.targeting_flag_filters,
                        groups: survey.targeting_flag_filters.groups,
                        multivariate: null,
                        payloads: {},
                        super_groups: undefined,
                    }
                }
                return survey.targeting_flag?.filters || undefined
            },
        ],
        urlMatchTypeValidationError: [
            (s) => [s.survey],
            (survey): string | null => {
                if (survey.conditions?.urlMatchType === SurveyMatchType.Regex && survey.conditions.url) {
                    try {
                        new RegExp(survey.conditions.url)
                    } catch (e: any) {
                        return e.message
                    }
                }
                return null
            },
        ],
        surveyNPSScore: [
            (s) => [s.surveyRatingResults],
            (surveyRatingResults) => {
                if (surveyRatingResults) {
                    const questionIdx = Object.keys(surveyRatingResults)[0]
                    const questionResults = surveyRatingResults[questionIdx]

                    // If we don't have any results, return 'No data available' instead of NaN.
                    if (questionResults.total === 0) {
                        return 'No data available'
                    }

                    const data: number[] = questionResults.data
                    if (data.length === 11) {
                        const promoters = data.slice(9, 11).reduce((a, b) => a + b, 0)
                        const passives = data.slice(7, 9).reduce((a, b) => a + b, 0)
                        const detractors = data.slice(0, 7).reduce((a, b) => a + b, 0)
                        const npsScore = ((promoters - detractors) / (promoters + passives + detractors)) * 100
                        return npsScore.toFixed(1)
                    }
                }
            },
        ],
        getBranchingDropdownValue: [
            (s) => [s.survey],
            (survey) => (questionIndex: number, question: RatingSurveyQuestion | MultipleSurveyQuestion) => {
                if (question.branching?.type) {
                    const { type } = question.branching

                    if (type === SurveyQuestionBranchingType.SpecificQuestion) {
                        const nextQuestionIndex = question.branching.index
                        return `${SurveyQuestionBranchingType.SpecificQuestion}:${nextQuestionIndex}`
                    }

                    return type
                }

                // No branching specified, default to Next question / Confirmation message
                if (questionIndex < survey.questions.length - 1) {
                    return SurveyQuestionBranchingType.NextQuestion
                }

                return SurveyQuestionBranchingType.End
            },
        ],
        getResponseBasedBranchingDropdownValue: [
            (s) => [s.survey],
            (survey) => (questionIndex: number, question: RatingSurveyQuestion | MultipleSurveyQuestion, response) => {
                if (!question.branching || !('responseValues' in question.branching)) {
                    return SurveyQuestionBranchingType.NextQuestion
                }

                // If a value is mapped onto an integer, we're redirecting to a specific question
                if (Number.isInteger(question.branching.responseValues[response])) {
                    const nextQuestionIndex = question.branching.responseValues[response]
                    return `${SurveyQuestionBranchingType.SpecificQuestion}:${nextQuestionIndex}`
                }

                // If any other value is present (practically only Confirmation message), return that value
                if (question.branching?.responseValues?.[response]) {
                    return question.branching.responseValues[response]
                }

                // No branching specified, default to Next question / Confirmation message
                if (questionIndex < survey.questions.length - 1) {
                    return SurveyQuestionBranchingType.NextQuestion
                }

                return SurveyQuestionBranchingType.End
            },
        ],
        hasCycle: [
            (s) => [s.survey],
            (survey) => {
                const graph = new Map()
                survey.questions.forEach((question, fromIndex: number) => {
                    if (!graph.has(fromIndex)) {
                        graph.set(fromIndex, new Set())
                    }

                    if (question.branching?.type === SurveyQuestionBranchingType.End) {
                        return
                    } else if (
                        question.branching?.type === SurveyQuestionBranchingType.SpecificQuestion &&
                        Number.isInteger(question.branching.index)
                    ) {
                        const toIndex = question.branching.index
                        graph.get(fromIndex).add(toIndex)
                        return
                    } else if (
                        question.branching?.type === SurveyQuestionBranchingType.ResponseBased &&
                        isObject(question.branching?.responseValues)
                    ) {
                        for (const [_, toIndex] of Object.entries(question.branching?.responseValues)) {
                            if (Number.isInteger(toIndex)) {
                                graph.get(fromIndex).add(toIndex)
                            }
                        }
                    }

                    // No branching - still need to connect the next question
                    if (fromIndex < survey.questions.length - 1) {
                        const toIndex = fromIndex + 1
                        graph.get(fromIndex).add(toIndex)
                    }
                })

                let cycleDetected = false
                function dfs(node: number, seen: number[]): void {
                    if (cycleDetected) {
                        return
                    }

                    for (const neighbor of graph.get(node) || []) {
                        if (seen.includes(neighbor)) {
                            cycleDetected = true
                            return
                        }
                        dfs(neighbor, seen.concat(neighbor))
                    }
                }
                dfs(0, [0])

                return cycleDetected
            },
        ],
        hasBranchingLogic: [
            (s) => [s.survey],
            (survey) =>
                survey.questions.some((question) => question.branching && Object.keys(question.branching).length > 0),
        ],
        surveyAsInsightURL: [
            (s) => [s.survey],
            (survey) => {
                const query: InsightVizNode = {
                    kind: NodeKind.InsightVizNode,
                    source: {
                        kind: NodeKind.TrendsQuery,
                        properties: [
                            {
                                key: '$survey_id',
                                value: survey.id,
                                operator: PropertyOperator.Exact,
                                type: PropertyFilterType.Event,
                            },
                        ],
                        series: [
                            {
                                kind: NodeKind.EventsNode,
                                event: 'survey sent',
                                name: 'survey sent',
                                math: BaseMathType.TotalCount,
                            },
                            {
                                kind: NodeKind.EventsNode,
                                event: 'survey shown',
                                name: 'survey shown',
                                math: BaseMathType.TotalCount,
                            },
                            {
                                kind: NodeKind.EventsNode,
                                event: 'survey dismissed',
                                name: 'survey dismissed',
                                math: BaseMathType.TotalCount,
                            },
                        ],
                    },
                }

                return urls.insightNew({ query })
            },
        ],
        defaultInterval: [
            (s) => [s.survey],
            (survey: Survey): IntervalType => {
                const start = dayjs(survey.start_date || survey.created_at)
                const end = survey.end_date ? dayjs(survey.end_date) : dayjs()
                const diffInWeeks = end.diff(start, 'weeks')

                if (diffInWeeks <= 4) {
                    return 'day'
                } else if (diffInWeeks <= 12) {
                    return 'week'
                }
                return 'month'
            },
        ],
    }),
    forms(({ actions, props, values }) => ({
        survey: {
            defaults: { ...NEW_SURVEY } as NewSurvey | Survey,
            errors: ({ name, questions, appearance }) => {
                const sanitizedAppearance = sanitizeSurveyAppearance(appearance)
                return {
                    name: !name && 'Please enter a name.',
                    questions: questions.map((question) => {
                        const questionErrors = {
                            question: !question.question && 'Please enter a question label.',
                        }

                        if (question.type === SurveyQuestionType.Link) {
                            if (question.link) {
                                if (question.link.startsWith('mailto:')) {
                                    const emailRegex = /^mailto:[a-zA-Z0-9._%+-]+@[a-zA-Z0-9.-]+\.[a-zA-Z]{2,}$/
                                    if (!emailRegex.test(question.link)) {
                                        return {
                                            ...questionErrors,
                                            link: 'Please enter a valid mailto link (e.g., mailto:example@domain.com).',
                                        }
                                    }
                                } else {
                                    try {
                                        const url = new URL(question.link)
                                        if (url.protocol !== 'https:') {
                                            return {
                                                ...questionErrors,
                                                link: 'Only HTTPS links are supported for security reasons.',
                                            }
                                        }
                                    } catch {
                                        return {
                                            ...questionErrors,
                                            link: 'Please enter a valid HTTPS URL.',
                                        }
                                    }
                                }
                            }
                        }

                        if (question.type === SurveyQuestionType.Rating) {
                            return {
                                ...questionErrors,
                                display: !question.display && 'Please choose a display type.',
                                scale: !question.scale && 'Please choose a scale.',
                                lowerBoundLabel: !question.lowerBoundLabel && 'Please enter a lower bound label.',
                                upperBoundLabel: !question.upperBoundLabel && 'Please enter an upper bound label.',
                            }
                        } else if (
                            question.type === SurveyQuestionType.SingleChoice ||
                            question.type === SurveyQuestionType.MultipleChoice
                        ) {
                            return {
                                ...questionErrors,
                                choices: question.choices.some((choice) => !choice.trim())
                                    ? 'Please ensure all choices are non-empty.'
                                    : undefined,
                            }
                        }

                        return questionErrors
                    }),
                    // release conditions controlled using a PureField in the form
                    targeting_flag_filters: values.flagPropertyErrors,
                    // controlled using a PureField in the form
                    urlMatchType: values.urlMatchTypeValidationError,
                    appearance: sanitizedAppearance && {
                        backgroundColor: validateColor(sanitizedAppearance.backgroundColor, 'background color'),
                        borderColor: validateColor(sanitizedAppearance.borderColor, 'border color'),
                        ratingButtonActiveColor: validateColor(
                            sanitizedAppearance.ratingButtonActiveColor,
                            'rating button active color'
                        ),
                        ratingButtonColor: validateColor(sanitizedAppearance.ratingButtonColor, 'rating button color'),
                        submitButtonColor: validateColor(sanitizedAppearance.submitButtonColor, 'button color'),
                        submitButtonTextColor: validateColor(
                            sanitizedAppearance.submitButtonTextColor,
                            'button text color'
                        ),
                    },
                }
            },
            submit: (surveyPayload) => {
                if (values.hasCycle) {
                    actions.reportSurveyCycleDetected(values.survey)

                    return lemonToast.error(
                        'Your survey contains an endless cycle. Please revisit your branching rules.'
                    )
                }

                const payload = {
                    ...surveyPayload,
                    appearance: sanitizeSurveyAppearance(surveyPayload.appearance),
                }

                // when the survey is being submitted, we should turn off editing mode
                actions.editingSurvey(false)
                if (props.id && props.id !== 'new') {
                    actions.updateSurvey(payload)
                } else {
                    actions.createSurvey(payload)
                }
            },
        },
    })),
    urlToAction(({ actions, props }) => ({
        [urls.survey(props.id ?? 'new')]: (_, { edit }, __, { method }) => {
            // We always set the editingSurvey to true when we create a new survey
            if (props.id === 'new') {
                actions.editingSurvey(true)
            }
            // If the URL was pushed (user clicked on a link), reset the scene's data.
            // This avoids resetting form fields if you click back/forward.
            if (method === 'PUSH') {
                if (props.id) {
                    actions.loadSurvey()
                } else {
                    actions.resetSurvey()
                }
            }

            if (edit) {
                actions.editingSurvey(true)
            }
        },
    })),
    actionToUrl(({ values }) => ({
        setSurveyTemplateValues: () => {
            const hashParams = router.values.hashParams
            hashParams['fromTemplate'] = true

            return [urls.survey(values.survey.id), router.values.searchParams, hashParams]
        },
        editingSurvey: ({ editing }) => {
            const searchParams = router.values.searchParams
            if (editing) {
                searchParams['edit'] = true
            } else {
                delete searchParams['edit']
            }

            return [router.values.location.pathname, router.values.searchParams, router.values.hashParams]
        },
    })),
    afterMount(({ props, actions }) => {
        if (props.id !== 'new') {
            actions.loadSurvey()
        }
        if (props.id === 'new') {
            actions.resetSurvey()
        }
    }),
])

function sanitizeQuestions(surveyPayload: Partial<Survey>): Partial<Survey> {
    if (!surveyPayload.questions) {
        return surveyPayload
    }

    const sanitizedThankYouHeader = sanitizeHTML(surveyPayload.appearance?.thankYouMessageHeader || '')
    const sanitizedThankYouDescription = sanitizeHTML(surveyPayload.appearance?.thankYouMessageDescription || '')

    const appearance = {
        ...surveyPayload.appearance,
        ...(sanitizedThankYouHeader && { thankYouMessageHeader: sanitizedThankYouHeader }),
        ...(sanitizedThankYouDescription && { thankYouMessageDescription: sanitizedThankYouDescription }),
    }

    // Remove widget-specific fields if survey type is not Widget
    if (surveyPayload.type !== 'widget') {
        delete appearance.widgetType
        delete appearance.widgetLabel
        delete appearance.widgetColor
    }

    return {
        ...surveyPayload,
        questions: surveyPayload.questions?.map((rawQuestion) => {
            return {
                ...rawQuestion,
                description: sanitizeHTML(rawQuestion.description || ''),
                question: sanitizeHTML(rawQuestion.question || ''),
            }
        }),
        appearance,
    }
}<|MERGE_RESOLUTION|>--- conflicted
+++ resolved
@@ -12,7 +12,6 @@
 import { teamLogic } from 'scenes/teamLogic'
 import { urls } from 'scenes/urls'
 
-import { activationLogic, ActivationTask } from '~/layout/navigation-3000/sidepanel/panels/activation/activationLogic'
 import { CompareFilter, DataTableNode, HogQLQuery, InsightVizNode, NodeKind } from '~/queries/schema/schema-general'
 import { hogql } from '~/queries/utils'
 import {
@@ -219,13 +218,10 @@
         resetSurveyResponseLimits: true,
         setFlagPropertyErrors: (errors: any) => ({ errors }),
         setPropertyFilters: (propertyFilters: AnyPropertyFilter[]) => ({ propertyFilters }),
-<<<<<<< HEAD
         setAnswerFilters: (filters: EventPropertyFilter[]) => ({ filters }),
-=======
         setDateRange: (dateRange: SurveyDateRange) => ({ dateRange }),
         setInterval: (interval: IntervalType) => ({ interval }),
         setCompareFilter: (compareFilter: CompareFilter | null) => ({ compareFilter }),
->>>>>>> 004ddd40
     }),
     loaders(({ props, actions, values }) => ({
         responseSummary: {
@@ -660,84 +656,18 @@
             // Load survey user stats
             actions.loadSurveyUserStats()
 
-<<<<<<< HEAD
             // Load results for each question
             values.survey.questions.forEach((question, index) => {
                 switch (question.type) {
                     case SurveyQuestionType.Rating:
                         actions.loadSurveyRatingResults({
                             questionIndex: index,
-                            iteration: values.survey.current_iteration,
                         })
                         if (values.survey.iteration_count && values.survey.iteration_count > 0) {
                             actions.loadSurveyRecurringNPSResults({ questionIndex: index })
                         }
                         break
                     case SurveyQuestionType.SingleChoice:
-=======
-            if (values.survey.start_date) {
-                activationLogic.findMounted()?.actions.markTaskAsCompleted(ActivationTask.LaunchSurvey)
-            }
-
-            // Initialize date range based on survey dates when survey is loaded
-            if ('created_at' in values.survey) {
-                const dateRange = {
-                    date_from: dayjs(values.survey.created_at).format(DATE_FORMAT),
-                    date_to: values.survey.end_date
-                        ? dayjs(values.survey.end_date).format(DATE_FORMAT)
-                        : dayjs().add(1, 'day').format(DATE_FORMAT),
-                }
-                actions.setDateRange(dateRange)
-            }
-        },
-        resetSurveyResponseLimits: () => {
-            actions.setSurveyValue('responses_limit', null)
-        },
-        resetSurveyAdaptiveSampling: () => {
-            actions.setSurveyValues({
-                response_sampling_interval: null,
-                response_sampling_interval_type: null,
-                response_sampling_limit: null,
-                response_sampling_start_date: null,
-                response_sampling_daily_limits: null,
-            })
-        },
-        resetTargeting: () => {
-            actions.setSurveyValue('linked_flag_id', NEW_SURVEY.linked_flag_id)
-            actions.setSurveyValue('targeting_flag_filters', NEW_SURVEY.targeting_flag_filters)
-            actions.setSurveyValue('linked_flag', NEW_SURVEY.linked_flag)
-            actions.setSurveyValue('targeting_flag', NEW_SURVEY.targeting_flag)
-            actions.setSurveyValue('conditions', NEW_SURVEY.conditions)
-            actions.setSurveyValue('remove_targeting_flag', true)
-            actions.setSurveyValue('responses_limit', NEW_SURVEY.responses_limit)
-            actions.setSurveyValues({
-                iteration_count: NEW_SURVEY.iteration_count,
-                iteration_frequency_days: NEW_SURVEY.iteration_frequency_days,
-            })
-            actions.setFlagPropertyErrors(null)
-        },
-        submitSurveyFailure: async () => {
-            // When errors occur, scroll to the error, but wait for errors to be set in the DOM first
-            if (hasFormErrors(values.flagPropertyErrors) || values.urlMatchTypeValidationError) {
-                actions.setSelectedSection(SurveyEditSection.DisplayConditions)
-            } else if (hasFormErrors(values.surveyValidationErrors.appearance)) {
-                actions.setSelectedSection(SurveyEditSection.Customization)
-            } else {
-                actions.setSelectedSection(SurveyEditSection.Steps)
-            }
-            setTimeout(
-                () => document.querySelector(`.Field--error`)?.scrollIntoView({ block: 'center', behavior: 'smooth' }),
-                5
-            )
-        },
-        setPropertyFilters: () => {
-            // Reload all survey data when filters change
-            if (values.survey.questions) {
-                values.survey.questions.forEach((question, index) => {
-                    if (question.type === SurveyQuestionType.Rating) {
-                        actions.loadSurveyRatingResults({ questionIndex: index })
-                    } else if (question.type === SurveyQuestionType.SingleChoice) {
->>>>>>> 004ddd40
                         actions.loadSurveySingleChoiceResults({ questionIndex: index })
                         break
                     case SurveyQuestionType.MultipleChoice:
@@ -1080,12 +1010,12 @@
                 setFlagPropertyErrors: (_, { errors }) => errors,
             },
         ],
-<<<<<<< HEAD
         answerFilters: [
             [] as EventPropertyFilter[],
             {
                 setAnswerFilters: (_, { filters }) => filters,
-=======
+            },
+        ],
         dateRange: [
             null as SurveyDateRange | null,
             {
@@ -1102,7 +1032,6 @@
             null as CompareFilter | null,
             {
                 setCompareFilter: (_, { compareFilter }) => compareFilter,
->>>>>>> 004ddd40
             },
         ],
     }),
