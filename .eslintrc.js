--- conflicted
+++ resolved
@@ -128,8 +128,6 @@
                         message:
                             'use flex utility classes instead, e.g. <Row align="middle"> could be <div className="flex items-center">',
                     },
-<<<<<<< HEAD
-=======
                     {
                         name: 'antd',
                         importNames: ['Col'],
@@ -140,7 +138,6 @@
                         importNames: ['Card'],
                         message: 'use utility classes instead',
                     },
->>>>>>> 8c213774
                 ],
             },
         ],
@@ -161,13 +158,6 @@
             {
                 forbid: [
                     {
-<<<<<<< HEAD
-                        element: 'Col',
-                        message: 'use flex utility classes instead - most of the time can simply be a plain <div>',
-                    },
-                    {
-=======
->>>>>>> 8c213774
                         element: 'Divider',
                         message: 'use <LemonDivider> instead',
                     },
