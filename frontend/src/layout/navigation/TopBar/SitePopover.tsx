--- conflicted
+++ resolved
@@ -34,12 +34,8 @@
 import { dayjs } from 'lib/dayjs'
 import { inviteLogic } from 'scenes/organization/Settings/inviteLogic'
 import { Tooltip } from 'lib/components/Tooltip'
-<<<<<<< HEAD
 import { LemonButtonPropsBase } from 'lib/components/LemonButton/LemonButton'
-=======
-import { LemonButtonPropsBase } from '~/packages/apps-common'
 import { eventUsageLogic } from 'lib/utils/eventUsageLogic'
->>>>>>> 6a6faf60
 
 function SitePopoverSection({ title, children }: { title?: string | JSX.Element; children: any }): JSX.Element {
     return (
