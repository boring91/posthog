import ClickHouse from '@posthog/clickhouse'
import { CacheOptions, Properties } from '@posthog/plugin-scaffold'
import { captureException } from '@sentry/node'
import { Pool as GenericPool } from 'generic-pool'
import { StatsD } from 'hot-shots'
import Redis from 'ioredis'
import { ProducerRecord } from 'kafkajs'
import { DateTime } from 'luxon'
import { Pool, PoolClient, QueryConfig, QueryResult, QueryResultRow } from 'pg'

import { CELERY_DEFAULT_QUEUE } from '../../config/constants'
import { KAFKA_GROUPS, KAFKA_PERSON_DISTINCT_ID, KAFKA_PLUGIN_LOG_ENTRIES } from '../../config/kafka-topics'
import {
    Action,
    ClickHouseEvent,
    ClickhouseGroup,
    ClickHousePerson,
    ClickHousePersonDistinctId2,
    ClickHouseTimestamp,
    Cohort,
    CohortPeople,
    Database,
    DeadLetterQueueEvent,
    EventDefinitionType,
    EventPropertyType,
    Group,
    GroupKey,
    GroupTypeIndex,
    GroupTypeToColumnIndex,
    Hook,
    OrganizationMembershipLevel,
    Person,
    PersonDistinctId,
    Plugin,
    PluginConfig,
    PluginLogEntry,
    PluginLogEntrySource,
    PluginLogEntryType,
    PluginLogLevel,
    PluginSourceFileStatus,
    PropertiesLastOperation,
    PropertiesLastUpdatedAt,
    PropertyDefinitionType,
    RawClickHouseEvent,
    RawGroup,
    RawOrganization,
    RawPerson,
    RawSessionRecordingEvent,
    Team,
    TeamId,
    TimestampFormat,
} from '../../types'
import { fetchAction, fetchAllActionsGroupedByTeam } from '../../worker/ingestion/action-manager'
import { fetchOrganization } from '../../worker/ingestion/organization-manager'
import { fetchTeam, fetchTeamByToken } from '../../worker/ingestion/team-manager'
import { parseRawClickHouseEvent } from '../event'
import { instrumentQuery } from '../metrics'
import { status } from '../status'
import {
    castTimestampOrNow,
    escapeClickHouseString,
    NoRowsUpdatedError,
    RaceConditionError,
    sanitizeSqlIdentifier,
    tryTwice,
    UUID,
    UUIDT,
} from '../utils'
import { OrganizationPluginsAccessLevel } from './../../types'
import { PromiseManager } from './../../worker/vm/promise-manager'
import { DependencyUnavailableError } from './error'
import { KafkaProducerWrapper } from './kafka-producer-wrapper'
import { postgresQuery } from './postgres'
import {
    generateKafkaPersonUpdateMessage,
    safeClickhouseString,
    shouldStoreLog,
    timeoutGuard,
    unparsePersonPartial,
} from './utils'

export interface LogEntryPayload {
    pluginConfig: PluginConfig
    source: PluginLogEntrySource
    type: PluginLogEntryType
    message: string
    instanceId: UUID
    timestamp?: string | null
}

export interface ParsedLogEntry {
    id: string
    team_id: number
    plugin_id: number
    plugin_config_id: number
    timestamp: string
    source: PluginLogEntrySource
    type: PluginLogEntryType
    message: string
    instance_id: string
}

export interface CreateUserPayload {
    uuid: UUIDT
    password: string
    first_name: string
    last_name: string
    email: string
    distinct_id: string
    is_staff: boolean
    is_active: boolean
    date_joined: Date
    events_column_config: Record<string, string> | null
    organization_id?: RawOrganization['id']
    organizationMembershipLevel?: number
}

export interface CreatePersonalApiKeyPayload {
    id: string
    user_id: number
    label: string
    secure_value: string
    created_at: Date
}

export type GroupId = [GroupTypeIndex, GroupKey]

export interface CachedGroupData {
    properties: Properties
    created_at: ClickHouseTimestamp
}

export const POSTGRES_UNAVAILABLE_ERROR_MESSAGES = [
    'connection to server at',
    'could not translate host',
    'server conn crashed',
    'no more connections allowed',
    'server closed the connection unexpectedly',
    'getaddrinfo EAI_AGAIN',
    'Connection terminated unexpectedly',
    'ECONNREFUSED',
    'ETIMEDOUT',
    'query_wait_timeout', // Waiting on PG bouncer to give us a slot
]

/** The recommended way of accessing the database. */
export class DB {
    /** Postgres connection pool for primary database access. */
    postgres: Pool
    /** Redis used for various caches. */
    redisPool: GenericPool<Redis.Redis>

    /** Kafka producer used for syncing Postgres and ClickHouse person data. */
    kafkaProducer: KafkaProducerWrapper
    /** ClickHouse used for syncing Postgres and ClickHouse person data. */
    clickhouse: ClickHouse

    /** StatsD instance used to do instrumentation */
    statsd: StatsD | undefined

    /** How many unique group types to allow per team */
    MAX_GROUP_TYPES_PER_TEAM = 5

    /** Whether to write to clickhouse_person_unique_id topic */
    writeToPersonUniqueId?: boolean

    /** How many seconds to keep person info in Redis cache */
    PERSONS_AND_GROUPS_CACHE_TTL: number

    /** PromiseManager instance to keep track of voided promises */
    promiseManager: PromiseManager

    constructor(
        postgres: Pool,
        redisPool: GenericPool<Redis.Redis>,
        kafkaProducer: KafkaProducerWrapper,
        clickhouse: ClickHouse,
        statsd: StatsD | undefined,
        promiseManager: PromiseManager,
        personAndGroupsCacheTtl = 1
    ) {
        this.postgres = postgres
        this.redisPool = redisPool
        this.kafkaProducer = kafkaProducer
        this.clickhouse = clickhouse
        this.statsd = statsd
        this.PERSONS_AND_GROUPS_CACHE_TTL = personAndGroupsCacheTtl
        this.promiseManager = promiseManager
    }

    // Postgres

    public postgresQuery<R extends QueryResultRow = any, I extends any[] = any[]>(
        queryString: string | QueryConfig<I>,
        values: I | undefined,
        tag: string,
        client?: PoolClient
    ): Promise<QueryResult<R>> {
        return postgresQuery(client ?? this.postgres, queryString, values, tag, this.statsd)
    }

    public postgresTransaction<ReturnType>(
        tag: string,
        transaction: (client: PoolClient) => Promise<ReturnType>
    ): Promise<ReturnType> {
        return instrumentQuery(this.statsd, 'query.postgres_transation', undefined, async () => {
            const timeout = timeoutGuard(`Postgres slow transaction warning after 30 sec!`)
            const client = await this.postgres.connect()
            try {
                await client.query('BEGIN')
                const response = await transaction(client)
                await client.query('COMMIT')
                return response
            } catch (e) {
                await client.query('ROLLBACK')

                // if Postgres is down the ROLLBACK above won't work, but the transaction shouldn't be committed either
                if (e.message && POSTGRES_UNAVAILABLE_ERROR_MESSAGES.some((message) => e.message.includes(message))) {
                    throw new DependencyUnavailableError(e.message, 'Postgres', e)
                }

                throw e
            } finally {
                client.release()
                clearTimeout(timeout)
            }
        })
    }

    public async postgresBulkInsert<T extends Array<any>>(
        // Should have {VALUES} as a placeholder
        queryWithPlaceholder: string,
        values: Array<T>,
        tag: string,
        client?: PoolClient
    ): Promise<void> {
        if (values.length === 0) {
            return
        }

        const valuesWithPlaceholders = values
            .map((array, index) => {
                const len = array.length
                const valuesWithIndexes = array.map((_, subIndex) => `$${index * len + subIndex + 1}`)
                return `(${valuesWithIndexes.join(', ')})`
            })
            .join(', ')

        await this.postgresQuery(
            queryWithPlaceholder.replace('{VALUES}', valuesWithPlaceholders),
            values.flat(),
            tag,
            client
        )
    }

    // ClickHouse

    public clickhouseQuery<R extends Record<string, any> = Record<string, any>>(
        query: string,
        options?: ClickHouse.QueryOptions
    ): Promise<ClickHouse.ObjectQueryResult<R>> {
        return instrumentQuery(this.statsd, 'query.clickhouse', undefined, async () => {
            const timeout = timeoutGuard('ClickHouse slow query warning after 30 sec', { query })
            try {
                const queryResult = await this.clickhouse.querying(query, options)
                // This is annoying to type, because the result depends on contructor and query options provided
                // at runtime. However, with our options we can safely assume ObjectQueryResult<R>
                return queryResult as unknown as ClickHouse.ObjectQueryResult<R>
            } finally {
                clearTimeout(timeout)
            }
        })
    }

    // Redis

    public redisGet<T = unknown>(key: string, defaultValue: T, options: CacheOptions = {}): Promise<T | null> {
        const { jsonSerialize = true } = options

        return instrumentQuery(this.statsd, 'query.redisGet', undefined, async () => {
            const client = await this.redisPool.acquire()
            const timeout = timeoutGuard('Getting redis key delayed. Waiting over 30 sec to get key.', { key })
            try {
                const value = await tryTwice(
                    async () => await client.get(key),
                    `Waited 5 sec to get redis key: ${key}, retrying once!`
                )
                if (typeof value === 'undefined' || value === null) {
                    return defaultValue
                }
                return value ? (jsonSerialize ? JSON.parse(value) : value) : null
            } catch (error) {
                if (error instanceof SyntaxError) {
                    // invalid JSON
                    return null
                } else {
                    throw error
                }
            } finally {
                clearTimeout(timeout)
                await this.redisPool.release(client)
            }
        })
    }

    public redisSet(key: string, value: unknown, ttlSeconds?: number, options: CacheOptions = {}): Promise<void> {
        const { jsonSerialize = true } = options

        return instrumentQuery(this.statsd, 'query.redisSet', undefined, async () => {
            const client = await this.redisPool.acquire()
            const timeout = timeoutGuard('Setting redis key delayed. Waiting over 30 sec to set key', { key })
            try {
                const serializedValue = jsonSerialize ? JSON.stringify(value) : (value as string)
                if (ttlSeconds) {
                    await client.set(key, serializedValue, 'EX', ttlSeconds)
                } else {
                    await client.set(key, serializedValue)
                }
            } finally {
                clearTimeout(timeout)
                await this.redisPool.release(client)
            }
        })
    }

    public redisSetMulti(kv: Array<[string, unknown]>, ttlSeconds?: number, options: CacheOptions = {}): Promise<void> {
        const { jsonSerialize = true } = options

        return instrumentQuery(this.statsd, 'query.redisSet', undefined, async () => {
            const client = await this.redisPool.acquire()
            const timeout = timeoutGuard('Setting redis key delayed. Waiting over 30 sec to set keys', {
                keys: kv.map((x) => x[0]),
            })
            try {
                let pipeline = client.multi()
                for (const [key, value] of kv) {
                    const serializedValue = jsonSerialize ? JSON.stringify(value) : (value as string)
                    if (ttlSeconds) {
                        pipeline = pipeline.set(key, serializedValue, 'EX', ttlSeconds)
                    } else {
                        pipeline = pipeline.set(key, serializedValue)
                    }
                }
                await pipeline.exec()
            } finally {
                clearTimeout(timeout)
                await this.redisPool.release(client)
            }
        })
    }

    public redisIncr(key: string): Promise<number> {
        return instrumentQuery(this.statsd, 'query.redisIncr', undefined, async () => {
            const client = await this.redisPool.acquire()
            const timeout = timeoutGuard('Incrementing redis key delayed. Waiting over 30 sec to incr key', { key })
            try {
                return await client.incr(key)
            } finally {
                clearTimeout(timeout)
                await this.redisPool.release(client)
            }
        })
    }

    public redisExpire(key: string, ttlSeconds: number): Promise<boolean> {
        return instrumentQuery(this.statsd, 'query.redisExpire', undefined, async () => {
            const client = await this.redisPool.acquire()
            const timeout = timeoutGuard('Expiring redis key delayed. Waiting over 30 sec to expire key', { key })
            try {
                return (await client.expire(key, ttlSeconds)) === 1
            } finally {
                clearTimeout(timeout)
                await this.redisPool.release(client)
            }
        })
    }

    public redisLPush(key: string, value: unknown, options: CacheOptions = {}): Promise<number> {
        const { jsonSerialize = true } = options

        return instrumentQuery(this.statsd, 'query.redisLPush', undefined, async () => {
            const client = await this.redisPool.acquire()
            const timeout = timeoutGuard('LPushing redis key delayed. Waiting over 30 sec to lpush key', { key })
            try {
                const serializedValue = jsonSerialize ? JSON.stringify(value) : (value as string | string[])
                return await client.lpush(key, serializedValue)
            } finally {
                clearTimeout(timeout)
                await this.redisPool.release(client)
            }
        })
    }

    public redisLRange(key: string, startIndex: number, endIndex: number): Promise<string[]> {
        return instrumentQuery(this.statsd, 'query.redisLRange', undefined, async () => {
            const client = await this.redisPool.acquire()
            const timeout = timeoutGuard('LRANGE delayed. Waiting over 30 sec to perform LRANGE', {
                key,
                startIndex,
                endIndex,
            })
            try {
                return await client.lrange(key, startIndex, endIndex)
            } finally {
                clearTimeout(timeout)
                await this.redisPool.release(client)
            }
        })
    }

    public redisLLen(key: string): Promise<number> {
        return instrumentQuery(this.statsd, 'query.redisLLen', undefined, async () => {
            const client = await this.redisPool.acquire()
            const timeout = timeoutGuard('LLEN delayed. Waiting over 30 sec to perform LLEN', {
                key,
            })
            try {
                return await client.llen(key)
            } finally {
                clearTimeout(timeout)
                await this.redisPool.release(client)
            }
        })
    }

    public redisBRPop(key1: string, key2: string): Promise<[string, string]> {
        return instrumentQuery(this.statsd, 'query.redisBRPop', undefined, async () => {
            const client = await this.redisPool.acquire()
            const timeout = timeoutGuard('BRPoping redis key delayed. Waiting over 30 sec to brpop keys', {
                key1,
                key2,
            })
            try {
                return await client.brpop(key1, key2)
            } finally {
                clearTimeout(timeout)
                await this.redisPool.release(client)
            }
        })
    }

    public redisLRem(key: string, count: number, elementKey: string): Promise<number> {
        return instrumentQuery(this.statsd, 'query.redisLRem', undefined, async () => {
            const client = await this.redisPool.acquire()
            const timeout = timeoutGuard('LREM delayed. Waiting over 30 sec to perform LREM', {
                key,
                count,
                elementKey,
            })
            try {
                return await client.lrem(key, count, elementKey)
            } finally {
                clearTimeout(timeout)
                await this.redisPool.release(client)
            }
        })
    }

    public redisLPop(key: string, count: number): Promise<string[]> {
        return instrumentQuery(this.statsd, 'query.redisLPop', undefined, async () => {
            const client = await this.redisPool.acquire()
            const timeout = timeoutGuard('LPOP delayed. Waiting over 30 sec to perform LPOP', {
                key,
                count,
            })
            try {
                return await client.lpop(key, count)
            } finally {
                clearTimeout(timeout)
                await this.redisPool.release(client)
            }
        })
    }

    public redisPublish(channel: string, message: string): Promise<number> {
        return instrumentQuery(this.statsd, 'query.redisPublish', undefined, async () => {
            const client = await this.redisPool.acquire()
            const timeout = timeoutGuard('Publish delayed. Waiting over 30 sec to perform Publish', {
                channel,
                message,
            })
            try {
                return await client.publish(channel, message)
            } finally {
                clearTimeout(timeout)
                await this.redisPool.release(client)
            }
        })
    }

    /** Calls Celery task. Works similarly to Task.apply_async in Python. */
    async celeryApplyAsync(taskName: string, args: any[] = [], kwargs: Record<string, any> = {}): Promise<void> {
        const taskId = new UUIDT().toString()
        const deliveryTag = new UUIDT().toString()
        const body = [args, kwargs, { callbacks: null, errbacks: null, chain: null, chord: null }]
        /** A base64-encoded JSON representation of the body tuple. */
        const bodySerialized = Buffer.from(JSON.stringify(body)).toString('base64')
        await this.redisLPush(CELERY_DEFAULT_QUEUE, {
            body: bodySerialized,
            'content-encoding': 'utf-8',
            'content-type': 'application/json',
            headers: {
                lang: 'js',
                task: taskName,
                id: taskId,
                retries: 0,
                root_id: taskId,
                parent_id: null,
                group: null,
            },
            properties: {
                correlation_id: taskId,
                delivery_mode: 2,
                delivery_tag: deliveryTag,
                delivery_info: { exchange: '', routing_key: CELERY_DEFAULT_QUEUE },
                priority: 0,
                body_encoding: 'base64',
            },
        })
    }

    REDIS_GROUP_DATA_PREFIX = 'group_data_cache_v2'

    public getGroupDataCacheKey(teamId: number, groupTypeIndex: number, groupKey: string): string {
        return `${this.REDIS_GROUP_DATA_PREFIX}:${teamId}:${groupTypeIndex}:${groupKey}`
    }

    public async updateGroupCache(
        teamId: number,
        groupTypeIndex: number,
        groupKey: string,
        groupData: CachedGroupData
    ): Promise<void> {
        const groupCacheKey = this.getGroupDataCacheKey(teamId, groupTypeIndex, groupKey)
        await this.redisSet(groupCacheKey, groupData)
    }

    public async getGroupsColumns(
        teamId: number,
        groupIds: GroupId[]
    ): Promise<Record<string, string | ClickHouseTimestamp>> {
        const groupPropertiesColumns: Record<string, string> = {}
        const groupCreatedAtColumns: Record<string, ClickHouseTimestamp> = {}

        for (const [groupTypeIndex, groupKey] of groupIds) {
            const groupCacheKey = this.getGroupDataCacheKey(teamId, groupTypeIndex, groupKey)
            const propertiesColumnName = `group${groupTypeIndex}_properties`
            const createdAtColumnName = `group${groupTypeIndex}_created_at`

            // Lookup data from the cache, but don't throw errors - we'll fallback to Postgres if Redis is unavailable
            try {
                const cachedGroupData = await this.redisGet<CachedGroupData | null>(groupCacheKey, null)

                if (cachedGroupData) {
                    this.statsd?.increment('group_info_cache.hit')
                    groupPropertiesColumns[propertiesColumnName] = JSON.stringify(cachedGroupData.properties)
                    groupCreatedAtColumns[createdAtColumnName] = cachedGroupData.created_at

                    continue
                }
            } catch (error) {
                captureException(error, { tags: { team_id: teamId } })
            }

            this.statsd?.increment('group_info_cache.miss')

            // If we didn't find cached data, lookup the group from Postgres
            const storedGroupData = await this.fetchGroup(teamId, groupTypeIndex as GroupTypeIndex, groupKey)

            if (storedGroupData) {
                groupPropertiesColumns[propertiesColumnName] = JSON.stringify(storedGroupData.group_properties)

                const createdAt = castTimestampOrNow(
                    storedGroupData.created_at.toUTC(),
                    TimestampFormat.ClickHouse
                ) as ClickHouseTimestamp

                groupCreatedAtColumns[createdAtColumnName] = createdAt

                // We found data in Postgres, so update the cache
                // We also don't want to throw here, worst case is we'll have to fetch from Postgres again next time
                try {
                    await this.updateGroupCache(teamId, groupTypeIndex, groupKey, {
                        properties: storedGroupData.group_properties,
                        created_at: createdAt,
                    })
                } catch (error) {
                    captureException(error, { tags: { team_id: teamId } })
                }
            } else {
                // We couldn't find the data from the cache nor Postgres, so record this in a metric and in Sentry
                this.statsd?.increment('groups_data_missing_entirely')
                status.debug('🔍', `Could not find group data for group ${groupCacheKey} in cache or storage`)

                groupPropertiesColumns[propertiesColumnName] = '{}'
                groupCreatedAtColumns[createdAtColumnName] = castTimestampOrNow(
                    DateTime.fromJSDate(new Date(0)).toUTC(),
                    TimestampFormat.ClickHouse
                ) as ClickHouseTimestamp
            }
        }

        return {
            ...groupPropertiesColumns,
            ...groupCreatedAtColumns,
        }
    }

    public async fetchPersons(database?: Database.Postgres): Promise<Person[]>
    public async fetchPersons(database: Database.ClickHouse): Promise<ClickHousePerson[]>
    public async fetchPersons(database: Database = Database.Postgres): Promise<Person[] | ClickHousePerson[]> {
        if (database === Database.ClickHouse) {
            const query = `
            SELECT id, team_id, is_identified, ts as _timestamp, properties, created_at, is_del as is_deleted, _offset
            FROM (
                SELECT id,
                    team_id,
                    max(is_identified) as is_identified,
                    max(_timestamp) as ts,
                    argMax(properties, _timestamp) as properties,
                    argMin(created_at, _timestamp) as created_at,
                    max(is_deleted) as is_del,
                    argMax(_offset, _timestamp) as _offset
                FROM person
                FINAL
                GROUP BY team_id, id
                HAVING max(is_deleted)=0
            )
            `
            return (await this.clickhouseQuery(query)).data.map((row) => {
                const { 'person_max._timestamp': _discard1, 'person_max.id': _discard2, ...rest } = row
                return rest
            }) as ClickHousePerson[]
        } else if (database === Database.Postgres) {
            return (
                (await this.postgresQuery('SELECT * FROM posthog_person', undefined, 'fetchPersons'))
                    .rows as RawPerson[]
            ).map(
                (rawPerson: RawPerson) =>
                    ({
                        ...rawPerson,
                        created_at: DateTime.fromISO(rawPerson.created_at).toUTC(),
                        version: Number(rawPerson.version || 0),
                    } as Person)
            )
        } else {
            throw new Error(`Can't fetch persons for database: ${database}`)
        }
    }

    public async fetchPerson(
        teamId: number,
        distinctId: string,
        client?: PoolClient,
        options: { forUpdate?: boolean } = {}
    ): Promise<Person | undefined> {
        let queryString = `SELECT
                posthog_person.id,
                posthog_person.uuid,
                posthog_person.created_at,
                posthog_person.team_id,
                posthog_person.properties,
                posthog_person.properties_last_updated_at,
                posthog_person.properties_last_operation,
                posthog_person.is_user_id,
                posthog_person.version,
                posthog_person.is_identified
            FROM posthog_person
            JOIN posthog_persondistinctid ON (posthog_persondistinctid.person_id = posthog_person.id)
            WHERE
                posthog_person.team_id = $1
                AND posthog_persondistinctid.team_id = $1
                AND posthog_persondistinctid.distinct_id = $2`
        if (options.forUpdate) {
            // Locks the teamId and distinctId tied to this personId + this person's info
            queryString = queryString.concat(` FOR UPDATE`)
        }
        const values = [teamId, distinctId]

        const selectResult: QueryResult = await this.postgresQuery<RawPerson>(
            queryString,
            values,
            'fetchPerson',
            client
        )

        if (selectResult.rows.length > 0) {
            const rawPerson = selectResult.rows[0]
            return {
                ...rawPerson,
                created_at: DateTime.fromISO(rawPerson.created_at).toUTC(),
                version: Number(rawPerson.version || 0),
            }
        }
    }

    public async createPerson(
        createdAt: DateTime,
        properties: Properties,
        propertiesLastUpdatedAt: PropertiesLastUpdatedAt,
        propertiesLastOperation: PropertiesLastOperation,
        teamId: number,
        isUserId: number | null,
        isIdentified: boolean,
        uuid: string,
        distinctIds?: string[]
    ): Promise<Person> {
        const kafkaMessages: ProducerRecord[] = []

        const person = await this.postgresTransaction('createPerson', async (client) => {
            const insertResult = await this.postgresQuery(
                'INSERT INTO posthog_person (created_at, properties, properties_last_updated_at, properties_last_operation, team_id, is_user_id, is_identified, uuid, version) VALUES ($1, $2, $3, $4, $5, $6, $7, $8, $9) RETURNING *',
                [
                    createdAt.toISO(),
                    JSON.stringify(properties),
                    JSON.stringify(propertiesLastUpdatedAt),
                    JSON.stringify(propertiesLastOperation),
                    teamId,
                    isUserId,
                    isIdentified,
                    uuid,
                    0,
                ],
                'insertPerson',
                client
            )
            const personCreated = insertResult.rows[0] as RawPerson
            const person = {
                ...personCreated,
                created_at: DateTime.fromISO(personCreated.created_at).toUTC(),
                version: Number(personCreated.version || 0),
            } as Person

            kafkaMessages.push(
                generateKafkaPersonUpdateMessage(createdAt, properties, teamId, isIdentified, uuid, person.version)
            )

            for (const distinctId of distinctIds || []) {
                const messages = await this.addDistinctIdPooled(person, distinctId, client)
                kafkaMessages.push(...messages)
            }

            return person
        })

        await this.kafkaProducer.queueMessages(kafkaMessages)
        return person
    }

    // Currently in use, but there are various problems with this function
    public async updatePersonDeprecated(
        person: Person,
        update: Partial<Person>,
        client?: PoolClient
    ): Promise<[Person, ProducerRecord[]]> {
        const updateValues = Object.values(unparsePersonPartial(update))

        // short circuit if there are no updates to be made
        if (updateValues.length === 0) {
            return [person, []]
        }

        const values = [...updateValues, person.id]

        // Potentially overriding values badly if there was an update to the person after computing updateValues above
        const queryString = `UPDATE posthog_person SET version = COALESCE(version, 0)::numeric + 1, ${Object.keys(
            update
        ).map((field, index) => `"${sanitizeSqlIdentifier(field)}" = $${index + 1}`)} WHERE id = $${
            Object.values(update).length + 1
        }
        RETURNING *`

        const updateResult: QueryResult = await this.postgresQuery(queryString, values, 'updatePerson', client)
        if (updateResult.rows.length == 0) {
            throw new NoRowsUpdatedError(
                `Person with team_id="${person.team_id}" and uuid="${person.uuid} couldn't be updated`
            )
        }
        const updatedPersonRaw = updateResult.rows[0] as RawPerson
        const updatedPerson = {
            ...updatedPersonRaw,
            created_at: DateTime.fromISO(updatedPersonRaw.created_at).toUTC(),
            version: Number(updatedPersonRaw.version || 0),
        } as Person

        // Track the disparity between the version on the database and the version of the person we have in memory
        // Without races, the returned person (updatedPerson) should have a version that's only +1 the person in memory
        const versionDisparity = updatedPerson.version - person.version - 1
        if (versionDisparity > 0) {
            this.statsd?.increment('person_update_version_mismatch', { versionDisparity: String(versionDisparity) })
        }

        const kafkaMessages = []
        const message = generateKafkaPersonUpdateMessage(
            updatedPerson.created_at,
            updatedPerson.properties,
            updatedPerson.team_id,
            updatedPerson.is_identified,
            updatedPerson.uuid,
            updatedPerson.version
        )
        if (client) {
            kafkaMessages.push(message)
        } else {
            await this.kafkaProducer.queueMessage(message)
        }

        return [updatedPerson, kafkaMessages]
    }

    public async deletePerson(person: Person, client?: PoolClient): Promise<ProducerRecord[]> {
        const result = await this.postgresQuery<{ version: string }>(
            'DELETE FROM posthog_person WHERE team_id = $1 AND id = $2 RETURNING version',
            [person.team_id, person.id],
            'deletePerson',
            client
        )

        let kafkaMessages: ProducerRecord[] = []

        if (result.rows.length > 0) {
            kafkaMessages = [
                generateKafkaPersonUpdateMessage(
                    person.created_at,
                    person.properties,
                    person.team_id,
                    person.is_identified,
                    person.uuid,
                    Number(result.rows[0].version || 0) + 100, // keep in sync with delete_person in posthog/models/person/util.py
                    1
                ),
            ]
        }
        return kafkaMessages
    }

    // PersonDistinctId

    public async fetchDistinctIds(person: Person, database?: Database.Postgres): Promise<PersonDistinctId[]>
    public async fetchDistinctIds(person: Person, database: Database.ClickHouse): Promise<ClickHousePersonDistinctId2[]>
    public async fetchDistinctIds(
        person: Person,
        database: Database = Database.Postgres
    ): Promise<PersonDistinctId[] | ClickHousePersonDistinctId2[]> {
        if (database === Database.ClickHouse) {
            return (
                await this.clickhouseQuery(
                    `
                        SELECT *
                        FROM person_distinct_id2
                        FINAL
                        WHERE person_id='${escapeClickHouseString(person.uuid)}'
                          AND team_id='${person.team_id}'
                          AND is_deleted=0
                        ORDER BY _offset`
                )
            ).data as ClickHousePersonDistinctId2[]
        } else if (database === Database.Postgres) {
            const result = await this.postgresQuery(
                'SELECT * FROM posthog_persondistinctid WHERE person_id=$1 AND team_id=$2 ORDER BY id',
                [person.id, person.team_id],
                'fetchDistinctIds'
            )
            return result.rows as PersonDistinctId[]
        } else {
            throw new Error(`Can't fetch persons for database: ${database}`)
        }
    }

    public async fetchDistinctIdValues(person: Person, database: Database = Database.Postgres): Promise<string[]> {
        const personDistinctIds = await this.fetchDistinctIds(person, database as any)
        return personDistinctIds.map((pdi) => pdi.distinct_id)
    }

    public async addDistinctId(person: Person, distinctId: string): Promise<void> {
        const kafkaMessages = await this.addDistinctIdPooled(person, distinctId)
        if (kafkaMessages.length) {
            await this.kafkaProducer.queueMessages(kafkaMessages)
        }
    }

    public async addDistinctIdPooled(
        person: Person,
        distinctId: string,
        client?: PoolClient
    ): Promise<ProducerRecord[]> {
        const insertResult = await this.postgresQuery(
            'INSERT INTO posthog_persondistinctid (distinct_id, person_id, team_id, version) VALUES ($1, $2, $3, 0) RETURNING *',
            [distinctId, person.id, person.team_id],
            'addDistinctIdPooled',
            client
        )

        const { id, version: versionStr, ...personDistinctIdCreated } = insertResult.rows[0] as PersonDistinctId
        const version = Number(versionStr || 0)
        const messages = [
            {
                topic: KAFKA_PERSON_DISTINCT_ID,
                messages: [
                    {
                        value: JSON.stringify({
                            ...personDistinctIdCreated,
                            version,
                            person_id: person.uuid,
                            is_deleted: 0,
                        }),
                    },
                ],
            },
        ]

        return messages
    }

    public async moveDistinctIds(source: Person, target: Person, client?: PoolClient): Promise<ProducerRecord[]> {
        let movedDistinctIdResult: QueryResult<any> | null = null
        try {
            movedDistinctIdResult = await this.postgresQuery(
                `
                    UPDATE posthog_persondistinctid
                    SET person_id = $1, version = COALESCE(version, 0)::numeric + 1
                    WHERE person_id = $2
                      AND team_id = $3
                    RETURNING *
                `,
                [target.id, source.id, target.team_id],
                'updateDistinctIdPerson',
                client
            )
        } catch (error) {
            if (
                (error as Error).message.includes(
                    'insert or update on table "posthog_persondistinctid" violates foreign key constraint'
                )
            ) {
                // this is caused by a race condition where the _target_ person was deleted after fetching but
                // before the update query ran and will trigger a retry with updated persons
                throw new RaceConditionError(
                    'Failed trying to move distinct IDs because target person no longer exists.'
                )
            }

            throw error
        }

        // this is caused by a race condition where the _source_ person was deleted after fetching but
        // before the update query ran and will trigger a retry with updated persons
        if (movedDistinctIdResult.rows.length === 0) {
            throw new RaceConditionError(
                `Failed trying to move distinct IDs because the source person no longer exists.`
            )
        }

        const kafkaMessages = []
        for (const row of movedDistinctIdResult.rows) {
            const { id, version: versionStr, ...usefulColumns } = row as PersonDistinctId
            const version = Number(versionStr || 0)
            kafkaMessages.push({
                topic: KAFKA_PERSON_DISTINCT_ID,
                messages: [
                    {
                        value: JSON.stringify({ ...usefulColumns, version, person_id: target.uuid, is_deleted: 0 }),
                    },
                ],
            })
        }
        return kafkaMessages
    }

    // Cohort & CohortPeople
    // testutil
    public async createCohort(cohort: Partial<Cohort>): Promise<Cohort> {
        const insertResult = await this.postgresQuery(
            `INSERT INTO posthog_cohort (name, description, deleted, groups, team_id, created_at, created_by_id, is_calculating, last_calculation,errors_calculating, is_static, version, pending_version) VALUES ($1, $2, $3, $4, $5, $6, $7, $8, $9, $10, $11, $12, $13) RETURNING *;`,
            [
                cohort.name,
                cohort.description,
                cohort.deleted ?? false,
                cohort.groups ?? [],
                cohort.team_id,
                cohort.created_at ?? new Date().toISOString(),
                cohort.created_by_id,
                cohort.is_calculating ?? false,
                cohort.last_calculation ?? new Date().toISOString(),
                cohort.errors_calculating ?? 0,
                cohort.is_static ?? false,
                cohort.version,
                cohort.pending_version ?? cohort.version ?? 0,
            ],
            'createCohort'
        )
        return insertResult.rows[0]
    }

    public async addPersonToCohort(
        cohortId: number,
        personId: Person['id'],
        version: number | null
    ): Promise<CohortPeople> {
        const insertResult = await this.postgresQuery(
            `INSERT INTO posthog_cohortpeople (cohort_id, person_id, version) VALUES ($1, $2, $3) RETURNING *;`,
            [cohortId, personId, version],
            'addPersonToCohort'
        )
        return insertResult.rows[0]
    }

    // Feature Flag Hash Key overrides
    public async addFeatureFlagHashKeysForMergedPerson(
        teamID: Team['id'],
        sourcePersonID: Person['id'],
        targetPersonID: Person['id'],
        client: PoolClient
    ): Promise<void> {
        // Delete and insert in a single query to ensure
        // this function is safe wherever it is run.
        // The CTE helps make this happen.
        //
        // Every override is unique for a team-personID-featureFlag combo.
        // In case we run into a conflict we would ideally use the override from most recent
        // personId used, so the user experience is consistent, however that's tricky to figure out
        // this also happens rarely, so we're just going to do the performance optimal thing
        // i.e. do nothing on conflicts, so we keep using the value that the person merged into had
        await this.postgresQuery(
            `
            WITH deletions AS (
                DELETE FROM posthog_featureflaghashkeyoverride WHERE team_id = $1 AND person_id = $2
                RETURNING team_id, person_id, feature_flag_key, hash_key
            )
            INSERT INTO posthog_featureflaghashkeyoverride (team_id, person_id, feature_flag_key, hash_key)
                SELECT team_id, $3, feature_flag_key, hash_key
                FROM deletions
                ON CONFLICT DO NOTHING
            `,
            [teamID, sourcePersonID, targetPersonID],
            'addFeatureFlagHashKeysForMergedPerson',
            client
        )
    }

    // Event (NOTE: not a Django model, stored in ClickHouse table `events`)

    public async fetchEvents(): Promise<ClickHouseEvent[]> {
        const queryResult = await this.clickhouseQuery<RawClickHouseEvent>(
            `SELECT * FROM events ORDER BY timestamp ASC`
        )
        return queryResult.data.map(parseRawClickHouseEvent)
    }

    public async fetchDeadLetterQueueEvents(): Promise<DeadLetterQueueEvent[]> {
        const result = await this.clickhouseQuery(`SELECT * FROM events_dead_letter_queue ORDER BY _timestamp ASC`)
        const events = result.data as DeadLetterQueueEvent[]
        return events
    }

    // SessionRecordingEvent

    public async fetchSessionRecordingEvents(): Promise<RawSessionRecordingEvent[]> {
        const events = (
            await this.clickhouseQuery<RawSessionRecordingEvent>(`SELECT * FROM session_recording_events`)
        ).data.map((event) => {
            return {
                ...event,
                snapshot_data: event.snapshot_data ? JSON.parse(event.snapshot_data) : null,
            }
        })
        return events
    }

    // PluginLogEntry (NOTE: not a Django model, stored in ClickHouse table `plugin_log_entries`)

    public async fetchPluginLogEntries(): Promise<PluginLogEntry[]> {
        const queryResult = await this.clickhouseQuery(`SELECT * FROM plugin_log_entries`)
        return queryResult.data as PluginLogEntry[]
    }

    public async queuePluginLogEntry(entry: LogEntryPayload): Promise<void> {
        const { pluginConfig, source, message, type, timestamp, instanceId } = entry

        const logLevel = pluginConfig.plugin?.log_level

        if (!shouldStoreLog(logLevel || PluginLogLevel.Full, source, type)) {
            return
        }

        const parsedEntry = {
            source,
            type,
            id: new UUIDT().toString(),
            team_id: pluginConfig.team_id,
            plugin_id: pluginConfig.plugin_id,
            plugin_config_id: pluginConfig.id,
            timestamp: (timestamp || new Date().toISOString()).replace('T', ' ').replace('Z', ''),
            message: safeClickhouseString(message),
            instance_id: instanceId.toString(),
        }

        if (parsedEntry.message.length > 50_000) {
            const { message, ...rest } = parsedEntry
            status.warn('⚠️', 'Plugin log entry too long, ignoring.', rest)
            this.statsd?.increment('logs.entries_too_large', {
                source,
                team_id: pluginConfig.team_id.toString(),
                plugin_id: pluginConfig.plugin_id.toString(),
            })
            return
        }

        this.statsd?.increment(`logs.entries_created`, {
            source,
            team_id: pluginConfig.team_id.toString(),
            plugin_id: pluginConfig.plugin_id.toString(),
        })
        this.statsd?.increment('logs.entries_size', {
            source,
            team_id: pluginConfig.team_id.toString(),
            plugin_id: pluginConfig.plugin_id.toString(),
        })

        try {
            await this.kafkaProducer.queueSingleJsonMessage(
                KAFKA_PLUGIN_LOG_ENTRIES,
                parsedEntry.id,
                parsedEntry,
                // For logs, we relax our durability requirements a little and
                // do not wait for acks that Kafka has persisted the message to
                // disk.
                false
            )
        } catch (e) {
            captureException(e, { tags: { team_id: entry.pluginConfig.team_id } })
            console.error('Failed to produce message', e, parsedEntry)
        }
    }

    // EventDefinition

    public async fetchEventDefinitions(teamId?: number): Promise<EventDefinitionType[]> {
        return (
            await this.postgresQuery(
                `
                SELECT * FROM posthog_eventdefinition
                ${teamId ? 'WHERE team_id = $1' : ''}
                -- Order by something that gives a deterministic order. Note
                -- that this is a unique index.
                ORDER BY (team_id, name)
                `,
                teamId ? [teamId] : undefined,
                'fetchEventDefinitions'
            )
        ).rows as EventDefinitionType[]
    }

    // PropertyDefinition

    public async fetchPropertyDefinitions(teamId?: number): Promise<PropertyDefinitionType[]> {
        return (
            await this.postgresQuery(
                `
                SELECT * FROM posthog_propertydefinition
                ${teamId ? 'WHERE team_id = $1' : ''}
                -- Order by something that gives a deterministic order. Note
                -- that this is a unique index.
                ORDER BY (team_id, name, type, coalesce(group_type_index, -1))
                `,
                teamId ? [teamId] : undefined,
                'fetchPropertyDefinitions'
            )
        ).rows as PropertyDefinitionType[]
    }

    // EventProperty

    public async fetchEventProperties(teamId?: number): Promise<EventPropertyType[]> {
        return (
            await this.postgresQuery(
                `
                    SELECT * FROM posthog_eventproperty
                    ${teamId ? 'WHERE team_id = $1' : ''}
                    -- Order by something that gives a deterministic order. Note
                    -- that this is a unique index.
                    ORDER BY (team_id, event, property)
                `,
                teamId ? [teamId] : undefined,
                'fetchEventProperties'
            )
        ).rows as EventPropertyType[]
    }

    // Action & ActionStep & Action<>Event

    public async fetchAllActionsGroupedByTeam(): Promise<Record<Team['id'], Record<Action['id'], Action>>> {
        return fetchAllActionsGroupedByTeam(this.postgres)
    }

    public async fetchAction(id: Action['id']): Promise<Action | null> {
        return await fetchAction(this.postgres, id)
    }

    // Organization

    public async fetchOrganization(organizationId: string): Promise<RawOrganization | undefined> {
        return await fetchOrganization(this.postgres, organizationId)
    }

    // Team

    public async fetchTeam(teamId: Team['id']): Promise<Team | null> {
        return await fetchTeam(this.postgres, teamId)
    }

    public async fetchTeamByToken(token: string): Promise<Team | null> {
        return await fetchTeamByToken(this.postgres, token)
    }

    // Hook (EE)

<<<<<<< HEAD
    public async deleteRestHook(hookId: Hook['id']): Promise<void> {
        await this.postgresQuery(`DELETE FROM ee_hook WHERE id = $1`, [hookId], 'deleteRestHook')
=======
    private async fetchActionRestHooks(actionId?: Hook['resource_id']): Promise<Hook[]> {
        try {
            const { rows } = await this.postgresQuery<Hook>(
                `
                SELECT *
                FROM ee_hook
                WHERE event = 'action_performed'
                ${actionId !== undefined ? 'AND resource_id = $1' : ''}
                `,
                actionId !== undefined ? [actionId] : [],
                'fetchActionRestHooks'
            )
            return rows
        } catch (err) {
            // On FOSS this table does not exist - ignore errors
            if (err.message.includes('relation "ee_hook" does not exist')) {
                return []
            }

            throw err
        }
>>>>>>> bc35c067
    }

    public async createUser({
        uuid,
        password,
        first_name,
        last_name,
        email,
        distinct_id,
        is_staff,
        is_active,
        date_joined,
        events_column_config,
        organization_id,
        organizationMembershipLevel = OrganizationMembershipLevel.Member,
    }: CreateUserPayload): Promise<QueryResult> {
        const createUserResult = await this.postgresQuery(
            `INSERT INTO posthog_user (uuid, password, first_name, last_name, email, distinct_id, is_staff, is_active, date_joined, events_column_config, current_organization_id)
            VALUES ($1, $2, $3, $4, $5, $6, $7, $8, $9, $10, $11)
            RETURNING id`,
            [
                uuid.toString(),
                password,
                first_name,
                last_name,
                email,
                distinct_id,
                is_staff,
                is_active,
                date_joined.toISOString(),
                events_column_config,
                organization_id,
            ],
            'createUser'
        )

        if (organization_id) {
            const now = new Date().toISOString()
            await this.postgresQuery(
                `INSERT INTO posthog_organizationmembership (id, organization_id, user_id, level, joined_at, updated_at)
                VALUES ($1, $2, $3, $4, $5, $6)`,
                [
                    new UUIDT().toString(),
                    organization_id,
                    createUserResult.rows[0].id,
                    organizationMembershipLevel,
                    now,
                    now,
                ],
                'createOrganizationMembership'
            )
        }

        return createUserResult
    }

    public async createPersonalApiKey({
        id,
        user_id,
        label,
        secure_value,
        created_at,
    }: CreatePersonalApiKeyPayload): Promise<QueryResult> {
        return await this.postgresQuery(
            `INSERT INTO posthog_personalapikey (id, user_id, label, secure_value, created_at)
            VALUES ($1, $2, $3, $4, $5)
            RETURNING secure_value`,
            [id, user_id, label, secure_value, created_at.toISOString()],
            'createPersonalApiKey'
        )
    }

    public async fetchGroupTypes(teamId: TeamId): Promise<GroupTypeToColumnIndex> {
        const { rows } = await this.postgresQuery(
            `SELECT * FROM posthog_grouptypemapping WHERE team_id = $1`,
            [teamId],
            'fetchGroupTypes'
        )

        const result: GroupTypeToColumnIndex = {}

        for (const row of rows) {
            result[row.group_type] = row.group_type_index
        }

        return result
    }

    public async insertGroupType(
        teamId: TeamId,
        groupType: string,
        index: number
    ): Promise<[GroupTypeIndex | null, boolean]> {
        if (index >= this.MAX_GROUP_TYPES_PER_TEAM) {
            return [null, false]
        }

        const insertGroupTypeResult = await this.postgresQuery(
            `
            WITH insert_result AS (
                INSERT INTO posthog_grouptypemapping (team_id, group_type, group_type_index)
                VALUES ($1, $2, $3)
                ON CONFLICT DO NOTHING
                RETURNING group_type_index
            )
            SELECT group_type_index, 1 AS is_insert  FROM insert_result
            UNION
            SELECT group_type_index, 0 AS is_insert FROM posthog_grouptypemapping WHERE team_id = $1 AND group_type = $2;
            `,
            [teamId, groupType, index],
            'insertGroupType'
        )

        if (insertGroupTypeResult.rows.length == 0) {
            return await this.insertGroupType(teamId, groupType, index + 1)
        }

        const { group_type_index, is_insert } = insertGroupTypeResult.rows[0]

        return [group_type_index, is_insert === 1]
    }

    public async fetchGroup(
        teamId: TeamId,
        groupTypeIndex: GroupTypeIndex,
        groupKey: string,
        client?: PoolClient,
        options: { forUpdate?: boolean } = {}
    ): Promise<Group | undefined> {
        let queryString = `SELECT * FROM posthog_group WHERE team_id = $1 AND group_type_index = $2 AND group_key = $3`

        if (options.forUpdate) {
            queryString = queryString.concat(` FOR UPDATE`)
        }

        const selectResult: QueryResult = await this.postgresQuery(
            queryString,
            [teamId, groupTypeIndex, groupKey],
            'fetchGroup',
            client
        )

        if (selectResult.rows.length > 0) {
            const rawGroup: RawGroup = selectResult.rows[0]
            return {
                ...rawGroup,
                created_at: DateTime.fromISO(rawGroup.created_at).toUTC(),
                version: Number(rawGroup.version || 0),
            }
        }
    }

    public async insertGroup(
        teamId: TeamId,
        groupTypeIndex: GroupTypeIndex,
        groupKey: string,
        groupProperties: Properties,
        createdAt: DateTime,
        propertiesLastUpdatedAt: PropertiesLastUpdatedAt,
        propertiesLastOperation: PropertiesLastOperation,
        version: number,
        client?: PoolClient,
        options: { cache?: boolean } = { cache: true }
    ): Promise<void> {
        const result = await this.postgresQuery(
            `
            INSERT INTO posthog_group (team_id, group_key, group_type_index, group_properties, created_at, properties_last_updated_at, properties_last_operation, version)
            VALUES ($1, $2, $3, $4, $5, $6, $7, $8)
            ON CONFLICT (team_id, group_key, group_type_index) DO NOTHING
            RETURNING version
            `,
            [
                teamId,
                groupKey,
                groupTypeIndex,
                JSON.stringify(groupProperties),
                createdAt.toISO(),
                JSON.stringify(propertiesLastUpdatedAt),
                JSON.stringify(propertiesLastOperation),
                version,
            ],
            'upsertGroup',
            client
        )

        if (result.rows.length === 0) {
            throw new RaceConditionError('Parallel posthog_group inserts, retry')
        }

        if (options?.cache) {
            await this.updateGroupCache(teamId, groupTypeIndex, groupKey, {
                properties: groupProperties,
                created_at: castTimestampOrNow(createdAt, TimestampFormat.ClickHouse),
            })
        }
    }

    public async updateGroup(
        teamId: TeamId,
        groupTypeIndex: GroupTypeIndex,
        groupKey: string,
        groupProperties: Properties,
        createdAt: DateTime,
        propertiesLastUpdatedAt: PropertiesLastUpdatedAt,
        propertiesLastOperation: PropertiesLastOperation,
        version: number,
        client?: PoolClient
    ): Promise<void> {
        await this.postgresQuery(
            `
            UPDATE posthog_group SET
            created_at = $4,
            group_properties = $5,
            properties_last_updated_at = $6,
            properties_last_operation = $7,
            version = $8
            WHERE team_id = $1 AND group_key = $2 AND group_type_index = $3
            `,
            [
                teamId,
                groupKey,
                groupTypeIndex,
                createdAt.toISO(),
                JSON.stringify(groupProperties),
                JSON.stringify(propertiesLastUpdatedAt),
                JSON.stringify(propertiesLastOperation),
                version,
            ],
            'upsertGroup',
            client
        )

        await this.updateGroupCache(teamId, groupTypeIndex, groupKey, {
            properties: groupProperties,
            created_at: castTimestampOrNow(createdAt, TimestampFormat.ClickHouse),
        })
    }

    public async upsertGroupClickhouse(
        teamId: TeamId,
        groupTypeIndex: GroupTypeIndex,
        groupKey: string,
        properties: Properties,
        createdAt: DateTime,
        version: number
    ): Promise<void> {
        await this.kafkaProducer.queueMessage({
            topic: KAFKA_GROUPS,
            messages: [
                {
                    value: JSON.stringify({
                        group_type_index: groupTypeIndex,
                        group_key: groupKey,
                        team_id: teamId,
                        group_properties: JSON.stringify(properties),
                        created_at: castTimestampOrNow(createdAt, TimestampFormat.ClickHouseSecondPrecision),
                        version,
                    }),
                },
            ],
        })
    }

    // Used in tests
    public async fetchClickhouseGroups(): Promise<ClickhouseGroup[]> {
        const query = `
        SELECT group_type_index, group_key, created_at, team_id, group_properties FROM groups FINAL
        `
        return (await this.clickhouseQuery(query)).data as ClickhouseGroup[]
    }

    public async getTeamsInOrganizationsWithRootPluginAccess(): Promise<Team[]> {
        return (
            await this.postgresQuery(
                'SELECT * from posthog_team WHERE organization_id = (SELECT id from posthog_organization WHERE plugins_access_level = $1)',
                [OrganizationPluginsAccessLevel.ROOT],
                'getTeamsInOrganizationsWithRootPluginAccess'
            )
        ).rows as Team[]
    }

    public async addOrUpdatePublicJob(
        pluginId: number,
        jobName: string,
        jobPayloadJson: Record<string, any>
    ): Promise<void> {
        await this.postgresTransaction('addOrUpdatePublicJob', async (client) => {
            let publicJobs: Record<string, any> = (
                await this.postgresQuery(
                    'SELECT public_jobs FROM posthog_plugin WHERE id = $1 FOR UPDATE',
                    [pluginId],
                    'selectPluginPublicJobsForUpdate',
                    client
                )
            ).rows[0]?.public_jobs

            if (
                !publicJobs ||
                !(jobName in publicJobs) ||
                JSON.stringify(publicJobs[jobName]) !== JSON.stringify(jobPayloadJson)
            ) {
                publicJobs = { ...publicJobs, [jobName]: jobPayloadJson }

                await this.postgresQuery(
                    'UPDATE posthog_plugin SET public_jobs = $1 WHERE id = $2',
                    [JSON.stringify(publicJobs), pluginId],
                    'updatePublicJob',
                    client
                )
            }
        })
    }

    public async getPluginSource(pluginId: Plugin['id'], filename: string): Promise<string | null> {
        const { rows }: { rows: { source: string }[] } = await this.postgresQuery(
            `SELECT source FROM posthog_pluginsourcefile WHERE plugin_id = $1 AND filename = $2`,
            [pluginId, filename],
            'getPluginSource'
        )
        return rows[0]?.source ?? null
    }

    public async setPluginTranspiled(pluginId: Plugin['id'], filename: string, transpiled: string): Promise<void> {
        await this.postgresQuery(
            `INSERT INTO posthog_pluginsourcefile (id, plugin_id, filename, status, transpiled, updated_at) VALUES($1, $2, $3, $4, $5, NOW())
                ON CONFLICT ON CONSTRAINT unique_filename_for_plugin
                DO UPDATE SET status = $4, transpiled = $5, error = NULL, updated_at = NOW()`,
            [new UUIDT().toString(), pluginId, filename, PluginSourceFileStatus.Transpiled, transpiled],
            'setPluginTranspiled'
        )
    }

    public async setPluginTranspiledError(pluginId: Plugin['id'], filename: string, error: string): Promise<void> {
        await this.postgresQuery(
            `INSERT INTO posthog_pluginsourcefile (id, plugin_id, filename, status, error, updated_at) VALUES($1, $2, $3, $4, $5, NOW())
                ON CONFLICT ON CONSTRAINT unique_filename_for_plugin
                DO UPDATE SET status = $4, error = $5, transpiled = NULL, updated_at = NOW()`,
            [new UUIDT().toString(), pluginId, filename, PluginSourceFileStatus.Error, error],
            'setPluginTranspiledError'
        )
    }

    public async getPluginTranspilationLock(pluginId: Plugin['id'], filename: string): Promise<boolean> {
        const response = await this.postgresQuery(
            `INSERT INTO posthog_pluginsourcefile (id, plugin_id, filename, status, transpiled, updated_at) VALUES($1, $2, $3, $4, NULL, NOW())
                ON CONFLICT ON CONSTRAINT unique_filename_for_plugin
                DO UPDATE SET status = $4, updated_at = NOW() WHERE (posthog_pluginsourcefile.status IS NULL OR posthog_pluginsourcefile.status = $5) RETURNING status`,
            [new UUIDT().toString(), pluginId, filename, PluginSourceFileStatus.Locked, ''],
            'getPluginTranspilationLock'
        )
        return response.rowCount > 0
    }
}<|MERGE_RESOLUTION|>--- conflicted
+++ resolved
@@ -27,7 +27,6 @@
     GroupKey,
     GroupTypeIndex,
     GroupTypeToColumnIndex,
-    Hook,
     OrganizationMembershipLevel,
     Person,
     PersonDistinctId,
@@ -1216,34 +1215,6 @@
 
     // Hook (EE)
 
-<<<<<<< HEAD
-    public async deleteRestHook(hookId: Hook['id']): Promise<void> {
-        await this.postgresQuery(`DELETE FROM ee_hook WHERE id = $1`, [hookId], 'deleteRestHook')
-=======
-    private async fetchActionRestHooks(actionId?: Hook['resource_id']): Promise<Hook[]> {
-        try {
-            const { rows } = await this.postgresQuery<Hook>(
-                `
-                SELECT *
-                FROM ee_hook
-                WHERE event = 'action_performed'
-                ${actionId !== undefined ? 'AND resource_id = $1' : ''}
-                `,
-                actionId !== undefined ? [actionId] : [],
-                'fetchActionRestHooks'
-            )
-            return rows
-        } catch (err) {
-            // On FOSS this table does not exist - ignore errors
-            if (err.message.includes('relation "ee_hook" does not exist')) {
-                return []
-            }
-
-            throw err
-        }
->>>>>>> bc35c067
-    }
-
     public async createUser({
         uuid,
         password,
