import SaveOutlined from '@ant-design/icons/lib/icons/SaveOutlined'
import { Button, Card, Col, Form, Input, InputNumber, Row, Select, Slider, Tag, Tooltip } from 'antd'
import { BindLogic, useActions, useValues } from 'kea'
import { PageHeader } from 'lib/components/PageHeader'
import { PropertyFilters } from 'lib/components/PropertyFilters/PropertyFilters'
import { isValidPropertyFilter } from 'lib/components/PropertyFilters/utils'
import { TaxonomicFilterGroupType } from 'lib/components/TaxonomicFilter/types'
import React, { useState } from 'react'
import { funnelLogic } from 'scenes/funnels/funnelLogic'
import { ActionFilter } from 'scenes/insights/ActionFilter/ActionFilter'
import { insightLogic } from 'scenes/insights/insightLogic'
import { SceneExport } from 'scenes/sceneTypes'
import { ChartDisplayType, FilterType, FunnelVizType, InsightType, MultivariateFlagVariant, PropertyFilter } from '~/types'
import './Experiment.scss'
import { experimentLogic } from './experimentLogic'
import { InsightContainer } from 'scenes/insights/InsightContainer'
import { IconJavascript, IconOpenInNew } from 'lib/components/icons'
import { InfoCircleOutlined, CaretDownOutlined, PlusOutlined, DeleteOutlined } from '@ant-design/icons'
import { CopyToClipboardInline } from 'lib/components/CopyToClipboard'
import { CodeSnippet, Language } from 'scenes/ingestion/frameworks/CodeSnippet'
import { dayjs } from 'lib/dayjs'
import PropertyFilterButton from 'lib/components/PropertyFilters/components/PropertyFilterButton'
import { FunnelLayout } from 'lib/constants'
import { trendsLogic } from 'scenes/trends/trendsLogic'

export const scene: SceneExport = {
    component: Experiment,
    logic: experimentLogic,
}

export function Experiment(): JSX.Element {
    const {
        newExperimentData,
        experimentId,
        experimentData,
        experimentInsightId,
        minimumDetectableChange,
        minimumSampleSizePerVariant,
        expectedRunningTime,
        experimentResults,
        conversionRateForVariant,
<<<<<<< HEAD
        recommendedExposureForCountData,
=======
        countDataForVariant,
>>>>>>> b771a2f6
        editingExistingExperiment,
        highestProbabilityVariant,
        experimentInsightType,
    } = useValues(experimentLogic)
    const {
        setNewExperimentData,
        createExperiment,
        launchExperiment,
        setFilters,
        editExperiment,
        endExperiment,
        addExperimentGroup,
        updateExperimentGroup,
        removeExperimentGroup,
        setExperimentInsightType,
    } = useActions(experimentLogic)

    const [form] = Form.useForm()

    const [currentVariant, setCurrentVariant] = useState('control')

    const { insightProps } = useValues(
        insightLogic({
            dashboardItemId: experimentInsightId,
            syncWithUrl: false,
        })
    )
<<<<<<< HEAD
    const { isStepsEmpty, filterSteps, filters, results, conversionMetrics } = useValues(funnelLogic(insightProps))
    const { results: trendResults } = useValues(trendsLogic(insightProps))
=======
    const {
        isStepsEmpty,
        filterSteps,
        filters: funnelsFilters,
        results,
        conversionMetrics,
    } = useValues(funnelLogic(insightProps))
    const { filters: trendsFilters } = useValues(trendsLogic(insightProps))
>>>>>>> b771a2f6

    const conversionRate = conversionMetrics.totalRate * 100
    const entrants = results?.[0]?.count
    const sensitivity = minimumDetectableChange(conversionRate)
    const runningTime = expectedRunningTime(entrants, minimumSampleSizePerVariant * 2) // TODO: number of variants, not 2
    const exposure = recommendedExposureForCountData(trendResults[0]?.count)
    console.log(exposure)
    const statusColors = { running: 'green', draft: 'default', complete: 'purple' }
    const resultsTagColors = ['purple', 'gold', 'blue', '#35416B']
    const status = (): string => {
        if (!experimentData?.start_date) {
            return 'draft'
        } else if (!experimentData?.end_date) {
            return 'running'
        }
        return 'complete'
    }

    return (
        <>
            {experimentId === 'new' || editingExistingExperiment ? (
                <>
                    <Row
                        align="middle"
                        justify="space-between"
                        style={{ borderBottom: '1px solid var(--border)', marginBottom: '1rem', paddingBottom: 8 }}
                    >
                        <PageHeader title={'New Experiment'} />
                    </Row>
                    <Form
                        name="new-experiment"
                        layout="vertical"
                        className="experiment-form"
                        form={form}
                        onValuesChange={(values) => setNewExperimentData(values)}
                        initialValues={{
                            name: newExperimentData?.name,
                            feature_flag_key: newExperimentData?.feature_flag_key,
                            description: newExperimentData?.description,
                        }}
                        onFinish={() => createExperiment(true, runningTime, sensitivity)}
                        scrollToFirstError
                    >
                        <div>
                            <Row>
                                <Col span={12} style={{ paddingRight: 24 }}>
                                    <Form.Item
                                        label="Name"
                                        name="name"
                                        rules={[{ required: true, message: 'You have to enter a name.' }]}
                                    >
                                        <Input data-attr="experiment-name" className="ph-ignore-input" />
                                    </Form.Item>
                                    <Form.Item
                                        label="Feature flag key"
                                        name="feature_flag_key"
                                        rules={[
                                            {
                                                required: true,
                                                message: 'You have to enter a feature flag key name.',
                                            },
                                        ]}
                                        help={
                                            <span className="text-small text-muted">
                                                Enter a new and unique name for the feature flag key to be associated
                                                with this experiment.
                                            </span>
                                        }
                                    >
                                        <Input
                                            data-attr="experiment-feature-flag-key"
                                            placeholder="examples: new-landing-page-experiment, betaFeatureExperiment, ab_test_1_experiment"
                                        />
                                    </Form.Item>
                                    <Form.Item label="Description" name="description">
                                        <Input.TextArea
                                            data-attr="experiment-description"
                                            className="ph-ignore-input"
                                            placeholder="Adding a helpful description can ensure others know what this experiment is about."
                                        />
                                    </Form.Item>
                                </Col>
                                <Col span={12}>
                                    <Form.Item label="Select participants" name="person-selection">
                                        <Col>
                                            <div className="text-muted">
                                                Select the entities who will participate in this experiment. If no
                                                filters are set, 100% of participants will be targeted.
                                            </div>
                                            <div style={{ flex: 3, marginRight: 5 }}>
                                                <PropertyFilters
                                                    endpoint="person"
                                                    pageKey={'EditFunnel-property'}
                                                    propertyFilters={
                                                        (experimentInsightType === InsightType.FUNNELS
                                                            ? funnelsFilters.properties
                                                            : trendsFilters.properties) || []
                                                    }
                                                    onChange={(anyProperties) => {
                                                        setNewExperimentData({
                                                            filters: {
                                                                properties: anyProperties as PropertyFilter[],
                                                            },
                                                        })
                                                        setFilters({
                                                            properties: anyProperties.filter(isValidPropertyFilter),
                                                        })
                                                    }}
                                                    style={{ margin: '1rem 0 0' }}
                                                    taxonomicGroupTypes={[
                                                        TaxonomicFilterGroupType.PersonProperties,
                                                        TaxonomicFilterGroupType.CohortsWithAllUsers,
                                                    ]}
                                                    popoverPlacement="top"
                                                    taxonomicPopoverPlacement="auto"
                                                />
                                            </div>
                                        </Col>
                                    </Form.Item>
                                    {newExperimentData?.parameters?.feature_flag_variants && (
                                        <Col>
                                            <label>
                                                <b>Experiment groups</b>
                                            </label>
                                            <div className="text-muted">
                                                Participants are divided into experiment groups. All experiments must
                                                consist of a control group and at least one test group.
                                            </div>
                                            <Col>
                                                {newExperimentData.parameters.feature_flag_variants.map(
                                                    (variant: MultivariateFlagVariant, idx: number) => (
                                                        <Form
                                                            key={`${variant}-${idx}`}
                                                            initialValues={
                                                                newExperimentData.parameters?.feature_flag_variants
                                                            }
                                                            onValuesChange={(changedValues) => {
                                                                updateExperimentGroup(changedValues, idx)
                                                            }}
                                                            validateTrigger={['onChange', 'onBlur']}
                                                        >
                                                            <Row className="feature-flag-variant">
                                                                <Form.Item
                                                                    name="key"
                                                                    rules={[
                                                                        {
                                                                            required: true,
                                                                            message: 'Key should not be empty.',
                                                                        },
                                                                        {
                                                                            pattern: /^([A-z]|[a-z]|[0-9]|-|_)+$/,
                                                                            message:
                                                                                'Only letters, numbers, hyphens (-) & underscores (_) are allowed.',
                                                                        },
                                                                    ]}
                                                                >
                                                                    <Input
                                                                        disabled={idx === 0}
                                                                        defaultValue={variant.key}
                                                                        data-attr="feature-flag-variant-key"
                                                                        data-key-index={idx.toString()}
                                                                        className="ph-ignore-input"
                                                                        style={{ maxWidth: 150 }}
                                                                        placeholder={`example-variant-${idx + 1}`}
                                                                        autoComplete="off"
                                                                        autoCapitalize="off"
                                                                        autoCorrect="off"
                                                                        spellCheck={false}
                                                                    />
                                                                </Form.Item>
                                                                <div className="ml-05">
                                                                    {' '}
                                                                    Roll out to{' '}
                                                                    <InputNumber
                                                                        disabled={true}
                                                                        defaultValue={variant.rollout_percentage}
                                                                        value={variant.rollout_percentage}
                                                                        formatter={(value) => `${value}%`}
                                                                    />{' '}
                                                                    of <b>participants</b>
                                                                </div>
                                                                <div className="float-right">
                                                                    {!(idx === 0 || idx === 1) && (
                                                                        <Tooltip
                                                                            title="Delete this variant"
                                                                            placement="bottomLeft"
                                                                        >
                                                                            <Button
                                                                                type="link"
                                                                                icon={<DeleteOutlined />}
                                                                                onClick={() =>
                                                                                    removeExperimentGroup(idx)
                                                                                }
                                                                                style={{
                                                                                    color: 'var(--danger)',
                                                                                    float: 'right',
                                                                                }}
                                                                            />
                                                                        </Tooltip>
                                                                    )}
                                                                </div>
                                                            </Row>
                                                        </Form>
                                                    )
                                                )}

                                                {newExperimentData.parameters.feature_flag_variants.length < 4 && (
                                                    <Button
                                                        style={{
                                                            color: 'var(--primary)',
                                                            border: 'none',
                                                            boxShadow: 'none',
                                                            marginTop: '1rem',
                                                        }}
                                                        icon={<PlusOutlined />}
                                                        onClick={() => addExperimentGroup()}
                                                    >
                                                        Add test group
                                                    </Button>
                                                )}
                                            </Col>
                                        </Col>
                                    )}
                                </Col>
                            </Row>

                            <div>
                                <Row className="metrics-selection">
                                    <BindLogic logic={insightLogic} props={insightProps}>
                                        <Row style={{ width: '100%' }}>
                                            <Col span={8} style={{ paddingRight: 8 }}>
                                                <div className="mb">
                                                    <b>Goal type</b>
                                                </div>
                                                <Select
                                                    style={{ display: 'flex' }}
                                                    defaultValue={experimentInsightType}
                                                    onChange={setExperimentInsightType}
                                                    suffixIcon={<CaretDownOutlined />}
                                                    dropdownMatchSelectWidth={false}
                                                >
                                                    <Select.Option value={InsightType.TRENDS}>
                                                        <Col>
                                                            <span>
                                                                <b>Trend</b>
                                                            </span>
                                                            <div>
                                                                Track how many participants complete a specific event or
                                                                action
                                                            </div>
                                                        </Col>
                                                    </Select.Option>
                                                    <Select.Option value={InsightType.FUNNELS}>
                                                        <Col>
                                                            <span>
                                                                <b>Funnel</b>
                                                            </span>
                                                            <div>Track conversion rates between events and actions</div>
                                                        </Col>
                                                    </Select.Option>
                                                </Select>
                                                <div className="mb mt">
                                                    <b>Experiment goal</b>
                                                </div>
                                                <Row>
                                                    <Card
                                                        className="action-filters-bordered"
                                                        style={{ width: '100%', marginRight: 8 }}
                                                        bodyStyle={{ padding: 0 }}
                                                    >
                                                        {experimentInsightType === InsightType.FUNNELS && (
                                                            <ActionFilter
                                                                filters={funnelsFilters}
                                                                setFilters={(payload) => {
                                                                    setNewExperimentData({ filters: payload })
                                                                    setFilters(payload)
                                                                }}
                                                                typeKey={`EditFunnel-action`}
                                                                hideMathSelector={true}
                                                                hideDeleteBtn={filterSteps.length === 1}
                                                                buttonCopy="Add funnel step"
                                                                showSeriesIndicator={!isStepsEmpty}
                                                                seriesIndicatorType="numeric"
                                                                fullWidth
                                                                sortable
                                                                showNestedArrow={true}
                                                                propertiesTaxonomicGroupTypes={[
                                                                    TaxonomicFilterGroupType.EventProperties,
                                                                    TaxonomicFilterGroupType.PersonProperties,
                                                                    TaxonomicFilterGroupType.Cohorts,
                                                                    TaxonomicFilterGroupType.Elements,
                                                                ]}
                                                                rowClassName="action-filters-bordered"
                                                            />
                                                        )}
                                                        {experimentInsightType === InsightType.TRENDS && (
                                                            <ActionFilter
                                                                horizontalUI
                                                                filters={trendsFilters}
                                                                setFilters={(payload: Partial<FilterType>) => {
                                                                    setNewExperimentData({ filters: payload })
                                                                    setFilters(payload)
                                                                }}
                                                                typeKey={`experiment-trends`}
                                                                buttonCopy="Add graph series"
                                                                showSeriesIndicator
                                                                singleFilter={
                                                                    trendsFilters.insight === InsightType.LIFECYCLE
                                                                }
                                                                hideMathSelector={
                                                                    trendsFilters.insight === InsightType.LIFECYCLE
                                                                }
                                                                propertiesTaxonomicGroupTypes={[
                                                                    TaxonomicFilterGroupType.EventProperties,
                                                                    TaxonomicFilterGroupType.PersonProperties,
                                                                    TaxonomicFilterGroupType.Cohorts,
                                                                    TaxonomicFilterGroupType.Elements,
                                                                ]}
                                                                customRowPrefix={
                                                                    trendsFilters.insight === InsightType.LIFECYCLE ? (
                                                                        <>
                                                                            Showing <b>Unique users</b> who did
                                                                        </>
                                                                    ) : undefined
                                                                }
                                                            />
                                                        )}
                                                    </Card>
                                                </Row>
                                            </Col>
                                            <Col span={16}>
                                                <InsightContainer disableTable={true} />
                                            </Col>
                                        </Row>
                                    </BindLogic>
                                </Row>
                            </div>
                            <Card className="experiment-preview">
                                <Row className="preview-row">
                                    <Col>
                                        <div className="card-secondary">Preview</div>
                                        <div>
                                            <span className="mr-05">
                                                <b>{newExperimentData?.name}</b>
                                            </span>
                                            {newExperimentData?.feature_flag_key && (
                                                <CopyToClipboardInline
                                                    explicitValue={newExperimentData.feature_flag_key}
                                                    iconStyle={{ color: 'var(--text-muted-alt)' }}
                                                    description="feature flag key"
                                                >
                                                    <span className="text-muted">
                                                        {newExperimentData.feature_flag_key}
                                                    </span>
                                                </CopyToClipboardInline>
                                            )}
                                        </div>
                                    </Col>
                                </Row>
                                <Row className="preview-row">
                                    <Col span={8}>
                                        <div className="card-secondary">Baseline Conversion Rate</div>
                                        <div className="l4">{conversionRate.toFixed(1)}%</div>
                                    </Col>
                                    <Col span={8}>
                                        <div className="card-secondary">Sensitivity</div>
                                        <div className="l4">{sensitivity.toFixed(1)}%</div>
                                    </Col>
                                    <Col span={8}>
                                        <div className="card-secondary mb-05">Undetectable Range</div>
                                        <div>
                                            <b>
                                                {Math.max(0, conversionRate - sensitivity).toFixed()}% -{' '}
                                                {Math.min(100, conversionRate + sensitivity).toFixed()}%
                                            </b>
                                        </div>
                                    </Col>
                                </Row>
                                <Row className="preview-row">
                                    <Col>
                                        <div className="l4">
                                            Minimum Participant Count
                                            <Tooltip title={`The minimum sample size per variant.`}>
                                                <InfoCircleOutlined style={{ marginLeft: 4 }} />
                                            </Tooltip>
                                        </div>
                                        <div className="pb text-small text-muted">
                                            Choose how many participants you want to run this experiment with. More
                                            participants increase sensitivity, which allows you to detect smaller
                                            changes in your conversion rate.
                                        </div>
                                        <div>
                                            <span className="l4 pr">Sample size</span>
                                            <Slider
                                                min={100}
                                                max={5000}
                                                defaultValue={500}
                                                tipFormatter={(value) => `${value}`}
                                                onChange={(value) =>
                                                    setNewExperimentData({
                                                        parameters: {
                                                            minimum_sample_size: value,
                                                        },
                                                    })
                                                }
                                                marks={{ 500: `500`, 1000: `1000` }}
                                            />
                                        </div>
                                    </Col>
                                </Row>
                                <Row>
                                    <Col>
                                        <div className="card-secondary">Expected duration</div>
                                        <div>
                                            <span className="l4">~{runningTime}</span> days
                                        </div>
                                    </Col>
                                </Row>
                            </Card>
                        </div>
                        <Button icon={<SaveOutlined />} className="float-right" type="primary" htmlType="submit">
                            Save
                        </Button>
                    </Form>
                </>
            ) : experimentData ? (
                <div className="view-experiment">
                    <Row className="draft-header">
                        <Row justify="space-between" align="middle" className="full-width pb">
                            <Col>
                                <Row>
                                    <PageHeader
                                        style={{ margin: 0, paddingRight: 8 }}
                                        title={`${experimentData?.name}`}
                                    />
                                    <CopyToClipboardInline iconStyle={{ color: 'var(--text-muted-alt)' }}>
                                        <span className="text-muted">{experimentData.feature_flag_key}</span>
                                    </CopyToClipboardInline>
                                    <Tag
                                        style={{ alignSelf: 'center', marginLeft: '1rem' }}
                                        color={statusColors[status()]}
                                    >
                                        <b className="uppercase">{status()}</b>
                                    </Tag>
                                </Row>
                                <span className="description">
                                    {experimentData.description || 'There is no description for this experiment.'}
                                </span>
                            </Col>
                            {experimentData && !experimentData.start_date && (
                                <div>
                                    <Button className="mr-05" onClick={() => editExperiment()}>
                                        Edit
                                    </Button>
                                    <Button type="primary" onClick={() => launchExperiment()}>
                                        Launch
                                    </Button>
                                </div>
                            )}
                            {experimentData && experimentData.start_date && !experimentData.end_date && (
                                <Button className="stop-experiment" onClick={() => endExperiment()}>
                                    Stop experiment
                                </Button>
                            )}
                        </Row>
                        {experimentData.description && <Row>Description: {experimentData.description}</Row>}
                    </Row>
                    <Row className="mb">
                        <Col span={10} style={{ paddingRight: '1rem' }}>
                            <Col>
                                <div className="card-secondary">Participants</div>
                                <div>
                                    {!!experimentData.filters.properties?.length ? (
                                        <div>
                                            {experimentData.filters.properties.map((item) => {
                                                return (
                                                    <PropertyFilterButton
                                                        key={item.key}
                                                        item={item}
                                                        greyBadges={true}
                                                    />
                                                )
                                            })}
                                        </div>
                                    ) : (
                                        '100% of users'
                                    )}
                                </div>
                            </Col>
                            <Col>
                                <div className="card-secondary mt">Recommended running time</div>
                                <span>
                                    ~{experimentData.parameters?.recommended_running_time}{' '}
                                    <span className="text-muted">days</span>
                                </span>
                            </Col>
                            <Col>
                                <div className="card-secondary mt">Recommended sample size</div>
                                <span>
                                    ~{experimentData.parameters?.recommended_sample_size}{' '}
                                    <span className="text-muted">persons</span>
                                </span>
                            </Col>
                            <Col>
                                <div className="card-secondary mt">Variants</div>
                                <ul className="variants-list">
                                    {experimentData.parameters?.feature_flag_variants?.map(
                                        (variant: MultivariateFlagVariant, idx: number) => (
                                            <li key={idx}>{variant.key}</li>
                                        )
                                    )}
                                </ul>
                            </Col>
                            <Col>
                                <div className="card-secondary mt">Start date</div>
                                {experimentData.start_date ? (
                                    <span>{dayjs(experimentData.start_date).format('D MMM YYYY')}</span>
                                ) : (
                                    <span className="description">Not started yet</span>
                                )}
                            </Col>
                            {experimentData.end_date && (
                                <Col>
                                    <div className="card-secondary mt">Completed date</div>
                                    <span>{dayjs(experimentData.end_date).format('D MMM YYYY')}</span>
                                </Col>
                            )}
                        </Col>
                        <Col span={14}>
                            <div style={{ borderBottom: '1px solid (--border)' }}>
                                <b>Test that your code works properly for each variant</b>
                            </div>
                            <Row justify="space-between">
                                <div>
                                    Feature flag override for{' '}
                                    <Select
                                        onChange={setCurrentVariant}
                                        defaultValue={'control'}
                                        suffixIcon={<CaretDownOutlined />}
                                    >
                                        {experimentData.parameters.feature_flag_variants?.map(
                                            (variant: MultivariateFlagVariant, idx: number) => (
                                                <Select.Option key={idx} value={variant.key}>
                                                    {variant.key}
                                                </Select.Option>
                                            )
                                        )}
                                    </Select>
                                </div>
                                <div>
                                    Language <CodeLanguageSelect />
                                </div>
                            </Row>
                            <CodeSnippet language={Language.JavaScript}>
                                {`posthog.feature_flags.override({'${experimentData.feature_flag_key}': '${currentVariant}'})`}
                            </CodeSnippet>
                            <CodeSnippet language={Language.JavaScript} wrap>
                                {`if (posthog.getFeatureFlag('${
                                    experimentData.feature_flag_key ?? ''
                                }') === '${currentVariant}') {
    // where '${currentVariant}' is the variant, run your code here
}`}
                            </CodeSnippet>
                            <a
                                target="_blank"
                                rel="noopener noreferrer"
                                href="https://posthog.com/docs/user-guides/feature-flags"
                            >
                                <Row align="middle">
                                    Experiment implementation guide
                                    <IconOpenInNew className="ml-05" />
                                </Row>
                            </a>
                        </Col>
                    </Row>
                    <div className="experiment-result">
                        {experimentResults ? (
                            <Row style={{ alignItems: 'baseline' }}>
                                {experimentData.end_date ? (
                                    <div>
                                        Probability that <b>{highestProbabilityVariant}</b> has higher conversion than
                                        other variants:{' '}
                                        <b>
                                            {(
                                                experimentResults?.probability[highestProbabilityVariant || ''] * 100
                                            ).toFixed(1)}
                                            %
                                        </b>
                                    </div>
                                ) : (
                                    <span className="description">
                                        This experiment is in progress. Partial results are available now.
                                    </span>
                                )}
                                {experimentData.parameters.feature_flag_variants
                                    ?.slice(1)
                                    .map((variant: MultivariateFlagVariant, idx: number) => (
                                        <Col className="ml" key={idx}>
                                            <div className="card-secondary">{variant.key} conversion rate</div>
                                            <Row justify="center" align="middle">
                                                <span className="mr-05" style={{ fontWeight: 700, fontSize: 20 }}>
                                                    {/* TODO: Alternate based on trend or funnel */}
                                                    {countDataForVariant(variant.key)}
                                                </span>
                                                <Tag style={{ border: 'none' }} color={resultsTagColors[idx]}>
                                                    <b>{variant.key}</b>
                                                </Tag>
                                            </Row>
                                        </Col>
                                    ))}
                                <Col className="ml">
                                    <div className="card-secondary">Control conversion rate</div>
                                    <Row justify="center" align="middle">
                                        <span className="mr-05" style={{ fontWeight: 700, fontSize: 20 }}>
                                            {countDataForVariant('control')}
                                        </span>
                                        <Tag style={{ border: 'none', color: 'white' }} color={resultsTagColors[3]}>
                                            <b>control</b>
                                        </Tag>
                                    </Row>
                                </Col>
                            </Row>
                        ) : (
                            <Row style={{ alignItems: 'baseline' }}>
                                <span style={{ fontWeight: 500 }}>There are no results for this experiment yet.</span>
                                {experimentData.parameters.feature_flag_variants
                                    ?.slice(1)
                                    .map((variant: MultivariateFlagVariant, idx: number) => (
                                        <Col className="ml" key={idx}>
                                            <div className="card-secondary">{variant.key} conversion rate</div>
                                            <div className="text-center">
                                                <b>--</b>{' '}
                                                <Tag style={{ border: 'none' }} color={resultsTagColors[idx]}>
                                                    <b>{variant.key}</b>
                                                </Tag>
                                            </div>
                                        </Col>
                                    ))}
                                <Col className="ml">
                                    <div className="card-secondary">Control conversion rate</div>
                                    <div className="text-center">
                                        <b>--</b>{' '}
                                        <Tag style={{ border: 'none', color: 'white' }} color={resultsTagColors[3]}>
                                            <b>control</b>
                                        </Tag>
                                    </div>
                                </Col>
                            </Row>
                        )}
                        {experimentResults ? (
                            <BindLogic
                                logic={insightLogic}
                                props={{
                                    dashboardItemId: experimentResults.itemID,
                                    filters: {
                                        ...experimentResults.filters,
                                        insight: experimentData.filters.insight,
                                        display: experimentData.filters.display,
                                        ...(experimentData.filters.insight === InsightType.FUNNELS && {
                                            layout: FunnelLayout.vertical,
                                            funnel_viz_type: FunnelVizType.Steps,
                                        }),
                                        ...(experimentData.filters.insight === InsightType.TRENDS && {
                                            display: ChartDisplayType.ActionsLineGraphCumulative,
                                        })
                                    },
                                    cachedResults: experimentResults.insight,
                                    syncWithUrl: false,
                                    doNotLoad: true,
                                }}
                            >
                                <div className="mt">
                                    <InsightContainer disableTable={true} />
                                </div>
                            </BindLogic>
                        ) : (
                            <div
                                style={{
                                    display: 'flex',
                                    justifyContent: 'center',
                                    alignItems: 'center',
                                    marginTop: 16,
                                    background: '#FAFAF9',
                                    border: '1px solid var(--border)',
                                    width: '100%',
                                    minHeight: 320,
                                    fontSize: 24,
                                }}
                            >
                                <b>There are no results for this experiment yet.</b>
                            </div>
                        )}
                    </div>
                </div>
            ) : (
                <div>Loading Data...</div>
            )}
        </>
    )
}

export function CodeLanguageSelect(): JSX.Element {
    return (
        <Select defaultValue="JavaScript" suffixIcon={<CaretDownOutlined />}>
            <Select.Option value="JavaScript">
                <Row align="middle">
                    <IconJavascript style={{ marginRight: 6 }} /> JavaScript
                </Row>
            </Select.Option>
        </Select>
    )
}<|MERGE_RESOLUTION|>--- conflicted
+++ resolved
@@ -10,7 +10,14 @@
 import { ActionFilter } from 'scenes/insights/ActionFilter/ActionFilter'
 import { insightLogic } from 'scenes/insights/insightLogic'
 import { SceneExport } from 'scenes/sceneTypes'
-import { ChartDisplayType, FilterType, FunnelVizType, InsightType, MultivariateFlagVariant, PropertyFilter } from '~/types'
+import {
+    ChartDisplayType,
+    FilterType,
+    FunnelVizType,
+    InsightType,
+    MultivariateFlagVariant,
+    PropertyFilter,
+} from '~/types'
 import './Experiment.scss'
 import { experimentLogic } from './experimentLogic'
 import { InsightContainer } from 'scenes/insights/InsightContainer'
@@ -39,11 +46,8 @@
         expectedRunningTime,
         experimentResults,
         conversionRateForVariant,
-<<<<<<< HEAD
         recommendedExposureForCountData,
-=======
         countDataForVariant,
->>>>>>> b771a2f6
         editingExistingExperiment,
         highestProbabilityVariant,
         experimentInsightType,
@@ -71,10 +75,6 @@
             syncWithUrl: false,
         })
     )
-<<<<<<< HEAD
-    const { isStepsEmpty, filterSteps, filters, results, conversionMetrics } = useValues(funnelLogic(insightProps))
-    const { results: trendResults } = useValues(trendsLogic(insightProps))
-=======
     const {
         isStepsEmpty,
         filterSteps,
@@ -82,15 +82,14 @@
         results,
         conversionMetrics,
     } = useValues(funnelLogic(insightProps))
-    const { filters: trendsFilters } = useValues(trendsLogic(insightProps))
->>>>>>> b771a2f6
+    const { filters: trendsFilters, results: trendResults } = useValues(trendsLogic(insightProps))
 
     const conversionRate = conversionMetrics.totalRate * 100
     const entrants = results?.[0]?.count
     const sensitivity = minimumDetectableChange(conversionRate)
     const runningTime = expectedRunningTime(entrants, minimumSampleSizePerVariant * 2) // TODO: number of variants, not 2
     const exposure = recommendedExposureForCountData(trendResults[0]?.count)
-    console.log(exposure)
+    console.log(exposure, conversionRateForVariant('test'))
     const statusColors = { running: 'green', draft: 'default', complete: 'purple' }
     const resultsTagColors = ['purple', 'gold', 'blue', '#35416B']
     const status = (): string => {
@@ -748,7 +747,7 @@
                                         }),
                                         ...(experimentData.filters.insight === InsightType.TRENDS && {
                                             display: ChartDisplayType.ActionsLineGraphCumulative,
-                                        })
+                                        }),
                                     },
                                     cachedResults: experimentResults.insight,
                                     syncWithUrl: false,
