import { ReaderModel } from '@maxmind/geoip2-node'
import ClickHouse from '@posthog/clickhouse'
import {
    Element,
    PluginAttachment,
    PluginConfigSchema,
    PluginEvent,
    PluginSettings,
    PostHogEvent,
    ProcessedPluginEvent,
    Properties,
    Webhook,
} from '@posthog/plugin-scaffold'
import { Pool as GenericPool } from 'generic-pool'
import { Redis } from 'ioredis'
import { Kafka } from 'kafkajs'
import { DateTime } from 'luxon'
import { VM } from 'vm2'
import { z } from 'zod'

import { EncryptedFields } from './cdp/encryption-utils'
import { LegacyOneventCompareService } from './cdp/services/legacy-onevent-compare.service'
import { CyclotronJobQueueKind } from './cdp/types'
import type { CookielessManager } from './ingestion/cookieless/cookieless-manager'
import { KafkaProducerWrapper } from './kafka/producer'
import { Celery } from './utils/db/celery'
import { DB } from './utils/db/db'
import { PostgresRouter } from './utils/db/postgres'
import { GeoIPService } from './utils/geoip'
import { ObjectStorage } from './utils/object_storage'
import { TeamManager } from './utils/team-manager'
import { UUID } from './utils/utils'
import { ActionManager } from './worker/ingestion/action-manager'
import { ActionMatcher } from './worker/ingestion/action-matcher'
import { AppMetrics } from './worker/ingestion/app-metrics'
import { GroupTypeManager } from './worker/ingestion/group-type-manager'
import { RustyHook } from './worker/rusty-hook'
import { PluginsApiKeyManager } from './worker/vm/extensions/helpers/api-key-manager'
import { RootAccessManager } from './worker/vm/extensions/helpers/root-acess-manager'
import { PluginInstance } from './worker/vm/lazy'

export { Element } from '@posthog/plugin-scaffold' // Re-export Element from scaffolding, for backwards compat.

type Brand<K, T> = K & { __brand: T }

export enum LogLevel {
    Debug = 'debug',
    Info = 'info',
    Warn = 'warn',
    Error = 'error',
}

export enum KafkaSecurityProtocol {
    Plaintext = 'PLAINTEXT',
    SaslPlaintext = 'SASL_PLAINTEXT',
    Ssl = 'SSL',
    SaslSsl = 'SASL_SSL',
}

export enum KafkaSaslMechanism {
    Plain = 'plain',
    ScramSha256 = 'scram-sha-256',
    ScramSha512 = 'scram-sha-512',
}

export enum PluginServerMode {
    ingestion_v2 = 'ingestion-v2',
    async_onevent = 'async-onevent',
    async_webhooks = 'async-webhooks',
    recordings_blob_ingestion = 'recordings-blob-ingestion',
    recordings_blob_ingestion_overflow = 'recordings-blob-ingestion-overflow',
    recordings_blob_ingestion_v2 = 'recordings-blob-ingestion-v2',
    recordings_blob_ingestion_v2_overflow = 'recordings-blob-ingestion-v2-overflow',
    cdp_processed_events = 'cdp-processed-events',
    cdp_internal_events = 'cdp-internal-events',
    cdp_cyclotron_worker = 'cdp-cyclotron-worker',
    cdp_cyclotron_worker_plugins = 'cdp-cyclotron-worker-plugins',
    cdp_cyclotron_worker_fetch = 'cdp-cyclotron-worker-fetch',
    cdp_api = 'cdp-api',
    functional_tests = 'functional-tests',
}

export const stringToPluginServerMode = Object.fromEntries(
    Object.entries(PluginServerMode).map(([key, value]) => [
        value,
        PluginServerMode[key as keyof typeof PluginServerMode],
    ])
) as Record<string, PluginServerMode>

export type PluginServerService = {
    id: string
    onShutdown: () => Promise<any>
    healthcheck: () => boolean | Promise<boolean>
}

export type CdpConfig = {
    CDP_WATCHER_COST_ERROR: number // The max cost of an erroring function
    CDP_WATCHER_COST_TIMING: number // The max cost of a slow function
    CDP_WATCHER_COST_TIMING_LOWER_MS: number // The lower bound in ms where the timing cost is not incurred
    CDP_WATCHER_COST_TIMING_UPPER_MS: number // The upper bound in ms where the timing cost is fully incurred
    CDP_WATCHER_THRESHOLD_DEGRADED: number // Percentage of the bucket where we count it as degraded
    CDP_WATCHER_BUCKET_SIZE: number // The total bucket size
    CDP_WATCHER_TTL: number // The expiry for the rate limit key
    CDP_WATCHER_REFILL_RATE: number // The number of tokens to be refilled per second
    CDP_WATCHER_DISABLED_TEMPORARY_TTL: number // How long a function should be temporarily disabled for
    CDP_WATCHER_DISABLED_TEMPORARY_MAX_COUNT: number // How many times a function can be disabled before it is disabled permanently
    CDP_HOG_FILTERS_TELEMETRY_TEAMS: string
    CDP_CYCLOTRON_JOB_QUEUE_CONSUMER_MODE: CyclotronJobQueueKind
    CDP_CYCLOTRON_JOB_QUEUE_PRODUCER_MAPPING: string // A comma-separated list of queue to mode like `hog:kafka,fetch:postgres,*:kafka` with * being the default
<<<<<<< HEAD
    CDP_CYCLOTRON_JOB_QUEUE_PRODUCER_TEAM_MAPPING?: string // Like the above but with a team check too
    CDP_CYCLOTRON_JOB_QUEUE_PRODUCER_FORCE_SCHEDULED_TO_POSTGRES: boolean // If true then scheduled jobs will be routed to postgres even if they are mapped to kafka
=======
    CDP_CYCLOTRON_JOB_QUEUE_PRODUCER_TEAM_MAPPING: string // Like the above but with a team check too
>>>>>>> 683bf168

    CDP_CYCLOTRON_BATCH_SIZE: number
    CDP_CYCLOTRON_BATCH_DELAY_MS: number
    CDP_CYCLOTRON_INSERT_MAX_BATCH_SIZE: number
    CDP_CYCLOTRON_INSERT_PARALLEL_BATCHES: boolean
    CDP_CYCLOTRON_COMPRESS_VM_STATE: boolean
    CDP_CYCLOTRON_USE_BULK_COPY_JOB: boolean
    CDP_CYCLOTRON_COMPRESS_KAFKA_DATA: boolean
    CDP_REDIS_HOST: string
    CDP_REDIS_PORT: number
    CDP_REDIS_PASSWORD: string
    CDP_EVENT_PROCESSOR_EXECUTE_FIRST_STEP: boolean
    CDP_GOOGLE_ADWORDS_DEVELOPER_TOKEN: string
    CDP_FETCH_TIMEOUT_MS: number
    CDP_FETCH_RETRIES: number
    CDP_FETCH_BACKOFF_BASE_MS: number
    CDP_FETCH_BACKOFF_MAX_MS: number
}

export type IngestionConsumerConfig = {
    // New config variables used by the new IngestionConsumer
    INGESTION_CONSUMER_GROUP_ID: string
    INGESTION_CONSUMER_CONSUME_TOPIC: string
    INGESTION_CONSUMER_DLQ_TOPIC: string
    /** If set then overflow routing is enabled and the topic is used for overflow events */
    INGESTION_CONSUMER_OVERFLOW_TOPIC: string
    /** If set the ingestion consumer doesn't process events the usual way but rather just writes to a dummy topic */
    INGESTION_CONSUMER_TESTING_TOPIC: string
}

export interface PluginsServerConfig extends CdpConfig, IngestionConsumerConfig {
    TASKS_PER_WORKER: number // number of parallel tasks per worker thread
    INGESTION_CONCURRENCY: number // number of parallel event ingestion queues per batch
    INGESTION_BATCH_SIZE: number // kafka consumer batch size
    INGESTION_OVERFLOW_ENABLED: boolean // whether or not overflow rerouting is enabled (only used by analytics-ingestion)
    INGESTION_FORCE_OVERFLOW_BY_TOKEN_DISTINCT_ID: string // comma-separated list of either tokens or token:distinct_id combinations to force events to route to overflow
    INGESTION_OVERFLOW_PRESERVE_PARTITION_LOCALITY: boolean // whether or not Kafka message keys should be preserved or discarded when messages are rerouted to overflow
    PERSON_CACHE_ENABLED_FOR_UPDATES: boolean // whether to cache persons for fetchForUpdate calls
    PERSON_CACHE_ENABLED_FOR_CHECKS: boolean // whether to cache persons for fetchForChecking calls
    TASK_TIMEOUT: number // how many seconds until tasks are timed out
    DATABASE_URL: string // Postgres database URL
    DATABASE_READONLY_URL: string // Optional read-only replica to the main Postgres database
    PERSONS_DATABASE_URL: string // Optional read-write Postgres database for persons
    PERSONS_READONLY_DATABASE_URL: string // Optional read-only replica to the persons Postgres database
    PLUGIN_STORAGE_DATABASE_URL: string // Optional read-write Postgres database for plugin storage
    POSTGRES_CONNECTION_POOL_SIZE: number
    POSTHOG_DB_NAME: string | null
    POSTHOG_DB_USER: string
    POSTHOG_DB_PASSWORD: string
    POSTHOG_POSTGRES_HOST: string
    POSTHOG_POSTGRES_PORT: number
    CLICKHOUSE_HOST: string
    CLICKHOUSE_OFFLINE_CLUSTER_HOST: string | null
    CLICKHOUSE_DATABASE: string
    CLICKHOUSE_USER: string
    CLICKHOUSE_PASSWORD: string | null
    CLICKHOUSE_CA: string | null // ClickHouse CA certs
    CLICKHOUSE_SECURE: boolean // whether to secure ClickHouse connection
    CLICKHOUSE_JSON_EVENTS_KAFKA_TOPIC: string // (advanced) topic to send events for clickhouse ingestion
    CLICKHOUSE_HEATMAPS_KAFKA_TOPIC: string // (advanced) topic to send heatmap data for clickhouse ingestion
    EXCEPTIONS_SYMBOLIFICATION_KAFKA_TOPIC: string // (advanced) topic to send exception event data for stack trace processing
    // Redis url pretty much only used locally / self hosted
    REDIS_URL: string
    // Redis params for the ingestion services
    INGESTION_REDIS_HOST: string
    INGESTION_REDIS_PORT: number
    // Redis params for the core posthog (django+celery) services
    POSTHOG_REDIS_PASSWORD: string
    POSTHOG_REDIS_HOST: string
    POSTHOG_REDIS_PORT: number
    // Common redis params
    REDIS_POOL_MIN_SIZE: number // minimum number of Redis connections to use per thread
    REDIS_POOL_MAX_SIZE: number // maximum number of Redis connections to use per thread

    CONSUMER_BATCH_SIZE: number // Primarily for kafka consumers the batch size to use
    CONSUMER_MAX_HEARTBEAT_INTERVAL_MS: number // Primarily for kafka consumers the max heartbeat interval to use after which it will be considered unhealthy

    // Kafka params - identical for client and producer
    KAFKA_HOSTS: string // comma-delimited Kafka hosts
    KAFKA_SECURITY_PROTOCOL: KafkaSecurityProtocol | undefined
    KAFKA_CLIENT_RACK: string | undefined

    // Other methods that are generally only used by self-hosted users
    KAFKA_CLIENT_CERT_B64: string | undefined
    KAFKA_CLIENT_CERT_KEY_B64: string | undefined
    KAFKA_TRUSTED_CERT_B64: string | undefined
    KAFKA_SASL_MECHANISM: KafkaSaslMechanism | undefined
    KAFKA_SASL_USER: string | undefined
    KAFKA_SASL_PASSWORD: string | undefined

    // Consumer specific settings (deprecated but cant be removed until legacy onevent consumer is removed)
    KAFKA_CONSUMPTION_REBALANCE_TIMEOUT_MS: number | null
    KAFKA_CONSUMPTION_SESSION_TIMEOUT_MS: number
    APP_METRICS_FLUSH_FREQUENCY_MS: number
    APP_METRICS_FLUSH_MAX_QUEUE_SIZE: number
    BASE_DIR: string // base path for resolving local plugins
    PLUGINS_RELOAD_PUBSUB_CHANNEL: string // Redis channel for reload events'
    PLUGINS_DEFAULT_LOG_LEVEL: PluginLogLevel
    LOG_LEVEL: LogLevel
    HTTP_SERVER_PORT: number
    SCHEDULE_LOCK_TTL: number // how many seconds to hold the lock for the schedule
    DISABLE_MMDB: boolean // whether to disable fetching MaxMind database for IP location
    MMDB_FILE_LOCATION: string // if set we will load the MMDB file from this location instead of downloading it
    DISTINCT_ID_LRU_SIZE: number
    EVENT_PROPERTY_LRU_SIZE: number // size of the event property tracker's LRU cache (keyed by [team.id, event])
    JOB_QUEUES: string // retry queue engine and fallback queues
    JOB_QUEUE_GRAPHILE_URL: string // use a different postgres connection in the graphile worker
    JOB_QUEUE_GRAPHILE_SCHEMA: string // the postgres schema that the graphile worker
    JOB_QUEUE_GRAPHILE_PREPARED_STATEMENTS: boolean // enable this to increase job queue throughput if not using pgbouncer
    JOB_QUEUE_GRAPHILE_CONCURRENCY: number // concurrent jobs per pod
    JOB_QUEUE_S3_AWS_ACCESS_KEY: string
    JOB_QUEUE_S3_AWS_SECRET_ACCESS_KEY: string
    JOB_QUEUE_S3_AWS_REGION: string
    JOB_QUEUE_S3_BUCKET_NAME: string
    JOB_QUEUE_S3_PREFIX: string // S3 filename prefix for the S3 job queue
    CRASH_IF_NO_PERSISTENT_JOB_QUEUE: boolean // refuse to start unless there is a properly configured persistent job queue (e.g. graphile)
    HEALTHCHECK_MAX_STALE_SECONDS: number // maximum number of seconds the plugin server can go without ingesting events before the healthcheck fails
    SITE_URL: string | null
    KAFKA_PARTITIONS_CONSUMED_CONCURRENTLY: number // (advanced) how many kafka partitions the plugin server should consume from concurrently
    PERSON_INFO_CACHE_TTL: number
    KAFKA_HEALTHCHECK_SECONDS: number
    OBJECT_STORAGE_ENABLED: boolean // Disables or enables the use of object storage. It will become mandatory to use object storage
    OBJECT_STORAGE_REGION: string // s3 region
    OBJECT_STORAGE_ENDPOINT: string // s3 endpoint
    OBJECT_STORAGE_ACCESS_KEY_ID: string
    OBJECT_STORAGE_SECRET_ACCESS_KEY: string
    OBJECT_STORAGE_BUCKET: string // the object storage bucket name
    PLUGIN_SERVER_MODE: PluginServerMode | null
    PLUGIN_SERVER_EVENTS_INGESTION_PIPELINE: string | null // TODO: shouldn't be a string probably
    PLUGIN_LOAD_SEQUENTIALLY: boolean // could help with reducing memory usage spikes on startup
    KAFKAJS_LOG_LEVEL: 'NOTHING' | 'DEBUG' | 'INFO' | 'WARN' | 'ERROR'
    MAX_TEAM_ID_TO_BUFFER_ANONYMOUS_EVENTS_FOR: number
    EVENT_OVERFLOW_BUCKET_CAPACITY: number
    EVENT_OVERFLOW_BUCKET_REPLENISH_RATE: number
    /** Label of the PostHog Cloud environment. Null if not running PostHog Cloud. @example 'US' */
    CLOUD_DEPLOYMENT: string | null
    EXTERNAL_REQUEST_TIMEOUT_MS: number
    DROP_EVENTS_BY_TOKEN_DISTINCT_ID: string
    SKIP_PERSONS_PROCESSING_BY_TOKEN_DISTINCT_ID: string
    RELOAD_PLUGIN_JITTER_MAX_MS: number
    RUSTY_HOOK_FOR_TEAMS: string
    RUSTY_HOOK_ROLLOUT_PERCENTAGE: number
    RUSTY_HOOK_URL: string
    HOG_HOOK_URL: string
    SKIP_UPDATE_EVENT_AND_PROPERTIES_STEP: boolean
    PIPELINE_STEP_STALLED_LOG_TIMEOUT: number
    CAPTURE_CONFIG_REDIS_HOST: string | null // Redis cluster to use to coordinate with capture (overflow, routing)
    LAZY_LOADER_DEFAULT_BUFFER_MS: number
    // dump profiles to disk, covering the first N seconds of runtime
    STARTUP_PROFILE_DURATION_SECONDS: number
    STARTUP_PROFILE_CPU: boolean
    STARTUP_PROFILE_HEAP: boolean
    STARTUP_PROFILE_HEAP_INTERVAL: number
    STARTUP_PROFILE_HEAP_DEPTH: number

    // local directory might be a volume mount or a directory on disk (e.g. in local dev)
    SESSION_RECORDING_LOCAL_DIRECTORY: string
    SESSION_RECORDING_MAX_BUFFER_AGE_SECONDS: number
    SESSION_RECORDING_MAX_BUFFER_SIZE_KB: number
    SESSION_RECORDING_BUFFER_AGE_IN_MEMORY_MULTIPLIER: number
    SESSION_RECORDING_BUFFER_AGE_JITTER: number
    SESSION_RECORDING_REMOTE_FOLDER: string
    SESSION_RECORDING_REDIS_PREFIX: string
    SESSION_RECORDING_PARTITION_REVOKE_OPTIMIZATION: boolean
    SESSION_RECORDING_PARALLEL_CONSUMPTION: boolean
    SESSION_RECORDING_CONSOLE_LOGS_INGESTION_ENABLED: boolean
    SESSION_RECORDING_REPLAY_EVENTS_INGESTION_ENABLED: boolean
    // a single partition which will output many more log messages to the console
    // useful when that partition is lagging unexpectedly
    // allows comma separated list of partition numbers or '*' for all
    SESSION_RECORDING_DEBUG_PARTITION: string | undefined
    // overflow detection, updating Redis for capture to move the traffic away
    SESSION_RECORDING_OVERFLOW_ENABLED: boolean
    SESSION_RECORDING_OVERFLOW_BUCKET_CAPACITY: number
    SESSION_RECORDING_OVERFLOW_BUCKET_REPLENISH_RATE: number
    SESSION_RECORDING_OVERFLOW_MIN_PER_BATCH: number
    SESSION_RECORDING_MAX_PARALLEL_FLUSHES: number

    POSTHOG_SESSION_RECORDING_REDIS_HOST: string | undefined
    POSTHOG_SESSION_RECORDING_REDIS_PORT: number | undefined

    ENCRYPTION_SALT_KEYS: string

    CYCLOTRON_DATABASE_URL: string
    CYCLOTRON_SHARD_DEPTH_LIMIT: number

    // posthog
    POSTHOG_API_KEY: string
    POSTHOG_HOST_URL: string

    // cookieless, should match the values in rust/feature-flags/src/config.rs
    COOKIELESS_DISABLED: boolean
    COOKIELESS_FORCE_STATELESS_MODE: boolean
    COOKIELESS_DELETE_EXPIRED_LOCAL_SALTS_INTERVAL_MS: number
    COOKIELESS_SESSION_TTL_SECONDS: number
    COOKIELESS_SALT_TTL_SECONDS: number
    COOKIELESS_SESSION_INACTIVITY_MS: number
    COOKIELESS_IDENTIFIES_TTL_SECONDS: number

    SESSION_RECORDING_MAX_BATCH_SIZE_KB: number
    SESSION_RECORDING_MAX_BATCH_AGE_MS: number
    SESSION_RECORDING_V2_S3_BUCKET: string
    SESSION_RECORDING_V2_S3_PREFIX: string
    SESSION_RECORDING_V2_S3_ENDPOINT: string
    SESSION_RECORDING_V2_S3_REGION: string
    SESSION_RECORDING_V2_S3_ACCESS_KEY_ID: string
    SESSION_RECORDING_V2_S3_SECRET_ACCESS_KEY: string
    SESSION_RECORDING_V2_S3_TIMEOUT_MS: number
    SESSION_RECORDING_V2_CONSOLE_LOG_ENTRIES_KAFKA_TOPIC: string
    SESSION_RECORDING_V2_CONSOLE_LOG_STORE_SYNC_BATCH_LIMIT: number

    // Destination Migration Diffing
    DESTINATION_MIGRATION_DIFFING_ENABLED: boolean

    PROPERTY_DEFS_CONSUMER_GROUP_ID: string
    PROPERTY_DEFS_CONSUMER_CONSUME_TOPIC: string
    PROPERTY_DEFS_CONSUMER_ENABLED_TEAMS: string
    PROPERTY_DEFS_WRITE_DISABLED: boolean

    CDP_HOG_WATCHER_SAMPLE_RATE: number
    // for enablement/sampling of expensive person JSONB sizes; value in [0,1]
    PERSON_JSONB_SIZE_ESTIMATE_ENABLE: number
    USE_DYNAMIC_EVENT_INGESTION_RESTRICTION_CONFIG: boolean
}

export interface Hub extends PluginsServerConfig {
    instanceId: UUID
    // what tasks this server will tackle - e.g. ingestion, scheduled plugins or others.
    capabilities: PluginServerCapabilities
    // active connections to Postgres, Redis, ClickHouse, Kafka
    db: DB
    postgres: PostgresRouter
    redisPool: GenericPool<Redis>
    clickhouse: ClickHouse
    kafka: Kafka
    kafkaProducer: KafkaProducerWrapper
    objectStorage?: ObjectStorage
    // currently enabled plugin status
    plugins: Map<PluginId, Plugin>
    pluginConfigs: Map<PluginConfigId, PluginConfig>
    pluginConfigsPerTeam: Map<TeamId, PluginConfig[]>
    pluginSchedule: Record<string, PluginConfigId[]> | null
    // unique hash for each plugin config; used to verify IDs caught on stack traces for unhandled promise rejections
    pluginConfigSecrets: Map<PluginConfigId, string>
    pluginConfigSecretLookup: Map<string, PluginConfigId>
    // tools
    teamManager: TeamManager
    pluginsApiKeyManager: PluginsApiKeyManager
    rootAccessManager: RootAccessManager
    actionManager: ActionManager
    actionMatcher: ActionMatcher
    appMetrics: AppMetrics
    rustyHook: RustyHook
    groupTypeManager: GroupTypeManager
    celery: Celery
    // geoip database, setup in workers
    mmdb?: ReaderModel
    geoipService: GeoIPService
    // ValueMatchers used for various opt-in/out features
    pluginConfigsToSkipElementsParsing: ValueMatcher<number>
    // lookups
    eventsToDropByToken: Map<string, string[]>
    eventsToSkipPersonsProcessingByToken: Map<string, string[]>
    encryptedFields: EncryptedFields

    legacyOneventCompareService: LegacyOneventCompareService
    cookielessManager: CookielessManager
}

export interface PluginServerCapabilities {
    // Warning: when adding more entries, make sure to update worker/vm/capabilities.ts
    // and the shouldSetupPluginInServer() test accordingly.
    ingestionV2Combined?: boolean
    ingestionV2?: boolean
    processAsyncOnEventHandlers?: boolean
    processAsyncWebhooksHandlers?: boolean
    sessionRecordingBlobIngestion?: boolean
    sessionRecordingBlobOverflowIngestion?: boolean
    sessionRecordingBlobIngestionV2?: boolean
    sessionRecordingBlobIngestionV2Overflow?: boolean
    cdpProcessedEvents?: boolean
    cdpInternalEvents?: boolean
    cdpCyclotronWorker?: boolean
    cdpCyclotronWorkerPlugins?: boolean
    cdpCyclotronWorkerFetch?: boolean
    cdpApi?: boolean
    appManagementSingleton?: boolean
    mmdb?: boolean
}

export interface EnqueuedPluginJob {
    type: string
    payload: Record<string, any>
    timestamp: number
    pluginConfigId: number
    pluginConfigTeam: number
    jobKey?: string
}

export type PluginId = Plugin['id']
export type PluginConfigId = PluginConfig['id']
export type TeamId = Team['id']
/**
 * An integer, just like team ID. In fact project ID = ID of its first team, the one was created along with the project.
 * A branded type here so that we don't accidentally pass a team ID as a project ID, or vice versa.
 */
export type ProjectId = Team['id'] & { __brand: 'ProjectId' }

export enum MetricMathOperations {
    Increment = 'increment',
    Max = 'max',
    Min = 'min',
}

export type StoredMetricMathOperations = 'max' | 'min' | 'sum'
export type StoredPluginMetrics = Record<string, StoredMetricMathOperations> | null
export type PluginMetricsVmResponse = Record<string, string> | null

export interface JobPayloadFieldOptions {
    type: 'string' | 'boolean' | 'json' | 'number' | 'date' | 'daterange'
    title?: string
    required?: boolean
    default?: any
    staff_only?: boolean
}

export interface JobSpec {
    payload?: Record<string, JobPayloadFieldOptions>
}

export interface Plugin {
    id: number
    organization_id?: string
    name: string
    plugin_type: 'local' | 'respository' | 'custom' | 'source' | 'inline'
    description?: string
    is_global: boolean
    is_preinstalled?: boolean
    url?: string
    config_schema?: Record<string, PluginConfigSchema> | PluginConfigSchema[]
    tag?: string
    /** Cached source for plugin.json from a joined PluginSourceFile query */
    source__plugin_json?: string
    /** Cached source for index.ts from a joined PluginSourceFile query */
    source__index_ts?: string
    /** Cached source for frontend.tsx from a joined PluginSourceFile query */
    source__frontend_tsx?: string
    /** Cached source for site.ts from a joined PluginSourceFile query */
    source__site_ts?: string
    error?: PluginError
    from_json?: boolean
    from_web?: boolean
    created_at?: string
    updated_at?: string
    capabilities?: PluginCapabilities
    metrics?: StoredPluginMetrics
    is_stateless?: boolean
    log_level?: PluginLogLevel
}

export interface PluginCapabilities {
    methods?: string[]
}

export enum PluginMethod {
    onEvent = 'onEvent',
    composeWebhook = 'composeWebhook',
}

export interface PluginConfig {
    id: number
    team_id: TeamId
    plugin?: Plugin
    plugin_id: PluginId
    enabled: boolean
    order: number
    config: Record<string, unknown>
    attachments?: Record<string, PluginAttachment>
    instance?: PluginInstance | null
    created_at: string
    updated_at?: string
    // We're migrating to a new functions that take PostHogEvent instead of PluginEvent
    // we'll need to know which method this plugin is using to call it the right way
    // undefined for old plugins with multiple or deprecated methods
    method?: PluginMethod
}

export interface PluginJsonConfig {
    name?: string
    description?: string
    url?: string
    main?: string
    lib?: string
    config?: Record<string, PluginConfigSchema> | PluginConfigSchema[]
}

export interface PluginError {
    message: string
    time: string
    name?: string
    stack?: string
    event?: PluginEvent | ProcessedPluginEvent | PostHogEvent | null
}

export interface PluginAttachmentDB {
    id: number
    team_id: TeamId | null
    plugin_config_id: PluginConfigId | null
    key: string
    content_type: string
    file_size: number | null
    file_name: string
    contents: Buffer | null
}

export enum PluginLogEntrySource {
    System = 'SYSTEM',
    Plugin = 'PLUGIN',
    Console = 'CONSOLE',
}

export enum PluginLogEntryType {
    Debug = 'DEBUG',
    Log = 'LOG',
    Info = 'INFO',
    Warn = 'WARN',
    Error = 'ERROR',
}

export enum PluginLogLevel {
    Full = 0, // all logs
    Log = 1, // all except debug
    Info = 2, // all expect log and debug
    Warn = 3, // all except log, debug and info
    Critical = 4, // only error type and system source
}

export enum CookielessServerHashMode {
    Disabled = 0,
    Stateless = 1,
    Stateful = 2,
}

export interface PluginLogEntry {
    id: string
    team_id: number
    plugin_id: number
    plugin_config_id: number
    timestamp: string
    source: PluginLogEntrySource
    type: PluginLogEntryType
    message: string
    instance_id: string
}

export type PluginMethods = {
    setupPlugin?: () => Promise<void>
    teardownPlugin?: () => Promise<void>
    getSettings?: () => PluginSettings
    onEvent?: (event: ProcessedPluginEvent) => Promise<void>
    composeWebhook?: (event: PostHogEvent) => Webhook | null
    processEvent?: (event: PluginEvent) => Promise<PluginEvent>
}

// Helper when ensuring that a required method is implemented
export type PluginMethodsConcrete = Required<PluginMethods>

export enum AlertLevel {
    P0 = 0,
    P1 = 1,
    P2 = 2,
    P3 = 3,
    P4 = 4,
}

export enum Service {
    PluginServer = 'plugin_server',
    DjangoServer = 'django_server',
    Redis = 'redis',
    Postgres = 'postgres',
    ClickHouse = 'clickhouse',
    Kafka = 'kafka',
}
export interface Alert {
    id: string
    level: AlertLevel
    key: string
    description?: string
    trigger_location: Service
}
export interface PluginConfigVMResponse {
    vm: VM
    methods: PluginMethods
    vmResponseVariable: string
    usedImports: Set<string>
}

export interface EventUsage {
    event: string
    usage_count: number | null
    volume: number | null
}

export interface PropertyUsage {
    key: string
    usage_count: number | null
    volume: number | null
}

export interface ProductFeature {
    key: string
    name: string
}

/** Raw Organization row from database. */
export interface RawOrganization {
    id: string
    name: string
    created_at: string
    updated_at: string
    available_product_features: ProductFeature[]
}

/** Usable Team model. */
export interface Team {
    id: number
    project_id: ProjectId
    uuid: string
    organization_id: string
    name: string
    anonymize_ips: boolean
    api_token: string
    slack_incoming_webhook: string | null
    session_recording_opt_in: boolean
    person_processing_opt_out: boolean | null
    heatmaps_opt_in: boolean | null
    ingested_event: boolean
    person_display_name_properties: string[] | null
    test_account_filters:
        | (EventPropertyFilter | PersonPropertyFilter | ElementPropertyFilter | CohortPropertyFilter)[]
        | null
    cookieless_server_hash_mode: CookielessServerHashMode | null
    timezone: string
    // This is parsed as a join from the org table
    available_features: string[]
}

/** Properties shared by RawEventMessage and EventMessage. */
export interface BaseEventMessage {
    distinct_id: string
    ip: string
    site_url: string
    team_id: number
    uuid: string
}

/** Raw event message as received via Kafka. */
export interface RawEventMessage extends BaseEventMessage {
    /** JSON-encoded object. */
    data: string
    /** ISO-formatted datetime. */
    now: string
    /** ISO-formatted datetime. May be empty! */
    sent_at: string
    /** JSON-encoded number. */
    kafka_offset: string
    /** Messages may have a token instead of a team_id, to be used e.g. to
     * resolve to a team_id */
    token?: string
}

/** Usable event message. */
export interface EventMessage extends BaseEventMessage {
    data: PluginEvent
    now: DateTime
    sent_at: DateTime | null
}

/** Properties shared by RawClickHouseEvent and ClickHouseEvent. */
interface BaseEvent {
    uuid: string
    event: string
    team_id: TeamId
    distinct_id: string
    /** Person UUID. */
    person_id?: string
}

export type ISOTimestamp = Brand<string, 'ISOTimestamp'>
export type ClickHouseTimestamp = Brand<string, 'ClickHouseTimestamp'>
export type ClickHouseTimestampSecondPrecision = Brand<string, 'ClickHouseTimestamp'>
export type PersonMode = 'full' | 'propertyless' | 'force_upgrade'

/** Raw event row from ClickHouse. */
export interface RawClickHouseEvent extends BaseEvent {
    project_id: ProjectId
    timestamp: ClickHouseTimestamp
    created_at: ClickHouseTimestamp
    properties?: string
    elements_chain: string
    person_created_at?: ClickHouseTimestamp
    person_properties?: string
    group0_properties?: string
    group1_properties?: string
    group2_properties?: string
    group3_properties?: string
    group4_properties?: string
    group0_created_at?: ClickHouseTimestamp
    group1_created_at?: ClickHouseTimestamp
    group2_created_at?: ClickHouseTimestamp
    group3_created_at?: ClickHouseTimestamp
    group4_created_at?: ClickHouseTimestamp
    person_mode: PersonMode
}

export type KafkaConsumerBreadcrumb = {
    topic: string
    offset: string | number
    partition: number
    processed_at: string
    consumer_id: string
}

export const KafkaConsumerBreadcrumbSchema = z.object({
    topic: z.string(),
    offset: z.union([z.string(), z.number()]),
    partition: z.number(),
    processed_at: z.string(),
    consumer_id: z.string(),
})

export interface RawKafkaEvent extends RawClickHouseEvent {
    /**
     * The project ID field is only included in the `clickhouse_events_json` topic, not present in ClickHouse.
     * That's because we need it in `property-defs-rs` and not elsewhere.
     */
    project_id: ProjectId
}

/** Parsed event row from ClickHouse. */
export interface ClickHouseEvent extends BaseEvent {
    project_id: ProjectId
    timestamp: DateTime
    created_at: DateTime
    properties: Record<string, any>
    elements_chain: Element[] | null
    person_created_at: DateTime | null
    person_properties: Record<string, any>
    group0_properties: Record<string, any>
    group1_properties: Record<string, any>
    group2_properties: Record<string, any>
    group3_properties: Record<string, any>
    group4_properties: Record<string, any>
    group0_created_at?: DateTime | null
    group1_created_at?: DateTime | null
    group2_created_at?: DateTime | null
    group3_created_at?: DateTime | null
    group4_created_at?: DateTime | null
    person_mode: PersonMode
}

/** Event structure before initial ingestion.
 * This is what is used for all ingestion steps that run _before_ the clickhouse events topic.
 */
export interface PreIngestionEvent {
    eventUuid: string
    event: string
    teamId: TeamId
    projectId: ProjectId
    distinctId: string
    properties: Properties
    timestamp: ISOTimestamp
}

/** Parsed event structure after initial ingestion.
 * This is what is used for all ingestion steps that run _after_ the clickhouse events topic.
 */

export interface PostIngestionEvent extends PreIngestionEvent {
    elementsList?: Element[]
    person_id?: string // This is not optional, but BaseEvent needs to be fixed first
    person_created_at: ISOTimestamp | null
    person_properties: Properties

    groups?: Record<
        string,
        {
            key: string
            type: string
            index: number
            properties: Properties
        }
    >
}

export interface DeadLetterQueueEvent {
    id: string
    event_uuid: string
    event: string
    properties: string
    distinct_id: string
    team_id: number
    elements_chain: string
    created_at: string
    ip: string
    site_url: string
    now: string
    raw_payload: string
    error_timestamp: string
    error_location: string
    error: string
    tags: string[]
    _timestamp: string
    _offset: number
}

export type PropertiesLastUpdatedAt = Record<string, string>
export type PropertiesLastOperation = Record<string, PropertyUpdateOperation>

/** Properties shared by RawPerson and Person. */
export interface BasePerson {
    // NOTE: id is a bigint in the DB, which pg lib returns as a string
    // We leave it as a string as dealing with the bigint type is tricky and we don't need any of its features
    id: string
    team_id: number
    properties: Properties
    is_user_id: number
    is_identified: boolean
    uuid: string
    properties_last_updated_at: PropertiesLastUpdatedAt
    properties_last_operation: PropertiesLastOperation | null
}

/** Raw Person row from database. */
export interface RawPerson extends BasePerson {
    created_at: string
    version: string | null
}

/** Usable Person model. */
export interface InternalPerson extends BasePerson {
    created_at: DateTime
    version: number
}

/** Person model exposed outside of person-specific DB logic. */
export interface Person {
    team_id: number
    properties: Properties
    uuid: string
    created_at: DateTime

    // Set to `true` when an existing person row was found for this `distinct_id`, but the event was
    // sent with `$process_person_profile=false`. This is an unexpected branch that we want to flag
    // for debugging and billing purposes, and typically means a misconfigured SDK.
    force_upgrade?: boolean
}

/** Clickhouse Person model. */
export interface ClickHousePerson {
    id: string
    created_at: string
    team_id: number
    properties: string
    is_identified: number
    is_deleted: number
    timestamp: string
}

export type GroupTypeIndex = 0 | 1 | 2 | 3 | 4

interface BaseGroup {
    id: number
    team_id: number
    group_type_index: GroupTypeIndex
    group_key: string
    group_properties: Properties
    properties_last_updated_at: PropertiesLastUpdatedAt
    properties_last_operation: PropertiesLastOperation
}

/** Raw Group row from database. */
export interface RawGroup extends BaseGroup {
    created_at: string
    version: string
}

/** Usable Group model. */
export interface Group extends BaseGroup {
    created_at: DateTime
    version: number
}

export type GroupKey = string
/** Clickhouse Group model */
export interface ClickhouseGroup {
    group_type_index: GroupTypeIndex
    group_key: GroupKey
    created_at: string
    team_id: number
    group_properties: string
}

/** Usable PersonDistinctId model. */
export interface PersonDistinctId {
    id: number
    team_id: number
    person_id: number
    distinct_id: string
    version: string | null
}

/** ClickHouse PersonDistinctId model. (person_distinct_id2 table) */
export interface ClickHousePersonDistinctId2 {
    team_id: number
    person_id: string
    distinct_id: string
    is_deleted: 0 | 1
    version: number
}

/** Usable Cohort model. */
export interface Cohort {
    id: number
    name: string
    description: string
    deleted: boolean
    groups: any[]
    team_id: Team['id']
    created_at: string
    created_by_id: number
    is_calculating: boolean
    last_calculation: string
    errors_calculating: number
    is_static: boolean
    version: number | null
    pending_version: number
}

/** Usable CohortPeople model. */
export interface CohortPeople {
    id: number
    cohort_id: number
    person_id: number
}

/** Usable Hook model. */
export interface Hook {
    id: string
    team_id: number
    user_id: number
    resource_id: number | null
    event: string
    target: string
    created: string
    updated: string
}

/** Sync with posthog/frontend/src/types.ts */
export enum PropertyOperator {
    Exact = 'exact',
    IsNot = 'is_not',
    IContains = 'icontains',
    NotIContains = 'not_icontains',
    Regex = 'regex',
    NotRegex = 'not_regex',
    GreaterThan = 'gt',
    LessThan = 'lt',
    IsSet = 'is_set',
    IsNotSet = 'is_not_set',
    IsDateBefore = 'is_date_before',
    IsDateAfter = 'is_date_after',
    IsCleanedPathExact = 'is_cleaned_path_exact',
}

/** Sync with posthog/frontend/src/types.ts */
interface PropertyFilterBase {
    key: string
    value?: string | number | Array<string | number> | null
    label?: string
}

/** Sync with posthog/frontend/src/types.ts */
export interface PropertyFilterWithOperator extends PropertyFilterBase {
    operator?: PropertyOperator
}

/** Sync with posthog/frontend/src/types.ts */
export interface EventPropertyFilter extends PropertyFilterWithOperator {
    type: 'event'
}

/** Sync with posthog/frontend/src/types.ts */
export interface PersonPropertyFilter extends PropertyFilterWithOperator {
    type: 'person'
}

export interface DataWarehousePropertyFilter extends PropertyFilterWithOperator {
    type: 'data_warehouse'
}

export interface DataWarehousePersonPropertyFilter extends PropertyFilterWithOperator {
    type: 'data_warehouse_person_property'
}

/** Sync with posthog/frontend/src/types.ts */
export interface ElementPropertyFilter extends PropertyFilterWithOperator {
    type: 'element'
    key: 'tag_name' | 'text' | 'href' | 'selector'
    value: string | string[]
}

/** Sync with posthog/frontend/src/types.ts */
export interface CohortPropertyFilter extends PropertyFilterBase {
    type: 'cohort'
    key: 'id'
    value: number | string
}

/** Sync with posthog/frontend/src/types.ts */
export type PropertyFilter =
    | EventPropertyFilter
    | PersonPropertyFilter
    | ElementPropertyFilter
    | CohortPropertyFilter
    | DataWarehousePropertyFilter
    | DataWarehousePersonPropertyFilter

/** Sync with posthog/frontend/src/types.ts */
export enum StringMatching {
    Contains = 'contains',
    Regex = 'regex',
    Exact = 'exact',
}

export interface ActionStep {
    tag_name: string | null
    text: string | null
    /** @default StringMatching.Exact */
    text_matching: StringMatching | null
    href: string | null
    /** @default StringMatching.Exact */
    href_matching: StringMatching | null
    selector: string | null
    url: string | null
    /** @default StringMatching.Contains */
    url_matching: StringMatching | null
    event: string | null
    properties: PropertyFilter[] | null
}

/** Raw Action row from database. */
export interface RawAction {
    id: number
    team_id: TeamId
    name: string | null
    description: string
    created_at: string
    created_by_id: number | null
    deleted: boolean
    post_to_slack: boolean
    slack_message_format: string
    is_calculating: boolean
    updated_at: string
    last_calculated_at: string
    steps_json: ActionStep[] | null
}

/** Usable Action model. */
export interface Action extends Omit<RawAction, 'steps_json'> {
    steps: ActionStep[]
    hooks: Hook[]
}

/** Raw session recording event row from ClickHouse. */
export interface RawSessionRecordingEvent {
    uuid: string
    timestamp: string
    team_id: number
    distinct_id: string
    session_id: string
    window_id: string
    snapshot_data: string
    created_at: string
}

/** Raw session replay event row from ClickHouse. */
export interface RawSessionReplayEvent {
    min_first_timestamp: string
    team_id: number
    distinct_id: string
    session_id: string
    /* TODO what columns do we need */
}

export enum TimestampFormat {
    ClickHouseSecondPrecision = 'clickhouse-second-precision',
    ClickHouse = 'clickhouse',
    ISO = 'iso',
}

export enum Database {
    ClickHouse = 'clickhouse',
    Postgres = 'postgres',
}

export interface PluginScheduleControl {
    stopSchedule: () => Promise<void>
    reloadSchedule: () => Promise<void>
}

export interface JobsConsumerControl {
    stop: () => Promise<void>
    resume: () => Promise<void>
}

export type IngestEventResponse =
    | { success: true; actionMatches: Action[]; preIngestionEvent: PreIngestionEvent | null }
    | { success: false; error: string }

export enum UnixTimestampPropertyTypeFormat {
    UNIX_TIMESTAMP = 'unix_timestamp',
    UNIX_TIMESTAMP_MILLISECONDS = 'unix_timestamp_milliseconds',
}

export enum DateTimePropertyTypeFormat {
    ISO8601_DATE = 'YYYY-MM-DDThh:mm:ssZ',
    FULL_DATE = 'YYYY-MM-DD hh:mm:ss',
    FULL_DATE_INCREASING = 'DD-MM-YYYY hh:mm:ss',
    DATE = 'YYYY-MM-DD',
    RFC_822 = 'rfc_822',
    WITH_SLASHES = 'YYYY/MM/DD hh:mm:ss',
    WITH_SLASHES_INCREASING = 'DD/MM/YYYY hh:mm:ss',
}

export enum PropertyType {
    DateTime = 'DateTime',
    String = 'String',
    Numeric = 'Numeric',
    Boolean = 'Boolean',
}

export enum PropertyDefinitionTypeEnum {
    Event = 1,
    Person = 2,
    Group = 3,
    Session = 4,
}

export type ResolvedGroups = Record<string, number>

export interface PropertyDefinitionType {
    id: string
    name: string
    is_numerical: boolean
    team_id: number
    project_id: number | null
    property_type: PropertyType | null
    type: PropertyDefinitionTypeEnum
    group_type_name?: string
    group_type_index?: number | null
    volume_30_day?: number | null
    query_usage_30_day?: number | null
}

export interface EventPropertyType {
    id: string
    event: string
    property: string
    team_id: number
    project_id: number | null
}

export type GroupTypeToColumnIndex = Record<string, GroupTypeIndex>

export enum PropertyUpdateOperation {
    Set = 'set',
    SetOnce = 'set_once',
}

export type StatelessInstanceMap = Record<PluginId, PluginInstance>

export enum OrganizationPluginsAccessLevel {
    NONE = 0,
    CONFIG = 3,
    INSTALL = 6,
    ROOT = 9,
}

export enum OrganizationMembershipLevel {
    Member = 1,
    Admin = 8,
    Owner = 15,
}

export interface PipelineEvent extends Omit<PluginEvent, 'team_id'> {
    team_id?: number | null
    token?: string
}

export type RedisPool = GenericPool<Redis>

export type RRWebEvent = Record<string, any> & {
    timestamp: number
    type: number
    data: any
}

export interface ValueMatcher<T> {
    (value: T): boolean
}

export type RawClickhouseHeatmapEvent = {
    /**
     * session id lets us offer example recordings on high traffic parts of the page,
     * and could let us offer more advanced filtering of heatmap data
     * we will break the relationship between particular sessions and clicks in aggregating this data
     * it should always be treated as an exemplar and not as concrete values
     */
    session_id: string
    distinct_id: string
    viewport_width: number
    viewport_height: number
    pointer_target_fixed: boolean
    current_url: string
    // x is the x with resolution applied, the resolution converts high fidelity mouse positions into an NxN grid
    x: number
    // y is the y with resolution applied, the resolution converts high fidelity mouse positions into an NxN grid
    y: number
    scale_factor: 16 // in the future we may support other values
    timestamp: string
    type: string
    team_id: number
}

export interface HookPayload {
    hook: Pick<Hook, 'id' | 'event' | 'target'>

    data: {
        eventUuid: string
        event: string
        teamId: TeamId
        distinctId: string
        properties: Properties
        timestamp: ISOTimestamp
        elementsList?: Element[]

        person: {
            uuid: string
            properties: Properties
            created_at: ISOTimestamp | null
        }
    }
}

export type AppMetric2Type = {
    team_id: number
    timestamp: ClickHouseTimestamp
    app_source: string
    app_source_id: string
    instance_id?: string
    metric_kind: 'failure' | 'success' | 'other'
    metric_name:
        | 'succeeded'
        | 'failed'
        | 'filtered'
        | 'disabled_temporarily'
        | 'disabled_permanently'
        | 'masked'
        | 'filtering_failed'
        | 'inputs_failed'
        | 'fetch'
    count: number
}<|MERGE_RESOLUTION|>--- conflicted
+++ resolved
@@ -107,12 +107,8 @@
     CDP_HOG_FILTERS_TELEMETRY_TEAMS: string
     CDP_CYCLOTRON_JOB_QUEUE_CONSUMER_MODE: CyclotronJobQueueKind
     CDP_CYCLOTRON_JOB_QUEUE_PRODUCER_MAPPING: string // A comma-separated list of queue to mode like `hog:kafka,fetch:postgres,*:kafka` with * being the default
-<<<<<<< HEAD
-    CDP_CYCLOTRON_JOB_QUEUE_PRODUCER_TEAM_MAPPING?: string // Like the above but with a team check too
+    CDP_CYCLOTRON_JOB_QUEUE_PRODUCER_TEAM_MAPPING: string // Like the above but with a team check too
     CDP_CYCLOTRON_JOB_QUEUE_PRODUCER_FORCE_SCHEDULED_TO_POSTGRES: boolean // If true then scheduled jobs will be routed to postgres even if they are mapped to kafka
-=======
-    CDP_CYCLOTRON_JOB_QUEUE_PRODUCER_TEAM_MAPPING: string // Like the above but with a team check too
->>>>>>> 683bf168
 
     CDP_CYCLOTRON_BATCH_SIZE: number
     CDP_CYCLOTRON_BATCH_DELAY_MS: number
