from dataclasses import dataclass
from typing import List, Literal, Optional, Union, cast

from ee.clickhouse.materialized_columns.columns import TablesWithMaterializedColumns, get_materialized_columns
from posthog.hogql import ast
from posthog.hogql.constants import CLICKHOUSE_FUNCTIONS, HOGQL_AGGREGATIONS, MAX_SELECT_RETURNED_ROWS
from posthog.hogql.context import HogQLContext, HogQLFieldAccess
from posthog.hogql.database import Table, database
from posthog.hogql.print_string import print_clickhouse_identifier, print_hogql_identifier
from posthog.hogql.resolver import ResolverException, lookup_field_by_name, resolve_symbols
<<<<<<< HEAD
from posthog.hogql.visitor import Visitor
=======
from posthog.hogql.visitor import Visitor, clone_expr
>>>>>>> 5345975b
from posthog.models.property import PropertyName, TableColumn


def team_id_guard_for_table(
    table_symbol: Union[ast.TableSymbol, ast.TableAliasSymbol], context: HogQLContext
) -> ast.Expr:
    """Add a mandatory "and(team_id, ...)" filter around the expression."""
    if not context.select_team_id:
        raise ValueError("context.select_team_id not found")

    return ast.CompareOperation(
        op=ast.CompareOperationType.Eq,
        left=ast.Field(chain=["team_id"], symbol=ast.FieldSymbol(name="team_id", table=table_symbol)),
        right=ast.Constant(value=context.select_team_id),
    )


def print_ast(
    node: ast.Expr,
    context: HogQLContext,
    dialect: Literal["hogql", "clickhouse"],
    stack: Optional[List[ast.Expr]] = None,
) -> str:
    """Print an AST into a string. Does not modify the node."""
    symbol = stack[-1].symbol if stack else None

<<<<<<< HEAD
=======
    # make a clean copy of the object
    node = clone_expr(node)
>>>>>>> 5345975b
    # resolve symbols
    resolve_symbols(node, symbol)

    # modify the cloned tree as needed
    if dialect == "clickhouse":
        # TODO: add team_id checks (currently done in the printer)
        # TODO: add joins to person and group tables
        pass

    return _Printer(context=context, dialect=dialect, stack=stack or []).visit(node)


@dataclass
class JoinExprResponse:
    printed_sql: str
    where: Optional[ast.Expr] = None


class _Printer(Visitor):
    # NOTE: Call "print_ast()", not this class directly.

    def __init__(
        self, context: HogQLContext, dialect: Literal["hogql", "clickhouse"], stack: Optional[List[ast.AST]] = None
    ):
        self.context = context
        self.dialect = dialect
        # Keep track of all traversed nodes.
        self.stack: List[ast.AST] = stack or []

    def visit(self, node: ast.AST):
        self.stack.append(node)
        response = super().visit(node)
        self.stack.pop()
        return response

    def visit_select_query(self, node: ast.SelectQuery):
        if self.dialect == "clickhouse" and not self.context.select_team_id:
            raise ValueError("Full SELECT queries are disabled if context.select_team_id is not set")

        # We will add extra clauses onto this from the joined tables
        where = node.where

<<<<<<< HEAD
        select_from = []
=======
        joined_tables = []
>>>>>>> 5345975b
        next_join = node.select_from
        while isinstance(next_join, ast.JoinExpr):
            if next_join.symbol is None:
                raise ValueError("Printing queries with a FROM clause is not permitted before symbol resolution")

            visited_join = self.visit_join_expr(next_join)
<<<<<<< HEAD
            select_from.append(visited_join.printed_sql)

            # This is an expression we must add to the SELECT's WHERE clause to limit results.
=======
            joined_tables.append(visited_join.printed_sql)

            # This is an expression we must add to the SELECT's WHERE clause to limit results, like the team ID guard.
>>>>>>> 5345975b
            extra_where = visited_join.where
            if extra_where is None:
                pass
            elif isinstance(extra_where, ast.Expr):
                if where is None:
                    where = extra_where
                elif isinstance(where, ast.And):
                    where = ast.And(exprs=[extra_where] + where.exprs)
                else:
                    where = ast.And(exprs=[extra_where, where])
            else:
                raise ValueError(f"Invalid where of type {type(extra_where).__name__} returned by join_expr")

            next_join = next_join.next_join

        columns = [self.visit(column) for column in node.select] if node.select else ["1"]
        where = self.visit(where) if where else None
        having = self.visit(node.having) if node.having else None
        prewhere = self.visit(node.prewhere) if node.prewhere else None
        group_by = [self.visit(column) for column in node.group_by] if node.group_by else None
        order_by = [self.visit(column) for column in node.order_by] if node.order_by else None

        clauses = [
            f"SELECT {'DISTINCT ' if node.distinct else ''}{', '.join(columns)}",
<<<<<<< HEAD
            f"FROM {' '.join(select_from)}" if len(select_from) > 0 else None,
=======
            f"FROM {' '.join(joined_tables)}" if len(joined_tables) > 0 else None,
            "PREWHERE " + prewhere if prewhere else None,
>>>>>>> 5345975b
            "WHERE " + where if where else None,
            f"GROUP BY {', '.join(group_by)}" if group_by and len(group_by) > 0 else None,
            "HAVING " + having if having else None,
            f"ORDER BY {', '.join(order_by)}" if order_by and len(order_by) > 0 else None,
        ]

        limit = node.limit
        if self.context.limit_top_select and len(self.stack) == 1:
            if limit is not None:
                if isinstance(limit, ast.Constant) and isinstance(limit.value, int):
                    limit.value = min(limit.value, MAX_SELECT_RETURNED_ROWS)
                else:
                    limit = ast.Call(name="min2", args=[ast.Constant(value=MAX_SELECT_RETURNED_ROWS), limit])
            else:
                limit = ast.Constant(value=MAX_SELECT_RETURNED_ROWS)

        if limit is not None:
            clauses.append(f"LIMIT {self.visit(limit)}")
            if node.offset is not None:
                clauses.append(f"OFFSET {self.visit(node.offset)}")
            if node.limit_by is not None:
                clauses.append(f"BY {', '.join([self.visit(expr) for expr in node.limit_by])}")
            if node.limit_with_ties:
                clauses.append("WITH TIES")

        response = " ".join([clause for clause in clauses if clause])
<<<<<<< HEAD
=======

        # If we are printing a SELECT subquery (not the first AST node we are visiting), wrap it in parentheses.
>>>>>>> 5345975b
        if len(self.stack) > 1:
            response = f"({response})"
        return response

    def visit_join_expr(self, node: ast.JoinExpr) -> JoinExprResponse:
        # return constraints we must place on the select query
        extra_where: Optional[ast.Expr] = None

        select_from = []
        if node.join_type is not None:
            select_from.append(node.join_type)

        if isinstance(node.symbol, ast.TableAliasSymbol):
            table_symbol = node.symbol.table
            if table_symbol is None:
                raise ValueError(f"Table alias {node.symbol.name} does not resolve!")
            if not isinstance(table_symbol, ast.TableSymbol):
                raise ValueError(f"Table alias {node.symbol.name} does not resolve to a table!")
            select_from.append(self._print_identifier(table_symbol.table.clickhouse_table()))
            if node.alias is not None:
                select_from.append(f"AS {self._print_identifier(node.alias)}")

            if self.dialect == "clickhouse":
                # TODO: do this in a separate pass before printing, along with person joins and other transforms
                extra_where = team_id_guard_for_table(node.symbol, self.context)

        elif isinstance(node.symbol, ast.TableSymbol):
            select_from.append(self._print_identifier(node.symbol.table.clickhouse_table()))

            if self.dialect == "clickhouse":
                # TODO: do this in a separate pass before printing, along with person joins and other transforms
                extra_where = team_id_guard_for_table(node.symbol, self.context)

<<<<<<< HEAD
        elif isinstance(node.symbol, ast.SelectQuerySymbol):
            select_from.append(self.visit(node.table))

        elif isinstance(node.symbol, ast.SelectQueryAliasSymbol) and node.alias is not None:
            select_from.append(self.visit(node.table))
            select_from.append(f"AS {self._print_identifier(node.alias)}")
=======
        return response

    def visit_join_expr(self, node: ast.JoinExpr) -> JoinExprResponse:
        # return constraints we must place on the select query
        extra_where: Optional[ast.Expr] = None

        join_strings = []
        if node.join_type is not None:
            join_strings.append(node.join_type)

        if isinstance(node.symbol, ast.TableAliasSymbol):
            table_symbol = node.symbol.table
            if table_symbol is None:
                raise ValueError(f"Table alias {node.symbol.name} does not resolve!")
            if not isinstance(table_symbol, ast.TableSymbol):
                raise ValueError(f"Table alias {node.symbol.name} does not resolve to a table!")
            join_strings.append(self._print_identifier(table_symbol.table.clickhouse_table()))
            if node.alias is not None:
                join_strings.append(f"AS {self._print_identifier(node.alias)}")

            if self.dialect == "clickhouse":
                # TODO: do this in a separate pass before printing, along with person joins and other transforms
                extra_where = team_id_guard_for_table(node.symbol, self.context)

        elif isinstance(node.symbol, ast.TableSymbol):
            join_strings.append(self._print_identifier(node.symbol.table.clickhouse_table()))

            if self.dialect == "clickhouse":
                # TODO: do this in a separate pass before printing, along with person joins and other transforms
                extra_where = team_id_guard_for_table(node.symbol, self.context)

        elif isinstance(node.symbol, ast.SelectQuerySymbol):
            join_strings.append(self.visit(node.table))

        elif isinstance(node.symbol, ast.SelectQueryAliasSymbol) and node.alias is not None:
            join_strings.append(self.visit(node.table))
            join_strings.append(f"AS {self._print_identifier(node.alias)}")
>>>>>>> 5345975b
        else:
            raise ValueError("Only selecting from a table or a subquery is supported")

        if node.table_final:
<<<<<<< HEAD
            select_from.append("FINAL")

        if node.constraint is not None:
            select_from.append(f"ON {self.visit(node.constraint)}")

        return JoinExprResponse(printed_sql=" ".join(select_from), where=extra_where)
=======
            join_strings.append("FINAL")

        if node.constraint is not None:
            join_strings.append(f"ON {self.visit(node.constraint)}")

        return JoinExprResponse(printed_sql=" ".join(join_strings), where=extra_where)
>>>>>>> 5345975b

    def visit_binary_operation(self, node: ast.BinaryOperation):
        if node.op == ast.BinaryOperationType.Add:
            return f"plus({self.visit(node.left)}, {self.visit(node.right)})"
        elif node.op == ast.BinaryOperationType.Sub:
            return f"minus({self.visit(node.left)}, {self.visit(node.right)})"
        elif node.op == ast.BinaryOperationType.Mult:
            return f"multiply({self.visit(node.left)}, {self.visit(node.right)})"
        elif node.op == ast.BinaryOperationType.Div:
            return f"divide({self.visit(node.left)}, {self.visit(node.right)})"
        elif node.op == ast.BinaryOperationType.Mod:
            return f"modulo({self.visit(node.left)}, {self.visit(node.right)})"
        else:
            raise ValueError(f"Unknown BinaryOperationType {node.op}")

    def visit_and(self, node: ast.And):
        return f"and({', '.join([self.visit(operand) for operand in node.exprs])})"

    def visit_or(self, node: ast.Or):
        return f"or({', '.join([self.visit(operand) for operand in node.exprs])})"

    def visit_not(self, node: ast.Not):
        return f"not({self.visit(node.expr)})"

    def visit_order_expr(self, node: ast.OrderExpr):
        return f"{self.visit(node.expr)} {node.order}"

    def visit_compare_operation(self, node: ast.CompareOperation):
        left = self.visit(node.left)
        right = self.visit(node.right)
        if node.op == ast.CompareOperationType.Eq:
            if isinstance(node.right, ast.Constant) and node.right.value is None:
                return f"isNull({left})"
            else:
                return f"equals({left}, {right})"
        elif node.op == ast.CompareOperationType.NotEq:
            if isinstance(node.right, ast.Constant) and node.right.value is None:
                return f"isNotNull({left})"
            else:
                return f"notEquals({left}, {right})"
        elif node.op == ast.CompareOperationType.Gt:
            return f"greater({left}, {right})"
        elif node.op == ast.CompareOperationType.GtE:
            return f"greaterOrEquals({left}, {right})"
        elif node.op == ast.CompareOperationType.Lt:
            return f"less({left}, {right})"
        elif node.op == ast.CompareOperationType.LtE:
            return f"lessOrEquals({left}, {right})"
        elif node.op == ast.CompareOperationType.Like:
            return f"like({left}, {right})"
        elif node.op == ast.CompareOperationType.ILike:
            return f"ilike({left}, {right})"
        elif node.op == ast.CompareOperationType.NotLike:
            return f"not(like({left}, {right}))"
        elif node.op == ast.CompareOperationType.NotILike:
            return f"not(ilike({left}, {right}))"
        elif node.op == ast.CompareOperationType.In:
            return f"in({left}, {right})"
        elif node.op == ast.CompareOperationType.NotIn:
            return f"not(in({left}, {right}))"
        else:
            raise ValueError(f"Unknown CompareOperationType: {type(node.op).__name__}")

    def visit_constant(self, node: ast.Constant):
        key = f"hogql_val_{len(self.context.values)}"
        if isinstance(node.value, bool) and node.value is True:
            return "true"
        elif isinstance(node.value, bool) and node.value is False:
            return "false"
        elif isinstance(node.value, int) or isinstance(node.value, float):
            # :WATCH_OUT: isinstance(True, int) is True (!), so check for numbers lower down the chain
            return str(node.value)
        elif isinstance(node.value, str) or isinstance(node.value, list):
            self.context.values[key] = node.value
            return f"%({key})s"
        elif node.value is None:
            return "null"
        else:
            raise ValueError(
                f"Unknown AST Constant node type '{type(node.value).__name__}' for value '{str(node.value)}'"
            )

    def visit_field(self, node: ast.Field):
        original_field = ".".join([self._print_identifier(identifier) for identifier in node.chain])
        if node.symbol is None:
            raise ValueError(f"Field {original_field} has no symbol")

        if self.dialect == "hogql":
            # When printing HogQL, we print the properties out as a chain as they are.
            return ".".join([self._print_identifier(identifier) for identifier in node.chain])

        if node.symbol is not None:
            select_query = self._last_select()
            select: Optional[ast.SelectQuerySymbol] = select_query.symbol if select_query else None
            if select is None:
                raise ValueError(f"Can't find SelectQuerySymbol for field: {original_field}")
            return self.visit(node.symbol)
        else:
            raise ValueError(f"Unknown Symbol, can not print {type(node.symbol).__name__}")

    def visit_call(self, node: ast.Call):
        if node.name in HOGQL_AGGREGATIONS:
            self.context.found_aggregation = True
            required_arg_count = HOGQL_AGGREGATIONS[node.name]

            if required_arg_count != len(node.args):
                raise ValueError(
                    f"Aggregation '{node.name}' requires {required_arg_count} argument{'s' if required_arg_count != 1 else ''}, found {len(node.args)}"
                )

            # check that we're not running inside another aggregate
            for stack_node in self.stack:
                if stack_node != node and isinstance(stack_node, ast.Call) and stack_node.name in HOGQL_AGGREGATIONS:
                    raise ValueError(
                        f"Aggregation '{node.name}' cannot be nested inside another aggregation '{stack_node.name}'."
                    )

            translated_args = ", ".join([self.visit(arg) for arg in node.args])
            if self.dialect == "hogql":
                return f"{node.name}({translated_args})"
            elif node.name == "count":
                return "count(*)"
            # TODO: rework these
            elif node.name == "countDistinct":
                return f"count(distinct {translated_args})"
            elif node.name == "countDistinctIf":
                return f"countIf(distinct {translated_args})"
            else:
                return f"{node.name}({translated_args})"

        elif node.name in CLICKHOUSE_FUNCTIONS:
            return f"{CLICKHOUSE_FUNCTIONS[node.name]}({', '.join([self.visit(arg) for arg in node.args])})"
        else:
            raise ValueError(f"Unsupported function call '{node.name}(...)'")

    def visit_placeholder(self, node: ast.Placeholder):
        raise ValueError(f"Found a Placeholder {{{node.field}}} in the tree. Can't generate query!")

    def visit_alias(self, node: ast.Alias):
        inside = self.visit(node.expr)
        if isinstance(node.expr, ast.Alias):
            inside = f"({inside})"
        return f"{inside} AS {self._print_identifier(node.alias)}"

    def visit_table_symbol(self, symbol: ast.TableSymbol):
        return self._print_identifier(symbol.table.clickhouse_table())

    def visit_table_alias_symbol(self, symbol: ast.TableAliasSymbol):
        return self._print_identifier(symbol.name)

    def visit_field_symbol(self, symbol: ast.FieldSymbol):
        try:
            last_select = self._last_select()
            symbol_with_name_in_scope = lookup_field_by_name(last_select.symbol, symbol.name) if last_select else None
        except ResolverException:
            symbol_with_name_in_scope = None

        if isinstance(symbol.table, ast.TableSymbol) or isinstance(symbol.table, ast.TableAliasSymbol):
            resolved_field = symbol.resolve_database_field()
            if resolved_field is None:
                raise ValueError(f'Can\'t resolve field "{symbol.name}" on table.')
            if isinstance(resolved_field, Table):
                # :KLUDGE: only works for events.person.* printing now
                if isinstance(symbol.table, ast.TableSymbol):
                    return self.visit(ast.AsteriskSymbol(table=ast.TableSymbol(table=resolved_field)))
                else:
                    return self.visit(
                        ast.AsteriskSymbol(
                            table=ast.TableAliasSymbol(
                                table=ast.TableSymbol(table=resolved_field), name=symbol.table.name
                            )
                        )
                    )

            field_sql = self._print_identifier(resolved_field.name)

            # :KLUDGE: Legacy person properties handling. Assume we're in a context where the tables have been joined,
            # and this "person_props" alias is accessible to us.
            if resolved_field == database.events.person.properties:
                if not self.context.using_person_on_events:
                    field_sql = "person_props"

            # If the field is called on a table that has an alias, prepend the table alias.
            # If there's another field with the same name in the scope that's not this, prepend the full table name.
            # Note: we don't prepend a table name for the special "person" fields.
            elif isinstance(symbol.table, ast.TableAliasSymbol) or symbol_with_name_in_scope != symbol:
                field_sql = f"{self.visit(symbol.table)}.{field_sql}"

            # TODO: refactor this legacy logging
            if symbol.name != "properties":
                real_table = symbol.table
                while isinstance(real_table, ast.TableAliasSymbol):
                    real_table = real_table.table

                access_table = (
                    cast(Literal["event"], "event")
                    if real_table.table == database.events
                    else cast(Literal["person"], "person")
                )
                self.context.field_access_logs.append(
                    HogQLFieldAccess(
                        ["person", symbol.name] if access_table == "person" else [symbol.name],
                        access_table,
                        symbol.name,
                        field_sql,
                    )
                )

        elif isinstance(symbol.table, ast.SelectQuerySymbol) or isinstance(symbol.table, ast.SelectQueryAliasSymbol):
            field_sql = self._print_identifier(symbol.name)
            if isinstance(symbol.table, ast.SelectQueryAliasSymbol) or symbol_with_name_in_scope != symbol:
                field_sql = f"{self.visit(symbol.table)}.{field_sql}"

        else:
            raise ValueError(f"Unknown FieldSymbol table type: {type(symbol.table).__name__}")
<<<<<<< HEAD

        return field_sql

    def visit_property_symbol(self, symbol: ast.PropertySymbol):
        field_symbol = symbol.parent

        key = f"hogql_val_{len(self.context.values)}"
        self.context.values[key] = symbol.name

        table = field_symbol.table
        while isinstance(table, ast.TableAliasSymbol):
            table = table.table

        if not isinstance(table, ast.TableSymbol):
            raise ValueError(f"Unknown PropertySymbol table type: {type(table).__name__}")

        table_name = table.table.clickhouse_table()

=======

        return field_sql

    def visit_property_symbol(self, symbol: ast.PropertySymbol):
        field_symbol = symbol.parent

        key = f"hogql_val_{len(self.context.values)}"
        self.context.values[key] = symbol.name

        table = field_symbol.table
        while isinstance(table, ast.TableAliasSymbol):
            table = table.table

        if not isinstance(table, ast.TableSymbol):
            raise ValueError(f"Unknown PropertySymbol table type: {type(table).__name__}")

        table_name = table.table.clickhouse_table()

>>>>>>> 5345975b
        field = field_symbol.resolve_database_field()
        if field is None:
            raise ValueError(f"Can't resolve field {field_symbol.name} on table {table_name}")

        field_name = cast(Union[Literal["properties"], Literal["person_properties"]], field.name)

        if field_name == "person_properties" and not self.context.using_person_on_events:
            # :KLUDGE: person property materialized columns support when person on events is off
            materialized_column = self._get_materialized_column("person", symbol.name, "properties")
        else:
            materialized_column = self._get_materialized_column(table_name, symbol.name, field_name)

        if materialized_column:
            property_sql = self._print_identifier(materialized_column)
        else:
            field_sql = self.visit(field_symbol)
            property_sql = trim_quotes_expr(f"JSONExtractRaw({field_sql}, %({key})s)")

        if field_name == "properties":
            # TODO: refactor this legacy logging
            self.context.field_access_logs.append(
                HogQLFieldAccess(
                    ["properties", symbol.name],
                    "event.properties",
                    symbol.name,
                    property_sql,
                )
            )
        elif field_name == "person_properties":
            # TODO: refactor this legacy logging
            self.context.field_access_logs.append(
                HogQLFieldAccess(
                    ["person", "properties", symbol.name],
                    "person.properties",
                    symbol.name,
                    property_sql,
                )
            )

        return property_sql

    def visit_select_query_alias_symbol(self, symbol: ast.SelectQueryAliasSymbol):
        return self._print_identifier(symbol.name)

    def visit_field_alias_symbol(self, symbol: ast.SelectQueryAliasSymbol):
        return self._print_identifier(symbol.name)

    def visit_asterisk_symbol(self, symbol: ast.AsteriskSymbol):
        table = symbol.table
        while isinstance(table, ast.TableAliasSymbol):
            table = table.table
        if not isinstance(table, ast.TableSymbol):
            raise ValueError(f"Unknown AsteriskSymbol table type: {type(table).__name__}")
        asterisk_fields = table.table.get_asterisk()
        prefix = (
            f"{self._print_identifier(symbol.table.name)}." if isinstance(symbol.table, ast.TableAliasSymbol) else ""
        )
        return f"tuple({', '.join(f'{prefix}{self._print_identifier(field)}' for field in asterisk_fields)})"

    def visit_unknown(self, node: ast.AST):
        raise ValueError(f"Unknown AST node {type(node).__name__}")

    def _last_select(self) -> Optional[ast.SelectQuery]:
        """Find the last SELECT query in the stack."""
        for node in reversed(self.stack):
            if isinstance(node, ast.SelectQuery):
                return node
        return None

    def _print_identifier(self, name: str) -> str:
        if self.dialect == "clickhouse":
            return print_clickhouse_identifier(name)
        return print_hogql_identifier(name)

    def _get_materialized_column(
        self, table_name: TablesWithMaterializedColumns, property_name: PropertyName, field_name: TableColumn
    ) -> Optional[str]:
        materialized_columns = get_materialized_columns(table_name)
        return materialized_columns.get((property_name, field_name), None)


def trim_quotes_expr(expr: str) -> str:
    return f"replaceRegexpAll({expr}, '^\"|\"$', '')"<|MERGE_RESOLUTION|>--- conflicted
+++ resolved
@@ -8,11 +8,7 @@
 from posthog.hogql.database import Table, database
 from posthog.hogql.print_string import print_clickhouse_identifier, print_hogql_identifier
 from posthog.hogql.resolver import ResolverException, lookup_field_by_name, resolve_symbols
-<<<<<<< HEAD
 from posthog.hogql.visitor import Visitor
-=======
-from posthog.hogql.visitor import Visitor, clone_expr
->>>>>>> 5345975b
 from posthog.models.property import PropertyName, TableColumn
 
 
@@ -39,11 +35,6 @@
     """Print an AST into a string. Does not modify the node."""
     symbol = stack[-1].symbol if stack else None
 
-<<<<<<< HEAD
-=======
-    # make a clean copy of the object
-    node = clone_expr(node)
->>>>>>> 5345975b
     # resolve symbols
     resolve_symbols(node, symbol)
 
@@ -86,26 +77,16 @@
         # We will add extra clauses onto this from the joined tables
         where = node.where
 
-<<<<<<< HEAD
-        select_from = []
-=======
         joined_tables = []
->>>>>>> 5345975b
         next_join = node.select_from
         while isinstance(next_join, ast.JoinExpr):
             if next_join.symbol is None:
                 raise ValueError("Printing queries with a FROM clause is not permitted before symbol resolution")
 
             visited_join = self.visit_join_expr(next_join)
-<<<<<<< HEAD
-            select_from.append(visited_join.printed_sql)
+            joined_tables.append(visited_join.printed_sql)
 
             # This is an expression we must add to the SELECT's WHERE clause to limit results.
-=======
-            joined_tables.append(visited_join.printed_sql)
-
-            # This is an expression we must add to the SELECT's WHERE clause to limit results, like the team ID guard.
->>>>>>> 5345975b
             extra_where = visited_join.where
             if extra_where is None:
                 pass
@@ -130,12 +111,8 @@
 
         clauses = [
             f"SELECT {'DISTINCT ' if node.distinct else ''}{', '.join(columns)}",
-<<<<<<< HEAD
-            f"FROM {' '.join(select_from)}" if len(select_from) > 0 else None,
-=======
             f"FROM {' '.join(joined_tables)}" if len(joined_tables) > 0 else None,
             "PREWHERE " + prewhere if prewhere else None,
->>>>>>> 5345975b
             "WHERE " + where if where else None,
             f"GROUP BY {', '.join(group_by)}" if group_by and len(group_by) > 0 else None,
             "HAVING " + having if having else None,
@@ -162,52 +139,10 @@
                 clauses.append("WITH TIES")
 
         response = " ".join([clause for clause in clauses if clause])
-<<<<<<< HEAD
-=======
 
         # If we are printing a SELECT subquery (not the first AST node we are visiting), wrap it in parentheses.
->>>>>>> 5345975b
         if len(self.stack) > 1:
             response = f"({response})"
-        return response
-
-    def visit_join_expr(self, node: ast.JoinExpr) -> JoinExprResponse:
-        # return constraints we must place on the select query
-        extra_where: Optional[ast.Expr] = None
-
-        select_from = []
-        if node.join_type is not None:
-            select_from.append(node.join_type)
-
-        if isinstance(node.symbol, ast.TableAliasSymbol):
-            table_symbol = node.symbol.table
-            if table_symbol is None:
-                raise ValueError(f"Table alias {node.symbol.name} does not resolve!")
-            if not isinstance(table_symbol, ast.TableSymbol):
-                raise ValueError(f"Table alias {node.symbol.name} does not resolve to a table!")
-            select_from.append(self._print_identifier(table_symbol.table.clickhouse_table()))
-            if node.alias is not None:
-                select_from.append(f"AS {self._print_identifier(node.alias)}")
-
-            if self.dialect == "clickhouse":
-                # TODO: do this in a separate pass before printing, along with person joins and other transforms
-                extra_where = team_id_guard_for_table(node.symbol, self.context)
-
-        elif isinstance(node.symbol, ast.TableSymbol):
-            select_from.append(self._print_identifier(node.symbol.table.clickhouse_table()))
-
-            if self.dialect == "clickhouse":
-                # TODO: do this in a separate pass before printing, along with person joins and other transforms
-                extra_where = team_id_guard_for_table(node.symbol, self.context)
-
-<<<<<<< HEAD
-        elif isinstance(node.symbol, ast.SelectQuerySymbol):
-            select_from.append(self.visit(node.table))
-
-        elif isinstance(node.symbol, ast.SelectQueryAliasSymbol) and node.alias is not None:
-            select_from.append(self.visit(node.table))
-            select_from.append(f"AS {self._print_identifier(node.alias)}")
-=======
         return response
 
     def visit_join_expr(self, node: ast.JoinExpr) -> JoinExprResponse:
@@ -245,26 +180,16 @@
         elif isinstance(node.symbol, ast.SelectQueryAliasSymbol) and node.alias is not None:
             join_strings.append(self.visit(node.table))
             join_strings.append(f"AS {self._print_identifier(node.alias)}")
->>>>>>> 5345975b
         else:
             raise ValueError("Only selecting from a table or a subquery is supported")
 
         if node.table_final:
-<<<<<<< HEAD
-            select_from.append("FINAL")
-
-        if node.constraint is not None:
-            select_from.append(f"ON {self.visit(node.constraint)}")
-
-        return JoinExprResponse(printed_sql=" ".join(select_from), where=extra_where)
-=======
             join_strings.append("FINAL")
 
         if node.constraint is not None:
             join_strings.append(f"ON {self.visit(node.constraint)}")
 
         return JoinExprResponse(printed_sql=" ".join(join_strings), where=extra_where)
->>>>>>> 5345975b
 
     def visit_binary_operation(self, node: ast.BinaryOperation):
         if node.op == ast.BinaryOperationType.Add:
@@ -480,7 +405,6 @@
 
         else:
             raise ValueError(f"Unknown FieldSymbol table type: {type(symbol.table).__name__}")
-<<<<<<< HEAD
 
         return field_sql
 
@@ -499,26 +423,6 @@
 
         table_name = table.table.clickhouse_table()
 
-=======
-
-        return field_sql
-
-    def visit_property_symbol(self, symbol: ast.PropertySymbol):
-        field_symbol = symbol.parent
-
-        key = f"hogql_val_{len(self.context.values)}"
-        self.context.values[key] = symbol.name
-
-        table = field_symbol.table
-        while isinstance(table, ast.TableAliasSymbol):
-            table = table.table
-
-        if not isinstance(table, ast.TableSymbol):
-            raise ValueError(f"Unknown PropertySymbol table type: {type(table).__name__}")
-
-        table_name = table.table.clickhouse_table()
-
->>>>>>> 5345975b
         field = field_symbol.resolve_database_field()
         if field is None:
             raise ValueError(f"Can't resolve field {field_symbol.name} on table {table_name}")
