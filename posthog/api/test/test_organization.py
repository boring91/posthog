--- conflicted
+++ resolved
@@ -58,21 +58,12 @@
         )
         self.assertEqual(response.status_code, status.HTTP_201_CREATED)
 
-<<<<<<< HEAD
-        user: User = User.objects.order_by("-pk")[0]
-        team: Team = user.team
-        organization: Organization = user.organization
-        self.assertDictContainsSubset(
-            {"id": user.pk, "distinct_id": user.distinct_id, "name": "John", "email": "hedgehog@posthog.com"},
-            cast(dict, response.data),
-=======
         user = cast(User, User.objects.order_by("-pk")[0])
         team = cast(Team, user.team)
         organization = cast(Organization, user.organization)
         self.assertEqual(
             response.data,
-            {"id": user.pk, "distinct_id": user.distinct_id, "first_name": "John", "email": "hedgehog@posthog.com"},
->>>>>>> 4251e544
+            {"id": user.pk, "distinct_id": user.distinct_id, "name": "John", "email": "hedgehog@posthog.com"},
         )
 
         # Assert that the user was properly created
@@ -111,19 +102,11 @@
         )
         self.assertEqual(response.status_code, status.HTTP_201_CREATED)
 
-<<<<<<< HEAD
-        user: User = User.objects.order_by("-pk").get()
-        organization: Organization = user.organization
-        self.assertDictContainsSubset(
-            {"id": user.pk, "distinct_id": user.distinct_id, "name": "Jane", "email": "hedgehog2@posthog.com",},
-            cast(dict, response.data),
-=======
         user = cast(User, User.objects.order_by("-pk").get())
         organization = cast(Organization, user.organization)
         self.assertEqual(
             response.data,
-            {"id": user.pk, "distinct_id": user.distinct_id, "first_name": "Jane", "email": "hedgehog2@posthog.com",},
->>>>>>> 4251e544
+            {"id": user.pk, "distinct_id": user.distinct_id, "name": "Jane", "email": "hedgehog2@posthog.com",},
         )
 
         # Assert that the user was properly created
