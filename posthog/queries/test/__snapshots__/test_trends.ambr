--- conflicted
+++ resolved
@@ -363,13 +363,8 @@
         HAVING max(is_deleted) = 0) person ON pdi.person_id = person.id
      WHERE team_id = 2
        AND event = 'event_name'
-<<<<<<< HEAD
-       AND toTimeZone(timestamp, 'UTC') >= toDateTime('2023-05-08 00:00:00', 'UTC')
-       AND toTimeZone(timestamp, 'UTC') <= toDateTime('2023-05-15 23:59:59', 'UTC')
-=======
        AND toTimeZone(timestamp, 'UTC') >= toDateTime('2023-05-04 00:00:00', 'UTC')
        AND toTimeZone(timestamp, 'UTC') <= toDateTime('2023-05-11 23:59:59', 'UTC')
->>>>>>> f2755fd4
        AND (pdi.person_id IN
               (SELECT DISTINCT person_id
                FROM cohortpeople
@@ -399,15 +394,9 @@
                   ticks.day_start as day_start,
                   breakdown_value
            FROM
-<<<<<<< HEAD
-             (SELECT toStartOfDay(toDateTime('2023-05-15 23:59:59', 'UTC') - number * 86400) as day_start
-              FROM numbers(8)
-              UNION ALL SELECT toStartOfDay(toDateTime('2023-05-08 00:00:00', 'UTC')) as day_start) as ticks
-=======
              (SELECT toStartOfDay(toDateTime('2023-05-11 23:59:59', 'UTC') - number * 86400) as day_start
               FROM numbers(8)
               UNION ALL SELECT toStartOfDay(toDateTime('2023-05-04 00:00:00', 'UTC')) as day_start) as ticks
->>>>>>> f2755fd4
            CROSS JOIN
              (SELECT breakdown_value
               FROM
@@ -441,13 +430,8 @@
                      WHERE team_id = 2
                        AND cohort_id = 2
                        AND version = 0 ))
-<<<<<<< HEAD
-             AND toTimeZone(timestamp, 'UTC') >= toDateTime(toStartOfDay(toDateTime('2023-05-08 00:00:00', 'UTC')), 'UTC')
-             AND toTimeZone(timestamp, 'UTC') <= toDateTime('2023-05-15 23:59:59', 'UTC')
-=======
              AND toTimeZone(timestamp, 'UTC') >= toDateTime(toStartOfDay(toDateTime('2023-05-04 00:00:00', 'UTC')), 'UTC')
              AND toTimeZone(timestamp, 'UTC') <= toDateTime('2023-05-11 23:59:59', 'UTC')
->>>>>>> f2755fd4
              AND replaceRegexpAll(JSONExtractRaw(person_props, 'name'), '^"|"$', '') in (['Jane'])
            GROUP BY day_start,
                     breakdown_value))
@@ -1194,17 +1178,10 @@
             day_start
      FROM
        (SELECT toUInt16(0) AS total,
-<<<<<<< HEAD
-               toStartOfDay(toDateTime('2023-05-15 23:59:59', 'UTC') - toIntervalDay(number)) AS day_start
-        FROM numbers(dateDiff('day', toStartOfDay(toDateTime('2023-05-08 00:00:00', 'UTC')), toDateTime('2023-05-15 23:59:59', 'UTC')))
-        UNION ALL SELECT toUInt16(0) AS total,
-                         toStartOfDay(toDateTime('2023-05-08 00:00:00', 'UTC'))
-=======
                toStartOfDay(toDateTime('2020-01-02 23:59:59', 'UTC') - toIntervalDay(number)) AS day_start
         FROM numbers(dateDiff('day', toStartOfDay(toDateTime('2019-12-26 00:00:00', 'UTC')), toDateTime('2020-01-02 23:59:59', 'UTC')))
         UNION ALL SELECT toUInt16(0) AS total,
                          toStartOfDay(toDateTime('2019-12-26 00:00:00', 'UTC'))
->>>>>>> f2755fd4
         UNION ALL SELECT count(*) AS total,
                          toStartOfDay(toTimeZone(toDateTime(timestamp, 'UTC'), 'UTC')) AS date
         FROM events e
@@ -1224,19 +1201,8 @@
            AND (has(['Jane'], replaceRegexpAll(JSONExtractRaw(argMax(person.properties, version), 'name'), '^"|"$', '')))) person ON person.id = pdi.person_id
         WHERE team_id = 2
           AND event = 'event_name'
-<<<<<<< HEAD
-          AND toTimeZone(timestamp, 'UTC') >= toDateTime(toStartOfDay(toDateTime('2023-05-08 00:00:00', 'UTC')), 'UTC')
-          AND toTimeZone(timestamp, 'UTC') <= toDateTime('2023-05-15 23:59:59', 'UTC')
-          AND (pdi.person_id IN
-                 (SELECT DISTINCT person_id
-                  FROM cohortpeople
-                  WHERE team_id = 2
-                    AND cohort_id = 2
-                    AND version = 0 ))
-=======
           AND toTimeZone(timestamp, 'UTC') >= toDateTime(toStartOfDay(toDateTime('2019-12-26 00:00:00', 'UTC')), 'UTC')
           AND toTimeZone(timestamp, 'UTC') <= toDateTime('2020-01-02 23:59:59', 'UTC')
->>>>>>> f2755fd4
         GROUP BY date)
      GROUP BY day_start
      ORDER BY day_start)
@@ -1272,36 +1238,18 @@
             day_start
      FROM
        (SELECT toUInt16(0) AS total,
-<<<<<<< HEAD
-               toStartOfDay(toDateTime('2023-05-15 23:59:59', 'UTC') - toIntervalDay(number)) AS day_start
-        FROM numbers(dateDiff('day', toStartOfDay(toDateTime('2023-05-08 00:00:00', 'UTC')), toDateTime('2023-05-15 23:59:59', 'UTC')))
-        UNION ALL SELECT toUInt16(0) AS total,
-                         toStartOfDay(toDateTime('2023-05-08 00:00:00', 'UTC'))
-=======
                toStartOfDay(toDateTime('2020-01-02 23:59:59', 'UTC') - toIntervalDay(number)) AS day_start
         FROM numbers(dateDiff('day', toStartOfDay(toDateTime('2019-12-26 00:00:00', 'UTC')), toDateTime('2020-01-02 23:59:59', 'UTC')))
         UNION ALL SELECT toUInt16(0) AS total,
                          toStartOfDay(toDateTime('2019-12-26 00:00:00', 'UTC'))
->>>>>>> f2755fd4
         UNION ALL SELECT count(*) AS total,
                          toStartOfDay(toTimeZone(toDateTime(timestamp, 'UTC'), 'UTC')) AS date
         FROM events e
         WHERE team_id = 2
           AND event = 'event_name'
-<<<<<<< HEAD
-          AND toTimeZone(timestamp, 'UTC') >= toDateTime(toStartOfDay(toDateTime('2023-05-08 00:00:00', 'UTC')), 'UTC')
-          AND toTimeZone(timestamp, 'UTC') <= toDateTime('2023-05-15 23:59:59', 'UTC')
-          AND (if(notEmpty(overrides.person_id), overrides.person_id, e.person_id) IN
-                 (SELECT DISTINCT person_id
-                  FROM cohortpeople
-                  WHERE team_id = 2
-                    AND cohort_id = 2
-                    AND version = 0 ))
-=======
           AND toTimeZone(timestamp, 'UTC') >= toDateTime(toStartOfDay(toDateTime('2019-12-26 00:00:00', 'UTC')), 'UTC')
           AND toTimeZone(timestamp, 'UTC') <= toDateTime('2020-01-02 23:59:59', 'UTC')
           AND (has(['Jane'], replaceRegexpAll(JSONExtractRaw(e.person_properties, 'name'), '^"|"$', '')))
->>>>>>> f2755fd4
           AND notEmpty(e.person_id)
         GROUP BY date)
      GROUP BY day_start
