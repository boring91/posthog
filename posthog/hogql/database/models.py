--- conflicted
+++ resolved
@@ -112,13 +112,8 @@
 class LazyJoin(FieldOrTable):
     model_config = ConfigDict(extra="forbid")
 
-<<<<<<< HEAD
-    join_function: Callable[[str, str, Dict[str, Any], Dict[str, List[str | int]], "HogQLContext", "SelectQuery"], Any]
-    join_table: Table
-=======
     join_function: Callable[[str, str, Dict[str, Any], "HogQLContext", "SelectQuery"], Any]
     join_table: Table | str
->>>>>>> c6bb217c
     from_field: str
 
     def resolve_table(self, context: "HogQLContext") -> Table:
