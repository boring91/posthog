--- conflicted
+++ resolved
@@ -1,10 +1,5 @@
-<<<<<<< HEAD
-import { IconMagicWand } from '@posthog/icons'
-import { LemonLabel, LemonSegmentedButton, LemonSelect } from '@posthog/lemon-ui'
-=======
 import { IconInfo, IconMagicWand } from '@posthog/icons'
-import { LemonLabel, LemonSegmentedButton, LemonTag } from '@posthog/lemon-ui'
->>>>>>> 9bd76188
+import { LemonLabel, LemonSegmentedButton, LemonSelect, LemonTag } from '@posthog/lemon-ui'
 import { useActions, useValues } from 'kea'
 import { CUSTOM_OPTION_KEY } from 'lib/components/DateFilter/types'
 import { IconSync } from 'lib/lemon-ui/icons'
@@ -328,27 +323,19 @@
                                     </div>
                                 </SectionSetting>
 
-<<<<<<< HEAD
-                                    <LemonLabel>Color palette</LemonLabel>
-                                    <div className="flex gap-2 justify-between items-center">
-                                        <LemonSelect
-                                            options={HEATMAP_COLOR_PALETTE_OPTIONS}
-                                            value={heatmapColorPalette}
-                                            onChange={setHeatmapColorPalette}
-                                        />
-                                    </div>
-
-                                    {heatmapFilters.type !== 'scrolldepth' ? (
-                                        <>
-                                            <LemonLabel>Fixed positioning calculation</LemonLabel>
-                                            <p>
-=======
+                                <SectionSetting title="Color palette">
+                                    <LemonSelect
+                                        options={HEATMAP_COLOR_PALETTE_OPTIONS}
+                                        value={heatmapColorPalette}
+                                        onChange={setHeatmapColorPalette}
+                                    />
+                                </SectionSetting>
+
                                 {heatmapFilters.type !== 'scrolldepth' && (
                                     <SectionSetting
                                         title="Fixed positioning calculation"
                                         info={
                                             <>
->>>>>>> 9bd76188
                                                 PostHog JS will attempt to detect fixed elements such as headers or
                                                 modals and will therefore show those heatmap areas, ignoring the scroll
                                                 value.
