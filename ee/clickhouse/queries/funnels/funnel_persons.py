--- conflicted
+++ resolved
@@ -1,15 +1,9 @@
-<<<<<<< HEAD
-from typing import Optional, cast
-=======
-from typing import Any, Dict, List, Optional, cast
->>>>>>> 7b3defb9
+from typing import List, Optional, cast
 
 from ee.clickhouse.queries.clickhouse_session_recording import join_funnel_persons_with_session_recordings
 from ee.clickhouse.queries.funnels.funnel import ClickhouseFunnel
 from ee.clickhouse.sql.funnels.funnel import FUNNEL_PERSONS_BY_STEP_SQL
-<<<<<<< HEAD
-from posthog.models.person import Person
-from posthog.models.user import User
+from posthog.models import Person, User
 
 
 class ClickhouseFunnelPersons(ClickhouseFunnel):
@@ -19,17 +13,8 @@
         super().__init__(*args, **kwargs)
         self._user = user
 
-    def get_query(self):
-=======
-from posthog.models import Person
-from posthog.models.filters.filter import Filter
-from posthog.models.team import Team
-
-
-class ClickhouseFunnelPersons(ClickhouseFunnel):
     def get_query(self, extra_fields: Optional[List[str]] = None):
         extra_fields_string = ", ".join([self._get_timestamp_outer_select()] + (extra_fields or []))
->>>>>>> 7b3defb9
         return FUNNEL_PERSONS_BY_STEP_SQL.format(
             offset=self._filter.offset,
             steps_per_person_query=self.get_step_counts_query(),
