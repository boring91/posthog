--- conflicted
+++ resolved
@@ -1,23 +1,14 @@
 import '../Experiment.scss'
 
-<<<<<<< HEAD
-import { IconCheckbox } from '@posthog/icons'
-import { LemonButton, LemonDivider, LemonTable, LemonTag, LemonTagType } from '@posthog/lemon-ui'
-=======
-import { IconPlus } from '@posthog/icons'
+import { IconCheckbox, IconPlus } from '@posthog/icons'
 import { LemonButton, LemonDivider, LemonTag, LemonTagType } from '@posthog/lemon-ui'
->>>>>>> ccb4ba8c
 import { Empty } from 'antd'
 import { useActions, useValues } from 'kea'
 import { AnimationType } from 'lib/animations/animations'
 import { Animation } from 'lib/components/Animation/Animation'
 import { PageHeader } from 'lib/components/PageHeader'
 import { dayjs } from 'lib/dayjs'
-<<<<<<< HEAD
-import { IconSquare } from 'lib/lemon-ui/icons'
-=======
-import { IconAreaChart } from 'lib/lemon-ui/icons'
->>>>>>> ccb4ba8c
+import { IconAreaChart, IconSquare } from 'lib/lemon-ui/icons'
 import { More } from 'lib/lemon-ui/LemonButton/More'
 import { capitalizeFirstLetter } from 'lib/utils'
 import { useEffect, useState } from 'react'
@@ -26,11 +17,7 @@
 import { filtersToQueryNode } from '~/queries/nodes/InsightQuery/utils/filtersToQueryNode'
 import { Query } from '~/queries/Query/Query'
 import { NodeKind } from '~/queries/schema'
-<<<<<<< HEAD
-import { ExperimentResults, InsightShortId, InsightType } from '~/types'
-=======
-import { ExperimentResults, FilterType, InsightShortId } from '~/types'
->>>>>>> ccb4ba8c
+import { ExperimentResults, FilterType, InsightShortId, InsightType } from '~/types'
 
 import { ResetButton } from '../Experiment'
 import { experimentLogic } from '../experimentLogic'
