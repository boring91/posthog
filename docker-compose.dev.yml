--- conflicted
+++ resolved
@@ -108,11 +108,6 @@
         ports:
             - '19000:19000'
             - '19001:19001'
-<<<<<<< HEAD
-        volumes:
-            - ./object_storage:/data
-=======
->>>>>>> d1ffdf0a
         environment:
             MINIO_ROOT_USER: object_storage_root_user
             MINIO_ROOT_PASSWORD: object_storage_root_password
