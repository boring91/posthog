--- conflicted
+++ resolved
@@ -11,13 +11,8 @@
 import { useThrottledCallback } from 'use-debounce'
 import './FunnelBarGraph.scss'
 import { useActions, useValues } from 'kea'
-<<<<<<< HEAD
-import { FunnelBarLayout } from 'lib/constants'
+import { FunnelLayout } from 'lib/constants'
 import { calcPercentage, getReferenceStep, humanizeStepCount } from './funnelUtils'
-=======
-import { FunnelLayout } from 'lib/constants'
-import { calcPercentage, getReferenceStep } from './funnelUtils'
->>>>>>> 44e6a740
 
 function humanizeOrder(order: number): number {
     return order + 1
@@ -261,9 +256,7 @@
                                 </div>
                                 <div
                                     className="text-muted-alt conversion-metadata-caption"
-                                    style={
-                                        layout === FunnelBarLayout.horizontal ? { flexGrow: 1 } : { marginBottom: 8 }
-                                    }
+                                    style={layout === FunnelLayout.horizontal ? { flexGrow: 1 } : { marginBottom: 8 }}
                                 >
                                     completed step
                                 </div>
@@ -277,7 +270,7 @@
                                             className="value-inspector-button-icon"
                                             style={{
                                                 padding: '4px 6px',
-                                                marginRight: layout === FunnelBarLayout.horizontal ? 2 : 10,
+                                                marginRight: layout === FunnelLayout.horizontal ? 2 : 10,
                                             }} // This custom icon requires special handling
                                         >
                                             <ArrowBottomRightOutlined style={{ color: 'var(--danger)' }} />
