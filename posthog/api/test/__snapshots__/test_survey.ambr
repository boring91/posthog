# serializer version: 1
# name: TestResponsesCount.test_responses_count
  '''
  /* user_id:0 request:_snapshot_ */
  SELECT JSONExtractString(properties, '$survey_id') as survey_id,
         count()
  FROM events
  WHERE event = 'survey sent'
    AND team_id = 99999
    AND timestamp >= '2024-01-21 14:40:09'
  GROUP BY survey_id
  '''
# ---
# name: TestResponsesCount.test_responses_count_only_after_first_survey_started
  '''
  /* user_id:0 request:_snapshot_ */
  SELECT JSONExtractString(properties, '$survey_id') as survey_id,
         count()
  FROM events
  WHERE event = 'survey sent'
    AND team_id = 99999
    AND timestamp >= '2024-04-25 14:40:09'
  GROUP BY survey_id
  '''
# ---
# name: TestSurveysAPIList.test_list_surveys
  '''
  SELECT COUNT(*) AS "__count"
  FROM "posthog_survey"
  WHERE (NOT "posthog_survey"."archived"
         AND "posthog_survey"."end_date" IS NULL
         AND "posthog_survey"."start_date" IS NOT NULL
         AND "posthog_survey"."team_id" = 99999
         AND NOT ("posthog_survey"."type" = 'api'))
  '''
# ---
# name: TestSurveysAPIList.test_list_surveys.1
  '''
<<<<<<< HEAD
=======
  SELECT "posthog_featureflag"."id",
         "posthog_featureflag"."key",
         "posthog_featureflag"."name",
         "posthog_featureflag"."filters",
         "posthog_featureflag"."rollout_percentage",
         "posthog_featureflag"."team_id",
         "posthog_featureflag"."created_by_id",
         "posthog_featureflag"."created_at",
         "posthog_featureflag"."deleted",
         "posthog_featureflag"."active",
         "posthog_featureflag"."rollback_conditions",
         "posthog_featureflag"."performed_rollback",
         "posthog_featureflag"."ensure_experience_continuity",
         "posthog_featureflag"."usage_dashboard_id",
         "posthog_featureflag"."has_enriched_analytics"
  FROM "posthog_featureflag"
  WHERE ("posthog_featureflag"."active"
         AND NOT "posthog_featureflag"."deleted"
         AND "posthog_featureflag"."team_id" = 99999)
  '''
# ---
# name: TestSurveysAPIList.test_list_surveys.10
  '''
  SELECT "posthog_remoteconfig"."id",
         "posthog_remoteconfig"."team_id",
         "posthog_remoteconfig"."config",
         "posthog_remoteconfig"."updated_at",
         "posthog_remoteconfig"."synced_at"
  FROM "posthog_remoteconfig"
  WHERE "posthog_remoteconfig"."team_id" = 99999
  LIMIT 21
  '''
# ---
# name: TestSurveysAPIList.test_list_surveys.11
  '''
  SELECT "posthog_team"."id",
         "posthog_team"."uuid",
         "posthog_team"."organization_id",
         "posthog_team"."project_id",
         "posthog_team"."api_token",
         "posthog_team"."app_urls",
         "posthog_team"."name",
         "posthog_team"."slack_incoming_webhook",
         "posthog_team"."created_at",
         "posthog_team"."updated_at",
         "posthog_team"."anonymize_ips",
         "posthog_team"."completed_snippet_onboarding",
         "posthog_team"."has_completed_onboarding_for",
         "posthog_team"."ingested_event",
         "posthog_team"."autocapture_opt_out",
         "posthog_team"."autocapture_web_vitals_opt_in",
         "posthog_team"."autocapture_web_vitals_allowed_metrics",
         "posthog_team"."autocapture_exceptions_opt_in",
         "posthog_team"."autocapture_exceptions_errors_to_ignore",
         "posthog_team"."person_processing_opt_out",
         "posthog_team"."session_recording_opt_in",
         "posthog_team"."session_recording_sample_rate",
         "posthog_team"."session_recording_minimum_duration_milliseconds",
         "posthog_team"."session_recording_linked_flag",
         "posthog_team"."session_recording_network_payload_capture_config",
         "posthog_team"."session_recording_url_trigger_config",
         "posthog_team"."session_recording_url_blocklist_config",
         "posthog_team"."session_recording_event_trigger_config",
         "posthog_team"."session_replay_config",
         "posthog_team"."survey_config",
         "posthog_team"."capture_console_log_opt_in",
         "posthog_team"."capture_performance_opt_in",
         "posthog_team"."capture_dead_clicks",
         "posthog_team"."surveys_opt_in",
         "posthog_team"."heatmaps_opt_in",
         "posthog_team"."session_recording_version",
         "posthog_team"."signup_token",
         "posthog_team"."is_demo",
         "posthog_team"."access_control",
         "posthog_team"."week_start_day",
         "posthog_team"."inject_web_apps",
         "posthog_team"."test_account_filters",
         "posthog_team"."test_account_filters_default_checked",
         "posthog_team"."path_cleaning_filters",
         "posthog_team"."timezone",
         "posthog_team"."data_attributes",
         "posthog_team"."person_display_name_properties",
         "posthog_team"."live_events_columns",
         "posthog_team"."recording_domains",
         "posthog_team"."primary_dashboard_id",
         "posthog_team"."extra_settings",
         "posthog_team"."modifiers",
         "posthog_team"."correlation_config",
         "posthog_team"."session_recording_retention_period_days",
         "posthog_team"."plugins_opt_in",
         "posthog_team"."opt_out_capture",
         "posthog_team"."event_names",
         "posthog_team"."event_names_with_usage",
         "posthog_team"."event_properties",
         "posthog_team"."event_properties_with_usage",
         "posthog_team"."event_properties_numerical",
         "posthog_team"."external_data_workspace_id",
         "posthog_team"."external_data_workspace_last_synced_at"
  FROM "posthog_team"
  WHERE "posthog_team"."id" = 99999
  LIMIT 21
  '''
# ---
# name: TestSurveysAPIList.test_list_surveys.12
  '''
  SELECT COUNT(*) AS "__count"
  FROM "posthog_featureflag"
  WHERE ("posthog_featureflag"."active"
         AND NOT "posthog_featureflag"."deleted"
         AND "posthog_featureflag"."team_id" = 99999)
  '''
# ---
# name: TestSurveysAPIList.test_list_surveys.13
  '''
  SELECT "posthog_pluginconfig"."id",
         "posthog_pluginsourcefile"."transpiled",
         "posthog_pluginconfig"."web_token",
         "posthog_plugin"."config_schema",
         "posthog_pluginconfig"."config"
  FROM "posthog_pluginconfig"
  INNER JOIN "posthog_plugin" ON ("posthog_pluginconfig"."plugin_id" = "posthog_plugin"."id")
  INNER JOIN "posthog_pluginsourcefile" ON ("posthog_plugin"."id" = "posthog_pluginsourcefile"."plugin_id")
  WHERE ("posthog_pluginconfig"."enabled"
         AND "posthog_pluginsourcefile"."filename" = 'site.ts'
         AND "posthog_pluginsourcefile"."status" = 'TRANSPILED'
         AND "posthog_pluginconfig"."team_id" = 99999)
  '''
# ---
# name: TestSurveysAPIList.test_list_surveys.14
  '''
  SELECT "posthog_hogfunction"."id",
         "posthog_hogfunction"."team_id",
         "posthog_hogfunction"."name",
         "posthog_hogfunction"."description",
         "posthog_hogfunction"."created_at",
         "posthog_hogfunction"."created_by_id",
         "posthog_hogfunction"."deleted",
         "posthog_hogfunction"."updated_at",
         "posthog_hogfunction"."enabled",
         "posthog_hogfunction"."type",
         "posthog_hogfunction"."icon_url",
         "posthog_hogfunction"."hog",
         "posthog_hogfunction"."bytecode",
         "posthog_hogfunction"."transpiled",
         "posthog_hogfunction"."inputs_schema",
         "posthog_hogfunction"."inputs",
         "posthog_hogfunction"."encrypted_inputs",
         "posthog_hogfunction"."filters",
         "posthog_hogfunction"."masking",
         "posthog_hogfunction"."template_id"
  FROM "posthog_hogfunction"
  WHERE ("posthog_hogfunction"."enabled"
         AND "posthog_hogfunction"."team_id" = 99999
         AND "posthog_hogfunction"."type" IN ('site_destination',
                                              'site_app'))
  '''
# ---
# name: TestSurveysAPIList.test_list_surveys.15
  '''
  SELECT "posthog_featureflag"."id",
         "posthog_featureflag"."key",
         "posthog_featureflag"."name",
         "posthog_featureflag"."filters",
         "posthog_featureflag"."rollout_percentage",
         "posthog_featureflag"."team_id",
         "posthog_featureflag"."created_by_id",
         "posthog_featureflag"."created_at",
         "posthog_featureflag"."deleted",
         "posthog_featureflag"."active",
         "posthog_featureflag"."rollback_conditions",
         "posthog_featureflag"."performed_rollback",
         "posthog_featureflag"."ensure_experience_continuity",
         "posthog_featureflag"."usage_dashboard_id",
         "posthog_featureflag"."has_enriched_analytics"
  FROM "posthog_featureflag"
  WHERE ("posthog_featureflag"."active"
         AND NOT "posthog_featureflag"."deleted"
         AND "posthog_featureflag"."team_id" = 99999)
  '''
# ---
# name: TestSurveysAPIList.test_list_surveys.16
  '''
>>>>>>> 675f1f6f
  SELECT "posthog_team"."id",
         "posthog_team"."uuid",
         "posthog_team"."organization_id",
         "posthog_team"."project_id",
         "posthog_team"."api_token",
         "posthog_team"."app_urls",
         "posthog_team"."name",
         "posthog_team"."slack_incoming_webhook",
         "posthog_team"."created_at",
         "posthog_team"."updated_at",
         "posthog_team"."anonymize_ips",
         "posthog_team"."completed_snippet_onboarding",
         "posthog_team"."has_completed_onboarding_for",
         "posthog_team"."ingested_event",
         "posthog_team"."autocapture_opt_out",
         "posthog_team"."autocapture_web_vitals_opt_in",
         "posthog_team"."autocapture_web_vitals_allowed_metrics",
         "posthog_team"."autocapture_exceptions_opt_in",
         "posthog_team"."autocapture_exceptions_errors_to_ignore",
         "posthog_team"."person_processing_opt_out",
         "posthog_team"."session_recording_opt_in",
         "posthog_team"."session_recording_sample_rate",
         "posthog_team"."session_recording_minimum_duration_milliseconds",
         "posthog_team"."session_recording_linked_flag",
         "posthog_team"."session_recording_network_payload_capture_config",
         "posthog_team"."session_recording_url_trigger_config",
         "posthog_team"."session_recording_url_blocklist_config",
         "posthog_team"."session_recording_event_trigger_config",
         "posthog_team"."session_replay_config",
         "posthog_team"."survey_config",
         "posthog_team"."capture_console_log_opt_in",
         "posthog_team"."capture_performance_opt_in",
         "posthog_team"."capture_dead_clicks",
         "posthog_team"."surveys_opt_in",
         "posthog_team"."heatmaps_opt_in",
         "posthog_team"."session_recording_version",
         "posthog_team"."signup_token",
         "posthog_team"."is_demo",
         "posthog_team"."access_control",
         "posthog_team"."week_start_day",
         "posthog_team"."inject_web_apps",
         "posthog_team"."test_account_filters",
         "posthog_team"."test_account_filters_default_checked",
         "posthog_team"."path_cleaning_filters",
         "posthog_team"."timezone",
         "posthog_team"."data_attributes",
         "posthog_team"."person_display_name_properties",
         "posthog_team"."live_events_columns",
         "posthog_team"."recording_domains",
         "posthog_team"."primary_dashboard_id",
         "posthog_team"."extra_settings",
         "posthog_team"."modifiers",
         "posthog_team"."correlation_config",
         "posthog_team"."session_recording_retention_period_days",
         "posthog_team"."external_data_workspace_id",
         "posthog_team"."external_data_workspace_last_synced_at"
  FROM "posthog_team"
  WHERE "posthog_team"."id" = 99999
  LIMIT 21
  '''
# ---
<<<<<<< HEAD
# name: TestSurveysAPIList.test_list_surveys.10
=======
# name: TestSurveysAPIList.test_list_surveys.17
  '''
  SELECT "posthog_remoteconfig"."id",
         "posthog_remoteconfig"."team_id",
         "posthog_remoteconfig"."config",
         "posthog_remoteconfig"."updated_at",
         "posthog_remoteconfig"."synced_at"
  FROM "posthog_remoteconfig"
  WHERE "posthog_remoteconfig"."team_id" = 99999
  LIMIT 21
  '''
# ---
# name: TestSurveysAPIList.test_list_surveys.18
>>>>>>> 675f1f6f
  '''
  SELECT "posthog_team"."id",
         "posthog_team"."uuid",
         "posthog_team"."organization_id",
         "posthog_team"."project_id",
         "posthog_team"."api_token",
         "posthog_team"."app_urls",
         "posthog_team"."name",
         "posthog_team"."slack_incoming_webhook",
         "posthog_team"."created_at",
         "posthog_team"."updated_at",
         "posthog_team"."anonymize_ips",
         "posthog_team"."completed_snippet_onboarding",
         "posthog_team"."has_completed_onboarding_for",
         "posthog_team"."ingested_event",
         "posthog_team"."autocapture_opt_out",
         "posthog_team"."autocapture_web_vitals_opt_in",
         "posthog_team"."autocapture_web_vitals_allowed_metrics",
         "posthog_team"."autocapture_exceptions_opt_in",
         "posthog_team"."autocapture_exceptions_errors_to_ignore",
         "posthog_team"."person_processing_opt_out",
         "posthog_team"."session_recording_opt_in",
         "posthog_team"."session_recording_sample_rate",
         "posthog_team"."session_recording_minimum_duration_milliseconds",
         "posthog_team"."session_recording_linked_flag",
         "posthog_team"."session_recording_network_payload_capture_config",
         "posthog_team"."session_recording_url_trigger_config",
         "posthog_team"."session_recording_url_blocklist_config",
         "posthog_team"."session_recording_event_trigger_config",
         "posthog_team"."session_replay_config",
         "posthog_team"."survey_config",
         "posthog_team"."capture_console_log_opt_in",
         "posthog_team"."capture_performance_opt_in",
         "posthog_team"."capture_dead_clicks",
         "posthog_team"."surveys_opt_in",
         "posthog_team"."heatmaps_opt_in",
         "posthog_team"."session_recording_version",
         "posthog_team"."signup_token",
         "posthog_team"."is_demo",
         "posthog_team"."access_control",
         "posthog_team"."week_start_day",
         "posthog_team"."inject_web_apps",
         "posthog_team"."test_account_filters",
         "posthog_team"."test_account_filters_default_checked",
         "posthog_team"."path_cleaning_filters",
         "posthog_team"."timezone",
         "posthog_team"."data_attributes",
         "posthog_team"."person_display_name_properties",
         "posthog_team"."live_events_columns",
         "posthog_team"."recording_domains",
         "posthog_team"."primary_dashboard_id",
         "posthog_team"."extra_settings",
         "posthog_team"."modifiers",
         "posthog_team"."correlation_config",
         "posthog_team"."session_recording_retention_period_days",
         "posthog_team"."external_data_workspace_id",
         "posthog_team"."external_data_workspace_last_synced_at"
  FROM "posthog_team"
  WHERE "posthog_team"."id" = 99999
  LIMIT 21
  '''
# ---
<<<<<<< HEAD
# name: TestSurveysAPIList.test_list_surveys.11
=======
# name: TestSurveysAPIList.test_list_surveys.19
  '''
  SELECT COUNT(*) AS "__count"
  FROM "posthog_featureflag"
  WHERE ("posthog_featureflag"."active"
         AND NOT "posthog_featureflag"."deleted"
         AND "posthog_featureflag"."team_id" = 99999)
  '''
# ---
# name: TestSurveysAPIList.test_list_surveys.2
  '''
  SELECT "posthog_team"."id",
         "posthog_team"."uuid",
         "posthog_team"."organization_id",
         "posthog_team"."project_id",
         "posthog_team"."api_token",
         "posthog_team"."app_urls",
         "posthog_team"."name",
         "posthog_team"."slack_incoming_webhook",
         "posthog_team"."created_at",
         "posthog_team"."updated_at",
         "posthog_team"."anonymize_ips",
         "posthog_team"."completed_snippet_onboarding",
         "posthog_team"."has_completed_onboarding_for",
         "posthog_team"."ingested_event",
         "posthog_team"."autocapture_opt_out",
         "posthog_team"."autocapture_web_vitals_opt_in",
         "posthog_team"."autocapture_web_vitals_allowed_metrics",
         "posthog_team"."autocapture_exceptions_opt_in",
         "posthog_team"."autocapture_exceptions_errors_to_ignore",
         "posthog_team"."person_processing_opt_out",
         "posthog_team"."session_recording_opt_in",
         "posthog_team"."session_recording_sample_rate",
         "posthog_team"."session_recording_minimum_duration_milliseconds",
         "posthog_team"."session_recording_linked_flag",
         "posthog_team"."session_recording_network_payload_capture_config",
         "posthog_team"."session_recording_url_trigger_config",
         "posthog_team"."session_recording_url_blocklist_config",
         "posthog_team"."session_recording_event_trigger_config",
         "posthog_team"."session_replay_config",
         "posthog_team"."survey_config",
         "posthog_team"."capture_console_log_opt_in",
         "posthog_team"."capture_performance_opt_in",
         "posthog_team"."capture_dead_clicks",
         "posthog_team"."surveys_opt_in",
         "posthog_team"."heatmaps_opt_in",
         "posthog_team"."session_recording_version",
         "posthog_team"."signup_token",
         "posthog_team"."is_demo",
         "posthog_team"."access_control",
         "posthog_team"."week_start_day",
         "posthog_team"."inject_web_apps",
         "posthog_team"."test_account_filters",
         "posthog_team"."test_account_filters_default_checked",
         "posthog_team"."path_cleaning_filters",
         "posthog_team"."timezone",
         "posthog_team"."data_attributes",
         "posthog_team"."person_display_name_properties",
         "posthog_team"."live_events_columns",
         "posthog_team"."recording_domains",
         "posthog_team"."primary_dashboard_id",
         "posthog_team"."extra_settings",
         "posthog_team"."modifiers",
         "posthog_team"."correlation_config",
         "posthog_team"."session_recording_retention_period_days",
         "posthog_team"."external_data_workspace_id",
         "posthog_team"."external_data_workspace_last_synced_at"
  FROM "posthog_team"
  WHERE "posthog_team"."id" = 99999
  LIMIT 21
  '''
# ---
# name: TestSurveysAPIList.test_list_surveys.20
  '''
  SELECT "posthog_pluginconfig"."id",
         "posthog_pluginsourcefile"."transpiled",
         "posthog_pluginconfig"."web_token",
         "posthog_plugin"."config_schema",
         "posthog_pluginconfig"."config"
  FROM "posthog_pluginconfig"
  INNER JOIN "posthog_plugin" ON ("posthog_pluginconfig"."plugin_id" = "posthog_plugin"."id")
  INNER JOIN "posthog_pluginsourcefile" ON ("posthog_plugin"."id" = "posthog_pluginsourcefile"."plugin_id")
  WHERE ("posthog_pluginconfig"."enabled"
         AND "posthog_pluginsourcefile"."filename" = 'site.ts'
         AND "posthog_pluginsourcefile"."status" = 'TRANSPILED'
         AND "posthog_pluginconfig"."team_id" = 99999)
  '''
# ---
# name: TestSurveysAPIList.test_list_surveys.21
  '''
  SELECT "posthog_hogfunction"."id",
         "posthog_hogfunction"."team_id",
         "posthog_hogfunction"."name",
         "posthog_hogfunction"."description",
         "posthog_hogfunction"."created_at",
         "posthog_hogfunction"."created_by_id",
         "posthog_hogfunction"."deleted",
         "posthog_hogfunction"."updated_at",
         "posthog_hogfunction"."enabled",
         "posthog_hogfunction"."type",
         "posthog_hogfunction"."icon_url",
         "posthog_hogfunction"."hog",
         "posthog_hogfunction"."bytecode",
         "posthog_hogfunction"."transpiled",
         "posthog_hogfunction"."inputs_schema",
         "posthog_hogfunction"."inputs",
         "posthog_hogfunction"."encrypted_inputs",
         "posthog_hogfunction"."filters",
         "posthog_hogfunction"."masking",
         "posthog_hogfunction"."template_id"
  FROM "posthog_hogfunction"
  WHERE ("posthog_hogfunction"."enabled"
         AND "posthog_hogfunction"."team_id" = 99999
         AND "posthog_hogfunction"."type" IN ('site_destination',
                                              'site_app'))
  '''
# ---
# name: TestSurveysAPIList.test_list_surveys.22
  '''
  SELECT COUNT(*) AS "__count"
  FROM "posthog_survey"
  WHERE (NOT "posthog_survey"."archived"
         AND "posthog_survey"."end_date" IS NULL
         AND "posthog_survey"."start_date" IS NOT NULL
         AND "posthog_survey"."team_id" = 99999
         AND NOT ("posthog_survey"."type" = 'api'))
  '''
# ---
# name: TestSurveysAPIList.test_list_surveys.23
>>>>>>> 675f1f6f
  '''
  SELECT "posthog_remoteconfig"."id",
         "posthog_remoteconfig"."team_id",
         "posthog_remoteconfig"."config",
         "posthog_remoteconfig"."updated_at",
         "posthog_remoteconfig"."synced_at"
  FROM "posthog_remoteconfig"
  WHERE "posthog_remoteconfig"."team_id" = 99999
  LIMIT 21
  '''
# ---
<<<<<<< HEAD
# name: TestSurveysAPIList.test_list_surveys.12
=======
# name: TestSurveysAPIList.test_list_surveys.24
>>>>>>> 675f1f6f
  '''
  SELECT "posthog_team"."id",
         "posthog_team"."uuid",
         "posthog_team"."organization_id",
         "posthog_team"."project_id",
         "posthog_team"."api_token",
         "posthog_team"."app_urls",
         "posthog_team"."name",
         "posthog_team"."slack_incoming_webhook",
         "posthog_team"."created_at",
         "posthog_team"."updated_at",
         "posthog_team"."anonymize_ips",
         "posthog_team"."completed_snippet_onboarding",
         "posthog_team"."has_completed_onboarding_for",
         "posthog_team"."ingested_event",
         "posthog_team"."autocapture_opt_out",
         "posthog_team"."autocapture_web_vitals_opt_in",
         "posthog_team"."autocapture_web_vitals_allowed_metrics",
         "posthog_team"."autocapture_exceptions_opt_in",
         "posthog_team"."autocapture_exceptions_errors_to_ignore",
         "posthog_team"."person_processing_opt_out",
         "posthog_team"."session_recording_opt_in",
         "posthog_team"."session_recording_sample_rate",
         "posthog_team"."session_recording_minimum_duration_milliseconds",
         "posthog_team"."session_recording_linked_flag",
         "posthog_team"."session_recording_network_payload_capture_config",
         "posthog_team"."session_recording_url_trigger_config",
         "posthog_team"."session_recording_url_blocklist_config",
         "posthog_team"."session_recording_event_trigger_config",
         "posthog_team"."session_replay_config",
         "posthog_team"."survey_config",
         "posthog_team"."capture_console_log_opt_in",
         "posthog_team"."capture_performance_opt_in",
         "posthog_team"."capture_dead_clicks",
         "posthog_team"."surveys_opt_in",
         "posthog_team"."heatmaps_opt_in",
         "posthog_team"."session_recording_version",
         "posthog_team"."signup_token",
         "posthog_team"."is_demo",
         "posthog_team"."access_control",
         "posthog_team"."week_start_day",
         "posthog_team"."inject_web_apps",
         "posthog_team"."test_account_filters",
         "posthog_team"."test_account_filters_default_checked",
         "posthog_team"."path_cleaning_filters",
         "posthog_team"."timezone",
         "posthog_team"."data_attributes",
         "posthog_team"."person_display_name_properties",
         "posthog_team"."live_events_columns",
         "posthog_team"."recording_domains",
         "posthog_team"."primary_dashboard_id",
         "posthog_team"."extra_settings",
         "posthog_team"."modifiers",
         "posthog_team"."correlation_config",
         "posthog_team"."session_recording_retention_period_days",
         "posthog_team"."plugins_opt_in",
         "posthog_team"."opt_out_capture",
         "posthog_team"."event_names",
         "posthog_team"."event_names_with_usage",
         "posthog_team"."event_properties",
         "posthog_team"."event_properties_with_usage",
         "posthog_team"."event_properties_numerical",
         "posthog_team"."external_data_workspace_id",
         "posthog_team"."external_data_workspace_last_synced_at"
  FROM "posthog_team"
  WHERE "posthog_team"."id" = 99999
  LIMIT 21
  '''
# ---
<<<<<<< HEAD
# name: TestSurveysAPIList.test_list_surveys.13
  '''
  SELECT COUNT(*) AS "__count"
  FROM "posthog_featureflag"
  WHERE ("posthog_featureflag"."active"
         AND NOT "posthog_featureflag"."deleted"
         AND "posthog_featureflag"."team_id" = 99999)
  '''
# ---
# name: TestSurveysAPIList.test_list_surveys.14
=======
# name: TestSurveysAPIList.test_list_surveys.25
>>>>>>> 675f1f6f
  '''
  SELECT "posthog_survey"."id",
         "posthog_survey"."team_id",
         "posthog_survey"."name",
         "posthog_survey"."description",
         "posthog_survey"."linked_flag_id",
         "posthog_survey"."targeting_flag_id",
         "posthog_survey"."internal_targeting_flag_id",
         "posthog_survey"."internal_response_sampling_flag_id",
         "posthog_survey"."type",
         "posthog_survey"."conditions",
         "posthog_survey"."questions",
         "posthog_survey"."appearance",
         "posthog_survey"."created_at",
         "posthog_survey"."created_by_id",
         "posthog_survey"."start_date",
         "posthog_survey"."end_date",
         "posthog_survey"."updated_at",
         "posthog_survey"."archived",
         "posthog_survey"."responses_limit",
         "posthog_survey"."response_sampling_start_date",
         "posthog_survey"."response_sampling_interval_type",
         "posthog_survey"."response_sampling_interval",
         "posthog_survey"."response_sampling_limit",
         "posthog_survey"."response_sampling_daily_limits",
         "posthog_survey"."iteration_count",
         "posthog_survey"."iteration_frequency_days",
         "posthog_survey"."iteration_start_dates",
         "posthog_survey"."current_iteration",
         "posthog_survey"."current_iteration_start_date",
         "posthog_featureflag"."id",
         "posthog_featureflag"."key",
         "posthog_featureflag"."name",
         "posthog_featureflag"."filters",
         "posthog_featureflag"."rollout_percentage",
         "posthog_featureflag"."team_id",
         "posthog_featureflag"."created_by_id",
         "posthog_featureflag"."created_at",
         "posthog_featureflag"."deleted",
         "posthog_featureflag"."active",
         "posthog_featureflag"."rollback_conditions",
         "posthog_featureflag"."performed_rollback",
         "posthog_featureflag"."ensure_experience_continuity",
         "posthog_featureflag"."usage_dashboard_id",
         "posthog_featureflag"."has_enriched_analytics",
         T4."id",
         T4."key",
         T4."name",
         T4."filters",
         T4."rollout_percentage",
         T4."team_id",
         T4."created_by_id",
         T4."created_at",
         T4."deleted",
         T4."active",
         T4."rollback_conditions",
         T4."performed_rollback",
         T4."ensure_experience_continuity",
         T4."usage_dashboard_id",
         T4."has_enriched_analytics",
         T5."id",
         T5."key",
         T5."name",
         T5."filters",
         T5."rollout_percentage",
         T5."team_id",
         T5."created_by_id",
         T5."created_at",
         T5."deleted",
         T5."active",
         T5."rollback_conditions",
         T5."performed_rollback",
         T5."ensure_experience_continuity",
         T5."usage_dashboard_id",
         T5."has_enriched_analytics"
  FROM "posthog_survey"
  LEFT OUTER JOIN "posthog_featureflag" ON ("posthog_survey"."linked_flag_id" = "posthog_featureflag"."id")
  LEFT OUTER JOIN "posthog_featureflag" T4 ON ("posthog_survey"."targeting_flag_id" = T4."id")
  LEFT OUTER JOIN "posthog_featureflag" T5 ON ("posthog_survey"."internal_targeting_flag_id" = T5."id")
  WHERE ("posthog_survey"."team_id" = 99999
         AND NOT ("posthog_survey"."archived"))
  '''
# ---
<<<<<<< HEAD
# name: TestSurveysAPIList.test_list_surveys.15
  '''
  SELECT ("posthog_survey_actions"."survey_id") AS "_prefetch_related_val_survey_id",
         "posthog_action"."id",
         "posthog_action"."name",
         "posthog_action"."team_id",
         "posthog_action"."description",
         "posthog_action"."created_at",
         "posthog_action"."created_by_id",
         "posthog_action"."deleted",
         "posthog_action"."post_to_slack",
         "posthog_action"."slack_message_format",
         "posthog_action"."updated_at",
         "posthog_action"."bytecode",
         "posthog_action"."bytecode_error",
         "posthog_action"."steps_json",
         "posthog_action"."pinned_at",
         "posthog_action"."is_calculating",
         "posthog_action"."last_calculated_at"
  FROM "posthog_action"
  INNER JOIN "posthog_survey_actions" ON ("posthog_action"."id" = "posthog_survey_actions"."action_id")
  WHERE "posthog_survey_actions"."survey_id" IN ('0193a777fe920000f5a34f9295b7a835'::uuid)
  '''
# ---
# name: TestSurveysAPIList.test_list_surveys.16
  '''
  SELECT "posthog_pluginconfig"."id",
         "posthog_pluginsourcefile"."transpiled",
         "posthog_pluginconfig"."web_token",
         "posthog_plugin"."config_schema",
         "posthog_pluginconfig"."config"
  FROM "posthog_pluginconfig"
  INNER JOIN "posthog_plugin" ON ("posthog_pluginconfig"."plugin_id" = "posthog_plugin"."id")
  INNER JOIN "posthog_pluginsourcefile" ON ("posthog_plugin"."id" = "posthog_pluginsourcefile"."plugin_id")
  WHERE ("posthog_pluginconfig"."enabled"
         AND "posthog_pluginsourcefile"."filename" = 'site.ts'
         AND "posthog_pluginsourcefile"."status" = 'TRANSPILED'
         AND "posthog_pluginconfig"."team_id" = 99999)
  '''
# ---
# name: TestSurveysAPIList.test_list_surveys.17
  '''
  SELECT "posthog_hogfunction"."id",
         "posthog_hogfunction"."team_id",
         "posthog_hogfunction"."name",
         "posthog_hogfunction"."description",
         "posthog_hogfunction"."created_at",
         "posthog_hogfunction"."created_by_id",
         "posthog_hogfunction"."deleted",
         "posthog_hogfunction"."updated_at",
         "posthog_hogfunction"."enabled",
         "posthog_hogfunction"."type",
         "posthog_hogfunction"."icon_url",
         "posthog_hogfunction"."hog",
         "posthog_hogfunction"."bytecode",
         "posthog_hogfunction"."transpiled",
         "posthog_hogfunction"."inputs_schema",
         "posthog_hogfunction"."inputs",
         "posthog_hogfunction"."encrypted_inputs",
         "posthog_hogfunction"."filters",
         "posthog_hogfunction"."masking",
         "posthog_hogfunction"."template_id"
  FROM "posthog_hogfunction"
  WHERE ("posthog_hogfunction"."enabled"
         AND "posthog_hogfunction"."team_id" = 99999
         AND "posthog_hogfunction"."type" IN ('site_destination',
                                              'site_app'))
  '''
# ---
# name: TestSurveysAPIList.test_list_surveys.18
  '''
  SELECT "posthog_featureflag"."id",
         "posthog_featureflag"."key",
         "posthog_featureflag"."name",
         "posthog_featureflag"."filters",
         "posthog_featureflag"."rollout_percentage",
         "posthog_featureflag"."team_id",
         "posthog_featureflag"."created_by_id",
         "posthog_featureflag"."created_at",
         "posthog_featureflag"."deleted",
         "posthog_featureflag"."active",
         "posthog_featureflag"."rollback_conditions",
         "posthog_featureflag"."performed_rollback",
         "posthog_featureflag"."ensure_experience_continuity",
         "posthog_featureflag"."usage_dashboard_id",
         "posthog_featureflag"."has_enriched_analytics"
  FROM "posthog_featureflag"
  WHERE ("posthog_featureflag"."active"
         AND NOT "posthog_featureflag"."deleted"
         AND "posthog_featureflag"."team_id" = 99999)
  '''
# ---
# name: TestSurveysAPIList.test_list_surveys.19
  '''
  SELECT "posthog_team"."id",
         "posthog_team"."uuid",
         "posthog_team"."organization_id",
         "posthog_team"."project_id",
         "posthog_team"."api_token",
         "posthog_team"."app_urls",
         "posthog_team"."name",
         "posthog_team"."slack_incoming_webhook",
         "posthog_team"."created_at",
         "posthog_team"."updated_at",
         "posthog_team"."anonymize_ips",
         "posthog_team"."completed_snippet_onboarding",
         "posthog_team"."has_completed_onboarding_for",
         "posthog_team"."ingested_event",
         "posthog_team"."autocapture_opt_out",
         "posthog_team"."autocapture_web_vitals_opt_in",
         "posthog_team"."autocapture_web_vitals_allowed_metrics",
         "posthog_team"."autocapture_exceptions_opt_in",
         "posthog_team"."autocapture_exceptions_errors_to_ignore",
         "posthog_team"."person_processing_opt_out",
         "posthog_team"."session_recording_opt_in",
         "posthog_team"."session_recording_sample_rate",
         "posthog_team"."session_recording_minimum_duration_milliseconds",
         "posthog_team"."session_recording_linked_flag",
         "posthog_team"."session_recording_network_payload_capture_config",
         "posthog_team"."session_recording_url_trigger_config",
         "posthog_team"."session_recording_url_blocklist_config",
         "posthog_team"."session_recording_event_trigger_config",
         "posthog_team"."session_replay_config",
         "posthog_team"."survey_config",
         "posthog_team"."capture_console_log_opt_in",
         "posthog_team"."capture_performance_opt_in",
         "posthog_team"."capture_dead_clicks",
         "posthog_team"."surveys_opt_in",
         "posthog_team"."heatmaps_opt_in",
         "posthog_team"."session_recording_version",
         "posthog_team"."signup_token",
         "posthog_team"."is_demo",
         "posthog_team"."access_control",
         "posthog_team"."week_start_day",
         "posthog_team"."inject_web_apps",
         "posthog_team"."test_account_filters",
         "posthog_team"."test_account_filters_default_checked",
         "posthog_team"."path_cleaning_filters",
         "posthog_team"."timezone",
         "posthog_team"."data_attributes",
         "posthog_team"."person_display_name_properties",
         "posthog_team"."live_events_columns",
         "posthog_team"."recording_domains",
         "posthog_team"."primary_dashboard_id",
         "posthog_team"."extra_settings",
         "posthog_team"."modifiers",
         "posthog_team"."correlation_config",
         "posthog_team"."session_recording_retention_period_days",
         "posthog_team"."external_data_workspace_id",
         "posthog_team"."external_data_workspace_last_synced_at"
  FROM "posthog_team"
  WHERE "posthog_team"."id" = 99999
  LIMIT 21
  '''
# ---
# name: TestSurveysAPIList.test_list_surveys.2
=======
# name: TestSurveysAPIList.test_list_surveys.26
>>>>>>> 675f1f6f
  '''
  SELECT "posthog_remoteconfig"."id",
         "posthog_remoteconfig"."team_id",
         "posthog_remoteconfig"."config",
         "posthog_remoteconfig"."updated_at",
         "posthog_remoteconfig"."synced_at"
  FROM "posthog_remoteconfig"
  WHERE "posthog_remoteconfig"."team_id" = 99999
  LIMIT 21
  '''
# ---
# name: TestSurveysAPIList.test_list_surveys.20
  '''
  SELECT "posthog_remoteconfig"."id",
         "posthog_remoteconfig"."team_id",
         "posthog_remoteconfig"."config",
         "posthog_remoteconfig"."updated_at",
         "posthog_remoteconfig"."synced_at"
  FROM "posthog_remoteconfig"
  WHERE "posthog_remoteconfig"."team_id" = 99999
  LIMIT 21
  '''
# ---
# name: TestSurveysAPIList.test_list_surveys.21
  '''
  SELECT "posthog_team"."id",
         "posthog_team"."uuid",
         "posthog_team"."organization_id",
         "posthog_team"."project_id",
         "posthog_team"."api_token",
         "posthog_team"."app_urls",
         "posthog_team"."name",
         "posthog_team"."slack_incoming_webhook",
         "posthog_team"."created_at",
         "posthog_team"."updated_at",
         "posthog_team"."anonymize_ips",
         "posthog_team"."completed_snippet_onboarding",
         "posthog_team"."has_completed_onboarding_for",
         "posthog_team"."ingested_event",
         "posthog_team"."autocapture_opt_out",
         "posthog_team"."autocapture_web_vitals_opt_in",
         "posthog_team"."autocapture_web_vitals_allowed_metrics",
         "posthog_team"."autocapture_exceptions_opt_in",
         "posthog_team"."autocapture_exceptions_errors_to_ignore",
         "posthog_team"."person_processing_opt_out",
         "posthog_team"."session_recording_opt_in",
         "posthog_team"."session_recording_sample_rate",
         "posthog_team"."session_recording_minimum_duration_milliseconds",
         "posthog_team"."session_recording_linked_flag",
         "posthog_team"."session_recording_network_payload_capture_config",
         "posthog_team"."session_recording_url_trigger_config",
         "posthog_team"."session_recording_url_blocklist_config",
         "posthog_team"."session_recording_event_trigger_config",
         "posthog_team"."session_replay_config",
         "posthog_team"."survey_config",
         "posthog_team"."capture_console_log_opt_in",
         "posthog_team"."capture_performance_opt_in",
         "posthog_team"."capture_dead_clicks",
         "posthog_team"."surveys_opt_in",
         "posthog_team"."heatmaps_opt_in",
         "posthog_team"."session_recording_version",
         "posthog_team"."signup_token",
         "posthog_team"."is_demo",
         "posthog_team"."access_control",
         "posthog_team"."week_start_day",
         "posthog_team"."inject_web_apps",
         "posthog_team"."test_account_filters",
         "posthog_team"."test_account_filters_default_checked",
         "posthog_team"."path_cleaning_filters",
         "posthog_team"."timezone",
         "posthog_team"."data_attributes",
         "posthog_team"."person_display_name_properties",
         "posthog_team"."live_events_columns",
         "posthog_team"."recording_domains",
         "posthog_team"."primary_dashboard_id",
         "posthog_team"."extra_settings",
         "posthog_team"."modifiers",
         "posthog_team"."correlation_config",
         "posthog_team"."session_recording_retention_period_days",
         "posthog_team"."plugins_opt_in",
         "posthog_team"."opt_out_capture",
         "posthog_team"."event_names",
         "posthog_team"."event_names_with_usage",
         "posthog_team"."event_properties",
         "posthog_team"."event_properties_with_usage",
         "posthog_team"."event_properties_numerical",
         "posthog_team"."external_data_workspace_id",
         "posthog_team"."external_data_workspace_last_synced_at"
  FROM "posthog_team"
  WHERE "posthog_team"."id" = 99999
  LIMIT 21
  '''
# ---
# name: TestSurveysAPIList.test_list_surveys.22
  '''
  SELECT COUNT(*) AS "__count"
  FROM "posthog_featureflag"
  WHERE ("posthog_featureflag"."active"
         AND NOT "posthog_featureflag"."deleted"
         AND "posthog_featureflag"."team_id" = 99999)
  '''
# ---
# name: TestSurveysAPIList.test_list_surveys.23
  '''
<<<<<<< HEAD
  SELECT "posthog_survey"."id",
         "posthog_survey"."team_id",
         "posthog_survey"."name",
         "posthog_survey"."description",
         "posthog_survey"."linked_flag_id",
         "posthog_survey"."targeting_flag_id",
         "posthog_survey"."internal_targeting_flag_id",
         "posthog_survey"."internal_response_sampling_flag_id",
         "posthog_survey"."type",
         "posthog_survey"."conditions",
         "posthog_survey"."questions",
         "posthog_survey"."appearance",
         "posthog_survey"."created_at",
         "posthog_survey"."created_by_id",
         "posthog_survey"."start_date",
         "posthog_survey"."end_date",
         "posthog_survey"."updated_at",
         "posthog_survey"."archived",
         "posthog_survey"."responses_limit",
         "posthog_survey"."response_sampling_start_date",
         "posthog_survey"."response_sampling_interval_type",
         "posthog_survey"."response_sampling_interval",
         "posthog_survey"."response_sampling_limit",
         "posthog_survey"."response_sampling_daily_limits",
         "posthog_survey"."iteration_count",
         "posthog_survey"."iteration_frequency_days",
         "posthog_survey"."iteration_start_dates",
         "posthog_survey"."current_iteration",
         "posthog_survey"."current_iteration_start_date",
         "posthog_featureflag"."id",
         "posthog_featureflag"."key",
         "posthog_featureflag"."name",
         "posthog_featureflag"."filters",
         "posthog_featureflag"."rollout_percentage",
         "posthog_featureflag"."team_id",
         "posthog_featureflag"."created_by_id",
         "posthog_featureflag"."created_at",
         "posthog_featureflag"."deleted",
         "posthog_featureflag"."active",
         "posthog_featureflag"."rollback_conditions",
         "posthog_featureflag"."performed_rollback",
         "posthog_featureflag"."ensure_experience_continuity",
         "posthog_featureflag"."usage_dashboard_id",
         "posthog_featureflag"."has_enriched_analytics",
         T4."id",
         T4."key",
         T4."name",
         T4."filters",
         T4."rollout_percentage",
         T4."team_id",
         T4."created_by_id",
         T4."created_at",
         T4."deleted",
         T4."active",
         T4."rollback_conditions",
         T4."performed_rollback",
         T4."ensure_experience_continuity",
         T4."usage_dashboard_id",
         T4."has_enriched_analytics",
         T5."id",
         T5."key",
         T5."name",
         T5."filters",
         T5."rollout_percentage",
         T5."team_id",
         T5."created_by_id",
         T5."created_at",
         T5."deleted",
         T5."active",
         T5."rollback_conditions",
         T5."performed_rollback",
         T5."ensure_experience_continuity",
         T5."usage_dashboard_id",
         T5."has_enriched_analytics"
  FROM "posthog_survey"
  LEFT OUTER JOIN "posthog_featureflag" ON ("posthog_survey"."linked_flag_id" = "posthog_featureflag"."id")
  LEFT OUTER JOIN "posthog_featureflag" T4 ON ("posthog_survey"."targeting_flag_id" = T4."id")
  LEFT OUTER JOIN "posthog_featureflag" T5 ON ("posthog_survey"."internal_targeting_flag_id" = T5."id")
  WHERE ("posthog_survey"."team_id" = 99999
         AND NOT ("posthog_survey"."archived"))
  '''
# ---
# name: TestSurveysAPIList.test_list_surveys.24
  '''
  SELECT ("posthog_survey_actions"."survey_id") AS "_prefetch_related_val_survey_id",
         "posthog_action"."id",
         "posthog_action"."name",
         "posthog_action"."team_id",
         "posthog_action"."description",
         "posthog_action"."created_at",
         "posthog_action"."created_by_id",
         "posthog_action"."deleted",
         "posthog_action"."post_to_slack",
         "posthog_action"."slack_message_format",
         "posthog_action"."updated_at",
         "posthog_action"."bytecode",
         "posthog_action"."bytecode_error",
         "posthog_action"."steps_json",
         "posthog_action"."pinned_at",
         "posthog_action"."is_calculating",
         "posthog_action"."last_calculated_at"
  FROM "posthog_action"
  INNER JOIN "posthog_survey_actions" ON ("posthog_action"."id" = "posthog_survey_actions"."action_id")
  WHERE "posthog_survey_actions"."survey_id" IN ('0193a777fe920000f5a34f9295b7a835'::uuid)
  '''
# ---
# name: TestSurveysAPIList.test_list_surveys.25
  '''
=======
>>>>>>> 675f1f6f
  SELECT "posthog_pluginconfig"."id",
         "posthog_pluginsourcefile"."transpiled",
         "posthog_pluginconfig"."web_token",
         "posthog_plugin"."config_schema",
         "posthog_pluginconfig"."config"
  FROM "posthog_pluginconfig"
  INNER JOIN "posthog_plugin" ON ("posthog_pluginconfig"."plugin_id" = "posthog_plugin"."id")
  INNER JOIN "posthog_pluginsourcefile" ON ("posthog_plugin"."id" = "posthog_pluginsourcefile"."plugin_id")
  WHERE ("posthog_pluginconfig"."enabled"
         AND "posthog_pluginsourcefile"."filename" = 'site.ts'
         AND "posthog_pluginsourcefile"."status" = 'TRANSPILED'
         AND "posthog_pluginconfig"."team_id" = 99999)
  '''
# ---
<<<<<<< HEAD
# name: TestSurveysAPIList.test_list_surveys.26
=======
# name: TestSurveysAPIList.test_list_surveys.7
>>>>>>> 675f1f6f
  '''
  SELECT "posthog_hogfunction"."id",
         "posthog_hogfunction"."team_id",
         "posthog_hogfunction"."name",
         "posthog_hogfunction"."description",
         "posthog_hogfunction"."created_at",
         "posthog_hogfunction"."created_by_id",
         "posthog_hogfunction"."deleted",
         "posthog_hogfunction"."updated_at",
         "posthog_hogfunction"."enabled",
         "posthog_hogfunction"."type",
         "posthog_hogfunction"."icon_url",
         "posthog_hogfunction"."hog",
         "posthog_hogfunction"."bytecode",
         "posthog_hogfunction"."transpiled",
         "posthog_hogfunction"."inputs_schema",
         "posthog_hogfunction"."inputs",
         "posthog_hogfunction"."encrypted_inputs",
         "posthog_hogfunction"."filters",
         "posthog_hogfunction"."masking",
         "posthog_hogfunction"."template_id"
  FROM "posthog_hogfunction"
  WHERE ("posthog_hogfunction"."enabled"
         AND "posthog_hogfunction"."team_id" = 99999
         AND "posthog_hogfunction"."type" IN ('site_destination',
                                              'site_app'))
  '''
# ---
<<<<<<< HEAD
# name: TestSurveysAPIList.test_list_surveys.27
=======
# name: TestSurveysAPIList.test_list_surveys.8
>>>>>>> 675f1f6f
  '''
  SELECT "posthog_featureflag"."id",
         "posthog_featureflag"."key",
         "posthog_featureflag"."name",
         "posthog_featureflag"."filters",
         "posthog_featureflag"."rollout_percentage",
         "posthog_featureflag"."team_id",
         "posthog_featureflag"."created_by_id",
         "posthog_featureflag"."created_at",
         "posthog_featureflag"."deleted",
         "posthog_featureflag"."active",
         "posthog_featureflag"."rollback_conditions",
         "posthog_featureflag"."performed_rollback",
         "posthog_featureflag"."ensure_experience_continuity",
         "posthog_featureflag"."usage_dashboard_id",
         "posthog_featureflag"."has_enriched_analytics"
  FROM "posthog_featureflag"
  WHERE ("posthog_featureflag"."active"
         AND NOT "posthog_featureflag"."deleted"
         AND "posthog_featureflag"."team_id" = 99999)
  '''
# ---
<<<<<<< HEAD
# name: TestSurveysAPIList.test_list_surveys.28
  '''
  SELECT "posthog_team"."id",
         "posthog_team"."uuid",
         "posthog_team"."organization_id",
         "posthog_team"."project_id",
         "posthog_team"."api_token",
         "posthog_team"."app_urls",
         "posthog_team"."name",
         "posthog_team"."slack_incoming_webhook",
         "posthog_team"."created_at",
         "posthog_team"."updated_at",
         "posthog_team"."anonymize_ips",
         "posthog_team"."completed_snippet_onboarding",
         "posthog_team"."has_completed_onboarding_for",
         "posthog_team"."ingested_event",
         "posthog_team"."autocapture_opt_out",
         "posthog_team"."autocapture_web_vitals_opt_in",
         "posthog_team"."autocapture_web_vitals_allowed_metrics",
         "posthog_team"."autocapture_exceptions_opt_in",
         "posthog_team"."autocapture_exceptions_errors_to_ignore",
         "posthog_team"."person_processing_opt_out",
         "posthog_team"."session_recording_opt_in",
         "posthog_team"."session_recording_sample_rate",
         "posthog_team"."session_recording_minimum_duration_milliseconds",
         "posthog_team"."session_recording_linked_flag",
         "posthog_team"."session_recording_network_payload_capture_config",
         "posthog_team"."session_recording_url_trigger_config",
         "posthog_team"."session_recording_url_blocklist_config",
         "posthog_team"."session_recording_event_trigger_config",
         "posthog_team"."session_replay_config",
         "posthog_team"."survey_config",
         "posthog_team"."capture_console_log_opt_in",
         "posthog_team"."capture_performance_opt_in",
         "posthog_team"."capture_dead_clicks",
         "posthog_team"."surveys_opt_in",
         "posthog_team"."heatmaps_opt_in",
         "posthog_team"."session_recording_version",
         "posthog_team"."signup_token",
         "posthog_team"."is_demo",
         "posthog_team"."access_control",
         "posthog_team"."week_start_day",
         "posthog_team"."inject_web_apps",
         "posthog_team"."test_account_filters",
         "posthog_team"."test_account_filters_default_checked",
         "posthog_team"."path_cleaning_filters",
         "posthog_team"."timezone",
         "posthog_team"."data_attributes",
         "posthog_team"."person_display_name_properties",
         "posthog_team"."live_events_columns",
         "posthog_team"."recording_domains",
         "posthog_team"."primary_dashboard_id",
         "posthog_team"."extra_settings",
         "posthog_team"."modifiers",
         "posthog_team"."correlation_config",
         "posthog_team"."session_recording_retention_period_days",
         "posthog_team"."external_data_workspace_id",
         "posthog_team"."external_data_workspace_last_synced_at"
  FROM "posthog_team"
  WHERE "posthog_team"."id" = 99999
  LIMIT 21
  '''
# ---
# name: TestSurveysAPIList.test_list_surveys.29
  '''
  SELECT "posthog_remoteconfig"."id",
         "posthog_remoteconfig"."team_id",
         "posthog_remoteconfig"."config",
         "posthog_remoteconfig"."updated_at",
         "posthog_remoteconfig"."synced_at"
  FROM "posthog_remoteconfig"
  WHERE "posthog_remoteconfig"."team_id" = 99999
  LIMIT 21
  '''
# ---
# name: TestSurveysAPIList.test_list_surveys.3
  '''
  SELECT "posthog_team"."id",
         "posthog_team"."uuid",
         "posthog_team"."organization_id",
         "posthog_team"."project_id",
         "posthog_team"."api_token",
         "posthog_team"."app_urls",
         "posthog_team"."name",
         "posthog_team"."slack_incoming_webhook",
         "posthog_team"."created_at",
         "posthog_team"."updated_at",
         "posthog_team"."anonymize_ips",
         "posthog_team"."completed_snippet_onboarding",
         "posthog_team"."has_completed_onboarding_for",
         "posthog_team"."ingested_event",
         "posthog_team"."autocapture_opt_out",
         "posthog_team"."autocapture_web_vitals_opt_in",
         "posthog_team"."autocapture_web_vitals_allowed_metrics",
         "posthog_team"."autocapture_exceptions_opt_in",
         "posthog_team"."autocapture_exceptions_errors_to_ignore",
         "posthog_team"."person_processing_opt_out",
         "posthog_team"."session_recording_opt_in",
         "posthog_team"."session_recording_sample_rate",
         "posthog_team"."session_recording_minimum_duration_milliseconds",
         "posthog_team"."session_recording_linked_flag",
         "posthog_team"."session_recording_network_payload_capture_config",
         "posthog_team"."session_recording_url_trigger_config",
         "posthog_team"."session_recording_url_blocklist_config",
         "posthog_team"."session_recording_event_trigger_config",
         "posthog_team"."session_replay_config",
         "posthog_team"."survey_config",
         "posthog_team"."capture_console_log_opt_in",
         "posthog_team"."capture_performance_opt_in",
         "posthog_team"."capture_dead_clicks",
         "posthog_team"."surveys_opt_in",
         "posthog_team"."heatmaps_opt_in",
         "posthog_team"."session_recording_version",
         "posthog_team"."signup_token",
         "posthog_team"."is_demo",
         "posthog_team"."access_control",
         "posthog_team"."week_start_day",
         "posthog_team"."inject_web_apps",
         "posthog_team"."test_account_filters",
         "posthog_team"."test_account_filters_default_checked",
         "posthog_team"."path_cleaning_filters",
         "posthog_team"."timezone",
         "posthog_team"."data_attributes",
         "posthog_team"."person_display_name_properties",
         "posthog_team"."live_events_columns",
         "posthog_team"."recording_domains",
         "posthog_team"."primary_dashboard_id",
         "posthog_team"."extra_settings",
         "posthog_team"."modifiers",
         "posthog_team"."correlation_config",
         "posthog_team"."session_recording_retention_period_days",
         "posthog_team"."plugins_opt_in",
         "posthog_team"."opt_out_capture",
         "posthog_team"."event_names",
         "posthog_team"."event_names_with_usage",
         "posthog_team"."event_properties",
         "posthog_team"."event_properties_with_usage",
         "posthog_team"."event_properties_numerical",
         "posthog_team"."external_data_workspace_id",
         "posthog_team"."external_data_workspace_last_synced_at"
  FROM "posthog_team"
  WHERE "posthog_team"."id" = 99999
  LIMIT 21
  '''
# ---
# name: TestSurveysAPIList.test_list_surveys.30
=======
# name: TestSurveysAPIList.test_list_surveys.9
>>>>>>> 675f1f6f
  '''
  SELECT "posthog_team"."id",
         "posthog_team"."uuid",
         "posthog_team"."organization_id",
         "posthog_team"."project_id",
         "posthog_team"."api_token",
         "posthog_team"."app_urls",
         "posthog_team"."name",
         "posthog_team"."slack_incoming_webhook",
         "posthog_team"."created_at",
         "posthog_team"."updated_at",
         "posthog_team"."anonymize_ips",
         "posthog_team"."completed_snippet_onboarding",
         "posthog_team"."has_completed_onboarding_for",
         "posthog_team"."ingested_event",
         "posthog_team"."autocapture_opt_out",
         "posthog_team"."autocapture_web_vitals_opt_in",
         "posthog_team"."autocapture_web_vitals_allowed_metrics",
         "posthog_team"."autocapture_exceptions_opt_in",
         "posthog_team"."autocapture_exceptions_errors_to_ignore",
         "posthog_team"."person_processing_opt_out",
         "posthog_team"."session_recording_opt_in",
         "posthog_team"."session_recording_sample_rate",
         "posthog_team"."session_recording_minimum_duration_milliseconds",
         "posthog_team"."session_recording_linked_flag",
         "posthog_team"."session_recording_network_payload_capture_config",
         "posthog_team"."session_recording_url_trigger_config",
         "posthog_team"."session_recording_url_blocklist_config",
         "posthog_team"."session_recording_event_trigger_config",
         "posthog_team"."session_replay_config",
         "posthog_team"."survey_config",
         "posthog_team"."capture_console_log_opt_in",
         "posthog_team"."capture_performance_opt_in",
         "posthog_team"."capture_dead_clicks",
         "posthog_team"."surveys_opt_in",
         "posthog_team"."heatmaps_opt_in",
         "posthog_team"."session_recording_version",
         "posthog_team"."signup_token",
         "posthog_team"."is_demo",
         "posthog_team"."access_control",
         "posthog_team"."week_start_day",
         "posthog_team"."inject_web_apps",
         "posthog_team"."test_account_filters",
         "posthog_team"."test_account_filters_default_checked",
         "posthog_team"."path_cleaning_filters",
         "posthog_team"."timezone",
         "posthog_team"."data_attributes",
         "posthog_team"."person_display_name_properties",
         "posthog_team"."live_events_columns",
         "posthog_team"."recording_domains",
         "posthog_team"."primary_dashboard_id",
         "posthog_team"."extra_settings",
         "posthog_team"."modifiers",
         "posthog_team"."correlation_config",
         "posthog_team"."session_recording_retention_period_days",
         "posthog_team"."external_data_workspace_id",
         "posthog_team"."external_data_workspace_last_synced_at"
  FROM "posthog_team"
  WHERE "posthog_team"."id" = 99999
  LIMIT 21
  '''
# ---
# name: TestSurveysAPIList.test_list_surveys.31
  '''
  SELECT COUNT(*) AS "__count"
  FROM "posthog_featureflag"
  WHERE ("posthog_featureflag"."active"
         AND NOT "posthog_featureflag"."deleted"
         AND "posthog_featureflag"."team_id" = 99999)
  '''
# ---
# name: TestSurveysAPIList.test_list_surveys.32
  '''
  SELECT "posthog_survey"."id",
         "posthog_survey"."team_id",
         "posthog_survey"."name",
         "posthog_survey"."description",
         "posthog_survey"."linked_flag_id",
         "posthog_survey"."targeting_flag_id",
         "posthog_survey"."internal_targeting_flag_id",
         "posthog_survey"."internal_response_sampling_flag_id",
         "posthog_survey"."type",
         "posthog_survey"."conditions",
         "posthog_survey"."questions",
         "posthog_survey"."appearance",
         "posthog_survey"."created_at",
         "posthog_survey"."created_by_id",
         "posthog_survey"."start_date",
         "posthog_survey"."end_date",
         "posthog_survey"."updated_at",
         "posthog_survey"."archived",
         "posthog_survey"."responses_limit",
         "posthog_survey"."response_sampling_start_date",
         "posthog_survey"."response_sampling_interval_type",
         "posthog_survey"."response_sampling_interval",
         "posthog_survey"."response_sampling_limit",
         "posthog_survey"."response_sampling_daily_limits",
         "posthog_survey"."iteration_count",
         "posthog_survey"."iteration_frequency_days",
         "posthog_survey"."iteration_start_dates",
         "posthog_survey"."current_iteration",
         "posthog_survey"."current_iteration_start_date",
         "posthog_featureflag"."id",
         "posthog_featureflag"."key",
         "posthog_featureflag"."name",
         "posthog_featureflag"."filters",
         "posthog_featureflag"."rollout_percentage",
         "posthog_featureflag"."team_id",
         "posthog_featureflag"."created_by_id",
         "posthog_featureflag"."created_at",
         "posthog_featureflag"."deleted",
         "posthog_featureflag"."active",
         "posthog_featureflag"."rollback_conditions",
         "posthog_featureflag"."performed_rollback",
         "posthog_featureflag"."ensure_experience_continuity",
         "posthog_featureflag"."usage_dashboard_id",
         "posthog_featureflag"."has_enriched_analytics",
         T4."id",
         T4."key",
         T4."name",
         T4."filters",
         T4."rollout_percentage",
         T4."team_id",
         T4."created_by_id",
         T4."created_at",
         T4."deleted",
         T4."active",
         T4."rollback_conditions",
         T4."performed_rollback",
         T4."ensure_experience_continuity",
         T4."usage_dashboard_id",
         T4."has_enriched_analytics",
         T5."id",
         T5."key",
         T5."name",
         T5."filters",
         T5."rollout_percentage",
         T5."team_id",
         T5."created_by_id",
         T5."created_at",
         T5."deleted",
         T5."active",
         T5."rollback_conditions",
         T5."performed_rollback",
         T5."ensure_experience_continuity",
         T5."usage_dashboard_id",
         T5."has_enriched_analytics"
  FROM "posthog_survey"
  LEFT OUTER JOIN "posthog_featureflag" ON ("posthog_survey"."linked_flag_id" = "posthog_featureflag"."id")
  LEFT OUTER JOIN "posthog_featureflag" T4 ON ("posthog_survey"."targeting_flag_id" = T4."id")
  LEFT OUTER JOIN "posthog_featureflag" T5 ON ("posthog_survey"."internal_targeting_flag_id" = T5."id")
  WHERE ("posthog_survey"."team_id" = 99999
         AND NOT ("posthog_survey"."archived"))
  '''
# ---
# name: TestSurveysAPIList.test_list_surveys.33
  '''
  SELECT ("posthog_survey_actions"."survey_id") AS "_prefetch_related_val_survey_id",
         "posthog_action"."id",
         "posthog_action"."name",
         "posthog_action"."team_id",
         "posthog_action"."description",
         "posthog_action"."created_at",
         "posthog_action"."created_by_id",
         "posthog_action"."deleted",
         "posthog_action"."post_to_slack",
         "posthog_action"."slack_message_format",
         "posthog_action"."updated_at",
         "posthog_action"."bytecode",
         "posthog_action"."bytecode_error",
         "posthog_action"."steps_json",
         "posthog_action"."pinned_at",
         "posthog_action"."is_calculating",
         "posthog_action"."last_calculated_at"
  FROM "posthog_action"
  INNER JOIN "posthog_survey_actions" ON ("posthog_action"."id" = "posthog_survey_actions"."action_id")
  WHERE "posthog_survey_actions"."survey_id" IN ('0193a777fe920000f5a34f9295b7a835'::uuid)
  '''
# ---
# name: TestSurveysAPIList.test_list_surveys.34
  '''
  SELECT "posthog_pluginconfig"."id",
         "posthog_pluginsourcefile"."transpiled",
         "posthog_pluginconfig"."web_token",
         "posthog_plugin"."config_schema",
         "posthog_pluginconfig"."config"
  FROM "posthog_pluginconfig"
  INNER JOIN "posthog_plugin" ON ("posthog_pluginconfig"."plugin_id" = "posthog_plugin"."id")
  INNER JOIN "posthog_pluginsourcefile" ON ("posthog_plugin"."id" = "posthog_pluginsourcefile"."plugin_id")
  WHERE ("posthog_pluginconfig"."enabled"
         AND "posthog_pluginsourcefile"."filename" = 'site.ts'
         AND "posthog_pluginsourcefile"."status" = 'TRANSPILED'
         AND "posthog_pluginconfig"."team_id" = 99999)
  '''
# ---
# name: TestSurveysAPIList.test_list_surveys.35
  '''
  SELECT "posthog_hogfunction"."id",
         "posthog_hogfunction"."team_id",
         "posthog_hogfunction"."name",
         "posthog_hogfunction"."description",
         "posthog_hogfunction"."created_at",
         "posthog_hogfunction"."created_by_id",
         "posthog_hogfunction"."deleted",
         "posthog_hogfunction"."updated_at",
         "posthog_hogfunction"."enabled",
         "posthog_hogfunction"."type",
         "posthog_hogfunction"."icon_url",
         "posthog_hogfunction"."hog",
         "posthog_hogfunction"."bytecode",
         "posthog_hogfunction"."transpiled",
         "posthog_hogfunction"."inputs_schema",
         "posthog_hogfunction"."inputs",
         "posthog_hogfunction"."encrypted_inputs",
         "posthog_hogfunction"."filters",
         "posthog_hogfunction"."masking",
         "posthog_hogfunction"."template_id"
  FROM "posthog_hogfunction"
  WHERE ("posthog_hogfunction"."enabled"
         AND "posthog_hogfunction"."team_id" = 99999
         AND "posthog_hogfunction"."type" IN ('site_destination',
                                              'site_app'))
  '''
# ---
# name: TestSurveysAPIList.test_list_surveys.36
  '''
  SELECT COUNT(*) AS "__count"
  FROM "posthog_survey"
  WHERE (NOT "posthog_survey"."archived"
         AND "posthog_survey"."end_date" IS NULL
         AND "posthog_survey"."start_date" IS NOT NULL
         AND "posthog_survey"."team_id" = 99999
         AND NOT ("posthog_survey"."type" = 'api'))
  '''
# ---
# name: TestSurveysAPIList.test_list_surveys.37
  '''
  SELECT "posthog_team"."id",
         "posthog_team"."uuid",
         "posthog_team"."organization_id",
         "posthog_team"."project_id",
         "posthog_team"."api_token",
         "posthog_team"."app_urls",
         "posthog_team"."name",
         "posthog_team"."slack_incoming_webhook",
         "posthog_team"."created_at",
         "posthog_team"."updated_at",
         "posthog_team"."anonymize_ips",
         "posthog_team"."completed_snippet_onboarding",
         "posthog_team"."has_completed_onboarding_for",
         "posthog_team"."ingested_event",
         "posthog_team"."autocapture_opt_out",
         "posthog_team"."autocapture_web_vitals_opt_in",
         "posthog_team"."autocapture_web_vitals_allowed_metrics",
         "posthog_team"."autocapture_exceptions_opt_in",
         "posthog_team"."autocapture_exceptions_errors_to_ignore",
         "posthog_team"."person_processing_opt_out",
         "posthog_team"."session_recording_opt_in",
         "posthog_team"."session_recording_sample_rate",
         "posthog_team"."session_recording_minimum_duration_milliseconds",
         "posthog_team"."session_recording_linked_flag",
         "posthog_team"."session_recording_network_payload_capture_config",
         "posthog_team"."session_recording_url_trigger_config",
         "posthog_team"."session_recording_url_blocklist_config",
         "posthog_team"."session_recording_event_trigger_config",
         "posthog_team"."session_replay_config",
         "posthog_team"."survey_config",
         "posthog_team"."capture_console_log_opt_in",
         "posthog_team"."capture_performance_opt_in",
         "posthog_team"."capture_dead_clicks",
         "posthog_team"."surveys_opt_in",
         "posthog_team"."heatmaps_opt_in",
         "posthog_team"."session_recording_version",
         "posthog_team"."signup_token",
         "posthog_team"."is_demo",
         "posthog_team"."access_control",
         "posthog_team"."week_start_day",
         "posthog_team"."inject_web_apps",
         "posthog_team"."test_account_filters",
         "posthog_team"."test_account_filters_default_checked",
         "posthog_team"."path_cleaning_filters",
         "posthog_team"."timezone",
         "posthog_team"."data_attributes",
         "posthog_team"."person_display_name_properties",
         "posthog_team"."live_events_columns",
         "posthog_team"."recording_domains",
         "posthog_team"."primary_dashboard_id",
         "posthog_team"."extra_settings",
         "posthog_team"."modifiers",
         "posthog_team"."correlation_config",
         "posthog_team"."session_recording_retention_period_days",
         "posthog_team"."external_data_workspace_id",
         "posthog_team"."external_data_workspace_last_synced_at"
  FROM "posthog_team"
  WHERE "posthog_team"."id" = 99999
  LIMIT 21
  '''
# ---
# name: TestSurveysAPIList.test_list_surveys.38
  '''
  SELECT "posthog_remoteconfig"."id",
         "posthog_remoteconfig"."team_id",
         "posthog_remoteconfig"."config",
         "posthog_remoteconfig"."updated_at",
         "posthog_remoteconfig"."synced_at"
  FROM "posthog_remoteconfig"
  WHERE "posthog_remoteconfig"."team_id" = 99999
  LIMIT 21
  '''
# ---
# name: TestSurveysAPIList.test_list_surveys.39
  '''
  SELECT "posthog_team"."id",
         "posthog_team"."uuid",
         "posthog_team"."organization_id",
         "posthog_team"."project_id",
         "posthog_team"."api_token",
         "posthog_team"."app_urls",
         "posthog_team"."name",
         "posthog_team"."slack_incoming_webhook",
         "posthog_team"."created_at",
         "posthog_team"."updated_at",
         "posthog_team"."anonymize_ips",
         "posthog_team"."completed_snippet_onboarding",
         "posthog_team"."has_completed_onboarding_for",
         "posthog_team"."ingested_event",
         "posthog_team"."autocapture_opt_out",
         "posthog_team"."autocapture_web_vitals_opt_in",
         "posthog_team"."autocapture_web_vitals_allowed_metrics",
         "posthog_team"."autocapture_exceptions_opt_in",
         "posthog_team"."autocapture_exceptions_errors_to_ignore",
         "posthog_team"."person_processing_opt_out",
         "posthog_team"."session_recording_opt_in",
         "posthog_team"."session_recording_sample_rate",
         "posthog_team"."session_recording_minimum_duration_milliseconds",
         "posthog_team"."session_recording_linked_flag",
         "posthog_team"."session_recording_network_payload_capture_config",
         "posthog_team"."session_recording_url_trigger_config",
         "posthog_team"."session_recording_url_blocklist_config",
         "posthog_team"."session_recording_event_trigger_config",
         "posthog_team"."session_replay_config",
         "posthog_team"."survey_config",
         "posthog_team"."capture_console_log_opt_in",
         "posthog_team"."capture_performance_opt_in",
         "posthog_team"."capture_dead_clicks",
         "posthog_team"."surveys_opt_in",
         "posthog_team"."heatmaps_opt_in",
         "posthog_team"."session_recording_version",
         "posthog_team"."signup_token",
         "posthog_team"."is_demo",
         "posthog_team"."access_control",
         "posthog_team"."week_start_day",
         "posthog_team"."inject_web_apps",
         "posthog_team"."test_account_filters",
         "posthog_team"."test_account_filters_default_checked",
         "posthog_team"."path_cleaning_filters",
         "posthog_team"."timezone",
         "posthog_team"."data_attributes",
         "posthog_team"."person_display_name_properties",
         "posthog_team"."live_events_columns",
         "posthog_team"."recording_domains",
         "posthog_team"."primary_dashboard_id",
         "posthog_team"."extra_settings",
         "posthog_team"."modifiers",
         "posthog_team"."correlation_config",
         "posthog_team"."session_recording_retention_period_days",
         "posthog_team"."plugins_opt_in",
         "posthog_team"."opt_out_capture",
         "posthog_team"."event_names",
         "posthog_team"."event_names_with_usage",
         "posthog_team"."event_properties",
         "posthog_team"."event_properties_with_usage",
         "posthog_team"."event_properties_numerical",
         "posthog_team"."external_data_workspace_id",
         "posthog_team"."external_data_workspace_last_synced_at"
  FROM "posthog_team"
  WHERE "posthog_team"."id" = 99999
  LIMIT 21
  '''
# ---
# name: TestSurveysAPIList.test_list_surveys.4
  '''
  SELECT COUNT(*) AS "__count"
  FROM "posthog_featureflag"
  WHERE ("posthog_featureflag"."active"
         AND NOT "posthog_featureflag"."deleted"
         AND "posthog_featureflag"."team_id" = 99999)
  '''
# ---
# name: TestSurveysAPIList.test_list_surveys.40
  '''
  SELECT COUNT(*) AS "__count"
  FROM "posthog_featureflag"
  WHERE ("posthog_featureflag"."active"
         AND NOT "posthog_featureflag"."deleted"
         AND "posthog_featureflag"."team_id" = 99999)
  '''
# ---
# name: TestSurveysAPIList.test_list_surveys.41
  '''
  SELECT "posthog_survey"."id",
         "posthog_survey"."team_id",
         "posthog_survey"."name",
         "posthog_survey"."description",
         "posthog_survey"."linked_flag_id",
         "posthog_survey"."targeting_flag_id",
         "posthog_survey"."internal_targeting_flag_id",
         "posthog_survey"."internal_response_sampling_flag_id",
         "posthog_survey"."type",
         "posthog_survey"."conditions",
         "posthog_survey"."questions",
         "posthog_survey"."appearance",
         "posthog_survey"."created_at",
         "posthog_survey"."created_by_id",
         "posthog_survey"."start_date",
         "posthog_survey"."end_date",
         "posthog_survey"."updated_at",
         "posthog_survey"."archived",
         "posthog_survey"."responses_limit",
         "posthog_survey"."response_sampling_start_date",
         "posthog_survey"."response_sampling_interval_type",
         "posthog_survey"."response_sampling_interval",
         "posthog_survey"."response_sampling_limit",
         "posthog_survey"."response_sampling_daily_limits",
         "posthog_survey"."iteration_count",
         "posthog_survey"."iteration_frequency_days",
         "posthog_survey"."iteration_start_dates",
         "posthog_survey"."current_iteration",
         "posthog_survey"."current_iteration_start_date",
         "posthog_featureflag"."id",
         "posthog_featureflag"."key",
         "posthog_featureflag"."name",
         "posthog_featureflag"."filters",
         "posthog_featureflag"."rollout_percentage",
         "posthog_featureflag"."team_id",
         "posthog_featureflag"."created_by_id",
         "posthog_featureflag"."created_at",
         "posthog_featureflag"."deleted",
         "posthog_featureflag"."active",
         "posthog_featureflag"."rollback_conditions",
         "posthog_featureflag"."performed_rollback",
         "posthog_featureflag"."ensure_experience_continuity",
         "posthog_featureflag"."usage_dashboard_id",
         "posthog_featureflag"."has_enriched_analytics",
         T4."id",
         T4."key",
         T4."name",
         T4."filters",
         T4."rollout_percentage",
         T4."team_id",
         T4."created_by_id",
         T4."created_at",
         T4."deleted",
         T4."active",
         T4."rollback_conditions",
         T4."performed_rollback",
         T4."ensure_experience_continuity",
         T4."usage_dashboard_id",
         T4."has_enriched_analytics",
         T5."id",
         T5."key",
         T5."name",
         T5."filters",
         T5."rollout_percentage",
         T5."team_id",
         T5."created_by_id",
         T5."created_at",
         T5."deleted",
         T5."active",
         T5."rollback_conditions",
         T5."performed_rollback",
         T5."ensure_experience_continuity",
         T5."usage_dashboard_id",
         T5."has_enriched_analytics"
  FROM "posthog_survey"
  LEFT OUTER JOIN "posthog_featureflag" ON ("posthog_survey"."linked_flag_id" = "posthog_featureflag"."id")
  LEFT OUTER JOIN "posthog_featureflag" T4 ON ("posthog_survey"."targeting_flag_id" = T4."id")
  LEFT OUTER JOIN "posthog_featureflag" T5 ON ("posthog_survey"."internal_targeting_flag_id" = T5."id")
  WHERE ("posthog_survey"."team_id" = 99999
         AND NOT ("posthog_survey"."archived"))
  '''
# ---
# name: TestSurveysAPIList.test_list_surveys.42
  '''
  SELECT ("posthog_survey_actions"."survey_id") AS "_prefetch_related_val_survey_id",
         "posthog_action"."id",
         "posthog_action"."name",
         "posthog_action"."team_id",
         "posthog_action"."description",
         "posthog_action"."created_at",
         "posthog_action"."created_by_id",
         "posthog_action"."deleted",
         "posthog_action"."post_to_slack",
         "posthog_action"."slack_message_format",
         "posthog_action"."updated_at",
         "posthog_action"."bytecode",
         "posthog_action"."bytecode_error",
         "posthog_action"."steps_json",
         "posthog_action"."pinned_at",
         "posthog_action"."is_calculating",
         "posthog_action"."last_calculated_at"
  FROM "posthog_action"
  INNER JOIN "posthog_survey_actions" ON ("posthog_action"."id" = "posthog_survey_actions"."action_id")
  WHERE 'posthog_survey_actions'.'survey_id' IN ('00000000-0000-0000-0000-000000000000'::uuid,
                                                 '00000000-0000-0000-0000-000000000001'::uuid)
  '''
# ---
# name: TestSurveysAPIList.test_list_surveys.43
  '''
  SELECT "posthog_pluginconfig"."id",
         "posthog_pluginsourcefile"."transpiled",
         "posthog_pluginconfig"."web_token",
         "posthog_plugin"."config_schema",
         "posthog_pluginconfig"."config"
  FROM "posthog_pluginconfig"
  INNER JOIN "posthog_plugin" ON ("posthog_pluginconfig"."plugin_id" = "posthog_plugin"."id")
  INNER JOIN "posthog_pluginsourcefile" ON ("posthog_plugin"."id" = "posthog_pluginsourcefile"."plugin_id")
  WHERE ("posthog_pluginconfig"."enabled"
         AND "posthog_pluginsourcefile"."filename" = 'site.ts'
         AND "posthog_pluginsourcefile"."status" = 'TRANSPILED'
         AND "posthog_pluginconfig"."team_id" = 99999)
  '''
# ---
# name: TestSurveysAPIList.test_list_surveys.44
  '''
  SELECT "posthog_hogfunction"."id",
         "posthog_hogfunction"."team_id",
         "posthog_hogfunction"."name",
         "posthog_hogfunction"."description",
         "posthog_hogfunction"."created_at",
         "posthog_hogfunction"."created_by_id",
         "posthog_hogfunction"."deleted",
         "posthog_hogfunction"."updated_at",
         "posthog_hogfunction"."enabled",
         "posthog_hogfunction"."type",
         "posthog_hogfunction"."icon_url",
         "posthog_hogfunction"."hog",
         "posthog_hogfunction"."bytecode",
         "posthog_hogfunction"."transpiled",
         "posthog_hogfunction"."inputs_schema",
         "posthog_hogfunction"."inputs",
         "posthog_hogfunction"."encrypted_inputs",
         "posthog_hogfunction"."filters",
         "posthog_hogfunction"."masking",
         "posthog_hogfunction"."template_id"
  FROM "posthog_hogfunction"
  WHERE ("posthog_hogfunction"."enabled"
         AND "posthog_hogfunction"."team_id" = 99999
         AND "posthog_hogfunction"."type" IN ('site_destination',
                                              'site_app'))
  '''
# ---
# name: TestSurveysAPIList.test_list_surveys.45
  '''
  SELECT "posthog_user"."id",
         "posthog_user"."password",
         "posthog_user"."last_login",
         "posthog_user"."first_name",
         "posthog_user"."last_name",
         "posthog_user"."is_staff",
         "posthog_user"."date_joined",
         "posthog_user"."uuid",
         "posthog_user"."current_organization_id",
         "posthog_user"."current_team_id",
         "posthog_user"."email",
         "posthog_user"."pending_email",
         "posthog_user"."temporary_token",
         "posthog_user"."distinct_id",
         "posthog_user"."is_email_verified",
         "posthog_user"."has_seen_product_intro_for",
         "posthog_user"."strapi_id",
         "posthog_user"."is_active",
         "posthog_user"."theme_mode",
         "posthog_user"."partial_notification_settings",
         "posthog_user"."anonymize_data",
         "posthog_user"."toolbar_mode",
         "posthog_user"."hedgehog_config",
         "posthog_user"."events_column_config",
         "posthog_user"."email_opt_in"
  FROM "posthog_user"
  WHERE "posthog_user"."id" = 99999
  LIMIT 21
  '''
# ---
# name: TestSurveysAPIList.test_list_surveys.46
  '''
  SELECT "posthog_team"."id",
         "posthog_team"."uuid",
         "posthog_team"."organization_id",
         "posthog_team"."project_id",
         "posthog_team"."api_token",
         "posthog_team"."app_urls",
         "posthog_team"."name",
         "posthog_team"."slack_incoming_webhook",
         "posthog_team"."created_at",
         "posthog_team"."updated_at",
         "posthog_team"."anonymize_ips",
         "posthog_team"."completed_snippet_onboarding",
         "posthog_team"."has_completed_onboarding_for",
         "posthog_team"."ingested_event",
         "posthog_team"."autocapture_opt_out",
         "posthog_team"."autocapture_web_vitals_opt_in",
         "posthog_team"."autocapture_web_vitals_allowed_metrics",
         "posthog_team"."autocapture_exceptions_opt_in",
         "posthog_team"."autocapture_exceptions_errors_to_ignore",
         "posthog_team"."person_processing_opt_out",
         "posthog_team"."session_recording_opt_in",
         "posthog_team"."session_recording_sample_rate",
         "posthog_team"."session_recording_minimum_duration_milliseconds",
         "posthog_team"."session_recording_linked_flag",
         "posthog_team"."session_recording_network_payload_capture_config",
         "posthog_team"."session_recording_url_trigger_config",
         "posthog_team"."session_recording_url_blocklist_config",
         "posthog_team"."session_recording_event_trigger_config",
         "posthog_team"."session_replay_config",
         "posthog_team"."survey_config",
         "posthog_team"."capture_console_log_opt_in",
         "posthog_team"."capture_performance_opt_in",
         "posthog_team"."capture_dead_clicks",
         "posthog_team"."surveys_opt_in",
         "posthog_team"."heatmaps_opt_in",
         "posthog_team"."session_recording_version",
         "posthog_team"."signup_token",
         "posthog_team"."is_demo",
         "posthog_team"."access_control",
         "posthog_team"."week_start_day",
         "posthog_team"."inject_web_apps",
         "posthog_team"."test_account_filters",
         "posthog_team"."test_account_filters_default_checked",
         "posthog_team"."path_cleaning_filters",
         "posthog_team"."timezone",
         "posthog_team"."data_attributes",
         "posthog_team"."person_display_name_properties",
         "posthog_team"."live_events_columns",
         "posthog_team"."recording_domains",
         "posthog_team"."primary_dashboard_id",
         "posthog_team"."extra_settings",
         "posthog_team"."modifiers",
         "posthog_team"."correlation_config",
         "posthog_team"."session_recording_retention_period_days",
         "posthog_team"."external_data_workspace_id",
         "posthog_team"."external_data_workspace_last_synced_at"
  FROM "posthog_team"
  WHERE "posthog_team"."api_token" = 'token123'
  LIMIT 21
  '''
# ---
# name: TestSurveysAPIList.test_list_surveys.47
  '''
  SELECT "posthog_survey"."id",
         "posthog_survey"."team_id",
         "posthog_survey"."name",
         "posthog_survey"."description",
         "posthog_survey"."linked_flag_id",
         "posthog_survey"."targeting_flag_id",
         "posthog_survey"."internal_targeting_flag_id",
         "posthog_survey"."internal_response_sampling_flag_id",
         "posthog_survey"."type",
         "posthog_survey"."conditions",
         "posthog_survey"."questions",
         "posthog_survey"."appearance",
         "posthog_survey"."created_at",
         "posthog_survey"."created_by_id",
         "posthog_survey"."start_date",
         "posthog_survey"."end_date",
         "posthog_survey"."updated_at",
         "posthog_survey"."archived",
         "posthog_survey"."responses_limit",
         "posthog_survey"."response_sampling_start_date",
         "posthog_survey"."response_sampling_interval_type",
         "posthog_survey"."response_sampling_interval",
         "posthog_survey"."response_sampling_limit",
         "posthog_survey"."response_sampling_daily_limits",
         "posthog_survey"."iteration_count",
         "posthog_survey"."iteration_frequency_days",
         "posthog_survey"."iteration_start_dates",
         "posthog_survey"."current_iteration",
         "posthog_survey"."current_iteration_start_date",
         "posthog_featureflag"."id",
         "posthog_featureflag"."key",
         "posthog_featureflag"."name",
         "posthog_featureflag"."filters",
         "posthog_featureflag"."rollout_percentage",
         "posthog_featureflag"."team_id",
         "posthog_featureflag"."created_by_id",
         "posthog_featureflag"."created_at",
         "posthog_featureflag"."deleted",
         "posthog_featureflag"."active",
         "posthog_featureflag"."rollback_conditions",
         "posthog_featureflag"."performed_rollback",
         "posthog_featureflag"."ensure_experience_continuity",
         "posthog_featureflag"."usage_dashboard_id",
         "posthog_featureflag"."has_enriched_analytics",
         T4."id",
         T4."key",
         T4."name",
         T4."filters",
         T4."rollout_percentage",
         T4."team_id",
         T4."created_by_id",
         T4."created_at",
         T4."deleted",
         T4."active",
         T4."rollback_conditions",
         T4."performed_rollback",
         T4."ensure_experience_continuity",
         T4."usage_dashboard_id",
         T4."has_enriched_analytics",
         T5."id",
         T5."key",
         T5."name",
         T5."filters",
         T5."rollout_percentage",
         T5."team_id",
         T5."created_by_id",
         T5."created_at",
         T5."deleted",
         T5."active",
         T5."rollback_conditions",
         T5."performed_rollback",
         T5."ensure_experience_continuity",
         T5."usage_dashboard_id",
         T5."has_enriched_analytics"
  FROM "posthog_survey"
  LEFT OUTER JOIN "posthog_featureflag" ON ("posthog_survey"."linked_flag_id" = "posthog_featureflag"."id")
  LEFT OUTER JOIN "posthog_featureflag" T4 ON ("posthog_survey"."targeting_flag_id" = T4."id")
  LEFT OUTER JOIN "posthog_featureflag" T5 ON ("posthog_survey"."internal_targeting_flag_id" = T5."id")
  WHERE ("posthog_survey"."team_id" = 99999
         AND NOT ("posthog_survey"."archived"))
  '''
# ---
# name: TestSurveysAPIList.test_list_surveys.48
  '''
  SELECT ("posthog_survey_actions"."survey_id") AS "_prefetch_related_val_survey_id",
         "posthog_action"."id",
         "posthog_action"."name",
         "posthog_action"."team_id",
         "posthog_action"."description",
         "posthog_action"."created_at",
         "posthog_action"."created_by_id",
         "posthog_action"."deleted",
         "posthog_action"."post_to_slack",
         "posthog_action"."slack_message_format",
         "posthog_action"."updated_at",
         "posthog_action"."bytecode",
         "posthog_action"."bytecode_error",
         "posthog_action"."steps_json",
         "posthog_action"."pinned_at",
         "posthog_action"."is_calculating",
         "posthog_action"."last_calculated_at"
  FROM "posthog_action"
  INNER JOIN "posthog_survey_actions" ON ("posthog_action"."id" = "posthog_survey_actions"."action_id")
  WHERE 'posthog_survey_actions'.'survey_id' IN ('00000000-0000-0000-0000-000000000000'::uuid,
                                                 '00000000-0000-0000-0000-000000000001'::uuid)
  '''
# ---
# name: TestSurveysAPIList.test_list_surveys.5
  '''
  SELECT "posthog_survey"."id",
         "posthog_survey"."team_id",
         "posthog_survey"."name",
         "posthog_survey"."description",
         "posthog_survey"."linked_flag_id",
         "posthog_survey"."targeting_flag_id",
         "posthog_survey"."internal_targeting_flag_id",
         "posthog_survey"."internal_response_sampling_flag_id",
         "posthog_survey"."type",
         "posthog_survey"."conditions",
         "posthog_survey"."questions",
         "posthog_survey"."appearance",
         "posthog_survey"."created_at",
         "posthog_survey"."created_by_id",
         "posthog_survey"."start_date",
         "posthog_survey"."end_date",
         "posthog_survey"."updated_at",
         "posthog_survey"."archived",
         "posthog_survey"."responses_limit",
         "posthog_survey"."response_sampling_start_date",
         "posthog_survey"."response_sampling_interval_type",
         "posthog_survey"."response_sampling_interval",
         "posthog_survey"."response_sampling_limit",
         "posthog_survey"."response_sampling_daily_limits",
         "posthog_survey"."iteration_count",
         "posthog_survey"."iteration_frequency_days",
         "posthog_survey"."iteration_start_dates",
         "posthog_survey"."current_iteration",
         "posthog_survey"."current_iteration_start_date",
         "posthog_featureflag"."id",
         "posthog_featureflag"."key",
         "posthog_featureflag"."name",
         "posthog_featureflag"."filters",
         "posthog_featureflag"."rollout_percentage",
         "posthog_featureflag"."team_id",
         "posthog_featureflag"."created_by_id",
         "posthog_featureflag"."created_at",
         "posthog_featureflag"."deleted",
         "posthog_featureflag"."active",
         "posthog_featureflag"."rollback_conditions",
         "posthog_featureflag"."performed_rollback",
         "posthog_featureflag"."ensure_experience_continuity",
         "posthog_featureflag"."usage_dashboard_id",
         "posthog_featureflag"."has_enriched_analytics",
         T4."id",
         T4."key",
         T4."name",
         T4."filters",
         T4."rollout_percentage",
         T4."team_id",
         T4."created_by_id",
         T4."created_at",
         T4."deleted",
         T4."active",
         T4."rollback_conditions",
         T4."performed_rollback",
         T4."ensure_experience_continuity",
         T4."usage_dashboard_id",
         T4."has_enriched_analytics",
         T5."id",
         T5."key",
         T5."name",
         T5."filters",
         T5."rollout_percentage",
         T5."team_id",
         T5."created_by_id",
         T5."created_at",
         T5."deleted",
         T5."active",
         T5."rollback_conditions",
         T5."performed_rollback",
         T5."ensure_experience_continuity",
         T5."usage_dashboard_id",
         T5."has_enriched_analytics"
  FROM "posthog_survey"
  LEFT OUTER JOIN "posthog_featureflag" ON ("posthog_survey"."linked_flag_id" = "posthog_featureflag"."id")
  LEFT OUTER JOIN "posthog_featureflag" T4 ON ("posthog_survey"."targeting_flag_id" = T4."id")
  LEFT OUTER JOIN "posthog_featureflag" T5 ON ("posthog_survey"."internal_targeting_flag_id" = T5."id")
  WHERE ("posthog_survey"."team_id" = 99999
         AND NOT ("posthog_survey"."archived"))
  '''
# ---
# name: TestSurveysAPIList.test_list_surveys.6
  '''
  SELECT ("posthog_survey_actions"."survey_id") AS "_prefetch_related_val_survey_id",
         "posthog_action"."id",
         "posthog_action"."name",
         "posthog_action"."team_id",
         "posthog_action"."description",
         "posthog_action"."created_at",
         "posthog_action"."created_by_id",
         "posthog_action"."deleted",
         "posthog_action"."post_to_slack",
         "posthog_action"."slack_message_format",
         "posthog_action"."updated_at",
         "posthog_action"."bytecode",
         "posthog_action"."bytecode_error",
         "posthog_action"."steps_json",
         "posthog_action"."pinned_at",
         "posthog_action"."is_calculating",
         "posthog_action"."last_calculated_at"
  FROM "posthog_action"
  INNER JOIN "posthog_survey_actions" ON ("posthog_action"."id" = "posthog_survey_actions"."action_id")
  WHERE "posthog_survey_actions"."survey_id" IN ('0193a777fe920000f5a34f9295b7a835'::uuid)
  '''
# ---
# name: TestSurveysAPIList.test_list_surveys.7
  '''
  SELECT "posthog_pluginconfig"."id",
         "posthog_pluginsourcefile"."transpiled",
         "posthog_pluginconfig"."web_token",
         "posthog_plugin"."config_schema",
         "posthog_pluginconfig"."config"
  FROM "posthog_pluginconfig"
  INNER JOIN "posthog_plugin" ON ("posthog_pluginconfig"."plugin_id" = "posthog_plugin"."id")
  INNER JOIN "posthog_pluginsourcefile" ON ("posthog_plugin"."id" = "posthog_pluginsourcefile"."plugin_id")
  WHERE ("posthog_pluginconfig"."enabled"
         AND "posthog_pluginsourcefile"."filename" = 'site.ts'
         AND "posthog_pluginsourcefile"."status" = 'TRANSPILED'
         AND "posthog_pluginconfig"."team_id" = 99999)
  '''
# ---
# name: TestSurveysAPIList.test_list_surveys.8
  '''
  SELECT "posthog_hogfunction"."id",
         "posthog_hogfunction"."team_id",
         "posthog_hogfunction"."name",
         "posthog_hogfunction"."description",
         "posthog_hogfunction"."created_at",
         "posthog_hogfunction"."created_by_id",
         "posthog_hogfunction"."deleted",
         "posthog_hogfunction"."updated_at",
         "posthog_hogfunction"."enabled",
         "posthog_hogfunction"."type",
         "posthog_hogfunction"."icon_url",
         "posthog_hogfunction"."hog",
         "posthog_hogfunction"."bytecode",
         "posthog_hogfunction"."transpiled",
         "posthog_hogfunction"."inputs_schema",
         "posthog_hogfunction"."inputs",
         "posthog_hogfunction"."encrypted_inputs",
         "posthog_hogfunction"."filters",
         "posthog_hogfunction"."masking",
         "posthog_hogfunction"."template_id"
  FROM "posthog_hogfunction"
  WHERE ("posthog_hogfunction"."enabled"
         AND "posthog_hogfunction"."team_id" = 99999
         AND "posthog_hogfunction"."type" IN ('site_destination',
                                              'site_app'))
  '''
# ---
# name: TestSurveysAPIList.test_list_surveys.9
  '''
  SELECT "posthog_featureflag"."id",
         "posthog_featureflag"."key",
         "posthog_featureflag"."name",
         "posthog_featureflag"."filters",
         "posthog_featureflag"."rollout_percentage",
         "posthog_featureflag"."team_id",
         "posthog_featureflag"."created_by_id",
         "posthog_featureflag"."created_at",
         "posthog_featureflag"."deleted",
         "posthog_featureflag"."active",
         "posthog_featureflag"."rollback_conditions",
         "posthog_featureflag"."performed_rollback",
         "posthog_featureflag"."ensure_experience_continuity",
         "posthog_featureflag"."usage_dashboard_id",
         "posthog_featureflag"."has_enriched_analytics"
  FROM "posthog_featureflag"
  WHERE ("posthog_featureflag"."active"
         AND NOT "posthog_featureflag"."deleted"
         AND "posthog_featureflag"."team_id" = 99999)
  '''
# ---<|MERGE_RESOLUTION|>--- conflicted
+++ resolved
@@ -36,8 +36,6 @@
 # ---
 # name: TestSurveysAPIList.test_list_surveys.1
   '''
-<<<<<<< HEAD
-=======
   SELECT "posthog_featureflag"."id",
          "posthog_featureflag"."key",
          "posthog_featureflag"."name",
@@ -220,7 +218,6 @@
 # ---
 # name: TestSurveysAPIList.test_list_surveys.16
   '''
->>>>>>> 675f1f6f
   SELECT "posthog_team"."id",
          "posthog_team"."uuid",
          "posthog_team"."organization_id",
@@ -282,9 +279,6 @@
   LIMIT 21
   '''
 # ---
-<<<<<<< HEAD
-# name: TestSurveysAPIList.test_list_surveys.10
-=======
 # name: TestSurveysAPIList.test_list_surveys.17
   '''
   SELECT "posthog_remoteconfig"."id",
@@ -298,7 +292,6 @@
   '''
 # ---
 # name: TestSurveysAPIList.test_list_surveys.18
->>>>>>> 675f1f6f
   '''
   SELECT "posthog_team"."id",
          "posthog_team"."uuid",
@@ -361,9 +354,6 @@
   LIMIT 21
   '''
 # ---
-<<<<<<< HEAD
-# name: TestSurveysAPIList.test_list_surveys.11
-=======
 # name: TestSurveysAPIList.test_list_surveys.19
   '''
   SELECT COUNT(*) AS "__count"
@@ -493,7 +483,6 @@
   '''
 # ---
 # name: TestSurveysAPIList.test_list_surveys.23
->>>>>>> 675f1f6f
   '''
   SELECT "posthog_remoteconfig"."id",
          "posthog_remoteconfig"."team_id",
@@ -505,11 +494,7 @@
   LIMIT 21
   '''
 # ---
-<<<<<<< HEAD
-# name: TestSurveysAPIList.test_list_surveys.12
-=======
 # name: TestSurveysAPIList.test_list_surveys.24
->>>>>>> 675f1f6f
   '''
   SELECT "posthog_team"."id",
          "posthog_team"."uuid",
@@ -579,20 +564,7 @@
   LIMIT 21
   '''
 # ---
-<<<<<<< HEAD
-# name: TestSurveysAPIList.test_list_surveys.13
-  '''
-  SELECT COUNT(*) AS "__count"
-  FROM "posthog_featureflag"
-  WHERE ("posthog_featureflag"."active"
-         AND NOT "posthog_featureflag"."deleted"
-         AND "posthog_featureflag"."team_id" = 99999)
-  '''
-# ---
-# name: TestSurveysAPIList.test_list_surveys.14
-=======
 # name: TestSurveysAPIList.test_list_surveys.25
->>>>>>> 675f1f6f
   '''
   SELECT "posthog_survey"."id",
          "posthog_survey"."team_id",
@@ -676,166 +648,7 @@
          AND NOT ("posthog_survey"."archived"))
   '''
 # ---
-<<<<<<< HEAD
-# name: TestSurveysAPIList.test_list_surveys.15
-  '''
-  SELECT ("posthog_survey_actions"."survey_id") AS "_prefetch_related_val_survey_id",
-         "posthog_action"."id",
-         "posthog_action"."name",
-         "posthog_action"."team_id",
-         "posthog_action"."description",
-         "posthog_action"."created_at",
-         "posthog_action"."created_by_id",
-         "posthog_action"."deleted",
-         "posthog_action"."post_to_slack",
-         "posthog_action"."slack_message_format",
-         "posthog_action"."updated_at",
-         "posthog_action"."bytecode",
-         "posthog_action"."bytecode_error",
-         "posthog_action"."steps_json",
-         "posthog_action"."pinned_at",
-         "posthog_action"."is_calculating",
-         "posthog_action"."last_calculated_at"
-  FROM "posthog_action"
-  INNER JOIN "posthog_survey_actions" ON ("posthog_action"."id" = "posthog_survey_actions"."action_id")
-  WHERE "posthog_survey_actions"."survey_id" IN ('0193a777fe920000f5a34f9295b7a835'::uuid)
-  '''
-# ---
-# name: TestSurveysAPIList.test_list_surveys.16
-  '''
-  SELECT "posthog_pluginconfig"."id",
-         "posthog_pluginsourcefile"."transpiled",
-         "posthog_pluginconfig"."web_token",
-         "posthog_plugin"."config_schema",
-         "posthog_pluginconfig"."config"
-  FROM "posthog_pluginconfig"
-  INNER JOIN "posthog_plugin" ON ("posthog_pluginconfig"."plugin_id" = "posthog_plugin"."id")
-  INNER JOIN "posthog_pluginsourcefile" ON ("posthog_plugin"."id" = "posthog_pluginsourcefile"."plugin_id")
-  WHERE ("posthog_pluginconfig"."enabled"
-         AND "posthog_pluginsourcefile"."filename" = 'site.ts'
-         AND "posthog_pluginsourcefile"."status" = 'TRANSPILED'
-         AND "posthog_pluginconfig"."team_id" = 99999)
-  '''
-# ---
-# name: TestSurveysAPIList.test_list_surveys.17
-  '''
-  SELECT "posthog_hogfunction"."id",
-         "posthog_hogfunction"."team_id",
-         "posthog_hogfunction"."name",
-         "posthog_hogfunction"."description",
-         "posthog_hogfunction"."created_at",
-         "posthog_hogfunction"."created_by_id",
-         "posthog_hogfunction"."deleted",
-         "posthog_hogfunction"."updated_at",
-         "posthog_hogfunction"."enabled",
-         "posthog_hogfunction"."type",
-         "posthog_hogfunction"."icon_url",
-         "posthog_hogfunction"."hog",
-         "posthog_hogfunction"."bytecode",
-         "posthog_hogfunction"."transpiled",
-         "posthog_hogfunction"."inputs_schema",
-         "posthog_hogfunction"."inputs",
-         "posthog_hogfunction"."encrypted_inputs",
-         "posthog_hogfunction"."filters",
-         "posthog_hogfunction"."masking",
-         "posthog_hogfunction"."template_id"
-  FROM "posthog_hogfunction"
-  WHERE ("posthog_hogfunction"."enabled"
-         AND "posthog_hogfunction"."team_id" = 99999
-         AND "posthog_hogfunction"."type" IN ('site_destination',
-                                              'site_app'))
-  '''
-# ---
-# name: TestSurveysAPIList.test_list_surveys.18
-  '''
-  SELECT "posthog_featureflag"."id",
-         "posthog_featureflag"."key",
-         "posthog_featureflag"."name",
-         "posthog_featureflag"."filters",
-         "posthog_featureflag"."rollout_percentage",
-         "posthog_featureflag"."team_id",
-         "posthog_featureflag"."created_by_id",
-         "posthog_featureflag"."created_at",
-         "posthog_featureflag"."deleted",
-         "posthog_featureflag"."active",
-         "posthog_featureflag"."rollback_conditions",
-         "posthog_featureflag"."performed_rollback",
-         "posthog_featureflag"."ensure_experience_continuity",
-         "posthog_featureflag"."usage_dashboard_id",
-         "posthog_featureflag"."has_enriched_analytics"
-  FROM "posthog_featureflag"
-  WHERE ("posthog_featureflag"."active"
-         AND NOT "posthog_featureflag"."deleted"
-         AND "posthog_featureflag"."team_id" = 99999)
-  '''
-# ---
-# name: TestSurveysAPIList.test_list_surveys.19
-  '''
-  SELECT "posthog_team"."id",
-         "posthog_team"."uuid",
-         "posthog_team"."organization_id",
-         "posthog_team"."project_id",
-         "posthog_team"."api_token",
-         "posthog_team"."app_urls",
-         "posthog_team"."name",
-         "posthog_team"."slack_incoming_webhook",
-         "posthog_team"."created_at",
-         "posthog_team"."updated_at",
-         "posthog_team"."anonymize_ips",
-         "posthog_team"."completed_snippet_onboarding",
-         "posthog_team"."has_completed_onboarding_for",
-         "posthog_team"."ingested_event",
-         "posthog_team"."autocapture_opt_out",
-         "posthog_team"."autocapture_web_vitals_opt_in",
-         "posthog_team"."autocapture_web_vitals_allowed_metrics",
-         "posthog_team"."autocapture_exceptions_opt_in",
-         "posthog_team"."autocapture_exceptions_errors_to_ignore",
-         "posthog_team"."person_processing_opt_out",
-         "posthog_team"."session_recording_opt_in",
-         "posthog_team"."session_recording_sample_rate",
-         "posthog_team"."session_recording_minimum_duration_milliseconds",
-         "posthog_team"."session_recording_linked_flag",
-         "posthog_team"."session_recording_network_payload_capture_config",
-         "posthog_team"."session_recording_url_trigger_config",
-         "posthog_team"."session_recording_url_blocklist_config",
-         "posthog_team"."session_recording_event_trigger_config",
-         "posthog_team"."session_replay_config",
-         "posthog_team"."survey_config",
-         "posthog_team"."capture_console_log_opt_in",
-         "posthog_team"."capture_performance_opt_in",
-         "posthog_team"."capture_dead_clicks",
-         "posthog_team"."surveys_opt_in",
-         "posthog_team"."heatmaps_opt_in",
-         "posthog_team"."session_recording_version",
-         "posthog_team"."signup_token",
-         "posthog_team"."is_demo",
-         "posthog_team"."access_control",
-         "posthog_team"."week_start_day",
-         "posthog_team"."inject_web_apps",
-         "posthog_team"."test_account_filters",
-         "posthog_team"."test_account_filters_default_checked",
-         "posthog_team"."path_cleaning_filters",
-         "posthog_team"."timezone",
-         "posthog_team"."data_attributes",
-         "posthog_team"."person_display_name_properties",
-         "posthog_team"."live_events_columns",
-         "posthog_team"."recording_domains",
-         "posthog_team"."primary_dashboard_id",
-         "posthog_team"."extra_settings",
-         "posthog_team"."modifiers",
-         "posthog_team"."correlation_config",
-         "posthog_team"."session_recording_retention_period_days",
-         "posthog_team"."external_data_workspace_id",
-         "posthog_team"."external_data_workspace_last_synced_at"
-  FROM "posthog_team"
-  WHERE "posthog_team"."id" = 99999
-  LIMIT 21
-  '''
-# ---
-# name: TestSurveysAPIList.test_list_surveys.2
-=======
 # name: TestSurveysAPIList.test_list_surveys.26
->>>>>>> 675f1f6f
   '''
   SELECT "posthog_remoteconfig"."id",
          "posthog_remoteconfig"."team_id",
@@ -940,7 +753,146 @@
 # ---
 # name: TestSurveysAPIList.test_list_surveys.23
   '''
-<<<<<<< HEAD
+  SELECT "posthog_pluginconfig"."id",
+         "posthog_pluginsourcefile"."transpiled",
+         "posthog_pluginconfig"."web_token",
+         "posthog_plugin"."config_schema",
+         "posthog_pluginconfig"."config"
+  FROM "posthog_pluginconfig"
+  INNER JOIN "posthog_plugin" ON ("posthog_pluginconfig"."plugin_id" = "posthog_plugin"."id")
+  INNER JOIN "posthog_pluginsourcefile" ON ("posthog_plugin"."id" = "posthog_pluginsourcefile"."plugin_id")
+  WHERE ("posthog_pluginconfig"."enabled"
+         AND "posthog_pluginsourcefile"."filename" = 'site.ts'
+         AND "posthog_pluginsourcefile"."status" = 'TRANSPILED'
+         AND "posthog_pluginconfig"."team_id" = 99999)
+  '''
+# ---
+# name: TestSurveysAPIList.test_list_surveys.7
+  '''
+  SELECT "posthog_hogfunction"."id",
+         "posthog_hogfunction"."team_id",
+         "posthog_hogfunction"."name",
+         "posthog_hogfunction"."description",
+         "posthog_hogfunction"."created_at",
+         "posthog_hogfunction"."created_by_id",
+         "posthog_hogfunction"."deleted",
+         "posthog_hogfunction"."updated_at",
+         "posthog_hogfunction"."enabled",
+         "posthog_hogfunction"."type",
+         "posthog_hogfunction"."icon_url",
+         "posthog_hogfunction"."hog",
+         "posthog_hogfunction"."bytecode",
+         "posthog_hogfunction"."transpiled",
+         "posthog_hogfunction"."inputs_schema",
+         "posthog_hogfunction"."inputs",
+         "posthog_hogfunction"."encrypted_inputs",
+         "posthog_hogfunction"."filters",
+         "posthog_hogfunction"."masking",
+         "posthog_hogfunction"."template_id"
+  FROM "posthog_hogfunction"
+  WHERE ("posthog_hogfunction"."enabled"
+         AND "posthog_hogfunction"."team_id" = 99999
+         AND "posthog_hogfunction"."type" IN ('site_destination',
+                                              'site_app'))
+  '''
+# ---
+# name: TestSurveysAPIList.test_list_surveys.8
+  '''
+  SELECT "posthog_featureflag"."id",
+         "posthog_featureflag"."key",
+         "posthog_featureflag"."name",
+         "posthog_featureflag"."filters",
+         "posthog_featureflag"."rollout_percentage",
+         "posthog_featureflag"."team_id",
+         "posthog_featureflag"."created_by_id",
+         "posthog_featureflag"."created_at",
+         "posthog_featureflag"."deleted",
+         "posthog_featureflag"."active",
+         "posthog_featureflag"."rollback_conditions",
+         "posthog_featureflag"."performed_rollback",
+         "posthog_featureflag"."ensure_experience_continuity",
+         "posthog_featureflag"."usage_dashboard_id",
+         "posthog_featureflag"."has_enriched_analytics"
+  FROM "posthog_featureflag"
+  WHERE ("posthog_featureflag"."active"
+         AND NOT "posthog_featureflag"."deleted"
+         AND "posthog_featureflag"."team_id" = 99999)
+  '''
+# ---
+# name: TestSurveysAPIList.test_list_surveys.9
+  '''
+  SELECT "posthog_team"."id",
+         "posthog_team"."uuid",
+         "posthog_team"."organization_id",
+         "posthog_team"."project_id",
+         "posthog_team"."api_token",
+         "posthog_team"."app_urls",
+         "posthog_team"."name",
+         "posthog_team"."slack_incoming_webhook",
+         "posthog_team"."created_at",
+         "posthog_team"."updated_at",
+         "posthog_team"."anonymize_ips",
+         "posthog_team"."completed_snippet_onboarding",
+         "posthog_team"."has_completed_onboarding_for",
+         "posthog_team"."ingested_event",
+         "posthog_team"."autocapture_opt_out",
+         "posthog_team"."autocapture_web_vitals_opt_in",
+         "posthog_team"."autocapture_web_vitals_allowed_metrics",
+         "posthog_team"."autocapture_exceptions_opt_in",
+         "posthog_team"."autocapture_exceptions_errors_to_ignore",
+         "posthog_team"."person_processing_opt_out",
+         "posthog_team"."session_recording_opt_in",
+         "posthog_team"."session_recording_sample_rate",
+         "posthog_team"."session_recording_minimum_duration_milliseconds",
+         "posthog_team"."session_recording_linked_flag",
+         "posthog_team"."session_recording_network_payload_capture_config",
+         "posthog_team"."session_recording_url_trigger_config",
+         "posthog_team"."session_recording_url_blocklist_config",
+         "posthog_team"."session_recording_event_trigger_config",
+         "posthog_team"."session_replay_config",
+         "posthog_team"."survey_config",
+         "posthog_team"."capture_console_log_opt_in",
+         "posthog_team"."capture_performance_opt_in",
+         "posthog_team"."capture_dead_clicks",
+         "posthog_team"."surveys_opt_in",
+         "posthog_team"."heatmaps_opt_in",
+         "posthog_team"."session_recording_version",
+         "posthog_team"."signup_token",
+         "posthog_team"."is_demo",
+         "posthog_team"."access_control",
+         "posthog_team"."week_start_day",
+         "posthog_team"."inject_web_apps",
+         "posthog_team"."test_account_filters",
+         "posthog_team"."test_account_filters_default_checked",
+         "posthog_team"."path_cleaning_filters",
+         "posthog_team"."timezone",
+         "posthog_team"."data_attributes",
+         "posthog_team"."person_display_name_properties",
+         "posthog_team"."live_events_columns",
+         "posthog_team"."recording_domains",
+         "posthog_team"."primary_dashboard_id",
+         "posthog_team"."extra_settings",
+         "posthog_team"."modifiers",
+         "posthog_team"."correlation_config",
+         "posthog_team"."session_recording_retention_period_days",
+         "posthog_team"."external_data_workspace_id",
+         "posthog_team"."external_data_workspace_last_synced_at"
+  FROM "posthog_team"
+  WHERE "posthog_team"."id" = 99999
+  LIMIT 21
+  '''
+# ---
+# name: TestSurveysAPIList.test_list_surveys.31
+  '''
+  SELECT COUNT(*) AS "__count"
+  FROM "posthog_featureflag"
+  WHERE ("posthog_featureflag"."active"
+         AND NOT "posthog_featureflag"."deleted"
+         AND "posthog_featureflag"."team_id" = 99999)
+  '''
+# ---
+# name: TestSurveysAPIList.test_list_surveys.32
+  '''
   SELECT "posthog_survey"."id",
          "posthog_survey"."team_id",
          "posthog_survey"."name",
@@ -1023,7 +975,7 @@
          AND NOT ("posthog_survey"."archived"))
   '''
 # ---
-# name: TestSurveysAPIList.test_list_surveys.24
+# name: TestSurveysAPIList.test_list_surveys.33
   '''
   SELECT ("posthog_survey_actions"."survey_id") AS "_prefetch_related_val_survey_id",
          "posthog_action"."id",
@@ -1047,10 +999,8 @@
   WHERE "posthog_survey_actions"."survey_id" IN ('0193a777fe920000f5a34f9295b7a835'::uuid)
   '''
 # ---
-# name: TestSurveysAPIList.test_list_surveys.25
-  '''
-=======
->>>>>>> 675f1f6f
+# name: TestSurveysAPIList.test_list_surveys.34
+  '''
   SELECT "posthog_pluginconfig"."id",
          "posthog_pluginsourcefile"."transpiled",
          "posthog_pluginconfig"."web_token",
@@ -1065,11 +1015,7 @@
          AND "posthog_pluginconfig"."team_id" = 99999)
   '''
 # ---
-<<<<<<< HEAD
-# name: TestSurveysAPIList.test_list_surveys.26
-=======
-# name: TestSurveysAPIList.test_list_surveys.7
->>>>>>> 675f1f6f
+# name: TestSurveysAPIList.test_list_surveys.35
   '''
   SELECT "posthog_hogfunction"."id",
          "posthog_hogfunction"."team_id",
@@ -1098,35 +1044,18 @@
                                               'site_app'))
   '''
 # ---
-<<<<<<< HEAD
-# name: TestSurveysAPIList.test_list_surveys.27
-=======
-# name: TestSurveysAPIList.test_list_surveys.8
->>>>>>> 675f1f6f
-  '''
-  SELECT "posthog_featureflag"."id",
-         "posthog_featureflag"."key",
-         "posthog_featureflag"."name",
-         "posthog_featureflag"."filters",
-         "posthog_featureflag"."rollout_percentage",
-         "posthog_featureflag"."team_id",
-         "posthog_featureflag"."created_by_id",
-         "posthog_featureflag"."created_at",
-         "posthog_featureflag"."deleted",
-         "posthog_featureflag"."active",
-         "posthog_featureflag"."rollback_conditions",
-         "posthog_featureflag"."performed_rollback",
-         "posthog_featureflag"."ensure_experience_continuity",
-         "posthog_featureflag"."usage_dashboard_id",
-         "posthog_featureflag"."has_enriched_analytics"
-  FROM "posthog_featureflag"
-  WHERE ("posthog_featureflag"."active"
-         AND NOT "posthog_featureflag"."deleted"
-         AND "posthog_featureflag"."team_id" = 99999)
-  '''
-# ---
-<<<<<<< HEAD
-# name: TestSurveysAPIList.test_list_surveys.28
+# name: TestSurveysAPIList.test_list_surveys.36
+  '''
+  SELECT COUNT(*) AS "__count"
+  FROM "posthog_survey"
+  WHERE (NOT "posthog_survey"."archived"
+         AND "posthog_survey"."end_date" IS NULL
+         AND "posthog_survey"."start_date" IS NOT NULL
+         AND "posthog_survey"."team_id" = 99999
+         AND NOT ("posthog_survey"."type" = 'api'))
+  '''
+# ---
+# name: TestSurveysAPIList.test_list_surveys.37
   '''
   SELECT "posthog_team"."id",
          "posthog_team"."uuid",
@@ -1189,7 +1118,7 @@
   LIMIT 21
   '''
 # ---
-# name: TestSurveysAPIList.test_list_surveys.29
+# name: TestSurveysAPIList.test_list_surveys.38
   '''
   SELECT "posthog_remoteconfig"."id",
          "posthog_remoteconfig"."team_id",
@@ -1201,7 +1130,7 @@
   LIMIT 21
   '''
 # ---
-# name: TestSurveysAPIList.test_list_surveys.3
+# name: TestSurveysAPIList.test_list_surveys.39
   '''
   SELECT "posthog_team"."id",
          "posthog_team"."uuid",
@@ -1271,73 +1200,7 @@
   LIMIT 21
   '''
 # ---
-# name: TestSurveysAPIList.test_list_surveys.30
-=======
-# name: TestSurveysAPIList.test_list_surveys.9
->>>>>>> 675f1f6f
-  '''
-  SELECT "posthog_team"."id",
-         "posthog_team"."uuid",
-         "posthog_team"."organization_id",
-         "posthog_team"."project_id",
-         "posthog_team"."api_token",
-         "posthog_team"."app_urls",
-         "posthog_team"."name",
-         "posthog_team"."slack_incoming_webhook",
-         "posthog_team"."created_at",
-         "posthog_team"."updated_at",
-         "posthog_team"."anonymize_ips",
-         "posthog_team"."completed_snippet_onboarding",
-         "posthog_team"."has_completed_onboarding_for",
-         "posthog_team"."ingested_event",
-         "posthog_team"."autocapture_opt_out",
-         "posthog_team"."autocapture_web_vitals_opt_in",
-         "posthog_team"."autocapture_web_vitals_allowed_metrics",
-         "posthog_team"."autocapture_exceptions_opt_in",
-         "posthog_team"."autocapture_exceptions_errors_to_ignore",
-         "posthog_team"."person_processing_opt_out",
-         "posthog_team"."session_recording_opt_in",
-         "posthog_team"."session_recording_sample_rate",
-         "posthog_team"."session_recording_minimum_duration_milliseconds",
-         "posthog_team"."session_recording_linked_flag",
-         "posthog_team"."session_recording_network_payload_capture_config",
-         "posthog_team"."session_recording_url_trigger_config",
-         "posthog_team"."session_recording_url_blocklist_config",
-         "posthog_team"."session_recording_event_trigger_config",
-         "posthog_team"."session_replay_config",
-         "posthog_team"."survey_config",
-         "posthog_team"."capture_console_log_opt_in",
-         "posthog_team"."capture_performance_opt_in",
-         "posthog_team"."capture_dead_clicks",
-         "posthog_team"."surveys_opt_in",
-         "posthog_team"."heatmaps_opt_in",
-         "posthog_team"."session_recording_version",
-         "posthog_team"."signup_token",
-         "posthog_team"."is_demo",
-         "posthog_team"."access_control",
-         "posthog_team"."week_start_day",
-         "posthog_team"."inject_web_apps",
-         "posthog_team"."test_account_filters",
-         "posthog_team"."test_account_filters_default_checked",
-         "posthog_team"."path_cleaning_filters",
-         "posthog_team"."timezone",
-         "posthog_team"."data_attributes",
-         "posthog_team"."person_display_name_properties",
-         "posthog_team"."live_events_columns",
-         "posthog_team"."recording_domains",
-         "posthog_team"."primary_dashboard_id",
-         "posthog_team"."extra_settings",
-         "posthog_team"."modifiers",
-         "posthog_team"."correlation_config",
-         "posthog_team"."session_recording_retention_period_days",
-         "posthog_team"."external_data_workspace_id",
-         "posthog_team"."external_data_workspace_last_synced_at"
-  FROM "posthog_team"
-  WHERE "posthog_team"."id" = 99999
-  LIMIT 21
-  '''
-# ---
-# name: TestSurveysAPIList.test_list_surveys.31
+# name: TestSurveysAPIList.test_list_surveys.4
   '''
   SELECT COUNT(*) AS "__count"
   FROM "posthog_featureflag"
@@ -1346,7 +1209,16 @@
          AND "posthog_featureflag"."team_id" = 99999)
   '''
 # ---
-# name: TestSurveysAPIList.test_list_surveys.32
+# name: TestSurveysAPIList.test_list_surveys.40
+  '''
+  SELECT COUNT(*) AS "__count"
+  FROM "posthog_featureflag"
+  WHERE ("posthog_featureflag"."active"
+         AND NOT "posthog_featureflag"."deleted"
+         AND "posthog_featureflag"."team_id" = 99999)
+  '''
+# ---
+# name: TestSurveysAPIList.test_list_surveys.41
   '''
   SELECT "posthog_survey"."id",
          "posthog_survey"."team_id",
@@ -1430,7 +1302,7 @@
          AND NOT ("posthog_survey"."archived"))
   '''
 # ---
-# name: TestSurveysAPIList.test_list_surveys.33
+# name: TestSurveysAPIList.test_list_surveys.42
   '''
   SELECT ("posthog_survey_actions"."survey_id") AS "_prefetch_related_val_survey_id",
          "posthog_action"."id",
@@ -1451,10 +1323,11 @@
          "posthog_action"."last_calculated_at"
   FROM "posthog_action"
   INNER JOIN "posthog_survey_actions" ON ("posthog_action"."id" = "posthog_survey_actions"."action_id")
-  WHERE "posthog_survey_actions"."survey_id" IN ('0193a777fe920000f5a34f9295b7a835'::uuid)
-  '''
-# ---
-# name: TestSurveysAPIList.test_list_surveys.34
+  WHERE 'posthog_survey_actions'.'survey_id' IN ('00000000-0000-0000-0000-000000000000'::uuid,
+                                                 '00000000-0000-0000-0000-000000000001'::uuid)
+  '''
+# ---
+# name: TestSurveysAPIList.test_list_surveys.43
   '''
   SELECT "posthog_pluginconfig"."id",
          "posthog_pluginsourcefile"."transpiled",
@@ -1470,7 +1343,7 @@
          AND "posthog_pluginconfig"."team_id" = 99999)
   '''
 # ---
-# name: TestSurveysAPIList.test_list_surveys.35
+# name: TestSurveysAPIList.test_list_surveys.44
   '''
   SELECT "posthog_hogfunction"."id",
          "posthog_hogfunction"."team_id",
@@ -1499,18 +1372,39 @@
                                               'site_app'))
   '''
 # ---
-# name: TestSurveysAPIList.test_list_surveys.36
-  '''
-  SELECT COUNT(*) AS "__count"
-  FROM "posthog_survey"
-  WHERE (NOT "posthog_survey"."archived"
-         AND "posthog_survey"."end_date" IS NULL
-         AND "posthog_survey"."start_date" IS NOT NULL
-         AND "posthog_survey"."team_id" = 99999
-         AND NOT ("posthog_survey"."type" = 'api'))
-  '''
-# ---
-# name: TestSurveysAPIList.test_list_surveys.37
+# name: TestSurveysAPIList.test_list_surveys.45
+  '''
+  SELECT "posthog_user"."id",
+         "posthog_user"."password",
+         "posthog_user"."last_login",
+         "posthog_user"."first_name",
+         "posthog_user"."last_name",
+         "posthog_user"."is_staff",
+         "posthog_user"."date_joined",
+         "posthog_user"."uuid",
+         "posthog_user"."current_organization_id",
+         "posthog_user"."current_team_id",
+         "posthog_user"."email",
+         "posthog_user"."pending_email",
+         "posthog_user"."temporary_token",
+         "posthog_user"."distinct_id",
+         "posthog_user"."is_email_verified",
+         "posthog_user"."has_seen_product_intro_for",
+         "posthog_user"."strapi_id",
+         "posthog_user"."is_active",
+         "posthog_user"."theme_mode",
+         "posthog_user"."partial_notification_settings",
+         "posthog_user"."anonymize_data",
+         "posthog_user"."toolbar_mode",
+         "posthog_user"."hedgehog_config",
+         "posthog_user"."events_column_config",
+         "posthog_user"."email_opt_in"
+  FROM "posthog_user"
+  WHERE "posthog_user"."id" = 99999
+  LIMIT 21
+  '''
+# ---
+# name: TestSurveysAPIList.test_list_surveys.46
   '''
   SELECT "posthog_team"."id",
          "posthog_team"."uuid",
@@ -1569,111 +1463,11 @@
          "posthog_team"."external_data_workspace_id",
          "posthog_team"."external_data_workspace_last_synced_at"
   FROM "posthog_team"
-  WHERE "posthog_team"."id" = 99999
+  WHERE "posthog_team"."api_token" = 'token123'
   LIMIT 21
   '''
 # ---
-# name: TestSurveysAPIList.test_list_surveys.38
-  '''
-  SELECT "posthog_remoteconfig"."id",
-         "posthog_remoteconfig"."team_id",
-         "posthog_remoteconfig"."config",
-         "posthog_remoteconfig"."updated_at",
-         "posthog_remoteconfig"."synced_at"
-  FROM "posthog_remoteconfig"
-  WHERE "posthog_remoteconfig"."team_id" = 99999
-  LIMIT 21
-  '''
-# ---
-# name: TestSurveysAPIList.test_list_surveys.39
-  '''
-  SELECT "posthog_team"."id",
-         "posthog_team"."uuid",
-         "posthog_team"."organization_id",
-         "posthog_team"."project_id",
-         "posthog_team"."api_token",
-         "posthog_team"."app_urls",
-         "posthog_team"."name",
-         "posthog_team"."slack_incoming_webhook",
-         "posthog_team"."created_at",
-         "posthog_team"."updated_at",
-         "posthog_team"."anonymize_ips",
-         "posthog_team"."completed_snippet_onboarding",
-         "posthog_team"."has_completed_onboarding_for",
-         "posthog_team"."ingested_event",
-         "posthog_team"."autocapture_opt_out",
-         "posthog_team"."autocapture_web_vitals_opt_in",
-         "posthog_team"."autocapture_web_vitals_allowed_metrics",
-         "posthog_team"."autocapture_exceptions_opt_in",
-         "posthog_team"."autocapture_exceptions_errors_to_ignore",
-         "posthog_team"."person_processing_opt_out",
-         "posthog_team"."session_recording_opt_in",
-         "posthog_team"."session_recording_sample_rate",
-         "posthog_team"."session_recording_minimum_duration_milliseconds",
-         "posthog_team"."session_recording_linked_flag",
-         "posthog_team"."session_recording_network_payload_capture_config",
-         "posthog_team"."session_recording_url_trigger_config",
-         "posthog_team"."session_recording_url_blocklist_config",
-         "posthog_team"."session_recording_event_trigger_config",
-         "posthog_team"."session_replay_config",
-         "posthog_team"."survey_config",
-         "posthog_team"."capture_console_log_opt_in",
-         "posthog_team"."capture_performance_opt_in",
-         "posthog_team"."capture_dead_clicks",
-         "posthog_team"."surveys_opt_in",
-         "posthog_team"."heatmaps_opt_in",
-         "posthog_team"."session_recording_version",
-         "posthog_team"."signup_token",
-         "posthog_team"."is_demo",
-         "posthog_team"."access_control",
-         "posthog_team"."week_start_day",
-         "posthog_team"."inject_web_apps",
-         "posthog_team"."test_account_filters",
-         "posthog_team"."test_account_filters_default_checked",
-         "posthog_team"."path_cleaning_filters",
-         "posthog_team"."timezone",
-         "posthog_team"."data_attributes",
-         "posthog_team"."person_display_name_properties",
-         "posthog_team"."live_events_columns",
-         "posthog_team"."recording_domains",
-         "posthog_team"."primary_dashboard_id",
-         "posthog_team"."extra_settings",
-         "posthog_team"."modifiers",
-         "posthog_team"."correlation_config",
-         "posthog_team"."session_recording_retention_period_days",
-         "posthog_team"."plugins_opt_in",
-         "posthog_team"."opt_out_capture",
-         "posthog_team"."event_names",
-         "posthog_team"."event_names_with_usage",
-         "posthog_team"."event_properties",
-         "posthog_team"."event_properties_with_usage",
-         "posthog_team"."event_properties_numerical",
-         "posthog_team"."external_data_workspace_id",
-         "posthog_team"."external_data_workspace_last_synced_at"
-  FROM "posthog_team"
-  WHERE "posthog_team"."id" = 99999
-  LIMIT 21
-  '''
-# ---
-# name: TestSurveysAPIList.test_list_surveys.4
-  '''
-  SELECT COUNT(*) AS "__count"
-  FROM "posthog_featureflag"
-  WHERE ("posthog_featureflag"."active"
-         AND NOT "posthog_featureflag"."deleted"
-         AND "posthog_featureflag"."team_id" = 99999)
-  '''
-# ---
-# name: TestSurveysAPIList.test_list_surveys.40
-  '''
-  SELECT COUNT(*) AS "__count"
-  FROM "posthog_featureflag"
-  WHERE ("posthog_featureflag"."active"
-         AND NOT "posthog_featureflag"."deleted"
-         AND "posthog_featureflag"."team_id" = 99999)
-  '''
-# ---
-# name: TestSurveysAPIList.test_list_surveys.41
+# name: TestSurveysAPIList.test_list_surveys.47
   '''
   SELECT "posthog_survey"."id",
          "posthog_survey"."team_id",
@@ -1757,7 +1551,7 @@
          AND NOT ("posthog_survey"."archived"))
   '''
 # ---
-# name: TestSurveysAPIList.test_list_surveys.42
+# name: TestSurveysAPIList.test_list_surveys.48
   '''
   SELECT ("posthog_survey_actions"."survey_id") AS "_prefetch_related_val_survey_id",
          "posthog_action"."id",
@@ -1782,147 +1576,7 @@
                                                  '00000000-0000-0000-0000-000000000001'::uuid)
   '''
 # ---
-# name: TestSurveysAPIList.test_list_surveys.43
-  '''
-  SELECT "posthog_pluginconfig"."id",
-         "posthog_pluginsourcefile"."transpiled",
-         "posthog_pluginconfig"."web_token",
-         "posthog_plugin"."config_schema",
-         "posthog_pluginconfig"."config"
-  FROM "posthog_pluginconfig"
-  INNER JOIN "posthog_plugin" ON ("posthog_pluginconfig"."plugin_id" = "posthog_plugin"."id")
-  INNER JOIN "posthog_pluginsourcefile" ON ("posthog_plugin"."id" = "posthog_pluginsourcefile"."plugin_id")
-  WHERE ("posthog_pluginconfig"."enabled"
-         AND "posthog_pluginsourcefile"."filename" = 'site.ts'
-         AND "posthog_pluginsourcefile"."status" = 'TRANSPILED'
-         AND "posthog_pluginconfig"."team_id" = 99999)
-  '''
-# ---
-# name: TestSurveysAPIList.test_list_surveys.44
-  '''
-  SELECT "posthog_hogfunction"."id",
-         "posthog_hogfunction"."team_id",
-         "posthog_hogfunction"."name",
-         "posthog_hogfunction"."description",
-         "posthog_hogfunction"."created_at",
-         "posthog_hogfunction"."created_by_id",
-         "posthog_hogfunction"."deleted",
-         "posthog_hogfunction"."updated_at",
-         "posthog_hogfunction"."enabled",
-         "posthog_hogfunction"."type",
-         "posthog_hogfunction"."icon_url",
-         "posthog_hogfunction"."hog",
-         "posthog_hogfunction"."bytecode",
-         "posthog_hogfunction"."transpiled",
-         "posthog_hogfunction"."inputs_schema",
-         "posthog_hogfunction"."inputs",
-         "posthog_hogfunction"."encrypted_inputs",
-         "posthog_hogfunction"."filters",
-         "posthog_hogfunction"."masking",
-         "posthog_hogfunction"."template_id"
-  FROM "posthog_hogfunction"
-  WHERE ("posthog_hogfunction"."enabled"
-         AND "posthog_hogfunction"."team_id" = 99999
-         AND "posthog_hogfunction"."type" IN ('site_destination',
-                                              'site_app'))
-  '''
-# ---
-# name: TestSurveysAPIList.test_list_surveys.45
-  '''
-  SELECT "posthog_user"."id",
-         "posthog_user"."password",
-         "posthog_user"."last_login",
-         "posthog_user"."first_name",
-         "posthog_user"."last_name",
-         "posthog_user"."is_staff",
-         "posthog_user"."date_joined",
-         "posthog_user"."uuid",
-         "posthog_user"."current_organization_id",
-         "posthog_user"."current_team_id",
-         "posthog_user"."email",
-         "posthog_user"."pending_email",
-         "posthog_user"."temporary_token",
-         "posthog_user"."distinct_id",
-         "posthog_user"."is_email_verified",
-         "posthog_user"."has_seen_product_intro_for",
-         "posthog_user"."strapi_id",
-         "posthog_user"."is_active",
-         "posthog_user"."theme_mode",
-         "posthog_user"."partial_notification_settings",
-         "posthog_user"."anonymize_data",
-         "posthog_user"."toolbar_mode",
-         "posthog_user"."hedgehog_config",
-         "posthog_user"."events_column_config",
-         "posthog_user"."email_opt_in"
-  FROM "posthog_user"
-  WHERE "posthog_user"."id" = 99999
-  LIMIT 21
-  '''
-# ---
-# name: TestSurveysAPIList.test_list_surveys.46
-  '''
-  SELECT "posthog_team"."id",
-         "posthog_team"."uuid",
-         "posthog_team"."organization_id",
-         "posthog_team"."project_id",
-         "posthog_team"."api_token",
-         "posthog_team"."app_urls",
-         "posthog_team"."name",
-         "posthog_team"."slack_incoming_webhook",
-         "posthog_team"."created_at",
-         "posthog_team"."updated_at",
-         "posthog_team"."anonymize_ips",
-         "posthog_team"."completed_snippet_onboarding",
-         "posthog_team"."has_completed_onboarding_for",
-         "posthog_team"."ingested_event",
-         "posthog_team"."autocapture_opt_out",
-         "posthog_team"."autocapture_web_vitals_opt_in",
-         "posthog_team"."autocapture_web_vitals_allowed_metrics",
-         "posthog_team"."autocapture_exceptions_opt_in",
-         "posthog_team"."autocapture_exceptions_errors_to_ignore",
-         "posthog_team"."person_processing_opt_out",
-         "posthog_team"."session_recording_opt_in",
-         "posthog_team"."session_recording_sample_rate",
-         "posthog_team"."session_recording_minimum_duration_milliseconds",
-         "posthog_team"."session_recording_linked_flag",
-         "posthog_team"."session_recording_network_payload_capture_config",
-         "posthog_team"."session_recording_url_trigger_config",
-         "posthog_team"."session_recording_url_blocklist_config",
-         "posthog_team"."session_recording_event_trigger_config",
-         "posthog_team"."session_replay_config",
-         "posthog_team"."survey_config",
-         "posthog_team"."capture_console_log_opt_in",
-         "posthog_team"."capture_performance_opt_in",
-         "posthog_team"."capture_dead_clicks",
-         "posthog_team"."surveys_opt_in",
-         "posthog_team"."heatmaps_opt_in",
-         "posthog_team"."session_recording_version",
-         "posthog_team"."signup_token",
-         "posthog_team"."is_demo",
-         "posthog_team"."access_control",
-         "posthog_team"."week_start_day",
-         "posthog_team"."inject_web_apps",
-         "posthog_team"."test_account_filters",
-         "posthog_team"."test_account_filters_default_checked",
-         "posthog_team"."path_cleaning_filters",
-         "posthog_team"."timezone",
-         "posthog_team"."data_attributes",
-         "posthog_team"."person_display_name_properties",
-         "posthog_team"."live_events_columns",
-         "posthog_team"."recording_domains",
-         "posthog_team"."primary_dashboard_id",
-         "posthog_team"."extra_settings",
-         "posthog_team"."modifiers",
-         "posthog_team"."correlation_config",
-         "posthog_team"."session_recording_retention_period_days",
-         "posthog_team"."external_data_workspace_id",
-         "posthog_team"."external_data_workspace_last_synced_at"
-  FROM "posthog_team"
-  WHERE "posthog_team"."api_token" = 'token123'
-  LIMIT 21
-  '''
-# ---
-# name: TestSurveysAPIList.test_list_surveys.47
+# name: TestSurveysAPIList.test_list_surveys.5
   '''
   SELECT "posthog_survey"."id",
          "posthog_survey"."team_id",
@@ -2006,115 +1660,6 @@
          AND NOT ("posthog_survey"."archived"))
   '''
 # ---
-# name: TestSurveysAPIList.test_list_surveys.48
-  '''
-  SELECT ("posthog_survey_actions"."survey_id") AS "_prefetch_related_val_survey_id",
-         "posthog_action"."id",
-         "posthog_action"."name",
-         "posthog_action"."team_id",
-         "posthog_action"."description",
-         "posthog_action"."created_at",
-         "posthog_action"."created_by_id",
-         "posthog_action"."deleted",
-         "posthog_action"."post_to_slack",
-         "posthog_action"."slack_message_format",
-         "posthog_action"."updated_at",
-         "posthog_action"."bytecode",
-         "posthog_action"."bytecode_error",
-         "posthog_action"."steps_json",
-         "posthog_action"."pinned_at",
-         "posthog_action"."is_calculating",
-         "posthog_action"."last_calculated_at"
-  FROM "posthog_action"
-  INNER JOIN "posthog_survey_actions" ON ("posthog_action"."id" = "posthog_survey_actions"."action_id")
-  WHERE 'posthog_survey_actions'.'survey_id' IN ('00000000-0000-0000-0000-000000000000'::uuid,
-                                                 '00000000-0000-0000-0000-000000000001'::uuid)
-  '''
-# ---
-# name: TestSurveysAPIList.test_list_surveys.5
-  '''
-  SELECT "posthog_survey"."id",
-         "posthog_survey"."team_id",
-         "posthog_survey"."name",
-         "posthog_survey"."description",
-         "posthog_survey"."linked_flag_id",
-         "posthog_survey"."targeting_flag_id",
-         "posthog_survey"."internal_targeting_flag_id",
-         "posthog_survey"."internal_response_sampling_flag_id",
-         "posthog_survey"."type",
-         "posthog_survey"."conditions",
-         "posthog_survey"."questions",
-         "posthog_survey"."appearance",
-         "posthog_survey"."created_at",
-         "posthog_survey"."created_by_id",
-         "posthog_survey"."start_date",
-         "posthog_survey"."end_date",
-         "posthog_survey"."updated_at",
-         "posthog_survey"."archived",
-         "posthog_survey"."responses_limit",
-         "posthog_survey"."response_sampling_start_date",
-         "posthog_survey"."response_sampling_interval_type",
-         "posthog_survey"."response_sampling_interval",
-         "posthog_survey"."response_sampling_limit",
-         "posthog_survey"."response_sampling_daily_limits",
-         "posthog_survey"."iteration_count",
-         "posthog_survey"."iteration_frequency_days",
-         "posthog_survey"."iteration_start_dates",
-         "posthog_survey"."current_iteration",
-         "posthog_survey"."current_iteration_start_date",
-         "posthog_featureflag"."id",
-         "posthog_featureflag"."key",
-         "posthog_featureflag"."name",
-         "posthog_featureflag"."filters",
-         "posthog_featureflag"."rollout_percentage",
-         "posthog_featureflag"."team_id",
-         "posthog_featureflag"."created_by_id",
-         "posthog_featureflag"."created_at",
-         "posthog_featureflag"."deleted",
-         "posthog_featureflag"."active",
-         "posthog_featureflag"."rollback_conditions",
-         "posthog_featureflag"."performed_rollback",
-         "posthog_featureflag"."ensure_experience_continuity",
-         "posthog_featureflag"."usage_dashboard_id",
-         "posthog_featureflag"."has_enriched_analytics",
-         T4."id",
-         T4."key",
-         T4."name",
-         T4."filters",
-         T4."rollout_percentage",
-         T4."team_id",
-         T4."created_by_id",
-         T4."created_at",
-         T4."deleted",
-         T4."active",
-         T4."rollback_conditions",
-         T4."performed_rollback",
-         T4."ensure_experience_continuity",
-         T4."usage_dashboard_id",
-         T4."has_enriched_analytics",
-         T5."id",
-         T5."key",
-         T5."name",
-         T5."filters",
-         T5."rollout_percentage",
-         T5."team_id",
-         T5."created_by_id",
-         T5."created_at",
-         T5."deleted",
-         T5."active",
-         T5."rollback_conditions",
-         T5."performed_rollback",
-         T5."ensure_experience_continuity",
-         T5."usage_dashboard_id",
-         T5."has_enriched_analytics"
-  FROM "posthog_survey"
-  LEFT OUTER JOIN "posthog_featureflag" ON ("posthog_survey"."linked_flag_id" = "posthog_featureflag"."id")
-  LEFT OUTER JOIN "posthog_featureflag" T4 ON ("posthog_survey"."targeting_flag_id" = T4."id")
-  LEFT OUTER JOIN "posthog_featureflag" T5 ON ("posthog_survey"."internal_targeting_flag_id" = T5."id")
-  WHERE ("posthog_survey"."team_id" = 99999
-         AND NOT ("posthog_survey"."archived"))
-  '''
-# ---
 # name: TestSurveysAPIList.test_list_surveys.6
   '''
   SELECT ("posthog_survey_actions"."survey_id") AS "_prefetch_related_val_survey_id",
