.Link {
<<<<<<< HEAD
    padding: 0;
    line-height: inherit;
    color: var(--link);
    cursor: pointer;
    background: none;
    border: none;
    outline: none;
    transition: color 200ms ease, opacity 200ms ease;
=======
    background: none;
    border: none;
    color: var(--link);
    cursor: pointer;
    line-height: inherit;
    outline: none;
    padding: 0;
    transition: none;
>>>>>>> 266c3ff5

    &:not(:disabled) {
        &:hover {
            color: var(--primary-3000-hover);
        }

        &:active {
            color: var(--primary-3000-active);
        }
    }

    &:disabled {
        cursor: not-allowed;
        opacity: var(--opacity-disabled);
    }

    > .LemonIcon {
        margin-left: 0.15em;
    }
}<|MERGE_RESOLUTION|>--- conflicted
+++ resolved
@@ -1,5 +1,4 @@
 .Link {
-<<<<<<< HEAD
     padding: 0;
     line-height: inherit;
     color: var(--link);
@@ -7,17 +6,7 @@
     background: none;
     border: none;
     outline: none;
-    transition: color 200ms ease, opacity 200ms ease;
-=======
-    background: none;
-    border: none;
-    color: var(--link);
-    cursor: pointer;
-    line-height: inherit;
-    outline: none;
-    padding: 0;
     transition: none;
->>>>>>> 266c3ff5
 
     &:not(:disabled) {
         &:hover {
