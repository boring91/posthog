--- conflicted
+++ resolved
@@ -72,13 +72,8 @@
         )
         expected = (
             "SELECT toFloat64OrNull(replaceRegexpAll(JSONExtractRaw(person.properties, %(hogql_val_0)s), '^\"|\"$', '')), "
-<<<<<<< HEAD
-            "parseDateTimeBestEffortOrNull(replaceRegexpAll(JSONExtractRaw(person.properties, %(hogql_val_1)s), '^\"|\"$', '')), "
-            "replaceRegexpAll(JSONExtractRaw(person.properties, %(hogql_val_2)s), '^\"|\"$', '') "
-=======
             "toDateTimeOrNull(replaceRegexpAll(JSONExtractRaw(person.properties, %(hogql_val_1)s), '^\"|\"$', ''), %(hogql_val_2)s), "
             "replaceRegexpAll(JSONExtractRaw(person.properties, %(hogql_val_3)s), '^\"|\"$', '') "
->>>>>>> 130ab5c0
             f"FROM person WHERE equals(person.team_id, {self.team.pk}) LIMIT 65535"
         )
         self.assertEqual(printed, expected)
