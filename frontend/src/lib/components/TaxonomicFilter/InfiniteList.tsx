import './InfiniteList.scss'
import '../Popup/Popup.scss'
import React, { useState } from 'react'
import { Empty, Skeleton, Tag } from 'antd'
import { AutoSizer } from 'react-virtualized/dist/es/AutoSizer'
import { List, ListRowProps, ListRowRenderer } from 'react-virtualized/dist/es/List'
import {
    getKeyMapping,
    PropertyKeyDescription,
    PropertyKeyInfo,
    PropertyKeyTitle,
} from 'lib/components/PropertyKeyInfo'
import { BindLogic, Provider, useActions, useValues } from 'kea'
import { infiniteListLogic, NO_ITEM_SELECTED } from './infiniteListLogic'
import { taxonomicFilterLogic } from 'lib/components/TaxonomicFilter/taxonomicFilterLogic'
import {
    TaxonomicDefinitionTypes,
    TaxonomicFilterGroup,
    TaxonomicFilterGroupType,
} from 'lib/components/TaxonomicFilter/types'
import ReactDOM from 'react-dom'
import { usePopper } from 'react-popper'
import { ActionType, CohortType, EventDefinition, KeyMapping, PropertyDefinition } from '~/types'
import { AimOutlined } from '@ant-design/icons'
import { Link } from 'lib/components/Link'
import { ActionSelectInfo } from 'scenes/insights/ActionSelectInfo'
import { urls } from 'scenes/urls'
import { dayjs } from 'lib/dayjs'
import { FEATURE_FLAGS, STALE_EVENT_SECONDS } from 'lib/constants'
import { Tooltip } from '../Tooltip'
import clsx from 'clsx'
import { featureFlagLogic, FeatureFlagsSet } from 'lib/logic/featureFlagLogic'
import { definitionPopupLogic } from 'lib/components/DefinitionPopup/definitionPopupLogic'
import { ControlledDefinitionPopupContents } from 'lib/components/DefinitionPopup/DefinitionPopupContents'
import { pluralize } from 'lib/utils'

enum ListTooltip {
    None = 0,
    Left = 1,
    Right = 2,
}

export function tooltipDesiredState(element?: Element | null): ListTooltip {
    let desiredState: ListTooltip = ListTooltip.None
    const rect = element?.getBoundingClientRect()
    if (rect) {
        if (window.innerWidth - rect.right > 300) {
            desiredState = ListTooltip.Right
        } else if (rect.left > 300) {
            desiredState = ListTooltip.Left
        }
    }
    return desiredState
}

const staleIndicator = (parsedLastSeen: dayjs.Dayjs | null): JSX.Element => {
    return (
        <Tooltip
            title={
                <>
                    This event was last seen <b>{parsedLastSeen ? parsedLastSeen.fromNow() : 'a while ago'}</b>.
                </>
            }
        >
            <Tag className="lemonade-tag">Stale</Tag>
        </Tooltip>
    )
}

const unusedIndicator = (eventNames: string[]): JSX.Element => {
    return (
        <Tooltip
            title={
                <>
                    This property has not been seen on{' '}
                    {eventNames ? (
                        <>
                            the event{eventNames.length > 1 ? 's' : ''}{' '}
                            {eventNames.map((e, index) => (
                                <>
                                    {index === 0 ? '' : index === eventNames.length - 1 ? ' and ' : ', '}
                                    <strong>"{e}"</strong>
                                </>
                            ))}
                        </>
                    ) : (
                        'this event'
                    )}
                    , but has been seen on other events.
                </>
            }
        >
            <Tag className="lemonade-tag">Not seen</Tag>
        </Tooltip>
    )
}

const renderItemContents = ({
    item,
    listGroupType,
    featureFlags,
    eventNames,
}: {
    item: TaxonomicDefinitionTypes
    listGroupType: TaxonomicFilterGroupType
    featureFlags: FeatureFlagsSet
    eventNames: string[]
}): JSX.Element | string => {
    const parsedLastSeen = (item as EventDefinition).last_seen_at ? dayjs((item as EventDefinition).last_seen_at) : null
    const isStale =
        (featureFlags[FEATURE_FLAGS.STALE_EVENTS] &&
            listGroupType === TaxonomicFilterGroupType.Events &&
            !parsedLastSeen) ||
        dayjs().diff(parsedLastSeen, 'seconds') > STALE_EVENT_SECONDS

    const isUnusedEventProperty =
        featureFlags[FEATURE_FLAGS.UNSEEN_EVENT_PROPERTIES] &&
        (listGroupType === TaxonomicFilterGroupType.NumericalEventProperties ||
            listGroupType === TaxonomicFilterGroupType.EventProperties) &&
        (item as PropertyDefinition).is_event_property !== null &&
        !(item as PropertyDefinition).is_event_property

    return listGroupType === TaxonomicFilterGroupType.EventProperties ||
        listGroupType === TaxonomicFilterGroupType.NumericalEventProperties ||
        listGroupType === TaxonomicFilterGroupType.PersonProperties ||
        listGroupType === TaxonomicFilterGroupType.Events ||
        listGroupType === TaxonomicFilterGroupType.CustomEvents ||
        listGroupType.startsWith(TaxonomicFilterGroupType.GroupsPrefix) ? (
        <>
            <div className={clsx(isStale && 'text-muted')}>
<<<<<<< HEAD
                <PropertyKeyInfo
                    value={item.name ?? ''}
                    customName={'custom_name' in item ? item.custom_name : undefined}
                    disablePopover
                />
=======
                <PropertyKeyInfo value={item.name ?? ''} disablePopover style={{ maxWidth: '100%' }} />
>>>>>>> e3dcdb5c
            </div>
            {isStale && staleIndicator(parsedLastSeen)}
            {isUnusedEventProperty && unusedIndicator(eventNames)}
        </>
    ) : listGroupType === TaxonomicFilterGroupType.Elements ? (
        <PropertyKeyInfo type="element" value={item.name ?? ''} disablePopover style={{ maxWidth: '100%' }} />
    ) : (
        item.name ?? ''
    )
}

const renderItemPopupWithoutTaxonomy = (
    item: PropertyDefinition | CohortType | ActionType,
    listGroupType: TaxonomicFilterGroupType,
    group: TaxonomicFilterGroup
): JSX.Element | string => {
    const width = 265
    let data: KeyMapping | null = null
    const value = group.getValue(item)

    if (value) {
        if (listGroupType === TaxonomicFilterGroupType.Actions && 'id' in item) {
            return (
                <div style={{ width, overflowWrap: 'break-word' }}>
                    <AimOutlined /> Actions
                    <Link to={urls.action(item.id)} style={{ float: 'right' }} tabIndex={-1}>
                        edit
                    </Link>
                    <br />
                    <h3>
                        <PropertyKeyInfo value={item.name ?? ''} style={{ maxWidth: '100%' }} />
                    </h3>
                    {item && <ActionSelectInfo entity={item as ActionType} />}
                </div>
            )
        }

        if (
            // NB: also update "selectedItemHasPopup" below
            listGroupType === TaxonomicFilterGroupType.Events ||
            listGroupType === TaxonomicFilterGroupType.EventProperties ||
            listGroupType === TaxonomicFilterGroupType.NumericalEventProperties ||
            listGroupType === TaxonomicFilterGroupType.PersonProperties
        ) {
            data = getKeyMapping(value.toString(), 'event')
        } else if (listGroupType === TaxonomicFilterGroupType.Elements) {
            data = getKeyMapping(value.toString(), 'element')
        }

        if (data) {
            return (
                <div style={{ width, overflowWrap: 'break-word' }}>
                    <PropertyKeyTitle data={data} />
                    {data.description ? <hr /> : null}
                    <PropertyKeyDescription
                        data={data}
                        value={value.toString()}
                        propertyType={(item as PropertyDefinition)?.property_type}
                    />
                    {'volume_30_day' in item && (item.volume_30_day || 0) > 0 ? (
                        <p>
                            Seen <strong>{item.volume_30_day}</strong> times.{' '}
                        </p>
                    ) : null}
                    {'query_usage_30_day' in item && (item.query_usage_30_day || 0) > 0 ? (
                        <p>
                            Used in <strong>{item.query_usage_30_day}</strong> queries.
                        </p>
                    ) : null}
                </div>
            )
        }
    }

    return item.name ?? ''
}

const selectedItemHasPopup = (
    item?: TaxonomicDefinitionTypes,
    listGroupType?: TaxonomicFilterGroupType,
    group?: TaxonomicFilterGroup,
    showNewPopups: boolean = false
): boolean => {
    if (showNewPopups) {
        return (
            // NB: also update "renderItemPopup" above
            !!item &&
            !!group?.getValue(item) &&
            !!listGroupType &&
            ([
                TaxonomicFilterGroupType.Actions,
                TaxonomicFilterGroupType.Elements,
                TaxonomicFilterGroupType.Events,
                TaxonomicFilterGroupType.CustomEvents,
                TaxonomicFilterGroupType.EventProperties,
                TaxonomicFilterGroupType.NumericalEventProperties,
                TaxonomicFilterGroupType.PersonProperties,
                TaxonomicFilterGroupType.Cohorts,
                TaxonomicFilterGroupType.CohortsWithAllUsers,
            ].includes(listGroupType) ||
                listGroupType.startsWith(TaxonomicFilterGroupType.GroupsPrefix))
        )
    }

    return (
        // NB: also update "renderItemPopup" above
        !!item &&
        !!group?.getValue(item) &&
        (listGroupType === TaxonomicFilterGroupType.Actions ||
            ((listGroupType === TaxonomicFilterGroupType.Elements ||
                listGroupType === TaxonomicFilterGroupType.Events ||
                listGroupType === TaxonomicFilterGroupType.EventProperties ||
                listGroupType === TaxonomicFilterGroupType.NumericalEventProperties ||
                listGroupType === TaxonomicFilterGroupType.PersonProperties) &&
                !!getKeyMapping(
                    group?.getValue(item),
                    listGroupType === TaxonomicFilterGroupType.Elements ? 'element' : 'event'
                )))
    )
}

export function InfiniteList(): JSX.Element {
    const { mouseInteractionsEnabled, activeTab, searchQuery, value, groupType, eventNames } =
        useValues(taxonomicFilterLogic)
    const { selectItem } = useActions(taxonomicFilterLogic)
    const { featureFlags } = useValues(featureFlagLogic)

    const {
        isLoading,
        results,
        index,
        listGroupType,
        group,
        selectedItem,
        selectedItemInView,
        isExpandable,
        totalResultCount,
        totalListCount,
        expandedCount,
        showPopover,
    } = useValues(infiniteListLogic)
    const { onRowsRendered, setIndex, expand, updateRemoteItem } = useActions(infiniteListLogic)

    const isActiveTab = listGroupType === activeTab
    const showEmptyState = totalListCount === 0 && !isLoading
    const showNewPopups = !!featureFlags[FEATURE_FLAGS.COLLABORATIONS_TAXONOMY]

    const [referenceElement, setReferenceElement] = useState<HTMLDivElement | null>(null)
    const [popperElement, setPopperElement] = useState<HTMLDivElement | null>(null)

    const { styles, attributes, forceUpdate } = usePopper(referenceElement, popperElement, {
        placement: 'right',
        modifiers: [
            {
                name: 'offset',
                options: {
                    offset: [0, 10],
                },
            },
            {
                name: 'preventOverflow',
                options: {
                    padding: 10,
                },
            },
        ],
    })

    const renderItem: ListRowRenderer = ({ index: rowIndex, style }: ListRowProps): JSX.Element | null => {
        const item = results[rowIndex]
        const itemValue = item ? group?.getValue?.(item) : null
        const isSelected = listGroupType === groupType && itemValue === value
        const isHighlighted = rowIndex === index && isActiveTab

        const commonDivProps: React.HTMLProps<HTMLDivElement> = {
            key: `item_${rowIndex}`,
            className: clsx(
                'taxonomic-list-row',
                rowIndex === index && mouseInteractionsEnabled && 'hover',
                isSelected && 'selected'
            ),
            onMouseOver: () => (mouseInteractionsEnabled ? setIndex(rowIndex) : setIndex(NO_ITEM_SELECTED)),
            // if the popover is not enabled then don't leave the row selected when the mouse leaves it
            onMouseLeave: () => (mouseInteractionsEnabled && !showPopover ? setIndex(NO_ITEM_SELECTED) : null),
            style: style,
            ref: isHighlighted ? setReferenceElement : null,
        }

        return item && group ? (
            <div
                {...commonDivProps}
                data-attr={`prop-filter-${listGroupType}-${rowIndex}`}
                onClick={() => selectItem(group, itemValue ?? null, item)}
            >
                {renderItemContents({
                    item,
                    listGroupType,
                    featureFlags,
                    eventNames,
                })}
            </div>
        ) : !item && rowIndex === totalListCount - 1 && isExpandable && !isLoading ? (
            <div
                {...commonDivProps}
                className={`${commonDivProps.className} expand-row`}
                data-attr={`expand-list-${listGroupType}`}
                onClick={expand}
            >
                {group.expandLabel?.({ count: totalResultCount, expandedCount }) ??
                    `Click here to see ${expandedCount - totalResultCount} more ${pluralize(
                        expandedCount - totalResultCount,
                        'row',
                        'rows',
                        false
                    )}`}
            </div>
        ) : (
            <div
                {...commonDivProps}
                className={`${commonDivProps.className} skeleton-row`}
                data-attr={`prop-skeleton-${listGroupType}-${rowIndex}`}
            >
                <Skeleton active title={false} paragraph={{ rows: 1 }} />
            </div>
        )
    }

    return (
        <div
            className={clsx('taxonomic-infinite-list', showEmptyState && 'empty-infinite-list')}
            style={{ flexGrow: 1 }}
        >
            {showEmptyState ? (
                <div className="no-infinite-results">
                    <Empty
                        description={
                            <>
                                {searchQuery ? (
                                    <>
                                        No results for "<strong>{searchQuery}</strong>"
                                    </>
                                ) : (
                                    'No results'
                                )}
                            </>
                        }
                    />
                </div>
            ) : (
                <AutoSizer>
                    {({ height, width }) => (
                        <List
                            width={width}
                            height={height}
                            rowCount={isLoading && totalListCount === 0 ? 7 : totalListCount}
                            overscanRowCount={100}
                            rowHeight={32}
                            rowRenderer={renderItem}
                            onRowsRendered={onRowsRendered}
                            scrollToIndex={index}
                        />
                    )}
                </AutoSizer>
            )}
            {isActiveTab &&
            selectedItemInView &&
            selectedItemHasPopup(selectedItem, listGroupType, group, showNewPopups) &&
            tooltipDesiredState(referenceElement) !== ListTooltip.None &&
            showPopover ? (
                <Provider>
                    {ReactDOM.createPortal(
                        selectedItem && group ? (
                            showNewPopups ? (
                                <BindLogic
                                    logic={definitionPopupLogic}
                                    props={{
                                        type: listGroupType,
                                        updateRemoteItem,
                                    }}
                                >
                                    <ControlledDefinitionPopupContents
                                        item={selectedItem}
                                        group={group}
                                        popper={{
                                            styles: styles.popper,
                                            attributes: attributes.popper,
                                            forceUpdate,
                                            setRef: setPopperElement,
                                            ref: popperElement,
                                        }}
                                    />
                                </BindLogic>
                            ) : (
                                <div
                                    className="popper-tooltip click-outside-block Popup Popup__box"
                                    ref={setPopperElement}
                                    // zIndex: 1063 ensures it opens above the overlay and taxonomic filter
                                    style={{ ...styles.popper, transition: 'none', zIndex: 1063 }}
                                    {...attributes.popper}
                                >
                                    {renderItemPopupWithoutTaxonomy(
                                        selectedItem as PropertyDefinition | CohortType | ActionType,
                                        listGroupType,
                                        group
                                    )}
                                </div>
                            )
                        ) : null,
                        document.querySelector('body') as HTMLElement
                    )}
                </Provider>
            ) : null}
        </div>
    )
}<|MERGE_RESOLUTION|>--- conflicted
+++ resolved
@@ -128,15 +128,12 @@
         listGroupType.startsWith(TaxonomicFilterGroupType.GroupsPrefix) ? (
         <>
             <div className={clsx(isStale && 'text-muted')}>
-<<<<<<< HEAD
                 <PropertyKeyInfo
                     value={item.name ?? ''}
+                    disablePopover
                     customName={'custom_name' in item ? item.custom_name : undefined}
-                    disablePopover
+                    style={{ maxWidth: '100%' }}
                 />
-=======
-                <PropertyKeyInfo value={item.name ?? ''} disablePopover style={{ maxWidth: '100%' }} />
->>>>>>> e3dcdb5c
             </div>
             {isStale && staleIndicator(parsedLastSeen)}
             {isUnusedEventProperty && unusedIndicator(eventNames)}
