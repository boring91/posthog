--- conflicted
+++ resolved
@@ -11,13 +11,6 @@
     # via datamodel-code-generator
 asgiref==3.7.2
     # via django
-<<<<<<< HEAD
-async-timeout==4.0.2
-    # via
-    #   aiohttp
-    #   redis
-=======
->>>>>>> 6f9d7789
 attrs==23.2.0
     # via
     #   aiohttp
@@ -35,13 +28,7 @@
 charset-normalizer==2.1.0
     # via requests
 click==8.1.7
-<<<<<<< HEAD
-    # via
-    #   black
-    #   pip-tools
-=======
     # via black
->>>>>>> 6f9d7789
 colorama==0.4.4
     # via pytest-watch
 coreapi==2.3.3
@@ -66,11 +53,6 @@
     # via pytest-watch
 email-validator==2.0.0.post2
     # via pydantic
-<<<<<<< HEAD
-exceptiongroup==1.2.1
-    # via pytest
-=======
->>>>>>> 6f9d7789
 faker==17.5.0
 fakeredis==2.11.0
 flaky==3.7.0
@@ -137,10 +119,6 @@
 packaging==23.1
     # via
     #   black
-<<<<<<< HEAD
-    #   build
-=======
->>>>>>> 6f9d7789
     #   datamodel-code-generator
     #   prance
     #   pytest
@@ -149,12 +127,6 @@
     # via jsonschema-path
 pathspec==0.12.1
     # via black
-<<<<<<< HEAD
-pip==24.0
-    # via pip-tools
-pip-tools==7.3.0
-=======
->>>>>>> 6f9d7789
 platformdirs==3.11.0
     # via black
 pluggy==0.13.1
@@ -166,11 +138,6 @@
     # via datamodel-code-generator
 pydantic-core==2.14.6
     # via pydantic
-<<<<<<< HEAD
-pyproject-hooks==1.0.0
-    # via build
-=======
->>>>>>> 6f9d7789
 pytest==7.4.4
     # via
     #   pytest-asyncio
@@ -225,11 +192,6 @@
 ruamel-yaml-clib==0.2.8
     # via ruamel-yaml
 ruff==0.3.7
-<<<<<<< HEAD
-setuptools==69.5.1
-    # via pip-tools
-=======
->>>>>>> 6f9d7789
 six==1.16.0
     # via
     #   prance
@@ -241,21 +203,7 @@
     # via django
 syrupy==4.6.0
 toml==0.10.1
-<<<<<<< HEAD
-    # via
-    #   coverage
-    #   datamodel-code-generator
-tomli==2.0.1
-    # via
-    #   black
-    #   build
-    #   mypy
-    #   pip-tools
-    #   pyproject-hooks
-    #   pytest
-=======
     # via coverage
->>>>>>> 6f9d7789
 types-awscrt==0.20.9
     # via botocore-stubs
 types-freezegun==1.1.10
@@ -273,12 +221,6 @@
 types-tzlocal==5.1.0.1
 typing-extensions==4.7.1
     # via
-<<<<<<< HEAD
-    #   asgiref
-    #   black
-    #   boto3-stubs
-=======
->>>>>>> 6f9d7789
     #   django-stubs
     #   django-stubs-ext
     #   djangorestframework-stubs
@@ -293,10 +235,5 @@
     #   responses
 watchdog==2.1.8
     # via pytest-watch
-<<<<<<< HEAD
-wheel==0.42.0
-    # via pip-tools
-=======
->>>>>>> 6f9d7789
 yarl==1.7.2
     # via aiohttp