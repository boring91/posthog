--- conflicted
+++ resolved
@@ -5,11 +5,9 @@
     align-items: center;
     height: 2.5rem;
     cursor: pointer;
-<<<<<<< HEAD
     display: inline-block;
-=======
     margin-left: 1.25rem !important;
->>>>>>> a4002962
+
     .help-icon {
         color: var(--bg-navy);
         font-size: 1.25rem;
