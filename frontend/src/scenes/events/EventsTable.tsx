import React, { useMemo } from 'react'
import { useActions, useValues } from 'kea'
import dayjs from 'dayjs'
import { EventDetails } from 'scenes/events/EventDetails'
import { DownloadOutlined, ExportOutlined } from '@ant-design/icons'
import { Link } from 'lib/components/Link'
import { Button, Col, Row, Spin } from 'antd'
import { FilterPropertyLink } from 'lib/components/FilterPropertyLink'
import { Property } from 'lib/components/Property'
import { eventToName, toParams } from 'lib/utils'
import './EventsTable.scss'
import { eventsTableLogic } from './eventsTableLogic'
import { PersonHeader } from 'scenes/persons/PersonHeader'
import relativeTime from 'dayjs/plugin/relativeTime'
import LocalizedFormat from 'dayjs/plugin/localizedFormat'
import { TZLabel } from 'lib/components/TimezoneAware'
import { keyMapping, PropertyKeyInfo } from 'lib/components/PropertyKeyInfo'
import { ResizableColumnType, ResizableTable, TableConfig } from 'lib/components/ResizableTable'
import { ActionType, EventsTableRowItem, EventType, ViewType } from '~/types'
import { PageHeader } from 'lib/components/PageHeader'
import { propertyDefinitionsModel } from '~/models/propertyDefinitionsModel'
import { EventName } from 'scenes/actions/EventName'
import { PropertyFilters } from 'lib/components/PropertyFilters'
import { FEATURE_FLAGS } from 'lib/constants'
import { featureFlagLogic } from 'lib/logic/featureFlagLogic'
import { Tooltip } from 'lib/components/Tooltip'
import { LabelledSwitch } from 'scenes/events/LabelledSwitch'
import clsx from 'clsx'
import { tableConfigLogic } from 'lib/components/ResizableTable/tableConfigLogic'
import { SceneExport } from 'scenes/sceneTypes'
import { EventsTab, EventsTabs } from 'scenes/events/EventsTabs'

dayjs.extend(LocalizedFormat)
dayjs.extend(relativeTime)

export interface FixedFilters {
    action_id?: ActionType['id']
    person_id?: string | number
    distinct_ids?: string[]
}

interface EventsTable {
    fixedFilters?: FixedFilters
    filtersEnabled?: boolean
    pageKey?: string
    hidePersonColumn?: boolean
}

<<<<<<< HEAD
export function EventsTable({
    fixedFilters,
    filtersEnabled = true,
    pageKey,
    hidePersonColumn,
}: EventsTable): JSX.Element {
=======
export const scene: SceneExport = {
    component: EventsTable,
    logic: eventsTableLogic,
    paramsToProps: ({ params: { fixedFilters, pageKey } }) => ({ fixedFilters, key: pageKey }),
}

export function EventsTable({ fixedFilters, filtersEnabled = true, pageKey }: EventsTable = {}): JSX.Element {
>>>>>>> f76d0b65
    const logic = eventsTableLogic({ fixedFilters, key: pageKey })

    const {
        properties,
        eventsFormatted,
        isLoading,
        hasNext,
        isLoadingNext,
        newEvents,
        eventFilter,
        automaticLoadEnabled,
        exportUrl,
        highlightEvents,
    } = useValues(logic)
    const { tableWidth, selectedColumns } = useValues(tableConfigLogic)

    const { propertyNames } = useValues(propertyDefinitionsModel)
    const { fetchNextEvents, prependNewEvents, setEventFilter, toggleAutomaticLoad } = useActions(logic)
    const { featureFlags } = useValues(featureFlagLogic)

    const showLinkToPerson = !fixedFilters?.person_id
    const newEventsRender = (item: Record<string, any>, colSpan: number): Record<string, any> => {
        return {
            children: item.date_break
                ? item.date_break
                : newEvents.length === 1
                ? `There is 1 new event. Click here to load it.`
                : `There are ${newEvents.length || ''} new events. Click here to load them.`,
            props: {
                colSpan,
                style: {
                    cursor: 'pointer',
                },
            },
        }
    }
    const personColumn = {
        title: 'Person',
        key: 'person',
        ellipsis: true,
        span: 4,
        render: function renderPerson({ event }: EventsTableRowItem) {
            if (!event) {
                return { props: { colSpan: 0 } }
            }
            return showLinkToPerson && event.person?.distinct_ids?.length ? (
                <Link to={`/person/${encodeURIComponent(event.person.distinct_ids[0])}`}>
                    <PersonHeader person={event.person} />
                </Link>
            ) : (
                <PersonHeader person={event.person} />
            )
        },
    }

    const defaultColumns: ResizableColumnType<EventsTableRowItem>[] = useMemo(() => {
        const _localColumns = [
            {
                title: `Event${eventFilter ? ` (${eventFilter})` : ''}`,
                key: 'event',
                span: 4,
                render: function render(item: EventsTableRowItem) {
                    if (!item.event) {
                        return newEventsRender(item, tableWidth)
                    }
                    const { event } = item
                    return <PropertyKeyInfo value={eventToName(event)} />
                },
<<<<<<< HEAD
                ellipsis: true,
            },
            {
                title: 'URL / Screen',
                key: 'url',
                eventProperties: ['$current_url', '$screen_name'],
                span: 4,
                render: function renderURL({ event }: EventsTableRowItem) {
                    if (!event) {
                        return { props: { colSpan: 0 } }
                    }
                    const param = event.properties['$current_url'] ? '$current_url' : '$screen_name'
                    if (filtersEnabled) {
                        return (
                            <FilterPropertyLink
                                className="ph-no-capture"
                                property={param}
                                value={event.properties[param] as string}
                                filters={{ properties }}
                            />
=======
                {
                    title: 'Person',
                    key: 'person',
                    ellipsis: true,
                    span: 4,
                    render: function renderPerson({ event }: EventsTableRowItem) {
                        if (!event) {
                            return { props: { colSpan: 0 } }
                        }
                        return showLinkToPerson && event.person?.distinct_ids?.length ? (
                            <Link to={`/person/${encodeURIComponent(event.person.distinct_ids[0])}`}>
                                <PersonHeader withIcon person={event.person} />
                            </Link>
                        ) : (
                            <PersonHeader withIcon person={event.person} />
>>>>>>> f76d0b65
                        )
                    }
                    return <Property value={event.properties[param]} />
                },
                ellipsis: true,
            },
            {
                title: 'Source',
                key: 'source',
                eventProperties: ['$lib'],
                span: 2,
                render: function renderSource({ event }: EventsTableRowItem) {
                    if (!event) {
                        return { props: { colSpan: 0 } }
                    }
                    if (filtersEnabled) {
                        return (
                            <FilterPropertyLink
                                property="$lib"
                                value={event.properties['$lib'] as string}
                                filters={{ properties }}
                            />
                        )
                    }
                    return <Property value={event.properties['$lib']} />
                },
            },
            {
                title: 'When',
                key: 'when',
                span: 3,
                render: function renderWhen({ event }: EventsTableRowItem) {
                    if (!event) {
                        return { props: { colSpan: 0 } }
                    }
                    return <TZLabel time={event.timestamp} showSeconds />
                },
                ellipsis: true,
            },
            {
                title: 'Usage',
                key: 'usage',
                span: 2,
                render: function renderWhen({ event }: EventsTableRowItem) {
                    if (!event) {
                        return { props: { colSpan: 0 } }
                    }

                    if (event.event === '$autocapture') {
                        return <></>
                    }

                    let params
                    if (event.event === '$pageview') {
                        params = {
                            insight: ViewType.TRENDS,
                            interval: 'day',
                            display: 'ActionsLineGraph',
                            actions: [],
                            events: [
                                {
                                    id: '$pageview',
                                    name: '$pageview',
                                    type: 'events',
                                    order: 0,
                                    properties: [
                                        {
                                            key: '$current_url',
                                            value: event.properties.$current_url,
                                            type: 'event',
                                        },
                                    ],
                                },
                            ],
                        }
                    } else {
                        params = {
                            insight: ViewType.TRENDS,
                            interval: 'day',
                            display: 'ActionsLineGraph',
                            actions: [],
                            events: [
                                {
                                    id: event.event,
                                    name: event.event,
                                    type: 'events',
                                    order: 0,
                                    properties: [],
                                },
                            ],
                        }
                    }
                    const encodedParams = toParams(params)
                    const eventLink = `/insights?${encodedParams}`

                    return (
                        <Link
                            to={`${eventLink}#backTo=Events&backToURL=${window.location.pathname}`}
                            data-attr="events-table-usage"
                        >
                            Insights <ExportOutlined />
                        </Link>
                    )
                },
<<<<<<< HEAD
            },
        ] as ResizableColumnType<EventsTableRowItem>[]
        if (!hidePersonColumn) {
            _localColumns.splice(1, 0, personColumn)
        }
        return _localColumns
    }, [eventFilter, tableWidth, hidePersonColumn])
=======
            ] as ResizableColumnType<EventsTableRowItem>[],

        // eslint-disable-next-line react-hooks/exhaustive-deps
        [eventFilter, tableWidth]
    )
>>>>>>> f76d0b65

    const columns = useMemo(
        () =>
            selectedColumns === 'DEFAULT'
                ? defaultColumns
                : selectedColumns.map(
                      (e: string, index: number): ResizableColumnType<EventsTableRowItem> =>
                          defaultColumns.find((d) => d.key === e) || {
                              title: keyMapping['event'][e] ? keyMapping['event'][e].label : e,
                              key: e,
                              span: 2,
                              render: function render(item: EventsTableRowItem) {
                                  const { event } = item
                                  if (!event) {
                                      if (index === 0) {
                                          return newEventsRender(item, tableWidth)
                                      } else {
                                          return { props: { colSpan: 0 } }
                                      }
                                  }
                                  if (filtersEnabled) {
                                      return (
                                          <FilterPropertyLink
                                              className="ph-no-capture "
                                              property={e}
                                              value={event.properties[e] as string}
                                              filters={{ properties }}
                                          />
                                      )
                                  }
                                  return <Property value={event.properties[e]} />
                              },
                              ellipsis: true,
                          }
                  ),

        // eslint-disable-next-line react-hooks/exhaustive-deps
        [selectedColumns]
    )

    return (
        <div data-attr="manage-events-table" style={{ paddingTop: 32 }}>
            <EventsTabs tab={EventsTab.Events} />
            <div className="events" data-attr="events-table">
                <PageHeader
                    title="Events"
                    caption="See events being sent to this project in near real time."
                    style={{ marginTop: 0 }}
                />

                <Row gutter={[16, 16]}>
                    <Col xs={24} sm={12}>
                        <EventName
                            value={eventFilter}
                            onChange={(value: string) => {
                                setEventFilter(value || '')
                            }}
                        />
                    </Col>
                    <Col span={24}>
                        {filtersEnabled ? (
                            <PropertyFilters pageKey={'EventsTable'} style={{ marginBottom: 0 }} />
                        ) : null}
                    </Col>
                </Row>

                <Row gutter={[16, 16]} justify="end">
                    <Col flex="1">
                        <LabelledSwitch
                            label={'Automatically load new events'}
                            enabled={automaticLoadEnabled}
                            onToggle={toggleAutomaticLoad}
                            align="right"
                        />
                    </Col>
                    <Col flex="0">
                        {exportUrl && (
                            <Tooltip title="Export up to 10,000 latest events." placement="left">
                                <Button icon={<DownloadOutlined />} href={exportUrl}>
                                    Export events
                                </Button>
                            </Tooltip>
                        )}
                    </Col>
                    {featureFlags[FEATURE_FLAGS.EVENT_COLUMN_CONFIG] && (
                        <Col flex="0">
                            <TableConfig
                                availableColumns={propertyNames}
                                immutableColumns={['event', 'person', 'when']}
                                defaultColumns={defaultColumns.map((e) => e.key || '')}
                            />
                        </Col>
                    )}
                </Row>

                <div>
                    <ResizableTable
                        dataSource={eventsFormatted}
                        loading={isLoading}
                        columns={columns}
                        size="small"
                        key={selectedColumns === 'DEFAULT' ? 'default' : selectedColumns.join('-')}
                        className="ph-no-capture"
                        locale={{
                            emptyText: isLoading ? (
                                <span>&nbsp;</span>
                            ) : (
                                <span>
                                    You don't have any items here! If you haven't integrated PostHog yet,{' '}
                                    <Link to="/project/settings">click here to set PostHog up on your app</Link>.
                                </span>
                            ),
                        }}
                        pagination={{ pageSize: 99999, hideOnSinglePage: true }}
                        rowKey={(row) =>
                            row.event ? row.event.id + '-' + row.event.event : row.date_break?.toString() || ''
                        }
                        rowClassName={(row) => {
                            return clsx({
                                'event-row': row.event,
                                'highlight-new-row': row.event && highlightEvents[(row.event as EventType).id],
                                'event-row-is-exception': row.event && row.event.event === '$exception',
                                'event-day-separator': row.date_break,
                                'event-row-new': row.new_events,
                            })
                        }}
                        expandable={{
                            expandedRowRender: function renderExpand({ event }) {
                                return event && <EventDetails event={event} />
                            },
                            rowExpandable: ({ event }) => !!event,
                            expandRowByClick: true,
                        }}
                        onRow={(row) => ({
                            onClick: () => {
                                if (row.new_events) {
                                    prependNewEvents(newEvents)
                                }
                            },
                        })}
                    />
                    <div
                        style={{
                            visibility: hasNext || isLoadingNext ? 'visible' : 'hidden',
                            margin: '2rem auto 5rem',
                            textAlign: 'center',
                        }}
                    >
                        <Button type="primary" onClick={fetchNextEvents}>
                            {isLoadingNext ? <Spin /> : 'Load more events'}
                        </Button>
                    </div>
                </div>
                <div style={{ marginTop: '5rem' }} />
            </div>
        </div>
    )
}<|MERGE_RESOLUTION|>--- conflicted
+++ resolved
@@ -43,17 +43,8 @@
     fixedFilters?: FixedFilters
     filtersEnabled?: boolean
     pageKey?: string
-    hidePersonColumn?: boolean
 }
 
-<<<<<<< HEAD
-export function EventsTable({
-    fixedFilters,
-    filtersEnabled = true,
-    pageKey,
-    hidePersonColumn,
-}: EventsTable): JSX.Element {
-=======
 export const scene: SceneExport = {
     component: EventsTable,
     logic: eventsTableLogic,
@@ -61,7 +52,6 @@
 }
 
 export function EventsTable({ fixedFilters, filtersEnabled = true, pageKey }: EventsTable = {}): JSX.Element {
->>>>>>> f76d0b65
     const logic = eventsTableLogic({ fixedFilters, key: pageKey })
 
     const {
@@ -98,60 +88,22 @@
             },
         }
     }
-    const personColumn = {
-        title: 'Person',
-        key: 'person',
-        ellipsis: true,
-        span: 4,
-        render: function renderPerson({ event }: EventsTableRowItem) {
-            if (!event) {
-                return { props: { colSpan: 0 } }
-            }
-            return showLinkToPerson && event.person?.distinct_ids?.length ? (
-                <Link to={`/person/${encodeURIComponent(event.person.distinct_ids[0])}`}>
-                    <PersonHeader person={event.person} />
-                </Link>
-            ) : (
-                <PersonHeader person={event.person} />
-            )
-        },
-    }
-
-    const defaultColumns: ResizableColumnType<EventsTableRowItem>[] = useMemo(() => {
-        const _localColumns = [
-            {
-                title: `Event${eventFilter ? ` (${eventFilter})` : ''}`,
-                key: 'event',
-                span: 4,
-                render: function render(item: EventsTableRowItem) {
-                    if (!item.event) {
-                        return newEventsRender(item, tableWidth)
-                    }
-                    const { event } = item
-                    return <PropertyKeyInfo value={eventToName(event)} />
-                },
-<<<<<<< HEAD
-                ellipsis: true,
-            },
-            {
-                title: 'URL / Screen',
-                key: 'url',
-                eventProperties: ['$current_url', '$screen_name'],
-                span: 4,
-                render: function renderURL({ event }: EventsTableRowItem) {
-                    if (!event) {
-                        return { props: { colSpan: 0 } }
-                    }
-                    const param = event.properties['$current_url'] ? '$current_url' : '$screen_name'
-                    if (filtersEnabled) {
-                        return (
-                            <FilterPropertyLink
-                                className="ph-no-capture"
-                                property={param}
-                                value={event.properties[param] as string}
-                                filters={{ properties }}
-                            />
-=======
+    const defaultColumns: ResizableColumnType<EventsTableRowItem>[] = useMemo(
+        () =>
+            [
+                {
+                    title: `Event${eventFilter ? ` (${eventFilter})` : ''}`,
+                    key: 'event',
+                    span: 4,
+                    render: function render(item: EventsTableRowItem) {
+                        if (!item.event) {
+                            return newEventsRender(item, tableWidth)
+                        }
+                        const { event } = item
+                        return <PropertyKeyInfo value={eventToName(event)} />
+                    },
+                    ellipsis: true,
+                },
                 {
                     title: 'Person',
                     key: 'person',
@@ -167,126 +119,137 @@
                             </Link>
                         ) : (
                             <PersonHeader withIcon person={event.person} />
->>>>>>> f76d0b65
                         )
-                    }
-                    return <Property value={event.properties[param]} />
-                },
-                ellipsis: true,
-            },
-            {
-                title: 'Source',
-                key: 'source',
-                eventProperties: ['$lib'],
-                span: 2,
-                render: function renderSource({ event }: EventsTableRowItem) {
-                    if (!event) {
-                        return { props: { colSpan: 0 } }
-                    }
-                    if (filtersEnabled) {
+                    },
+                },
+                {
+                    title: 'URL / Screen',
+                    key: 'url',
+                    eventProperties: ['$current_url', '$screen_name'],
+                    span: 4,
+                    render: function renderURL({ event }: EventsTableRowItem) {
+                        if (!event) {
+                            return { props: { colSpan: 0 } }
+                        }
+                        const param = event.properties['$current_url'] ? '$current_url' : '$screen_name'
+                        if (filtersEnabled) {
+                            return (
+                                <FilterPropertyLink
+                                    className="ph-no-capture"
+                                    property={param}
+                                    value={event.properties[param] as string}
+                                    filters={{ properties }}
+                                />
+                            )
+                        }
+                        return <Property value={event.properties[param]} />
+                    },
+                    ellipsis: true,
+                },
+                {
+                    title: 'Source',
+                    key: 'source',
+                    eventProperties: ['$lib'],
+                    span: 2,
+                    render: function renderSource({ event }: EventsTableRowItem) {
+                        if (!event) {
+                            return { props: { colSpan: 0 } }
+                        }
+                        if (filtersEnabled) {
+                            return (
+                                <FilterPropertyLink
+                                    property="$lib"
+                                    value={event.properties['$lib'] as string}
+                                    filters={{ properties }}
+                                />
+                            )
+                        }
+                        return <Property value={event.properties['$lib']} />
+                    },
+                },
+                {
+                    title: 'When',
+                    key: 'when',
+                    span: 3,
+                    render: function renderWhen({ event }: EventsTableRowItem) {
+                        if (!event) {
+                            return { props: { colSpan: 0 } }
+                        }
+                        return <TZLabel time={event.timestamp} showSeconds />
+                    },
+                    ellipsis: true,
+                },
+                {
+                    title: 'Usage',
+                    key: 'usage',
+                    span: 2,
+                    render: function renderWhen({ event }: EventsTableRowItem) {
+                        if (!event) {
+                            return { props: { colSpan: 0 } }
+                        }
+
+                        if (event.event === '$autocapture') {
+                            return <></>
+                        }
+
+                        let params
+                        if (event.event === '$pageview') {
+                            params = {
+                                insight: ViewType.TRENDS,
+                                interval: 'day',
+                                display: 'ActionsLineGraph',
+                                actions: [],
+                                events: [
+                                    {
+                                        id: '$pageview',
+                                        name: '$pageview',
+                                        type: 'events',
+                                        order: 0,
+                                        properties: [
+                                            {
+                                                key: '$current_url',
+                                                value: event.properties.$current_url,
+                                                type: 'event',
+                                            },
+                                        ],
+                                    },
+                                ],
+                            }
+                        } else {
+                            params = {
+                                insight: ViewType.TRENDS,
+                                interval: 'day',
+                                display: 'ActionsLineGraph',
+                                actions: [],
+                                events: [
+                                    {
+                                        id: event.event,
+                                        name: event.event,
+                                        type: 'events',
+                                        order: 0,
+                                        properties: [],
+                                    },
+                                ],
+                            }
+                        }
+                        const encodedParams = toParams(params)
+                        const eventLink = `/insights?${encodedParams}`
+
                         return (
-                            <FilterPropertyLink
-                                property="$lib"
-                                value={event.properties['$lib'] as string}
-                                filters={{ properties }}
-                            />
+                            <Link
+                                to={`${eventLink}#backTo=Events&backToURL=${window.location.pathname}`}
+                                data-attr="events-table-usage"
+                            >
+                                Insights <ExportOutlined />
+                            </Link>
                         )
-                    }
-                    return <Property value={event.properties['$lib']} />
-                },
-            },
-            {
-                title: 'When',
-                key: 'when',
-                span: 3,
-                render: function renderWhen({ event }: EventsTableRowItem) {
-                    if (!event) {
-                        return { props: { colSpan: 0 } }
-                    }
-                    return <TZLabel time={event.timestamp} showSeconds />
-                },
-                ellipsis: true,
-            },
-            {
-                title: 'Usage',
-                key: 'usage',
-                span: 2,
-                render: function renderWhen({ event }: EventsTableRowItem) {
-                    if (!event) {
-                        return { props: { colSpan: 0 } }
-                    }
-
-                    if (event.event === '$autocapture') {
-                        return <></>
-                    }
-
-                    let params
-                    if (event.event === '$pageview') {
-                        params = {
-                            insight: ViewType.TRENDS,
-                            interval: 'day',
-                            display: 'ActionsLineGraph',
-                            actions: [],
-                            events: [
-                                {
-                                    id: '$pageview',
-                                    name: '$pageview',
-                                    type: 'events',
-                                    order: 0,
-                                    properties: [
-                                        {
-                                            key: '$current_url',
-                                            value: event.properties.$current_url,
-                                            type: 'event',
-                                        },
-                                    ],
-                                },
-                            ],
-                        }
-                    } else {
-                        params = {
-                            insight: ViewType.TRENDS,
-                            interval: 'day',
-                            display: 'ActionsLineGraph',
-                            actions: [],
-                            events: [
-                                {
-                                    id: event.event,
-                                    name: event.event,
-                                    type: 'events',
-                                    order: 0,
-                                    properties: [],
-                                },
-                            ],
-                        }
-                    }
-                    const encodedParams = toParams(params)
-                    const eventLink = `/insights?${encodedParams}`
-
-                    return (
-                        <Link
-                            to={`${eventLink}#backTo=Events&backToURL=${window.location.pathname}`}
-                            data-attr="events-table-usage"
-                        >
-                            Insights <ExportOutlined />
-                        </Link>
-                    )
-                },
-<<<<<<< HEAD
-            },
-        ] as ResizableColumnType<EventsTableRowItem>[]
-        if (!hidePersonColumn) {
-            _localColumns.splice(1, 0, personColumn)
-        }
-        return _localColumns
-    }, [eventFilter, tableWidth, hidePersonColumn])
-=======
+                    },
+                },
             ] as ResizableColumnType<EventsTableRowItem>[],
 
         // eslint-disable-next-line react-hooks/exhaustive-deps
         [eventFilter, tableWidth]
     )
->>>>>>> f76d0b65
 
     const columns = useMemo(
         () =>
