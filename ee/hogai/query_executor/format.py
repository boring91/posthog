--- conflicted
+++ resolved
@@ -119,47 +119,9 @@
     )
 
 
-<<<<<<< HEAD
-def _extract_series_label(series: dict) -> str:
-    action = series.get("action")
-    name = series["label"]
-    if isinstance(action, dict):
-        custom_name = action.get("custom_name")
-        if custom_name is not None:
-            name = custom_name
-    if series.get("breakdown_value") is not None:
-        if isinstance(series["breakdown_value"], list):
-            breakdown_label = ", ".join(str(v) for v in series["breakdown_value"])
-        else:
-            breakdown_label = str(series["breakdown_value"])
-        name += f" breakdown for the value `{breakdown_label}`"
-
-    return _replace_breakdown_labels(name)
-
-
-def _format_trends_aggregated_values(results: list[dict]) -> str:
-    # Get dates and series labels
-    result = results[0]
-    dates = result.get("action", {}).get("days") or []
-    if len(dates) == 0:
-        range = "All time"
-    else:
-        range = f"{dates[0]} to {dates[-1]}"
-
-    series_labels = []
-    for series in results:
-        label = f"Aggregated value for {_extract_series_label(series)}"
-        series_labels.append(label)
-
-    # Build header row
-    matrix: list[list[str]] = []
-    header = ["Date range", *series_labels]
-    matrix.append(header)
-=======
 class TrendsResultsFormatter:
     """
     Compresses and formats trends results into a LLM-friendly string.
->>>>>>> 01acee6e
 
     Single/Multiple series:
     ```
@@ -253,7 +215,11 @@
             if custom_name is not None:
                 name = custom_name
         if series.get("breakdown_value") is not None:
-            name += " (breakdown)"
+            if isinstance(series["breakdown_value"], list):
+                breakdown_label = ", ".join(str(v) for v in series["breakdown_value"])
+            else:
+                breakdown_label = str(series["breakdown_value"])
+            name += f" breakdown for the value `{breakdown_label}`"
 
         return _replace_breakdown_labels(name)
 
