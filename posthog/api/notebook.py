from typing import Dict, List, Optional, Any
from django.db.models import Q
import structlog
from django.db import transaction
from django.db.models import QuerySet
from django.utils.timezone import now
from django_filters.rest_framework import DjangoFilterBackend
from drf_spectacular.types import OpenApiTypes
from drf_spectacular.utils import extend_schema, OpenApiParameter, extend_schema_view, OpenApiExample
from rest_framework import request, serializers, viewsets
from rest_framework.decorators import action
from rest_framework.permissions import IsAuthenticated

from posthog.api.forbid_destroy_model import ForbidDestroyModel
from posthog.api.routing import StructuredViewSetMixin
from posthog.api.shared import UserBasicSerializer
from posthog.exceptions import Conflict
from posthog.models import User
from posthog.models.activity_logging.activity_log import (
    Change,
    Detail,
    changes_between,
    log_activity,
    load_activity,
)
from posthog.models.activity_logging.activity_page import activity_page_response
from posthog.models.notebook.notebook import Notebook
from posthog.models.utils import UUIDT
from posthog.permissions import ProjectMembershipNecessaryPermissions, TeamMemberAccessPermission
from posthog.settings import DEBUG
from posthog.utils import relative_date_parse

logger = structlog.get_logger(__name__)


def depluralize(string: str | None) -> str | None:
    if not string:
        return None

    if string.endswith("ies"):
        return string[:-3] + "y"
    elif string.endswith("s"):
        return string[:-1]
    else:
        return string


def log_notebook_activity(
    activity: str,
    notebook_id: str,
    notebook_short_id: str,
    notebook_name: str,
    organization_id: UUIDT,
    team_id: int,
    user: User,
    changes: Optional[List[Change]] = None,
) -> None:
    log_activity(
        organization_id=organization_id,
        team_id=team_id,
        user=user,
        item_id=notebook_id,
        scope="Notebook",
        activity=activity,
        detail=Detail(changes=changes, short_id=notebook_short_id, name=notebook_name),
    )


class NotebookSerializer(serializers.ModelSerializer):
    class Meta:
        model = Notebook
        fields = [
            "id",
            "short_id",
            "title",
            "content",
            "text_content",
            "version",
            "deleted",
            "created_at",
            "created_by",
            "last_modified_at",
            "last_modified_by",
        ]
        read_only_fields = [
            "id",
            "short_id",
            "created_at",
            "created_by",
            "last_modified_at",
            "last_modified_by",
        ]

    created_by = UserBasicSerializer(read_only=True)
    last_modified_by = UserBasicSerializer(read_only=True)

    def create(self, validated_data: Dict, *args, **kwargs) -> Notebook:
        request = self.context["request"]
        team = self.context["get_team"]()

        created_by = validated_data.pop("created_by", request.user)
        notebook = Notebook.objects.create(
            team=team, created_by=created_by, last_modified_by=request.user, **validated_data
        )

        log_notebook_activity(
            activity="created",
            notebook_id=notebook.id,
            notebook_short_id=str(notebook.short_id),
            notebook_name=notebook.title,
            organization_id=self.context["request"].user.current_organization_id,
            team_id=team.id,
            user=self.context["request"].user,
        )

        return notebook

    def update(self, instance: Notebook, validated_data: Dict, **kwargs) -> Notebook:
        try:
            before_update = Notebook.objects.get(pk=instance.id)
        except Notebook.DoesNotExist:
            before_update = None

        with transaction.atomic():
            # select_for_update locks the database row so we ensure version updates are atomic
            locked_instance = Notebook.objects.select_for_update().get(pk=instance.pk)

            if validated_data.keys():
                locked_instance.last_modified_at = now()
                locked_instance.last_modified_by = self.context["request"].user

                if validated_data.get("content"):
                    if validated_data.get("version") != locked_instance.version:
                        raise Conflict("Someone else edited the Notebook")

                    validated_data["version"] = locked_instance.version + 1

                updated_notebook = super().update(locked_instance, validated_data)

        changes = changes_between("Notebook", previous=before_update, current=updated_notebook)

        log_notebook_activity(
            activity="updated",
            notebook_id=str(updated_notebook.id),
            notebook_short_id=str(updated_notebook.short_id),
            notebook_name=updated_notebook.title,
            organization_id=self.context["request"].user.current_organization_id,
            team_id=self.context["team_id"],
            user=self.context["request"].user,
            changes=changes,
        )

        return updated_notebook


@extend_schema(
    description="The API for interacting with Notebooks. This feature is in early access and the API can have "
    "breaking changes without announcement.",
)
@extend_schema_view(
    list=extend_schema(
        parameters=[
            OpenApiParameter("short_id", exclude=True),
            OpenApiParameter(
                "created_by", OpenApiTypes.INT, description="The UUID of the Notebook's creator", required=False
            ),
            OpenApiParameter(
                "user",
                description="If any value is provided for this parameter, return notebooks created by the logged in user.",
                required=False,
            ),
            OpenApiParameter(
                "date_from",
                OpenApiTypes.DATETIME,
                description="Filter for notebooks created after this date & time",
                required=False,
            ),
            OpenApiParameter(
                "date_to",
                OpenApiTypes.DATETIME,
                description="Filter for notebooks created before this date & time",
                required=False,
            ),
            OpenApiParameter(
                "contains",
                description="""Filter for notebooks that match a provided filter.
                Each match pair is separated by a colon,
                multiple match pairs can be sent separated by a space or a comma""",
                examples=[
                    OpenApiExample(
                        "Filter for notebooks that have any recording",
                        value="recording:true",
                    ),
                    OpenApiExample(
                        "Filter for notebooks that do not have any recording",
                        value="recording:false",
                    ),
                    OpenApiExample(
                        "Filter for notebooks that have a specific recording",
                        value="recording:the-session-recording-id",
                    ),
                ],
                required=False,
            ),
        ],
    )
)
class NotebookViewSet(StructuredViewSetMixin, ForbidDestroyModel, viewsets.ModelViewSet):
    queryset = Notebook.objects.all()
    serializer_class = NotebookSerializer
    permission_classes = [IsAuthenticated, ProjectMembershipNecessaryPermissions, TeamMemberAccessPermission]
    filter_backends = [DjangoFilterBackend]
    filterset_fields = ["short_id"]
    # TODO: Remove this once we have released notebooks
    include_in_docs = DEBUG
    lookup_field = "short_id"

    def get_queryset(self) -> QuerySet:
        queryset = super().get_queryset()

        if not self.action.endswith("update"):
            # Soft-deleted notebooks can be brought back with a PATCH request
            queryset = queryset.filter(deleted=False)

        queryset = queryset.select_related("created_by", "last_modified_by", "team")
        if self.action == "list":
            queryset = queryset.filter(deleted=False)
            queryset = self._filter_request(self.request, queryset)

        order = self.request.GET.get("order", None)
        if order:
            queryset = queryset.order_by(order)
        else:
            queryset = queryset.order_by("-last_modified_at")

        return queryset

    def _filter_request(self, request: request.Request, queryset: QuerySet) -> QuerySet:
        filters = request.GET.dict()

        for key in filters:
            if key == "user":
                queryset = queryset.filter(created_by=request.user)
            elif key == "created_by":
                queryset = queryset.filter(created_by__uuid=request.GET["created_by"])
            elif key == "date_from":
                queryset = queryset.filter(
                    last_modified_at__gt=relative_date_parse(request.GET["date_from"], self.team.timezone_info)
                )
            elif key == "date_to":
                queryset = queryset.filter(
                    last_modified_at__lt=relative_date_parse(request.GET["date_to"], self.team.timezone_info)
                )
<<<<<<< HEAD
            elif key == "s":
                queryset = queryset.filter(
                    # some notebooks have no text_content until next saved, so we need to check the title too
                    # TODO this can be removed once all/most notebooks have text_content
                    Q(title__search=request.GET["search"])
                    | Q(text_content__search=request.GET["search"])
                )
=======
            elif key == "search":
                queryset = queryset.filter(title__icontains=request.GET["search"])
>>>>>>> ab0e9892
            elif key == "contains":
                contains = request.GET["contains"]
                match_pairs = contains.replace(",", " ").split(" ")
                # content is a JSONB field that has an array of objects under the key "content"
                # each of those (should) have a "type" field
                # and for recordings that type is "ph-recording"
                # each of those objects can have attrs which is a dict with id for the recording
                for match_pair in match_pairs:
                    splat = match_pair.split(":")
                    target = depluralize(splat[0])
                    match = splat[1] if len(splat) > 1 else None

                    if target:
                        # the JSONB query requires a specific structure
                        basic_structure = List[Dict[str, Any]]
                        nested_structure = basic_structure | List[Dict[str, basic_structure]]

                        presence_match_structure: basic_structure | nested_structure = [{"type": f"ph-{target}"}]
                        id_match_structure: basic_structure | nested_structure = [{"attrs": {"id": match}}]
                        if target == "replay-timestamp":
                            # replay timestamps are not at the top level, they're one-level down in a content array
                            presence_match_structure = [{"content": [{"type": f"ph-{target}"}]}]
                            id_match_structure = [{"content": [{"attrs": {"sessionRecordingId": match}}]}]

                        if match == "true" or match is None:
                            queryset = queryset.filter(content__content__contains=presence_match_structure)
                        elif match == "false":
                            queryset = queryset.exclude(content__content__contains=presence_match_structure)
                        else:
                            queryset = queryset.filter(content__content__contains=presence_match_structure)
                            queryset = queryset.filter(content__content__contains=id_match_structure)

        return queryset

    @action(methods=["GET"], url_path="activity", detail=False)
    def all_activity(self, request: request.Request, **kwargs):
        limit = int(request.query_params.get("limit", "10"))
        page = int(request.query_params.get("page", "1"))

        activity_page = load_activity(scope="Notebook", team_id=self.team_id, limit=limit, page=page)
        return activity_page_response(activity_page, limit, page, request)<|MERGE_RESOLUTION|>--- conflicted
+++ resolved
@@ -251,18 +251,13 @@
                 queryset = queryset.filter(
                     last_modified_at__lt=relative_date_parse(request.GET["date_to"], self.team.timezone_info)
                 )
-<<<<<<< HEAD
-            elif key == "s":
+            elif key == "search":
                 queryset = queryset.filter(
                     # some notebooks have no text_content until next saved, so we need to check the title too
                     # TODO this can be removed once all/most notebooks have text_content
                     Q(title__search=request.GET["search"])
                     | Q(text_content__search=request.GET["search"])
                 )
-=======
-            elif key == "search":
-                queryset = queryset.filter(title__icontains=request.GET["search"])
->>>>>>> ab0e9892
             elif key == "contains":
                 contains = request.GET["contains"]
                 match_pairs = contains.replace(",", " ").split(" ")
