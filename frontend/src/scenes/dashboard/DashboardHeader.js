--- conflicted
+++ resolved
@@ -17,13 +17,7 @@
     FullscreenExitOutlined,
     LockOutlined,
     UnlockOutlined,
-<<<<<<< HEAD
-=======
     ShareAltOutlined,
-    PlusOutlined,
-    FunnelPlotOutlined,
-    RiseOutlined,
->>>>>>> b75a46d5
 } from '@ant-design/icons'
 import { FullScreen } from 'lib/components/FullScreen'
 
@@ -33,11 +27,6 @@
     const { dashboards, dashboardsLoading } = useValues(dashboardsModel)
     const { pinDashboard, unpinDashboard, deleteDashboard } = useActions(dashboardsModel)
     const [fullScreen, setFullScreen] = useState(false)
-<<<<<<< HEAD
-=======
-    const [showShareModal, setShowShareModal] = useState(false)
-    const [isAddItemModalVisible, setIsAddItemModalVisible] = useState(false)
->>>>>>> b75a46d5
 
     return (
         <div className={`dashboard-header${fullScreen ? ' full-screen' : ''}`}>
