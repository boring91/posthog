<<<<<<< HEAD
import { afterMount, connect, kea, key, path, props } from 'kea'
import { SubscriptionType } from '~/types'
=======
import { afterMount, connect, kea, key, listeners, path, props } from 'kea'
import { InsightShortId, SubscriptionType } from '~/types'
>>>>>>> 116ada80

import api from 'lib/api'
import { loaders } from 'kea-loaders'
import { forms } from 'kea-forms'

import type { insightSubscriptionLogicType } from './insightSubscriptionLogicType'
import { isEmail } from 'lib/utils'
import { dayjs } from 'lib/dayjs'
import { lemonToast } from '../lemonToast'
import { beforeUnload } from 'kea-router'
import { insightSubscriptionsLogic } from './insightSubscriptionsLogic'

const NEW_SUBSCRIPTION: Partial<SubscriptionType> = {
    frequency: 'weekly',
    interval: 1,
    start_date: dayjs().hour(9).minute(0).second(0).toISOString(),
    target_type: 'email',
    byweekday: ['monday'],
    bysetpos: 1,
}

export interface InsightSubscriptionLogicProps {
    id: number | 'new'
    insightId?: number
    dashboardId?: number
}
export const insightSubscriptionLogic = kea<insightSubscriptionLogicType>([
    path(['lib', 'components', 'InsightSubscription', 'insightSubscriptionLogic']),
    props({} as InsightSubscriptionLogicProps),
    key(({ id, insightId, dashboardId }) => `${insightId || dashboardId}-${id ?? 'new'}`),
    connect(({ insightId, dashboardId }: InsightSubscriptionLogicProps) => ({
        actions: [insightSubscriptionsLogic({ insightId, dashboardId }), ['loadSubscriptions']],
    })),

    loaders(({ props }) => ({
        subscription: {
            __default: {} as SubscriptionType,
            loadSubscription: async () => {
                if (props.id && props.id !== 'new') {
                    return await api.subscriptions.get(props.id)
                }
                return { ...NEW_SUBSCRIPTION }
            },
        },
    })),

    forms(({ props, actions }) => ({
        subscription: {
            defaults: { ...NEW_SUBSCRIPTION } as SubscriptionType,
            errors: ({ frequency, interval, target_value, target_type, title }) => ({
                frequency: !frequency ? 'You need to set a schedule frequency' : undefined,
                title: !title ? 'You need to give your subscription a name' : undefined,
                interval: !interval ? 'You need to set a schedule time' : undefined,
                target_value:
                    target_type == 'email'
                        ? !target_value
                            ? 'At least one email is required'
                            : !target_value.split(',').every((email) => isEmail(email))
                            ? 'All emails must be valid'
                            : undefined
                        : undefined,
            }),
            submit: async (subscription, breakpoint) => {
                const payload = {
                    ...subscription,
                    insight: props.insightId,
                    dashboard: props.dashboardId,
                }

                let subscriptionId = props.id

                breakpoint()

                if (subscriptionId === 'new') {
                    const newSub = await api.subscriptions.create(payload)
                    subscriptionId = newSub.id
                } else {
                    await api.subscriptions.update(subscriptionId, payload)
                }

                actions.resetSubscription()

                // TODO: Fix this
                // if (subscriptionId !== props.id) {
                //     router.actions.replace(urls.insightSubcription(props.insightShortId, subscriptionId.toString()))
                // }

                actions.loadSubscriptions()
                actions.loadSubscription()
                lemonToast.success(`Subscription saved.`)
            },
        },
    })),

    listeners(({ actions }) => ({
        setSubscriptionValue: ({ name, value }) => {
            const key = Array.isArray(name) ? name[0] : name
            if (key === 'frequency') {
                if (value === 'daily') {
                    actions.setSubscriptionValues({
                        bysetpos: null,
                        byweekday: null,
                    })
                } else {
                    actions.setSubscriptionValues({
                        bysetpos: NEW_SUBSCRIPTION.bysetpos,
                        byweekday: NEW_SUBSCRIPTION.byweekday,
                    })
                }
            }
        },
    })),
    beforeUnload(({ actions, values }) => ({
        enabled: () => values.subscriptionChanged,
        message: 'Changes you made will be discarded.',
        onConfirm: () => {
            actions.resetSubscription()
        },
    })),

    afterMount(({ actions }) => actions.loadSubscription()),
])<|MERGE_RESOLUTION|>--- conflicted
+++ resolved
@@ -1,10 +1,5 @@
-<<<<<<< HEAD
-import { afterMount, connect, kea, key, path, props } from 'kea'
+import { afterMount, connect, kea, key, listeners, path, props } from 'kea'
 import { SubscriptionType } from '~/types'
-=======
-import { afterMount, connect, kea, key, listeners, path, props } from 'kea'
-import { InsightShortId, SubscriptionType } from '~/types'
->>>>>>> 116ada80
 
 import api from 'lib/api'
 import { loaders } from 'kea-loaders'
