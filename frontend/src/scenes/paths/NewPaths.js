--- conflicted
+++ resolved
@@ -1,10 +1,6 @@
 import React, { useRef, useEffect, useState } from 'react'
 import { useActions, useValues } from 'kea'
-<<<<<<< HEAD
-import { stripHTTP } from 'lib/utils'
-=======
 import { copyToClipboard, stripHTTP } from 'lib/utils'
->>>>>>> 3c033686
 import * as d3 from 'd3'
 import * as Sankey from 'd3-sankey'
 import { pathsLogic } from 'scenes/paths/pathsLogic'
@@ -96,12 +92,7 @@
     const canvas = useRef(null)
     const size = useWindowSize()
     const { paths, resultsLoading: pathsLoading, filter } = useValues(pathsLogic({ dashboardItemId, filters }))
-<<<<<<< HEAD
-    const { openPersonsModal } = useActions(pathsLogic({ dashboardItemId, filters }))
-
-=======
-    const { setFilter, updateExclusions } = useActions(pathsLogic({ dashboardItemId, filters }))
->>>>>>> 3c033686
+    const { openPersonsModal, setFilter, updateExclusions } = useActions(pathsLogic({ dashboardItemId, filters }))
     const [pathItemCards, setPathItemCards] = useState([])
     useEffect(() => {
         setPathItemCards([])
@@ -244,26 +235,12 @@
             })
     }
 
-<<<<<<< HEAD
-    const dropOffValue = (pathItemCard) => {
-        if (pathItemCard.layer === filter.step_limit - 1) {
-            // Last Layer has no concept of dropoff
-            return 0
-        }
-        return pathItemCard.value - pathItemCard.sourceLinks.reduce((prev, curr) => prev + curr.value, 0)
-    }
-
-    const completedValuePercentage = (pathItemCard) => {
-        const baseValue = pathItemCard.targetLinks.reduce((prev, curr) => prev + curr.source.value, 0)
-        return (pathItemCard.value / baseValue) * 100
-=======
     const getDropOffValue = (pathItemCard) => {
         return pathItemCard.value - pathItemCard.sourceLinks.reduce((prev, curr) => prev + curr.value, 0)
     }
 
-    const getCompletedValue = (sourceLinks) => {
+    const getContinuingValue = (sourceLinks) => {
         return sourceLinks.reduce((prev, curr) => prev + curr.value, 0)
->>>>>>> 3c033686
     }
 
     return (
@@ -278,7 +255,7 @@
                 {!paths.error &&
                     pathItemCards &&
                     pathItemCards.map((pathItemCard, idx) => {
-                        const completedValue = getCompletedValue(pathItemCard.sourceLinks)
+                        const continuingValue = getContinuingValue(pathItemCard.sourceLinks)
                         const dropOffValue = getDropOffValue(pathItemCard)
                         return (
                             <>
@@ -308,24 +285,17 @@
                                                     <span style={{ paddingRight: 8 }}>
                                                         <PathsCompletedArrow />
                                                     </span>{' '}
-                                                    Completed
+                                                    Continuing
                                                 </span>{' '}
                                                 <span style={{ color: 'var(--primary)' }}>
-<<<<<<< HEAD
                                                     <ValueInspectorButton
-                                                        onClick={() => openPersonsModal(undefined, pathItemCard.name)}
+                                                        onClick={() => openPersonsModal(pathItemCard.name)}
                                                     >
-                                                        {pathItemCard.value}{' '}
+                                                        {continuingValue}{' '}
                                                     </ValueInspectorButton>
                                                     {pathItemCard.targetLinks.length > 0 && (
                                                         <span className="text-muted-alt" style={{ paddingLeft: 8 }}>
-                                                            {completedValuePercentage(pathItemCard).toFixed(1)}%
-=======
-                                                    {completedValue}{' '}
-                                                    {pathItemCard.targetLinks.length > 0 && (
-                                                        <span className="text-muted-alt" style={{ paddingLeft: 8 }}>
-                                                            {((completedValue / pathItemCard.value) * 100).toFixed(1)}%
->>>>>>> 3c033686
+                                                            {((continuingValue / pathItemCard.value) * 100).toFixed(1)}%
                                                         </span>
                                                     )}
                                                 </span>
@@ -347,11 +317,9 @@
                                                         <span style={{ paddingRight: 8 }}>
                                                             <PathsDropoffArrow />
                                                         </span>{' '}
-                                                        Dropped off
+                                                        Dropping off
                                                     </span>{' '}
-                                                    <span style={{ color: 'var(--primary)' }} />
                                                     <span style={{ color: 'var(--primary)' }}>
-<<<<<<< HEAD
                                                         <ValueInspectorButton
                                                             onClick={() =>
                                                                 openPersonsModal(
@@ -361,11 +329,8 @@
                                                                 )
                                                             }
                                                         >
-                                                            {dropOffValue(pathItemCard)}{' '}
+                                                            {dropOffValue}{' '}
                                                         </ValueInspectorButton>
-=======
-                                                        {dropOffValue}{' '}
->>>>>>> 3c033686
                                                         <span className="text-muted-alt" style={{ paddingLeft: 8 }}>
                                                             {((dropOffValue / pathItemCard.value) * 100).toFixed(1)}%
                                                         </span>
@@ -419,7 +384,10 @@
                                             display: 'flex',
                                         }}
                                     >
-                                        <div style={{ display: 'flex', alignItems: 'center' }}>
+                                        <div
+                                            style={{ display: 'flex', alignItems: 'center' }}
+                                            onClick={() => openPersonsModal(undefined, pathItemCard.name)}
+                                        >
                                             <span
                                                 className="text-muted"
                                                 style={{ fontSize: 10, marginRight: 4, marginLeft: 8 }}
@@ -428,7 +396,7 @@
                                                 {pageUrl(pathItemCard, true)}
                                             </span>
                                             <span className="text-muted" style={{ fontSize: 12, paddingLeft: 4 }}>
-                                                ({completedValue + dropOffValue})
+                                                ({continuingValue + dropOffValue})
                                             </span>
                                         </div>
                                         <div>
