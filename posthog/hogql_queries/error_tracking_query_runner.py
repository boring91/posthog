--- conflicted
+++ resolved
@@ -63,16 +63,8 @@
             ),
             ast.Alias(alias="last_seen", expr=ast.Call(name="max", args=[ast.Field(chain=["timestamp"])])),
             ast.Alias(alias="first_seen", expr=ast.Call(name="min", args=[ast.Field(chain=["timestamp"])])),
-<<<<<<< HEAD
-            ast.Alias(
-                alias="earliest",
-                expr=ast.Call(name="argMin", args=[ast.Field(chain=["properties"]), ast.Field(chain=["timestamp"])]),
-            ),
             ast.Alias(alias="volumeDay", expr=self.volume(24, "hour", 0)),
             ast.Alias(alias="volumeMonth", expr=self.volume(31, "day", 0)),
-=======
-            ast.Alias(alias="id", expr=ast.Field(chain=["issue_id"])),
->>>>>>> 73e86b0c
         ]
 
         if self.query.customVolume:
