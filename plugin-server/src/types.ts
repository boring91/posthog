import ClickHouse from '@posthog/clickhouse'
import {
    Element,
    Meta,
    PluginAttachment,
    PluginConfigSchema,
    PluginEvent,
    ProcessedPluginEvent,
    Properties,
} from '@posthog/plugin-scaffold'
import { Pool as GenericPool } from 'generic-pool'
import { TaskList } from 'graphile-worker'
import { StatsD } from 'hot-shots'
import { Redis } from 'ioredis'
import { Kafka } from 'kafkajs'
import { DateTime } from 'luxon'
import { JobQueueManager } from 'main/job-queues/job-queue-manager'
import { Job } from 'node-schedule'
import { Pool } from 'pg'
import { VM } from 'vm2'

import { ObjectStorage } from './main/services/object_storage'
import { DB } from './utils/db/db'
import { KafkaProducerWrapper } from './utils/db/kafka-producer-wrapper'
import { InternalMetrics } from './utils/internal-metrics'
import { UUID } from './utils/utils'
import { ActionManager } from './worker/ingestion/action-manager'
import { ActionMatcher } from './worker/ingestion/action-matcher'
import { HookCommander } from './worker/ingestion/hooks'
import { OrganizationManager } from './worker/ingestion/organization-manager'
import { PersonManager } from './worker/ingestion/person-manager'
import { EventsProcessor } from './worker/ingestion/process-event'
import { SiteUrlManager } from './worker/ingestion/site-url-manager'
import { TeamManager } from './worker/ingestion/team-manager'
import { PluginsApiKeyManager } from './worker/vm/extensions/helpers/api-key-manager'
import { RootAccessManager } from './worker/vm/extensions/helpers/root-acess-manager'
import { LazyPluginVM } from './worker/vm/lazy'
import { PromiseManager } from './worker/vm/promise-manager'

/** Re-export Element from scaffolding, for backwards compat. */
export { Element } from '@posthog/plugin-scaffold'

export enum LogLevel {
    None = 'none',
    Debug = 'debug',
    Info = 'info',
    Log = 'log',
    Warn = 'warn',
    Error = 'error',
}

export const logLevelToNumber: Record<LogLevel, number> = {
    [LogLevel.None]: 0,
    [LogLevel.Debug]: 10,
    [LogLevel.Info]: 20,
    [LogLevel.Log]: 30,
    [LogLevel.Warn]: 40,
    [LogLevel.Error]: 50,
}

export enum KafkaSecurityProtocol {
    Plaintext = 'PLAINTEXT',
    SaslPlaintext = 'SASL_PLAINTEXT',
    Ssl = 'SSL',
    SaslSsl = 'SASL_SSL',
}

export enum KafkaSaslMechanism {
    Plain = 'plain',
    ScramSha256 = 'scram-sha-256',
    ScramSha512 = 'scram-sha-512',
}

export interface PluginsServerConfig extends Record<string, any> {
    WORKER_CONCURRENCY: number
    TASKS_PER_WORKER: number
    TASK_TIMEOUT: number
    DATABASE_URL: string | null
    POSTHOG_DB_NAME: string | null
    POSTHOG_DB_USER: string
    POSTHOG_DB_PASSWORD: string
    POSTHOG_POSTGRES_HOST: string
    POSTHOG_POSTGRES_PORT: number
    CLICKHOUSE_HOST: string
    CLICKHOUSE_DATABASE: string
    CLICKHOUSE_USER: string
    CLICKHOUSE_PASSWORD: string | null
    CLICKHOUSE_CA: string | null
    CLICKHOUSE_SECURE: boolean
    KAFKA_HOSTS: string
    KAFKA_CLIENT_CERT_B64: string | null
    KAFKA_CLIENT_CERT_KEY_B64: string | null
    KAFKA_TRUSTED_CERT_B64: string | null
    KAFKA_SECURITY_PROTOCOL: KafkaSecurityProtocol | null
    KAFKA_SASL_MECHANISM: KafkaSaslMechanism | null
    KAFKA_SASL_USER: string | null
    KAFKA_SASL_PASSWORD: string | null
    KAFKA_CONSUMPTION_TOPIC: string | null
    KAFKA_PRODUCER_MAX_QUEUE_SIZE: number
    KAFKA_MAX_MESSAGE_BATCH_SIZE: number
    KAFKA_FLUSH_FREQUENCY_MS: number
    REDIS_URL: string
    POSTHOG_REDIS_PASSWORD: string
    POSTHOG_REDIS_HOST: string
    POSTHOG_REDIS_PORT: number
    BASE_DIR: string
    PLUGINS_RELOAD_PUBSUB_CHANNEL: string
    LOG_LEVEL: LogLevel
    SENTRY_DSN: string | null
    SENTRY_PLUGIN_SERVER_TRACING_SAMPLE_RATE: number
    STATSD_HOST: string | null
    STATSD_PORT: number
    STATSD_PREFIX: string
    SCHEDULE_LOCK_TTL: number
    REDIS_POOL_MIN_SIZE: number
    REDIS_POOL_MAX_SIZE: number
    DISABLE_MMDB: boolean
    DISTINCT_ID_LRU_SIZE: number
    EVENT_PROPERTY_LRU_SIZE: number
    INTERNAL_MMDB_SERVER_PORT: number
    JOB_QUEUES: string
    JOB_QUEUE_GRAPHILE_URL: string
    JOB_QUEUE_GRAPHILE_SCHEMA: string
    JOB_QUEUE_GRAPHILE_PREPARED_STATEMENTS: boolean
    JOB_QUEUE_S3_AWS_ACCESS_KEY: string
    JOB_QUEUE_S3_AWS_SECRET_ACCESS_KEY: string
    JOB_QUEUE_S3_AWS_REGION: string
    JOB_QUEUE_S3_BUCKET_NAME: string
    JOB_QUEUE_S3_PREFIX: string
    CRASH_IF_NO_PERSISTENT_JOB_QUEUE: boolean
    STALENESS_RESTART_SECONDS: number
    HEALTHCHECK_MAX_STALE_SECONDS: number
    CAPTURE_INTERNAL_METRICS: boolean
    PISCINA_USE_ATOMICS: boolean
    PISCINA_ATOMICS_TIMEOUT: number
    SITE_URL: string | null
    MAX_PENDING_PROMISES_PER_WORKER: number
    KAFKA_PARTITIONS_CONSUMED_CONCURRENTLY: number
    CLICKHOUSE_DISABLE_EXTERNAL_SCHEMAS: boolean
    CLICKHOUSE_DISABLE_EXTERNAL_SCHEMAS_TEAMS: string
    CLICKHOUSE_JSON_EVENTS_KAFKA_TOPIC: string
    CONVERSION_BUFFER_ENABLED: boolean
    CONVERSION_BUFFER_ENABLED_TEAMS: string
    BUFFER_CONVERSION_SECONDS: number
    PERSON_INFO_TO_REDIS_TEAMS: string
    PERSON_INFO_CACHE_TTL: number
    KAFKA_HEALTHCHECK_SECONDS: number
    HISTORICAL_EXPORTS_ENABLED: boolean
    OBJECT_STORAGE_ENABLED: boolean
    OBJECT_STORAGE_ENDPOINT: string
    OBJECT_STORAGE_ACCESS_KEY_ID: string
    OBJECT_STORAGE_SECRET_ACCESS_KEY: string
    OBJECT_STORAGE_SESSION_RECORDING_FOLDER: string
    OBJECT_STORAGE_BUCKET: string
    PLUGIN_SERVER_MODE: 'ingestion' | 'async' | null
    KAFKAJS_LOG_LEVEL: 'NOTHING' | 'DEBUG' | 'INFO' | 'WARN' | 'ERROR'
}

export interface Hub extends PluginsServerConfig {
    instanceId: UUID
    // what tasks this server will tackle - e.g. ingestion, scheduled plugins or others.
    capabilities: PluginServerCapabilities
    // active connections to Postgres, Redis, ClickHouse, Kafka, StatsD
    db: DB
    postgres: Pool
    redisPool: GenericPool<Redis>
    clickhouse: ClickHouse
    kafka: Kafka
    kafkaProducer: KafkaProducerWrapper
    objectStorage: ObjectStorage
    // metrics
    statsd?: StatsD
    internalMetrics?: InternalMetrics
    pluginMetricsJob: Job | undefined
    // currently enabled plugin status
    plugins: Map<PluginId, Plugin>
    pluginConfigs: Map<PluginConfigId, PluginConfig>
    pluginConfigsPerTeam: Map<TeamId, PluginConfig[]>
    pluginSchedule: Record<string, PluginConfigId[]> | null
    pluginSchedulePromises: Record<string, Record<PluginConfigId, Promise<any> | null>>
    // unique hash for each plugin config; used to verify IDs caught on stack traces for unhandled promise rejections
    pluginConfigSecrets: Map<PluginConfigId, string>
    pluginConfigSecretLookup: Map<string, PluginConfigId>
    // tools
    teamManager: TeamManager
    organizationManager: OrganizationManager
    pluginsApiKeyManager: PluginsApiKeyManager
    rootAccessManager: RootAccessManager
    promiseManager: PromiseManager
    actionManager: ActionManager
    actionMatcher: ActionMatcher
    hookCannon: HookCommander
    eventsProcessor: EventsProcessor
    personManager: PersonManager
    jobQueueManager: JobQueueManager
    siteUrlManager: SiteUrlManager
    // diagnostics
    lastActivity: number
    lastActivityType: string
    statelessVms: StatelessVmMap
    conversionBufferEnabledTeams: Set<number>
}

export interface PluginServerCapabilities {
    ingestion?: boolean
    pluginScheduledTasks?: boolean
    processPluginJobs?: boolean
    processAsyncHandlers?: boolean
    http?: boolean
}

export type EnqueuedJob = EnqueuedPluginJob | EnqueuedBufferJob
export interface EnqueuedPluginJob {
    type: string
    payload: Record<string, any>
    timestamp: number
    pluginConfigId: number
    pluginConfigTeam: number
}

export interface EnqueuedBufferJob {
    eventPayload: PluginEvent
    timestamp: number
}

export enum JobName {
    PLUGIN_JOB = 'pluginJob',
    BUFFER_JOB = 'bufferJob',
}

export interface JobQueue {
    startConsumer: (jobHandlers: TaskList) => Promise<void> | void
    stopConsumer: () => Promise<void> | void
    pauseConsumer: () => Promise<void> | void
    resumeConsumer: () => Promise<void> | void
    isConsumerPaused: () => boolean

    connectProducer: () => Promise<void> | void
    enqueue: (jobName: string, job: EnqueuedJob) => Promise<void> | void
    disconnectProducer: () => Promise<void> | void
}

export enum JobQueueType {
    FS = 'fs',
    Graphile = 'graphile',
}

export enum JobQueuePersistence {
    /** Job queues that store jobs on the local server */
    Local = 'local',
    /** Remote persistent job queues that can be read from concurrently */
    Concurrent = 'concurrent',
}

export type JobQueueExport = {
    type: JobQueueType
    persistence: JobQueuePersistence
    getQueue: (serverConfig: PluginsServerConfig) => JobQueue
}

export type PluginId = Plugin['id']
export type PluginConfigId = PluginConfig['id']
export type TeamId = Team['id']

export enum MetricMathOperations {
    Increment = 'increment',
    Max = 'max',
    Min = 'min',
}

export type StoredMetricMathOperations = 'max' | 'min' | 'sum'
export type StoredPluginMetrics = Record<string, StoredMetricMathOperations> | null
export type PluginMetricsVmResponse = Record<string, string> | null
export type PluginPublicJobPayload = Record<string, string>
export interface Plugin {
    id: number
    organization_id: string
    name: string
    plugin_type: 'local' | 'respository' | 'custom' | 'source'
    description?: string
    is_global: boolean
    is_preinstalled?: boolean
    url?: string
    config_schema?: Record<string, PluginConfigSchema> | PluginConfigSchema[]
    tag?: string
    /** Cached source for plugin.json from a joined PluginSourceFile query */
    source__plugin_json?: string
    /** Cached source for index.ts from a joined PluginSourceFile query */
    source__index_ts?: string
    /** Cached source for frontend.tsx from a joined PluginSourceFile query */
    source__frontend_tsx?: string
    error?: PluginError
    from_json?: boolean
    from_web?: boolean
    created_at?: string
    updated_at?: string
    capabilities?: PluginCapabilities
    metrics?: StoredPluginMetrics
    is_stateless?: boolean
    public_jobs?: Record<string, PluginPublicJobPayload>
    log_level?: PluginLogLevel
}

export interface PluginCapabilities {
    jobs?: string[]
    scheduled_tasks?: string[]
    methods?: string[]
}

export interface PluginConfig {
    id: number
    team_id: TeamId
    plugin?: Plugin
    plugin_id: PluginId
    enabled: boolean
    order: number
    config: Record<string, unknown>
    has_error: boolean
    attachments?: Record<string, PluginAttachment>
    vm?: LazyPluginVM | null
    created_at: string
    updated_at?: string
}

export interface PluginJsonConfig {
    name?: string
    description?: string
    url?: string
    main?: string
    lib?: string
    config?: Record<string, PluginConfigSchema> | PluginConfigSchema[]
}

export interface PluginError {
    message: string
    time: string
    name?: string
    stack?: string
    event?: PluginEvent | ProcessedPluginEvent | null
}

export interface PluginAttachmentDB {
    id: number
    team_id: TeamId | null
    plugin_config_id: PluginConfigId | null
    key: string
    content_type: string
    file_size: number | null
    file_name: string
    contents: Buffer | null
}

export enum PluginLogEntrySource {
    System = 'SYSTEM',
    Plugin = 'PLUGIN',
    Console = 'CONSOLE',
}

export enum PluginLogEntryType {
    Debug = 'DEBUG',
    Log = 'LOG',
    Info = 'INFO',
    Warn = 'WARN',
    Error = 'ERROR',
}

export enum PluginLogLevel {
    Full = 0, // all logs
    Debug = 1, // all except log
    Warn = 2, // all except log and info
    Critical = 3, // only error type and system source
}

export interface PluginLogEntry {
    id: string
    team_id: number
    plugin_id: number
    plugin_config_id: number
    timestamp: string
    source: PluginLogEntrySource
    type: PluginLogEntryType
    message: string
    instance_id: string
}

export enum PluginSourceFileStatus {
    Transpiled = 'TRANSPILED',
    Locked = 'LOCKED',
    Error = 'ERROR',
}

export enum PluginTaskType {
    Job = 'job',
    Schedule = 'schedule',
}

export interface PluginTask {
    name: string
    type: PluginTaskType
    exec: (payload?: Record<string, any>) => Promise<any>
}

export type WorkerMethods = {
    runAsyncHandlersEventPipeline: (event: PostIngestionEvent) => Promise<void>
    runEventPipeline: (event: PluginEvent) => Promise<void>
}

export type VMMethods = {
    setupPlugin?: () => Promise<void>
    teardownPlugin?: () => Promise<void>
    onEvent?: (event: ProcessedPluginEvent) => Promise<void>
    onSnapshot?: (event: ProcessedPluginEvent) => Promise<void>
    exportEvents?: (events: PluginEvent[]) => Promise<void>
    processEvent?: (event: PluginEvent) => Promise<PluginEvent>
}

export enum AlertLevel {
    P0 = 0,
    P1 = 1,
    P2 = 2,
    P3 = 3,
    P4 = 4,
}

export enum Service {
    PluginServer = 'plugin_server',
    DjangoServer = 'django_server',
    Redis = 'redis',
    Postgres = 'postgres',
    ClickHouse = 'clickhouse',
    Kafka = 'kafka',
}
export interface Alert {
    id: string
    level: AlertLevel
    key: string
    description?: string
    trigger_location: Service
}
export interface PluginConfigVMResponse {
    vm: VM
    methods: VMMethods
    tasks: Record<PluginTaskType, Record<string, PluginTask>>
    vmResponseVariable: string
}

export interface PluginConfigVMInternalResponse<M extends Meta = Meta> {
    methods: VMMethods
    tasks: Record<PluginTaskType, Record<string, PluginTask>>
    meta: M
}

export interface EventUsage {
    event: string
    usage_count: number | null
    volume: number | null
}

export interface PropertyUsage {
    key: string
    usage_count: number | null
    volume: number | null
}

/** Raw Organization row from database. */
export interface RawOrganization {
    id: string
    name: string
    created_at: string
    updated_at: string
    available_features: string[]
}

/** Usable Team model. */
export interface Team {
    id: number
    uuid: string
    organization_id: string
    name: string
    anonymize_ips: boolean
    api_token: string
    slack_incoming_webhook: string
    session_recording_opt_in: boolean
    ingested_event: boolean
}

/** Properties shared by RawEventMessage and EventMessage. */
export interface BaseEventMessage {
    distinct_id: string
    ip: string
    site_url: string
    team_id: number
    uuid: string
}

/** Raw event message as received via Kafka. */
export interface RawEventMessage extends BaseEventMessage {
    /** JSON-encoded object. */
    data: string
    /** ISO-formatted datetime. */
    now: string
    /** ISO-formatted datetime. May be empty! */
    sent_at: string
    /** JSON-encoded number. */
    kafka_offset: string
}

/** Usable event message. */
export interface EventMessage extends BaseEventMessage {
    data: PluginEvent
    now: DateTime
    sent_at: DateTime | null
}

/** Properties shared by RawEvent and Event. */
interface BaseEvent {
    uuid: string
    event: string
    team_id: number
    distinct_id: string
    /** Person UUID. */
    person_id?: string
}

/** Raw event row from ClickHouse. */
export interface RawEvent extends BaseEvent {
    timestamp: string
    created_at: string
    properties?: string
    elements_chain: string
    person_created_at?: string
    person_properties?: string
    group0_properties?: string
    group1_properties?: string
    group2_properties?: string
    group3_properties?: string
    group4_properties?: string
}

/** Parsed event row from ClickHouse. */
export interface Event extends BaseEvent {
    timestamp: DateTime
    created_at: DateTime
    properties: Record<string, any>
    elements_chain: Element[] | null
    person_created_at: DateTime | null
    person_properties: Record<string, any>
    group0_properties: Record<string, any>
    group1_properties: Record<string, any>
    group2_properties: Record<string, any>
    group3_properties: Record<string, any>
    group4_properties: Record<string, any>
}

/** Event in a database-agnostic shape, AKA an ingestion event.
 * This is what should be passed around most of the time in the plugin server.
 */
interface BaseIngestionEvent {
    eventUuid: string
    event: string
    ip: string | null
    teamId: TeamId
    distinctId: string
    properties: Properties
    timestamp: DateTime
    elementsList: Element[]
    person?: IngestionPersonData | undefined
}

/** Ingestion event before saving, currently just an alias of BaseIngestionEvent. */
export type PreIngestionEvent = BaseIngestionEvent

/** Ingestion event after saving, currently just an alias of BaseIngestionEvent */
export type PostIngestionEvent = BaseIngestionEvent

/** Ingestion event that can be cloned by Piscina - only for communication between threads. */
export interface ClonableIngestionEvent extends Omit<PostIngestionEvent, 'timestamp'> {
    timestamp: string
}

export interface DeadLetterQueueEvent {
    id: string
    event_uuid: string
    event: string
    properties: string
    distinct_id: string
    team_id: number
    elements_chain: string
    created_at: string
    ip: string
    site_url: string
    now: string
    raw_payload: string
    error_timestamp: string
    error_location: string
    error: string
    tags: string[]
    _timestamp: string
    _offset: number
}

export type PropertiesLastUpdatedAt = Record<string, string>
export type PropertiesLastOperation = Record<string, PropertyUpdateOperation>

/** Properties shared by RawPerson and Person. */
export interface BasePerson {
    id: number
    team_id: number
    properties: Properties
    is_user_id: number
    is_identified: boolean
    uuid: string
    properties_last_updated_at: PropertiesLastUpdatedAt
    properties_last_operation: PropertiesLastOperation | null
}

/** Raw Person row from database. */
export interface RawPerson extends BasePerson {
    created_at: string
    version: string | null
}

/** Usable Person model. */
export interface Person extends BasePerson {
    created_at: DateTime
    version: number
}

export type IngestionPersonData = Pick<Person, 'id' | 'uuid' | 'team_id' | 'properties' | 'created_at'>

/** Clickhouse Person model. */
export interface ClickHousePerson {
    id: string
    created_at: string
    team_id: number
    properties: string
    is_identified: number
    is_deleted: number
    timestamp: string
}

export type GroupTypeIndex = 0 | 1 | 2 | 3 | 4

interface BaseGroup {
    id: number
    team_id: number
    group_type_index: GroupTypeIndex
    group_key: string
    group_properties: Properties
    properties_last_updated_at: PropertiesLastUpdatedAt
    properties_last_operation: PropertiesLastOperation
}

/** Raw Group row from database. */
export interface RawGroup extends BaseGroup {
    created_at: string
    version: string
}

/** Usable Group model. */
export interface Group extends BaseGroup {
    created_at: DateTime
    version: number
}

/** Clickhouse Group model */
export interface ClickhouseGroup {
    group_type_index: GroupTypeIndex
    group_key: string
    created_at: string
    team_id: number
    group_properties: string
}

/** Usable PersonDistinctId model. */
export interface PersonDistinctId {
    id: number
    team_id: number
    person_id: number
    distinct_id: string
    version: string | null
}

/** ClickHouse PersonDistinctId model. (person_distinct_id table) */
export interface ClickHousePersonDistinctId {
    team_id: number
    person_id: string
    distinct_id: string
    is_deleted: 0 | 1
}

/** ClickHouse PersonDistinctId model. (person_distinct_id2 table) */
export interface ClickHousePersonDistinctId2 {
    team_id: number
    person_id: string
    distinct_id: string
    is_deleted: 0 | 1
    version: number
}

/** Usable Cohort model. */
export interface Cohort {
    id: number
    name: string
    description: string
    deleted: boolean
    groups: any[]
    team_id: Team['id']
    created_at: string
    created_by_id: number
    is_calculating: boolean
    last_calculation: string
    errors_calculating: number
    is_static: boolean
    version: number
    pending_version: number
}

/** Usable CohortPeople model. */
export interface CohortPeople {
    id: number
    cohort_id: number
    person_id: number
}

/** Usable Hook model. */
export interface Hook {
    id: string
    team_id: number
    user_id: number
    resource_id: number | null
    event: string
    target: string
    created: string
    updated: string
}

/** Sync with posthog/frontend/src/types.ts */
export enum PropertyOperator {
    Exact = 'exact',
    IsNot = 'is_not',
    IContains = 'icontains',
    NotIContains = 'not_icontains',
    Regex = 'regex',
    NotRegex = 'not_regex',
    GreaterThan = 'gt',
    LessThan = 'lt',
    IsSet = 'is_set',
    IsNotSet = 'is_not_set',
    IsDateBefore = 'is_date_before',
    IsDateAfter = 'is_date_after',
}

/** Sync with posthog/frontend/src/types.ts */
interface PropertyFilterBase {
    key: string
    value?: string | number | Array<string | number> | null
    label?: string
}

/** Sync with posthog/frontend/src/types.ts */
export interface PropertyFilterWithOperator extends PropertyFilterBase {
    operator?: PropertyOperator
}

/** Sync with posthog/frontend/src/types.ts */
export interface EventPropertyFilter extends PropertyFilterWithOperator {
    type: 'event'
}

/** Sync with posthog/frontend/src/types.ts */
export interface PersonPropertyFilter extends PropertyFilterWithOperator {
    type: 'person'
}

/** Sync with posthog/frontend/src/types.ts */
export interface ElementPropertyFilter extends PropertyFilterWithOperator {
    type: 'element'
    key: 'tag_name' | 'text' | 'href' | 'selector'
    value: string | string[]
}

/** Sync with posthog/frontend/src/types.ts */
export interface CohortPropertyFilter extends PropertyFilterBase {
    type: 'cohort'
    key: 'id'
    value: number | string
}

/** Sync with posthog/frontend/src/types.ts */
export type PropertyFilter = EventPropertyFilter | PersonPropertyFilter | ElementPropertyFilter | CohortPropertyFilter

/** Sync with posthog/frontend/src/types.ts */
export enum ActionStepUrlMatching {
    Contains = 'contains',
    Regex = 'regex',
    Exact = 'exact',
}

export interface ActionStep {
    id: number
    action_id: number
    tag_name: string | null
    text: string | null
    href: string | null
    selector: string | null
    url: string | null
    url_matching: ActionStepUrlMatching | null
    name: string | null
    event: string | null
    properties: PropertyFilter[] | null
}

/** Raw Action row from database. */
export interface RawAction {
    id: number
    team_id: TeamId
    name: string | null
    description: string
    created_at: string
    created_by_id: number | null
    deleted: boolean
    post_to_slack: boolean
    slack_message_format: string
    is_calculating: boolean
    updated_at: string
    last_calculated_at: string
}

/** Usable Action model. */
export interface Action extends RawAction {
    steps: ActionStep[]
    hooks: Hook[]
}

/** Raw session recording event row from ClickHouse. */
export interface RawSessionRecordingEvent {
    uuid: string
    timestamp: string
    team_id: number
    distinct_id: string
    session_id: string
    window_id: string
    snapshot_data: string
    created_at: string
}

export enum TimestampFormat {
    ClickHouseSecondPrecision = 'clickhouse-second-precision',
    ClickHouse = 'clickhouse',
    ISO = 'iso',
}

export enum Database {
    ClickHouse = 'clickhouse',
    Postgres = 'postgres',
}

export interface PluginScheduleControl {
    stopSchedule: () => Promise<void>
    reloadSchedule: () => Promise<void>
}

export interface JobQueueConsumerControl {
    stop: () => Promise<void>
    resume: () => Promise<void> | void
}

export type IngestEventResponse =
    | { success: true; actionMatches: Action[]; preIngestionEvent: PreIngestionEvent | null }
    | { success: false; error: string }

export interface EventDefinitionType {
    id: string
    name: string
    volume_30_day: number | null
    query_usage_30_day: number | null
    team_id: number
    last_seen_at: string // DateTime
    created_at: string // DateTime
}

export enum UnixTimestampPropertyTypeFormat {
    UNIX_TIMESTAMP = 'unix_timestamp',
    UNIX_TIMESTAMP_MILLISECONDS = 'unix_timestamp_milliseconds',
}

export enum DateTimePropertyTypeFormat {
    ISO8601_DATE = 'YYYY-MM-DDThh:mm:ssZ',
    FULL_DATE = 'YYYY-MM-DD hh:mm:ss',
    FULL_DATE_INCREASING = 'DD-MM-YYYY hh:mm:ss',
    DATE = 'YYYY-MM-DD',
    RFC_822 = 'rfc_822',
    WITH_SLASHES = 'YYYY/MM/DD hh:mm:ss',
    WITH_SLASHES_INCREASING = 'DD/MM/YYYY hh:mm:ss',
}

export enum PropertyType {
    DateTime = 'DateTime',
    String = 'String',
    Numeric = 'Numeric',
    Boolean = 'Boolean',
}

export interface PropertyDefinitionType {
    id: string
    name: string
    is_numerical: boolean
    volume_30_day: number | null
    query_usage_30_day: number | null
    team_id: number
    property_type?: PropertyType
}

export interface EventPropertyType {
    id: string
    event: string
    property: string
    team_id: number
}

export type PluginFunction = 'onEvent' | 'processEvent' | 'onSnapshot' | 'pluginTask'

export type GroupTypeToColumnIndex = Record<string, GroupTypeIndex>

export enum PropertyUpdateOperation {
    Set = 'set',
    SetOnce = 'set_once',
}

export type StatelessVmMap = Record<PluginId, LazyPluginVM>

export enum OrganizationPluginsAccessLevel {
    NONE = 0,
    CONFIG = 3,
    INSTALL = 6,
    ROOT = 9,
}

export enum OrganizationMembershipLevel {
    Member = 1,
    Admin = 8,
    Owner = 15,
<<<<<<< HEAD
}
=======
}

export interface PreIngestionEvent {
    eventUuid: string
    event: string
    ip: string | null
    teamId: TeamId
    distinctId: string
    properties: Properties
    timestamp: DateTime | string
    elementsList: Element[]
}

export type IngestionEvent = PreIngestionEvent
>>>>>>> 17b1f30f
<|MERGE_RESOLUTION|>--- conflicted
+++ resolved
@@ -564,7 +564,6 @@
     properties: Properties
     timestamp: DateTime
     elementsList: Element[]
-    person?: IngestionPersonData | undefined
 }
 
 /** Ingestion event before saving, currently just an alias of BaseIngestionEvent. */
@@ -941,21 +940,4 @@
     Member = 1,
     Admin = 8,
     Owner = 15,
-<<<<<<< HEAD
-}
-=======
-}
-
-export interface PreIngestionEvent {
-    eventUuid: string
-    event: string
-    ip: string | null
-    teamId: TeamId
-    distinctId: string
-    properties: Properties
-    timestamp: DateTime | string
-    elementsList: Element[]
-}
-
-export type IngestionEvent = PreIngestionEvent
->>>>>>> 17b1f30f
+}