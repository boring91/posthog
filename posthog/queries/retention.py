import datetime
import random
import string
from datetime import timedelta
from typing import Any, Dict, List, Tuple, Union

from dateutil.relativedelta import relativedelta
from django.core.cache import cache
from django.db import connection
from django.db.models import Min
from django.db.models.expressions import F
from django.db.models.functions.datetime import TruncDay, TruncHour, TruncMonth, TruncWeek
from django.db.models.query import QuerySet
from django.db.models.query_utils import Q
from django.utils.timezone import now

from posthog.constants import RETENTION_FIRST_TIME, TREND_FILTER_TYPE_ACTIONS, TREND_FILTER_TYPE_EVENTS, TRENDS_LINEAR
from posthog.models import Event, Filter, Team
from posthog.models.entity import Entity
from posthog.models.utils import namedtuplefetchall
from posthog.queries.base import BaseQuery
from posthog.utils import generate_cache_key


class Retention(BaseQuery):
    def preprocess_params(self, filter: Filter, total_intervals=11):
        period = filter.period or "Day"
        tdelta, t1 = self.determineTimedelta(total_intervals, period)
        filter._date_to = ((filter.date_to if filter.date_to else now()) + t1).isoformat()

        first_time_retention = filter.retention_type == RETENTION_FIRST_TIME

        if period == "Hour":
            date_to = filter.date_to if filter.date_to else now()
            date_from: datetime.datetime = date_to - tdelta
        elif period == "Week":
            date_to = (filter.date_to if filter.date_to else now()).replace(hour=0, minute=0, second=0, microsecond=0)
            date_from = date_to - tdelta
            date_from = date_from - timedelta(days=date_from.isoweekday() % 7)
        else:
            date_to = (filter.date_to if filter.date_to else now()).replace(hour=0, minute=0, second=0, microsecond=0)
            date_from = date_to - tdelta

        filter._date_from = date_from.isoformat()
        filter._date_to = date_to.isoformat()
        entity = (
            Entity({"id": "$pageview", "type": TREND_FILTER_TYPE_EVENTS})
            if not filter.target_entity
            else filter.target_entity
        )

        returning_entity = (
            Entity({"id": "$pageview", "type": TREND_FILTER_TYPE_EVENTS})
            if not len(filter.entities) > 0
            else filter.entities[0]
        )
        # need explicit handling of date_from so it's not optional but also need filter object for date_filter_Q
        return filter, entity, returning_entity, first_time_retention, date_from, date_to, t1

    def process_table_result(
        self,
        resultset: Dict[Tuple[int, int], Dict[str, Any]],
        filter: Filter,
        date_from: datetime.datetime,
        total_intervals: int,
    ):

        result = [
            {
                "values": [
                    resultset.get((first_day, day), {"count": 0, "people": []})
                    for day in range(total_intervals - first_day)
                ],
                "label": "{} {}".format(filter.period, first_day),
                "date": (date_from + self.determineTimedelta(first_day, filter.period)[0]),
            }
            for first_day in range(total_intervals)
        ]

        return result

    def process_graph_result(
        self,
        resultset: Dict[Tuple[int, int], Dict[str, Any]],
        filter: Filter,
        date_from: datetime.datetime,
        total_intervals: int,
    ):
        labels = []
        data = []

        for interval_number in range(total_intervals):
            label = "{} {}".format(filter.period, interval_number)
            labels.append(label)

            value_at_interval = resultset.get((0, interval_number), {"count": 0, "people": []}).get("count", 0)
            data.append(value_at_interval)

        normalized = [((float(val) / data[0]) if data[0] else 0) * 100 for val in data]

        result = {
            "data": normalized,
            "labels": labels,
            "count": data[0] if data else 0,
            "days": [day for day in range(1, total_intervals)],
        }

        return [result]

    def _execute_sql(
        self,
        filter: Filter,
        date_from: datetime.datetime,
        date_to: datetime.datetime,
        target_entity: Entity,
        returning_entity: Entity,
        is_first_time_retention: bool,
        time_increment: Union[timedelta, relativedelta],
        team: Team,
    ) -> Dict[Tuple[int, int], Dict[str, Any]]:

        period = filter.period
        events: QuerySet = QuerySet()

        def get_entity_condition(entity: Entity) -> Q:
            if entity.type == TREND_FILTER_TYPE_EVENTS:
                return Q(event=entity.id)
            elif entity.type == TREND_FILTER_TYPE_ACTIONS:
                return Q(action__pk=entity.id)
            else:
                raise ValueError(f"Entity type not supported")

        entity_condition = get_entity_condition(target_entity)
        returning_condition = get_entity_condition(returning_entity)
        events = (
            Event.objects.filter(team_id=team.pk)
            .filter(returning_condition | entity_condition)
            .add_person_id(team.pk)
            .annotate(event_date=F("timestamp"))
        )

<<<<<<< HEAD
        filtered_events = events.filter(filter.properties_to_Q(team_id=team.pk))
=======
>>>>>>> 7f4ce69b
        trunc, fields = self._get_trunc_func("timestamp", period)

        if is_first_time_retention:
            filtered_events = events.filter(filter.properties_to_Q(team_id=team.pk))
            first_date = (
                filtered_events.filter(entity_condition).values("person_id").annotate(first_date=Min(trunc)).distinct()
            )
            final_query = (
                filtered_events.filter(returning_condition)
                .values_list("person_id", "event_date")
                .union(first_date.values_list("first_date", "person_id"))
            )
        else:
<<<<<<< HEAD
            final_query = filtered_events.filter(filter.date_filter_Q).filter(returning_condition)

            filter._date_to = (date_from + time_increment).isoformat()
            first_date = (
                filtered_events.filter(filter.date_filter_Q)
                .filter(entity_condition)
                .annotate(first_date=trunc)
                .values("first_date", "person_id")
                .distinct()
            )
=======
            filtered_events = events.filter(filter.date_filter_Q).filter(filter.properties_to_Q(team_id=team.pk))
            first_date = filtered_events.annotate(first_date=trunc).values("first_date", "person_id").distinct()
            final_query = filtered_events
>>>>>>> 7f4ce69b
        event_query, events_query_params = final_query.query.sql_with_params()
        reference_event_query, first_date_params = first_date.query.sql_with_params()

        final_query = """
            SELECT
                {fields}
                COUNT(DISTINCT "events"."person_id"),
                array_agg(DISTINCT "events"."person_id") as people
            FROM ({event_query}) events
            LEFT JOIN ({reference_event_query}) first_event_date
              ON (events.person_id = first_event_date.person_id)
            WHERE event_date >= first_date
            GROUP BY date, first_date
        """.format(
            event_query=event_query, reference_event_query=reference_event_query, fields=fields
        )

        start_params = (date_from, date_from) if period == "Month" or period == "Hour" else (filter.date_from,)

        with connection.cursor() as cursor:
            cursor.execute(
                final_query, start_params + events_query_params + first_date_params,
            )
            data = namedtuplefetchall(cursor)

            scores: dict = {}
            for datum in data:
                key = round(datum.first_date, 1)
                if not scores.get(key, None):
                    scores.update({key: {}})
                for person in datum.people:
                    if not scores[key].get(person, None):
                        scores[key].update({person: 1})
                    else:
                        scores[key][person] += 1

        by_dates = {}
        for row in data:
            people = sorted(row.people, key=lambda p: scores[round(row.first_date, 1)][int(p)], reverse=True,)

            random_key = "".join(
                random.SystemRandom().choice(string.ascii_uppercase + string.digits) for _ in range(10)
            )
            cache_key = generate_cache_key("{}{}{}".format(random_key, str(round(row.first_date, 0)), str(team.pk)))
            cache.set(
                cache_key, people, 600,
            )
            by_dates.update(
                {
                    (int(row.first_date), int(row.date)): {
                        "count": row.count,
                        "people": people[0:100],
                        "offset": 100,
                        "next": cache_key if len(people) > 100 else None,
                    }
                }
            )

        return by_dates

    def run(self, filter: Filter, team: Team, *args, **kwargs) -> List[Dict[str, Any]]:
        total_intervals = kwargs.get("total_intervals", 11)
        (
            filter,
            entity,
            returning_entity,
            is_first_time_retention,
            date_from,
            date_to,
            time_increment,
        ) = self.preprocess_params(filter, total_intervals)
        resultset = self._execute_sql(
            filter, date_from, date_to, entity, returning_entity, is_first_time_retention, time_increment, team
        )

        if filter.display == TRENDS_LINEAR:
            result = self.process_graph_result(resultset, filter, date_from, total_intervals)
        else:
            result = self.process_table_result(resultset, filter, date_from, total_intervals)
        return result

    def determineTimedelta(
        self, total_intervals: int, period: str
    ) -> Tuple[Union[timedelta, relativedelta], Union[timedelta, relativedelta]]:
        if period == "Hour":
            return timedelta(hours=total_intervals), timedelta(hours=1)
        elif period == "Week":
            return timedelta(weeks=total_intervals), timedelta(weeks=1)
        elif period == "Month":
            return relativedelta(months=total_intervals), relativedelta(months=1)
        elif period == "Day":
            return timedelta(days=total_intervals), timedelta(days=1)
        else:
            raise ValueError(f"Period {period} is unsupported.")

    def _get_trunc_func(
        self, subject: str, period: str
    ) -> Tuple[Union[TruncHour, TruncDay, TruncWeek, TruncMonth], str]:
        if period == "Hour":
            fields = """
            FLOOR(DATE_PART('day', first_date - %s) * 24 + DATE_PART('hour', first_date - %s)) AS first_date,
            FLOOR(DATE_PART('day', event_date - first_date) * 24 + DATE_PART('hour', event_date - first_date)) AS date,
            """
            return TruncHour(subject), fields
        elif period == "Day":
            fields = """
            FLOOR(DATE_PART('day', first_date - %s)) AS first_date,
            FLOOR(DATE_PART('day', event_date - first_date)) AS date,
            """
            return TruncDay(subject), fields
        elif period == "Week":
            fields = """
            FLOOR(DATE_PART('day', first_date - %s) / 7) AS first_date,
            FLOOR(DATE_PART('day', event_date - first_date) / 7) AS date,
            """
            return TruncWeek(subject), fields
        elif period == "Month":
            fields = """
            FLOOR((DATE_PART('year', first_date) - DATE_PART('year', %s)) * 12 + DATE_PART('month', first_date) - DATE_PART('month', %s)) AS first_date,
            FLOOR((DATE_PART('year', event_date) - DATE_PART('year', first_date)) * 12 + DATE_PART('month', event_date) - DATE_PART('month', first_date)) AS date,
            """
            return TruncMonth(subject), fields
        else:
            raise ValueError(f"Period {period} is unsupported.")<|MERGE_RESOLUTION|>--- conflicted
+++ resolved
@@ -139,10 +139,6 @@
             .annotate(event_date=F("timestamp"))
         )
 
-<<<<<<< HEAD
-        filtered_events = events.filter(filter.properties_to_Q(team_id=team.pk))
-=======
->>>>>>> 7f4ce69b
         trunc, fields = self._get_trunc_func("timestamp", period)
 
         if is_first_time_retention:
@@ -151,27 +147,23 @@
                 filtered_events.filter(entity_condition).values("person_id").annotate(first_date=Min(trunc)).distinct()
             )
             final_query = (
-                filtered_events.filter(returning_condition)
+                filtered_events.filter(filter.date_filter_Q)
+                .filter(returning_condition)
                 .values_list("person_id", "event_date")
                 .union(first_date.values_list("first_date", "person_id"))
             )
         else:
-<<<<<<< HEAD
-            final_query = filtered_events.filter(filter.date_filter_Q).filter(returning_condition)
+            final_query = events.filter(filter.date_filter_Q).filter(filter.properties_to_Q(team_id=team.pk))
 
             filter._date_to = (date_from + time_increment).isoformat()
             first_date = (
-                filtered_events.filter(filter.date_filter_Q)
-                .filter(entity_condition)
+                events.filter(filter.date_filter_Q)
+                .filter(filter.properties_to_Q(team_id=team.pk))
                 .annotate(first_date=trunc)
                 .values("first_date", "person_id")
                 .distinct()
             )
-=======
-            filtered_events = events.filter(filter.date_filter_Q).filter(filter.properties_to_Q(team_id=team.pk))
-            first_date = filtered_events.annotate(first_date=trunc).values("first_date", "person_id").distinct()
-            final_query = filtered_events
->>>>>>> 7f4ce69b
+
         event_query, events_query_params = final_query.query.sql_with_params()
         reference_event_query, first_date_params = first_date.query.sql_with_params()
 
