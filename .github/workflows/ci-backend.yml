--- conflicted
+++ resolved
@@ -313,8 +313,4 @@
               run: |
                   source .env.template
                   cd deploy
-<<<<<<< HEAD
-                  pytest multi_tenancy messaging -m "not skip_on_multitenancy" --durations=100
-=======
-                  pytest multi_tenancy messaging -m "not skip_on_multitenancy and not async_migrations"
->>>>>>> 4f41076a
+                  pytest multi_tenancy messaging -m "not skip_on_multitenancy and not async_migrations" --durations=100 --durations-min=1.0