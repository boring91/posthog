--- conflicted
+++ resolved
@@ -12,11 +12,8 @@
 import { status } from '../../../../utils/status'
 import { ObjectStorage } from '../../../services/object_storage'
 import { bufferFileDir } from '../session-recordings-blob-consumer'
-<<<<<<< HEAD
 import { RealtimeManager } from './realtime-manager'
-=======
 import { PendingChunks } from './pending-chunks'
->>>>>>> 82093b60
 import { IncomingRecordingMessage } from './types'
 import { convertToPersistedMessage } from './utils'
 
@@ -476,14 +473,11 @@
             this.buffer.size += Buffer.byteLength(content)
             this.buffer.offsets.push(message.metadata.offset)
 
-<<<<<<< HEAD
             if (this.realtime) {
                 // We don't care about the response here as it is an optimistic call
                 void this.realtimeManager.addMessage(message)
             }
 
-=======
->>>>>>> 82093b60
             await appendFile(this.buffer.file, content, 'utf-8')
         } catch (error) {
             status.error('🧨', 'blob_ingester_session_manager failed writing session recording buffer to disk', {
