--- conflicted
+++ resolved
@@ -321,12 +321,8 @@
 
                     for index, condition in enumerate(feature_flag.conditions):
                         key = f"flag_{feature_flag.pk}_condition_{index}"
-<<<<<<< HEAD
                         expr = None
-=======
-                        expr: Any = None
                         annotate_query = True
->>>>>>> a9047e24
                         if len(condition.get("properties", {})) > 0:
                             # Feature Flags don't support OR filtering yet
                             target_properties = self.property_value_overrides
