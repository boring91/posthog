--- conflicted
+++ resolved
@@ -74,60 +74,12 @@
                 }}
                 draggableCancel=".anticon,.ant-dropdown,table,.ant-popover-content,button,.Popup"
             >
-<<<<<<< HEAD
-                {items?.map((item: InsightModel, index: number) =>
-                    featureFlags[FEATURE_FLAGS.DASHBOARD_REDESIGN] ? (
-                        <InsightCard
-                            key={item.short_id}
-                            insight={item}
-                            loading={isRefreshing(item.short_id)}
-                            apiErrored={refreshStatus[item.short_id]?.error || false}
-                            highlighted={highlightedInsightId && item.short_id === highlightedInsightId}
-                            showResizeHandles={dashboardMode === DashboardMode.Edit}
-                            updateColor={(color) => updateItemColor(item.id, color)}
-                            removeFromDashboard={() => removeItem(item.id)}
-                            refresh={() => refreshAllDashboardItems([item])}
-                            rename={() => renameInsight(item)}
-                            duplicate={() => duplicateInsight(item)}
-                            moveToDashboard={(dashboardId: DashboardType['id']) =>
-                                duplicateInsight(item, dashboardId, true)
-                            }
-                        />
-                    ) : (
-                        <div key={item.short_id} className="dashboard-item-wrapper">
-                            <DashboardItem
-                                key={item.short_id}
-                                doNotLoad
-                                receivedErrorFromAPI={refreshStatus[item.short_id]?.error || false}
-                                dashboardId={dashboard?.id}
-                                item={item}
-                                layout={resizingItem?.i === item.short_id ? resizingItem : layoutForItem[item.short_id]}
-                                isReloading={isRefreshing(item.short_id)}
-                                reload={() => refreshAllDashboardItems([item])}
-                                loadDashboardItems={loadDashboardItems}
-                                setDiveDashboard={setDiveDashboard}
-                                duplicateDashboardItem={duplicateInsight}
-                                moveDashboardItem={(it: InsightModel, dashboardId: number) =>
-                                    duplicateInsight(it, dashboardId, true)
-                                }
-                                updateItemColor={updateItemColor}
-                                isDraggingRef={isDragging}
-                                dashboardMode={dashboardMode}
-                                isHighlighted={highlightedInsightId && item.short_id === highlightedInsightId}
-                                isOnEditMode={dashboardMode === DashboardMode.Edit}
-                                setEditMode={() => setDashboardMode(DashboardMode.Edit, DashboardEventSource.LongPress)}
-                                index={index}
-                            />
-                        </div>
-                    )
-                )}
-=======
                 {items?.map((item: InsightModel) => (
                     <InsightCard
                         key={item.short_id}
                         insight={item}
                         loading={isRefreshing(item.short_id)}
-                        apiError={refreshStatus[item.short_id]?.error || false}
+                        apiErrored={refreshStatus[item.short_id]?.error || false}
                         highlighted={highlightedInsightId && item.short_id === highlightedInsightId}
                         showResizeHandles={dashboardMode === DashboardMode.Edit}
                         updateColor={(color) => updateItemColor(item.id, color)}
@@ -140,7 +92,6 @@
                         }
                     />
                 ))}
->>>>>>> e1476dfa
             </ReactGridLayout>
         </div>
     )
