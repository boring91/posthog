--- conflicted
+++ resolved
@@ -4,7 +4,6 @@
 import { useHotkeys } from 'react-hotkeys-hook'
 import { CommandSearch } from './CommandSearch'
 
-<<<<<<< HEAD
 interface BoxProps {
     visible: boolean
     onClickOutside: () => void
@@ -12,9 +11,6 @@
 }
 
 export function CommandPalette({ visible, onClose }: BoxProps): JSX.Element | false {
-=======
-export function CommandPalette(): JSX.Element | false {
->>>>>>> 3ef6cb02
     const boxRef = useRef<HTMLDivElement | null>(null)
 
     useHotkeys('esc', () => {
@@ -27,8 +23,8 @@
 
     useEffect(() => {
         // prevent scrolling when box is open
-        document.body.style.overflow = isBoxShown ? 'hidden' : ''
-    }, [isBoxShown])
+        document.body.style.overflow = visible ? 'hidden' : ''
+    }, [visible])
 
     return (
         visible && (
