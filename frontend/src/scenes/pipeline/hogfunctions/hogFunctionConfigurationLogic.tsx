import { lemonToast } from '@posthog/lemon-ui'
import { actions, afterMount, kea, key, listeners, path, props, reducers, selectors } from 'kea'
import { forms } from 'kea-forms'
import { loaders } from 'kea-loaders'
import { router } from 'kea-router'
import { subscriptions } from 'kea-subscriptions'
import api from 'lib/api'
import { deleteWithUndo } from 'lib/utils/deleteWithUndo'
import { teamLogic } from 'scenes/teamLogic'
import { urls } from 'scenes/urls'

import {
    FilterType,
    HogFunctionConfigurationType,
    HogFunctionInputType,
    HogFunctionTemplateType,
    HogFunctionType,
    PipelineNodeTab,
    PipelineStage,
    PipelineTab,
    PluginConfigFilters,
    PluginConfigTypeNew,
} from '~/types'

import type { hogFunctionConfigurationLogicType } from './hogFunctionConfigurationLogicType'

export interface HogFunctionConfigurationLogicProps {
    templateId?: string
    id?: string
}

const NEW_FUNCTION_TEMPLATE: HogFunctionTemplateType = {
    id: 'new',
    name: '',
    description: '',
    inputs_schema: [],
    hog: "print('Hello, world!');",
    status: 'stable',
}

function sanitizeFilters(filters?: FilterType): PluginConfigTypeNew['filters'] {
    if (!filters) {
        return null
    }
    const sanitized: PluginConfigFilters = {}

    if (filters.events) {
        sanitized.events = filters.events.map((f) => ({
            id: f.id,
            type: 'events',
            name: f.name,
            order: f.order,
            properties: f.properties,
        }))
    }

    if (filters.actions) {
        sanitized.actions = filters.actions.map((f) => ({
            id: f.id,
            type: 'actions',
            name: f.name,
            order: f.order,
            properties: f.properties,
        }))
    }

    if (filters.filter_test_accounts) {
        sanitized.filter_test_accounts = filters.filter_test_accounts
    }

    return Object.keys(sanitized).length > 0 ? sanitized : undefined
}

export function sanitizeConfiguration(data: HogFunctionConfigurationType): HogFunctionConfigurationType {
    const sanitizedInputs: Record<string, HogFunctionInputType> = {}

    data.inputs_schema?.forEach((input) => {
        const value = data.inputs?.[input.key]?.value
        const secret = data.inputs?.[input.key]?.secret

        if (secret) {
            sanitizedInputs[input.key] = {
                value: '********', // Don't send the actual value
                secret: true,
            }
            return
        }

        if (input.type === 'json' && typeof value === 'string') {
            try {
                sanitizedInputs[input.key] = {
                    value: JSON.parse(value),
                }
            } catch (e) {
                // Ignore
            }
            return
        }
        sanitizedInputs[input.key] = {
            value: value,
        }
    })

    const payload: HogFunctionConfigurationType = {
        ...data,
        filters: data.filters ? sanitizeFilters(data.filters) : null,
        inputs: sanitizedInputs,
        icon_url: data.icon_url?.replace('&temp=true', ''), // Remove temp=true so it doesn't try and suggest new options next time
    }

    return payload
}

export const hogFunctionConfigurationLogic = kea<hogFunctionConfigurationLogicType>([
    props({} as HogFunctionConfigurationLogicProps),
    key(({ id, templateId }: HogFunctionConfigurationLogicProps) => {
        return id ?? templateId ?? 'new'
    }),
    path((id) => ['scenes', 'pipeline', 'hogFunctionConfigurationLogic', id]),
    actions({
        setShowSource: (showSource: boolean) => ({ showSource }),
        resetForm: (configuration?: HogFunctionConfigurationType) => ({ configuration }),
        upsertHogFunction: (configuration: HogFunctionConfigurationType) => ({ configuration }),
        duplicate: true,
        duplicateFromTemplate: true,
        resetToTemplate: true,
        deleteHogFunction: true,
    }),
    reducers({
        showSource: [
            false,
            {
                setShowSource: (_, { showSource }) => showSource,
            },
        ],
    }),
    loaders(({ props }) => ({
        template: [
            null as HogFunctionTemplateType | null,
            {
                loadTemplate: async () => {
                    if (!props.templateId) {
                        return null
                    }

                    if (props.templateId === 'new') {
                        return {
                            ...NEW_FUNCTION_TEMPLATE,
                        }
                    }

                    const res = await api.hogFunctions.getTemplate(props.templateId)

                    if (!res) {
                        throw new Error('Template not found')
                    }
                    return res
                },
            },
        ],

        hogFunction: [
            null as HogFunctionType | null,
            {
                loadHogFunction: async () => {
                    if (!props.id) {
                        return null
                    }

                    return await api.hogFunctions.get(props.id)
                },

                upsertHogFunction: async ({ configuration }) => {
                    const res = props.id
                        ? await api.hogFunctions.update(props.id, configuration)
                        : await api.hogFunctions.create(configuration)

                    lemonToast.success('Configuration saved')

                    return res
                },
            },
        ],
    })),
    forms(({ values, props, asyncActions }) => ({
        configuration: {
            defaults: {} as HogFunctionConfigurationType,
            alwaysShowErrors: true,
            errors: (data) => {
                return {
                    name: !data.name ? 'Name is required' : undefined,
                    ...(values.inputFormErrors as any),
                }
            },
            submit: async (data) => {
                const payload = sanitizeConfiguration(data)

                if (props.templateId) {
                    // Only sent on create
                    ;(payload as any).template_id = props.templateId
                }

                await asyncActions.upsertHogFunction(payload)
            },
        },
    })),
    selectors(() => ({
        defaultFormState: [
            (s) => [s.template, s.hogFunction],
            (template, hogFunction): HogFunctionConfigurationType => {
                if (template) {
                    // Fill defaults from template
                    const inputs: Record<string, HogFunctionInputType> = {}

                    template.inputs_schema?.forEach((schema) => {
                        if (schema.default) {
                            inputs[schema.key] = { value: schema.default }
                        }
                    })

                    return {
                        ...template,
                        inputs,
                        enabled: false,
                    }
                } else if (hogFunction) {
                    return hogFunction
                }
                return {} as HogFunctionConfigurationType
            },
        ],

        loading: [
            (s) => [s.hogFunctionLoading, s.templateLoading],
            (hogFunctionLoading, templateLoading) => hogFunctionLoading || templateLoading,
        ],
        loaded: [(s) => [s.hogFunction, s.template], (hogFunction, template) => !!hogFunction || !!template],
        inputFormErrors: [
            (s) => [s.configuration],
            (configuration) => {
                const inputs = configuration.inputs ?? {}
                const inputErrors: Record<string, string> = {}

                configuration.inputs_schema?.forEach((input) => {
                    const key = input.key
                    const value = inputs[key]?.value
                    if (inputs[key]?.secret) {
                        // We leave unmodified secret values alone
                        return
                    }

                    if (input.required && !value) {
                        inputErrors[key] = 'This field is required'
                    }

                    if (input.type === 'json' && typeof value === 'string') {
                        try {
                            JSON.parse(value)
                        } catch (e) {
                            inputErrors[key] = 'Invalid JSON'
                        }
                    }
                })

                return Object.keys(inputErrors).length > 0
                    ? {
                          inputs: inputErrors,
                      }
                    : null
            },
        ],

        willReEnableOnSave: [
            (s) => [s.configuration, s.hogFunction],
            (configuration, hogFunction) => {
                return configuration?.enabled && (hogFunction?.status?.state ?? 0) >= 3
            },
        ],
<<<<<<< HEAD
=======
        inputGlobals: [(s) => [s.configuration], (): Record<string, any> => createExampleEvent()],
        invocationGlobals: [
            (s) => [s.inputGlobals, s.configuration],
            (inputGlobals, configuration): Record<string, any> => {
                const event = {
                    ...inputGlobals,
                    inputs: {},
                }
                for (const input of configuration?.inputs_schema || []) {
                    event.inputs[input.key] = input.type
                }
                return event
            },
        ],
>>>>>>> d205725c
    })),

    listeners(({ actions, values, cache }) => ({
        loadTemplateSuccess: () => actions.resetForm(),
        loadHogFunctionSuccess: () => actions.resetForm(),
        upsertHogFunctionSuccess: () => actions.resetForm(),

        upsertHogFunctionFailure: ({ errorObject }) => {
            const maybeValidationError = errorObject.data

            if (maybeValidationError?.type === 'validation_error') {
                setTimeout(() => {
                    // TRICKY: We want to run on the next tick otherwise the errors don't show (possibly because of the async wait in the submit)
                    if (maybeValidationError.attr.includes('inputs__')) {
                        actions.setConfigurationManualErrors({
                            inputs: {
                                [maybeValidationError.attr.split('__')[1]]: maybeValidationError.detail,
                            },
                        })
                    } else {
                        actions.setConfigurationManualErrors({
                            [maybeValidationError.attr]: maybeValidationError.detail,
                        })
                    }
                }, 1)
            } else {
                console.error(errorObject)
                lemonToast.error('Error submitting configuration')
            }
        },

        resetForm: () => {
            actions.resetConfiguration({
                ...values.defaultFormState,
                ...(cache.configFromUrl || {}),
            })
        },

        duplicate: async () => {
            if (values.hogFunction) {
                const newConfig = {
                    ...values.configuration,
                    name: `${values.configuration.name} (copy)`,
                }
                const originalTemplate = values.hogFunction.template?.id ?? 'new'
                router.actions.push(
                    urls.pipelineNodeNew(PipelineStage.Destination, `hog-${originalTemplate}`),
                    undefined,
                    {
                        configuration: newConfig,
                    }
                )
            }
        },
        duplicateFromTemplate: async () => {
            if (values.hogFunction?.template) {
                const newConfig = {
                    ...values.hogFunction.template,
                }
                router.actions.push(
                    urls.pipelineNodeNew(PipelineStage.Destination, `hog-${values.hogFunction.template.id}`),
                    undefined,
                    {
                        configuration: newConfig,
                    }
                )
            }
        },
        resetToTemplate: async () => {
            if (values.hogFunction?.template) {
                const template = values.hogFunction.template
                // Fill defaults from template
                const inputs: Record<string, HogFunctionInputType> = {}

                template.inputs_schema?.forEach((schema) => {
                    if (schema.default) {
                        inputs[schema.key] = { value: schema.default }
                    }
                })

                actions.setConfigurationValues({
                    ...values.hogFunction.template,
                    filters: values.configuration.filters ?? template.filters,
                    // Keep some existing things
                    name: values.configuration.name,
                    description: values.configuration.description,
                    inputs,
                    enabled: false,
                })
            }
        },
        setConfigurationValue: () => {
            // Clear the manually set errors otherwise the submission won't work
            actions.setConfigurationManualErrors({})
        },

        deleteHogFunction: async () => {
            if (!values.hogFunction) {
                return
            }
            const { id, name } = values.hogFunction
            await deleteWithUndo({
                endpoint: `projects/${teamLogic.values.currentTeamId}/hog_functions`,
                object: {
                    id,
                    name,
                },
                callback(undo) {
                    if (undo) {
                        router.actions.replace(
                            urls.pipelineNode(PipelineStage.Destination, `hog-${id}`, PipelineNodeTab.Configuration)
                        )
                    }
                },
            })

            router.actions.replace(urls.pipeline(PipelineTab.Destinations))
        },
    })),
    afterMount(({ props, actions, cache }) => {
        if (props.templateId) {
            cache.configFromUrl = router.values.hashParams.configuration
            actions.loadTemplate() // comes with plugin info
        } else if (props.id) {
            actions.loadHogFunction()
        }
    }),

    subscriptions(({ props, cache }) => ({
        configuration: (configuration) => {
            if (props.templateId) {
                // Sync state to the URL bar if new
                cache.ignoreUrlChange = true
                router.actions.replace(router.values.location.pathname, undefined, {
                    configuration,
                })
            }
        },

        hogFunction: (hogFunction) => {
            if (hogFunction && props.templateId) {
                // Catch all for any scenario where we need to redirect away from the template to the actual hog function
                router.actions.replace(
                    urls.pipelineNode(PipelineStage.Destination, `hog-${hogFunction.id}`, PipelineNodeTab.Configuration)
                )
            }
        },
    })),
])<|MERGE_RESOLUTION|>--- conflicted
+++ resolved
@@ -5,14 +5,18 @@
 import { router } from 'kea-router'
 import { subscriptions } from 'kea-subscriptions'
 import api from 'lib/api'
+import { dayjs } from 'lib/dayjs'
+import { uuid } from 'lib/utils'
 import { deleteWithUndo } from 'lib/utils/deleteWithUndo'
 import { teamLogic } from 'scenes/teamLogic'
 import { urls } from 'scenes/urls'
 
+import { groupsModel } from '~/models/groupsModel'
 import {
     FilterType,
     HogFunctionConfigurationType,
     HogFunctionInputType,
+    HogFunctionInvocationGlobals,
     HogFunctionTemplateType,
     HogFunctionType,
     PipelineNodeTab,
@@ -276,23 +280,73 @@
                 return configuration?.enabled && (hogFunction?.status?.state ?? 0) >= 3
             },
         ],
-<<<<<<< HEAD
-=======
-        inputGlobals: [(s) => [s.configuration], (): Record<string, any> => createExampleEvent()],
-        invocationGlobals: [
-            (s) => [s.inputGlobals, s.configuration],
-            (inputGlobals, configuration): Record<string, any> => {
-                const event = {
-                    ...inputGlobals,
-                    inputs: {},
-                }
+        exampleInvocationGlobals: [
+            (s) => [s.configuration, teamLogic.selectors.currentTeam, groupsModel.selectors.groupTypes],
+            (configuration, currentTeam, groupTypes): HogFunctionInvocationGlobals => {
+                const globals: HogFunctionInvocationGlobals = {
+                    event: {
+                        uuid: uuid(),
+                        distinct_id: uuid(),
+                        name: '$pageview',
+                        timestamp: dayjs().toISOString(),
+                        url: `${window.location.origin}/project/${currentTeam?.id}/events/`,
+                        properties: {
+                            $current_url: window.location,
+                            $browser: 'Chrome',
+                        },
+                    },
+                    person: {
+                        uuid: uuid(),
+                        name: 'Example person',
+                        url: `${window.location.origin}/person/${uuid()}`,
+                        properties: {
+                            email: 'example@posthog.com',
+                        },
+                    },
+                    groups: {},
+                    project: {
+                        id: currentTeam?.id || 0,
+                        name: currentTeam?.name || '',
+                        url: `${window.location.origin}/project/${currentTeam?.id}`,
+                    },
+                    source: {
+                        name: configuration?.name ?? 'Unnamed',
+                        url: window.location.href,
+                    },
+                }
+
+                groupTypes.forEach((groupType) => {
+                    globals.groups![groupType.group_type] = {
+                        id: uuid(),
+                        type: groupType.group_type,
+                        index: groupType.group_type_index,
+                        url: `${window.location.origin}/groups/${
+                            groupType.group_type_index
+                        }/groups/${encodeURIComponent(groupType.group_type_index)}`,
+                        properties: {},
+                    }
+                })
+
+                return globals
+            },
+        ],
+        exampleInvocationGlobalsWithInputs: [
+            (s) => [s.exampleInvocationGlobals, s.configuration],
+            (
+                exampleInvocationGlobals,
+                configuration
+            ): HogFunctionInvocationGlobals & { inputs?: Record<string, any> } => {
+                const inputs: Record<string, any> = {}
                 for (const input of configuration?.inputs_schema || []) {
-                    event.inputs[input.key] = input.type
-                }
-                return event
-            },
-        ],
->>>>>>> d205725c
+                    inputs[input.key] = input.type
+                }
+
+                return {
+                    ...exampleInvocationGlobals,
+                    inputs,
+                }
+            },
+        ],
     })),
 
     listeners(({ actions, values, cache }) => ({
