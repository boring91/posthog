import apiReal from 'lib/api'

import {
    CohortType,
    FilterLogicalOperator,
    GroupType,
    OrganizationInviteType,
    OrganizationMemberType,
    OrganizationType,
    PersonProperty,
    PluginConfigWithPluginInfo,
    PluginInstallationType,
    PluginType,
    PropertyFilterType,
    PropertyOperator,
    TeamType,
    UserBasicType,
    UserType,
} from '~/types'

import { OrganizationMembershipLevel, PluginsAccessLevel } from './constants'

export const MOCK_USER_UUID: UserType['uuid'] = 'USER_UUID'
export const MOCK_TEAM_ID: TeamType['id'] = 997
export const MOCK_TEAM_UUID: TeamType['uuid'] = 'TEAM_UUID'
export const MOCK_ORGANIZATION_ID: OrganizationType['id'] = 'ABCD'

type APIMockReturnType = {
    [K in keyof Pick<
        typeof apiReal,
        'create' | 'createResponse' | 'get' | 'getResponse' | 'update' | 'delete'
    >]: jest.Mock<ReturnType<(typeof apiReal)[K]>, Parameters<(typeof apiReal)[K]>>
}

export const api = apiReal as any as APIMockReturnType

export const MOCK_DEFAULT_TEAM: TeamType = {
    id: MOCK_TEAM_ID,
    uuid: MOCK_TEAM_UUID,
    organization: MOCK_ORGANIZATION_ID,
    api_token: 'default-team-api-token',
    app_urls: ['https://posthog.com/', 'https://app.posthog.com'],
    recording_domains: ['https://recordings.posthog.com/'],
    name: 'MockHog App + Marketing',
    slack_incoming_webhook: '',
    created_at: '2020-06-30T09:53:35.932534Z',
    updated_at: '2022-03-17T16:09:21.566253Z',
    anonymize_ips: false,
    completed_snippet_onboarding: true,
    ingested_event: true,
    test_account_filters: [
        {
            key: 'email',
            type: PropertyFilterType.Person,
            value: 'posthog.com',
            operator: PropertyOperator.NotIContains,
        },
    ],
    test_account_filters_default_checked: false,
    path_cleaning_filters: [],
    is_demo: false,
    timezone: 'UTC',
    data_attributes: ['data-attr'],
    person_display_name_properties: ['email', 'name', 'username'],
    correlation_config: {
        excluded_event_names: ['$autocapture', '$capture_metrics', '$feature_flag_called', '$groupidentify'],
        excluded_event_property_names: ['$plugins_deferred', '$geoip_time_zone'],
        excluded_person_property_names: ['$browser_version'],
    },
    autocapture_opt_out: true,
    session_recording_opt_in: true,
    session_recording_sample_rate: '1.0',
    session_recording_minimum_duration_milliseconds: null,
    session_recording_linked_flag: null,
    session_recording_network_payload_capture_config: null,
<<<<<<< HEAD
    session_recording_summary_config: null,
=======
    session_replay_config: null,
>>>>>>> a9ea061c
    capture_console_log_opt_in: true,
    capture_performance_opt_in: true,
    autocapture_exceptions_opt_in: false,
    autocapture_exceptions_errors_to_ignore: [],
    effective_membership_level: OrganizationMembershipLevel.Admin,
    access_control: true,
    has_group_types: true,
    primary_dashboard: 1,
    live_events_columns: null,
    person_on_events_querying_enabled: true,
    groups_on_events_querying_enabled: true,
}

export const MOCK_DEFAULT_ORGANIZATION: OrganizationType = {
    customer_id: null,
    id: MOCK_ORGANIZATION_ID,
    name: 'MockHog',
    slug: 'mockhog-fstn',
    created_at: '2020-09-24T15:05:01.254111Z',
    updated_at: '2022-01-03T13:50:55.369557Z',
    membership_level: OrganizationMembershipLevel.Admin,
    plugins_access_level: PluginsAccessLevel.Root,
    enforce_2fa: false,
    teams: [MOCK_DEFAULT_TEAM],
    available_features: [],
    is_member_join_email_enabled: true,
    metadata: {},
    available_product_features: [],
}

export const MOCK_DEFAULT_BASIC_USER: UserBasicType = {
    id: 178,
    uuid: MOCK_USER_UUID,
    distinct_id: 'mock-user-178-distinct-id',
    first_name: 'John',
    email: 'john.doe@posthog.com',
}

export const MOCK_DEFAULT_USER: UserType = {
    date_joined: '2023-02-28T13:03:32.333971Z',
    uuid: MOCK_USER_UUID,
    distinct_id: MOCK_DEFAULT_BASIC_USER.uuid,
    first_name: MOCK_DEFAULT_BASIC_USER.first_name,
    email: MOCK_DEFAULT_BASIC_USER.email,
    email_opt_in: true,
    notification_settings: { plugin_disabled: false },
    anonymize_data: false,
    toolbar_mode: 'toolbar',
    has_password: true,
    is_staff: true,
    is_impersonated: false,
    is_email_verified: true,
    is_2fa_enabled: false,
    has_social_auth: false,
    theme_mode: null,
    team: MOCK_DEFAULT_TEAM,
    organization: MOCK_DEFAULT_ORGANIZATION,
    organizations: [MOCK_DEFAULT_ORGANIZATION].map(({ id, name, slug, membership_level }) => ({
        id,
        name,
        slug,
        membership_level,
    })),
    events_column_config: {
        active: 'DEFAULT',
    },
}

export const MOCK_DEFAULT_ORGANIZATION_MEMBER: OrganizationMemberType = {
    id: '71fc7b7a-6267-47ae-ab62-f7f62aaed5da',
    user: MOCK_DEFAULT_BASIC_USER,
    level: OrganizationMembershipLevel.Owner,
    joined_at: '2020-09-24T15:05:26.758796Z',
    updated_at: '2020-09-24T15:05:26.758837Z',
    is_2fa_enabled: false,
    has_social_auth: false,
}

export const MOCK_SECOND_BASIC_USER: UserBasicType = {
    id: 202,
    uuid: 'bf313676-e728-4221-a975-d8e90b9d168c',
    distinct_id: 'mock-user-202-distinct-id',
    first_name: 'Rose',
    email: 'rose.dawson@posthog.com',
}

export const MOCK_SECOND_ORGANIZATION_MEMBER: OrganizationMemberType = {
    id: '4622ae44-7818-4f4f-8dab-64894131d9e3',
    user: MOCK_SECOND_BASIC_USER,
    level: OrganizationMembershipLevel.Member,
    joined_at: '2021-03-11T19:11:11Z',
    updated_at: '2021-03-11T19:11:11Z',
    is_2fa_enabled: false,
    has_social_auth: false,
}

export const MOCK_DEFAULT_ORGANIZATION_INVITE: OrganizationInviteType = {
    id: '83666ba4-4740-4ca3-94d9-d2b6b9b8afa6',
    target_email: 'test@posthog.com',
    first_name: '',
    emailing_attempt_made: true,
    is_expired: true,
    created_by: MOCK_DEFAULT_BASIC_USER,
    created_at: '2022-03-11T16:44:01.264613Z',
    updated_at: '2022-03-11T16:44:01.318717Z',
}

export const MOCK_PERSON_PROPERTIES: PersonProperty[] = [
    { id: 1, name: 'location', count: 1 },
    { id: 2, name: 'role', count: 2 },
    { id: 3, name: 'height', count: 3 },
    { id: 4, name: '$browser', count: 4 },
]

export const MOCK_DEFAULT_COHORT: CohortType = {
    id: 1,
    name: 'Paying Users',
    groups: [],
    filters: {
        properties: {
            id: '2',
            type: FilterLogicalOperator.Or,
            values: [],
        },
    },
}

export const MOCK_GROUP_TYPES: GroupType[] = [
    {
        group_type: 'organization',
        group_type_index: 0,
        name_singular: null,
        name_plural: 'organizations',
    },
    {
        group_type: 'instance',
        group_type_index: 1,
        name_singular: null,
        name_plural: 'instances',
    },
    {
        group_type: 'project',
        group_type_index: 2,
        name_singular: null,
        name_plural: 'projects',
    },
]

export const MOCK_DEFAULT_PLUGIN: PluginType = {
    id: 1,
    plugin_type: PluginInstallationType.Custom,
    name: 'Bazooka',
    description: 'Blow your data up',
    config_schema: [],
    tag: 'b65bbbbe126883babffc6fb06f448bfc65b5be7a',
    latest_tag: 'b65bbbbe126883babffc6fb06f448bfc65b5be7a',
    is_global: false,
    organization_id: MOCK_DEFAULT_ORGANIZATION.id,
    organization_name: MOCK_DEFAULT_ORGANIZATION.name,
    capabilities: {
        jobs: [],
        methods: ['processEvent'],
        scheduled_tasks: ['runEveryHour'],
    },
    metrics: {},
    public_jobs: {},
    // urls are hard-coded in frontend/src/scenes/pipeline/utils.tsx so it must be one of those URLs for tests to work
    url: 'https://github.com/PostHog/downsampling-plugin',
}

export const MOCK_DEFAULT_PLUGIN_CONFIG: PluginConfigWithPluginInfo = {
    id: 1,
    plugin: MOCK_DEFAULT_PLUGIN.id,
    enabled: true,
    order: 1,
    config: {},
    team_id: MOCK_TEAM_ID,
    delivery_rate_24h: 0.999,
    created_at: '2020-12-01T14:00:00.000Z',
    plugin_info: MOCK_DEFAULT_PLUGIN,
}<|MERGE_RESOLUTION|>--- conflicted
+++ resolved
@@ -73,11 +73,7 @@
     session_recording_minimum_duration_milliseconds: null,
     session_recording_linked_flag: null,
     session_recording_network_payload_capture_config: null,
-<<<<<<< HEAD
-    session_recording_summary_config: null,
-=======
     session_replay_config: null,
->>>>>>> a9ea061c
     capture_console_log_opt_in: true,
     capture_performance_opt_in: true,
     autocapture_exceptions_opt_in: false,
