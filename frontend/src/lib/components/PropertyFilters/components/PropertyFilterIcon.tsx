import { PropertyFilterType } from '~/types'
import { Tooltip } from 'lib/components/Tooltip'
import { IconCohort, IconPerson, IconUnverifiedEvent } from 'lib/components/icons'

export function PropertyFilterIcon({ type }: { type?: PropertyFilterType }): JSX.Element {
    let iconElement = <></>
    switch (type) {
        case 'event':
            iconElement = (
                <Tooltip title={'Event property'}>
<<<<<<< HEAD
                    <UnverifiedEvent />
=======
                    <IconUnverifiedEvent />
>>>>>>> 360b2f9d
                </Tooltip>
            )
            break
        case 'person':
            iconElement = (
                <Tooltip title={'Person property'}>
                    <IconPerson />
                </Tooltip>
            )
            break
        case 'cohort':
            iconElement = (
                <Tooltip title={'Cohort filter'}>
                    <IconCohort />
                </Tooltip>
            )
            break
    }
    return iconElement
}<|MERGE_RESOLUTION|>--- conflicted
+++ resolved
@@ -8,11 +8,7 @@
         case 'event':
             iconElement = (
                 <Tooltip title={'Event property'}>
-<<<<<<< HEAD
-                    <UnverifiedEvent />
-=======
                     <IconUnverifiedEvent />
->>>>>>> 360b2f9d
                 </Tooltip>
             )
             break
