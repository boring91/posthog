--- conflicted
+++ resolved
@@ -14,11 +14,7 @@
 import { useKeyboardHotkeys } from 'lib/hooks/useKeyboardHotkeys'
 import { usePageVisibility } from 'lib/hooks/usePageVisibility'
 import { RecordingNotFound } from 'scenes/session-recordings/player/RecordingNotFound'
-<<<<<<< HEAD
-=======
-import { urls } from 'scenes/urls'
 import { useResizeBreakpoints } from 'lib/hooks/useResizeObserver'
->>>>>>> d3168587
 
 export function useFrameRef({
     sessionRecordingId,
@@ -42,11 +38,7 @@
     includeMeta = true,
     recordingStartTime, // While optional, including recordingStartTime allows the underlying ClickHouse query to be much faster
     matching,
-<<<<<<< HEAD
-=======
-    isDetail = false, // True if player is shown in separate detail page
     noBorder = false,
->>>>>>> d3168587
 }: SessionRecordingPlayerProps): JSX.Element {
     const { handleKeyDown, setIsFullScreen, setPause } = useActions(
         sessionRecordingPlayerLogic({ sessionRecordingId, playerKey, recordingStartTime, matching })
@@ -102,13 +94,8 @@
                     <PlayerFrame sessionRecordingId={sessionRecordingId} ref={frame} playerKey={playerKey} />
                 </div>
                 <LemonDivider className="my-0" />
-                <PlayerController sessionRecordingId={sessionRecordingId} playerKey={playerKey} isDetail={isDetail} />
+                <PlayerController sessionRecordingId={sessionRecordingId} playerKey={playerKey} />
             </div>
-<<<<<<< HEAD
-            <LemonDivider className="my-0" />
-            <PlayerController sessionRecordingId={sessionRecordingId} playerKey={playerKey} />
-=======
->>>>>>> d3168587
             {!isFullScreen && (
                 <div className="SessionRecordingPlayer__inspector">
                     {size !== 'small' && (
