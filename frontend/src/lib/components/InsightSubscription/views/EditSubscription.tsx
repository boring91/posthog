import React from 'react'
import { useActions, useValues } from 'kea'
import { LemonButton } from 'lib/components/LemonButton'
import { VerticalForm } from 'lib/forms/VerticalForm'
import { Select } from 'antd'
import { membersLogic } from 'scenes/organization/Settings/membersLogic'
import { preflightLogic } from 'scenes/PreflightCheck/preflightLogic'
import { Field } from 'lib/forms/Field'
import { dayjs } from 'lib/dayjs'
import { LemonSelect, LemonSelectOptions, LemonSelectProps } from 'lib/components/LemonSelect'
import { insightSubscriptionLogic } from '../insightSubscriptionLogic'
import { UserActivityIndicator } from 'lib/components/UserActivityIndicator/UserActivityIndicator'
import { IconChevronLeft, IconOpenInNew } from 'lib/components/icons'
import { AlertMessage } from 'lib/components/AlertMessage'
import { insightSubscriptionsLogic } from '../insightSubscriptionsLogic'
import {
    bysetposOptions,
    frequencyOptions,
    intervalOptions,
    monthlyWeekdayOptions,
    timeOptions,
    weekdayOptions,
} from '../utils'
import { LemonDivider, LemonInput, LemonTextArea } from '@posthog/lemon-ui'

interface EditSubscriptionProps {
    id: number | 'new'
    insightId?: number
    dashboardId?: number
    onCancel: () => void
    onDelete: () => void
}

export function EditSubscription({
    id,
    insightId,
    dashboardId,
    onCancel,
    onDelete,
}: EditSubscriptionProps): JSX.Element {
    const logicProps = {
        id,
        insightId,
        dashboardId,
    }
    const logic = insightSubscriptionLogic(logicProps)
    const subscriptionslogic = insightSubscriptionsLogic({
        insightId,
        dashboardId,
    })

    const { antSelectOptions } = useValues(membersLogic)
    const { subscription, isSubscriptionSubmitting } = useValues(logic)
    const { preflight, siteUrlMisconfigured } = useValues(preflightLogic)
    const { deleteSubscription } = useActions(subscriptionslogic)

    const emailDisabled = !preflight?.email_service_available

    const _onDelete = (): void => {
        if (id !== 'new') {
            deleteSubscription(id)
            onDelete()
        }
    }

    const commonSelectProps: Partial<LemonSelectProps<LemonSelectOptions>> = {
        dropdownPlacement: 'top-start',
        type: 'stealth',
        outlined: true,
        disabled: emailDisabled,
        dropdownMatchSelectWidth: false,
    }

    return (
        <>
            <VerticalForm logic={insightSubscriptionLogic} props={logicProps} formKey="subscription" enableFormOnSubmit>
                <header className="flex items-center border-bottom pb-05">
                    <LemonButton type="stealth" onClick={onCancel} size="small">
                        <IconChevronLeft fontSize={'1rem'} />
                        Back
                    </LemonButton>
                    <LemonDivider vertical />

                    <h4 className="mt-05">{id === 'new' ? 'New' : 'Edit '} Subscription</h4>
                </header>
                <section>
                    {subscription?.created_by ? (
                        <UserActivityIndicator
                            at={subscription.created_at}
                            by={subscription.created_by}
                            prefix={'Created'}
                            className={'mb'}
                        />
                    ) : null}
                    {emailDisabled && (
                        <AlertMessage type="error">
                            <>
                                Email subscriptions are not currently possible as this PostHog instance isn't{' '}
                                <a
                                    href="https://posthog.com/docs/self-host/configure/email"
                                    target="_blank"
                                    rel="noopener"
                                >
                                    configured&nbsp;to&nbsp;send&nbsp;emails&nbsp;
                                    <IconOpenInNew />
                                </a>
                                .
                            </>
                        </AlertMessage>
                    )}

                    {siteUrlMisconfigured && (
                        <AlertMessage type="warning">
                            <>
                                Your <code>SITE_URL</code> environment variable seems misconfigured. Your{' '}
                                <code>SITE_URL</code> is set to{' '}
                                <b>
                                    <code>{preflight?.site_url}</code>
                                </b>{' '}
                                but you're currently browsing this page from{' '}
                                <b>
                                    <code>{window.location.origin}</code>
                                </b>
                                . In order for PostHog to work properly, please set this to the origin where your
                                instance is hosted.{' '}
                                <a
                                    target="_blank"
                                    rel="noopener"
                                    href="https://posthog.com/docs/configuring-posthog/environment-variables?utm_medium=in-product&utm_campaign=system-status-site-url-misconfig"
                                >
                                    Learn more <IconOpenInNew />
                                </a>
                            </>
                        </AlertMessage>
                    )}

                    <Field name={'title'} label={'Name'}>
                        <LemonInput placeholder="e.g. Weekly team report" disabled={emailDisabled} />
                    </Field>
                    <Field name={'target_value'} label={'Who do you want to subscribe'}>
                        {({ value, onChange }) => (
                            <>
                                <Select
                                    disabled={emailDisabled}
                                    bordered
                                    mode="tags"
                                    dropdownMatchSelectWidth={false}
                                    data-attr="subscribed-emails"
                                    options={antSelectOptions}
                                    style={{ width: '100%' }}
                                    value={value?.split(',').filter(Boolean)}
                                    onChange={(val) => onChange(val.join(','))}
                                />
                                <div className="text-small text-muted mt-05">
                                    Enter the email addresses of the users you want to share with
                                </div>
                            </>
                        )}
                    </Field>
                    <Field name={'invite_message'} label={'Message (optional)'}>
                        <LemonTextArea
                            placeholder="Your message to new subscribers (optional)"
                            disabled={emailDisabled}
                        />
                    </Field>
                    <div>
                        <div className="ant-form-item-label">
                            <label title="Recurrance">Recurrance</label>
                        </div>
                        <div className="flex gap-05 items-center border-all pa-05 flex-wrap">
                            <span>Send every</span>
                            <Field name={'interval'} style={{ marginBottom: 0 }}>
                                <LemonSelect {...commonSelectProps} options={intervalOptions} />
                            </Field>
                            <Field name={'frequency'} style={{ marginBottom: 0 }}>
                                <LemonSelect {...commonSelectProps} options={frequencyOptions} />
                            </Field>

                            {subscription.frequency === 'weekly' && (
                                <>
                                    <span>on</span>
                                    <Field name={'byweekday'} style={{ marginBottom: 0 }}>
                                        {({ value, onChange }) => (
                                            <LemonSelect
                                                {...commonSelectProps}
                                                options={weekdayOptions}
<<<<<<< HEAD
                                                value={value ? value[0] : 'monday'}
=======
                                                disabled={emailDisabled}
                                                dropdownMatchSelectWidth={false}
                                                value={value ? value[0] : null}
>>>>>>> 116ada80
                                                onChange={(val) => onChange([val])}
                                            />
                                        )}
                                    </Field>
                                </>
                            )}

                            {subscription.frequency === 'monthly' && (
                                <>
                                    <span>on the</span>
                                    <Field name={'bysetpos'} style={{ marginBottom: 0 }}>
                                        {({ value, onChange }) => (
                                            <LemonSelect
                                                {...commonSelectProps}
                                                options={bysetposOptions}
<<<<<<< HEAD
                                                value={String(value || '1')}
=======
                                                disabled={emailDisabled}
                                                value={value ? String(value) : null}
                                                dropdownMatchSelectWidth={false}
>>>>>>> 116ada80
                                                onChange={(val) => {
                                                    onChange(typeof val === 'string' ? parseInt(val, 10) : null)
                                                }}
                                            />
                                        )}
                                    </Field>
                                    <Field name={'byweekday'} style={{ marginBottom: 0 }}>
                                        {({ value, onChange }) => (
                                            <LemonSelect
                                                {...commonSelectProps}
                                                options={monthlyWeekdayOptions}
                                                // "day" is a special case where it is a list of all available days
                                                value={value ? (value.length === 1 ? value[0] : 'day') : null}
                                                onChange={(val) =>
                                                    onChange(val === 'day' ? Object.keys(weekdayOptions) : [val])
                                                }
                                            />
                                        )}
                                    </Field>
                                </>
                            )}
                            <span>by</span>
                            <Field name={'start_date'}>
                                {({ value, onChange }) => (
                                    <LemonSelect
                                        {...commonSelectProps}
                                        options={timeOptions}
                                        value={dayjs(value).hour().toString()}
                                        onChange={(val) => {
                                            onChange(
                                                dayjs()
                                                    .hour(typeof val === 'string' ? parseInt(val, 10) : 0)
                                                    .minute(0)
                                                    .second(0)
                                                    .toISOString()
                                            )
                                        }}
                                    />
                                )}
                            </Field>
                        </div>
                    </div>
                </section>
                <footer className="space-between-items pt">
                    <div>
                        {id !== 'new' && (
                            <LemonButton type="secondary" status="danger" onClick={_onDelete}>
                                Delete subscription
                            </LemonButton>
                        )}
                    </div>
                    <div className="flex gap-05">
                        <LemonButton type="secondary" onClick={onCancel}>
                            Cancel
                        </LemonButton>
                        <LemonButton
                            type="primary"
                            htmlType="submit"
                            loading={isSubscriptionSubmitting}
                            disabled={emailDisabled}
                        >
                            {id === 'new' ? 'Create subscription' : 'Save'}
                        </LemonButton>
                    </div>
                </footer>
            </VerticalForm>
        </>
    )
}<|MERGE_RESOLUTION|>--- conflicted
+++ resolved
@@ -184,13 +184,7 @@
                                             <LemonSelect
                                                 {...commonSelectProps}
                                                 options={weekdayOptions}
-<<<<<<< HEAD
-                                                value={value ? value[0] : 'monday'}
-=======
-                                                disabled={emailDisabled}
-                                                dropdownMatchSelectWidth={false}
                                                 value={value ? value[0] : null}
->>>>>>> 116ada80
                                                 onChange={(val) => onChange([val])}
                                             />
                                         )}
@@ -206,13 +200,7 @@
                                             <LemonSelect
                                                 {...commonSelectProps}
                                                 options={bysetposOptions}
-<<<<<<< HEAD
-                                                value={String(value || '1')}
-=======
-                                                disabled={emailDisabled}
                                                 value={value ? String(value) : null}
-                                                dropdownMatchSelectWidth={false}
->>>>>>> 116ada80
                                                 onChange={(val) => {
                                                     onChange(typeof val === 'string' ? parseInt(val, 10) : null)
                                                 }}
