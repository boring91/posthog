--- conflicted
+++ resolved
@@ -170,11 +170,8 @@
             "extra_settings",
             "has_completed_onboarding_for",
             "surveys_opt_in",
-<<<<<<< HEAD
             "user_access_level",
-=======
             "heatmaps_opt_in",
->>>>>>> 17785282
         )
         read_only_fields = (
             "id",
