--- conflicted
+++ resolved
@@ -119,11 +119,7 @@
                     },
                     {
                         name: 'antd',
-<<<<<<< HEAD
-                        importNames: ['Card', 'Col', 'Row', 'Alert', 'Tooltip', 'Progress', 'Radio'],
-=======
-                        importNames: ['Card', 'Col', 'Row', 'Alert', 'Tooltip', 'Progress', 'Divider'],
->>>>>>> dff750e5
+                        importNames: ['Card', 'Col', 'Row', 'Alert', 'Tooltip', 'Progress', 'Radio', 'Divider'],
                         message: 'please use the Lemon equivalent instead',
                     },
                 ],
@@ -249,13 +245,12 @@
                         message: 'use <JSONViewer> for dark mode support instead',
                     },
                     {
-<<<<<<< HEAD
                         element: 'Radio',
                         message: 'use <LemonRadio> instead',
-=======
+                    },
+                    {
                         element: 'Divider',
                         message: 'use <LemonDivider> instead',
->>>>>>> dff750e5
                     },
                 ],
             },
