--- conflicted
+++ resolved
@@ -554,34 +554,13 @@
         self.assertEqual(response.results[0].id, "trace1")
         self.assertEqual(response.results[0].events[0].properties["$ai_model_parameters"], {"temperature": 0.5})
 
-<<<<<<< HEAD
-    def test_outputs_other_trace_events(self):
-=======
     def test_full_trace(self):
->>>>>>> 0d30dd5e
         _create_person(distinct_ids=["person1"], team=self.team, properties={"foo": "bar"})
         _create_ai_generation_event(
             distinct_id="person1",
             trace_id="trace1",
             team=self.team,
             timestamp=datetime(2024, 12, 1, 0, 0),
-<<<<<<< HEAD
-            properties={"$ai_model_parameters": {"temperature": 0.5}},
-        )
-        _create_event(
-            distinct_id="person1",
-            event="$ai_metric",
-            team=self.team,
-            timestamp=datetime(2024, 12, 1, 0, 10),
-            properties={"$ai_metric_name": "foo", "$ai_metric_value": "bar", "$ai_trace_id": "trace1"},
-        )
-        _create_event(
-            distinct_id="person1",
-            event="$ai_feedback",
-            team=self.team,
-            timestamp=datetime(2024, 12, 1, 0, 15),
-            properties={"$ai_feedback_text": "bar", "$ai_trace_id": "trace1"},
-=======
         )
         _create_ai_generation_event(
             distinct_id="person1",
@@ -596,32 +575,16 @@
             output_state={"messages": [{"role": "user", "content": "Foo"}, {"role": "assistant", "content": "Bar"}]},
             team=self.team,
             timestamp=datetime(2024, 12, 1, 0, 11),
->>>>>>> 0d30dd5e
         )
 
         response = TracesQueryRunner(
             team=self.team,
             query=TracesQuery(
-<<<<<<< HEAD
-                dateRange=DateRange(date_from="2024-12-01T00:00:00Z", date_to="2024-12-01T00:20:00Z"),
-=======
                 dateRange=DateRange(date_from="2024-12-01T00:00:00Z", date_to="2024-12-01T00:10:00Z"),
->>>>>>> 0d30dd5e
             ),
         ).calculate()
         self.assertEqual(len(response.results), 1)
         self.assertEqual(response.results[0].id, "trace1")
-<<<<<<< HEAD
-        self.assertEqual(len(response.results[0].events), 3)
-        events = response.results[0].events
-        self.assertEqual(events[0].event, "$ai_generation")
-        self.assertEqual(events[1].event, "$ai_metric")
-        self.assertEqual(
-            events[1].properties, {"$ai_metric_name": "foo", "$ai_metric_value": "bar", "$ai_trace_id": "trace1"}
-        )
-        self.assertEqual(events[2].event, "$ai_feedback")
-        self.assertEqual(events[2].properties, {"$ai_feedback_text": "bar", "$ai_trace_id": "trace1"})
-=======
         self.assertEqual(response.results[0].traceName, "runnable")
         self.assertEqual(response.results[0].inputState, {"messages": [{"role": "user", "content": "Foo"}]})
         self.assertEqual(
@@ -630,5 +593,4 @@
         )
         self.assertEqual(len(response.results[0].events), 2)
         self.assertEqual(response.results[0].events[0].properties["$ai_trace_id"], "trace1")
-        self.assertEqual(response.results[0].events[1].properties["$ai_trace_id"], "trace1")
->>>>>>> 0d30dd5e
+        self.assertEqual(response.results[0].events[1].properties["$ai_trace_id"], "trace1")