--- conflicted
+++ resolved
@@ -8,20 +8,13 @@
 import { eventUsageLogic } from 'lib/utils/eventUsageLogic'
 import { funnelLogicType } from './funnelLogicType'
 import {
-<<<<<<< HEAD
     EntityTypes,
     FilterType,
     FunnelResult,
     FunnelResultWithBreakdown,
     FunnelStep,
-=======
     ChartDisplayType,
-    EntityTypes,
-    FilterType,
-    FunnelResult,
-    FunnelStep,
     FunnelsTimeConversionResult,
->>>>>>> bcffcde7
     PathType,
     PersonType,
 } from '~/types'
@@ -58,15 +51,11 @@
 
 const SECONDS_TO_POLL = 3 * 60
 
-<<<<<<< HEAD
 interface FunnelRequestParams extends FilterType {
     refresh?: boolean
     from_dashboard?: boolean
     funnel_window_days?: number
 }
-
-async function pollFunnel(params: FunnelRequestParams): Promise<FunnelResult> {
-=======
 interface TimeStepOption {
     label: string
     value: number
@@ -74,8 +63,7 @@
     count: number
 }
 
-async function pollFunnel(params: Record<string, any>): Promise<FunnelResult & FunnelsTimeConversionResult> {
->>>>>>> bcffcde7
+async function pollFunnel(params: FunnelRequestParams): Promise<FunnelResult & FunnelsTimeConversionResult> {
     const { refresh, ...bodyParams } = params
     let result = await api.create('api/insight/funnel/?' + (refresh ? 'refresh=true' : ''), bodyParams)
     const start = window.performance.now()
@@ -168,13 +156,9 @@
                             ? { breakdown: null, breakdown_type: null }
                             : {}),
                     }
-<<<<<<< HEAD
 
                     let result
 
-=======
-                    let result: FunnelResult
->>>>>>> bcffcde7
                     const queryId = uuid()
                     insightLogic.actions.startQuery(queryId)
 
@@ -197,14 +181,11 @@
                     }
                     breakpoint()
                     insightLogic.actions.endQuery(queryId, ViewType.FUNNELS, result.last_refresh)
-<<<<<<< HEAD
                     if (params.breakdown && values.clickhouseFeatures) {
                         const aggregatedResult = aggregateBreakdownResult(result as any)
                         actions.setSteps(aggregatedResult.result)
                         return aggregatedResult.result
                     }
-                    actions.setSteps(result.result)
-=======
                     actions.setSteps(result.result as FunnelStep[])
                     let binsResult: FunnelsTimeConversionResult
                     if (params.display === ChartDisplayType.FunnelsTimeToConvert) {
@@ -226,7 +207,6 @@
                         insightLogic.actions.endQuery(queryId, ViewType.FUNNELS, binsResult.last_refresh)
                         actions.setTimeConversionBins(binsResult.result as number[])
                     }
->>>>>>> bcffcde7
                     return result.result
                 },
             },
@@ -320,10 +300,6 @@
         isStepsEmpty: [() => [selectors.filters], (filters: FilterType) => isStepsEmpty(filters)],
         propertiesForUrl: [() => [selectors.filters], (filters: FilterType) => cleanFunnelParams(filters)],
         isValidFunnel: [
-<<<<<<< HEAD
-            () => [selectors.stepsWithCount],
-            (stepsWithCount: FunnelStep[]) => stepsWithCount && stepsWithCount[0] && stepsWithCount[0].count > -1,
-=======
             () => [selectors.stepsWithCount, selectors.timeConversionBins],
             (stepsWithCount: FunnelStep[], timeConversionBins: number[]) => {
                 return (
@@ -331,7 +307,6 @@
                     timeConversionBins?.length > 0
                 )
             },
->>>>>>> bcffcde7
         ],
         clickhouseFeatures: [
             () => [selectors.featureFlags, selectors.preflight],
@@ -363,7 +338,7 @@
                             label: `Steps ${idx + 1} and ${idx + 2}`,
                             value: idx + 1,
                             count: stepsWithCount[idx + 1].count,
-                            average_conversion_time: stepsWithCount[idx + 1].average_conversion_time,
+                            average_conversion_time: stepsWithCount[idx + 1].average_conversion_time ?? 0,
                         })
                     }
                 })
