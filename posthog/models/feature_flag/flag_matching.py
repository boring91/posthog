import hashlib
from dataclasses import dataclass
from enum import Enum
import time
import structlog
from typing import Dict, List, Optional, Tuple, Union

from prometheus_client import Counter
from django.db import DatabaseError, IntegrityError, OperationalError
from django.db.models.expressions import ExpressionWrapper, RawSQL
from django.db.models.fields import BooleanField
from django.db.models import Q
from django.db.models.query import QuerySet
from sentry_sdk.api import capture_exception

from posthog.models.filters import Filter
from posthog.models.filters.mixins.utils import cached_property
from posthog.models.group import Group
from posthog.models.group_type_mapping import GroupTypeMapping
from posthog.models.person import Person, PersonDistinctId
from posthog.models.property import GroupTypeIndex, GroupTypeName
from posthog.models.property.property import Property
from posthog.models.cohort import Cohort
from posthog.models.utils import execute_with_timeout
from posthog.queries.base import match_property, properties_to_Q

from .feature_flag import (
    FeatureFlag,
    FeatureFlagHashKeyOverride,
    get_feature_flags_for_team_in_cache,
    set_feature_flags_for_team_in_cache,
)

logger = structlog.get_logger(__name__)

__LONG_SCALE__ = float(0xFFFFFFFFFFFFFFF)

FLAG_MATCHING_QUERY_TIMEOUT_MS = 1 * 1000  # 1 second. Any longer and we'll just error out.

FLAG_EVALUATION_ERROR_COUNTER = Counter(
    "flag_evaluation_error_total",
    "Failed decide requests with reason.",
    labelnames=["reason"],
)


class FeatureFlagMatchReason(str, Enum):
    SUPER_CONDITION_VALUE = "super_condition_value"
    CONDITION_MATCH = "condition_match"
    NO_CONDITION_MATCH = "no_condition_match"
    OUT_OF_ROLLOUT_BOUND = "out_of_rollout_bound"
    NO_GROUP_TYPE = "no_group_type"

    def score(self):
        if self == FeatureFlagMatchReason.SUPER_CONDITION_VALUE:
            return 4
        if self == FeatureFlagMatchReason.CONDITION_MATCH:
            return 3
        if self == FeatureFlagMatchReason.NO_GROUP_TYPE:
            return 2
        if self == FeatureFlagMatchReason.OUT_OF_ROLLOUT_BOUND:
            return 1
        if self == FeatureFlagMatchReason.NO_CONDITION_MATCH:
            return 0

        return -1

    def __lt__(self, other):
        if self.__class__ is other.__class__:
            return self.score() < other.score()

        raise NotImplementedError(f"Cannot compare {self.__class__} and {other.__class__}")


@dataclass(frozen=True)
class FeatureFlagMatch:
    match: bool = False
    variant: Optional[str] = None
    reason: FeatureFlagMatchReason = FeatureFlagMatchReason.NO_CONDITION_MATCH
    condition_index: Optional[int] = None
    payload: Optional[object] = None


class FlagsMatcherCache:
    def __init__(self, team_id: int):
        self.team_id = team_id
        self.failed_to_fetch_flags = False

    @cached_property
    def group_types_to_indexes(self) -> Dict[GroupTypeName, GroupTypeIndex]:
        if self.failed_to_fetch_flags:
            raise DatabaseError("Failed to fetch group type mapping previously, not trying again.")
        try:
            with execute_with_timeout(FLAG_MATCHING_QUERY_TIMEOUT_MS):
                group_type_mapping_rows = GroupTypeMapping.objects.filter(team_id=self.team_id)
                return {row.group_type: row.group_type_index for row in group_type_mapping_rows}
        except DatabaseError as err:
            self.failed_to_fetch_flags = True
            raise err

    @cached_property
    def group_type_index_to_name(self) -> Dict[GroupTypeIndex, GroupTypeName]:
        return {value: key for key, value in self.group_types_to_indexes.items()}


class FeatureFlagMatcher:

    failed_to_fetch_conditions = False

    def __init__(
        self,
        feature_flags: List[FeatureFlag],
        distinct_id: str,
        groups: Dict[GroupTypeName, str] = {},
        cache: Optional[FlagsMatcherCache] = None,
        hash_key_overrides: Dict[str, str] = {},
        property_value_overrides: Dict[str, Union[str, int]] = {},
        group_property_value_overrides: Dict[str, Dict[str, Union[str, int]]] = {},
        skip_experience_continuity_flags: bool = False,
    ):
        self.feature_flags = feature_flags
        self.distinct_id = distinct_id
        self.groups = groups
        self.cache = cache or FlagsMatcherCache(self.feature_flags[0].team_id)
        self.hash_key_overrides = hash_key_overrides
        self.property_value_overrides = property_value_overrides
        self.group_property_value_overrides = group_property_value_overrides
        self.skip_experience_continuity_flags = skip_experience_continuity_flags
        self.cohorts_cache: Dict[int, Cohort] = {}

    def get_match(self, feature_flag: FeatureFlag) -> FeatureFlagMatch:
        # If aggregating flag by groups and relevant group type is not passed - flag is off!
        if self.hashed_identifier(feature_flag) is None:
            return FeatureFlagMatch(match=False, reason=FeatureFlagMatchReason.NO_GROUP_TYPE)

        highest_priority_evaluation_reason = FeatureFlagMatchReason.NO_CONDITION_MATCH
        highest_priority_index = 0

        # Match for boolean super condition first
        if feature_flag.filters.get("super_groups", None):
            super_condition_value_is_set = self._super_condition_is_set(feature_flag)
            super_condition_value = self._super_condition_matches(feature_flag)

            if super_condition_value_is_set:
                payload = self.get_matching_payload(super_condition_value, None, feature_flag)
                return FeatureFlagMatch(
                    match=super_condition_value,
                    reason=FeatureFlagMatchReason.SUPER_CONDITION_VALUE,
                    condition_index=0,
                    payload=payload,
                )

        # Stable sort conditions with variant overrides to the top. This ensures that if overrides are present, they are
        # evaluated first, and the variant override is applied to the first matching condition.
        # :TRICKY: We need to include the enumeration index before the sort so the flag evaluation reason gets the right condition index.
        sorted_flag_conditions = sorted(
            enumerate(feature_flag.conditions),
            key=lambda condition_tuple: 0 if condition_tuple[1].get("variant") else 1,
        )
        for index, condition in sorted_flag_conditions:
            is_match, evaluation_reason = self.is_condition_match(feature_flag, condition, index)
            if is_match:
                variant_override = condition.get("variant")
                if variant_override in [variant["key"] for variant in feature_flag.variants]:
                    variant = variant_override
                else:
                    variant = self.get_matching_variant(feature_flag)

                payload = self.get_matching_payload(is_match, variant, feature_flag)
                return FeatureFlagMatch(
                    match=True, variant=variant, reason=evaluation_reason, condition_index=index, payload=payload
                )

            highest_priority_evaluation_reason, highest_priority_index = self.get_highest_priority_match_evaluation(
                highest_priority_evaluation_reason, highest_priority_index, evaluation_reason, index
            )

        payload = None
        return FeatureFlagMatch(
            match=False,
            reason=highest_priority_evaluation_reason,
            condition_index=highest_priority_index,
            payload=payload,
        )

    def get_matches(self) -> Tuple[Dict[str, Union[str, bool]], Dict[str, dict], Dict[str, object], bool]:
        flag_values = {}
        flag_evaluation_reasons = {}
        faced_error_computing_flags = False
        flag_payloads = {}
        for feature_flag in self.feature_flags:
            if self.skip_experience_continuity_flags and feature_flag.ensure_experience_continuity:
                faced_error_computing_flags = True
                continue
            try:
                flag_match = self.get_match(feature_flag)
                if flag_match.match:
                    flag_values[feature_flag.key] = flag_match.variant or True
                else:
                    flag_values[feature_flag.key] = False

                if flag_match.payload:
                    flag_payloads[feature_flag.key] = flag_match.payload

                flag_evaluation_reasons[feature_flag.key] = {
                    "reason": flag_match.reason,
                    "condition_index": flag_match.condition_index,
                }
            except Exception as err:
                faced_error_computing_flags = True
                handle_feature_flag_exception(err, "[Feature Flags] Error computing flags")

        return flag_values, flag_evaluation_reasons, flag_payloads, faced_error_computing_flags

    def get_matching_variant(self, feature_flag: FeatureFlag) -> Optional[str]:
        for variant in self.variant_lookup_table(feature_flag):
            if (
                self.get_hash(feature_flag, salt="variant") >= variant["value_min"]
                and self.get_hash(feature_flag, salt="variant") < variant["value_max"]
            ):
                return variant["key"]
        return None

    def get_matching_payload(
        self, is_match: bool, match_variant: Optional[str], feature_flag: FeatureFlag
    ) -> Optional[object]:
        if is_match:
            if match_variant:
                return feature_flag.get_payload(match_variant)
            else:
                return feature_flag.get_payload("true")
        else:
            return None

    def is_condition_match(
        self, feature_flag: FeatureFlag, condition: Dict, condition_index: int
    ) -> Tuple[bool, FeatureFlagMatchReason]:
        rollout_percentage = condition.get("rollout_percentage")
        if len(condition.get("properties", [])) > 0:
            properties = Filter(data=condition).property_groups.flat
            if self.can_compute_locally(properties, feature_flag.aggregation_group_type_index):
                # :TRICKY: If overrides are enough to determine if a condition is a match,
                # we can skip checking the query.
                # This ensures match even if the person hasn't been ingested yet.
                target_properties = self.property_value_overrides
                if feature_flag.aggregation_group_type_index is not None:
                    target_properties = self.group_property_value_overrides.get(
                        self.cache.group_type_index_to_name[feature_flag.aggregation_group_type_index], {}
                    )
                condition_match = all(match_property(property, target_properties) for property in properties)
            else:
                condition_match = self._condition_matches(feature_flag, condition_index)

            if not condition_match:
                return False, FeatureFlagMatchReason.NO_CONDITION_MATCH
            elif rollout_percentage is None:
                return True, FeatureFlagMatchReason.CONDITION_MATCH

        if rollout_percentage is not None and self.get_hash(feature_flag) > (rollout_percentage / 100):
            return False, FeatureFlagMatchReason.OUT_OF_ROLLOUT_BOUND

        return True, FeatureFlagMatchReason.CONDITION_MATCH

    def _super_condition_matches(self, feature_flag: FeatureFlag) -> bool:
        if self.failed_to_fetch_conditions:
            raise DatabaseError("Failed to fetch conditions for feature flag previously, not trying again.")
        return self.query_conditions.get(f"flag_{feature_flag.pk}_super_condition", False)

    def _super_condition_is_set(self, feature_flag: FeatureFlag) -> Optional[bool]:
        if self.failed_to_fetch_conditions:
            raise DatabaseError("Failed to fetch conditions for feature flag previously, not trying again.")
        return self.query_conditions.get(f"flag_{feature_flag.pk}_super_condition_is_set", False)

    def _condition_matches(self, feature_flag: FeatureFlag, condition_index: int) -> bool:
        if self.failed_to_fetch_conditions:
            raise DatabaseError("Failed to fetch conditions for feature flag previously, not trying again.")
        return self.query_conditions.get(f"flag_{feature_flag.pk}_condition_{condition_index}", False)

    # Define contiguous sub-domains within [0, 1].
    # By looking up a random hash value, you can find the associated variant key.
    # e.g. the first of two variants with 50% rollout percentage will have value_max: 0.5
    # and the second will have value_min: 0.5 and value_max: 1.0
    def variant_lookup_table(self, feature_flag: FeatureFlag):
        lookup_table = []
        value_min = 0
        for variant in feature_flag.variants:
            value_max = value_min + variant["rollout_percentage"] / 100
            lookup_table.append({"value_min": value_min, "value_max": value_max, "key": variant["key"]})
            value_min = value_max
        return lookup_table

    @cached_property
    def query_conditions(self) -> Dict[str, bool]:
        try:
            with execute_with_timeout(FLAG_MATCHING_QUERY_TIMEOUT_MS):
                all_conditions = {}
                team_id = self.feature_flags[0].team_id
                person_query: QuerySet = Person.objects.filter(
                    team_id=team_id, persondistinctid__distinct_id=self.distinct_id, persondistinctid__team_id=team_id
                )
                basic_group_query: QuerySet = Group.objects.filter(team_id=team_id)
                group_query_per_group_type_mapping: Dict[GroupTypeIndex, Tuple[QuerySet, List[str]]] = {}
                # :TRICKY: Create a queryset for each group type that uniquely identifies a group, based on the groups passed in.
                # If no groups for a group type are passed in, we can skip querying for that group type,
                # since the result will always be `false`.
                for group_type, group_key in self.groups.items():
                    group_type_index = self.cache.group_types_to_indexes.get(group_type)
                    if group_type_index is not None:
                        # a tuple of querySet and field names
                        group_query_per_group_type_mapping[group_type_index] = (
                            basic_group_query.filter(group_type_index=group_type_index, group_key=group_key),
                            [],
                        )

                person_fields: List[str] = []

<<<<<<< HEAD
                def condition_eval(key, condition):
                    expr = None
                    annotate_query = True
                    nonlocal person_query

                    if len(condition.get("properties", {})) > 0:
                        # Feature Flags don't support OR filtering yet
                        target_properties = self.property_value_overrides
                        if feature_flag.aggregation_group_type_index is not None:
                            target_properties = self.group_property_value_overrides.get(
                                self.cache.group_type_index_to_name[feature_flag.aggregation_group_type_index], {}
                            )
                        expr = properties_to_Q(
                            Filter(data=condition).property_groups.flat,
                            override_property_values=target_properties,
                        )

                        # TRICKY: Due to property overrides for cohorts, we sometimes shortcircuit the condition check.
                        # In that case, the expression is either an explicit True or explicit False, or multiple conditions.
                        # We can skip going to the database in explicit True|False conditions. This is important
                        # as it allows resolving flags correctly for non-ingested persons.
                        # However, this doesn't work for the multiple condition case (when expr has multiple Q objects),
                        # but it's better than nothing.
                        # TODO: A proper fix would be to handle cohorts with property overrides before we get to this point.
                        # Unskip test test_complex_cohort_filter_with_override_properties when we fix this.
                        if expr == Q(pk__isnull=False) or expr == Q(pk__isnull=True):
                            all_conditions[key] = False if expr == Q(pk__isnull=True) else True
                            annotate_query = False

                    if annotate_query:
                        if feature_flag.aggregation_group_type_index is None:
                            person_query = person_query.annotate(
                                **{
                                    key: ExpressionWrapper(
                                        expr if expr else RawSQL("true", []), output_field=BooleanField()
                                    )
                                }
                            )

                            person_fields.append(key)
                        else:
                            if feature_flag.aggregation_group_type_index not in group_query_per_group_type_mapping:
                                # ignore flags that didn't have the right groups passed in
                                return
                            group_query, group_fields = group_query_per_group_type_mapping[
                                feature_flag.aggregation_group_type_index
                            ]
                            group_query = group_query.annotate(
                                **{
                                    key: ExpressionWrapper(
                                        expr if expr else RawSQL("true", []), output_field=BooleanField()
                                    )
                                }
                            )
                            group_fields.append(key)
                            group_query_per_group_type_mapping[feature_flag.aggregation_group_type_index] = (
                                group_query,
                                group_fields,
                            )

                # release conditions
                for feature_flag in self.feature_flags:

                    # super release conditions
                    if feature_flag.super_conditions and len(feature_flag.super_conditions) > 0:
                        condition = feature_flag.super_conditions[0]
                        prop_key = condition.get("properties", [{}])[0].get("key", None)
                        if prop_key:
                            key = f"flag_{feature_flag.pk}_super_condition"
                            condition_eval(key, condition, super=True)

                            is_set_key = f"flag_{feature_flag.pk}_super_condition_is_set"
                            is_set_condition = {
                                "properties": [
                                    {
                                        "key": prop_key,
                                        "operator": "is_set",
=======
                for feature_flag in self.feature_flags:
                    for index, condition in enumerate(feature_flag.conditions):
                        key = f"flag_{feature_flag.pk}_condition_{index}"
                        expr: Any = None
                        annotate_query = True
                        if len(condition.get("properties", {})) > 0:
                            # Feature Flags don't support OR filtering yet
                            target_properties = self.property_value_overrides
                            if feature_flag.aggregation_group_type_index is not None:
                                target_properties = self.group_property_value_overrides.get(
                                    self.cache.group_type_index_to_name[feature_flag.aggregation_group_type_index], {}
                                )
                            expr = properties_to_Q(
                                Filter(data=condition).property_groups.flat,
                                override_property_values=target_properties,
                                cohorts_cache=self.cohorts_cache,
                            )

                            # TRICKY: Due to property overrides for cohorts, we sometimes shortcircuit the condition check.
                            # In that case, the expression is either an explicit True or explicit False, or multiple conditions.
                            # We can skip going to the database in explicit True|False conditions. This is important
                            # as it allows resolving flags correctly for non-ingested persons.
                            # However, this doesn't work for the multiple condition case (when expr has multiple Q objects),
                            # but it's better than nothing.
                            # TODO: A proper fix would be to handle cohorts with property overrides before we get to this point.
                            # Unskip test test_complex_cohort_filter_with_override_properties when we fix this.
                            if expr == Q(pk__isnull=False):
                                all_conditions[key] = True
                                annotate_query = False
                            elif expr == Q(pk__isnull=True):
                                all_conditions[key] = False
                                annotate_query = False

                        if annotate_query:
                            if feature_flag.aggregation_group_type_index is None:
                                person_query = person_query.annotate(
                                    **{
                                        key: ExpressionWrapper(
                                            expr if expr else RawSQL("true", []), output_field=BooleanField()
                                        )
>>>>>>> 9ede59ec
                                    }
                                ]
                            }
                            condition_eval(is_set_key, is_set_condition, super=True)

                    for index, condition in enumerate(feature_flag.conditions):
                        key = f"flag_{feature_flag.pk}_condition_{index}"
                        condition_eval(key, condition)

                if len(person_fields) > 0:
                    person_query = person_query.values(*person_fields)
                    if len(person_query) > 0:
                        all_conditions = {**person_query[0]}

                for group_query, group_fields in group_query_per_group_type_mapping.values():
                    group_query = group_query.values(*group_fields)
                    if len(group_query) > 0:
                        assert len(group_query) == 1, f"Expected 1 group query result, got {len(group_query)}"
                        all_conditions = {**all_conditions, **group_query[0]}

                return all_conditions
        except Exception as e:
            self.failed_to_fetch_conditions = True
            raise e

    def hashed_identifier(self, feature_flag: FeatureFlag) -> Optional[str]:
        """
        If aggregating by people, returns distinct_id.

        Otherwise, returns the relevant group_key.

        If relevant group is not passed to the flag, None is returned and handled in get_match.
        """
        if feature_flag.aggregation_group_type_index is None:
            if feature_flag.ensure_experience_continuity:
                # TODO: Try a global cache
                if feature_flag.key in self.hash_key_overrides:
                    return self.hash_key_overrides[feature_flag.key]
            return self.distinct_id
        else:
            # :TRICKY: If aggregating by groups
            group_type_name = self.cache.group_type_index_to_name.get(feature_flag.aggregation_group_type_index)
            group_key = self.groups.get(group_type_name)  # type: ignore
            return group_key

    # This function takes a identifier and a feature flag key and returns a float between 0 and 1.
    # Given the same identifier and key, it'll always return the same float. These floats are
    # uniformly distributed between 0 and 1, so if we want to show this feature to 20% of traffic
    # we can do _hash(key, identifier) < 0.2
    def get_hash(self, feature_flag: FeatureFlag, salt="") -> float:
        hash_key = f"{feature_flag.key}.{self.hashed_identifier(feature_flag)}{salt}"
        hash_val = int(hashlib.sha1(hash_key.encode("utf-8")).hexdigest()[:15], 16)
        return hash_val / __LONG_SCALE__

    def can_compute_locally(
        self, properties: List[Property], group_type_index: Optional[GroupTypeIndex] = None
    ) -> bool:
        target_properties = self.property_value_overrides
        if group_type_index is not None:
            target_properties = self.group_property_value_overrides.get(
                self.cache.group_type_index_to_name[group_type_index], {}
            )
        for property in properties:
            if property.key not in target_properties:
                return False
            if property.operator == "is_not_set":
                return False
        return True

    def get_highest_priority_match_evaluation(
        self,
        current_match: FeatureFlagMatchReason,
        current_index: int,
        new_match: FeatureFlagMatchReason,
        new_index: int,
    ):
        if current_match <= new_match:
            return new_match, new_index

        return current_match, current_index


def get_feature_flag_hash_key_overrides(team_id: int, distinct_ids: List[str]) -> Dict[str, str]:
    feature_flag_to_key_overrides = {}

    # Priority to the first distinctID's values, to keep this function deterministic

    person_and_distinct_ids = list(
        PersonDistinctId.objects.filter(distinct_id__in=distinct_ids, team_id=team_id).values_list(
            "person_id", "distinct_id"
        )
    )

    person_id_to_distinct_id = {person_id: distinct_id for person_id, distinct_id in person_and_distinct_ids}

    person_ids = list(person_id_to_distinct_id.keys())

    for feature_flag, override, _ in sorted(
        FeatureFlagHashKeyOverride.objects.filter(person_id__in=person_ids, team_id=team_id).values_list(
            "feature_flag_key", "hash_key", "person_id"
        ),
        key=lambda x: 1 if person_id_to_distinct_id.get(x[2], "") == distinct_ids[0] else -1,
        # We want the highest priority to go last in sort order, so it's the latest update in the dict
    ):
        feature_flag_to_key_overrides[feature_flag] = override

    return feature_flag_to_key_overrides


# Return a Dict with all flags and their values
def _get_all_feature_flags(
    feature_flags: List[FeatureFlag],
    team_id: int,
    distinct_id: str,
    person_overrides: Optional[Dict[str, str]] = None,
    groups: Dict[GroupTypeName, str] = {},
    property_value_overrides: Dict[str, Union[str, int]] = {},
    group_property_value_overrides: Dict[str, Dict[str, Union[str, int]]] = {},
    skip_experience_continuity_flags: bool = False,
) -> Tuple[Dict[str, Union[str, bool]], Dict[str, dict], Dict[str, object], bool]:
    cache = FlagsMatcherCache(team_id)

    if feature_flags:
        return FeatureFlagMatcher(
            feature_flags,
            distinct_id,
            groups,
            cache,
            person_overrides or {},
            property_value_overrides,
            group_property_value_overrides,
            skip_experience_continuity_flags,
        ).get_matches()

    return {}, {}, {}, False


# Return feature flags
def get_all_feature_flags(
    team_id: int,
    distinct_id: str,
    groups: Dict[GroupTypeName, str] = {},
    hash_key_override: Optional[str] = None,
    property_value_overrides: Dict[str, Union[str, int]] = {},
    group_property_value_overrides: Dict[str, Dict[str, Union[str, int]]] = {},
) -> Tuple[Dict[str, Union[str, bool]], Dict[str, dict], Dict[str, object], bool]:

    all_feature_flags = get_feature_flags_for_team_in_cache(team_id)
    if all_feature_flags is None:
        all_feature_flags = set_feature_flags_for_team_in_cache(team_id)

    flags_have_experience_continuity_enabled = any(
        feature_flag.ensure_experience_continuity for feature_flag in all_feature_flags
    )

    if not flags_have_experience_continuity_enabled:
        return _get_all_feature_flags(
            all_feature_flags,
            team_id,
            distinct_id,
            groups=groups,
            property_value_overrides=property_value_overrides,
            group_property_value_overrides=group_property_value_overrides,
        )

    # For flags with experience continuity enabled, we want a consistent distinct_id that doesn't change,
    # no matter what other distinct_ids the user has.
    # FeatureFlagHashKeyOverride stores a distinct_id (hash_key_override) given a flag, person_id, and team_id.

    # This is the write-path for experience continuity flags. When a hash_key_override is sent to decide,
    # we want to store it in the database, and then use it in the read-path to get flags with experience continuity enabled.
    if hash_key_override is not None:
        try:
            hash_key_override = str(hash_key_override)

            # :TRICKY: There are a few cases for write we need to handle:
            # 1. Ingestion delay causing the person to not have been created yet or the distinct_id not yet associated
            # 2. Merging of two different already existing persons, which results in 1 person_id being deleted and ff hash key overrides to be moved.
            # 3. Person being deleted via UI or API (this is rare)
            #
            # In all cases, we simply try to find all personIDs associated with the distinct_id
            # and the hash_key_override, and add overrides for all these personIDs.
            # On merge, if a person is deleted, it is fine because the below line in plugin-server will take care of it.
            # https://github.com/PostHog/posthog/blob/master/plugin-server/src/worker/ingestion/person-state.ts#L696 (addFeatureFlagHashKeysForMergedPerson)

            set_feature_flag_hash_key_overrides(team_id, [distinct_id, hash_key_override], hash_key_override)

        except Exception as e:
            # If the database is in read-only mode, we can't handle experience continuity flags,
            # since the set_feature_flag_hash_key_overrides call will fail.

            # For this case, and for any other case, do not error out on decide, just continue assuming continuity couldn't happen.
            handle_feature_flag_exception(e, "[Feature Flags] Error while setting feature flag hash key overrides")

    # This is the read-path for experience continuity. We need to get the overrides, and to do that, we get the person_id.
    try:
        person_overrides = {}
        with execute_with_timeout(FLAG_MATCHING_QUERY_TIMEOUT_MS):
            target_distinct_ids = [distinct_id]
            if hash_key_override is not None:
                target_distinct_ids.append(str(hash_key_override))
            person_overrides = get_feature_flag_hash_key_overrides(team_id, target_distinct_ids)

    except Exception:
        # database is down, we can't handle experience continuity flags at all.
        # Treat this same as if there are no experience continuity flags.
        # This automatically sets 'errorsWhileComputingFlags' to True.
        return _get_all_feature_flags(
            all_feature_flags,
            team_id,
            distinct_id,
            groups=groups,
            property_value_overrides=property_value_overrides,
            group_property_value_overrides=group_property_value_overrides,
            skip_experience_continuity_flags=True,
        )

    return _get_all_feature_flags(
        all_feature_flags,
        team_id,
        distinct_id,
        person_overrides,
        groups=groups,
        property_value_overrides=property_value_overrides,
        group_property_value_overrides=group_property_value_overrides,
    )


def set_feature_flag_hash_key_overrides(team_id: int, distinct_ids: List[str], hash_key_override: str) -> None:
    # As a product decision, the first override wins, i.e consistency matters for the first walkthrough.
    # Thus, we don't need to do upserts here.

    # We have retries for race conditions with person merging and deletion, if a person is deleted, retry, because
    # the distinct IDs might have moved to the new person, without the appropriate overrides.
    max_retries = 2
    retry_delay = 0.1  # seconds

    for retry in range(max_retries):
        try:
            # make the entire hash key override logic a single transaction
            # with a small timeout
            with execute_with_timeout(FLAG_MATCHING_QUERY_TIMEOUT_MS) as cursor:
                query = """
                    WITH target_person_ids AS (
                        SELECT team_id, person_id FROM posthog_persondistinctid WHERE team_id = %(team_id)s AND distinct_id IN %(distinct_ids)s
                    ),
                    existing_overrides AS (
                        SELECT team_id, person_id, feature_flag_key, hash_key FROM posthog_featureflaghashkeyoverride
                        WHERE team_id = %(team_id)s AND person_id IN (SELECT person_id FROM target_person_ids)
                    ),
                    flags_to_override AS (
                        SELECT key FROM posthog_featureflag WHERE team_id = %(team_id)s AND ensure_experience_continuity = TRUE AND active = TRUE AND deleted = FALSE
                        AND key NOT IN (SELECT feature_flag_key FROM existing_overrides)
                    )
                    INSERT INTO posthog_featureflaghashkeyoverride (team_id, person_id, feature_flag_key, hash_key)
                        SELECT team_id, person_id, key, %(hash_key_override)s
                        FROM flags_to_override, target_person_ids
                        WHERE EXISTS (SELECT 1 FROM posthog_person WHERE id = person_id AND team_id = %(team_id)s)
                        ON CONFLICT DO NOTHING
                """
                # The EXISTS clause is to make sure we don't try to add overrides for deleted persons, as this results in erroring out.

                # :TRICKY: regarding the ON CONFLICT DO NOTHING clause:
                # This can happen if the same person is being processed by multiple workers
                # / we got multiple requests for the same person at the same time. In this case, we can safely ignore the error
                # because they're all trying to add the same overrides.
                # We don't want to return an error response for `/decide` just because of this.
                # There can be cases where it's a different override (like a person on two different browser sending the same request at the same time),
                # but we don't care about that case because first override wins.
                cursor.execute(query, {"team_id": team_id, "distinct_ids": tuple(distinct_ids), "hash_key_override": hash_key_override})  # type: ignore

            break

        except IntegrityError as e:
            if "violates foreign key constraint" in str(e) and retry < max_retries - 1:
                # This can happen if a person is deleted while we're trying to add overrides for it.
                # This is the only case when we retry.
                logger.info("Retrying set_feature_flag_hash_key_overrides due to person deletion", exc_info=True)
                time.sleep(retry_delay)
            else:
                raise e


def handle_feature_flag_exception(err: Exception, log_message: str = ""):
    logger.exception(log_message)
    reason = parse_exception_for_error_message(err)
    FLAG_EVALUATION_ERROR_COUNTER.labels(reason=reason).inc()
    if reason == "unknown":
        capture_exception(err)


def parse_exception_for_error_message(err: Exception):
    reason = "unknown"
    if isinstance(err, OperationalError):
        if "statement timeout" in str(err):
            reason = "timeout"
        elif "no more connections" in str(err):
            reason = "no_more_connections"
    elif isinstance(err, DatabaseError):
        if "Failed to fetch conditions" in str(err):
            reason = "flag_condition_retry"
        elif "Failed to fetch group" in str(err):
            reason = "group_mapping_retry"

    return reason<|MERGE_RESOLUTION|>--- conflicted
+++ resolved
@@ -314,7 +314,6 @@
 
                 person_fields: List[str] = []
 
-<<<<<<< HEAD
                 def condition_eval(key, condition):
                     expr = None
                     annotate_query = True
@@ -330,6 +329,7 @@
                         expr = properties_to_Q(
                             Filter(data=condition).property_groups.flat,
                             override_property_values=target_properties,
+                            cohorts_cache=self.cohorts_cache,
                         )
 
                         # TRICKY: Due to property overrides for cohorts, we sometimes shortcircuit the condition check.
@@ -340,8 +340,11 @@
                         # but it's better than nothing.
                         # TODO: A proper fix would be to handle cohorts with property overrides before we get to this point.
                         # Unskip test test_complex_cohort_filter_with_override_properties when we fix this.
-                        if expr == Q(pk__isnull=False) or expr == Q(pk__isnull=True):
-                            all_conditions[key] = False if expr == Q(pk__isnull=True) else True
+                        if expr == Q(pk__isnull=False):
+                            all_conditions[key] = True
+                            annotate_query = False
+                        elif expr == Q(pk__isnull=True):
+                            all_conditions[key] = False
                             annotate_query = False
 
                     if annotate_query:
@@ -392,48 +395,6 @@
                                     {
                                         "key": prop_key,
                                         "operator": "is_set",
-=======
-                for feature_flag in self.feature_flags:
-                    for index, condition in enumerate(feature_flag.conditions):
-                        key = f"flag_{feature_flag.pk}_condition_{index}"
-                        expr: Any = None
-                        annotate_query = True
-                        if len(condition.get("properties", {})) > 0:
-                            # Feature Flags don't support OR filtering yet
-                            target_properties = self.property_value_overrides
-                            if feature_flag.aggregation_group_type_index is not None:
-                                target_properties = self.group_property_value_overrides.get(
-                                    self.cache.group_type_index_to_name[feature_flag.aggregation_group_type_index], {}
-                                )
-                            expr = properties_to_Q(
-                                Filter(data=condition).property_groups.flat,
-                                override_property_values=target_properties,
-                                cohorts_cache=self.cohorts_cache,
-                            )
-
-                            # TRICKY: Due to property overrides for cohorts, we sometimes shortcircuit the condition check.
-                            # In that case, the expression is either an explicit True or explicit False, or multiple conditions.
-                            # We can skip going to the database in explicit True|False conditions. This is important
-                            # as it allows resolving flags correctly for non-ingested persons.
-                            # However, this doesn't work for the multiple condition case (when expr has multiple Q objects),
-                            # but it's better than nothing.
-                            # TODO: A proper fix would be to handle cohorts with property overrides before we get to this point.
-                            # Unskip test test_complex_cohort_filter_with_override_properties when we fix this.
-                            if expr == Q(pk__isnull=False):
-                                all_conditions[key] = True
-                                annotate_query = False
-                            elif expr == Q(pk__isnull=True):
-                                all_conditions[key] = False
-                                annotate_query = False
-
-                        if annotate_query:
-                            if feature_flag.aggregation_group_type_index is None:
-                                person_query = person_query.annotate(
-                                    **{
-                                        key: ExpressionWrapper(
-                                            expr if expr else RawSQL("true", []), output_field=BooleanField()
-                                        )
->>>>>>> 9ede59ec
                                     }
                                 ]
                             }
