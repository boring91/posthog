import json
from typing import Any, Dict, List, Optional, Type, cast

import structlog
from django.db.models import Prefetch, QuerySet
from django.shortcuts import get_object_or_404
from django.utils.timezone import now
from rest_framework import exceptions, serializers, viewsets
from rest_framework.decorators import action
from rest_framework.permissions import SAFE_METHODS, BasePermission
from rest_framework.request import Request
from rest_framework.response import Response
from rest_framework.serializers import BaseSerializer
from rest_framework.utils.serializer_helpers import ReturnDict

from posthog.api.dashboards.dashboard_template_json_schema_parser import (
    DashboardTemplateCreationJSONSchemaParser,
)
from posthog.api.forbid_destroy_model import ForbidDestroyModel
from posthog.api.insight import InsightSerializer, InsightViewSet
from posthog.api.routing import TeamAndOrgViewSetMixin
from posthog.api.shared import UserBasicSerializer
from posthog.api.tagged_item import TaggedItemSerializerMixin, TaggedItemViewSetMixin
from posthog.event_usage import report_user_action
from posthog.helpers import create_dashboard_from_template
from posthog.helpers.dashboard_templates import create_from_template
from posthog.models import Dashboard, DashboardTile, Insight, Text
from posthog.models.dashboard_templates import DashboardTemplate
from posthog.models.tagged_item import TaggedItem
from posthog.models.user import User
from posthog.rbac.access_control_api_mixin import AccessControlViewSetMixin
from posthog.rbac.user_access_control import UserAccessControlSerializerMixin
from posthog.user_permissions import UserPermissionsSerializerMixin

logger = structlog.get_logger(__name__)


class CanEditDashboard(BasePermission):
    message = "You don't have edit permissions for this dashboard."

    def has_object_permission(self, request: Request, view, dashboard) -> bool:
        if request.method in SAFE_METHODS:
            return True
        return view.user_permissions.dashboard(dashboard).can_edit


class TextSerializer(serializers.ModelSerializer):
    created_by = UserBasicSerializer(read_only=True)
    last_modified_by = UserBasicSerializer(read_only=True)

    class Meta:
        model = Text
        fields = "__all__"
        read_only_fields = ["id", "created_by", "last_modified_by", "last_modified_at"]


class DashboardTileSerializer(serializers.ModelSerializer):
    id: serializers.IntegerField = serializers.IntegerField(required=False)
    insight = InsightSerializer()
    text = TextSerializer()

    class Meta:
        model = DashboardTile
        exclude = [
            "dashboard",
            "deleted",
            "filters_hash",
            "last_refresh",
            "refreshing",
            "refresh_attempt",
        ]
        read_only_fields = ["id", "insight"]
        depth = 1

    def to_representation(self, instance: DashboardTile):
        representation = super().to_representation(instance)

        insight_representation = representation["insight"] or {}  # May be missing for text tiles

        representation["last_refresh"] = insight_representation.get("last_refresh", None)
        representation["is_cached"] = insight_representation.get("is_cached", False)

        return representation


class DashboardBasicSerializer(
    TaggedItemSerializerMixin,
    serializers.ModelSerializer,
    UserPermissionsSerializerMixin,
    UserAccessControlSerializerMixin,
):
    created_by = UserBasicSerializer(read_only=True)
    effective_privilege_level = serializers.SerializerMethodField()
    effective_restriction_level = serializers.SerializerMethodField()
    is_shared = serializers.BooleanField(source="is_sharing_enabled", read_only=True, required=False)

    class Meta:
        model = Dashboard
        fields = [
            "id",
            "name",
            "description",
            "pinned",
            "created_at",
            "created_by",
            "is_shared",
            "deleted",
            "creation_mode",
            "tags",
            "restriction_level",
            "effective_restriction_level",
            "effective_privilege_level",
            "user_access_level",
        ]
        read_only_fields = fields

    def get_effective_restriction_level(self, dashboard: Dashboard) -> Dashboard.RestrictionLevel:
        if self.context.get("is_shared"):
            return Dashboard.RestrictionLevel.ONLY_COLLABORATORS_CAN_EDIT
        return self.user_permissions.dashboard(dashboard).effective_restriction_level

    def get_effective_privilege_level(self, dashboard: Dashboard) -> Dashboard.PrivilegeLevel:
        if self.context.get("is_shared"):
            return Dashboard.PrivilegeLevel.CAN_VIEW
        return self.user_permissions.dashboard(dashboard).effective_privilege_level


class DashboardSerializer(DashboardBasicSerializer):
    tiles = serializers.SerializerMethodField()
    created_by = UserBasicSerializer(read_only=True)
    use_template = serializers.CharField(write_only=True, allow_blank=True, required=False)
    use_dashboard = serializers.IntegerField(write_only=True, allow_null=True, required=False)
    delete_insights = serializers.BooleanField(write_only=True, required=False, default=False)
    effective_privilege_level = serializers.SerializerMethodField()
    effective_restriction_level = serializers.SerializerMethodField()
    is_shared = serializers.BooleanField(source="is_sharing_enabled", read_only=True, required=False)

    class Meta:
        model = Dashboard
        fields = [
            "id",
            "name",
            "description",
            "pinned",
            "created_at",
            "created_by",
            "is_shared",
            "deleted",
            "creation_mode",
            "use_template",
            "use_dashboard",
            "delete_insights",
            "filters",
            "tags",
            "tiles",
            "restriction_level",
            "effective_restriction_level",
            "effective_privilege_level",
            "user_access_level",
        ]
        read_only_fields = [
            "creation_mode",
            "effective_restriction_level",
            "is_shared",
            "user_access_level",
        ]

    def validate_filters(self, value) -> Dict:
        if not isinstance(value, dict):
            raise serializers.ValidationError("Filters must be a dictionary")

        return value

    def create(self, validated_data: Dict, *args: Any, **kwargs: Any) -> Dashboard:
        request = self.context["request"]
        validated_data["created_by"] = request.user
        team_id = self.context["team_id"]
        use_template: str = validated_data.pop("use_template", None)
        use_dashboard: int = validated_data.pop("use_dashboard", None)
        validated_data.pop("delete_insights", None)  # not used during creation
        validated_data = self._update_creation_mode(validated_data, use_template, use_dashboard)
        tags = validated_data.pop("tags", None)  # tags are created separately below as global tag relationships
        dashboard = Dashboard.objects.create(team_id=team_id, **validated_data)

        if use_template:
            try:
                create_dashboard_from_template(use_template, dashboard)
            except AttributeError as error:
                logger.error(
                    "dashboard_create.create_from_template_failed",
                    team_id=team_id,
                    template=use_template,
                    error=error,
                    exc_info=True,
                )
                raise serializers.ValidationError({"use_template": f"Invalid template provided: {use_template}"})

        elif use_dashboard:
            try:
                existing_dashboard = Dashboard.objects.get(id=use_dashboard, team_id=team_id)
                existing_tiles = (
                    DashboardTile.objects.filter(dashboard=existing_dashboard)
                    .exclude(deleted=True)
                    .select_related("insight")
                )
                for existing_tile in existing_tiles:
                    if self.initial_data.get("duplicate_tiles", False):
                        self._deep_duplicate_tiles(dashboard, existing_tile)
                    else:
                        existing_tile.copy_to_dashboard(dashboard)

            except Dashboard.DoesNotExist:
                raise serializers.ValidationError({"use_dashboard": "Invalid value provided"})

        # Manual tag creation since this create method doesn't call super()
        self._attempt_set_tags(tags, dashboard)

        report_user_action(
            request.user,
            "dashboard created",
            {
                **dashboard.get_analytics_metadata(),
                "from_template": bool(use_template),
                "template_key": use_template,
                "duplicated": bool(use_dashboard),
                "dashboard_id": use_dashboard,
            },
        )

        return dashboard

    def _deep_duplicate_tiles(self, dashboard: Dashboard, existing_tile: DashboardTile) -> None:
        if existing_tile.insight:
            new_data = {
                **InsightSerializer(existing_tile.insight, context=self.context).data,
                "id": None,  # to create a new Insight
                "last_refresh": now(),
                "name": (existing_tile.insight.name + " (Copy)") if existing_tile.insight.name else None,
            }
            new_data.pop("dashboards", None)
            new_tags = new_data.pop("tags", None)
            insight_serializer = InsightSerializer(data=new_data, context=self.context)
            insight_serializer.is_valid()
            insight_serializer.save()
            insight = cast(Insight, insight_serializer.instance)

            # Create new insight's tags separately. Force create tags on dashboard duplication.
            self._attempt_set_tags(new_tags, insight, force_create=True)

            DashboardTile.objects.create(
                dashboard=dashboard,
                insight=insight,
                layouts=existing_tile.layouts,
                color=existing_tile.color,
            )
        elif existing_tile.text:
            new_data = {
                **TextSerializer(existing_tile.text, context=self.context).data,
                "id": None,  # to create a new Text
            }
            new_data.pop("dashboards", None)
            text_serializer = TextSerializer(data=new_data, context=self.context)
            text_serializer.is_valid()
            text_serializer.save()
            text = cast(Text, text_serializer.instance)
            DashboardTile.objects.create(
                dashboard=dashboard,
                text=text,
                layouts=existing_tile.layouts,
                color=existing_tile.color,
            )

    def update(self, instance: Dashboard, validated_data: Dict, *args: Any, **kwargs: Any) -> Dashboard:
        can_user_restrict = self.user_permissions.dashboard(instance).can_restrict
        if "restriction_level" in validated_data and not can_user_restrict:
            raise exceptions.PermissionDenied(
                "Only the dashboard owner and project admins have the restriction rights required to change the dashboard's restriction level."
            )

        validated_data.pop("use_template", None)  # Remove attribute if present

        being_undeleted = instance.deleted and "deleted" in validated_data and not validated_data["deleted"]
        if being_undeleted:
            self._undo_delete_related_tiles(instance)

        initial_data = dict(self.initial_data)

        if validated_data.get("deleted", False):
            self._delete_related_tiles(instance, self.validated_data.get("delete_insights", False))

        instance = super().update(instance, validated_data)

        user = cast(User, self.context["request"].user)
        tiles = initial_data.pop("tiles", [])
        for tile_data in tiles:
            self._update_tiles(instance, tile_data, user)

        if "request" in self.context:
            report_user_action(user, "dashboard updated", instance.get_analytics_metadata())

        self.user_permissions.reset_insights_dashboard_cached_results()
        return instance

    @staticmethod
    def _update_tiles(instance: Dashboard, tile_data: Dict, user: User) -> None:
        tile_data.pop("is_cached", None)  # read only field

        if tile_data.get("text", None):
            text_json: Dict = tile_data.get("text", {})
            created_by_json = text_json.get("created_by", None)
            if created_by_json:
                last_modified_by = user
                created_by = User.objects.get(id=created_by_json.get("id"))
            else:
                created_by = user
                last_modified_by = None
            text, _ = Text.objects.update_or_create(
                id=text_json.get("id", None),
                defaults={
                    **tile_data["text"],
                    "team": instance.team,
                    "created_by": created_by,
                    "last_modified_by": last_modified_by,
                    "last_modified_at": now(),
                },
            )
            DashboardTile.objects.update_or_create(
                id=tile_data.get("id", None),
                defaults={**tile_data, "text": text, "dashboard": instance},
            )
        elif "deleted" in tile_data or "color" in tile_data or "layouts" in tile_data:
            tile_data.pop("insight", None)  # don't ever update insight tiles here

            DashboardTile.objects.update_or_create(
                id=tile_data.get("id", None),
                defaults={**tile_data, "dashboard": instance},
            )

    @staticmethod
    def _delete_related_tiles(instance: Dashboard, delete_related_insights: bool) -> None:
        if delete_related_insights:
            insights_to_update = []
            for insight in Insight.objects.filter(dashboard_tiles__dashboard=instance.id):
                if insight.dashboard_tiles.count() == 1:
                    insight.deleted = True
                    insights_to_update.append(insight)

            Insight.objects.bulk_update(insights_to_update, ["deleted"])
        DashboardTile.objects_including_soft_deleted.filter(dashboard__id=instance.id).update(deleted=True)

    @staticmethod
    def _undo_delete_related_tiles(instance: Dashboard) -> None:
        DashboardTile.objects_including_soft_deleted.filter(dashboard__id=instance.id).update(deleted=False)
        insights_to_undelete = []
        for tile in DashboardTile.objects.filter(dashboard__id=instance.id):
            if tile.insight and tile.insight.deleted:
                tile.insight.deleted = False
                insights_to_undelete.append(tile.insight)
        Insight.objects.bulk_update(insights_to_undelete, ["deleted"])

    def get_tiles(self, dashboard: Dashboard) -> Optional[List[ReturnDict]]:
        if self.context["view"].action == "list":
            return None

        # used by insight serializer to load insight filters in correct context
        self.context.update({"dashboard": dashboard})

        serialized_tiles = []

        tiles = DashboardTile.dashboard_queryset(dashboard.tiles).prefetch_related(
            Prefetch(
                "insight__tagged_items",
                queryset=TaggedItem.objects.select_related("tag"),
                to_attr="prefetched_tags",
            )
        )
        self.user_permissions.set_preloaded_dashboard_tiles(list(tiles))

        for tile in tiles:
            self.context.update({"dashboard_tile": tile})

            if isinstance(tile.layouts, str):
                tile.layouts = json.loads(tile.layouts)

            tile_data = DashboardTileSerializer(tile, many=False, context=self.context).data
            serialized_tiles.append(tile_data)

        return serialized_tiles

    def validate(self, data):
        if data.get("use_dashboard", None) and data.get("use_template", None):
            raise serializers.ValidationError("`use_dashboard` and `use_template` cannot be used together")
        return data

    def _update_creation_mode(self, validated_data, use_template: str, use_dashboard: int):
        if use_template:
            return {**validated_data, "creation_mode": "template"}
        if use_dashboard:
            return {**validated_data, "creation_mode": "duplicate"}

        return {**validated_data, "creation_mode": "default"}


class DashboardsViewSet(
    TeamAndOrgViewSetMixin, TaggedItemViewSetMixin, ForbidDestroyModel, AccessControlViewSetMixin, viewsets.ModelViewSet
):
    scope_object = "dashboard"
    queryset = Dashboard.objects_including_soft_deleted.order_by("name")
    permission_classes = [CanEditDashboard]

    def get_serializer_class(self) -> Type[BaseSerializer]:
        return DashboardBasicSerializer if self.action == "list" else DashboardSerializer

    def get_queryset(self) -> QuerySet:
        queryset = super().get_queryset()
<<<<<<< HEAD
=======

>>>>>>> c0b34067
        include_deleted = (
            self.action == "partial_update"
            and "deleted" in self.request.data
            and not self.request.data.get("deleted")
            and len(self.request.data) == 1
        )
<<<<<<< HEAD
        if not include_deleted:
=======

        if not include_deleted:
            # a dashboard can be un-deleted by patching {"deleted": False}
>>>>>>> c0b34067
            queryset = queryset.filter(deleted=False)

        queryset = queryset.prefetch_related("sharingconfiguration_set").select_related(
            "team__organization",
            "created_by",
        )

        if self.action != "list":
            tiles_prefetch_queryset = DashboardTile.dashboard_queryset(
                DashboardTile.objects.prefetch_related(
                    "caching_states",
                    Prefetch(
                        "insight__dashboards",
                        queryset=Dashboard.objects.filter(
                            id__in=DashboardTile.objects.values_list("dashboard_id", flat=True)
                        ).select_related("team__organization"),
                    ),
                    "insight__dashboard_tiles__dashboard",
                )
            )
            try:
                dashboard_id = self.kwargs["pk"]
                tiles_prefetch_queryset = tiles_prefetch_queryset.filter(dashboard_id=dashboard_id)
            except KeyError:
                # in case there are endpoints that hit this branch but don't have a pk
                pass

            queryset = queryset.prefetch_related(
                # prefetching tiles saves 25 queries per tile on the dashboard
                Prefetch(
                    "tiles",
                    queryset=tiles_prefetch_queryset,
                ),
            )

        return queryset

    def retrieve(self, request: Request, *args: Any, **kwargs: Any) -> Response:
        pk = kwargs["pk"]
        queryset = self.get_queryset()
        dashboard = get_object_or_404(queryset, pk=pk)
        dashboard.last_accessed_at = now()
        dashboard.save(update_fields=["last_accessed_at"])
        serializer = DashboardSerializer(dashboard, context={"view": self, "request": request})
        return Response(serializer.data)

    @action(methods=["PATCH"], detail=True)
    def move_tile(self, request: Request, *args: Any, **kwargs: Any) -> Response:
        # TODO could things be rearranged so this is  PATCH call on a resource and not a custom endpoint?
        tile = request.data["tile"]
        from_dashboard = kwargs["pk"]
        to_dashboard = request.data["toDashboard"]

        tile = DashboardTile.objects.get(dashboard_id=from_dashboard, id=tile["id"])
        tile.dashboard_id = to_dashboard
        tile.save(update_fields=["dashboard_id"])

        serializer = DashboardSerializer(
            Dashboard.objects.get(id=from_dashboard),
            context={"view": self, "request": request},
        )
        return Response(serializer.data)

    @action(
        methods=["POST"],
        detail=False,
        parser_classes=[DashboardTemplateCreationJSONSchemaParser],
    )
    def create_from_template_json(self, request: Request, *args: Any, **kwargs: Any) -> Response:
        dashboard = Dashboard.objects.create(team_id=self.team_id)

        try:
            dashboard_template = DashboardTemplate(**request.data["template"])
            create_from_template(dashboard, dashboard_template)

            report_user_action(
                cast(User, request.user),
                "dashboard created",
                {
                    **dashboard.get_analytics_metadata(),
                    "from_template": True,
                    "template_key": dashboard_template.template_name,
                    "duplicated": False,
                    "dashboard_id": dashboard.pk,
                },
            )
        except Exception as e:
            dashboard.delete()
            raise e

        return Response(DashboardSerializer(dashboard, context={"view": self, "request": request}).data)


class LegacyDashboardsViewSet(DashboardsViewSet):
    derive_current_team_from_user_only = True

    def get_parents_query_dict(self) -> Dict[str, Any]:
        if not self.request.user.is_authenticated or "share_token" in self.request.GET:
            return {}
        return {"team_id": self.team_id}


class LegacyInsightViewSet(InsightViewSet):
    derive_current_team_from_user_only = True<|MERGE_RESOLUTION|>--- conflicted
+++ resolved
@@ -413,23 +413,15 @@
 
     def get_queryset(self) -> QuerySet:
         queryset = super().get_queryset()
-<<<<<<< HEAD
-=======
-
->>>>>>> c0b34067
         include_deleted = (
             self.action == "partial_update"
             and "deleted" in self.request.data
             and not self.request.data.get("deleted")
             and len(self.request.data) == 1
         )
-<<<<<<< HEAD
-        if not include_deleted:
-=======
 
         if not include_deleted:
             # a dashboard can be un-deleted by patching {"deleted": False}
->>>>>>> c0b34067
             queryset = queryset.filter(deleted=False)
 
         queryset = queryset.prefetch_related("sharingconfiguration_set").select_related(
