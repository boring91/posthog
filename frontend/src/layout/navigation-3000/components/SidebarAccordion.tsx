import { Link, TZLabel } from '@posthog/apps-common'
import clsx from 'clsx'
import { isDayjs } from 'lib/dayjs'
import { IconCheckmark, IconChevronRight, IconClose, IconEllipsis } from 'lib/lemon-ui/icons'
import { Spinner } from 'lib/lemon-ui/Spinner'
<<<<<<< HEAD
import React, { useState } from 'react'
import { BasicListItem, ExtendedListItem, ExtraListItemContext, Accordion } from '../types'
=======
import React, { useEffect, useMemo, useRef, useState } from 'react'
import { BasicListItem, ExtendedListItem, ExtraListItemContext } from '../types'
>>>>>>> d713ab22
import { LemonMenu } from 'lib/lemon-ui/LemonMenu'
import { LemonButton, lemonToast } from '@posthog/lemon-ui'
import { navigation3000Logic } from '../navigationLogic'
import { captureException } from '@sentry/react'
import { KeyboardShortcut } from './KeyboardShortcut'

interface SidebarAccordionProps {
    title: Accordion['title']
    items: Accordion['items']
    loadMore: Accordion['loadMore']
    loading: Accordion['loading']
    collapsed: boolean
    toggle: () => void
    activeItemKey: string | number | null
}

export function SidebarAccordion({
    title,
    items,
    activeItemKey,
    collapsed,
    toggle,
    loadMore,
    loading = false,
}: SidebarAccordionProps): JSX.Element {
    const isEmpty = items.length === 0
    const isEmptyDefinitively = !loading && isEmpty
    const isExpanded = !collapsed && !isEmpty

    return (
        <section
            className={clsx('Accordion', isExpanded && 'Accordion--expanded')}
            aria-busy={loading}
            aria-disabled={isEmpty}
        >
            <div className="Accordion__header" onClick={isExpanded || items.length > 0 ? () => toggle() : undefined}>
                {!loading ? <IconChevronRight /> : <Spinner />}
                <h4>
                    {title}
                    {isEmptyDefinitively && (
                        <>
                            {' '}
                            <i>(empty)</i>
                        </>
                    )}
                </h4>
            </div>
            {isExpanded && (
                <div className="Accordion__content">
                    <SidebarList items={items} activeItemKey={activeItemKey} loadMore={loadMore} />
                </div>
            )}
        </section>
    )
}

export function SidebarList({
    items,
    activeItemKey,
    loadMore,
}: {
    items: BasicListItem[] | ExtendedListItem[]
    activeItemKey: string | number | null
    loadMore: Accordion['loadMore']
}): JSX.Element {
    return (
        <ul className="SidebarList">
            {items.map((item) => {
                let elementKey: React.Key
                let active: boolean
                if (Array.isArray(item.key)) {
                    elementKey = item.key[0]
                    active = typeof activeItemKey === 'string' ? item.key.includes(activeItemKey) : false
                } else {
                    elementKey = item.key
                    active = item.key === activeItemKey
                }
                return <SidebarListItem key={elementKey} item={item} active={active} />
            })}
            {loadMore && (
                <SidebarListItem
                    item={{
                        key: 'load-more',
                        name: 'Load more',
                        url: null,
                    }}
                />
            )}
        </ul>
    )
}

function SidebarListItem({ item, active }: { item: BasicListItem | ExtendedListItem; active?: boolean }): JSX.Element {
    const [isMenuOpen, setIsMenuOpen] = useState(false)
    const [renamingName, setRenamingName] = useState<null | string>(null)
    const [isSavingName, setIsSavingName] = useState(false)
    const ref = useRef<HTMLElement | null>(null)
    item.ref = ref // Inject ref for keyboard navigation

    let formattedName = item.searchMatch?.nameHighlightRanges?.length ? (
        <TextWithHighlights ranges={item.searchMatch.nameHighlightRanges}>{item.name}</TextWithHighlights>
    ) : (
        item.name
    )
<<<<<<< HEAD
    if (!item.url || item.isNamePlaceholder) {
        formattedName = <i>{formattedName}</i>
    }

    return (
        <li
            id={`sidebar-${item.key}`}
            title={item.name}
            className={clsx(
                'SidebarListItem',
                !!item.menuItems && 'SidebarListItem--has-menu',
                isMenuOpen && 'SidebarListItem--is-menu-open',
                !!item.marker && `SidebarListItem--marker-${item.marker.type}`,
                !!item.marker?.status && `SidebarListItem--marker-status-${item.marker.status}`,
                'summary' in item && 'SidebarListItem--extended'
            )}
            aria-current={active ? 'page' : undefined}
        >
            <Link
=======

    const { onRename } = item
    const menuItems = useMemo(() => {
        if (item.onRename) {
            if (typeof item.menuItems !== 'function' || item.menuItems.length !== 1) {
                throw new Error(
                    'menuItems must be a single-argument function for renamable items, so that the "Rename" item is shown'
                )
            }
            return item.menuItems(() => setRenamingName(item.name))
        }
        return typeof item.menuItems === 'function' ? item.menuItems() : item.menuItems
    }, [item, setRenamingName])

    const completeRename = onRename
        ? async (newName: string): Promise<void> => {
              if (newName === item.name) {
                  // No change to be saved
                  setRenamingName(null)
                  return
              }
              setIsSavingName(true)
              try {
                  await onRename(newName)
              } catch (error) {
                  captureException(error)
                  lemonToast.error('Could not rename item')
              } finally {
                  setIsSavingName(false)
                  setRenamingName(null)
              }
          }
        : null

    useEffect(() => {
        // Add double-click handler for renaming
        if (completeRename && renamingName === null) {
            const onDoubleClick = (): void => {
                setRenamingName(item.name)
            }
            const element = ref.current
            if (element) {
                element.addEventListener('dblclick', onDoubleClick)
                return () => {
                    element.removeEventListener('dblclick', onDoubleClick)
                }
            }
        }
    }) // Intentionally run on every render so that ref value changes are picked up

    const content =
        !completeRename || renamingName === null ? (
            <Link
                ref={ref as React.RefObject<HTMLAnchorElement>}
>>>>>>> d713ab22
                to={item.url || undefined}
                className="SidebarListItem__link"
                onKeyDown={(e) => {
                    if (e.key === 'ArrowDown') {
                        if (e.metaKey || e.ctrlKey) {
                            ;(e.target as HTMLElement).click()
                        } else {
                            navigation3000Logic.actions.focusNextItem()
                            e.preventDefault()
                        }
                    } else if (e.key === 'ArrowUp') {
                        navigation3000Logic.actions.focusPreviousItem()
                        e.preventDefault()
                    } else if (completeRename && e.key === 'Enter') {
                        setRenamingName(item.name)
                        e.preventDefault()
                    }
                }}
                onFocus={() => {
                    navigation3000Logic.actions.setLastFocusedItemByKey(
                        Array.isArray(item.key) ? item.key[0] : item.key
                    )
                }}
            >
                {'summary' in item ? (
                    <>
                        <div className="flex space-between gap-1">
                            <h5 className="flex-1">{formattedName}</h5>
                            <div>
                                <ExtraContext data={item.extraContextTop} />
                            </div>
                        </div>
                        <div className="flex space-between gap-1">
                            <div className="flex-1 overflow-hidden text-ellipsis">
                                {item.searchMatch?.matchingFields
                                    ? `Matching fields: ${item.searchMatch.matchingFields
                                          .map((field) => field.replace(/_/g, ' '))
                                          .join(', ')}`
                                    : item.summary}
                            </div>
                            <div>
                                <ExtraContext data={item.extraContextBottom} />
                            </div>
                        </div>
                    </>
                ) : (
                    <h5>{formattedName}</h5>
                )}
            </Link>
        ) : (
            <div className="SidebarListItem__rename" ref={ref as React.RefObject<HTMLDivElement>}>
                <input
                    value={renamingName}
                    onChange={(e) => setRenamingName(e.target.value)}
                    onKeyDown={(e) => {
                        if (e.key === 'ArrowDown') {
                            navigation3000Logic.actions.focusNextItem()
                            e.preventDefault()
                        } else if (e.key === 'ArrowUp') {
                            navigation3000Logic.actions.focusPreviousItem()
                            e.preventDefault()
                        } else if (e.key === 'Enter') {
                            completeRename(renamingName).then(() => {
                                // In the keyboard nav experience, we need to refocus the item once it's a link again
                                setTimeout(() => ref.current?.focus(), 0)
                            })
                            e.preventDefault()
                        } else if (e.key === 'Escape') {
                            setRenamingName(null)
                            // In the keyboard nav experience, we need to refocus the item once it's a link again
                            setTimeout(() => ref.current?.focus(), 0)
                            e.preventDefault()
                        }
                    }}
                    onFocus={(e) => {
                        navigation3000Logic.actions.setLastFocusedItemByKey(
                            Array.isArray(item.key) ? item.key[0] : item.key
                        )
                        ;(e.target as HTMLInputElement).select()
                    }}
                    onBlur={(e) => {
                        if (e.relatedTarget?.ariaLabel === 'Save name') {
                            completeRename(renamingName)
                        } else {
                            setRenamingName(null)
                        }
                    }}
                    disabled={isSavingName}
                    autoFocus
                />
            </div>
        )

    return (
        <li
            id={`sidebar-${item.key}`}
            title={item.name}
            className={clsx(
                'SidebarListItem',
                !!item.menuItems?.length && 'SidebarListItem--has-menu',
                isMenuOpen && 'SidebarListItem--is-menu-open',
                renamingName !== null && 'SidebarListItem--is-renaming',
                !!item.marker && `SidebarListItem--marker-${item.marker.type}`,
                !!item.marker?.status && `SidebarListItem--marker-status-${item.marker.status}`,
                'summary' in item && 'SidebarListItem--extended'
            )}
            aria-current={active ? 'page' : undefined}
        >
            {content}
            {renamingName !== null ? (
                <div className="SidebarListItem__actions">
                    {!isSavingName && (
                        <LemonButton // This has no onClick, as the action is actually handled in the input's onBlur
                            size="small"
                            noPadding
                            icon={<IconClose />}
                            tooltip={
                                <>
                                    Cancel <KeyboardShortcut escape />
                                </>
                            }
                            aria-label="Cancel"
                        />
                    )}
                    <LemonButton // This has no onClick, as the action is actually handled in the input's onBlur
                        size="small"
                        noPadding
                        icon={<IconCheckmark />}
                        tooltip={
                            !isSavingName ? (
                                <>
                                    Save name <KeyboardShortcut enter />
                                </>
                            ) : null
                        }
                        loading={isSavingName}
                        aria-label="Save name"
                    />
                </div>
            ) : (
                menuItems?.length && (
                    <LemonMenu items={menuItems} onVisibilityChange={setIsMenuOpen}>
                        <div className="SidebarListItem__actions">
                            <LemonButton size="small" noPadding icon={<IconEllipsis />} />
                        </div>
                    </LemonMenu>
                )
            )}
        </li>
    )
}

/** Text with specified ranges highlighted by increased font weight. Great for higlighting search term matches. */
function TextWithHighlights({
    children,
    ranges,
}: {
    children: string
    ranges: readonly [number, number][]
}): JSX.Element {
    const segments: JSX.Element[] = []
    let previousBoldEnd = 0
    let segmentIndex = 0
    // Divide the item name into bold and regular segments
    for (let i = 0; i < ranges.length; i++) {
        const [currentBoldStart, currentBoldEnd] = ranges[i]
        if (currentBoldStart > previousBoldEnd) {
            segments.push(
                <React.Fragment key={segmentIndex}>{children.slice(previousBoldEnd, currentBoldStart)}</React.Fragment>
            )
            segmentIndex++
        }
        segments.push(<b key={segmentIndex}>{children.slice(currentBoldStart, currentBoldEnd)}</b>)
        segmentIndex++
        previousBoldEnd = currentBoldEnd
    }
    // If there is a non-highlighted segment left at the end, add it now
    if (previousBoldEnd < children.length) {
        segments.push(
            <React.Fragment key={segmentIndex}>{children.slice(previousBoldEnd, children.length)}</React.Fragment>
        )
    }

    return <>{segments}</>
}

/** Smart rendering of list item extra context. */
function ExtraContext({ data }: { data: ExtraListItemContext }): JSX.Element {
    return isDayjs(data) ? <TZLabel time={data} /> : <>{data}</>
}<|MERGE_RESOLUTION|>--- conflicted
+++ resolved
@@ -2,14 +2,9 @@
 import clsx from 'clsx'
 import { isDayjs } from 'lib/dayjs'
 import { IconCheckmark, IconChevronRight, IconClose, IconEllipsis } from 'lib/lemon-ui/icons'
+import { BasicListItem, ExtendedListItem, ExtraListItemContext, Accordion } from '../types'
+import React, { useEffect, useMemo, useRef, useState } from 'react'
 import { Spinner } from 'lib/lemon-ui/Spinner'
-<<<<<<< HEAD
-import React, { useState } from 'react'
-import { BasicListItem, ExtendedListItem, ExtraListItemContext, Accordion } from '../types'
-=======
-import React, { useEffect, useMemo, useRef, useState } from 'react'
-import { BasicListItem, ExtendedListItem, ExtraListItemContext } from '../types'
->>>>>>> d713ab22
 import { LemonMenu } from 'lib/lemon-ui/LemonMenu'
 import { LemonButton, lemonToast } from '@posthog/lemon-ui'
 import { navigation3000Logic } from '../navigationLogic'
@@ -114,27 +109,9 @@
     ) : (
         item.name
     )
-<<<<<<< HEAD
     if (!item.url || item.isNamePlaceholder) {
         formattedName = <i>{formattedName}</i>
     }
-
-    return (
-        <li
-            id={`sidebar-${item.key}`}
-            title={item.name}
-            className={clsx(
-                'SidebarListItem',
-                !!item.menuItems && 'SidebarListItem--has-menu',
-                isMenuOpen && 'SidebarListItem--is-menu-open',
-                !!item.marker && `SidebarListItem--marker-${item.marker.type}`,
-                !!item.marker?.status && `SidebarListItem--marker-status-${item.marker.status}`,
-                'summary' in item && 'SidebarListItem--extended'
-            )}
-            aria-current={active ? 'page' : undefined}
-        >
-            <Link
-=======
 
     const { onRename } = item
     const menuItems = useMemo(() => {
@@ -189,7 +166,6 @@
         !completeRename || renamingName === null ? (
             <Link
                 ref={ref as React.RefObject<HTMLAnchorElement>}
->>>>>>> d713ab22
                 to={item.url || undefined}
                 className="SidebarListItem__link"
                 onKeyDown={(e) => {
