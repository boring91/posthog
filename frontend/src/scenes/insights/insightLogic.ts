--- conflicted
+++ resolved
@@ -380,6 +380,10 @@
             (props: InsightLogicProps) =>
                 !!props.dashboardItemId && props.dashboardItemId !== 'new' && !props.dashboardItemId.startsWith('new-'),
         ],
+        isInExperimentContext: [
+            () => [router.selectors.location],
+            ({ pathname }) => /^.*\/experiments\/\d+$/.test(pathname),
+        ],
         derivedName: [
             (s) => [s.insight, s.aggregationLabel, s.cohortsById, s.mathDefinitions],
             (insight, aggregationLabel, cohortsById, mathDefinitions) =>
@@ -413,20 +417,6 @@
                 )
             },
         ],
-<<<<<<< HEAD
-        isInDashboardContext: [
-            () => [router.selectors.location],
-            ({ pathname }) =>
-                pathname.startsWith('/dashboard') ||
-                pathname.startsWith('/home') ||
-                pathname.startsWith('/shared-dashboard'),
-        ],
-        isInExperimentContext: [
-            () => [router.selectors.location],
-            ({ pathname }) => /^.*\/experiments\/\d+$/.test(pathname),
-        ],
-=======
->>>>>>> 40e0e3f3
         allEventNames: [
             (s) => [s.filters, actionsModel.selectors.actions],
             (filters, actions: ActionType[]) => {
