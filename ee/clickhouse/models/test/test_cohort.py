--- conflicted
+++ resolved
@@ -1,10 +1,5 @@
-<<<<<<< HEAD
 from datetime import datetime, timedelta
-from uuid import uuid4
-=======
-from datetime import datetime
 from unittest.mock import patch
->>>>>>> 5887bd21
 
 from django.utils import timezone
 from freezegun import freeze_time
