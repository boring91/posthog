--- conflicted
+++ resolved
@@ -355,24 +355,24 @@
         )._exec_query()
         self.assertCountEqual([val[0] for val in results], [person2.uuid])
 
-<<<<<<< HEAD
+        # Check custom_steps give same answers for breakdowns
+        custom_step_results = ClickhouseFunnelPersons(
+            filter.with_data({"funnel_step_breakdown": "EE", "funnel_custom_steps": [1, 2, 3]}),
+            self.team,
+            user=self.user,
+        )._exec_query()
+        self.assertEqual(results, custom_step_results)
+
         results = ClickhouseFunnelPersons(
             filter.with_data({"funnel_step_breakdown": "PL"}), self.team, user=self.user
         )._exec_query()
-=======
+        self.assertCountEqual([val[0] for val in results], [person1.uuid])
+
         # Check custom_steps give same answers for breakdowns
         custom_step_results = ClickhouseFunnelPersons(
-            filter.with_data({"funnel_step_breakdown": "EE", "funnel_custom_steps": [1, 2, 3]}), self.team
-        )._exec_query()
-        self.assertEqual(results, custom_step_results)
-
-        results = ClickhouseFunnelPersons(filter.with_data({"funnel_step_breakdown": "PL"}), self.team)._exec_query()
->>>>>>> 7b3defb9
-        self.assertCountEqual([val[0] for val in results], [person1.uuid])
-
-        # Check custom_steps give same answers for breakdowns
-        custom_step_results = ClickhouseFunnelPersons(
-            filter.with_data({"funnel_step_breakdown": "PL", "funnel_custom_steps": [1, 2, 3]}), self.team
+            filter.with_data({"funnel_step_breakdown": "PL", "funnel_custom_steps": [1, 2, 3]}),
+            self.team,
+            user=self.user,
         )._exec_query()
         self.assertEqual(results, custom_step_results)
 
