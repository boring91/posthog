import json
from typing import List

from rest_framework import serializers

from ee.clickhouse.client import sync_execute
from ee.clickhouse.sql.elements import GET_ALL_ELEMENTS_SQL, GET_ELEMENTS_BY_ELEMENTS_HASH_SQL, INSERT_ELEMENTS_SQL
from ee.kafka.client import ClickhouseProducer
from ee.kafka.topics import KAFKA_ELEMENTS
from posthog.cache import get_cached_value, set_cached_value
from posthog.models.element import Element
from posthog.models.element_group import hash_elements
from posthog.models.team import Team


<<<<<<< HEAD
def create_element_group(team: Team, elements_hash: str) -> UUID:
    id = uuid4()
    async_execute(INSERT_ELEMENT_GROUP_SQL, {"id": id, "elements_hash": elements_hash, "team_id": team.pk})
    return id


def create_element(element: Element, team: Team, group_id: UUID) -> None:
    async_execute(
        INSERT_ELEMENTS_SQL,
        {
            "text": element.text or "",
            "tag_name": element.tag_name or "",
            "href": element.href or "",
            "attr_id": element.attr_id or "",
            "attr_class": element.attr_class or [],
            "nth_child": element.nth_child or 0,
            "nth_of_type": element.nth_of_type or 0,
            "attributes": json.dumps(element.attributes or {}),
            "order": element.order or 0,
            "team_id": team.pk,
            "group_id": group_id,
        },
    )


def create_elements(elements: List[Element], team: Team) -> str:
    # create group
    for index, element in enumerate(elements):
        element.order = index

    elements_hash = hash_elements(elements)
    group_id = create_element_group(elements_hash=elements_hash, team=team)

    # create elements
    for index, element in enumerate(elements):
        create_element(element=element, team=team, group_id=group_id)

    return elements_hash
=======
def create_element(element: Element, team: Team, elements_hash: str) -> None:
    data = {
        "text": element.text or "",
        "tag_name": element.tag_name or "",
        "href": element.href or "",
        "attr_id": element.attr_id or "",
        "attr_class": element.attr_class or [],
        "nth_child": element.nth_child or 0,
        "nth_of_type": element.nth_of_type or 0,
        "attributes": json.dumps(element.attributes or {}),
        "order": element.order or 0,
        "team_id": team.pk,
        "elements_hash": elements_hash,
    }
    p = ClickhouseProducer()
    p.produce(topic=KAFKA_ELEMENTS, sql=INSERT_ELEMENTS_SQL, data=data)


def create_elements(elements: List[Element], team: Team, use_cache: bool = True) -> str:
    # create group
    for index, element in enumerate(elements):
        element.order = index
    elements_hash = hash_elements(elements)

    if use_cache and get_cached_value(team.pk, "elements/{}".format(elements_hash)):
        return elements_hash

    # create elements
    for index, element in enumerate(elements):
        create_element(element=element, team=team, elements_hash=elements_hash)
>>>>>>> 6b6e0b97

    if use_cache:
        set_cached_value(team.pk, "elements/{}".format(elements_hash), "1")

<<<<<<< HEAD
def get_element_group_by_hash(elements_hash: str, team_id: int):
    result = sync_execute(GET_ELEMENT_GROUP_BY_HASH_SQL, {"elements_hash": elements_hash, "team_id": team_id})
    return ClickhouseElementGroupSerializer(result, many=True).data


def get_elements_by_group(group_id: UUID, team_id: int):
    result = sync_execute(GET_ELEMENT_BY_GROUP_SQL, {"group_id": group_id, "team_id": team_id})
    return ClickhouseElementSerializer(result, many=True).data


def get_elements_by_elements_hash(elements_hash: str, team_id: int):
    elements_group = get_element_group_by_hash(elements_hash, team_id)
    if len(elements_group) > 0:
        return get_elements_by_group(elements_group[0]["id"], team_id)

    return []


def get_elements():
    result = sync_execute(GET_ELEMENTS_SQL)
=======
    return elements_hash


def get_elements_by_elements_hash(elements_hash: str, team_id: int):
    result = sync_execute(GET_ELEMENTS_BY_ELEMENTS_HASH_SQL, {"elements_hash": elements_hash, "team_id": team_id})
    return ClickhouseElementSerializer(result, many=True).data


def get_all_elements(final: bool = False):
    result = sync_execute(GET_ALL_ELEMENTS_SQL.format(final="FINAL" if final else ""))
>>>>>>> 6b6e0b97
    return ClickhouseElementSerializer(result, many=True).data


class ClickhouseElementSerializer(serializers.Serializer):
    id = serializers.SerializerMethodField()
    text = serializers.SerializerMethodField()
    tag_name = serializers.SerializerMethodField()
    href = serializers.SerializerMethodField()
    attr_id = serializers.SerializerMethodField()
    attr_class = serializers.SerializerMethodField()
    nth_child = serializers.SerializerMethodField()
    nth_of_type = serializers.SerializerMethodField()
    attributes = serializers.SerializerMethodField()
    order = serializers.SerializerMethodField()
    team_id = serializers.SerializerMethodField()
    created_at = serializers.SerializerMethodField()
    elements_hash = serializers.SerializerMethodField()

    def get_id(self, element):
        return element[0]

    def get_text(self, element):
        return element[1]

    def get_tag_name(self, element):
        return element[2]

    def get_href(self, element):
        return element[3]

    def get_attr_id(self, element):
        return element[4]

    def get_attr_class(self, element):
        return element[5]

    def get_nth_child(self, element):
        return element[6]

    def get_nth_of_type(self, element):
        return element[7]

    def get_attributes(self, element):
        return json.loads(element[8])

    def get_order(self, element):
        return element[9]

    def get_team_id(self, element):
        return element[10]

    def get_created_at(self, element):
        return element[11]

    def get_elements_hash(self, element):
        return element[12]<|MERGE_RESOLUTION|>--- conflicted
+++ resolved
@@ -13,46 +13,6 @@
 from posthog.models.team import Team
 
 
-<<<<<<< HEAD
-def create_element_group(team: Team, elements_hash: str) -> UUID:
-    id = uuid4()
-    async_execute(INSERT_ELEMENT_GROUP_SQL, {"id": id, "elements_hash": elements_hash, "team_id": team.pk})
-    return id
-
-
-def create_element(element: Element, team: Team, group_id: UUID) -> None:
-    async_execute(
-        INSERT_ELEMENTS_SQL,
-        {
-            "text": element.text or "",
-            "tag_name": element.tag_name or "",
-            "href": element.href or "",
-            "attr_id": element.attr_id or "",
-            "attr_class": element.attr_class or [],
-            "nth_child": element.nth_child or 0,
-            "nth_of_type": element.nth_of_type or 0,
-            "attributes": json.dumps(element.attributes or {}),
-            "order": element.order or 0,
-            "team_id": team.pk,
-            "group_id": group_id,
-        },
-    )
-
-
-def create_elements(elements: List[Element], team: Team) -> str:
-    # create group
-    for index, element in enumerate(elements):
-        element.order = index
-
-    elements_hash = hash_elements(elements)
-    group_id = create_element_group(elements_hash=elements_hash, team=team)
-
-    # create elements
-    for index, element in enumerate(elements):
-        create_element(element=element, team=team, group_id=group_id)
-
-    return elements_hash
-=======
 def create_element(element: Element, team: Team, elements_hash: str) -> None:
     data = {
         "text": element.text or "",
@@ -83,33 +43,10 @@
     # create elements
     for index, element in enumerate(elements):
         create_element(element=element, team=team, elements_hash=elements_hash)
->>>>>>> 6b6e0b97
 
     if use_cache:
         set_cached_value(team.pk, "elements/{}".format(elements_hash), "1")
 
-<<<<<<< HEAD
-def get_element_group_by_hash(elements_hash: str, team_id: int):
-    result = sync_execute(GET_ELEMENT_GROUP_BY_HASH_SQL, {"elements_hash": elements_hash, "team_id": team_id})
-    return ClickhouseElementGroupSerializer(result, many=True).data
-
-
-def get_elements_by_group(group_id: UUID, team_id: int):
-    result = sync_execute(GET_ELEMENT_BY_GROUP_SQL, {"group_id": group_id, "team_id": team_id})
-    return ClickhouseElementSerializer(result, many=True).data
-
-
-def get_elements_by_elements_hash(elements_hash: str, team_id: int):
-    elements_group = get_element_group_by_hash(elements_hash, team_id)
-    if len(elements_group) > 0:
-        return get_elements_by_group(elements_group[0]["id"], team_id)
-
-    return []
-
-
-def get_elements():
-    result = sync_execute(GET_ELEMENTS_SQL)
-=======
     return elements_hash
 
 
@@ -120,7 +57,6 @@
 
 def get_all_elements(final: bool = False):
     result = sync_execute(GET_ALL_ELEMENTS_SQL.format(final="FINAL" if final else ""))
->>>>>>> 6b6e0b97
     return ClickhouseElementSerializer(result, many=True).data
 
 
