--- conflicted
+++ resolved
@@ -666,11 +666,11 @@
     return result
 
 
-<<<<<<< HEAD
 def should_refresh(request: Request) -> bool:
     key = "refresh"
     return (request.query_params.get(key, "") or request.GET.get(key, "")).lower() == "true"
-=======
+
+
 def str_to_bool(value: Any) -> bool:
     """Return whether the provided string (or any value really) represents true. Otherwise false.
     Just like plugin server stringToBoolean.
@@ -682,5 +682,4 @@
 
 def print_warning(warning_lines: Sequence[str]):
     highlight_length = min(max(map(len, warning_lines)) // 2, shutil.get_terminal_size().columns)
-    print("\n".join(("", "🔻" * highlight_length, *warning_lines, "🔺" * highlight_length, "",)), file=sys.stderr)
->>>>>>> 902eb773
+    print("\n".join(("", "🔻" * highlight_length, *warning_lines, "🔺" * highlight_length, "",)), file=sys.stderr)