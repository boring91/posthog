--- conflicted
+++ resolved
@@ -6,10 +6,6 @@
 import { Breadcrumb } from '~/types'
 
 import type { campaignSceneLogicType } from './campaignSceneLogicType'
-<<<<<<< HEAD
-import { HogFlow } from './Workflows/types'
-=======
->>>>>>> a0eb6e84
 
 export const CampaignTabs = ['overview', 'workflow'] as const
 export type CampaignTab = (typeof CampaignTabs)[number]
@@ -21,12 +17,6 @@
 
 export const campaignSceneLogic = kea<campaignSceneLogicType>([
     path(['products', 'messaging', 'frontend', 'campaignSceneLogic']),
-<<<<<<< HEAD
-    connect(() => ({
-        values: [campaignLogic, ['campaign']],
-    })),
-=======
->>>>>>> a0eb6e84
     props({ id: 'new' } as CampaignSceneLogicProps),
     actions({
         setCurrentTab: (tab: CampaignTab) => ({ tab }),
