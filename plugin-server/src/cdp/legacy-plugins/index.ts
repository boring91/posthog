<<<<<<< HEAD
import { customerioPlugin } from './customerio'
import { hubspotPlugin } from './hubspot'
import { intercomPlugin } from './intercom'
import { avoPlugin } from './posthog-avo'
import { brazePlugin } from './posthog-braze-app'
import { engagePlugin } from './posthog-engage-so'
import { gcsPlugin } from './posthog-gcs'
import { laudspeakerPlugin } from './posthog-laudspeaker-app'
import { patternsPlugin } from './posthog-patterns-app'
import { replicatorPlugin } from './posthog-plugin-replicator'
import { pubsubPlugin } from './pubsub'
import { rudderstackPlugin } from './rudderstack-posthog'
import { salesforcePlugin } from './salesforce/src'
import { sendgridPlugin } from './sendgrid'
=======
import { customerioPlugin } from './_destinations/customerio'
import { intercomPlugin } from './_destinations/intercom'
import { downsamplingPlugin } from './_transformations/downsampling-plugin'
import { languageUrlSplitterApp } from './_transformations/language-url-splitter-app'
import { posthogAppUrlParametersToEventPropertiesPlugin } from './_transformations/posthog-app-url-parameters-to-event-properties'
import { posthogFilterOutPlugin } from './_transformations/posthog-filter-out-plugin'
import { posthogUrlNormalizerPlugin } from './_transformations/posthog-url-normalizer-plugin'
import { propertyFilterPlugin } from './_transformations/property-filter-plugin'
import { semverFlattenerPlugin } from './_transformations/semver-flattener-plugin'
import { taxonomyPlugin } from './_transformations/taxonomy-plugin'
import { timestampParserPlugin } from './_transformations/timestamp-parser-plugin'
import { userAgentPlugin } from './_transformations/user-agent-plugin'
>>>>>>> e5a80821

export const DESTINATION_PLUGINS_BY_ID = {
    [customerioPlugin.id]: customerioPlugin,
    [intercomPlugin.id]: intercomPlugin,
<<<<<<< HEAD
    [rudderstackPlugin.id]: rudderstackPlugin,
    [hubspotPlugin.id]: hubspotPlugin,
    [engagePlugin.id]: engagePlugin,
    [avoPlugin.id]: avoPlugin,
    [patternsPlugin.id]: patternsPlugin,
    [brazePlugin.id]: brazePlugin,
    [pubsubPlugin.id]: pubsubPlugin,
    [sendgridPlugin.id]: sendgridPlugin,
    [gcsPlugin.id]: gcsPlugin,
    [salesforcePlugin.id]: salesforcePlugin,
    [laudspeakerPlugin.id]: laudspeakerPlugin,
    [replicatorPlugin.id]: replicatorPlugin,
=======
}

export const TRANSFORMATION_PLUGINS_BY_ID = {
    [downsamplingPlugin.id]: downsamplingPlugin,
    [languageUrlSplitterApp.id]: languageUrlSplitterApp,
    [posthogAppUrlParametersToEventPropertiesPlugin.id]: posthogAppUrlParametersToEventPropertiesPlugin,
    [posthogFilterOutPlugin.id]: posthogFilterOutPlugin,
    [posthogUrlNormalizerPlugin.id]: posthogUrlNormalizerPlugin,
    [propertyFilterPlugin.id]: propertyFilterPlugin,
    [semverFlattenerPlugin.id]: semverFlattenerPlugin,
    [taxonomyPlugin.id]: taxonomyPlugin,
    [timestampParserPlugin.id]: timestampParserPlugin,
    [userAgentPlugin.id]: userAgentPlugin,
>>>>>>> e5a80821
}<|MERGE_RESOLUTION|>--- conflicted
+++ resolved
@@ -1,19 +1,3 @@
-<<<<<<< HEAD
-import { customerioPlugin } from './customerio'
-import { hubspotPlugin } from './hubspot'
-import { intercomPlugin } from './intercom'
-import { avoPlugin } from './posthog-avo'
-import { brazePlugin } from './posthog-braze-app'
-import { engagePlugin } from './posthog-engage-so'
-import { gcsPlugin } from './posthog-gcs'
-import { laudspeakerPlugin } from './posthog-laudspeaker-app'
-import { patternsPlugin } from './posthog-patterns-app'
-import { replicatorPlugin } from './posthog-plugin-replicator'
-import { pubsubPlugin } from './pubsub'
-import { rudderstackPlugin } from './rudderstack-posthog'
-import { salesforcePlugin } from './salesforce/src'
-import { sendgridPlugin } from './sendgrid'
-=======
 import { customerioPlugin } from './_destinations/customerio'
 import { intercomPlugin } from './_destinations/intercom'
 import { downsamplingPlugin } from './_transformations/downsampling-plugin'
@@ -26,25 +10,22 @@
 import { taxonomyPlugin } from './_transformations/taxonomy-plugin'
 import { timestampParserPlugin } from './_transformations/timestamp-parser-plugin'
 import { userAgentPlugin } from './_transformations/user-agent-plugin'
->>>>>>> e5a80821
 
 export const DESTINATION_PLUGINS_BY_ID = {
     [customerioPlugin.id]: customerioPlugin,
     [intercomPlugin.id]: intercomPlugin,
-<<<<<<< HEAD
-    [rudderstackPlugin.id]: rudderstackPlugin,
-    [hubspotPlugin.id]: hubspotPlugin,
-    [engagePlugin.id]: engagePlugin,
-    [avoPlugin.id]: avoPlugin,
-    [patternsPlugin.id]: patternsPlugin,
-    [brazePlugin.id]: brazePlugin,
-    [pubsubPlugin.id]: pubsubPlugin,
-    [sendgridPlugin.id]: sendgridPlugin,
-    [gcsPlugin.id]: gcsPlugin,
-    [salesforcePlugin.id]: salesforcePlugin,
-    [laudspeakerPlugin.id]: laudspeakerPlugin,
-    [replicatorPlugin.id]: replicatorPlugin,
-=======
+    // [rudderstackPlugin.id]: rudderstackPlugin,
+    // [hubspotPlugin.id]: hubspotPlugin,
+    // [engagePlugin.id]: engagePlugin,
+    // [avoPlugin.id]: avoPlugin,
+    // [patternsPlugin.id]: patternsPlugin,
+    // [brazePlugin.id]: brazePlugin,
+    // [pubsubPlugin.id]: pubsubPlugin,
+    // [sendgridPlugin.id]: sendgridPlugin,
+    // [gcsPlugin.id]: gcsPlugin,
+    // [salesforcePlugin.id]: salesforcePlugin,
+    // [laudspeakerPlugin.id]: laudspeakerPlugin,
+    // [replicatorPlugin.id]: replicatorPlugin,
 }
 
 export const TRANSFORMATION_PLUGINS_BY_ID = {
@@ -58,5 +39,4 @@
     [taxonomyPlugin.id]: taxonomyPlugin,
     [timestampParserPlugin.id]: timestampParserPlugin,
     [userAgentPlugin.id]: userAgentPlugin,
->>>>>>> e5a80821
 }