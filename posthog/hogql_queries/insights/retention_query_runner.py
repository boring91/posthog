--- conflicted
+++ resolved
@@ -329,11 +329,7 @@
 
         return RetentionQueryResponse(results=results, timings=response.timings, hogql=hogql)
 
-<<<<<<< HEAD
-    def to_persons_query(self, selected_interval: Optional[int] = None) -> ast.SelectQuery:
-=======
     def to_persons_query(self, interval: Optional[int] = None) -> ast.SelectQuery:
->>>>>>> a26d1318
         with self.timings.measure("retention_query"):
             retention_query = parse_select(
                 """
@@ -346,11 +342,7 @@
                     GROUP BY actor_id
                 """,
                 placeholders={
-<<<<<<< HEAD
-                    "actor_query": self.actor_query(breakdown_values_filter=[selected_interval]),
-=======
                     "actor_query": self.actor_query(breakdown_values_filter=[interval]),
->>>>>>> a26d1318
                 },
                 timings=self.timings,
             )
