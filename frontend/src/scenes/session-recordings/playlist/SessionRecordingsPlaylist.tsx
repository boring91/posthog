import React, { useState } from 'react'
import { useActions, useValues } from 'kea'
import { RecordingFilters, SessionRecordingType, ReplayTabs, ProductKey } from '~/types'
import {
    DEFAULT_RECORDING_FILTERS,
    defaultPageviewPropertyEntityFilter,
    RECORDINGS_LIMIT,
    SessionRecordingListLogicProps,
    sessionRecordingsListLogic,
} from './sessionRecordingsListLogic'
import './SessionRecordingsPlaylist.scss'
import { SessionRecordingPlayer } from '../player/SessionRecordingPlayer'
import { EmptyMessage } from 'lib/components/EmptyMessage/EmptyMessage'
import { LemonButton, LemonDivider, Link } from '@posthog/lemon-ui'
import { IconFilter, IconMagnifier, IconSettings, IconWithCount } from 'lib/lemon-ui/icons'
import { SessionRecordingsList } from './SessionRecordingsList'
import clsx from 'clsx'
import { useResizeBreakpoints } from 'lib/hooks/useResizeObserver'
import { Spinner } from 'lib/lemon-ui/Spinner'
import { Tooltip } from 'lib/lemon-ui/Tooltip'
import { SessionRecordingsFilters } from '../filters/SessionRecordingsFilters'
import { urls } from 'scenes/urls'
import { LemonBanner } from 'lib/lemon-ui/LemonBanner'
import { ProductIntroduction } from 'lib/components/ProductIntroduction/ProductIntroduction'
import { openSessionRecordingSettingsDialog } from '../settings/SessionRecordingSettings'
import { teamLogic } from 'scenes/teamLogic'
import { router } from 'kea-router'
import { userLogic } from 'scenes/userLogic'
import { FEATURE_FLAGS } from 'lib/constants'
import { featureFlagLogic } from 'lib/logic/featureFlagLogic'
import { PropertyKeyInfo } from 'lib/components/PropertyKeyInfo'
import { SessionRecordingsPlaylistSettings } from './SessionRecordingsPlaylistSettings'

const CounterBadge = ({ children }: { children: React.ReactNode }): JSX.Element => (
    <span className="rounded py-1 px-2 mr-1 text-xs bg-border-light font-semibold select-none">{children}</span>
)

function UnusableEventsWarning(props: { unusableEventsInFilter: string[] }): JSX.Element {
    // TODO add docs on how to enrich custom events with session_id and link to it from here
    return (
        <LemonBanner type="warning">
            <p>Cannot use these events to filter for session recordings:</p>
            <li className={'my-1'}>
                {props.unusableEventsInFilter.map((event) => (
                    <span key={event}>"{event}"</span>
                ))}
            </li>
            <p>
                Events have to have a <PropertyKeyInfo value={'$session_id'} /> to be used to filter recordings. This is
                added automatically by{' '}
                <Link to={'https://posthog.com/docs/libraries/js'} target={'_blank'}>
                    the Web SDK
                </Link>
            </p>
        </LemonBanner>
    )
}

export function RecordingsLists({
    playlistShortId,
    personUUID,
    filters: defaultFilters,
    updateSearchParams,
}: SessionRecordingsPlaylistProps): JSX.Element {
    const logicProps = {
        playlistShortId,
        personUUID,
        filters: defaultFilters,
        updateSearchParams,
    }
    const logic = sessionRecordingsListLogic(logicProps)
    const {
        filters,
        hasNext,
        sessionRecordings,
        sessionRecordingsResponseLoading,
        activeSessionRecording,
<<<<<<< HEAD
        showFilters,
        showAdvancedFilters,
        showSettings,
=======
>>>>>>> 076bafae
        pinnedRecordingsResponse,
        pinnedRecordingsResponseLoading,
        totalFiltersCount,
        listingVersion,
        sessionRecordingsAPIErrored,
        pinnedRecordingsAPIErrored,
        unusableEventsInFilter,
    } = useValues(logic)
<<<<<<< HEAD
    const {
        setSelectedRecordingId,
        setFilters,
        maybeLoadSessionRecordings,
        setShowFilters,
        setShowSettings,
        resetFilters,
        toggleAdvancedFilters,
    } = useActions(logic)
=======
    const { setSelectedRecordingId, setFilters, maybeLoadSessionRecordings, resetFilters } = useActions(logic)
    const { autoplayDirection, showFilters } = useValues(playerSettingsLogic)
    const { toggleAutoplayDirection, setShowFilters } = useActions(playerSettingsLogic)
>>>>>>> 076bafae
    const [collapsed, setCollapsed] = useState({ pinned: false, other: false })

    const onRecordingClick = (recording: SessionRecordingType): void => {
        setSelectedRecordingId(recording.id)
    }

    const onPropertyClick = (property: string, value?: string): void => {
        setFilters(defaultPageviewPropertyEntityFilter(filters, property, value))
    }

    return (
        <>
            <div className="SessionRecordingsPlaylist__lists">
                {/* Pinned recordings */}
                {!!playlistShortId && !showFilters ? (
                    <SessionRecordingsList
                        className={clsx({
                            'max-h-1/2 h-fit': !collapsed.other,
                            'shrink-1': !collapsed.pinned && collapsed.other,
                        })}
                        listKey="pinned"
                        title="Pinned Recordings"
                        titleRight={
                            pinnedRecordingsResponse?.results?.length ? (
                                <CounterBadge>{pinnedRecordingsResponse.results.length}</CounterBadge>
                            ) : null
                        }
                        onRecordingClick={onRecordingClick}
                        onPropertyClick={onPropertyClick}
                        collapsed={collapsed.pinned}
                        onCollapse={() => setCollapsed({ ...collapsed, pinned: !collapsed.pinned })}
                        recordings={pinnedRecordingsResponse?.results}
                        loading={pinnedRecordingsResponseLoading}
                        info={
                            <>
                                You can pin recordings to a playlist to easily keep track of relevant recordings for the
                                task at hand. Pinned recordings are always shown, regardless of filters.
                            </>
                        }
                        activeRecordingId={activeSessionRecording?.id}
                        empty={
                            pinnedRecordingsAPIErrored ? (
                                <LemonBanner type="error">Error while trying to load pinned recordings.</LemonBanner>
                            ) : !!unusableEventsInFilter.length ? (
                                <UnusableEventsWarning unusableEventsInFilter={unusableEventsInFilter} />
                            ) : undefined
                        }
                    />
                ) : null}

                {/* Other recordings */}
                <SessionRecordingsList
                    className={clsx({
                        'flex-1': !collapsed.other,
                        'shrink-0': collapsed.other,
                    })}
                    listKey="other"
                    title={!playlistShortId ? 'Recordings' : 'Other recordings'}
                    titleRight={
                        <>
                            {sessionRecordings.length ? (
                                <Tooltip
                                    placement="bottom"
                                    title={
                                        <>
                                            Showing {sessionRecordings.length} results.
                                            <br />
                                            Scrolling to the bottom or the top of the list will load older or newer
                                            recordings respectively.
                                        </>
                                    }
                                >
                                    <span>
                                        <CounterBadge>{Math.min(999, sessionRecordings.length)}+</CounterBadge>
                                    </span>
                                </Tooltip>
                            ) : null}
                        </>
                    }
                    titleActions={
                        <>
                            <LemonButton
                                tooltip={'filter recordings'}
                                size="small"
                                status={showFilters ? 'primary' : 'primary-alt'}
                                type="tertiary"
                                active={showFilters}
                                icon={
                                    <IconWithCount count={totalFiltersCount}>
                                        <IconFilter />
                                    </IconWithCount>
                                }
                                onClick={() => setShowFilters(!showFilters)}
                            >
                                Filter
                            </LemonButton>
                            <LemonButton
                                tooltip={'playlist settings'}
                                size="small"
                                status={showSettings ? 'primary' : 'primary-alt'}
                                type="tertiary"
                                active={showSettings}
                                icon={<IconSettings />}
                                onClick={() => setShowSettings(!showSettings)}
                            />
                        </>
                    }
                    subheader={
                        showFilters ? (
                            <SessionRecordingsFilters
                                filters={filters}
                                setFilters={setFilters}
                                showPropertyFilters={!personUUID}
                                onReset={totalFiltersCount ? () => resetFilters() : undefined}
                                usesListingV3={listingVersion === '3'}
                                showAdvancedFilters={showAdvancedFilters}
                                toggleAdvancedFilters={toggleAdvancedFilters}
                            />
                        ) : showSettings ? (
                            <SessionRecordingsPlaylistSettings />
                        ) : null
                    }
                    onRecordingClick={onRecordingClick}
                    onPropertyClick={onPropertyClick}
                    collapsed={collapsed.other}
                    onCollapse={
                        !!playlistShortId ? () => setCollapsed({ ...collapsed, other: !collapsed.other }) : undefined
                    }
                    recordings={sessionRecordings}
                    loading={sessionRecordingsResponseLoading}
                    loadingSkeletonCount={RECORDINGS_LIMIT}
                    empty={
                        sessionRecordingsAPIErrored ? (
                            <LemonBanner type="error">Error while trying to load recordings.</LemonBanner>
                        ) : !!unusableEventsInFilter.length ? (
                            <UnusableEventsWarning unusableEventsInFilter={unusableEventsInFilter} />
                        ) : (
                            <div className={'flex flex-col items-center space-y-2'}>
                                <span>No matching recordings found</span>
                                {filters.date_from === DEFAULT_RECORDING_FILTERS.date_from && (
                                    <>
                                        <LemonButton
                                            type={'secondary'}
                                            data-attr={'expand-replay-listing-from-default-seven-days-to-twenty-one'}
                                            onClick={() => {
                                                setFilters({
                                                    date_from: '-21d',
                                                })
                                            }}
                                        >
                                            Search over the last 21 days
                                        </LemonButton>
                                    </>
                                )}
                            </div>
                        )
                    }
                    activeRecordingId={activeSessionRecording?.id}
                    onScrollToEnd={() => maybeLoadSessionRecordings('older')}
                    onScrollToStart={() => maybeLoadSessionRecordings('newer')}
                    footer={
                        <>
                            <LemonDivider />
                            <div className="m-4 h-10 flex items-center justify-center gap-2 text-muted-alt">
                                {sessionRecordingsResponseLoading ? (
                                    <>
                                        <Spinner textColored /> Loading older recordings
                                    </>
                                ) : hasNext ? (
                                    <LemonButton status="primary" onClick={() => maybeLoadSessionRecordings('older')}>
                                        Load more
                                    </LemonButton>
                                ) : (
                                    'No more results'
                                )}
                            </div>
                        </>
                    }
                    draggableHref={urls.replay(ReplayTabs.Recent, filters)}
                />
            </div>
        </>
    )
}

export type SessionRecordingsPlaylistProps = {
    playlistShortId?: string
    personUUID?: string
    filters?: RecordingFilters
    updateSearchParams?: boolean
    onFiltersChange?: (filters: RecordingFilters) => void
    autoPlay?: boolean
    mode?: 'standard' | 'notebook'
}

export function SessionRecordingsPlaylist(props: SessionRecordingsPlaylistProps): JSX.Element {
    const {
        playlistShortId,
        personUUID,
        filters: defaultFilters,
        updateSearchParams,
        onFiltersChange,
        autoPlay = true,
    } = props

    const logicProps: SessionRecordingListLogicProps = {
        playlistShortId,
        personUUID,
        filters: defaultFilters,
        updateSearchParams,
        autoPlay,
        onFiltersChange,
    }
    const logic = sessionRecordingsListLogic(logicProps)
    const { activeSessionRecording, nextSessionRecording, shouldShowEmptyState, sessionRecordingsResponseLoading } =
        useValues(logic)
    const { currentTeam } = useValues(teamLogic)
    const recordingsDisabled = currentTeam && !currentTeam?.session_recording_opt_in
    const { user } = useValues(userLogic)
    const { featureFlags } = useValues(featureFlagLogic)
    const shouldShowProductIntroduction =
        !sessionRecordingsResponseLoading &&
        !user?.has_seen_product_intro_for?.[ProductKey.SESSION_REPLAY] &&
        !!featureFlags[FEATURE_FLAGS.SHOW_PRODUCT_INTRO_EXISTING_PRODUCTS]

    const { ref: playlistRef, size } = useResizeBreakpoints({
        0: 'small',
        750: 'medium',
    })

    return (
        <>
            {/* This was added around Jun 23 so at some point can just be removed */}
            <LemonBanner dismissKey="replay-filter-change" type="info" className="mb-4 leading-7">
                <b>Filters have moved!</b> You can now find all filters including time and duration by clicking the{' '}
                <span className="mx-1 text-lg">
                    <IconMagnifier />
                </span>
                icon at the top of the list of recordings.
            </LemonBanner>
            {(shouldShowProductIntroduction || shouldShowEmptyState) && (
                <ProductIntroduction
                    productName="Session replay"
                    productKey={ProductKey.SESSION_REPLAY}
                    thingName="recording"
                    titleOverride="Record your first session"
                    description={`Session replay allows you to watch how real users use your product.
                    ${
                        recordingsDisabled
                            ? 'Enable recordings to get started.'
                            : 'Install the PostHog snippet on your website to start capturing recordings.'
                    }`}
                    isEmpty={shouldShowEmptyState}
                    docsURL="https://posthog.com/docs/session-replay/manual"
                    actionElementOverride={
                        recordingsDisabled ? (
                            <LemonButton
                                type="primary"
                                sideIcon={<IconSettings />}
                                onClick={() => openSessionRecordingSettingsDialog()}
                            >
                                Enable recordings
                            </LemonButton>
                        ) : (
                            <LemonButton
                                type="primary"
                                onClick={() => router.actions.push(urls.projectSettings() + '#snippet')}
                            >
                                Get the PostHog snippet
                            </LemonButton>
                        )
                    }
                />
            )}
            <div
                ref={playlistRef}
                data-attr="session-recordings-playlist"
                className={clsx('SessionRecordingsPlaylist', {
                    'SessionRecordingsPlaylist--wide': size !== 'small',
                })}
            >
                <div className={clsx('SessionRecordingsPlaylist__left-column space-y-4')}>
                    <RecordingsLists {...props} />
                </div>
                <div className="SessionRecordingsPlaylist__right-column">
                    {activeSessionRecording?.id ? (
                        <SessionRecordingPlayer
                            playerKey="playlist"
                            playlistShortId={playlistShortId}
                            sessionRecordingId={activeSessionRecording?.id}
                            matching={activeSessionRecording?.matching_events}
                            recordingStartTime={activeSessionRecording ? activeSessionRecording.start_time : undefined}
                            nextSessionRecording={nextSessionRecording}
                        />
                    ) : (
                        <div className="mt-20">
                            <EmptyMessage
                                title="No recording selected"
                                description="Please select a recording from the list on the left"
                                buttonText="Learn more about recordings"
                                buttonTo="https://posthog.com/docs/user-guides/recordings"
                            />
                        </div>
                    )}
                </div>
            </div>
        </>
    )
}<|MERGE_RESOLUTION|>--- conflicted
+++ resolved
@@ -75,12 +75,9 @@
         sessionRecordings,
         sessionRecordingsResponseLoading,
         activeSessionRecording,
-<<<<<<< HEAD
         showFilters,
         showAdvancedFilters,
         showSettings,
-=======
->>>>>>> 076bafae
         pinnedRecordingsResponse,
         pinnedRecordingsResponseLoading,
         totalFiltersCount,
@@ -89,7 +86,6 @@
         pinnedRecordingsAPIErrored,
         unusableEventsInFilter,
     } = useValues(logic)
-<<<<<<< HEAD
     const {
         setSelectedRecordingId,
         setFilters,
@@ -99,11 +95,6 @@
         resetFilters,
         toggleAdvancedFilters,
     } = useActions(logic)
-=======
-    const { setSelectedRecordingId, setFilters, maybeLoadSessionRecordings, resetFilters } = useActions(logic)
-    const { autoplayDirection, showFilters } = useValues(playerSettingsLogic)
-    const { toggleAutoplayDirection, setShowFilters } = useActions(playerSettingsLogic)
->>>>>>> 076bafae
     const [collapsed, setCollapsed] = useState({ pinned: false, other: false })
 
     const onRecordingClick = (recording: SessionRecordingType): void => {
