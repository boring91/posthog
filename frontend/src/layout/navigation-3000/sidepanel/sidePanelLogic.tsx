--- conflicted
+++ resolved
@@ -9,7 +9,7 @@
 import type { sidePanelLogicType } from './sidePanelLogicType'
 import { sidePanelStateLogic } from './sidePanelStateLogic'
 
-const SECRET_TABS = [SidePanelTab.Settings, SidePanelTab.FeaturePreviews]
+const SECRET_TABS = [SidePanelTab.Settings, SidePanelTab.FeaturePreviews, SidePanelTab.Welcome]
 
 export const sidePanelLogic = kea<sidePanelLogicType>([
     path(['scenes', 'navigation', 'sidepanel', 'sidePanelLogic']),
@@ -88,11 +88,7 @@
                     }
 
                     // Hide certain tabs unless they are selected
-<<<<<<< HEAD
-                    if ([SidePanelTab.Settings, SidePanelTab.Welcome].includes(tab)) {
-=======
                     if (SECRET_TABS.includes(tab)) {
->>>>>>> 068951e9
                         return false
                     }
 
