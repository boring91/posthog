--- conflicted
+++ resolved
@@ -120,12 +120,6 @@
     slack_incoming_webhook: string
     session_recording_opt_in: boolean
     session_recording_retention_period_days: number | null
-<<<<<<< HEAD
-    plugins_opt_in: boolean
-=======
-    ingested_event: boolean
-    is_demo: boolean
->>>>>>> d955b744
     test_account_filters: FilterType[]
     data_attributes: string[]
 }
