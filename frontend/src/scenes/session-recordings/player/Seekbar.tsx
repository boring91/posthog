--- conflicted
+++ resolved
@@ -51,21 +51,12 @@
     )
 }
 
-<<<<<<< HEAD
-function PlayerSeekbarTicks(): JSX.Element {
-    const { sessionRecordingId } = useValues(sessionRecordingPlayerLogic)
-    const { seekToTime } = useActions(sessionRecordingPlayerLogic)
-    const { seekbarItems } = useValues(playerInspectorLogic({ sessionRecordingId }))
-    const { endTimeMs } = useValues(seekbarLogic({ sessionRecordingId }))
-
-=======
 function PlayerSeekbarTick(props: {
     item: InspectorListItemEvent
     endTimeMs: number
     zIndex: number
     onClick: (e: React.MouseEvent) => void
 }): JSX.Element {
->>>>>>> c24c2dfb
     return (
         <div
             className={clsx(
@@ -102,15 +93,6 @@
     )
 }
 
-<<<<<<< HEAD
-export function Seekbar(): JSX.Element {
-    const { sessionRecordingId } = useValues(sessionRecordingPlayerLogic)
-    const sliderRef = useRef<HTMLDivElement | null>(null)
-    const thumbRef = useRef<HTMLDivElement | null>(null)
-    const { handleDown, setSlider, setThumb } = useActions(seekbarLogic({ sessionRecordingId }))
-    const { sessionPlayerData } = useValues(sessionRecordingDataLogic({ sessionRecordingId }))
-    const { thumbLeftPos, bufferPercent, isScrubbing } = useValues(seekbarLogic({ sessionRecordingId }))
-=======
 const PlayerSeekbarTicks = memo(
     function PlayerSeekbarTicks({
         seekbarItems,
@@ -149,15 +131,17 @@
     }
 )
 
-export function Seekbar(props: SessionRecordingPlayerLogicProps): JSX.Element {
+export function Seekbar(): JSX.Element {
     const sliderRef = useRef<HTMLDivElement | null>(null)
     const thumbRef = useRef<HTMLDivElement | null>(null)
-    const { handleDown, setSlider, setThumb } = useActions(seekbarLogic(props))
-    const { sessionPlayerData } = useValues(sessionRecordingDataLogic(props))
-    const { thumbLeftPos, bufferPercent, isScrubbing, endTimeMs } = useValues(seekbarLogic(props))
-    const { seekbarItems } = useValues(playerInspectorLogic(props))
-    const { seekToTime } = useActions(sessionRecordingPlayerLogic(props))
->>>>>>> c24c2dfb
+
+    const { sessionRecordingId } = useValues(sessionRecordingPlayerLogic)
+    const { seekToTime } = useActions(sessionRecordingPlayerLogic)
+    const { seekbarItems } = useValues(playerInspectorLogic({ sessionRecordingId }))
+    const { endTimeMs, thumbLeftPos, bufferPercent, isScrubbing } = useValues(seekbarLogic({ sessionRecordingId }))
+
+    const { handleDown, setSlider, setThumb } = useActions(seekbarLogic({ sessionRecordingId }))
+    const { sessionPlayerData } = useValues(sessionRecordingDataLogic({ sessionRecordingId }))
 
     // Workaround: Something with component and logic mount timing that causes slider and thumb
     // reducers to be undefined.
@@ -211,11 +195,7 @@
                     <PlayerSeekbarInspector minMs={0} maxMs={sessionPlayerData.metadata.recordingDurationMs} />
                 </div>
 
-<<<<<<< HEAD
-                <PlayerSeekbarTicks />
-=======
                 <PlayerSeekbarTicks seekbarItems={seekbarItems} endTimeMs={endTimeMs} seekToTime={seekToTime} />
->>>>>>> c24c2dfb
             </div>
         </div>
     )
