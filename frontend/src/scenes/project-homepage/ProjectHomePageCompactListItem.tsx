--- conflicted
+++ resolved
@@ -23,11 +23,7 @@
 
                 <div className="truncate space-y-1 flex-1">
                     <div className="text-link font-semibold truncate">{title}</div>
-<<<<<<< HEAD
-                    <div className="truncate text-muted font-normal">{subtitle}</div>
-=======
                     <div className="truncate text-default font-normal secondary-text">{subtitle}</div>
->>>>>>> a8df13ed
                 </div>
 
                 {suffix ? <span className="shrink-0">{suffix}</span> : null}
