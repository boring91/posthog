import React from 'react'
import { kea, useMountedLogic, useValues } from 'kea'
import { Layout } from 'antd'
import { ToastContainer, Slide } from 'react-toastify'
import { preflightLogic } from './PreflightCheck/logic'
import { userLogic } from 'scenes/userLogic'
import { sceneLogic } from 'scenes/sceneLogic'
import { SceneLoading } from 'lib/utils'
import { UpgradeModal } from './UpgradeModal'
import { featureFlagLogic } from 'lib/logic/featureFlagLogic'
import { appLogicType } from './AppType'
import { models } from '~/models'
import { teamLogic } from './teamLogic'
import { LoadedScene } from 'scenes/sceneTypes'
import { appScenes } from 'scenes/appScenes'
import { Navigation } from '~/layout/navigation/Navigation'
<<<<<<< HEAD
import { ErrorBoundary } from '~/layout/ErrorBoundary'
=======
import { LemonButton } from 'lib/components/LemonButton'
import { IconClose } from 'lib/components/icons'
>>>>>>> 88764dae

export const appLogic = kea<appLogicType>({
    path: ['scenes', 'App'],
    actions: {
        enableDelayedSpinner: true,
        ignoreFeatureFlags: true,
    },
    reducers: {
        showingDelayedSpinner: [false, { enableDelayedSpinner: () => true }],
        featureFlagsTimedOut: [false, { ignoreFeatureFlags: () => true }],
    },
    selectors: {
        showApp: [
            (s) => [
                userLogic.selectors.userLoading,
                userLogic.selectors.user,
                featureFlagLogic.selectors.receivedFeatureFlags,
                s.featureFlagsTimedOut,
                preflightLogic.selectors.preflightLoading,
                preflightLogic.selectors.preflight,
            ],
            (userLoading, user, receivedFeatureFlags, featureFlagsTimedOut, preflightLoading, preflight) => {
                return (
                    (!userLoading || user) &&
                    (receivedFeatureFlags || featureFlagsTimedOut) &&
                    (!preflightLoading || preflight)
                )
            },
        ],
    },
    events: ({ actions, cache }) => ({
        afterMount: () => {
            cache.spinnerTimeout = window.setTimeout(() => actions.enableDelayedSpinner(), 1000)
            cache.featureFlagTimeout = window.setTimeout(() => actions.ignoreFeatureFlags(), 3000)
        },
        beforeUnmount: () => {
            window.clearTimeout(cache.spinnerTimeout)
            window.clearTimeout(cache.featureFlagTimeout)
        },
    }),
})

export function App(): JSX.Element | null {
    const { showApp, showingDelayedSpinner } = useValues(appLogic)
    const { user } = useValues(userLogic)
    const { currentTeamId } = useValues(teamLogic)
    useMountedLogic(sceneLogic({ scenes: appScenes }))

    if (showApp) {
        return (
            <>
                {user && currentTeamId ? <Models /> : null}
                <LoadedSceneLogics />
                <AppScene />
            </>
        )
    }

    return showingDelayedSpinner ? <SceneLoading /> : null
}

function LoadedSceneLogic({ scene }: { scene: LoadedScene }): null {
    if (!scene.logic) {
        throw new Error('Loading scene without a logic')
    }
    useMountedLogic(scene.logic(scene.paramsToProps?.(scene.sceneParams)))
    return null
}

function LoadedSceneLogics(): JSX.Element {
    const { loadedScenes } = useValues(sceneLogic)
    return (
        <>
            {Object.entries(loadedScenes)
                .filter(([, { logic }]) => !!logic)
                .map(([key, loadedScene]) => (
                    <LoadedSceneLogic key={key} scene={loadedScene} />
                ))}
        </>
    )
}

/** Loads every logic in the "src/models" folder */
function Models(): null {
    useMountedLogic(models)
    return null
}

function ToastCloseButton({ closeToast }: { closeToast?: () => void }): JSX.Element {
    return <LemonButton type="tertiary" icon={<IconClose />} onClick={closeToast} />
}

function AppScene(): JSX.Element | null {
    const { user } = useValues(userLogic)
    const { activeScene, params, loadedScenes, sceneConfig } = useValues(sceneLogic)
    const { showingDelayedSpinner } = useValues(appLogic)

    const SceneComponent: (...args: any[]) => JSX.Element | null =
        (activeScene ? loadedScenes[activeScene]?.component : null) ||
        (() => (showingDelayedSpinner ? <SceneLoading /> : null))

    const toastContainer = (
        <ToastContainer
            autoClose={6000}
            transition={Slide}
            closeOnClick={false}
            draggable={false}
            closeButton={<ToastCloseButton />}
            position="bottom-right"
        />
    )

    if (!user) {
        return sceneConfig?.onlyUnauthenticated || sceneConfig?.allowUnauthenticated ? (
            <Layout style={{ minHeight: '100vh' }}>
                <ErrorBoundary key={activeScene}>
                    <SceneComponent {...params} />
                </ErrorBoundary>
                {toastContainer}
            </Layout>
        ) : null
    }

    return (
        <>
            <Navigation>
                <ErrorBoundary key={activeScene}>
                    <SceneComponent user={user} {...params} />
                </ErrorBoundary>
            </Navigation>
            {toastContainer}
            <UpgradeModal />
        </>
    )
}<|MERGE_RESOLUTION|>--- conflicted
+++ resolved
@@ -14,12 +14,9 @@
 import { LoadedScene } from 'scenes/sceneTypes'
 import { appScenes } from 'scenes/appScenes'
 import { Navigation } from '~/layout/navigation/Navigation'
-<<<<<<< HEAD
 import { ErrorBoundary } from '~/layout/ErrorBoundary'
-=======
 import { LemonButton } from 'lib/components/LemonButton'
 import { IconClose } from 'lib/components/icons'
->>>>>>> 88764dae
 
 export const appLogic = kea<appLogicType>({
     path: ['scenes', 'App'],
