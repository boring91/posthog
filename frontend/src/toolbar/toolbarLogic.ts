import { kea } from 'kea'
import { toolbarLogicType } from '~/toolbar/toolbarLogicType'
import { EditorProps } from '~/types'
<<<<<<< HEAD
import { dockLogic } from '~/toolbar/dockLogic'
import { actionsTabLogic } from '~/toolbar/actions/actionsTabLogic'
import { toolbarButtonLogic } from '~/toolbar/button/toolbarButtonLogic'
=======
import { clearSessionToolbarToken } from '~/toolbar/utils'
import { posthog } from '~/toolbar/posthog'
>>>>>>> 47e34d0d

// input: props = all editorProps
export const toolbarLogic = kea<toolbarLogicType>({
    props: {} as EditorProps,

    actions: () => ({
        authenticate: true,
<<<<<<< HEAD
        processUserIntent: true,
        clearUserIntent: true,
=======
        logout: true,
>>>>>>> 47e34d0d
    }),

    reducers: ({ props }: { props: EditorProps }) => ({
        rawApiURL: [props.apiURL as string],
        rawJsURL: [(props.jsURL || props.apiURL) as string],
<<<<<<< HEAD
        temporaryToken: [props.temporaryToken || null],
        actionId: [props.actionId || null, { clearUserIntent: () => null }],
        userIntent: [props.userIntent || null, { clearUserIntent: () => null }],
=======
        temporaryToken: [props.temporaryToken || null, { logout: () => null }],
        actionId: [props.actionId || null, { logout: () => null }],
        userIntent: [props.userIntent || null, { logout: () => null }],
>>>>>>> 47e34d0d
    }),

    selectors: ({ selectors }) => ({
        apiURL: [() => [selectors.rawApiURL], (apiURL) => `${apiURL}${apiURL.endsWith('/') ? '' : '/'}`],
        jsURL: [() => [selectors.rawJsURL], (jsURL) => `${jsURL}${jsURL.endsWith('/') ? '' : '/'}`],
        isAuthenticated: [() => [selectors.temporaryToken], (temporaryToken) => !!temporaryToken],
    }),

    listeners: ({ values, props }) => ({
        authenticate: () => {
            const encodedUrl = encodeURIComponent(window.location.href)
            window.location.href = `${values.apiURL}authorize_and_redirect/?redirect=${encodedUrl}`
            clearSessionToolbarToken()
        },
        logout: () => {
            clearSessionToolbarToken()
        },
    }),

    events: ({ props }) => ({
        async afterMount() {
            if (props.instrument) {
                posthog.identify(props.distinctId, { email: props.userEmail })
                posthog.optIn()
            }
        },
        processUserIntent: async () => {
            if (props.userIntent === 'add-action' || props.userIntent === 'edit-action') {
                dockLogic.actions.button()
                actionsTabLogic.actions.showButtonActions()
                toolbarButtonLogic.actions.showActionsInfo()
                // the right view will next be opened in `actionsTabLogic` on `getActionsSuccess`
            }
        },
    }),

    events: ({ actions }) => ({
        afterMount() {
            actions.processUserIntent()
        },
    }),
})<|MERGE_RESOLUTION|>--- conflicted
+++ resolved
@@ -1,14 +1,11 @@
 import { kea } from 'kea'
 import { toolbarLogicType } from '~/toolbar/toolbarLogicType'
 import { EditorProps } from '~/types'
-<<<<<<< HEAD
+import { clearSessionToolbarToken } from '~/toolbar/utils'
+import { posthog } from '~/toolbar/posthog'
 import { dockLogic } from '~/toolbar/dockLogic'
 import { actionsTabLogic } from '~/toolbar/actions/actionsTabLogic'
 import { toolbarButtonLogic } from '~/toolbar/button/toolbarButtonLogic'
-=======
-import { clearSessionToolbarToken } from '~/toolbar/utils'
-import { posthog } from '~/toolbar/posthog'
->>>>>>> 47e34d0d
 
 // input: props = all editorProps
 export const toolbarLogic = kea<toolbarLogicType>({
@@ -16,26 +13,17 @@
 
     actions: () => ({
         authenticate: true,
-<<<<<<< HEAD
+        logout: true,
         processUserIntent: true,
         clearUserIntent: true,
-=======
-        logout: true,
->>>>>>> 47e34d0d
     }),
 
     reducers: ({ props }: { props: EditorProps }) => ({
         rawApiURL: [props.apiURL as string],
         rawJsURL: [(props.jsURL || props.apiURL) as string],
-<<<<<<< HEAD
-        temporaryToken: [props.temporaryToken || null],
-        actionId: [props.actionId || null, { clearUserIntent: () => null }],
-        userIntent: [props.userIntent || null, { clearUserIntent: () => null }],
-=======
         temporaryToken: [props.temporaryToken || null, { logout: () => null }],
-        actionId: [props.actionId || null, { logout: () => null }],
-        userIntent: [props.userIntent || null, { logout: () => null }],
->>>>>>> 47e34d0d
+        actionId: [props.actionId || null, { logout: () => null, clearUserIntent: () => null }],
+        userIntent: [props.userIntent || null, { logout: () => null, clearUserIntent: () => null }],
     }),
 
     selectors: ({ selectors }) => ({
@@ -53,15 +41,6 @@
         logout: () => {
             clearSessionToolbarToken()
         },
-    }),
-
-    events: ({ props }) => ({
-        async afterMount() {
-            if (props.instrument) {
-                posthog.identify(props.distinctId, { email: props.userEmail })
-                posthog.optIn()
-            }
-        },
         processUserIntent: async () => {
             if (props.userIntent === 'add-action' || props.userIntent === 'edit-action') {
                 dockLogic.actions.button()
@@ -72,9 +51,15 @@
         },
     }),
 
-    events: ({ actions }) => ({
-        afterMount() {
-            actions.processUserIntent()
+    events: ({ props, actions }) => ({
+        async afterMount() {
+            if (props.instrument) {
+                posthog.identify(props.distinctId, { email: props.userEmail })
+                posthog.optIn()
+            }
+            if (props.userIntent) {
+                actions.processUserIntent()
+            }
         },
     }),
 })