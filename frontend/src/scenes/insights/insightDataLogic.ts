--- conflicted
+++ resolved
@@ -129,8 +129,6 @@
             (display) => !!display && NON_TIME_SERIES_DISPLAY_TYPES.includes(display),
         ],
 
-<<<<<<< HEAD
-=======
         isQueryBasedInsight: [
             (s) => [s.query],
             (query) => {
@@ -138,7 +136,6 @@
             },
         ],
 
->>>>>>> 515e50e5
         exportContext: [
             (s) => [s.query, s.insight],
             (query, insight) => {
