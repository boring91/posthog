import { lemonToast } from '@posthog/lemon-ui'
import { actions, connect, kea, key, path, props, reducers } from 'kea'
import { forms } from 'kea-forms'
import api from 'lib/api'
import { tryJsonParse } from 'lib/utils'

import { LogEntry } from '~/types'

import { hogFunctionConfigurationLogic, sanitizeConfiguration } from './hogFunctionConfigurationLogic'
import type { hogFunctionTestLogicType } from './hogFunctionTestLogicType'

export interface HogFunctionTestLogicProps {
    id: string
}

export type HogFunctionTestInvocationForm = {
    globals: string // HogFunctionInvocationGlobals
    mock_async_functions: boolean
}

export type HogFunctionTestInvocationResult = {
    status: 'success' | 'error'
    logs: LogEntry[]
}

export const hogFunctionTestLogic = kea<hogFunctionTestLogicType>([
    props({} as HogFunctionTestLogicProps),
    key((props) => props.id),
    path((id) => ['scenes', 'pipeline', 'hogfunctions', 'hogFunctionTestLogic', id]),
    connect((props: HogFunctionTestLogicProps) => ({
        values: [
            hogFunctionConfigurationLogic({ id: props.id }),
            ['configuration', 'configurationHasErrors', 'invocationGlobals'],
        ],
        actions: [hogFunctionConfigurationLogic({ id: props.id }), ['touchConfigurationField']],
    })),
    actions({
        setTestResult: (result: HogFunctionTestInvocationResult | null) => ({ result }),
        toggleExpanded: (expanded?: boolean) => ({ expanded }),
    }),
    reducers({
        expanded: [
            false as boolean,
            {
                toggleExpanded: (_, { expanded }) => (expanded === undefined ? !_ : expanded),
            },
        ],

        testResult: [
            null as HogFunctionTestInvocationResult | null,
            {
                setTestResult: (_, { result }) => result,
            },
        ],
    }),
    forms(({ props, actions, values }) => ({
        testInvocation: {
            defaults: {
                mock_async_functions: true,
            } as HogFunctionTestInvocationForm,
            alwaysShowErrors: true,
            errors: ({ globals }) => {
                return {
                    globals: !globals ? 'Required' : tryJsonParse(globals) ? undefined : 'Invalid JSON',
                }
            },
            submit: async (data) => {
                // Submit the test invocation
                // Set the response somewhere

                if (values.configurationHasErrors) {
                    lemonToast.error('Please fix the configuration errors before testing.')
                    // TODO: How to get the form to show errors without submitting?
                    return
                }

                const globals = tryJsonParse(data.globals)
                const configuration = sanitizeConfiguration(values.configuration)

                try {
                    const res = await api.hogFunctions.createTestInvocation(props.id, {
                        globals,
                        mock_async_functions: data.mock_async_functions,
                        configuration,
                    })

                    actions.setTestResult(res)
                } catch (e) {
                    lemonToast.error(`An unexpected serror occurred while trying to testing the function. ${e}`)
                }
            },
        },
    })),
<<<<<<< HEAD
=======
    afterMount(({ actions, values }) => {
        actions.setTestInvocationValue('globals', JSON.stringify(values.invocationGlobals, null, 2))
    }),
>>>>>>> d205725c
])<|MERGE_RESOLUTION|>--- conflicted
+++ resolved
@@ -1,5 +1,5 @@
 import { lemonToast } from '@posthog/lemon-ui'
-import { actions, connect, kea, key, path, props, reducers } from 'kea'
+import { actions, afterMount, connect, kea, key, path, props, reducers } from 'kea'
 import { forms } from 'kea-forms'
 import api from 'lib/api'
 import { tryJsonParse } from 'lib/utils'
@@ -30,7 +30,7 @@
     connect((props: HogFunctionTestLogicProps) => ({
         values: [
             hogFunctionConfigurationLogic({ id: props.id }),
-            ['configuration', 'configurationHasErrors', 'invocationGlobals'],
+            ['configuration', 'configurationHasErrors', 'exampleInvocationGlobals'],
         ],
         actions: [hogFunctionConfigurationLogic({ id: props.id }), ['touchConfigurationField']],
     })),
@@ -91,10 +91,8 @@
             },
         },
     })),
-<<<<<<< HEAD
-=======
+
     afterMount(({ actions, values }) => {
-        actions.setTestInvocationValue('globals', JSON.stringify(values.invocationGlobals, null, 2))
+        actions.setTestInvocationValue('globals', JSON.stringify(values.exampleInvocationGlobals, null, 2))
     }),
->>>>>>> d205725c
 ])