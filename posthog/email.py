--- conflicted
+++ resolved
@@ -30,11 +30,11 @@
     Returns whether email services are available on this instance (i.e. settings are in place).
     Emails with absolute URLs can't be sent if SITE_URL is unset.
     """
-<<<<<<< HEAD
-    return settings.EMAIL_ENABLED and bool(settings.EMAIL_HOST)
-=======
-    return bool(settings.EMAIL_HOST) and (not with_absolute_urls or settings.SITE_URL is not None)
->>>>>>> 6ec0a379
+    return (
+        settings.EMAIL_ENABLED
+        and bool(settings.EMAIL_HOST)
+        and (not with_absolute_urls or settings.SITE_URL is not None)
+    )
 
 
 @app.task(ignore_result=True, max_retries=3)
