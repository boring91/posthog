import React from 'react'
import { SceneLoading } from 'lib/utils'
import { BindLogic, useActions, useValues } from 'kea'
import { dashboardLogic } from 'scenes/dashboard/dashboardLogic'
import { DashboardHeader } from 'scenes/dashboard/DashboardHeader'
import { DashboardItems } from 'scenes/dashboard/DashboardItems'
import { DashboardWarning } from 'scenes/dashboard/DashboardWarning'
import { userLogic } from 'scenes/userLogic'
import { dashboardsModel } from '~/models/dashboardsModel'
import { DateFilter } from 'lib/components/DateFilter/DateFilter'
import { CalendarOutlined, ReloadOutlined } from '@ant-design/icons'
import moment from 'moment'
import { Button } from 'antd'
import './Dashboard.scss'
import { useKeyboardHotkeys } from '../../lib/hooks/useKeyboardHotkeys'
import { DashboardMode } from '../../types'
import { EventSource } from '../../lib/utils/eventUsageLogic'

interface Props {
    id: string
    shareToken?: string
}

export function Dashboard({ id, shareToken }: Props): JSX.Element {
    return (
        <BindLogic logic={dashboardLogic} props={{ id: parseInt(id), shareToken }}>
            <DashboardView />
        </BindLogic>
    )
}

function DashboardView(): JSX.Element {
    const { dashboard, itemsLoading, items, lastRefreshed, filters: dashboardFilters, dashboardMode } = useValues(
        dashboardLogic
    )
    const { dashboardsLoading } = useValues(dashboardsModel)
    const { refreshAllDashboardItems, setDashboardMode, addGraph, setDates } = useActions(dashboardLogic)
    const { user } = useValues(userLogic)

    useKeyboardHotkeys(
        dashboardMode === DashboardMode.Public
            ? {}
            : {
                  e: {
                      action: () =>
                          setDashboardMode(
                              dashboardMode === DashboardMode.Edit ? null : DashboardMode.Edit,
                              EventSource.Hotkey
                          ),
                      disabled: dashboardMode !== null && dashboardMode !== DashboardMode.Edit,
                  },
                  f: {
                      action: () =>
                          setDashboardMode(
                              dashboardMode === DashboardMode.Fullscreen ? null : DashboardMode.Fullscreen,
                              EventSource.Hotkey
                          ),
                      disabled: dashboardMode !== null && dashboardMode !== DashboardMode.Fullscreen,
                  },
                  s: {
                      action: () =>
                          setDashboardMode(
                              dashboardMode === DashboardMode.Sharing ? null : DashboardMode.Sharing,
                              EventSource.Hotkey
                          ),
                      disabled: dashboardMode !== null && dashboardMode !== DashboardMode.Sharing,
                  },
                  n: {
                      action: () => addGraph(),
                      disabled: dashboardMode !== null && dashboardMode !== DashboardMode.Edit,
                  },
                  escape: {
                      // Exit edit mode with Esc. Full screen mode is also exited with Esc, but this behavior is native to the browser.
                      action: () => setDashboardMode(null, EventSource.Hotkey),
                      disabled: dashboardMode !== DashboardMode.Edit,
                  },
              },
        [setDashboardMode, dashboardMode]
    )

    if (dashboardsLoading || itemsLoading) {
        return <SceneLoading />
    }

    if (!dashboard) {
        return <p>Dashboard not found.</p>
    }

    const isCreator = dashboard.created_by ? user && dashboard.created_by.distinct_id === user.distinct_id : false
    const canEditDashboard = isCreator || !dashboard.created_by

    return (
        <div className="dashboard">
            <DashboardWarning canEditDashboard={canEditDashboard} />
            {dashboardMode !== 'public' && <DashboardHeader canEditDashboard={canEditDashboard} />}
            {items && items.length ? (
                <div>
                    <div className="dashboard-items-actions">
                        <div className="left-item">
                            Last updated <b>{lastRefreshed ? moment(lastRefreshed).fromNow() : 'a while ago'}</b>
                            {dashboardMode !== DashboardMode.Public && (
                                <Button type="link" icon={<ReloadOutlined />} onClick={refreshAllDashboardItems}>
                                    Refresh
                                </Button>
                            )}
<<<<<<< HEAD
                            disabled={!canEditDashboard}
                        />
=======
                        </div>
                        {dashboardMode !== DashboardMode.Public && (
                            <DateFilter
                                defaultValue="Custom"
                                showCustom
                                dateFrom={dashboardFilters?.date_from}
                                dateTo={dashboardFilters?.date_to}
                                onChange={setDates}
                                makeLabel={(key) => (
                                    <>
                                        <CalendarOutlined />
                                        <span className="hide-when-small"> {key}</span>
                                    </>
                                )}
                            />
                        )}
>>>>>>> 3536f189
                    </div>
                    <DashboardItems
                        inSharedMode={dashboardMode === DashboardMode.Public}
                        canEditDashboard={canEditDashboard}
                    />
                </div>
            ) : (
                <p>
                    There are no panels on this dashboard.{' '}
                    <Button type="link" onClick={addGraph}>
                        Click here to add some!
                    </Button>
                </p>
            )}
        </div>
    )
}<|MERGE_RESOLUTION|>--- conflicted
+++ resolved
@@ -103,10 +103,6 @@
                                     Refresh
                                 </Button>
                             )}
-<<<<<<< HEAD
-                            disabled={!canEditDashboard}
-                        />
-=======
                         </div>
                         {dashboardMode !== DashboardMode.Public && (
                             <DateFilter
@@ -121,9 +117,9 @@
                                         <span className="hide-when-small"> {key}</span>
                                     </>
                                 )}
+                                disabled={!canEditDashboard}
                             />
                         )}
->>>>>>> 3536f189
                     </div>
                     <DashboardItems
                         inSharedMode={dashboardMode === DashboardMode.Public}
