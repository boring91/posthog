import { kea } from 'kea'
import { Framework, PlatformType } from 'scenes/ingestion/types'
import { API, MOBILE, BACKEND, WEB } from 'scenes/ingestion/constants'
import { ingestionLogicType } from './ingestionLogicType'
<<<<<<< HEAD
=======
import { userLogic } from 'scenes/userLogic'
import { featureFlagLogic } from 'lib/logic/featureFlagLogic'
import { FEATURE_FLAGS } from 'lib/constants'
>>>>>>> 5cfc7ca5
import { organizationLogic } from 'scenes/organizationLogic'
import { teamLogic } from 'scenes/teamLogic'

export const ingestionLogic = kea<ingestionLogicType<PlatformType, Framework>>({
    connect: {
        actions: [teamLogic, ['updateCurrentTeamSuccess']],
    },
    actions: {
        setPlatform: (platform: PlatformType) => ({ platform }),
        setFramework: (framework: Framework) => ({ framework: framework as Framework }),
        setVerify: (verify: boolean) => ({ verify }),
        setState: (platform: PlatformType, framework: string | null, verify: boolean) => ({
            platform,
            framework,
            verify,
        }),
        setActiveTab: (tab: string) => ({ tab }),
        completeOnboarding: true,
    },

    reducers: {
        platform: [
            null as null | PlatformType,
            {
                setPlatform: (_, { platform }) => platform,
                setState: (_, { platform }) => platform,
            },
        ],
        framework: [
            null as null | Framework,
            {
                setFramework: (_, { framework }) => framework as Framework,
                setState: (_, { framework }) => (framework ? (framework.toUpperCase() as Framework) : null),
            },
        ],
        verify: [
            false,
            {
                setPlatform: () => false,
                setFramework: () => false,
                setVerify: (_, { verify }) => verify,
                setState: (_, { verify }) => verify,
            },
        ],
        activeTab: [
            'popular',
            {
                setActiveTab: (_, { tab }) => tab,
            },
        ],
    },

    selectors: {
        index: [
            (s) => [s.platform, s.framework, s.verify],
            (platform, framework, verify) => {
                const featFlags = featureFlagLogic.values.featureFlags
                if (featFlags[FEATURE_FLAGS.INGESTION_GRID]) {
                    return (framework && platform ? 1 : 0) + (verify ? 1 : 0)
                }
                return (verify ? 1 : 0) + (framework ? 1 : 0) + (platform ? 1 : 0)
            },
        ],
        totalSteps: [
            (s) => [s.platform, s.framework, s.verify],
            (platform, framework, verify) => {
                const featFlags = featureFlagLogic.values.featureFlags
                if (featFlags[FEATURE_FLAGS.INGESTION_GRID]) {
                    return 3
                }
                // if missing parts of the URL
                if (verify) {
                    return 4 - (platform ? 0 : 1) - (framework ? 0 : 1)
                }
                if (framework === API && !platform) {
                    return 4
                }

                return platform === WEB ? 3 : 4 // (mobile & backend)
            },
        ],
    },

    actionToUrl: ({ values }) => ({
        setPlatform: () => getUrl(values),
        setFramework: () => getUrl(values),
        setVerify: () => getUrl(values),
    }),

    urlToAction: ({ actions }) => ({
        '/ingestion': () => actions.setState(null, null, false),
        '/ingestion/verify': (_: any, { platform, framework }: Record<string, string>) => {
            actions.setState(
                platform === 'mobile' ? MOBILE : platform === 'web' ? WEB : platform === 'backend' ? BACKEND : null,
                framework,
                true
            )
        },
        '/ingestion/api': (_: any, { platform }: Record<string, string>) => {
            actions.setState(
                platform === 'mobile' ? MOBILE : platform === 'web' ? WEB : platform === 'backend' ? BACKEND : null,
                API,
                false
            )
        },
        '/ingestion(/:platform)(/:framework)': ({ platform, framework }: Record<string, string>) => {
            actions.setState(
                platform === 'mobile' ? MOBILE : platform === 'web' ? WEB : platform === 'backend' ? BACKEND : null,
                framework,
                false
            )
        },
    }),

    listeners: () => ({
        completeOnboarding: () => {
            teamLogic.actions.updateCurrentTeam({
                completed_snippet_onboarding: true,
            })
        },
        updateCurrentTeamSuccess: () => {
            const usingOnboardingSetup = organizationLogic.values.currentOrganization?.setup.is_active
            // If user is under the new setup state (#2822), take them back to start section II of the setup
            window.location.href = usingOnboardingSetup ? '/setup' : '/insights'
        },
    }),
})

function getUrl(values: typeof ingestionLogic['values']): string | [string, Record<string, undefined | string>] {
    const { platform, framework, verify } = values

    let url = '/ingestion'

    if (verify) {
        url += '/verify'
        return [
            url,
            {
                platform:
                    platform === WEB
                        ? 'web'
                        : platform === MOBILE
                        ? 'mobile'
                        : platform === BACKEND
                        ? 'backend'
                        : undefined,
                framework: framework?.toLowerCase() || undefined,
            },
        ]
    }

    if (framework === API) {
        url += '/api'
        return [
            url,
            {
                platform:
                    platform === WEB
                        ? 'web'
                        : platform === MOBILE
                        ? 'mobile'
                        : platform === BACKEND
                        ? 'backend'
                        : undefined,
            },
        ]
    }

    if (platform === MOBILE) {
        url += '/mobile'
    }

    if (platform === WEB) {
        url += '/web'
    }

    if (platform === BACKEND) {
        url += '/backend'
    }

    if (framework) {
        url += `/${framework.toLowerCase()}`
    }

    return url
}<|MERGE_RESOLUTION|>--- conflicted
+++ resolved
@@ -2,12 +2,8 @@
 import { Framework, PlatformType } from 'scenes/ingestion/types'
 import { API, MOBILE, BACKEND, WEB } from 'scenes/ingestion/constants'
 import { ingestionLogicType } from './ingestionLogicType'
-<<<<<<< HEAD
-=======
-import { userLogic } from 'scenes/userLogic'
 import { featureFlagLogic } from 'lib/logic/featureFlagLogic'
 import { FEATURE_FLAGS } from 'lib/constants'
->>>>>>> 5cfc7ca5
 import { organizationLogic } from 'scenes/organizationLogic'
 import { teamLogic } from 'scenes/teamLogic'
 
