import { LegacyTransformationPlugin } from '../../types'
import { processEvent } from './dist'
import { setupPlugin } from './index'

// NOTE: This is a deprecated plugin and should never be shown to new users

export const posthogRouteCensorPlugin: LegacyTransformationPlugin = {
    processEvent,
    setupPlugin: setupPlugin as any,
    template: {
        free: true,
        status: 'deprecated',
        type: 'transformation',
        id: 'plugin-posthog-route-censor-plugin',
        name: 'Route Censor',
        description: 'Removes segments of URLs based on route patterns.',
        icon_url: '/static/hedgehog/builder-hog-01.png',
        category: ['Custom'],
        hog: `return event`,
        inputs_schema: [
            {
                key: 'routes',
                templating: false,
                label: 'List of routes following the React Router route patterns.',
                description:
                    '[Example Here](https://github.com/ava-labs/posthog-route-censor-plugin/blob/main/src/assets/exampleRoutes.json).  See package [README](https://github.com/ava-labs/posthog-route-censor-plugin) for more details.',
<<<<<<< HEAD
                type: 'string',
=======
                type: 'json',
>>>>>>> 31d8403b
                required: true,
            },
            {
                key: 'properties',
                templating: false,
                label: 'List of properties to censor',
                type: 'string',
                default: '$current_url,$referrer,$pathname,$initial_current_url,initial_pathname,initial_referrer',
                description: 'Separate properties with commas, without using spaces, like so: `foo,bar,$baz`',
                required: false,
            },
            {
                key: 'set_properties',
                templating: false,
                label: 'List of $set properties to censor',
                type: 'string',
                default: '$initial_current_url,$initial_pathname,$initial_referrer',
                description: 'Separate properties with commas, without using spaces, like so: `foo,bar,$baz`',
                required: false,
            },
            {
                key: 'set_once_properties',
                templating: false,
                label: 'List of $set_once properties to censor',
                type: 'string',
                default: '$initial_current_url,$initial_pathname,$initial_referrer',
                description: 'Separate properties with commas, without using spaces, like so: `foo,bar,$baz`',
                required: false,
            },
        ],
    },
}<|MERGE_RESOLUTION|>--- conflicted
+++ resolved
@@ -24,11 +24,7 @@
                 label: 'List of routes following the React Router route patterns.',
                 description:
                     '[Example Here](https://github.com/ava-labs/posthog-route-censor-plugin/blob/main/src/assets/exampleRoutes.json).  See package [README](https://github.com/ava-labs/posthog-route-censor-plugin) for more details.',
-<<<<<<< HEAD
-                type: 'string',
-=======
                 type: 'json',
->>>>>>> 31d8403b
                 required: true,
             },
             {
