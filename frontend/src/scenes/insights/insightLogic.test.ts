--- conflicted
+++ resolved
@@ -25,11 +25,7 @@
     beforeEach(initKeaTests)
 
     mockAPI(async (url) => {
-<<<<<<< HEAD
-        const { pathname, searchParams, data } = url
-=======
         const { pathname, searchParams, method, data } = url
->>>>>>> 9931dfba
         const throwAPIError = (): void => {
             throw { status: 0, statusText: 'error from the API' }
         }
