--- conflicted
+++ resolved
@@ -276,7 +276,6 @@
         ) => ({ recordingData, source, loadTime, type, delay }),
         reportHelpButtonViewed: true,
         reportHelpButtonUsed: (help_type: HelpType) => ({ help_type }),
-<<<<<<< HEAD
         reportCorrelationViewed: (filters: Partial<FilterType>, delay?: number, propertiesTable?: boolean) => ({
             filters,
             delay, // Number of delayed seconds to report event (useful to measure insights where users don't navigate immediately away)
@@ -287,9 +286,7 @@
             action: string,
             props?: Record<string, any>
         ) => ({ correlationType, action, props }),
-=======
         reportRecordingEventsFetched: (numEvents: number, loadTime: number) => ({ numEvents, loadTime }),
->>>>>>> 69911d7f
         reportCorrelationAnalysisFeedback: (rating: number) => ({ rating }),
         reportCorrelationAnalysisDetailedFeedback: (rating: number, comments: string) => ({ rating, comments }),
     },
