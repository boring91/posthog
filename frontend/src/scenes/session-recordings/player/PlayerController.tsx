--- conflicted
+++ resolved
@@ -7,10 +7,11 @@
 import { Seekbar } from 'scenes/session-recordings/player/Seekbar'
 import { SeekSkip, Timestamp } from 'scenes/session-recordings/player/PlayerControllerTime'
 import { LemonButton, LemonButtonWithPopup } from 'lib/components/LemonButton'
-import { IconFullScreen, IconLink, IconPause, IconPlay, IconSkipInactivity } from 'lib/components/icons'
+import { IconFullScreen, IconPause, IconPlay, IconSkipInactivity, IconOpenInNew, IconLink } from 'lib/components/icons'
 import { Tooltip } from 'lib/components/Tooltip'
 import clsx from 'clsx'
 import { PlayerInspectorPicker } from './PlayerInspector'
+import { urls } from 'scenes/urls'
 import { openPlayerShareDialog } from './share/PlayerShare'
 
 interface PlayerControllerProps extends SessionRecordingPlayerProps {
@@ -18,11 +19,15 @@
     hideInspectorPicker?: boolean
 }
 
-<<<<<<< HEAD
-export function PlayerController({ sessionRecordingId, playerKey }: PlayerControllerProps): JSX.Element {
+export function PlayerController({
+    sessionRecordingId,
+    playerKey,
+    isDetail,
+    hideInspectorPicker = false,
+}: PlayerControllerProps): JSX.Element {
     const logic = sessionRecordingPlayerLogic({ sessionRecordingId, playerKey })
-    const { currentPlayerState, speed, isSmallScreen, skipInactivitySetting, isFullScreen } = useValues(logic)
-    const { togglePlayPause, setSpeed, setSkipInactivitySetting, setIsFullScreen, setPause } = useActions(logic)
+    const { togglePlayPause, setSpeed, setSkipInactivitySetting, setIsFullScreen } = useActions(logic)
+    const { currentPlayerState, speed, isSmallScreen, skipInactivitySetting, isFullScreen, setPause } = useValues(logic)
 
     const onShare = (): void => {
         setPause()
@@ -31,20 +36,6 @@
             id: sessionRecordingId,
         })
     }
-=======
-export function PlayerController({
-    sessionRecordingId,
-    playerKey,
-    isDetail,
-    hideInspectorPicker = false,
-}: PlayerControllerProps): JSX.Element {
-    const { togglePlayPause, setSpeed, setSkipInactivitySetting, setIsFullScreen } = useActions(
-        sessionRecordingPlayerLogic({ sessionRecordingId, playerKey })
-    )
-    const { currentPlayerState, speed, isSmallScreen, skipInactivitySetting, isFullScreen } = useValues(
-        sessionRecordingPlayerLogic({ sessionRecordingId, playerKey })
-    )
->>>>>>> 3d945bed
 
     return (
         <div className="p-3 bg-light flex flex-col select-none">
@@ -131,7 +122,18 @@
                             />
                         </LemonButton>
                     </Tooltip>
-
+                    {!isDetail && (
+                        <Tooltip title={'Open in new tab (D)'}>
+                            <LemonButton
+                                size="small"
+                                status="primary-alt"
+                                to={urls.sessionRecording(sessionRecordingId)}
+                                targetBlank
+                            >
+                                <IconOpenInNew className={'text-xl text-primary-alt'} />
+                            </LemonButton>
+                        </Tooltip>
+                    )}
                     <Tooltip title={`Share recording`}>
                         <LemonButton size="small" status="primary-alt" onClick={() => onShare()}>
                             <IconLink
