import { IconClock, IconEye, IconFilter, IconHide, IconRevert } from '@posthog/icons'
import { LemonBadge, LemonButton, LemonButtonProps, LemonInput, LemonModal, LemonTabs } from '@posthog/lemon-ui'
import clsx from 'clsx'
import equal from 'fast-deep-equal'
import { useActions, useMountedLogic, useValues } from 'kea'
import { DateFilter } from 'lib/components/DateFilter/DateFilter'
import { TaxonomicFilterGroupType } from 'lib/components/TaxonomicFilter/types'
import UniversalFilters from 'lib/components/UniversalFilters/UniversalFilters'
import { universalFiltersLogic } from 'lib/components/UniversalFilters/universalFiltersLogic'
import { isUniversalGroupFilterLike } from 'lib/components/UniversalFilters/utils'
import { useEffect, useState } from 'react'
import { TestAccountFilter } from 'scenes/insights/filters/TestAccountFilter'
import { MaxTool } from 'scenes/max/MaxTool'
import { SettingsMenu } from 'scenes/session-recordings/components/PanelSettings'
import { TimestampFormatToLabel } from 'scenes/session-recordings/utils'

import { actionsModel } from '~/models/actionsModel'
import { cohortsModel } from '~/models/cohortsModel'
import { groupsModel } from '~/models/groupsModel'
import { AndOrFilterSelect } from '~/queries/nodes/InsightViz/PropertyGroupFilters/AndOrFilterSelect'
import { NodeKind } from '~/queries/schema/schema-general'
import { RecordingUniversalFilters, ReplayTabs, UniversalFiltersGroup } from '~/types'

import { playerSettingsLogic, TimestampFormat } from '../player/playerSettingsLogic'
import { playlistLogic } from '../playlist/playlistLogic'
import { createPlaylist } from '../playlist/playlistUtils'
import { savedSessionRecordingPlaylistsLogic } from '../saved-playlists/savedSessionRecordingPlaylistsLogic'
import { sessionRecordingEventUsageLogic } from '../sessionRecordingEventUsageLogic'
import { DurationFilter } from './DurationFilter'
import { SavedFilters } from './SavedFilters'

function HideRecordingsMenu(): JSX.Element {
    const { hideViewedRecordings, hideRecordingsMenuLabelFor } = useValues(playerSettingsLogic)
    const { setHideViewedRecordings } = useActions(playerSettingsLogic)

    return (
        <SettingsMenu
            highlightWhenActive={false}
            items={[
                {
                    label: hideRecordingsMenuLabelFor(false),
                    onClick: () => setHideViewedRecordings(false),
                    active: !hideViewedRecordings,
                    'data-attr': 'hide-viewed-recordings-show-all',
                },
                {
                    label: hideRecordingsMenuLabelFor('current-user'),
                    onClick: () => setHideViewedRecordings('current-user'),
                    active: hideViewedRecordings === 'current-user',
                    'data-attr': 'hide-viewed-recordings-hide-current-user',
                },
                {
                    label: hideRecordingsMenuLabelFor('any-user'),
                    onClick: () => setHideViewedRecordings('any-user'),
                    active: hideViewedRecordings === 'any-user',
                    'data-attr': 'hide-viewed-recordings-hide-any-user',
                },
            ]}
            icon={hideViewedRecordings ? <IconHide /> : <IconEye />}
            rounded={true}
            label={hideRecordingsMenuLabelFor(hideViewedRecordings)}
        />
    )
}

export const RecordingsUniversalFilters = ({
    filters,
    setFilters,
    resetFilters,
    totalFiltersCount,
    className,
    allowReplayHogQLFilters = false,
}: {
    filters: RecordingUniversalFilters
    setFilters: (filters: Partial<RecordingUniversalFilters>) => void
    resetFilters?: () => void
    totalFiltersCount?: number
    className?: string
    allowReplayHogQLFilters?: boolean
}): JSX.Element => {
    const [savedFilterName, setSavedFilterName] = useState('')

    useMountedLogic(cohortsModel)
    useMountedLogic(actionsModel)
    useMountedLogic(groupsModel)

    const durationFilter = filters.duration[0]

    const { isFiltersExpanded, activeFilterTab } = useValues(playlistLogic)
    const { setIsFiltersExpanded, setActiveFilterTab } = useActions(playlistLogic)
    const { playlistTimestampFormat } = useValues(playerSettingsLogic)
    const { setPlaylistTimestampFormat } = useActions(playerSettingsLogic)
    const { groupsTaxonomicTypes } = useValues(groupsModel)

    const taxonomicGroupTypes = [
        TaxonomicFilterGroupType.Replay,
        TaxonomicFilterGroupType.Events,
        TaxonomicFilterGroupType.EventProperties,
        TaxonomicFilterGroupType.Actions,
        TaxonomicFilterGroupType.Cohorts,
        TaxonomicFilterGroupType.PersonProperties,
        TaxonomicFilterGroupType.SessionProperties,
<<<<<<< HEAD
        ...groupsTaxonomicTypes,
=======
        TaxonomicFilterGroupType.EventFeatureFlags,
>>>>>>> fa2cab6b
    ]

    if (allowReplayHogQLFilters) {
        taxonomicGroupTypes.push(TaxonomicFilterGroupType.HogQLExpression)
    }

    const savedFiltersLogic = savedSessionRecordingPlaylistsLogic({ tab: ReplayTabs.Playlists })
    const { savedFilters } = useValues(savedFiltersLogic)
    const { loadSavedFilters } = useActions(savedFiltersLogic)

    const { reportRecordingPlaylistCreated } = useActions(sessionRecordingEventUsageLogic)

    const newPlaylistHandler = async (): Promise<void> => {
        await createPlaylist({ name: savedFilterName, filters, type: 'filters' }, false)
        reportRecordingPlaylistCreated('new')
        loadSavedFilters()
        setSavedFilterName('')
    }

    /** Modal footer with buttons for reset and close */
    const ModalFooter = (): JSX.Element => {
        return (
            <div className="flex justify-between p-2 gap-2">
                {activeFilterTab === 'filters' && (
                    <LemonButton
                        type="secondary"
                        size="small"
                        onClick={resetFilters}
                        icon={<IconRevert />}
                        tooltip="Reset any changes you've made to the filters"
                        disabledReason={
                            !(resetFilters && (totalFiltersCount ?? 0) > 0) ? 'No filters applied' : undefined
                        }
                    >
                        Reset filters
                    </LemonButton>
                )}
                <LemonButton type="primary" size="small" onClick={() => setIsFiltersExpanded(false)}>
                    Close
                </LemonButton>
            </div>
        )
    }

    const tabs = [
        {
            key: 'filters',
            label: <div className="px-2">Filters</div>,
            content: (
                <div className={clsx('relative bg-surface-primary w-full ', className)}>
                    <div className="flex items-center py-2">
                        <AndOrFilterSelect
                            value={filters.filter_group.type}
                            onChange={(type) => {
                                let values = filters.filter_group.values

                                // set the type on the nested child when only using a single filter group
                                const hasSingleGroup = values.length === 1
                                if (hasSingleGroup) {
                                    const group = values[0] as UniversalFiltersGroup
                                    values = [{ ...group, type }]
                                }

                                setFilters({
                                    filter_group: {
                                        type: type,
                                        values: values,
                                    },
                                })
                            }}
                            topLevelFilter={true}
                            suffix={['filter', 'filters']}
                            size="small"
                        />
                    </div>
                    <div className="flex justify-between px-2 py-2 flex-wrap gap-1">
                        <div className="flex flex-wrap gap-2 items-center">
                            <DateFilter
                                dateFrom={filters.date_from ?? '-3d'}
                                dateTo={filters.date_to}
                                onChange={(changedDateFrom, changedDateTo) => {
                                    setFilters({
                                        date_from: changedDateFrom,
                                        date_to: changedDateTo,
                                    })
                                }}
                                dateOptions={[
                                    { key: 'Custom', values: [] },
                                    { key: 'Last 24 hours', values: ['-24h'] },
                                    { key: 'Last 3 days', values: ['-3d'] },
                                    { key: 'Last 7 days', values: ['-7d'] },
                                    { key: 'Last 30 days', values: ['-30d'] },
                                    { key: 'All time', values: ['-90d'] },
                                ]}
                                dropdownPlacement="bottom-start"
                                size="small"
                                // we always want to include the time in the date when setting it
                                allowTimePrecision={true}
                                // we always want to present the time control
                                forceGranularity="minute"
                            />
                            <DurationFilter
                                onChange={(newRecordingDurationFilter, newDurationType) => {
                                    setFilters({
                                        duration: [
                                            {
                                                ...newRecordingDurationFilter,
                                                key: newDurationType,
                                            },
                                        ],
                                    })
                                }}
                                recordingDurationFilter={durationFilter}
                                durationTypeFilter={durationFilter.key}
                                pageKey="session-recordings"
                                size="small"
                            />
                        </div>
                        <div>
                            <TestAccountFilter
                                size="small"
                                filters={filters}
                                onChange={(testFilters) =>
                                    setFilters({
                                        filter_test_accounts: testFilters.filter_test_accounts,
                                    })
                                }
                            />
                        </div>
                    </div>
                    <div className="flex flex-wrap gap-2 p-2">
                        <UniversalFilters
                            rootKey="session-recordings"
                            group={filters.filter_group}
                            taxonomicGroupTypes={taxonomicGroupTypes}
                            onChange={(filterGroup) => setFilters({ filter_group: filterGroup })}
                        >
                            <RecordingsUniversalFilterGroup size="small" totalFiltersCount={totalFiltersCount} />
                        </UniversalFilters>
                    </div>
                    {(totalFiltersCount ?? 0) > 0 && (
                        <div className="flex gap-2 p-2 justify-start">
                            {savedFilters.results?.find((filter) => equal(filter.filters, filters)) ? (
                                <div className="text-sm italic text-text-secondary inline-flex items-center font-medium gap-1">
                                    "
                                    {savedFilters.results?.find((filter) => equal(filter.filters, filters))?.name ||
                                        'Unnamed'}
                                    " saved filter applied
                                </div>
                            ) : (
                                <>
                                    <LemonInput
                                        value={savedFilterName}
                                        placeholder="Saved filter name"
                                        onChange={setSavedFilterName}
                                        size="small"
                                        autoFocus
                                        fullWidth
                                        onClick={(e) => {
                                            e.stopPropagation() // Prevent dropdown from closing
                                        }}
                                    />
                                    <LemonButton type="primary" size="xsmall" onClick={() => void newPlaylistHandler()}>
                                        Save filters
                                    </LemonButton>
                                </>
                            )}
                        </div>
                    )}
                </div>
            ),
        },
        {
            key: 'saved',
            label: (
                <div className="px-2 flex">
                    <span>
                        {savedFilters.results?.length ? (
                            <LemonBadge.Number count={savedFilters.results?.length} className="mr-2" />
                        ) : null}
                    </span>
                    <span>Saved filters</span>
                </div>
            ),
            content: <SavedFilters setFilters={setFilters} />,
        },
    ]

    return (
        <>
            <MaxTool
                name="search_session_recordings"
                displayName="Search recordings"
                context={{
                    current_filters: filters,
                }}
                callback={(toolOutput: Record<string, any>) => {
                    // Improve type
                    setFilters(toolOutput)
                    setIsFiltersExpanded(true)
                }}
                initialMaxPrompt="Show me recordings where "
                suggestions={[
                    'Show recordings of people who visited signup in the last 24 hours',
                    'Show recordings showing user frustration',
                    'Show recordings of people who faced bugs',
                ]}
                onMaxOpen={() => setIsFiltersExpanded(false)}
            >
                <>
                    <LemonButton
                        type="secondary"
                        size="small"
                        icon={<IconFilter />}
                        onClick={() => {
                            setIsFiltersExpanded(!isFiltersExpanded)
                        }}
                        fullWidth
                    >
                        Filters
                    </LemonButton>
                    <LemonModal
                        isOpen={isFiltersExpanded}
                        onClose={(): void => {
                            setIsFiltersExpanded(false)
                        }}
                        width={750}
                        footer={<ModalFooter />}
                    >
                        <>
                            <LemonTabs
                                activeKey={activeFilterTab}
                                onChange={(activeKey) => setActiveFilterTab(activeKey)}
                                size="small"
                                tabs={tabs}
                            />
                        </>
                    </LemonModal>
                </>
            </MaxTool>
            <div className="flex gap-2 mt-2 justify-between">
                <HideRecordingsMenu />
                <SettingsMenu
                    highlightWhenActive={false}
                    items={[
                        {
                            label: 'UTC',
                            onClick: () => setPlaylistTimestampFormat(TimestampFormat.UTC),
                            active: playlistTimestampFormat === TimestampFormat.UTC,
                        },
                        {
                            label: 'Device',
                            onClick: () => setPlaylistTimestampFormat(TimestampFormat.Device),
                            active: playlistTimestampFormat === TimestampFormat.Device,
                        },
                        {
                            label: 'Relative',
                            onClick: () => setPlaylistTimestampFormat(TimestampFormat.Relative),
                            active: playlistTimestampFormat === TimestampFormat.Relative,
                        },
                    ]}
                    icon={<IconClock />}
                    label={TimestampFormatToLabel[playlistTimestampFormat]}
                    rounded={true}
                />
            </div>
        </>
    )
}

const RecordingsUniversalFilterGroup = ({
    size = 'small',
    totalFiltersCount,
    showAddFilter = true,
}: {
    size?: LemonButtonProps['size']
    totalFiltersCount?: number
    showAddFilter?: boolean
}): JSX.Element => {
    const { filterGroup } = useValues(universalFiltersLogic)
    const { replaceGroupValue, removeGroupValue } = useActions(universalFiltersLogic)
    const [allowInitiallyOpen, setAllowInitiallyOpen] = useState(false)

    useEffect(() => {
        setAllowInitiallyOpen(true)
    }, [])

    return (
        <>
            {filterGroup.values.map((filterOrGroup, index) => {
                return isUniversalGroupFilterLike(filterOrGroup) ? (
                    <div className="w-full">
                        <UniversalFilters.Group key={index} index={index} group={filterOrGroup}>
                            <div
                                className={
                                    showAddFilter
                                        ? 'flex flex-wrap items-center gap-2 border-t py-4'
                                        : 'flex flex-wrap gap-2 pt-2'
                                }
                            >
                                {(totalFiltersCount ?? 0) > 0 && showAddFilter && (
                                    <span className="font-semibold">Applied filters:</span>
                                )}
                                <RecordingsUniversalFilterGroup
                                    size={size}
                                    totalFiltersCount={totalFiltersCount}
                                    showAddFilter={showAddFilter}
                                />
                            </div>
                            {showAddFilter && (
                                <>
                                    <div className="font-semibold mb-1">Add filter:</div>
                                    <UniversalFilters.PureTaxonomicFilter />
                                </>
                            )}
                        </UniversalFilters.Group>
                    </div>
                ) : (
                    <UniversalFilters.Value
                        key={index}
                        index={index}
                        filter={filterOrGroup}
                        onRemove={() => removeGroupValue(index)}
                        onChange={(value) => replaceGroupValue(index, value)}
                        initiallyOpen={allowInitiallyOpen}
                        metadataSource={{ kind: NodeKind.RecordingsQuery }}
                    />
                )
            })}
        </>
    )
}<|MERGE_RESOLUTION|>--- conflicted
+++ resolved
@@ -100,11 +100,7 @@
         TaxonomicFilterGroupType.Cohorts,
         TaxonomicFilterGroupType.PersonProperties,
         TaxonomicFilterGroupType.SessionProperties,
-<<<<<<< HEAD
         ...groupsTaxonomicTypes,
-=======
-        TaxonomicFilterGroupType.EventFeatureFlags,
->>>>>>> fa2cab6b
     ]
 
     if (allowReplayHogQLFilters) {
