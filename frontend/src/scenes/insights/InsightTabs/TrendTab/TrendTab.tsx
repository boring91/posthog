import React, { useState } from 'react'
import { useValues, useActions } from 'kea'
import { PropertyFilters } from 'lib/components/PropertyFilters/PropertyFilters'
import { ActionFilter } from '../../ActionFilter/ActionFilter'
import { Row, Checkbox, Col, Button } from 'antd'
import { BreakdownFilter } from '../../BreakdownFilter'
import { CloseButton } from 'lib/components/CloseButton'
import { InfoCircleOutlined, PlusCircleOutlined } from '@ant-design/icons'
import { trendsLogic } from '../../../trends/trendsLogic'
import { FilterType, ViewType } from '~/types'
import { Formula } from './Formula'
import { TestAccountFilter } from 'scenes/insights/TestAccountFilter'
import { preflightLogic } from 'scenes/PreflightCheck/logic'
import './TrendTab.scss'
import useBreakpoint from 'antd/lib/grid/hooks/useBreakpoint'
import { GlobalFiltersTitle } from 'scenes/insights/common'
import { Tooltip } from 'lib/components/Tooltip'

export interface TrendTabProps {
    view: string
}

<<<<<<< HEAD
export function TrendTab({ view }: TrendTabProps): JSX.Element {
    const { filters, filtersLoading } = useValues(trendsLogic({ dashboardItemId: null, view }))
=======
export function TrendTab({ view, annotationsToCreate }: TrendTabProps): JSX.Element {
    const { filters } = useValues(trendsLogic({ dashboardItemId: null, view }))
>>>>>>> 929fe43a
    const { setFilters } = useActions(trendsLogic({ dashboardItemId: null, view }))
    const { preflight } = useValues(preflightLogic)
    const [isUsingFormulas, setIsUsingFormulas] = useState(filters.formula ? true : false)
    const { toggleLifecycle } = useActions(trendsLogic)
    const lifecycles = [
        { name: 'new', tooltip: 'Users that are new.' },
        { name: 'resurrecting', tooltip: 'Users who were once active but became dormant, and are now active again.' },
        { name: 'returning', tooltip: 'Users who consistently use the product.' },
        { name: 'dormant', tooltip: 'Users who are inactive.' },
    ]
    const screens = useBreakpoint()
    const isSmallScreen = screens.xs || (screens.sm && !screens.md)
    const formulaAvailable =
        (!filters.insight || filters.insight === ViewType.TRENDS) && preflight?.is_clickhouse_enabled
    const formulaEnabled = (filters.events?.length || 0) + (filters.actions?.length || 0) > 0

    return (
        <>
            <Row gutter={16}>
                <Col md={16} xs={24}>
<<<<<<< HEAD
                    {filtersLoading ? (
                        <div data-test-filters-loading>
                            <Skeleton active />
                        </div>
                    ) : (
                        <ActionFilter
                            horizontalUI
                            filters={filters}
                            setFilters={(payload: Partial<FilterType>): void => setFilters(payload)}
                            typeKey={'trends_' + view}
                            buttonCopy="Add graph series"
                            showSeriesIndicator
                            singleFilter={filters.insight === ViewType.LIFECYCLE}
                            hideMathSelector={filters.insight === ViewType.LIFECYCLE}
                            customRowPrefix={
                                filters.insight === ViewType.LIFECYCLE ? (
                                    <>
                                        Showing <b>Unique users</b> who did
                                    </>
                                ) : undefined
                            }
                        />
                    )}
=======
                    <InsightTitle
                        actionBar={
                            <InsightActionBar
                                filters={filters}
                                annotations={annotationsToCreate}
                                insight={filters.insight}
                            />
                        }
                    />
                    <ActionFilter
                        horizontalUI
                        filters={filters}
                        setFilters={(payload: Partial<FilterType>): void => setFilters(payload)}
                        typeKey={'trends_' + view}
                        buttonCopy="Add graph series"
                        showSeriesIndicator
                        singleFilter={filters.insight === ViewType.LIFECYCLE}
                        hideMathSelector={filters.insight === ViewType.LIFECYCLE}
                        customRowPrefix={
                            filters.insight === ViewType.LIFECYCLE ? (
                                <>
                                    Showing <b>Unique users</b> who did
                                </>
                            ) : undefined
                        }
                    />
>>>>>>> 929fe43a
                </Col>
                <Col md={8} xs={24} style={{ marginTop: isSmallScreen ? '2rem' : 0 }}>
                    {filters.insight === ViewType.LIFECYCLE && (
                        <>
                            <GlobalFiltersTitle unit="actions/events" />
                            <TestAccountFilter filters={filters} onChange={setFilters} />
                            <hr />
                            <h4 className="secondary">Lifecycle Toggles</h4>
                            <div className="toggles">
                                {lifecycles.map((lifecycle, idx) => (
                                    <div key={idx}>
                                        {lifecycle.name}{' '}
                                        <div>
                                            <Checkbox
                                                defaultChecked
                                                className={lifecycle.name}
                                                onChange={() => toggleLifecycle(lifecycle.name)}
                                            />
                                            <Tooltip title={lifecycle.tooltip}>
                                                <InfoCircleOutlined className="info-indicator" />
                                            </Tooltip>
                                        </div>
                                    </div>
                                ))}
                            </div>
                        </>
                    )}
                    {filters.insight !== ViewType.LIFECYCLE && (
                        <>
                            <GlobalFiltersTitle />
                            <PropertyFilters pageKey="trends-filters" />
                            <TestAccountFilter filters={filters} onChange={setFilters} />
                            {formulaAvailable && (
                                <>
                                    <hr />
                                    <h4 className="secondary">
                                        Formula{' '}
                                        <Tooltip
                                            title={
                                                <>
                                                    Apply math operations to your series. You can do operations among
                                                    series (e.g. <code>A / B</code>) or simple arithmetic operations on
                                                    a single series (e.g. <code>A / 100</code>)
                                                </>
                                            }
                                        >
                                            <InfoCircleOutlined />
                                        </Tooltip>
                                    </h4>
                                    {isUsingFormulas ? (
                                        <Row align="middle" gutter={4}>
                                            <Col>
                                                <CloseButton
                                                    onClick={() => {
                                                        setIsUsingFormulas(false)
                                                        setFilters({ formula: undefined })
                                                    }}
                                                />
                                            </Col>
                                            <Col>
                                                <Formula
                                                    filters={filters}
                                                    onChange={(formula: string): void => {
                                                        setFilters({ formula })
                                                    }}
                                                    autoFocus
                                                    allowClear={false}
                                                />
                                            </Col>
                                        </Row>
                                    ) : (
                                        <Tooltip
                                            title={
                                                !formulaEnabled
                                                    ? 'Please add at least one graph series to use formulas'
                                                    : undefined
                                            }
                                        >
                                            <Button
                                                onClick={() => setIsUsingFormulas(true)}
                                                disabled={!formulaEnabled}
                                                type="link"
                                                style={{ paddingLeft: 0 }}
                                                icon={<PlusCircleOutlined />}
                                                data-attr="btn-add-formula"
                                            >
                                                Add formula
                                            </Button>
                                        </Tooltip>
                                    )}
                                </>
                            )}
                        </>
                    )}
                    {filters.insight !== ViewType.LIFECYCLE && filters.insight !== ViewType.STICKINESS && (
                        <>
                            <hr />
                            <h4 className="secondary">
                                Breakdown by
                                <Tooltip
                                    placement="right"
                                    title="Use breakdown to see the aggregation (total volume, active users, etc.) for each value of that property. For example, breaking down by Current URL with total volume will give you the event volume for each URL your users have visited."
                                >
                                    <InfoCircleOutlined className="info-indicator" />
                                </Tooltip>
                            </h4>
                            {filters.breakdown_type === 'cohort' && filters.breakdown ? (
                                <BreakdownFilter
                                    filters={filters}
                                    onChange={(breakdown, breakdown_type): void =>
                                        setFilters({ breakdown, breakdown_type })
                                    }
                                />
                            ) : (
                                <Row align="middle">
                                    <BreakdownFilter
                                        filters={filters}
                                        onChange={(breakdown, breakdown_type): void =>
                                            setFilters({ breakdown, breakdown_type })
                                        }
                                    />
                                    {filters.breakdown && (
                                        <CloseButton
                                            onClick={(): void => setFilters({ breakdown: false, breakdown_type: null })}
                                            style={{ marginTop: 1, marginLeft: 5 }}
                                        />
                                    )}
                                </Row>
                            )}
                        </>
                    )}
                </Col>
            </Row>
        </>
    )
}<|MERGE_RESOLUTION|>--- conflicted
+++ resolved
@@ -20,13 +20,8 @@
     view: string
 }
 
-<<<<<<< HEAD
 export function TrendTab({ view }: TrendTabProps): JSX.Element {
-    const { filters, filtersLoading } = useValues(trendsLogic({ dashboardItemId: null, view }))
-=======
-export function TrendTab({ view, annotationsToCreate }: TrendTabProps): JSX.Element {
     const { filters } = useValues(trendsLogic({ dashboardItemId: null, view }))
->>>>>>> 929fe43a
     const { setFilters } = useActions(trendsLogic({ dashboardItemId: null, view }))
     const { preflight } = useValues(preflightLogic)
     const [isUsingFormulas, setIsUsingFormulas] = useState(filters.formula ? true : false)
@@ -47,40 +42,6 @@
         <>
             <Row gutter={16}>
                 <Col md={16} xs={24}>
-<<<<<<< HEAD
-                    {filtersLoading ? (
-                        <div data-test-filters-loading>
-                            <Skeleton active />
-                        </div>
-                    ) : (
-                        <ActionFilter
-                            horizontalUI
-                            filters={filters}
-                            setFilters={(payload: Partial<FilterType>): void => setFilters(payload)}
-                            typeKey={'trends_' + view}
-                            buttonCopy="Add graph series"
-                            showSeriesIndicator
-                            singleFilter={filters.insight === ViewType.LIFECYCLE}
-                            hideMathSelector={filters.insight === ViewType.LIFECYCLE}
-                            customRowPrefix={
-                                filters.insight === ViewType.LIFECYCLE ? (
-                                    <>
-                                        Showing <b>Unique users</b> who did
-                                    </>
-                                ) : undefined
-                            }
-                        />
-                    )}
-=======
-                    <InsightTitle
-                        actionBar={
-                            <InsightActionBar
-                                filters={filters}
-                                annotations={annotationsToCreate}
-                                insight={filters.insight}
-                            />
-                        }
-                    />
                     <ActionFilter
                         horizontalUI
                         filters={filters}
@@ -98,7 +59,6 @@
                             ) : undefined
                         }
                     />
->>>>>>> 929fe43a
                 </Col>
                 <Col md={8} xs={24} style={{ marginTop: isSmallScreen ? '2rem' : 0 }}>
                     {filters.insight === ViewType.LIFECYCLE && (
