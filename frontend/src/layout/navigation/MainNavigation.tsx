--- conflicted
+++ resolved
@@ -407,148 +407,7 @@
                             </Link>
                         }
                     </div>
-<<<<<<< HEAD
                     {mayCurrentTeamBeAvailable && <MenuItems />}
-=======
-                    {currentOrganization?.setup.is_active && (
-                        <MenuItem
-                            title="Setup"
-                            icon={<SettingOutlined />}
-                            identifier="onboardingSetup"
-                            to={urls.onboardingSetup()}
-                            hotkey="u"
-                        />
-                    )}
-                    {featureFlags[FEATURE_FLAGS.PROJECT_HOME] && (
-                        <MenuItem title="Home" icon={<HomeOutlined />} identifier="home" to={urls.home()} />
-                    )}
-                    {featureFlags[FEATURE_FLAGS.SAVED_INSIGHTS] && (
-                        <MenuItem
-                            title="Explore"
-                            icon={<IconExplore />}
-                            identifier="insights"
-                            to={urls.insightView(ViewType.TRENDS)}
-                            hotkey="x"
-                            tooltip="Answers to all your analytics questions"
-                        />
-                    )}
-                    <MenuItem
-                        title="Insights"
-                        icon={<IconInsights />}
-                        identifier={featureFlags[FEATURE_FLAGS.SAVED_INSIGHTS] ? 'savedInsights' : 'insights'}
-                        to={
-                            featureFlags[FEATURE_FLAGS.SAVED_INSIGHTS]
-                                ? urls.savedInsights()
-                                : urls.insightView(ViewType.TRENDS)
-                        }
-                        hotkey="i"
-                        tooltip={
-                            featureFlags[FEATURE_FLAGS.SAVED_INSIGHTS]
-                                ? 'See your saved insights'
-                                : 'Answers to all your analytics questions'
-                        }
-                    />
-                    <Popover
-                        content={PinnedDashboards}
-                        placement="right"
-                        trigger="hover"
-                        arrowPointAtCenter
-                        overlayClassName="pinned-dashboards-popover"
-                        onVisibleChange={(visible) => setPinnedDashboardsVisible(visible)}
-                        visible={pinnedDashboardsVisible}
-                    >
-                        <div>
-                            <MenuItem
-                                title="Dashboards"
-                                icon={<IconDashboard />}
-                                identifier="dashboards"
-                                to={urls.dashboards()}
-                                onClick={() => setPinnedDashboardsVisible(false)}
-                                hotkey="d"
-                                hideTooltip
-                            />
-                        </div>
-                    </Popover>
-
-                    <div className="divider" />
-                    <MenuItem
-                        title="Events"
-                        icon={<IconEvents />}
-                        identifier="events"
-                        to={urls.events()}
-                        hotkey="e"
-                        tooltip="List of events and actions"
-                    />
-                    <MenuItem
-                        title="Sessions"
-                        icon={<ClockCircleFilled />}
-                        identifier="sessions"
-                        to={urls.sessions()}
-                        hotkey="s"
-                        tooltip="Understand interactions based by visits and watch session recordings"
-                    />
-                    <div className="divider" />
-                    <MenuItem
-                        title="Persons"
-                        icon={<IconPerson />}
-                        identifier="persons"
-                        to={urls.persons()}
-                        hotkey="p"
-                        tooltip="Understand your users individually"
-                    />
-                    <MenuItem
-                        title="Cohorts"
-                        icon={<IconCohorts />}
-                        identifier="cohorts"
-                        to={urls.cohorts()}
-                        hotkey="c"
-                        tooltip="Group users for easy filtering"
-                    />
-                    <div className="divider" />
-                    <MenuItem
-                        title="Annotations"
-                        icon={<MessageOutlined />}
-                        identifier="annotations"
-                        to={urls.annotations()}
-                        hotkey="a"
-                    />
-                    <div className="divider" />
-                    <MenuItem
-                        title="Feat. Flags"
-                        icon={<IconFeatureFlags />}
-                        identifier="featureFlags"
-                        to={urls.featureFlags()}
-                        hotkey="f"
-                        tooltip="Controlled feature releases"
-                    />
-                    <div className="divider" />
-                    {canViewPlugins(user?.organization) && (
-                        <MenuItem
-                            title="Plugins"
-                            icon={<ApiFilled />}
-                            identifier="plugins"
-                            to={urls.plugins()}
-                            hotkey="l"
-                            tooltip="Extend your analytics functionality"
-                        />
-                    )}
-                    <MenuItem
-                        title="Project"
-                        icon={<ProjectFilled />}
-                        identifier="projectSettings"
-                        to={urls.projectSettings()}
-                        hotkey="j"
-                    />
-                    <div className="divider" />
-                    <MenuItem
-                        title="Toolbar"
-                        icon={<IconToolbar />}
-                        identifier="toolbar"
-                        to=""
-                        hotkey="t"
-                        onClick={() => setToolbarModalOpen(true)}
-                    />
->>>>>>> 031149c6
                     <div className={`scroll-indicator ${canScroll ? '' : 'hide'}`} onClick={scrollToBottom}>
                         <DownOutlined />
                     </div>
