--- conflicted
+++ resolved
@@ -1,9 +1,5 @@
 import { loaders } from 'kea-loaders'
-<<<<<<< HEAD
-import { kea, path, connect, actions, reducers, selectors, listeners, beforeUnmount } from 'kea'
-=======
 import { kea, path, connect, actions, reducers, selectors, listeners, beforeUnmount, afterMount } from 'kea'
->>>>>>> ee88f3c7
 import api from 'lib/api'
 import type { cohortsModelType } from './cohortsModelType'
 import {
@@ -20,10 +16,7 @@
 import { isAuthenticatedTeam, teamLogic } from 'scenes/teamLogic'
 import Fuse from 'fuse.js'
 import { permanentlyMount } from 'lib/utils/kea-logic-builders'
-<<<<<<< HEAD
 import { BehavioralFilterKey } from 'scenes/cohorts/CohortFilters/types'
-=======
->>>>>>> ee88f3c7
 
 const POLL_TIMEOUT = 5000
 
@@ -164,19 +157,12 @@
     beforeUnmount(({ values }) => {
         clearTimeout(values.pollTimeout || undefined)
     }),
-<<<<<<< HEAD
-    permanentlyMount(({ actions, values }) => {
-=======
 
     afterMount(({ actions, values }) => {
->>>>>>> ee88f3c7
         if (isAuthenticatedTeam(values.currentTeam)) {
             // Don't load on shared insights/dashboards
             actions.loadCohorts()
         }
     }),
-<<<<<<< HEAD
-=======
     permanentlyMount(),
->>>>>>> ee88f3c7
 ])