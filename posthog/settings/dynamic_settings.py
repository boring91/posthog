from posthog.settings.utils import get_from_env, str_to_bool

CONSTANCE_BACKEND = "constance.backends.database.DatabaseBackend"

CONSTANCE_DATABASE_PREFIX = "constance:posthog:"

# Warning: Dynamically updating these settings should only be done through the API.
CONSTANCE_CONFIG = {
    "RECORDINGS_TTL_WEEKS": (
        3,
        "Number of weeks recordings will be kept before removing them (for all projects). Storing recordings for a shorter timeframe can help reduce Clickhouse disk usage.",
        int,
    ),
    "MATERIALIZED_COLUMNS_ENABLED": (
        get_from_env("MATERIALIZED_COLUMNS_ENABLED", True, type_cast=str_to_bool),
        "Whether materialized columns should be created or used at query time.",
        bool,
    ),
    "COMPUTE_MATERIALIZED_COLUMNS_ENABLED": (
        get_from_env("COMPUTE_MATERIALIZED_COLUMNS_ENABLED", True, type_cast=str_to_bool),
        "Whether materialized columns should be created or updated (existing columns will still be used at query time).",
        bool,
    ),
    "AUTO_START_ASYNC_MIGRATIONS": (
        get_from_env("AUTO_START_ASYNC_MIGRATIONS", False, type_cast=str_to_bool),
        "Whether the earliest unapplied async migration should be triggered automatically on server startup.",
        bool,
    ),
    "ASYNC_MIGRATIONS_ROLLBACK_TIMEOUT": (
        get_from_env("ASYNC_MIGRATION_ROLLBACK_TIMEOUT", 30, type_cast=int),
        "The timeout for completing the full rollback of an async migration.",
        int,
    ),
    "ASYNC_MIGRATIONS_DISABLE_AUTO_ROLLBACK": (
        get_from_env("ASYNC_MIGRATIONS_DISABLE_AUTO_ROLLBACK", False, type_cast=str_to_bool),
        "Used to disable automatic rollback of failed async migrations.",
        bool,
    ),
<<<<<<< HEAD
    "ASYNC_MIGRATIONS_DEFAULT_TIMEOUT_SECONDS": (
        get_from_env("ASYNC_MIGRATIONS_DEFAULT_TIMEOUT_SECONDS", 60 * 30, type_cast=int),
        "Sets the default timeout for completing an async migration operation.",
        int,
=======
    "ASYNC_MIGRATIONS_AUTO_CONTINUE": (
        get_from_env("ASYNC_MIGRATIONS_AUTO_CONTINUE", True, type_cast=str_to_bool),
        "Whether to resume the migration, when celery worker crashed.",
        bool,
>>>>>>> f6b9395c
    ),
    "EMAIL_ENABLED": (
        get_from_env("EMAIL_ENABLED", True, type_cast=str_to_bool),
        "Whether email service is enabled or not.",
        bool,
    ),
    "EMAIL_HOST": (
        get_from_env("EMAIL_HOST", optional=True),
        "Hostname to connect to for establishing SMTP connections.",
        str,
    ),
    "EMAIL_PORT": (
        get_from_env("EMAIL_PORT", 25, type_cast=int),
        "Port that should be used to connect to the email host.",
        int,
    ),
    "EMAIL_HOST_USER": (
        get_from_env("EMAIL_HOST_USER", optional=True),
        "Credentials to connect to the email host.",
        str,
    ),
    "EMAIL_HOST_PASSWORD": (
        get_from_env("EMAIL_HOST_PASSWORD", optional=True),
        "Credentials to connect to the email host.",
        str,
    ),
    "EMAIL_USE_TLS": (
        get_from_env("EMAIL_USE_TLS", False, type_cast=str_to_bool),
        "Whether to use TLS protocol when connecting to the email host.",
        bool,
    ),
    "EMAIL_USE_SSL": (
        get_from_env("EMAIL_USE_SSL", False, type_cast=str_to_bool),
        "Whether to use SSL protocol when connecting to the email host.",
        bool,
    ),
    "EMAIL_DEFAULT_FROM": (
        get_from_env("EMAIL_DEFAULT_FROM", get_from_env("DEFAULT_FROM_EMAIL", "root@localhost")),
        "Email address that will appear as the sender in emails (From header).",
        str,
    ),
    "EMAIL_REPLY_TO": (
        get_from_env("EMAIL_REPLY_TO", ""),
        "Reply address to which email clients should send responses.",
        str,
    ),
    "ASYNC_MIGRATIONS_OPT_OUT_EMAILS": (
        get_from_env("ASYNC_MIGRATIONS_OPT_OUT_EMAILS", False, type_cast=str_to_bool),
        "Used to disable emails from async migrations service",
        bool,
    ),
}

SETTINGS_ALLOWING_API_OVERRIDE = (
    "RECORDINGS_TTL_WEEKS",
    "AUTO_START_ASYNC_MIGRATIONS",
    "ASYNC_MIGRATIONS_ROLLBACK_TIMEOUT",
    "ASYNC_MIGRATIONS_DISABLE_AUTO_ROLLBACK",
<<<<<<< HEAD
    "ASYNC_MIGRATIONS_DEFAULT_TIMEOUT_SECONDS",
=======
    "ASYNC_MIGRATIONS_AUTO_CONTINUE",
>>>>>>> f6b9395c
    "EMAIL_ENABLED",
    "EMAIL_HOST",
    "EMAIL_PORT",
    "EMAIL_HOST_USER",
    "EMAIL_HOST_PASSWORD",
    "EMAIL_USE_TLS",
    "EMAIL_USE_SSL",
    "EMAIL_DEFAULT_FROM",
    "EMAIL_REPLY_TO",
    "ASYNC_MIGRATIONS_OPT_OUT_EMAILS",
)<|MERGE_RESOLUTION|>--- conflicted
+++ resolved
@@ -36,17 +36,15 @@
         "Used to disable automatic rollback of failed async migrations.",
         bool,
     ),
-<<<<<<< HEAD
     "ASYNC_MIGRATIONS_DEFAULT_TIMEOUT_SECONDS": (
         get_from_env("ASYNC_MIGRATIONS_DEFAULT_TIMEOUT_SECONDS", 60 * 30, type_cast=int),
         "Sets the default timeout for completing an async migration operation.",
         int,
-=======
+    ),
     "ASYNC_MIGRATIONS_AUTO_CONTINUE": (
         get_from_env("ASYNC_MIGRATIONS_AUTO_CONTINUE", True, type_cast=str_to_bool),
         "Whether to resume the migration, when celery worker crashed.",
         bool,
->>>>>>> f6b9395c
     ),
     "EMAIL_ENABLED": (
         get_from_env("EMAIL_ENABLED", True, type_cast=str_to_bool),
@@ -105,11 +103,8 @@
     "AUTO_START_ASYNC_MIGRATIONS",
     "ASYNC_MIGRATIONS_ROLLBACK_TIMEOUT",
     "ASYNC_MIGRATIONS_DISABLE_AUTO_ROLLBACK",
-<<<<<<< HEAD
     "ASYNC_MIGRATIONS_DEFAULT_TIMEOUT_SECONDS",
-=======
     "ASYNC_MIGRATIONS_AUTO_CONTINUE",
->>>>>>> f6b9395c
     "EMAIL_ENABLED",
     "EMAIL_HOST",
     "EMAIL_PORT",
