from datetime import date, datetime
from typing import List, Optional, Any, cast
from uuid import UUID

from posthog.hogql import ast
from posthog.hogql.ast import FieldTraverserType, ConstantType
from posthog.hogql.functions import HOGQL_POSTHOG_FUNCTIONS, cohort
from posthog.hogql.context import HogQLContext
from posthog.hogql.database.models import (
    StringJSONDatabaseField,
    FunctionCallTable,
    LazyTable,
    SavedQuery,
)
from posthog.hogql.errors import ResolverException
from posthog.hogql.functions.mapping import validate_function_args
from posthog.hogql.functions.sparkline import sparkline
from posthog.hogql.parser import parse_select
from posthog.hogql.resolver_utils import convert_hogqlx_tag, lookup_cte_by_name, lookup_field_by_name
from posthog.hogql.visitor import CloningVisitor, clone_expr
from posthog.models.utils import UUIDT
from posthog.hogql.database.schema.events import EventsTable
from posthog.hogql.database.s3_table import S3Table

# https://github.com/ClickHouse/ClickHouse/issues/23194 - "Describe how identifiers in SELECT queries are resolved"


def resolve_constant_data_type(constant: Any) -> ConstantType:
    if constant is None:
        return ast.UnknownType()
    if isinstance(constant, bool):
        return ast.BooleanType()
    if isinstance(constant, int):
        return ast.IntegerType()
    if isinstance(constant, float):
        return ast.FloatType()
    if isinstance(constant, str):
        return ast.StringType()
    if isinstance(constant, list):
        unique_types = set(str(resolve_constant_data_type(item)) for item in constant)
        return ast.ArrayType(
            item_type=resolve_constant_data_type(constant[0]) if len(unique_types) == 1 else ast.UnknownType()
        )
    if isinstance(constant, tuple):
        return ast.TupleType(item_types=[resolve_constant_data_type(item) for item in constant])
    if isinstance(constant, datetime) or type(constant).__name__ == "FakeDatetime":
        return ast.DateTimeType()
    if isinstance(constant, date) or type(constant).__name__ == "FakeDate":
        return ast.DateType()
    if isinstance(constant, UUID) or isinstance(constant, UUIDT):
        return ast.UUIDType()
    raise ResolverException(f"Unsupported constant type: {type(constant)}")


def resolve_types(
    node: ast.Expr,
    context: HogQLContext,
    scopes: Optional[List[ast.SelectQueryType]] = None,
) -> ast.Expr:
    return Resolver(scopes=scopes, context=context).visit(node)


class Resolver(CloningVisitor):
    """The Resolver visits an AST and 1) resolves all fields, 2) assigns types to nodes, 3) expands all CTEs."""

    def __init__(self, context: HogQLContext, scopes: Optional[List[ast.SelectQueryType]] = None):
        super().__init__()
        # Each SELECT query creates a new scope (type). Store all of them in a list as we traverse the tree.
        self.scopes: List[ast.SelectQueryType] = scopes or []
        self.current_view_depth: int = 0
        self.context = context
        self.database = context.database
        self.cte_counter = 0

    def visit(self, node: ast.Expr) -> ast.Expr:
        if isinstance(node, ast.Expr) and node.type is not None:
            raise ResolverException(
                f"Type already resolved for {type(node).__name__} ({type(node.type).__name__}). Can't run again."
            )
        if self.cte_counter > 50:
            raise ResolverException("Too many CTE expansions (50+). Probably a CTE loop.")
        return super().visit(node)

    def visit_select_union_query(self, node: ast.SelectUnionQuery):
        node = super().visit_select_union_query(node)
        node.type = ast.SelectUnionQueryType(types=[expr.type for expr in node.select_queries])
        return node

    def visit_select_query(self, node: ast.SelectQuery):
        """Visit each SELECT query or subquery."""

        # This "SelectQueryType" is also a new scope for variables in the SELECT query.
        # We will add fields to it when we encounter them. This is used to resolve fields later.
        node_type = ast.SelectQueryType()

        # First step: add all the "WITH" CTEs onto the "scope" if there are any
        if node.ctes:
            node_type.ctes = node.ctes

        # Append the "scope" onto the stack early, so that nodes we "self.visit" below can access it.
        self.scopes.append(node_type)

        # Clone the select query, piece by piece
        new_node = ast.SelectQuery(
            start=node.start,
            end=node.end,
            type=node_type,
            # CTEs have been expanded (moved to the type for now), so remove from the printable "WITH" clause
            ctes=None,
            # "select" needs a default value, so [] it is
            select=[],
        )

        # Visit the FROM clauses first. This resolves all table aliases onto self.scopes[-1]
        new_node.select_from = self.visit(node.select_from)
        new_node.array_join_op = node.array_join_op
        if node.array_join_list:
            new_node.array_join_list = [self.visit(expr) for expr in node.array_join_list]

        # Visit all the "SELECT a,b,c" columns. Mark each for export in "columns".
<<<<<<< HEAD
        hidden_aliases = {}
=======
        select_nodes = []
>>>>>>> 349678c9
        for expr in node.select or []:
            new_expr = self.visit(expr)
            if isinstance(new_expr.type, ast.AsteriskType):
                columns = self._asterisk_columns(new_expr.type)
                select_nodes.extend([self.visit(expr) for expr in columns])
            else:
                select_nodes.append(new_expr)

<<<<<<< HEAD
            # Any alias we can use to refer to this field?
            alias = None
=======
        columns_with_visible_alias = {}
        for new_expr in select_nodes:
>>>>>>> 349678c9
            if isinstance(new_expr.type, ast.FieldAliasType):
                alias = new_expr.type.alias
            elif isinstance(new_expr.type, ast.FieldType):
                alias = new_expr.type.name
            elif isinstance(new_expr, ast.Alias):
                alias = new_expr.alias
<<<<<<< HEAD

            if alias:
                if isinstance(new_expr, ast.Alias) and new_expr.hidden:
                    hidden_aliases[alias] = new_expr
                else:
                    node_type.columns[alias] = new_expr.type
=======
            else:
                alias = None

            if alias:
                # Make a reference of the first visible or last hidden expr for each unique alias name.
                if isinstance(new_expr, ast.Alias) and new_expr.hidden:
                    if alias not in node_type.columns or not columns_with_visible_alias.get(alias, False):
                        node_type.columns[alias] = new_expr.type
                        columns_with_visible_alias[alias] = False
                else:
                    node_type.columns[alias] = new_expr.type
                    columns_with_visible_alias[alias] = True
>>>>>>> 349678c9

            # add the column to the new select query
            new_node.select.append(new_expr)

        # this dict will contain the last used hidden alias with this name
        for key, hidden_alias in hidden_aliases.items():
            # if no column took this alias, unhide it
            if key not in node_type.columns:
                node_type.columns[key] = hidden_alias.type
                hidden_alias.hidden = False
                if isinstance(hidden_alias.type, ast.FieldAliasType):
                    hidden_alias.type.hidden = False

        # :TRICKY: Make sure to clone and visit _all_ SelectQuery nodes.
        new_node.where = self.visit(node.where)
        new_node.prewhere = self.visit(node.prewhere)
        new_node.having = self.visit(node.having)
        if node.group_by:
            new_node.group_by = [self.visit(expr) for expr in node.group_by]
        if node.order_by:
            new_node.order_by = [self.visit(expr) for expr in node.order_by]
        if node.limit_by:
            new_node.limit_by = [self.visit(expr) for expr in node.limit_by]
        new_node.limit = self.visit(node.limit)
        new_node.limit_with_ties = node.limit_with_ties
        new_node.offset = self.visit(node.offset)
        new_node.distinct = node.distinct
        new_node.window_exprs = (
            {name: self.visit(expr) for name, expr in node.window_exprs.items()} if node.window_exprs else None
        )
        new_node.settings = node.settings.model_copy() if node.settings is not None else None

        self.scopes.pop()

        return new_node

    def _asterisk_columns(self, asterisk: ast.AsteriskType) -> List[ast.Expr]:
        """Expand an asterisk. Mutates `select_query.select` and `select_query.type.columns` with the new fields"""
        if isinstance(asterisk.table_type, ast.BaseTableType):
            table = asterisk.table_type.resolve_database_table()
            database_fields = table.get_asterisk()
            return [ast.Field(chain=[key]) for key in database_fields.keys()]
        elif (
            isinstance(asterisk.table_type, ast.SelectUnionQueryType)
            or isinstance(asterisk.table_type, ast.SelectQueryType)
            or isinstance(asterisk.table_type, ast.SelectQueryAliasType)
        ):
            select = asterisk.table_type
            while isinstance(select, ast.SelectQueryAliasType):
                select = select.select_query_type
            if isinstance(select, ast.SelectUnionQueryType):
                select = select.types[0]
            if isinstance(select, ast.SelectQueryType):
                return [ast.Field(chain=[key]) for key in select.columns.keys()]
            else:
                raise ResolverException("Can't expand asterisk (*) on subquery")
        else:
            raise ResolverException(f"Can't expand asterisk (*) on a type of type {type(asterisk.table_type).__name__}")

    def visit_join_expr(self, node: ast.JoinExpr):
        """Visit each FROM and JOIN table or subquery."""

        if len(self.scopes) == 0:
            raise ResolverException("Unexpected JoinExpr outside a SELECT query")

        scope = self.scopes[-1]

        if isinstance(node.table, ast.HogQLXTag):
            node.table = convert_hogqlx_tag(node.table, self.context.team_id)

        # If selecting from a CTE, expand and visit the new node
        if isinstance(node.table, ast.Field) and len(node.table.chain) == 1:
            table_name = node.table.chain[0]
            cte = lookup_cte_by_name(self.scopes, table_name)
            if cte:
                node = cast(ast.JoinExpr, clone_expr(node))
                node.table = clone_expr(cte.expr)
                node.alias = table_name

                self.cte_counter += 1
                response = self.visit(node)
                self.cte_counter -= 1
                return response

        if isinstance(node.table, ast.Field):
            table_name = node.table.chain[0]
            table_alias = node.alias or table_name
            if table_alias in scope.tables:
                raise ResolverException(f'Already have joined a table called "{table_alias}". Can\'t redefine.')

            if self.database.has_table(table_name):
                database_table = self.database.get_table(table_name)

                if isinstance(database_table, SavedQuery):
                    self.current_view_depth += 1

                    if self.current_view_depth > self.context.max_view_depth:
                        raise ResolverException("Nested views are not supported")

                    node.table = parse_select(str(database_table.query))
                    node.alias = table_alias or database_table.name
                    node = self.visit(node)

                    self.current_view_depth -= 1
                    return node

                if isinstance(database_table, LazyTable):
                    node_table_type = ast.LazyTableType(table=database_table)
                else:
                    node_table_type = ast.TableType(table=database_table)

                # Always add an alias for function call tables. This way `select table.* from table` is replaced with
                # `select table.* from something() as table`, and not with `select something().* from something()`.
                if table_alias != table_name or isinstance(database_table, FunctionCallTable):
                    node_type = ast.TableAliasType(alias=table_alias, table_type=node_table_type)
                else:
                    node_type = node_table_type
                scope.tables[table_alias] = node_type

                # :TRICKY: Make sure to clone and visit _all_ JoinExpr fields/nodes.
                node = cast(ast.JoinExpr, clone_expr(node))
                node.type = node_type
                node.table = cast(ast.Field, clone_expr(node.table))
                node.table.type = node_table_type
                if node.table_args is not None:
                    node.table_args = [self.visit(arg) for arg in node.table_args]
                node.next_join = self.visit(node.next_join)

                # Look ahead if current is events table and next is s3 table, global join must be used for distributed query on external data to work
                if isinstance(node.type, ast.TableAliasType):
                    is_global = isinstance(node.type.table_type.table, EventsTable) and self._is_next_s3(node.next_join)
                else:
                    is_global = isinstance(node.type.table, EventsTable) and self._is_next_s3(node.next_join)

                if is_global:
                    node.next_join.join_type = "GLOBAL JOIN"

                node.constraint = self.visit(node.constraint)
                node.sample = self.visit(node.sample)

                # In case we had a function call table, and had to add an alias where none was present, mark it here
                if isinstance(node_type, ast.TableAliasType) and node.alias is None:
                    node.alias = node_type.alias

                return node
            else:
                raise ResolverException(f'Unknown table "{table_name}".')

        elif isinstance(node.table, ast.SelectQuery) or isinstance(node.table, ast.SelectUnionQuery):
            node = cast(ast.JoinExpr, clone_expr(node))

            node.table = super().visit(node.table)
            if node.alias is not None:
                if node.alias in scope.tables:
                    raise ResolverException(
                        f'Already have joined a table called "{node.alias}". Can\'t join another one with the same name.'
                    )
                node.type = ast.SelectQueryAliasType(alias=node.alias, select_query_type=node.table.type)
                scope.tables[node.alias] = node.type
            else:
                node.type = node.table.type
                scope.anonymous_tables.append(node.type)

            # :TRICKY: Make sure to clone and visit _all_ JoinExpr fields/nodes.
            node.next_join = self.visit(node.next_join)
            node.constraint = self.visit(node.constraint)
            node.sample = self.visit(node.sample)

            return node
        else:
            raise ResolverException(f"JoinExpr with table of type {type(node.table).__name__} not supported")

    def visit_hogqlx_tag(self, node: ast.HogQLXTag):
        return self.visit(convert_hogqlx_tag(node, self.context.team_id))

    def visit_alias(self, node: ast.Alias):
        """Visit column aliases. SELECT 1, (select 3 as y) as x."""
        if len(self.scopes) == 0:
            raise ResolverException("Aliases are allowed only within SELECT queries")

        scope = self.scopes[-1]
        if node.alias in scope.aliases:
            raise ResolverException(f"Cannot redefine an alias with the name: {node.alias}")
        if node.alias == "":
            raise ResolverException("Alias cannot be empty")

        node = super().visit_alias(node)
        node.type = ast.FieldAliasType(alias=node.alias, type=node.expr.type or ast.UnknownType())
        scope.aliases[node.alias] = node.type
        return node

    def visit_call(self, node: ast.Call):
        """Visit function calls."""

        if func_meta := HOGQL_POSTHOG_FUNCTIONS.get(node.name):
            validate_function_args(node.args, func_meta.min_args, func_meta.max_args, node.name)
            if node.name == "sparkline":
                return self.visit(sparkline(node=node, args=node.args))

        node = super().visit_call(node)
        arg_types: List[ast.ConstantType] = []
        for arg in node.args:
            if arg.type:
                arg_types.append(arg.type.resolve_constant_type() or ast.UnknownType())
            else:
                arg_types.append(ast.UnknownType())
        param_types: Optional[List[ast.ConstantType]] = None
        if node.params is not None:
            param_types = []
            for param in node.params:
                if param.type:
                    param_types.append(param.type.resolve_constant_type() or ast.UnknownType())
                else:
                    param_types.append(ast.UnknownType())
        node.type = ast.CallType(
            name=node.name,
            arg_types=arg_types,
            param_types=param_types,
            return_type=ast.UnknownType(),
        )
        return node

    def visit_lambda(self, node: ast.Lambda):
        """Visit each SELECT query or subquery."""

        # Each Lambda is a new scope in field name resolution.
        # This type keeps track of all lambda arguments that are in scope.
        node_type = ast.SelectQueryType(parent=self.scopes[-1] if len(self.scopes) > 0 else None)

        for arg in node.args:
            node_type.aliases[arg] = ast.FieldAliasType(alias=arg, type=ast.LambdaArgumentType(name=arg))

        self.scopes.append(node_type)

        new_node = cast(ast.Lambda, clone_expr(node))
        new_node.type = node_type
        new_node.expr = self.visit(new_node.expr)

        self.scopes.pop()

        return new_node

    def visit_field(self, node: ast.Field):
        """Visit a field such as ast.Field(chain=["e", "properties", "$browser"])"""
        if len(node.chain) == 0:
            raise ResolverException("Invalid field access with empty chain")

        node = super().visit_field(node)

        # Only look for fields in the last SELECT scope, instead of all previous select queries.
        # That's because ClickHouse does not support subqueries accessing "x.event". This is forbidden:
        # - "SELECT event, (select count() from events where event = x.event) as c FROM events x where event = '$pageview'",
        # But this is supported:
        # - "SELECT t.big_count FROM (select count() + 100 as big_count from events) as t JOIN events e ON (e.event = t.event)",
        scope = self.scopes[-1]

        type: Optional[ast.Type] = None
        name = node.chain[0]

        # If the field contains at least two parts, the first might be a table.
        if len(node.chain) > 1 and name in scope.tables:
            type = scope.tables[name]

        # If it's a wildcard
        if name == "*" and len(node.chain) == 1:
            table_count = len(scope.anonymous_tables) + len(scope.tables)
            if table_count == 0:
                raise ResolverException("Cannot use '*' when there are no tables in the query")
            if table_count > 1:
                raise ResolverException("Cannot use '*' without table name when there are multiple tables in the query")
            table_type = (
                scope.anonymous_tables[0] if len(scope.anonymous_tables) > 0 else list(scope.tables.values())[0]
            )
            type = ast.AsteriskType(table_type=table_type)

        # Field in scope
        if not type:
            type = lookup_field_by_name(scope, name)

        if not type:
            cte = lookup_cte_by_name(self.scopes, name)
            if cte:
                if len(node.chain) > 1:
                    raise ResolverException(f"Cannot access fields on CTE {cte.name} yet")
                # SubQuery CTEs ("WITH a AS (SELECT 1)") can only be used in the "FROM table" part of a select query,
                # which is handled in visit_join_expr. Referring to it here means we want to access its value.
                if cte.cte_type == "subquery":
                    return ast.Field(chain=node.chain)
                self.cte_counter += 1
                response = self.visit(clone_expr(cte.expr))
                self.cte_counter -= 1
                return response

        if not type:
            raise ResolverException(f"Unable to resolve field: {name}")

        # Recursively resolve the rest of the chain until we can point to the deepest node.
        loop_type = type
        chain_to_parse = node.chain[1:]
        previous_types = []
        while True:
            if isinstance(loop_type, FieldTraverserType):
                chain_to_parse = loop_type.chain + chain_to_parse
                loop_type = loop_type.table_type
                continue
            previous_types.append(loop_type)
            if len(chain_to_parse) == 0:
                break
            next_chain = chain_to_parse.pop(0)
            if next_chain == "..":  # only support one level of ".."
                previous_types.pop()
                previous_types.pop()
                loop_type = previous_types[-1]
                next_chain = chain_to_parse.pop(0)

            loop_type = loop_type.get_child(next_chain)
            if loop_type is None:
                raise ResolverException(f"Cannot resolve type {'.'.join(node.chain)}. Unable to resolve {next_chain}.")
        node.type = loop_type

        if isinstance(node.type, ast.ExpressionFieldType):
            return self.visit(ast.Alias(alias=node.type.name, expr=node.type.expr, hidden=True))

        if isinstance(node.type, ast.FieldType) and node.start is not None and node.end is not None:
            self.context.add_notice(
                start=node.start,
                end=node.end,
                message=f"Field '{node.type.name}' is of type '{node.type.resolve_constant_type().print_type()}'",
            )

        if isinstance(node.type, ast.FieldType):
            return ast.Alias(
                alias=node.type.name,
                expr=node,
                hidden=True,
                type=ast.FieldAliasType(alias=node.type.name, type=node.type),
            )
        elif isinstance(node.type, ast.PropertyType):
<<<<<<< HEAD
            return ast.Alias(
                alias=node.type.chain[-1],
                expr=node,
                hidden=True,
                type=ast.FieldAliasType(alias=node.type.chain[-1], type=node.type),
=======
            property_alias = "__".join(node.type.chain)
            return ast.Alias(
                alias=property_alias,
                expr=node,
                hidden=True,
                type=ast.FieldAliasType(alias=property_alias, type=node.type),
>>>>>>> 349678c9
            )

        return node

    def visit_array_access(self, node: ast.ArrayAccess):
        node = super().visit_array_access(node)

        array = node.array
        while isinstance(array, ast.Alias):
            array = array.expr

        if (
            isinstance(array, ast.Field)
            and isinstance(node.property, ast.Constant)
            and (isinstance(node.property.value, str) or isinstance(node.property.value, int))
            and (
                (isinstance(array.type, ast.PropertyType))
                or (
                    isinstance(array.type, ast.FieldType)
                    and isinstance(
                        array.type.resolve_database_field(),
                        StringJSONDatabaseField,
                    )
                )
            )
        ):
            array.chain.append(node.property.value)
            array.type = array.type.get_child(node.property.value)
            return array

        return node

    def visit_tuple_access(self, node: ast.TupleAccess):
        node = super().visit_tuple_access(node)

        tuple = node.tuple
        while isinstance(tuple, ast.Alias):
            tuple = tuple.expr

        if isinstance(tuple, ast.Field) and (
            (isinstance(tuple.type, ast.PropertyType))
            or (
                isinstance(tuple.type, ast.FieldType)
                and isinstance(tuple.type.resolve_database_field(), StringJSONDatabaseField)
            )
        ):
            tuple.chain.append(node.index)
            tuple.type = tuple.type.get_child(node.index)
            return tuple

        return node

    def visit_constant(self, node: ast.Constant):
        node = super().visit_constant(node)
        node.type = resolve_constant_data_type(node.value)
        return node

    def visit_and(self, node: ast.And):
        node = super().visit_and(node)
        node.type = ast.BooleanType()
        return node

    def visit_or(self, node: ast.Or):
        node = super().visit_or(node)
        node.type = ast.BooleanType()
        return node

    def visit_not(self, node: ast.Not):
        node = super().visit_not(node)
        node.type = ast.BooleanType()
        return node

    def visit_compare_operation(self, node: ast.CompareOperation):
        if (
            (node.op == ast.CompareOperationOp.In or node.op == ast.CompareOperationOp.NotIn)
            and self._is_events_table(self.visit(node.left))
            and self._is_s3_cluster(self.visit(node.right))
        ):
            return self.visit(
                ast.CompareOperation(
                    op=ast.CompareOperationOp.GlobalIn
                    if node.op == ast.CompareOperationOp.In
                    else ast.CompareOperationOp.GlobalNotIn,
                    left=node.left,
                    right=node.right,
                )
            )

        if self.context.modifiers.inCohortVia != "leftjoin":
            if node.op == ast.CompareOperationOp.InCohort:
                return self.visit(
                    ast.CompareOperation(
                        op=ast.CompareOperationOp.In,
                        left=node.left,
                        right=cohort(node=node.right, args=[node.right], context=self.context),
                    )
                )
            elif node.op == ast.CompareOperationOp.NotInCohort:
                return self.visit(
                    ast.CompareOperation(
                        op=ast.CompareOperationOp.NotIn,
                        left=node.left,
                        right=cohort(node=node.right, args=[node.right], context=self.context),
                    )
                )

        node = super().visit_compare_operation(node)
        node.type = ast.BooleanType()
        return node

    def _is_events_table(self, node: ast.Expr) -> bool:
        while isinstance(node, ast.Alias):
            node = node.expr
        if isinstance(node, ast.Field) and isinstance(node.type, ast.FieldType):
            if isinstance(node.type.table_type, ast.TableAliasType):
                return isinstance(node.type.table_type.table_type.table, EventsTable)
            if isinstance(node.type.table_type, ast.TableType):
                return isinstance(node.type.table_type.table, EventsTable)
        return False

    def _is_s3_cluster(self, node: ast.Expr) -> bool:
        while isinstance(node, ast.Alias):
            node = node.expr
        if (
            isinstance(node, ast.SelectQuery)
            and node.select_from
            and isinstance(node.select_from.type, ast.BaseTableType)
        ):
            if isinstance(node.select_from.type, ast.TableAliasType):
                return isinstance(node.select_from.type.table_type.table, S3Table)
            elif isinstance(node.select_from.type, ast.TableType):
                return isinstance(node.select_from.type.table, S3Table)
        return False

    def _is_next_s3(self, node: Optional[ast.JoinExpr]):
        if node is None:
            return False
        if isinstance(node.type, ast.TableAliasType):
            return isinstance(node.type.table_type.table, S3Table)
        return False<|MERGE_RESOLUTION|>--- conflicted
+++ resolved
@@ -118,11 +118,7 @@
             new_node.array_join_list = [self.visit(expr) for expr in node.array_join_list]
 
         # Visit all the "SELECT a,b,c" columns. Mark each for export in "columns".
-<<<<<<< HEAD
-        hidden_aliases = {}
-=======
         select_nodes = []
->>>>>>> 349678c9
         for expr in node.select or []:
             new_expr = self.visit(expr)
             if isinstance(new_expr.type, ast.AsteriskType):
@@ -131,27 +127,14 @@
             else:
                 select_nodes.append(new_expr)
 
-<<<<<<< HEAD
-            # Any alias we can use to refer to this field?
-            alias = None
-=======
         columns_with_visible_alias = {}
         for new_expr in select_nodes:
->>>>>>> 349678c9
             if isinstance(new_expr.type, ast.FieldAliasType):
                 alias = new_expr.type.alias
             elif isinstance(new_expr.type, ast.FieldType):
                 alias = new_expr.type.name
             elif isinstance(new_expr, ast.Alias):
                 alias = new_expr.alias
-<<<<<<< HEAD
-
-            if alias:
-                if isinstance(new_expr, ast.Alias) and new_expr.hidden:
-                    hidden_aliases[alias] = new_expr
-                else:
-                    node_type.columns[alias] = new_expr.type
-=======
             else:
                 alias = None
 
@@ -164,19 +147,9 @@
                 else:
                     node_type.columns[alias] = new_expr.type
                     columns_with_visible_alias[alias] = True
->>>>>>> 349678c9
 
             # add the column to the new select query
             new_node.select.append(new_expr)
-
-        # this dict will contain the last used hidden alias with this name
-        for key, hidden_alias in hidden_aliases.items():
-            # if no column took this alias, unhide it
-            if key not in node_type.columns:
-                node_type.columns[key] = hidden_alias.type
-                hidden_alias.hidden = False
-                if isinstance(hidden_alias.type, ast.FieldAliasType):
-                    hidden_alias.type.hidden = False
 
         # :TRICKY: Make sure to clone and visit _all_ SelectQuery nodes.
         new_node.where = self.visit(node.where)
@@ -503,20 +476,12 @@
                 type=ast.FieldAliasType(alias=node.type.name, type=node.type),
             )
         elif isinstance(node.type, ast.PropertyType):
-<<<<<<< HEAD
-            return ast.Alias(
-                alias=node.type.chain[-1],
-                expr=node,
-                hidden=True,
-                type=ast.FieldAliasType(alias=node.type.chain[-1], type=node.type),
-=======
             property_alias = "__".join(node.type.chain)
             return ast.Alias(
                 alias=property_alias,
                 expr=node,
                 hidden=True,
                 type=ast.FieldAliasType(alias=property_alias, type=node.type),
->>>>>>> 349678c9
             )
 
         return node
