from rest_framework import decorators, exceptions

from posthog.api.routing import DefaultRouterPlusPlus
from posthog.settings import EE_AVAILABLE

from . import (
    activity_log,
    annotation,
    app_metrics,
    async_migration,
    authentication,
    dead_letter_queue,
    early_access_feature,
    event_definition,
    exports,
    feature_flag,
    ingestion_warnings,
    instance_settings,
    instance_status,
    integration,
    kafka_inspector,
    organization,
    organization_domain,
    organization_invite,
    organization_member,
    personal_api_key,
    plugin,
    plugin_log_entry,
    prompt,
    property_definition,
    query,
    sharing,
    tagged_item,
    team,
    uploaded_media,
    user,
<<<<<<< HEAD
    person_communication,
    notebook,
=======
>>>>>>> 33113b04
)
from .dashboards import dashboard, dashboard_templates
from .data_management import DataManagementViewSet


@decorators.api_view(["GET", "HEAD", "POST", "PUT", "PATCH", "DELETE"])
@decorators.authentication_classes([])
@decorators.permission_classes([])
def api_not_found(request):
    raise exceptions.NotFound(detail="Endpoint not found.")


router = DefaultRouterPlusPlus()

# Legacy endpoints shared (to be removed eventually)
router.register(r"dashboard", dashboard.LegacyDashboardsViewSet, "legacy_dashboards")  # Should be completely unused now
router.register(
    r"dashboard_item", dashboard.LegacyInsightViewSet, "legacy_insights"
)  # To be deleted - unified into insight viewset
router.register(r"plugin_config", plugin.LegacyPluginConfigViewSet, "legacy_plugin_configs")

router.register(r"feature_flag", feature_flag.LegacyFeatureFlagViewSet)  # Used for library side feature flag evaluation
router.register(r"prompts", prompt.PromptSequenceViewSet, "user_prompts")  # User prompts

# Nested endpoints shared
projects_router = router.register(r"projects", team.TeamViewSet)
project_plugins_configs_router = projects_router.register(
    r"plugin_configs", plugin.PluginConfigViewSet, "project_plugin_configs", ["team_id"]
)
project_plugins_configs_router.register(
    r"logs",
    plugin_log_entry.PluginLogEntryViewSet,
    "project_plugins_config_logs",
    ["team_id", "plugin_config_id"],
)

projects_router.register(r"annotations", annotation.AnnotationsViewSet, "project_annotations", ["team_id"])
projects_router.register(
    r"activity_log",
    activity_log.ActivityLogViewSet,
    "project_activity_log",
    ["team_id"],
)
project_feature_flags_router = projects_router.register(
    r"feature_flags",
    feature_flag.FeatureFlagViewSet,
    "project_feature_flags",
    ["team_id"],
)
project_features_router = projects_router.register(
    r"early_access_feature",
    early_access_feature.EarlyAccessFeatureViewSet,
    "project_early_access_feature",
    ["team_id"],
)

projects_router.register(
    r"dashboard_templates",
    dashboard_templates.DashboardTemplateViewSet,
    "project_dashboard_templates",
    ["team_id"],
)
project_dashboards_router = projects_router.register(
    r"dashboards", dashboard.DashboardsViewSet, "project_dashboards", ["team_id"]
)

projects_router.register(r"exports", exports.ExportedAssetViewSet, "exports", ["team_id"])
projects_router.register(r"integrations", integration.IntegrationViewSet, "integrations", ["team_id"])
projects_router.register(
    r"ingestion_warnings",
    ingestion_warnings.IngestionWarningsViewSet,
    "ingestion_warnings",
    ["team_id"],
)

projects_router.register(
    r"data_management",
    DataManagementViewSet,
    "data_management",
    ["team_id"],
)

app_metrics_router = projects_router.register(r"app_metrics", app_metrics.AppMetricsViewSet, "app_metrics", ["team_id"])
app_metrics_router.register(
    r"historical_exports",
    app_metrics.HistoricalExportsAppMetricsViewSet,
    "historical_exports",
    ["team_id", "plugin_config_id"],
)

# Organizations nested endpoints
organizations_router = router.register(r"organizations", organization.OrganizationViewSet, "organizations")
organization_plugins_router = organizations_router.register(
    r"plugins", plugin.PluginViewSet, "organization_plugins", ["organization_id"]
)
organizations_router.register(
    r"members",
    organization_member.OrganizationMemberViewSet,
    "organization_members",
    ["organization_id"],
)
organizations_router.register(
    r"invites",
    organization_invite.OrganizationInviteViewSet,
    "organization_invites",
    ["organization_id"],
)
organizations_router.register(
    r"domains",
    organization_domain.OrganizationDomainViewset,
    "organization_domains",
    ["organization_id"],
)

# Project nested endpoints
projects_router = router.register(r"projects", team.TeamViewSet, "projects")

projects_router.register(
    r"event_definitions",
    event_definition.EventDefinitionViewSet,
    "project_event_definitions",
    ["team_id"],
)
projects_router.register(
    r"property_definitions",
    property_definition.PropertyDefinitionViewSet,
    "project_property_definitions",
    ["team_id"],
)

projects_router.register(r"uploaded_media", uploaded_media.MediaViewSet, "project_media", ["team_id"])

projects_router.register(r"tags", tagged_item.TaggedItemViewSet, "project_tags", ["team_id"])
projects_router.register(r"query", query.QueryViewSet, "project_query", ["team_id"])

# General endpoints (shared across CH & PG)
router.register(r"login", authentication.LoginViewSet, "login")
router.register(r"login/token", authentication.TwoFactorViewSet)
router.register(r"login/precheck", authentication.LoginPrecheckViewSet)
router.register(r"reset", authentication.PasswordResetViewSet, "password_reset")
router.register(r"users", user.UserViewSet)
router.register(r"personal_api_keys", personal_api_key.PersonalAPIKeyViewSet, "personal_api_keys")
router.register(r"instance_status", instance_status.InstanceStatusViewSet, "instance_status")
router.register(r"dead_letter_queue", dead_letter_queue.DeadLetterQueueViewSet, "dead_letter_queue")
router.register(r"async_migrations", async_migration.AsyncMigrationsViewset, "async_migrations")
router.register(r"instance_settings", instance_settings.InstanceSettingsViewset, "instance_settings")
router.register(r"kafka_inspector", kafka_inspector.KafkaInspectorViewSet, "kafka_inspector")


from posthog.api.action import ActionViewSet  # noqa: E402
from posthog.api.cohort import CohortViewSet, LegacyCohortViewSet  # noqa: E402
from posthog.api.element import ElementViewSet, LegacyElementViewSet  # noqa: E402
from posthog.api.event import EventViewSet, LegacyEventViewSet  # noqa: E402
from posthog.api.insight import InsightViewSet  # noqa: E402
from posthog.api.person import LegacyPersonViewSet, PersonViewSet  # noqa: E402
from posthog.api.session_recording import SessionRecordingViewSet  # noqa: E402

# Legacy endpoints CH (to be removed eventually)
router.register(r"cohort", LegacyCohortViewSet, basename="cohort")
router.register(r"element", LegacyElementViewSet, basename="element")
router.register(r"element", LegacyElementViewSet, basename="element")
router.register(r"event", LegacyEventViewSet, basename="event")

# Nested endpoints CH
projects_router.register(r"events", EventViewSet, "project_events", ["team_id"])
projects_router.register(r"actions", ActionViewSet, "project_actions", ["team_id"])
projects_router.register(r"cohorts", CohortViewSet, "project_cohorts", ["team_id"])
projects_router.register(r"persons", PersonViewSet, "project_persons", ["team_id"])
projects_router.register(r"elements", ElementViewSet, "project_elements", ["team_id"])
projects_router.register(
    r"session_recordings",
    SessionRecordingViewSet,
    "project_session_recordings",
    ["team_id"],
)

if EE_AVAILABLE:
    from ee.clickhouse.views.experiments import ClickhouseExperimentsViewSet
    from ee.clickhouse.views.groups import ClickhouseGroupsTypesView, ClickhouseGroupsView
    from ee.clickhouse.views.insights import ClickhouseInsightsViewSet
    from ee.clickhouse.views.person import EnterprisePersonViewSet, LegacyEnterprisePersonViewSet

    projects_router.register(r"experiments", ClickhouseExperimentsViewSet, "project_experiments", ["team_id"])
    projects_router.register(r"groups", ClickhouseGroupsView, "project_groups", ["team_id"])
    projects_router.register(r"groups_types", ClickhouseGroupsTypesView, "project_groups_types", ["team_id"])
    project_insights_router = projects_router.register(
        r"insights", ClickhouseInsightsViewSet, "project_insights", ["team_id"]
    )
    projects_router.register(r"persons", EnterprisePersonViewSet, "project_persons", ["team_id"])
    router.register(r"person", LegacyEnterprisePersonViewSet, basename="person")
else:
    project_insights_router = projects_router.register(r"insights", InsightViewSet, "project_insights", ["team_id"])
    projects_router.register(r"persons", PersonViewSet, "project_persons", ["team_id"])
    router.register(r"person", LegacyPersonViewSet, basename="person")


project_dashboards_router.register(
    r"sharing",
    sharing.SharingConfigurationViewSet,
    "project_dashboard_sharing",
    ["team_id", "dashboard_id"],
)

project_insights_router.register(
    r"sharing",
    sharing.SharingConfigurationViewSet,
    "project_insight_sharing",
    ["team_id", "insight_id"],
<<<<<<< HEAD
)

projects_router.register(
    r"person_communications",
    person_communication.PersonCommunicationViewSet,
    "project_person_communications",
    ["team_id"],
)

projects_router.register(
    r"notebooks",
    notebook.NotebookViewSet,
    "project_notebooks",
    ["team_id"],
=======
>>>>>>> 33113b04
)<|MERGE_RESOLUTION|>--- conflicted
+++ resolved
@@ -19,6 +19,7 @@
     instance_status,
     integration,
     kafka_inspector,
+    notebook,
     organization,
     organization_domain,
     organization_invite,
@@ -34,11 +35,6 @@
     team,
     uploaded_media,
     user,
-<<<<<<< HEAD
-    person_communication,
-    notebook,
-=======
->>>>>>> 33113b04
 )
 from .dashboards import dashboard, dashboard_templates
 from .data_management import DataManagementViewSet
@@ -247,14 +243,6 @@
     sharing.SharingConfigurationViewSet,
     "project_insight_sharing",
     ["team_id", "insight_id"],
-<<<<<<< HEAD
-)
-
-projects_router.register(
-    r"person_communications",
-    person_communication.PersonCommunicationViewSet,
-    "project_person_communications",
-    ["team_id"],
 )
 
 projects_router.register(
@@ -262,6 +250,4 @@
     notebook.NotebookViewSet,
     "project_notebooks",
     ["team_id"],
-=======
->>>>>>> 33113b04
 )