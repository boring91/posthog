--- conflicted
+++ resolved
@@ -1,9 +1,4 @@
-<<<<<<< HEAD
-import { HogFlow } from '@posthog/shared-types'
-
-=======
 import { HogFlow } from '../../schema/hogflow'
->>>>>>> fa8e25fe
 import { Hub, Team } from '../../types'
 import { parseJSON } from '../../utils/json-parse'
 import { LazyLoader } from '../../utils/lazy-loader'
