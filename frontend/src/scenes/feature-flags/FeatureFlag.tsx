import './FeatureFlag.scss'

import { IconBalance, IconCollapse, IconExpand, IconPlus, IconRewindPlay, IconTrash } from '@posthog/icons'
import { LemonDialog, LemonSegmentedButton, LemonSkeleton, LemonSwitch } from '@posthog/lemon-ui'
import { useActions, useValues } from 'kea'
import { Form, Group } from 'kea-forms'
import { router } from 'kea-router'
import { AccessControlAction } from 'lib/components/AccessControlAction'
import { AccessControlledLemonButton } from 'lib/components/AccessControlledLemonButton'
import { AccessDenied } from 'lib/components/AccessDenied'
import { ActivityLog } from 'lib/components/ActivityLog/ActivityLog'
import { CopyToClipboardInline } from 'lib/components/CopyToClipboard'
import { NotFound } from 'lib/components/NotFound'
import { ObjectTags } from 'lib/components/ObjectTags/ObjectTags'
import { PageHeader } from 'lib/components/PageHeader'
import { FEATURE_FLAGS } from 'lib/constants'
import { LemonBanner } from 'lib/lemon-ui/LemonBanner'
import { LemonButton } from 'lib/lemon-ui/LemonButton'
import { More } from 'lib/lemon-ui/LemonButton/More'
import { LemonCheckbox } from 'lib/lemon-ui/LemonCheckbox'
import { LemonDivider } from 'lib/lemon-ui/LemonDivider'
import { LemonField } from 'lib/lemon-ui/LemonField'
import { LemonInput } from 'lib/lemon-ui/LemonInput/LemonInput'
import { LemonTab, LemonTabs } from 'lib/lemon-ui/LemonTabs'
import { LemonTag } from 'lib/lemon-ui/LemonTag/LemonTag'
import { LemonTextArea } from 'lib/lemon-ui/LemonTextArea/LemonTextArea'
import { Lettermark, LettermarkColor } from 'lib/lemon-ui/Lettermark'
import { Link } from 'lib/lemon-ui/Link'
import { featureFlagLogic as enabledFeaturesLogic } from 'lib/logic/featureFlagLogic'
import { alphabet, capitalizeFirstLetter } from 'lib/utils'
import posthog from 'posthog-js'
import { PostHogFeature } from 'posthog-js/react'
import { useEffect, useState } from 'react'
import { Dashboard } from 'scenes/dashboard/Dashboard'
import { dashboardLogic } from 'scenes/dashboard/dashboardLogic'
import { EmptyDashboardComponent } from 'scenes/dashboard/EmptyDashboardComponent'
import { UTM_TAGS } from 'scenes/feature-flags/FeatureFlagSnippets'
import { JSONEditorInput } from 'scenes/feature-flags/JSONEditorInput'
import { FeatureFlagPermissions } from 'scenes/FeatureFlagPermissions'
import { concatWithPunctuation } from 'scenes/insights/utils'
import { NotebookSelectButton } from 'scenes/notebooks/NotebookSelectButton/NotebookSelectButton'
import { SceneExport } from 'scenes/sceneTypes'
import { urls } from 'scenes/urls'
import { userLogic } from 'scenes/userLogic'

import { tagsModel } from '~/models/tagsModel'
import { defaultDataTableColumns } from '~/queries/nodes/DataTable/utils'
import { Query } from '~/queries/Query/Query'
import { NodeKind } from '~/queries/schema/schema-general'
import {
    AccessControlResourceType,
    ActivityScope,
    AnyPropertyFilter,
    AvailableFeature,
    DashboardPlacement,
    DashboardType,
    FeatureFlagGroupType,
    FeatureFlagType,
    NotebookNodeType,
    PropertyFilterType,
    PropertyOperator,
    QueryBasedInsightModel,
    ReplayTabs,
} from '~/types'

import { AnalysisTab } from './FeatureFlagAnalysisTab'
import { FeatureFlagAutoRollback } from './FeatureFlagAutoRollout'
import { FeatureFlagCodeExample } from './FeatureFlagCodeExample'
import { featureFlagLogic, getRecordingFilterForFlagVariant } from './featureFlagLogic'
import FeatureFlagProjects from './FeatureFlagProjects'
import { FeatureFlagReleaseConditions } from './FeatureFlagReleaseConditions'
import FeatureFlagSchedule from './FeatureFlagSchedule'
import { featureFlagsLogic, FeatureFlagsTab } from './featureFlagsLogic'
import { FeatureFlagStatusIndicator } from './FeatureFlagStatusIndicator'
import { RecentFeatureFlagInsights } from './RecentFeatureFlagInsightsCard'

export const scene: SceneExport = {
    component: FeatureFlag,
    logic: featureFlagLogic,
    paramsToProps: ({ params: { id } }): (typeof featureFlagLogic)['props'] => ({
        id: id && id !== 'new' ? parseInt(id) : 'new',
    }),
}

function focusVariantKeyField(index: number): void {
    setTimeout(
        () => document.querySelector<HTMLElement>(`.VariantFormList input[data-key-index="${index}"]`)?.focus(),
        50
    )
}

export function FeatureFlag({ id }: { id?: string } = {}): JSX.Element {
    const {
        props,
        featureFlag,
        featureFlagLoading,
        featureFlagMissing,
        isEditingFlag,
        newCohortLoading,
        activeTab,
        accessDeniedToFeatureFlag,
    } = useValues(featureFlagLogic)
    const { featureFlags } = useValues(enabledFeaturesLogic)
    const {
        deleteFeatureFlag,
        restoreFeatureFlag,
        editFeatureFlag,
        loadFeatureFlag,
        saveFeatureFlag,
        createStaticCohort,
        setFeatureFlagFilters,
        setActiveTab,
    } = useActions(featureFlagLogic)

    const { tags } = useValues(tagsModel)
    const { hasAvailableFeature } = useValues(userLogic)

    // whether the key for an existing flag is being changed
    const [hasKeyChanged, setHasKeyChanged] = useState(false)

    const [advancedSettingsExpanded, setAdvancedSettingsExpanded] = useState(false)

    const isNewFeatureFlag = id === 'new' || id === undefined

    if (featureFlagMissing) {
        return <NotFound object="feature flag" />
    }

    if (featureFlagLoading) {
        return (
            <div className="space-y-2">
                <LemonSkeleton active className="h-4 w-2/5" />
                <LemonSkeleton active className="h-4 w-full" />
                <LemonSkeleton active className="h-4 w-full" />
                <LemonSkeleton active className="h-4 w-3/5" />
            </div>
        )
    }

    if (accessDeniedToFeatureFlag) {
        return <AccessDenied object="feature flag" />
    }

    const tabs = [
        {
            label: 'Overview',
            key: FeatureFlagsTab.OVERVIEW,
            content: (
                <>
                    <div className="flex gap-4 flex-wrap">
                        <div className="w-full">
                            <FeatureFlagRollout readOnly />
                            {!featureFlag.is_remote_configuration && (
                                <>
                                    {/* TODO: In a follow up, clean up super_groups and combine into regular ReleaseConditions component */}
                                    {featureFlag.filters.super_groups && (
                                        <FeatureFlagReleaseConditions readOnly isSuper filters={featureFlag.filters} />
                                    )}

                                    <div className="flex gap-x-8">
                                        <div className="grow">
                                            <FeatureFlagReleaseConditions readOnly filters={featureFlag.filters} />
                                        </div>

                                        <div className="max-w-120 w-full">
                                            <h3 className="l3">Insights that use this feature flag</h3>
                                            <RecentFeatureFlagInsights />
                                            <div className="my-4" />
                                        </div>
                                    </div>

                                    {featureFlags[FEATURE_FLAGS.AUTO_ROLLBACK_FEATURE_FLAGS] && (
                                        <FeatureFlagAutoRollback readOnly />
                                    )}
                                    <LemonDivider className="mb-4" />
                                </>
                            )}
                        </div>
                    </div>

                    <FeatureFlagCodeExample featureFlag={featureFlag} />
                </>
            ),
        },
    ] as LemonTab<FeatureFlagsTab>[]

    if (featureFlag.key && id) {
        tabs.push({
            label: 'Usage',
            key: FeatureFlagsTab.USAGE,
            content: <UsageTab id={id} featureFlag={featureFlag} />,
        })

        tabs.push({
            label: 'Projects',
            key: FeatureFlagsTab.PROJECTS,
            content: <FeatureFlagProjects />,
        })

        tabs.push({
            label: 'Schedule',
            key: FeatureFlagsTab.SCHEDULE,
            content: <FeatureFlagSchedule />,
        })
    }

    if (featureFlags[FEATURE_FLAGS.FF_DASHBOARD_TEMPLATES] && featureFlag.key && id) {
        tabs.push({
            label: (
                <div className="flex flex-row">
                    <div>Analysis</div>
                    <LemonTag className="ml-1 float-right uppercase" type="warning">
                        {' '}
                        Beta
                    </LemonTag>
                </div>
            ),
            key: FeatureFlagsTab.Analysis,
            content: (
                <PostHogFeature flag={FEATURE_FLAGS.FF_DASHBOARD_TEMPLATES} match={true}>
                    <AnalysisTab id={id} featureFlag={featureFlag} />
                </PostHogFeature>
            ),
        })
    }

    if (featureFlag.id) {
        tabs.push({
            label: 'History',
            key: FeatureFlagsTab.HISTORY,
            content: <ActivityLog scope={ActivityScope.FEATURE_FLAG} id={featureFlag.id} />,
        })
    }

    if (featureFlag.can_edit) {
        tabs.push({
            label: 'Permissions',
            key: FeatureFlagsTab.PERMISSIONS,
            content: <FeatureFlagPermissions featureFlag={featureFlag} />,
        })
    }

    return (
        <>
            <div className="feature-flag">
                {isNewFeatureFlag || isEditingFlag ? (
                    <Form
                        id="feature-flag"
                        logic={featureFlagLogic}
                        props={props}
                        formKey="featureFlag"
                        enableFormOnSubmit
                        className="space-y-4"
                    >
                        <PageHeader
                            buttons={
                                <div className="flex items-center gap-2">
                                    <LemonButton
                                        data-attr="cancel-feature-flag"
                                        type="secondary"
                                        onClick={() => {
                                            if (isEditingFlag) {
                                                editFeatureFlag(false)
                                                loadFeatureFlag()
                                            } else {
                                                router.actions.push(urls.featureFlags())
                                            }
                                        }}
                                    >
                                        Cancel
                                    </LemonButton>
                                    <LemonButton
                                        type="primary"
                                        data-attr="save-feature-flag"
                                        htmlType="submit"
                                        form="feature-flag"
                                    >
                                        Save
                                    </LemonButton>
                                </div>
                            }
                        />
                        {featureFlag.experiment_set && featureFlag.experiment_set.length > 0 && (
                            <LemonBanner type="warning">
                                This feature flag is linked to an experiment. Edit settings here only for advanced
                                functionality. If unsure, go back to{' '}
                                <Link to={urls.experiment(featureFlag.experiment_set[0])}>
                                    the experiment creation screen.
                                </Link>
                            </LemonBanner>
                        )}
                        <div className="my-4">
                            <div className="max-w-1/2 space-y-4">
                                <LemonField
                                    name="key"
                                    label="Key"
                                    help={
                                        hasKeyChanged && id !== 'new' ? (
                                            <span className="text-warning">
                                                <b>Warning! </b>Changing this key will
                                                <Link
                                                    to={`https://posthog.com/docs/feature-flags${UTM_TAGS}#feature-flag-persistence`}
                                                    target="_blank"
                                                    targetBlankIcon
                                                >
                                                    {' '}
                                                    affect the persistence of your flag
                                                </Link>
                                            </span>
                                        ) : undefined
                                    }
                                >
                                    {({ value, onChange }) => (
                                        <>
                                            <LemonInput
                                                value={value}
                                                onChange={(v) => {
                                                    if (v !== value) {
                                                        setHasKeyChanged(true)
                                                    }
                                                    onChange(v)
                                                }}
                                                data-attr="feature-flag-key"
                                                className="ph-ignore-input"
                                                autoFocus
                                                placeholder="examples: new-landing-page, betaFeature, ab_test_1"
                                                autoComplete="off"
                                                autoCapitalize="off"
                                                autoCorrect="off"
                                                spellCheck={false}
                                            />
                                            <span className="text-secondary text-sm">
                                                Feature flag keys must be unique
                                            </span>
                                        </>
                                    )}
                                </LemonField>

                                <LemonField name="name" label="Description">
                                    <LemonTextArea
                                        className="ph-ignore-input"
                                        data-attr="feature-flag-description"
                                        defaultValue={featureFlag.name || ''}
                                    />
                                </LemonField>
                                {hasAvailableFeature(AvailableFeature.TAGGING) && (
                                    <LemonField name="tags" label="Tags">
                                        {({ value, onChange }) => {
                                            return (
                                                <ObjectTags
                                                    saving={featureFlagLoading}
                                                    tags={value}
                                                    onChange={(tags) => onChange(tags)}
                                                    tagsAvailable={tags.filter(
                                                        (tag) => !featureFlag.tags?.includes(tag)
                                                    )}
                                                    className="mt-2"
                                                />
                                            )
                                        }}
                                    </LemonField>
                                )}
                                <LemonField name="active">
                                    {({ value, onChange }) => (
                                        <div className="border rounded p-4">
                                            <LemonCheckbox
                                                id="flag-enabled-checkbox"
                                                label="Enable feature flag"
                                                onChange={() => onChange(!value)}
                                                checked={value}
                                                dataAttr="feature-flag-enabled-checkbox"
                                            />
                                        </div>
                                    )}
                                </LemonField>
                                {!featureFlag.is_remote_configuration && (
                                    <LemonField name="ensure_experience_continuity">
                                        {({ value, onChange }) => (
                                            <div className="border rounded p-4">
                                                <LemonCheckbox
                                                    id="continuity-checkbox"
                                                    label="Persist flag across authentication steps"
                                                    onChange={() => onChange(!value)}
                                                    fullWidth
                                                    checked={value}
                                                />
                                                <div className="text-secondary text-sm pl-7">
                                                    If your feature flag is applied before identifying the user, use
                                                    this to ensure that the flag value remains consistent for the same
                                                    user. Depending on your setup, this option might not always be
                                                    suitable. This feature requires creating profiles for anonymous
                                                    users.{' '}
                                                    <Link
                                                        to="https://posthog.com/docs/feature-flags/creating-feature-flags#persisting-feature-flags-across-authentication-steps"
                                                        target="_blank"
                                                    >
                                                        Learn more
                                                    </Link>
                                                </div>
                                            </div>
                                        )}
                                    </LemonField>
                                )}
                            </div>
                        </div>
                        <LemonDivider />
                        <FeatureFlagRollout />
                        <LemonDivider />
                        {!featureFlag.is_remote_configuration && (
                            <>
                                <FeatureFlagReleaseConditions
                                    id={`${featureFlag.id}`}
                                    filters={featureFlag.filters}
                                    onChange={setFeatureFlagFilters}
                                />
                                <LemonDivider />
                            </>
                        )}

                        <FeatureFlagCodeExample featureFlag={featureFlag} />
                        <LemonDivider />
                        {isNewFeatureFlag && (
                            <>
                                <div>
                                    <LemonButton
                                        fullWidth
                                        onClick={() => setAdvancedSettingsExpanded(!advancedSettingsExpanded)}
                                        sideIcon={advancedSettingsExpanded ? <IconCollapse /> : <IconExpand />}
                                    >
                                        <div>
                                            <h3 className="l4 mt-2">Advanced settings</h3>
                                            <div className="text-secondary mb-2 font-medium">
                                                Define who can modify this flag.
                                            </div>
                                        </div>
                                    </LemonButton>
                                </div>
                                {advancedSettingsExpanded && (
                                    <>
                                        {featureFlags[FEATURE_FLAGS.AUTO_ROLLBACK_FEATURE_FLAGS] && (
                                            <FeatureFlagAutoRollback />
                                        )}
                                        <div className="border rounded bg-surface-primary">
                                            <h3 className="p-2 mb-0">Permissions</h3>
                                            <LemonDivider className="my-0" />
                                            <div className="p-3">
                                                <FeatureFlagPermissions featureFlag={featureFlag} />
                                            </div>
                                        </div>
                                    </>
                                )}
                                <LemonDivider />
                            </>
                        )}
                        <div className="flex items-center gap-2 justify-end">
                            <LemonButton
                                data-attr="cancel-feature-flag"
                                type="secondary"
                                onClick={() => {
                                    if (isEditingFlag) {
                                        editFeatureFlag(false)
                                        loadFeatureFlag()
                                    } else {
                                        router.actions.push(urls.featureFlags())
                                    }
                                }}
                            >
                                Cancel
                            </LemonButton>
                            <LemonButton
                                type="primary"
                                data-attr="save-feature-flag"
                                htmlType="submit"
                                form="feature-flag"
                            >
                                Save
                            </LemonButton>
                        </div>
                    </Form>
                ) : (
                    <>
                        <PageHeader
                            notebookProps={{
                                href: urls.featureFlag(id),
                            }}
                            caption={
                                <div>
                                    <div className="flex flex-wrap items-center gap-2">
                                        <div className="flex space-x-1">
                                            <div>
                                                <span className="text-secondary">Key:</span>{' '}
                                                <CopyToClipboardInline
                                                    tooltipMessage={null}
                                                    description="Feature flag key"
                                                    className="justify-end"
                                                >
                                                    {featureFlag.key}
                                                </CopyToClipboardInline>
                                            </div>
                                        </div>
                                        <div>
                                            {featureFlag?.tags && (
                                                <>
                                                    {featureFlag.tags.length > 0 ? (
                                                        <span className="text-secondary">Tags:</span>
                                                    ) : null}{' '}
                                                    {featureFlag.can_edit ? (
                                                        <ObjectTags
                                                            tags={featureFlag.tags}
                                                            onChange={(tags) => {
                                                                saveFeatureFlag({ tags })
                                                            }}
                                                            tagsAvailable={tags.filter(
                                                                (tag) => !featureFlag.tags?.includes(tag)
                                                            )}
                                                        />
                                                    ) : featureFlag.tags.length > 0 ? (
                                                        <ObjectTags tags={featureFlag.tags} staticOnly />
                                                    ) : null}
                                                </>
                                            )}
                                        </div>
                                    </div>
                                    <div className="mt-2">{featureFlag.name || <i>Description (optional)</i>}</div>
                                </div>
                            }
                            buttons={
                                <>
                                    <div className="flex items-center gap-2">
                                        <More
                                            loading={newCohortLoading}
                                            overlay={
                                                <>
                                                    {featureFlags[FEATURE_FLAGS.FEATURE_FLAG_COHORT_CREATION] && (
                                                        <>
                                                            <LemonButton
                                                                loading={newCohortLoading}
                                                                onClick={() => {
                                                                    createStaticCohort()
                                                                }}
                                                                fullWidth
                                                            >
                                                                Create Cohort
                                                            </LemonButton>
                                                            <LemonDivider />
                                                        </>
                                                    )}

                                                    <AccessControlledLemonButton
                                                        userAccessLevel={featureFlag.user_access_level}
                                                        minAccessLevel="editor"
                                                        resourceType={AccessControlResourceType.FeatureFlag}
                                                        data-attr={
                                                            featureFlag.deleted
                                                                ? 'restore-feature-flag'
                                                                : 'delete-feature-flag'
                                                        }
                                                        status="danger"
                                                        fullWidth
                                                        onClick={() => {
                                                            featureFlag.deleted
                                                                ? restoreFeatureFlag(featureFlag)
                                                                : deleteFeatureFlag(featureFlag)
                                                        }}
                                                        disabledReason={
                                                            !featureFlag.can_edit
                                                                ? "You have only 'View' access for this feature flag. To make changes, please contact the flag's creator."
                                                                : (featureFlag.features?.length || 0) > 0
                                                                ? 'This feature flag is in use with an early access feature. Delete the early access feature to delete this flag'
                                                                : (featureFlag.experiment_set?.length || 0) > 0
                                                                ? 'This feature flag is linked to an experiment. Delete the experiment to delete this flag'
                                                                : null
                                                        }
                                                    >
                                                        {featureFlag.deleted ? 'Restore' : 'Delete'} feature flag
                                                    </AccessControlledLemonButton>
                                                </>
                                            }
                                        />

                                        <LemonDivider vertical />

                                        <NotebookSelectButton
                                            resource={{
                                                type: NotebookNodeType.FeatureFlag,
                                                attrs: { id: featureFlag.id },
                                            }}
                                            type="secondary"
                                        />

                                        <AccessControlledLemonButton
                                            userAccessLevel={featureFlag.user_access_level}
                                            minAccessLevel="editor"
                                            resourceType={AccessControlResourceType.FeatureFlag}
                                            data-attr="edit-feature-flag"
                                            type="secondary"
                                            disabledReason={
                                                !featureFlag.can_edit
                                                    ? "You have only 'View' access for this feature flag. To make changes, please contact the flag's creator."
                                                    : featureFlag.deleted
                                                    ? 'This feature flag has been deleted. Restore it to edit.'
                                                    : null
                                            }
                                            onClick={() => {
                                                editFeatureFlag(true)
                                            }}
                                        >
                                            Edit
                                        </AccessControlledLemonButton>
                                    </div>
                                </>
                            }
                        />
                        <LemonTabs
                            activeKey={activeTab}
                            onChange={(tab) => tab !== activeTab && setActiveTab(tab)}
                            tabs={tabs}
                        />
                    </>
                )}
            </div>
        </>
    )
}

function UsageTab({ featureFlag }: { id: string; featureFlag: FeatureFlagType }): JSX.Element {
    const {
        key: featureFlagKey,
        usage_dashboard: dashboardId,
        has_enriched_analytics: hasEnrichedAnalytics,
    } = featureFlag
    const { generateUsageDashboard, enrichUsageDashboard } = useActions(featureFlagLogic)
    const { featureFlagLoading } = useValues(featureFlagLogic)
    let dashboard: DashboardType<QueryBasedInsightModel> | null = null
    if (dashboardId) {
        // FIXME: Refactor out into <ConnectedDashboard />, as React hooks under conditional branches are no good
        // eslint-disable-next-line react-hooks/rules-of-hooks
        const dashboardLogicValues = useValues(
            dashboardLogic({ id: dashboardId, placement: DashboardPlacement.FeatureFlag })
        )
        dashboard = dashboardLogicValues.dashboard
    }

    const { closeEnrichAnalyticsNotice } = useActions(featureFlagsLogic)
    const { enrichAnalyticsNoticeAcknowledged } = useValues(featureFlagsLogic)

    useEffect(() => {
        if (
            dashboard &&
            hasEnrichedAnalytics &&
            !(dashboard.tiles?.find((tile) => (tile.insight?.name?.indexOf('Feature Viewed') ?? -1) > -1) !== undefined)
        ) {
            enrichUsageDashboard()
        }
    }, [dashboard, hasEnrichedAnalytics, enrichUsageDashboard])

    const propertyFilter: AnyPropertyFilter[] = [
        {
            key: '$feature_flag',
            type: PropertyFilterType.Event,
            value: featureFlagKey,
            operator: PropertyOperator.Exact,
        },
    ]

    if (featureFlag.deleted) {
        return (
            <div data-attr="feature-flag-usage-deleted-banner">
                <LemonBanner type="error">This feature flag has been deleted.</LemonBanner>
            </div>
        )
    }

    return (
        <div data-attr="feature-flag-usage-container">
            {dashboard ? (
                <>
                    {!hasEnrichedAnalytics && !enrichAnalyticsNoticeAcknowledged && (
                        <LemonBanner type="info" className="mb-3" onClose={() => closeEnrichAnalyticsNotice()}>
                            Get richer insights automatically by{' '}
                            <Link to="https://posthog.com/docs/libraries/js#enriched-analytics" target="_blank">
                                enabling enriched analytics for flags{' '}
                            </Link>
                        </LemonBanner>
                    )}
                    <Dashboard id={dashboardId!.toString()} placement={DashboardPlacement.FeatureFlag} />
                </>
            ) : (
                <div>
                    <b>Dashboard</b>
                    <div className="text-secondary mb-2">
                        There is currently no connected dashboard to this feature flag. If there was previously a
                        connected dashboard, it may have been deleted.
                    </div>
                    {featureFlagLoading ? (
                        <EmptyDashboardComponent loading={true} canEdit={false} />
                    ) : (
                        <LemonButton type="primary" onClick={() => generateUsageDashboard()}>
                            Generate Usage Dashboard
                        </LemonButton>
                    )}
                </div>
            )}
            <div className="mt-4 mb-4">
                <b>Log</b>
                <div className="text-secondary">{`Feature flag calls for "${featureFlagKey}" will appear here`}</div>
            </div>
            <Query
                query={{
                    kind: NodeKind.DataTableNode,
                    source: {
                        kind: NodeKind.EventsQuery,
                        select: [...defaultDataTableColumns(NodeKind.EventsQuery), 'properties.$feature_flag_response'],
                        event: '$feature_flag_called',
                        properties: propertyFilter,
                        after: '-30d',
                    },
                    full: false,
                    showDateRange: true,
                }}
            />
        </div>
    )
}

function variantConcatWithPunctuation(phrases: string[]): string {
    if (phrases === null || phrases.length < 3) {
        return concatWithPunctuation(phrases)
    }
    return `${phrases[0]} and ${phrases.length - 1} more sets`
}

function FeatureFlagRollout({ readOnly }: { readOnly?: boolean }): JSX.Element {
    const {
        multivariateEnabled,
        variants,
        areVariantRolloutsValid,
        variantRolloutSum,
        nonEmptyVariants,
        aggregationTargetName,
        featureFlag,
        recordingFilterForFlag,
        flagStatus,
        flagType,
<<<<<<< HEAD
        flagTypeString,
        hasEncryptedPayloadBeenSaved,
=======
        hasExperiment,
        isDraftExperiment,
>>>>>>> 7f298328
    } = useValues(featureFlagLogic)
    const {
        distributeVariantsEqually,
        addVariant,
        removeVariant,
        setMultivariateEnabled,
        setFeatureFlag,
        saveFeatureFlag,
        setRemoteConfigEnabled,
        resetEncryptedPayload,
    } = useActions(featureFlagLogic)

    const filterGroups: FeatureFlagGroupType[] = featureFlag.filters.groups || []

    const confirmRevertMultivariateEnabled = (): void => {
        LemonDialog.open({
            title: 'Change value type?',
            description: 'The existing variants will be lost',
            primaryButton: {
                children: 'Confirm',
                type: 'primary',
                onClick: () => setMultivariateEnabled(false),
                size: 'small',
            },
            secondaryButton: {
                children: 'Cancel',
                type: 'tertiary',
                size: 'small',
            },
        })
    }

    const confirmEncryptedPayloadReset = (): void => {
        LemonDialog.open({
            title: 'Reset payload?',
            description: 'The existing payload will not be deleted until the feature flag is saved.',
            primaryButton: {
                children: 'Confirm',
                onClick: resetEncryptedPayload,
                size: 'small',
                status: 'danger',
            },
            secondaryButton: {
                children: 'Cancel',
                type: 'tertiary',
                size: 'small',
            },
        })
    }

    const reportViewRecordingsClicked = (variantKey?: string): void => {
        const properties: Record<string, string> = {
            multivariate: multivariateEnabled.toString(),
        }
        if (variantKey) {
            properties.variant_key = variantKey
        }
        posthog.capture('viewed recordings from feature flag', properties)
    }

    const canEditVariant = (index: number): boolean => {
        if (hasExperiment && !isDraftExperiment) {
            return false
        }
        if (hasExperiment && isDraftExperiment && index === 0) {
            return false
        }
        return true
    }

    return (
        <>
            {readOnly ? (
                <>
                    <div className="flex flex-col mb-4">
                        <div className="grid grid-cols-8">
                            <div className="col-span-2 card-secondary">Status</div>
                            <div className="col-span-6 card-secondary">Type</div>
                            <div className="col-span-2">
                                {featureFlag.deleted ? (
                                    <LemonTag size="medium" type="danger" className="uppercase">
                                        Deleted
                                    </LemonTag>
                                ) : (
                                    <div className="flex gap-2">
                                        <AccessControlAction
                                            userAccessLevel={featureFlag.user_access_level}
                                            minAccessLevel="editor"
                                            resourceType={AccessControlResourceType.FeatureFlag}
                                        >
                                            {({ disabledReason: accessControlDisabledReason }) => (
                                                <>
                                                    <LemonSwitch
                                                        onChange={(newValue) => {
                                                            LemonDialog.open({
                                                                title: `${
                                                                    newValue === true ? 'Enable' : 'Disable'
                                                                } this flag?`,
                                                                description: `This flag will be immediately ${
                                                                    newValue === true
                                                                        ? 'rolled out to'
                                                                        : 'rolled back from'
                                                                } the users matching the release conditions.`,
                                                                primaryButton: {
                                                                    children: 'Confirm',
                                                                    type: 'primary',
                                                                    onClick: () => {
                                                                        const updatedFlag = {
                                                                            ...featureFlag,
                                                                            active: newValue,
                                                                        }
                                                                        setFeatureFlag(updatedFlag)
                                                                        saveFeatureFlag(updatedFlag)
                                                                    },
                                                                    size: 'small',
                                                                },
                                                                secondaryButton: {
                                                                    children: 'Cancel',
                                                                    type: 'tertiary',
                                                                    size: 'small',
                                                                },
                                                            })
                                                        }}
                                                        label="Enabled"
                                                        disabledReason={
                                                            accessControlDisabledReason ||
                                                            (!featureFlag.can_edit
                                                                ? "You only have view access to this feature flag. To make changes, contact the flag's creator."
                                                                : null)
                                                        }
                                                        checked={featureFlag.active}
                                                    />
                                                    {!featureFlag.is_remote_configuration && (
                                                        <FeatureFlagStatusIndicator flagStatus={flagStatus} />
                                                    )}
                                                </>
                                            )}
                                        </AccessControlAction>
                                    </div>
                                )}
                            </div>
                            <div className="col-span-6">
                                <span className="mt-1">{flagTypeString}</span>
                            </div>
                        </div>

                        <span className="card-secondary mt-4">Flag persistence</span>
                        <span>
                            This flag{' '}
                            <b>{featureFlag.ensure_experience_continuity ? 'persists' : 'does not persist'} </b>
                            across authentication events.
                        </span>
                    </div>
                    <LemonDivider className="my-3" />
                    {featureFlag.filters.multivariate && (
                        <>
                            <h3 className="l3">Variant keys</h3>
                            <div className="border rounded p-4 mb-4 bg-surface-primary">
                                <div className="grid grid-cols-10 gap-4 font-semibold">
                                    <div className="col-span-2">Key</div>
                                    <div className="col-span-2">Description</div>
                                    <div className="col-span-2">Payload</div>
                                    <div>Rollout</div>
                                </div>
                                <LemonDivider className="my-3" />
                                {variants.map((variant, index) => (
                                    <div key={index}>
                                        <div className="grid grid-cols-10 gap-4">
                                            <div className="col-span-2">
                                                <Lettermark name={alphabet[index]} color={LettermarkColor.Gray} />
                                                <CopyToClipboardInline
                                                    tooltipMessage={null}
                                                    description="key"
                                                    style={{
                                                        marginLeft: '0.5rem',
                                                    }}
                                                    iconStyle={{ color: 'var(--text-secondary)' }}
                                                >
                                                    {variant.key}
                                                </CopyToClipboardInline>
                                            </div>
                                            <div className="col-span-2">
                                                <span className={variant.name ? '' : 'text-muted'}>
                                                    {variant.name || 'There is no description for this variant key'}
                                                </span>
                                            </div>
                                            <div className="col-span-2">
                                                {featureFlag.filters.payloads?.[index] ? (
                                                    <JSONEditorInput
                                                        readOnly={true}
                                                        value={featureFlag.filters.payloads[index]}
                                                    />
                                                ) : (
                                                    <span className="text-secondary">
                                                        No payload associated with this variant
                                                    </span>
                                                )}
                                            </div>
                                            <div>{variant.rollout_percentage}%</div>
                                            <div className="col-span-2">
                                                <LemonButton
                                                    size="xsmall"
                                                    icon={<IconRewindPlay />}
                                                    type="secondary"
                                                    onClick={() => {
                                                        reportViewRecordingsClicked(variant.key)
                                                        router.actions.push(
                                                            urls.replay(
                                                                ReplayTabs.Home,
                                                                getRecordingFilterForFlagVariant(
                                                                    featureFlag.key,
                                                                    variant.key,
                                                                    featureFlag.has_enriched_analytics
                                                                )
                                                            )
                                                        )
                                                    }}
                                                >
                                                    View recordings
                                                </LemonButton>
                                            </div>
                                        </div>
                                        {index !== variants.length - 1 && <LemonDivider className="my-3" />}
                                    </div>
                                ))}
                            </div>
                        </>
                    )}
                </>
            ) : (
                <div className="mb-8">
                    <h3 className="l3">Served value</h3>
                    <div className="mb-2" data-attr="feature-flag-served-value-segmented-button">
                        <LemonSegmentedButton
                            size="small"
                            options={[
                                {
                                    label: 'Release toggle (boolean)',
                                    value: 'boolean',
                                    disabledReason: hasExperiment
                                        ? 'This feature flag is associated with an experiment.'
                                        : undefined,
                                },
                                {
                                    label: <span>Multiple variants with rollout percentages (A/B/n test)</span>,
                                    value: 'multivariate',
                                },
                                {
                                    label: <span>Remote config (single payload)</span>,
                                    value: 'remote_config',
                                    disabledReason: hasExperiment
                                        ? 'This feature flag is associated with an experiment.'
                                        : undefined,
                                },
                            ]}
                            onChange={(value) => {
                                if (['boolean', 'remote_config'].includes(value) && nonEmptyVariants.length) {
                                    confirmRevertMultivariateEnabled()
                                } else {
                                    setMultivariateEnabled(value === 'multivariate')
                                    setRemoteConfigEnabled(value === 'remote_config')
                                    focusVariantKeyField(0)
                                }
                            }}
                            value={flagType}
                        />
                    </div>
                    <div className="text-secondary mb-4">
                        {featureFlag.is_remote_configuration ? (
                            <span>
                                Remote config flags provide runtime configuration values in your app. Read more in the{' '}
                                <Link to="https://posthog.com/docs/feature-flags/remote-config">
                                    remote config flags documentation
                                </Link>
                                .
                            </span>
                        ) : (
                            <>
                                {capitalizeFirstLetter(aggregationTargetName)} will be served{' '}
                                {multivariateEnabled ? (
                                    <>
                                        <strong>a variant key</strong> according to the below distribution
                                    </>
                                ) : (
                                    <strong>
                                        <code>true</code>
                                    </strong>
                                )}{' '}
                                <span>if they match one or more release condition groups.</span>
                            </>
                        )}
                    </div>
                </div>
            )}
            {!multivariateEnabled && (
                <div className="mb-6 flex flex-col gap-y-4">
                    <div>
                        <h3 className="l3">Payload</h3>
                        {readOnly ? (
                            featureFlag.filters.payloads?.['true'] ? (
                                <JSONEditorInput readOnly={readOnly} value={featureFlag.filters.payloads?.['true']} />
                            ) : (
                                <span className="text-secondary">No payload associated with this flag</span>
                            )
                        ) : (
                            <div className="w-1/2">
                                <div className="text-secondary mb-4">
                                    {featureFlag.is_remote_configuration ? (
                                        <>Specify a valid JSON payload to be returned for the config flag</>
                                    ) : (
                                        <>
                                            Specify a valid JSON payload to be returned when the served value is{' '}
                                            <strong>
                                                <code>true</code>
                                            </strong>
                                        </>
                                    )}
                                </div>
<<<<<<< HEAD
                                {featureFlag.is_remote_configuration && (
                                    <LemonField name="has_encrypted_payloads">
                                        {({ value, onChange }) => (
                                            <div className="border rounded mb-4 p-4">
                                                <LemonCheckbox
                                                    id="flag-payload-encrypted-checkbox"
                                                    label="Encrypt remote configuration payload"
                                                    onChange={() => onChange(!value)}
                                                    checked={value}
                                                    dataAttr="feature-flag-payload-encrypted-checkbox"
                                                    disabledReason={
                                                        hasEncryptedPayloadBeenSaved &&
                                                        'An encrypted payload has already been saved for this flag. Reset the payload or create a new flag to create an unencrypted configuration payload.'
                                                    }
                                                />
                                            </div>
                                        )}
=======
                                <Group name={['filters', 'payloads']}>
                                    <LemonField name="true">
                                        <JSONEditorInput
                                            readOnly={readOnly}
                                            placeholder='Examples: "A string", 2500, {"key": "value"}'
                                        />
>>>>>>> 7f298328
                                    </LemonField>
                                )}
                                <div className="flex gap-2">
                                    <Group name={['filters', 'payloads']}>
                                        <LemonField name="true" className="grow">
                                            <JSONEditorInput
                                                readOnly={
                                                    readOnly ||
                                                    (featureFlag.has_encrypted_payloads &&
                                                        Boolean(featureFlag.filters?.payloads?.['true']))
                                                }
                                                placeholder={'Examples: "A string", 2500, {"key": "value"}'}
                                            />
                                        </LemonField>
                                    </Group>
                                    {featureFlag.has_encrypted_payloads && (
                                        <LemonButton
                                            className="grow-0"
                                            icon={<IconTrash />}
                                            type="secondary"
                                            size="small"
                                            status="danger"
                                            onClick={confirmEncryptedPayloadReset}
                                        >
                                            Reset
                                        </LemonButton>
                                    )}
                                </div>
                                {featureFlag.is_remote_configuration && (
                                    <div className="text-sm text-secondary mt-4">
                                        Note: remote config flags must be accessed through payloads, e.g.{' '}
                                        <span className="font-mono font-bold">
                                            {featureFlag.has_encrypted_payloads
                                                ? 'getDecryptedFeatureFlagPayload'
                                                : 'getFeatureFlagPayload'}
                                        </span>
                                        . Using standard SDK methods such as{' '}
                                        <span className="font-mono font-bold">getFeatureFlag</span> or{' '}
                                        <span className="font-mono font-bold">isFeatureEnabled</span> will always return{' '}
                                        <span className="font-mono font-bold">true</span>
                                    </div>
                                )}
                            </div>
                        )}
                    </div>
                    {readOnly && !featureFlag.is_remote_configuration && (
                        <div>
                            <h3 className="l3">Recordings</h3>
                            <p>Watch recordings of people who have been exposed to the feature flag.</p>
                            <div className="inline-block">
                                <LemonButton
                                    onClick={() => {
                                        reportViewRecordingsClicked()
                                        router.actions.push(urls.replay(ReplayTabs.Home, recordingFilterForFlag))
                                    }}
                                    icon={<IconRewindPlay />}
                                    type="secondary"
                                    size="small"
                                >
                                    View recordings
                                </LemonButton>
                            </div>
                        </div>
                    )}
                </div>
            )}
            {!readOnly && multivariateEnabled && (
                <div className="feature-flag-variants">
                    <h3 className="l4">Variant keys</h3>
                    <span>The rollout percentage of feature flag variants must add up to 100%</span>
                    <div className="VariantFormList space-y-2">
                        <div className="VariantFormList__row grid label-row gap-2 items-center">
                            <div />
                            <div className="col-span-4">Variant key</div>
                            <div className="col-span-6">Description</div>
                            <div className="col-span-8">
                                <div className="flex flex-col">
                                    <b>Payload</b>
                                    <span className="text-secondary font-normal">
                                        Specify return payload when the variant key matches
                                    </span>
                                </div>
                            </div>
                            <div className="col-span-3 flex justify-between items-center gap-1">
                                <span>Rollout</span>
                                <LemonButton
                                    onClick={distributeVariantsEqually}
                                    tooltip="Normalize variant rollout percentages"
                                >
                                    <IconBalance />
                                </LemonButton>
                            </div>
                        </div>
                        {variants.map((variant, index) => (
                            <Group key={index} name="filters">
                                <div className="VariantFormList__row grid gap-2">
                                    <div className="flex items-center justify-center">
                                        <Lettermark name={alphabet[index]} color={LettermarkColor.Gray} />
                                    </div>
                                    <div className="col-span-4">
                                        <LemonField name={['multivariate', 'variants', index, 'key']}>
                                            <LemonInput
                                                data-attr="feature-flag-variant-key"
                                                data-key-index={index.toString()}
                                                className="ph-ignore-input"
                                                placeholder={`example-variant-${index + 1}`}
                                                autoComplete="off"
                                                autoCapitalize="off"
                                                autoCorrect="off"
                                                spellCheck={false}
                                                disabled={!canEditVariant(index)}
                                            />
                                        </LemonField>
                                    </div>
                                    <div className="col-span-6">
                                        <LemonField name={['multivariate', 'variants', index, 'name']}>
                                            <LemonInput
                                                data-attr="feature-flag-variant-name"
                                                className="ph-ignore-input"
                                                placeholder="Description"
                                            />
                                        </LemonField>
                                    </div>
                                    <div className="col-span-8">
                                        <LemonField name={['payloads', index]}>
                                            {({ value, onChange }) => {
                                                return (
                                                    <JSONEditorInput
                                                        onChange={onChange}
                                                        value={value}
                                                        placeholder='{"key": "value"}'
                                                    />
                                                )
                                            }}
                                        </LemonField>
                                    </div>
                                    <div className="col-span-3">
                                        <LemonField name={['multivariate', 'variants', index, 'rollout_percentage']}>
                                            {({ value, onChange }) => (
                                                <div>
                                                    <LemonInput
                                                        type="number"
                                                        min={0}
                                                        max={100}
                                                        // .toString() prevents user from typing leading zeroes
                                                        value={value.toString()}
                                                        onChange={(changedValue) => {
                                                            const valueInt =
                                                                changedValue !== undefined && !isNaN(changedValue)
                                                                    ? parseInt(changedValue.toString())
                                                                    : 0

                                                            onChange(valueInt)
                                                        }}
                                                        suffix={<span>%</span>}
                                                        data-attr="feature-flag-variant-rollout-percentage-input"
                                                    />
                                                    {filterGroups.filter((group) => group.variant === variant.key)
                                                        .length > 0 && (
                                                        <span className="text-secondary text-xs">
                                                            Overridden by{' '}
                                                            <strong>
                                                                {variantConcatWithPunctuation(
                                                                    filterGroups
                                                                        .filter(
                                                                            (group) =>
                                                                                group.variant != null &&
                                                                                group.variant === variant.key
                                                                        )
                                                                        .map(
                                                                            (variant) =>
                                                                                'Set ' +
                                                                                (filterGroups.findIndex(
                                                                                    (group) => group === variant
                                                                                ) +
                                                                                    1)
                                                                        )
                                                                )}
                                                            </strong>
                                                        </span>
                                                    )}
                                                </div>
                                            )}
                                        </LemonField>
                                    </div>
                                    <div className="flex items-center justify-center">
                                        {variants.length > 1 && (
                                            <LemonButton
                                                icon={<IconTrash />}
                                                data-attr={`delete-prop-filter-${index}`}
                                                noPadding
                                                onClick={() => removeVariant(index)}
                                                disabledReason={
                                                    !canEditVariant(index)
                                                        ? isDraftExperiment
                                                            ? 'Cannot delete the control variant from an experiment.'
                                                            : 'Cannot delete variants from a feature flag that is part of a launched experiment.'
                                                        : undefined
                                                }
                                                tooltipPlacement="top-end"
                                            />
                                        )}
                                    </div>
                                </div>
                            </Group>
                        ))}
                        {variants.length > 0 && !areVariantRolloutsValid && (
                            <p className="text-danger">
                                Percentage rollouts for variants must sum to 100 (currently {variantRolloutSum}
                                ).
                            </p>
                        )}
                        <LemonButton
                            type="secondary"
                            onClick={() => {
                                const newIndex = variants.length
                                addVariant()
                                focusVariantKeyField(newIndex)
                            }}
                            icon={<IconPlus />}
                            disabledReason={
                                hasExperiment && !isDraftExperiment
                                    ? 'Cannot add variants to a feature flag that is part of a launched experiment. To update variants, reset the experiment to draft.'
                                    : undefined
                            }
                            tooltipPlacement="top-start"
                            center
                        >
                            Add variant
                        </LemonButton>
                    </div>
                </div>
            )}
        </>
    )
}<|MERGE_RESOLUTION|>--- conflicted
+++ resolved
@@ -742,13 +742,10 @@
         recordingFilterForFlag,
         flagStatus,
         flagType,
-<<<<<<< HEAD
         flagTypeString,
         hasEncryptedPayloadBeenSaved,
-=======
         hasExperiment,
         isDraftExperiment,
->>>>>>> 7f298328
     } = useValues(featureFlagLogic)
     const {
         distributeVariantsEqually,
@@ -1067,7 +1064,6 @@
                                         </>
                                     )}
                                 </div>
-<<<<<<< HEAD
                                 {featureFlag.is_remote_configuration && (
                                     <LemonField name="has_encrypted_payloads">
                                         {({ value, onChange }) => (
@@ -1085,14 +1081,6 @@
                                                 />
                                             </div>
                                         )}
-=======
-                                <Group name={['filters', 'payloads']}>
-                                    <LemonField name="true">
-                                        <JSONEditorInput
-                                            readOnly={readOnly}
-                                            placeholder='Examples: "A string", 2500, {"key": "value"}'
-                                        />
->>>>>>> 7f298328
                                     </LemonField>
                                 )}
                                 <div className="flex gap-2">
