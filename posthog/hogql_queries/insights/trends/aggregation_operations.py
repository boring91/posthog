from typing import List, Optional, cast
from posthog.hogql import ast
from posthog.hogql.parser import parse_expr, parse_select
from posthog.hogql_queries.utils.query_date_range import QueryDateRange
from posthog.schema import ActionsNode, EventsNode


class QueryAlternator:
    """Allows query_builder to modify the query without having to expost the whole AST interface"""

    _query: ast.SelectQuery
    _selects: List[ast.Expr]
    _group_bys: List[ast.Expr]
    _select_from: ast.JoinExpr | None

    def __init__(self, query: ast.SelectQuery):
        assert isinstance(query, ast.SelectQuery)

        self._query = query
        self._selects = []
        self._group_bys = []
        self._select_from = None

    def build(self) -> ast.SelectQuery:
        if len(self._selects) > 0:
            self._query.select.extend(self._selects)

        if len(self._group_bys) > 0:
            if self._query.group_by is None:
                self._query.group_by = self._group_bys
            else:
                self._query.group_by.extend(self._group_bys)

        if self._select_from is not None:
            self._query.select_from = self._select_from

        return self._query

    def append_select(self, expr: ast.Expr) -> None:
        self._selects.append(expr)

    def append_group_by(self, expr: ast.Expr) -> None:
        self._group_bys.append(expr)

    def replace_select_from(self, join_expr: ast.JoinExpr) -> None:
        self._select_from = join_expr


class AggregationOperations:
    series: EventsNode | ActionsNode
    query_date_range: QueryDateRange

    def __init__(self, series: EventsNode | ActionsNode, query_date_range: QueryDateRange) -> None:
        self.series = series
        self.query_date_range = query_date_range

    def select_aggregation(self) -> ast.Expr:
        if self.series.math == "hogql" and self.series.math_hogql is not None:
            return parse_expr(self.series.math_hogql)
        elif self.series.math == "total":
            return parse_expr("count(e.uuid)")
        elif self.series.math == "dau":
            return parse_expr("count(DISTINCT e.person_id)")
        elif self.series.math == "weekly_active":
<<<<<<< HEAD
            return ast.Field(chain=["counts"])  # This gets replaced when doing query orchestration
        elif self.series.math == "monthly_active":
            return ast.Field(chain=["counts"])  # This gets replaced when doing query orchestration
=======
            return ast.Placeholder(field="replaced")  # This gets replaced when doing query orchestration
        elif self.series.math == "monthly_active":
            return ast.Placeholder(field="replaced")  # This gets replaced when doing query orchestration
>>>>>>> d0181fb9
        elif self.series.math == "unique_session":
            return parse_expr('count(DISTINCT e."$session_id")')
        elif self.series.math == "unique_group" and self.series.math_group_type_index is not None:
            return parse_expr(f'count(DISTINCT e."$group_{self.series.math_group_type_index}")')
        elif self.series.math_property is not None:
            if self.series.math == "avg":
                return self._math_func("avg", None)
            elif self.series.math == "sum":
                return self._math_func("sum", None)
            elif self.series.math == "min":
                return self._math_func("min", None)
            elif self.series.math == "max":
                return self._math_func("max", None)
            elif self.series.math == "median":
                return self._math_func("median", None)
            elif self.series.math == "p90":
                return self._math_quantile(0.9, None)
            elif self.series.math == "p95":
                return self._math_quantile(0.95, None)
            elif self.series.math == "p99":
                return self._math_quantile(0.99, None)
            else:
                raise NotImplementedError()

        return parse_expr("count(e.uuid)")

    def requires_query_orchestration(self) -> bool:
        math_to_return_true = [
            "weekly_active",
            "monthly_active",
        ]

        return self._is_count_per_actor_variant() or self.series.math in math_to_return_true

    def _is_count_per_actor_variant(self):
        return self.series.math in [
            "avg_count_per_actor",
            "min_count_per_actor",
            "max_count_per_actor",
            "median_count_per_actor",
            "p90_count_per_actor",
            "p95_count_per_actor",
            "p99_count_per_actor",
        ]

    def _math_func(self, method: str, override_chain: Optional[List[str | int]]) -> ast.Call:
        if override_chain is not None:
            return ast.Call(name=method, args=[ast.Field(chain=override_chain)])

        if self.series.math_property == "$time":
            return ast.Call(
                name=method,
                args=[
                    ast.Call(
                        name="toUnixTimestamp",
                        args=[ast.Field(chain=["properties", "$time"])],
                    )
                ],
            )

        if self.series.math_property == "$session_duration":
            chain = ["session", "duration"]
        else:
            chain = ["properties", self.series.math_property]

        return ast.Call(name=method, args=[ast.Field(chain=chain)])

    def _math_quantile(self, percentile: float, override_chain: Optional[List[str | int]]) -> ast.Call:
        chain = ["properties", self.series.math_property]

        return ast.Call(
            name="quantile",
            params=[ast.Constant(value=percentile)],
            args=[ast.Field(chain=override_chain or chain)],
        )

    def _interval_placeholders(self):
        if self.series.math == "weekly_active":
            return {
                "exclusive_lookback": ast.Call(name="toIntervalDay", args=[ast.Constant(value=6)]),
                "inclusive_lookback": ast.Call(name="toIntervalDay", args=[ast.Constant(value=7)]),
            }
        elif self.series.math == "monthly_active":
            return {
                "exclusive_lookback": ast.Call(name="toIntervalDay", args=[ast.Constant(value=29)]),
                "inclusive_lookback": ast.Call(name="toIntervalDay", args=[ast.Constant(value=30)]),
            }

        raise NotImplementedError()

    def _parent_select_query(
        self, inner_query: ast.SelectQuery | ast.SelectUnionQuery
    ) -> ast.SelectQuery | ast.SelectUnionQuery:
        if self._is_count_per_actor_variant():
            return parse_select(
                "SELECT total, day_start FROM {inner_query}",
                placeholders={"inner_query": inner_query},
            )

        return parse_select(
            """
                SELECT
                    counts AS total,
                    dateTrunc({interval}, timestamp) AS day_start
                FROM {inner_query}
                WHERE timestamp >= {date_from} AND timestamp <= {date_to}
            """,
            placeholders={
                **self.query_date_range.to_placeholders(),
                "inner_query": inner_query,
            },
        )

    def _inner_select_query(
        self, cross_join_select_query: ast.SelectQuery | ast.SelectUnionQuery
    ) -> ast.SelectQuery | ast.SelectUnionQuery:
        if self._is_count_per_actor_variant():
            if self.series.math == "avg_count_per_actor":
                math_func = self._math_func("avg", ["total"])
            elif self.series.math == "min_count_per_actor":
                math_func = self._math_func("min", ["total"])
            elif self.series.math == "max_count_per_actor":
                math_func = self._math_func("max", ["total"])
            elif self.series.math == "median_count_per_actor":
                math_func = self._math_func("median", ["total"])
            elif self.series.math == "p90_count_per_actor":
                math_func = self._math_quantile(0.9, ["total"])
            elif self.series.math == "p95_count_per_actor":
                math_func = self._math_quantile(0.95, ["total"])
            elif self.series.math == "p99_count_per_actor":
                math_func = self._math_quantile(0.99, ["total"])
            else:
                raise NotImplementedError()

            total_alias = ast.Alias(alias="total", expr=math_func)

            return parse_select(
                """
                    SELECT
                        {total_alias}, day_start
                    FROM {inner_query}
                    GROUP BY day_start
                """,
                placeholders={
                    "inner_query": cross_join_select_query,
                    "total_alias": total_alias,
                },
            )

        return parse_select(
            """
                SELECT
                    d.timestamp,
                    COUNT(DISTINCT actor_id) AS counts
                FROM (
                    SELECT
                        toStartOfDay({date_to}) - toIntervalDay(number) AS timestamp
                    FROM
                        numbers(dateDiff('day', toStartOfDay({date_from} - {inclusive_lookback}), {date_to}))
                ) d
                CROSS JOIN {cross_join_select_query} e
                WHERE
                    e.timestamp <= d.timestamp + INTERVAL 1 DAY AND
                    e.timestamp > d.timestamp - {exclusive_lookback}
                GROUP BY d.timestamp
                ORDER BY d.timestamp
            """,
            placeholders={
                **self.query_date_range.to_placeholders(),
                **self._interval_placeholders(),
                "cross_join_select_query": cross_join_select_query,
            },
        )

    def _events_query(
        self, events_where_clause: ast.Expr, sample_value: ast.RatioExpr
    ) -> ast.SelectQuery | ast.SelectUnionQuery:
        if self._is_count_per_actor_variant():
            return parse_select(
                """
                    SELECT
                        count(e.uuid) AS total,
                        dateTrunc({interval}, timestamp) AS day_start
                    FROM events AS e
                    SAMPLE {sample}
                    WHERE {events_where_clause}
                    GROUP BY e.person_id, day_start
                """,
                placeholders={
                    **self.query_date_range.to_placeholders(),
                    "events_where_clause": events_where_clause,
                    "sample": sample_value,
                },
            )

        return parse_select(
            """
                SELECT
                    timestamp as timestamp,
                    e.person_id AS actor_id
                FROM
                    events e
                SAMPLE {sample}
                WHERE {events_where_clause}
                GROUP BY
                    timestamp,
                    actor_id
            """,
            placeholders={
                "events_where_clause": events_where_clause,
                "sample": sample_value,
            },
        )

    def get_query_orchestrator(self, events_where_clause: ast.Expr, sample_value: ast.RatioExpr):
        events_query = cast(ast.SelectQuery, self._events_query(events_where_clause, sample_value))
        inner_select = cast(ast.SelectQuery, self._inner_select_query(events_query))
        parent_select = cast(ast.SelectQuery, self._parent_select_query(inner_select))

        class QueryOrchestrator:
            events_query_builder: QueryAlternator
            inner_select_query_builder: QueryAlternator
            parent_select_query_builder: QueryAlternator

            def __init__(self):
                self.events_query_builder = QueryAlternator(events_query)
                self.inner_select_query_builder = QueryAlternator(inner_select)
                self.parent_select_query_builder = QueryAlternator(parent_select)

            def build(self):
                self.events_query_builder.build()
                self.inner_select_query_builder.build()
                self.parent_select_query_builder.build()

                return parent_select

        return QueryOrchestrator()<|MERGE_RESOLUTION|>--- conflicted
+++ resolved
@@ -62,15 +62,9 @@
         elif self.series.math == "dau":
             return parse_expr("count(DISTINCT e.person_id)")
         elif self.series.math == "weekly_active":
-<<<<<<< HEAD
-            return ast.Field(chain=["counts"])  # This gets replaced when doing query orchestration
-        elif self.series.math == "monthly_active":
-            return ast.Field(chain=["counts"])  # This gets replaced when doing query orchestration
-=======
             return ast.Placeholder(field="replaced")  # This gets replaced when doing query orchestration
         elif self.series.math == "monthly_active":
             return ast.Placeholder(field="replaced")  # This gets replaced when doing query orchestration
->>>>>>> d0181fb9
         elif self.series.math == "unique_session":
             return parse_expr('count(DISTINCT e."$session_id")')
         elif self.series.math == "unique_group" and self.series.math_group_type_index is not None:
