--- conflicted
+++ resolved
@@ -246,11 +246,8 @@
     DELAYED_LOADING_ANIMATION: 'delayed-loading-animation', // owner: @raquelmsmith
     PROJECTED_TOTAL_AMOUNT: 'projected-total-amount', // owner: @zach
     SESSION_RECORDINGS_PLAYLIST_COUNT_COLUMN: 'session-recordings-playlist-count-column', // owner: @pauldambra #team-replay
-<<<<<<< HEAD
     ONBOARDING_NEW_INSTALLATION_STEP: 'onboarding-new-installation-step', // owner: @joshsny #team-growth
-=======
     WEB_ANALYTICS_TREND_VIZ_TOGGLE: 'web-analytics-trend-viz-toggle', // owner: @lricoy #team-web-analytics
->>>>>>> b4623bcc
 } as const
 export type FeatureFlagKey = (typeof FEATURE_FLAGS)[keyof typeof FEATURE_FLAGS]
 
