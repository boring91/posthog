import { LemonBanner, LemonButton } from '@posthog/lemon-ui'
import clsx from 'clsx'
import { useActions, useValues } from 'kea'
import { Resizer } from 'lib/components/Resizer/Resizer'
import { More } from 'lib/lemon-ui/LemonButton/More'
import { LemonTree } from 'lib/lemon-ui/LemonTree/LemonTree'
<<<<<<< HEAD
import { ContextMenuGroup, ContextMenuItem } from 'lib/ui/ContextMenu/ContextMenu'
=======
>>>>>>> fa4a88cc
import { useRef } from 'react'

import { themeLogic } from '~/layout/navigation-3000/themeLogic'
import { FileSystemEntry } from '~/queries/schema/schema-general'

import { navigation3000Logic } from '../../navigationLogic'
import { KeyboardShortcut } from '../KeyboardShortcut'
import { NavbarBottom } from '../NavbarBottom'
import { projectTreeLogic } from './projectTreeLogic'
import { joinPath, splitPath } from './utils'

export function ProjectTree({ contentRef }: { contentRef: React.RefObject<HTMLElement> }): JSX.Element {
    const { theme } = useValues(themeLogic)
    const { isNavShown, mobileLayout } = useValues(navigation3000Logic)
    const { toggleNavCollapsed, hideNavOnMobile } = useActions(navigation3000Logic)
<<<<<<< HEAD
    const { treeData, loadingPaths, expandedFolders, lastViewedId, viableItems, helpNoticeVisible } =
=======
    const { treeData, loadingPaths, expandedFolders, lastViewedPath, viableItems, helpNoticeVisible } =
>>>>>>> fa4a88cc
        useValues(projectTreeLogic)

    const {
        addFolder,
        deleteItem,
        moveItem,
<<<<<<< HEAD
        toggleFolderOpen,
        updateLastViewedId,
=======
        toggleFolder,
        updateSelectedFolder,
        updateLastViewedPath,
>>>>>>> fa4a88cc
        updateExpandedFolders,
        updateHelpNoticeVisibility,
    } = useActions(projectTreeLogic)
    const containerRef = useRef<HTMLDivElement | null>(null)

    // Items that should not be draggable or droppable, or have a side action
    // TODO: sync with projectTreeLogic
    const specialItemsIds: string[] = [
        'project',
        'project/Explore',
        'project/Create new',
        '__separator__',
        '__apply_pending_actions__',
    ]

    return (
        <>
            <nav className={clsx('Navbar3000', !isNavShown && 'Navbar3000--hidden')} ref={containerRef}>
                <div
                    className="Navbar3000__content w-80"
                    // eslint-disable-next-line react/forbid-dom-props
                    style={theme?.sidebarStyle}
                >
                    <LemonTree
                        contentRef={contentRef}
                        className="px-0 py-1"
                        data={treeData}
                        expandedItemIds={expandedFolders}
                        isFinishedBuildingTreeData={Object.keys(loadingPaths).length === 0}
<<<<<<< HEAD
                        defaultSelectedFolderOrNodeId={lastViewedId || undefined}
                        onNodeClick={(node) => {
                            if (node?.record?.path) {
                                updateLastViewedId(node?.id || '')
=======
                        defaultSelectedFolderOrNodeId={lastViewedPath || undefined}
                        onNodeClick={(node) => {
                            if (node?.record?.type === 'project' || node?.record?.type === 'folder') {
                                updateLastViewedPath(node.record?.path)
>>>>>>> fa4a88cc
                            }
                        }}
                        onFolderClick={(folder, isExpanded) => {
                            if (folder) {
<<<<<<< HEAD
                                toggleFolderOpen(folder?.id || '', isExpanded)
=======
                                updateSelectedFolder(folder.record?.path || '')
                                toggleFolder(folder.record?.path || '', isExpanded)
>>>>>>> fa4a88cc
                            }
                        }}
                        onSetExpandedItemIds={updateExpandedFolders}
                        enableDragAndDrop={true}
                        onDragEnd={(dragEvent) => {
                            const oldPath = dragEvent.active.id as string
                            const folder = dragEvent.over?.id

                            if (folder === '') {
                                const oldSplit = splitPath(oldPath)
                                const oldFile = oldSplit.pop()
                                if (oldFile && oldSplit.length > 0) {
                                    moveItem(oldPath, joinPath([oldFile]))
                                }
                            } else if (folder) {
                                const item = viableItems.find((i) => i.path === folder)
                                if (!item || item.type === 'folder') {
                                    const oldSplit = splitPath(oldPath)
                                    const oldFile = oldSplit.pop()
                                    if (oldFile) {
                                        const newFile = joinPath([...splitPath(String(folder)), oldFile])
                                        if (newFile !== oldPath) {
                                            moveItem(oldPath, newFile)
                                        }
                                    }
                                }
                            }
                        }}
                        isItemDraggable={(item) => {
                            return (
                                item.record?.type !== 'project' &&
                                item.record?.path &&
                                !specialItemsIds.includes(item.id || '')
                            )
                        }}
                        isItemDroppable={(item) => {
                            const path = item.record?.path || ''

                            // disable dropping for special items
                            if (specialItemsIds.includes(item.id || '')) {
                                return false
                            }

                            // hacky, if the item has a href, it should not be droppable
                            if (item.record?.href) {
                                return false
                            }

                            if (path) {
                                return true
                            }
                            return false
                        }}
<<<<<<< HEAD
                        itemContextMenu={(item) => {
                            if (specialItemsIds.includes(item.id || '')) {
                                return undefined
                            }
                            return (
                                <ContextMenuGroup>
                                    {item.record?.type === 'folder' || item.record?.type === 'project' ? (
                                        <ContextMenuItem
                                            onClick={(e) => {
                                                e.stopPropagation()
                                                const folder = prompt(
                                                    item.record?.path
                                                        ? `Create a folder under "${item.record?.path}":`
                                                        : 'Create a new folder:',
                                                    ''
                                                )
                                                if (folder) {
                                                    addFolder(
                                                        item.record?.path
                                                            ? joinPath([item.record?.path, folder])
                                                            : folder
                                                    )
                                                }
                                            }}
                                        >
                                            New Folder
                                        </ContextMenuItem>
                                    ) : null}
                                    {item.record?.path ? (
                                        <ContextMenuItem
                                            onClick={() => {
                                                const oldPath = item.record?.path
                                                const splits = splitPath(oldPath)
                                                if (splits.length > 0) {
                                                    const folder = prompt('New name?', splits[splits.length - 1])
                                                    if (folder) {
                                                        moveItem(oldPath, joinPath([...splits.slice(0, -1), folder]))
                                                    }
                                                }
                                            }}
                                        >
                                            Rename
                                        </ContextMenuItem>
                                    ) : null}
                                    {item.record?.path ? (
                                        <ContextMenuItem
                                            onClick={(e) => {
                                                e.stopPropagation()
                                                if (item.record?.path) {
                                                    void navigator.clipboard.writeText(item.record?.path)
                                                }
                                            }}
                                        >
                                            Copy Path
                                        </ContextMenuItem>
                                    ) : null}
                                    {item.record?.created_at ? (
                                        <ContextMenuItem
                                            onClick={(e) => {
                                                e.stopPropagation()
                                                deleteItem(item.record as unknown as FileSystemEntry)
                                            }}
                                        >
                                            Delete
                                        </ContextMenuItem>
                                    ) : null}
                                    {/* Add more menu items as needed */}
                                </ContextMenuGroup>
                            )
                        }}
=======
>>>>>>> fa4a88cc
                        itemSideAction={(item) => {
                            if (specialItemsIds.includes(item.id || '')) {
                                return undefined
                            }
                            return {
                                icon: (
                                    <More
                                        size="xsmall"
                                        onClick={(e) => e.stopPropagation()}
                                        overlay={
                                            <>
                                                {item.record?.type === 'folder' || item.record?.type === 'project' ? (
                                                    <LemonButton
                                                        onClick={(e) => {
                                                            e.stopPropagation()
                                                            const folder = prompt(
                                                                item.record?.path
                                                                    ? `Create a folder under "${item.record?.path}":`
                                                                    : 'Create a new folder:',
                                                                ''
                                                            )
                                                            if (folder) {
                                                                addFolder(
                                                                    item.record?.path
                                                                        ? joinPath([item.record?.path, folder])
                                                                        : folder
                                                                )
                                                            }
                                                        }}
                                                        fullWidth
                                                        size="small"
                                                    >
                                                        New Folder
                                                    </LemonButton>
                                                ) : null}
                                                {item.record?.path ? (
                                                    <LemonButton
                                                        onClick={() => {
                                                            const oldPath = item.record?.path
                                                            const splits = splitPath(oldPath)
                                                            if (splits.length > 0) {
                                                                const folder = prompt(
                                                                    'New name?',
                                                                    splits[splits.length - 1]
                                                                )
                                                                if (folder) {
                                                                    moveItem(
                                                                        oldPath,
                                                                        joinPath([...splits.slice(0, -1), folder])
                                                                    )
                                                                }
                                                            }
                                                        }}
                                                        fullWidth
                                                        size="small"
                                                    >
                                                        Rename
                                                    </LemonButton>
                                                ) : null}
                                                {item.record?.path ? (
                                                    <LemonButton
                                                        onClick={(e) => {
                                                            e.stopPropagation()
                                                            if (item.record?.path) {
                                                                void navigator.clipboard.writeText(item.record?.path)
                                                            }
                                                        }}
                                                        fullWidth
                                                        size="small"
                                                    >
                                                        Copy Path
                                                    </LemonButton>
                                                ) : null}
                                                {item.record?.created_at ? (
                                                    <LemonButton
                                                        onClick={(e) => {
                                                            e.stopPropagation()
                                                            deleteItem(item.record as unknown as FileSystemEntry)
                                                        }}
                                                        fullWidth
                                                        size="small"
                                                    >
                                                        Delete
                                                    </LemonButton>
                                                ) : null}
                                            </>
                                        }
                                    />
                                ),
                                identifier: item.record?.path || 'more',
                            }
                        }}
                    />
                    {helpNoticeVisible ? (
                        <>
                            <div className="border-b border-primary h-px" />
                            <div className="p-2">
                                <LemonBanner
                                    type="info"
                                    dismissKey="project-tree-help-notice"
                                    onClose={() => updateHelpNoticeVisibility(false)}
                                >
                                    <p className="font-semibold mb-1">Behold, 🌲 navigation</p>
                                    <ul className="mb-0 text-xs list-disc pl-4 py-0">
                                        <li>
                                            All your files are still here, open 'unfiled' to see them, and organize them
                                            the way you'd like.
                                        </li>
                                        <li>
                                            Hold down <KeyboardShortcut command /> to enable drag and drop.
                                        </li>
                                    </ul>
                                </LemonBanner>
                            </div>
                        </>
                    ) : null}
                    <div className="border-b border-primary h-px" />
                    <NavbarBottom />
                </div>
                {!mobileLayout && (
                    <Resizer
                        logicKey="navbar"
                        placement="right"
                        containerRef={containerRef}
                        closeThreshold={100}
                        onToggleClosed={(shouldBeClosed) => toggleNavCollapsed(shouldBeClosed)}
                        onDoubleClick={() => toggleNavCollapsed()}
                    />
                )}
            </nav>
            {mobileLayout && (
                <div
                    className={clsx('Navbar3000__overlay', !isNavShown && 'Navbar3000--hidden')}
                    onClick={() => hideNavOnMobile()}
                />
            )}
        </>
    )
}<|MERGE_RESOLUTION|>--- conflicted
+++ resolved
@@ -4,10 +4,7 @@
 import { Resizer } from 'lib/components/Resizer/Resizer'
 import { More } from 'lib/lemon-ui/LemonButton/More'
 import { LemonTree } from 'lib/lemon-ui/LemonTree/LemonTree'
-<<<<<<< HEAD
 import { ContextMenuGroup, ContextMenuItem } from 'lib/ui/ContextMenu/ContextMenu'
-=======
->>>>>>> fa4a88cc
 import { useRef } from 'react'
 
 import { themeLogic } from '~/layout/navigation-3000/themeLogic'
@@ -23,25 +20,16 @@
     const { theme } = useValues(themeLogic)
     const { isNavShown, mobileLayout } = useValues(navigation3000Logic)
     const { toggleNavCollapsed, hideNavOnMobile } = useActions(navigation3000Logic)
-<<<<<<< HEAD
     const { treeData, loadingPaths, expandedFolders, lastViewedId, viableItems, helpNoticeVisible } =
-=======
-    const { treeData, loadingPaths, expandedFolders, lastViewedPath, viableItems, helpNoticeVisible } =
->>>>>>> fa4a88cc
+
         useValues(projectTreeLogic)
 
     const {
         addFolder,
         deleteItem,
         moveItem,
-<<<<<<< HEAD
         toggleFolderOpen,
         updateLastViewedId,
-=======
-        toggleFolder,
-        updateSelectedFolder,
-        updateLastViewedPath,
->>>>>>> fa4a88cc
         updateExpandedFolders,
         updateHelpNoticeVisibility,
     } = useActions(projectTreeLogic)
@@ -71,27 +59,15 @@
                         data={treeData}
                         expandedItemIds={expandedFolders}
                         isFinishedBuildingTreeData={Object.keys(loadingPaths).length === 0}
-<<<<<<< HEAD
                         defaultSelectedFolderOrNodeId={lastViewedId || undefined}
                         onNodeClick={(node) => {
                             if (node?.record?.path) {
                                 updateLastViewedId(node?.id || '')
-=======
-                        defaultSelectedFolderOrNodeId={lastViewedPath || undefined}
-                        onNodeClick={(node) => {
-                            if (node?.record?.type === 'project' || node?.record?.type === 'folder') {
-                                updateLastViewedPath(node.record?.path)
->>>>>>> fa4a88cc
                             }
                         }}
                         onFolderClick={(folder, isExpanded) => {
                             if (folder) {
-<<<<<<< HEAD
                                 toggleFolderOpen(folder?.id || '', isExpanded)
-=======
-                                updateSelectedFolder(folder.record?.path || '')
-                                toggleFolder(folder.record?.path || '', isExpanded)
->>>>>>> fa4a88cc
                             }
                         }}
                         onSetExpandedItemIds={updateExpandedFolders}
@@ -145,7 +121,6 @@
                             }
                             return false
                         }}
-<<<<<<< HEAD
                         itemContextMenu={(item) => {
                             if (specialItemsIds.includes(item.id || '')) {
                                 return undefined
@@ -216,8 +191,6 @@
                                 </ContextMenuGroup>
                             )
                         }}
-=======
->>>>>>> fa4a88cc
                         itemSideAction={(item) => {
                             if (specialItemsIds.includes(item.id || '')) {
                                 return undefined
